# Changelog

This is the log of notable changes to the Expo client that are developer-facing.

## master

### 📚 3rd party library updates

<<<<<<< HEAD
- `react-native-gesture-handler` updated from `1.2.1` to `1.3.0`
=======
- `react-native-branch` updated from `2.2.5` to `3.0.1`
>>>>>>> f91c6ae2
- `react-native-reanimated` updated from `1.0.1` to `1.1.0`
- `react-native-svg` updated from `9.4.0` to `9.5.1`
- `react-native-webview` updated from `5.8.0` to `5.12.0`

### 🛠 Breaking changes

- Removed `promptMessageIOS` string argument from `LocalAuthentication.authenticateAsync` in favor of options object. ([#4631](https://github.com/expo/expo/pull/4631) by [@tsapeta](https://github.com/tsapeta))

### 🎉 New features

- Added `fallbackLabel` option to `LocalAuthentication.authenticateAsync` on iOS which allows to customize a title of the fallback button when the system doesn't recognize the user and asks to authenticate via device passcode. ([#4612](https://github.com/expo/expo/pull/4612) by [@changLiuUNSW](https://github.com/changLiuUNSW))
- added `native` mode for Android SplashScreen on standalone apps by [@bbarthec](https://github.com/bbarthec) ([#4567](https://github.com/expo/expo/pull/4567))

### 🐛 Bug fixes

- fixed `BarCodeScanner` blocking UI when defining custom `barCodeTypes` on iOS by [@sjchmiela](https://github.com/sjchmiela)
- fixed picking images over 2000px on Android by [@bbarthec](https://github.com/bbarthec) ([#4731](https://github.com/expo/expo/pull/4731))

## 33.0.0

### 🛠 Breaking changes

- updated `react-native-gesture-handler` to `1.2.1` by [@mczernek](https://github.com/mczernek) ([#4159](https://github.com/expo/expo/pull/4159))
- updated `react-native-svg` to `9.4.0` by [@Szymon20000](https://github.com/Szymon20000) and [@mczernek](https://github.com/mczernek) ([#3860](https://github.com/expo/expo/pull/3860), [#4159](https://github.com/expo/expo/pull/4159))
- updated `@react-native-community/netinfo` to `2.0.10` by [@sjchmiela](https://github.com/sjchmiela) ([#4153](https://github.com/expo/expo/pull/4153))
- updated `react-native-reanimated` to `1.0.1` by [@dsokal](https://github.com/dsokal) ([#4023](https://github.com/expo/expo/pull/4023))
- removed deprecated `MediaView` and `TriggerView` from `expo-ads-facebook` by [@EvanBacon](https://github.com/EvanBacon) ([#3539](https://github.com/expo/expo/pull/3603)). You should use `AdMediaView` & `AdTriggerView` instead.
- deprecated `Expo.Util` by [@EvanBacon](https://github.com/EvanBacon) ([#3539](https://github.com/expo/expo/pull/3577)). You should use `Expo.Updates` & `Expo.Localization` instead.
- removed use of `expolib_v1.okhttp` in favor of regular `okhttp` dependency by [@Szymon20000](https://github.com/Szymon20000) ([#3539](https://github.com/expo/expo/pull/3539)) (an update to `MainApplication.getOkHttpBuilder` may be required when upgrading)
- corrected behavior of splash screen image based on `resizeMode` in Android standalone apps (`contain` and `cover` were handled contrary to what docs state) by [@bbarthec](https://github.com/bbarthec) ([#3029](https://github.com/expo/expo/pull/3029))
- `Speech.speak` changed option name from `voiceIOS` to `voice`. [@Szymon20000](https://github.com/Szymon20000) ([#3423](https://github.com/expo/expo/pull/3423))
- renamed `Haptic` to `Haptics` and deprecated `Haptics.{notification, impact, selection}` in favour of `Haptics.{notificationAsync, impactAsync, selectionAsync}` [@bbarthec](https://github.com/bbarthec) ([#3330](https://github.com/expo/expo/pull/3330))
- `ImageManipulator.manipulateAsync` is now accepting `ImageManipulator.FlipType.{Vertical, Horizontal}` as flipping action parameter and `ImageManipulator.SaveFormat.{JPEG, PNG}` as saving option [@bbarthec](https://github.com/bbarthec) ([#3245](https://github.com/expo/expo/pull/3245))
- removed `devKernel` and `prodKernel` build flavors from Android ExpoKit projects (all Gradle commands become simply `[verb](Debug|Release)`, e.g. `installDebug` or `assembleRelease`) by [@esamelson](https://github.com/esamelson) ([#3386](https://github.com/expo/expo/pull/3386))
- renamed `IntentLauncherAndroid` to `IntentLauncher` and changed signature of `startActivityAsync` method by [@tsapeta](https://github.com/tsapeta) ([#3427](https://github.com/expo/expo/pull/3427))
- fixed crash in `WebBrowser.openBrowserAsync` when there is no browser supporting `customtabs` on Android by [@mczernek](https://github.com/mczernek) ([#3691](https://github.com/expo/expo/pull/3691))
- `WebBrowser.openBrowserAsync` on Android resolves promise on opening Custom Tabs instead of on closing by [@mczernek](https://github.com/mczernek) ([#3691](https://github.com/expo/expo/pull/3691))
- `WebBrowser.dismissBrowser` throws `UnavailabilityError` [@mczernek](https://github.com/mczernek) ([#3691](https://github.com/expo/expo/pull/3691))
- added `staysActiveInBackground` audio mode option that selects whether audio playback or recording should continue when the app is in background by [@sjchmiela](https://github.com/sjchmiela) and [@redpandatronicsuk](https://github.com/redpandatronicsuk) ([#3498](https://github.com/expo/expo/pull/3498))
- renamed the `EncodingTypes` attribute to `EncodingType` in the FileSystem module docs to match changes in the source code by [@sergeichestakov](https://github.com/sergeichestakov) ([#3997](https://github.com/expo/expo/pull/3997))
- added a warning printed when attempting to store a value longer than 2048 bytes in the `SecureStore`. (Since SDK35 it will throw an error.) [@dsokal](https://github.com/dsokal) ([#4084](https://github.com/expo/expo/pull/4084))
- added `UMAppDelegateWrapper` which allows easy integration between unimodules and `AppDelegate` callbacks by [@Szymon20000](https://github.com/Szymon20000) ([#3917](https://github.com/expo/expo/pull/3917))
- changed `Constants.platform.ios.buildNumber` and `Constants.platform.android.versionCode` to `null` when running an app in Expo Client by [@dsokal](https://github.com/dsokal) ([#4203](https://github.com/expo/expo/pull/4203))
- upgraded `react-native-maps` to `0.24.2` by [@sjchmiela](https://github.com/sjchmiela) ([#3389](https://github.com/expo/expo/pull/3389), [#4158](https://github.com/expo/expo/pull/4158), ejected projects will need to add `HAVE_GOOGLE_MAPS=1` preprocessor definition to `Podfile`)
- removed option `sortBy.id` in `expo-media-library` by [@jkhales](https://github.com/jkhales) ([#4221](https://github.com/expo/expo/pull/4221))

### 🎉 New features

- updated `react-native-view-shot` to `2.6.0` by [@sjchmiela](https://github.com/sjchmiela) ([#4175](https://github.com/expo/expo/pull/4175))
- added `VideoThumbnails` API allowing you to thumbnail videos by [@graszka22](https://github.com/graszka22) ([#3980](https://github.com/expo/expo/pull/3980))
- upgraded `react-native-lottie` to `2.6.1` by [@sjchmiela](https://github.com/sjchmiela) ([#4147](https://github.com/expo/expo/pull/4147))
- `BarCodeScanner` is now returning barcode's bounding box [@Szymon20000](https://github.com/Szymon20000) ([#2904](https://github.com/expo/expo/pull/2904))
- added method `Speech.getAvailableVoicesAsync()` [@Szymon20000](https://github.com/Szymon20000) ([#3423](https://github.com/expo/expo/pull/3423))
- added `BackgroundFetch` support for Android by [@tsapeta](https://github.com/tsapeta) ([#3281](https://github.com/expo/expo/pull/3281))
- incorporated `react-native-webview@5.4.6` into Expo SDK by [@sjchmiela](https://github.com/sjchmiela) ([#3748](https://github.com/expo/expo/pull/3748))
- added support for overriding MIME type in `IntentLauncherAndroid.startActivityAsync` for Android by [@rhunt4675](https://github.com/rhunt4675) ([#3300](https://github.com/expo/expo/pull/3300))
- added `Location.enableNetworkProviderAsync` method to ask the user to turn on high accuracy location services by [@tsapeta](https://github.com/tsapeta) ([#3273](https://github.com/expo/expo/pull/3273))
- upgraded Facebook Audience Network SDK dependency to 5.1.1 (iOS) by [@sjchmiela](https://github.com/sjchmiela) ([#3394](https://github.com/expo/expo/pull/3394))
- upgraded Facebook Core- and LoginKit dependency to 4.40.0 by [@sjchmiela](https://github.com/sjchmiela) ([#3394](https://github.com/expo/expo/pull/3394))
- upgraded Facebook SDK dependency to 5.0.1 (Android) by [@sjchmiela](https://github.com/sjchmiela)
- upgraded `react-native-webview` to `5.8.1` by [@sjchmiela](https://github.com/sjchmiela) ([#4146](https://github.com/expo/expo/pull/4146))
- added Firebase integration to `expo-analytics-segment` by [@sjchmiela](https://github.com/sjchmiela) ([#3615](https://github.com/expo/expo/pull/3615))
- added support for new arguments in `WebBrowser.openBrowserAsync` as described in [the documentation](https://docs.expo.io/versions/latest/sdk/webbrowser/) by [@mczernek](https://github.com/mczernek) ([#3691](https://github.com/expo/expo/pull/3691))
- added tags support in `KeepAwake.activate` and `KeepAwake.deactivate` by [@mczernek](https://github.com/mczernek) [#3747](https://github.com/expo/expo/pull/3747)
- added `deferredUpdatesInterval` and `deferredUpdatesDistance` options that defer background location updates by [@tsapeta](https://github.com/tsapeta) ([#3548](https://github.com/expo/expo/pull/3548))
- added `foregroundService` option to background location (Android Oreo and newer) by [@tsapeta](https://github.com/tsapeta) ([#3837](https://github.com/expo/expo/pull/3837))
- added support for picking animated GIFs with `ImagePicker` by [@sjchmiela](https://github.com/sjchmiela) ([#3844](https://github.com/expo/expo/pull/3844))
- added support for headers in `downloadAsync` method in `FileSystem` by [@mczernek](https://github.com/mczernek) ([#3911](https://github.com/expo/expo/pull/3911))
- added support for custom poster styles in `Video` by [@sjchmiela](https://github.com/sjchmiela) ([#4165](https://github.com/expo/expo/issues/4165))
- added `pausesUpdatesAutomatically` option to automatically pause background location updates based on the `activityType` by [@tsapeta](https://github.com/tsapeta) ([#4167](https://github.com/expo/expo/pull/4167))
- added ability to load fonts by remote URI by [@seekshiva](https://github.com/seekshiva) ([#2745](https://github.com/expo/expo/pull/2745))

### 🐛 Bug fixes

- fixed several windows compatibility issues with `expo-yarn-workspaces` by [@nattyrice](https://github.com/nattyrice)
- fixed several issues related to `expo-av` by [@Szymon20000](https://github.com/Szymon20000) ([#3539](https://github.com/expo/expo/pull/3539))
- `Location.getCurrentPositionAsync` and `Location.watchPositionAsync` are now automatically asking for high accuracy location services by [@tsapeta](https://github.com/tsapeta) ([#3273](https://github.com/expo/expo/pull/3273))
- fix `Location.getCurrentPositionAsync` hanging on simultaneous calls by [@tsapeta](https://github.com/tsapeta) ([#3273](https://github.com/expo/expo/pull/3273))
- fix `ImagePicker.launchImageLibraryAsync` and `ImageManipulator.manipulateAsync` in SDKs lower than 32 [@bbarthec](https://github.com/bbarthec) ([#3159](https://github.com/expo/expo/pull/3159))
- fix app crash when attempting to `console.log(Object.create(null))` by [@juangl](https://github.com/juangl) ([#3143](https://github.com/expo/expo/pull/3143))
- `GoogleSignInOptions.offlineAccess` is now corrected `GoogleSignInOptions.isOfflineEnabled`
- fix `SMS.sendSMSAsync` crash on android for empty addresses list. Promise won't be rejected when there is no TELEPHONY feature on Android device, only when there is no SMS app by [@mczernek](https://github.com/mczernek) ([#3656](https://github.com/expo/expo/pull/3656))
- fix MediaPlayer not working on Android. by [@mczernek](https://github.com/mczernek) ([#3768](https://github.com/expo/expo/pull/3768))
- fix big `OkHttpClient` memory usage on Android (reuse instances) by [@sjchmiela](https://github.com/sjchmiela) ([#4264](https://github.com/expo/expo/pull/4264))
- fixed `Localization.isRTL` always being `true` on iOS by [@sjchmiela](https://github.com/sjchmiela) ([#3792](https://github.com/expo/expo/pull/3792))
- fixed adding/removing react children to `Camera` preview on Android by [@bbarthec](https://github.com/bbarthec) ([#3904](https://github.com/expo/expo/pull/3904))
- changed `FileSystem` requests timeout for downloading resumables from 10 seconds to 60 seconds on Android (now the timeout is 60s on both platforms) by [@Szymon20000](https://github.com/Szymon20000) ([#3872](https://github.com/expo/expo/pull/3872))
- removed unwanted downsampling of big images when using `ImageManipulator` on Android by [@bbarthec](https://github.com/bbarthec) ([#3928](https://github.com/expo/expo/pull/3928))
- fixed tablet splash always being shown in Expo Client if specified by [@GfxKai](https://github.com/GfxKai) ([#3538](https://github.com/expo/expo/pull/3538))
- the `properties` parameter of `Segment.screenWithProperties` is now a `{ [key: string]: any }`, instead of a `string` by [@juampi92](https://github.com/juampi92) ([#4053](https://github.com/expo/expo/pull/4053))
- allow manipulating `http://` and `https://` files using `ImageManipulator` on iOS by [@bbarthec](https://github.com/bbarthec) ([#3982](https://github.com/expo/expo/pull/3982))
- providing `onPlaybackStatusUpdate` property to `Video` doesn't show a warning anymore by [@sjchmiela](https://github.com/sjchmiela) ([#4130](https://github.com/expo/expo/pull/4130))
- calling `FileSystem.downloadAsync` will now raise an error when a target local directory doesn't exist by [@dsokal](https://github.com/dsokal) ([#4142](https://github.com/expo/expo/pull/4142))
- flush UI blocks when needed, which fixes eg. `Camera.takePicture` not resolving on iOS by [@sjchmiela](https://github.com/sjchmiela) ([#4125](https://github.com/expo/expo/pull/4125))
- fixed `MediaLibrary.createAssetAsync` crashing when supplying local asset URIs without `file://` protocol by [@tsapeta](https://github.com/tsapeta) ([#4189](https://github.com/expo/expo/pull/4189))
- fixed `EXC_BAD_ACCESS` crashes on startup on iOS below 12.0 by [@tsapeta](https://github.com/tsapeta) ([#4227](https://github.com/expo/expo/pull/4227))
- fix `jest-expo` Jest executable not starting Node on Windows by [@Artorp](https://github.com/Artorp) ([#3477](https://github.com/expo/expo/pull/3477))
- fixed crashes in `TaskManager` due to jobs queue being full by [@tsapeta](https://github.com/tsapeta) ([#4247](https://github.com/expo/expo/pull/4247))
- allow console.log() function to log truncated large files instead of reporting a PayloadTooLargeError. [@vivianzzhu91](https://github.com/vivianzzhu91) ([#4419](https://github.com/expo/expo/pull/4419))
- fixed sorting in `MediaLibrary.getAssetsAsync` by [@ninjaachibi](https://github.com/ninjaachibi) ([#4420](https://github.com/expo/expo/pull/4420))

## 32.0.0

### 🛠 Breaking changes

- deprecated `import { Font } from 'expo-font'` in favor of individually named exports (`import * as Font from expo-font`) for better dead-export elimination potential. Upgrade `@expo/vector-icons` if you get a warning about this. By [@ide](https://github.com/ide) ([`264c17cd`](https://github.com/expo/expo/commit/264c17cdb175021c7fd16bb461652b8ab6cb2fda))
- removed deprecated internal Expo modules (`Crypto`, `Fabric`, and `ImageCropper`), which were never part of the Expo API by [@ide](https://github.com/ide) ([#2880](https://github.com/expo/expo/pull/2880))
- removed deprecated `Expo.Fingerprint` API, which has been renamed to `Expo.LocalAuthentication` to reflect other forms of authentication (ex: FaceID) by [@ide](https://github.com/ide) ([`24e94d5`](https://github.com/expo/expo/commit/24e94d5c3c268793ec751ef07dbd31a2e41e6a8c))
- removed deprecated default export from the `expo` package. Instead of `import Expo from 'expo'`, write `import { A, B, C } from 'expo'` or `import * as Expo from 'expo'`. By [@ide](https://github.com/ide) ([#2865](https://github.com/expo/expo/pull/2865))
- removed deprecated support for passing an array into `Font.loadAsync`. This feature displayed a deprecation warning for several SDK versions so if you didn't see it, this change shouldn't affect you.
- deprecated `enableHighAccuracy` option in `Location` module in favor of `accuracy` which gives much more options by [@tsapeta](https://github.com/tsapeta) ([#2338](https://github.com/expo/expo/pull/2338))
- removed support for deprecated `onBarCodeRead` prop on `Camera` component by [@Szymon20000](https://github.com/Szymon20000) ([#2820](https://github.com/expo/expo/pull/2820)) (use `onBarCodeScanned` property)
- updated underlying Stripe dependency to 8.1.0 on Android and 13.2.0 on iOS and updated `expo-payments-stripe` with latest updates to `tipsi-stripe` (up to 6.1.2) by [@sjchmiela](https://github.com/sjchmiela) ([#2766](https://github.com/expo/expo/pull/2766)). This change dropped support for Bitcoin payments in SDK31.
- removed `READ_SMS` use of permission on Android, `SMS.sendSMSAsync` will now always resolve with `{ result: 'unknown' }` by [@esamelson](https://github.com/esamelson) ([#2982](https://github.com/expo/expo/pull/2982))
- upgraded Android build tools — Gradle to 4.10.2, Gradle plugin to 3.2.1 by [@sjchmiela](https://github.com/sjchmiela) ([`7292c27`](https://github.com/expo/expo/commit/7292c27), [`d0c8b8d`](https://github.com/expo/expo/commit/d0c8b8d))
- removed `run.sh` script from `android` directory in favor of `fastlane android start` command by [@nicknovitski](https://github.com/nicknovitski) ([`9301e95`](https://github.com/expo/expo/commit/9301e95533d4ed81a42955f64addb5001a32a236))
- removed `minSdk` application flavor from Android project (all Gradle commands in format `[verb][minSdkFlavor]minSdk[remoteKernelFlavor]Kernel[buildType]`, eg. `assembleDevMinSdkDevKernelDebug` become `[verb][remoteKernelFlavor]Kernel[buildType]`, eg. `assembleDevKernelDebug`) by [@sjchmiela](https://github.com/sjchmiela) ([`3b5e158`](https://github.com/expo/expo/commit/3b5e1583ecc210ee36b9d5772d2d7c35a6315500))
- calling `Haptic` methods on Android will now raise an error instead of a warning by [@EvanBacon](https://github.com/EvanBacon) ([#2787](https://github.com/expo/expo/pull/2787))

### 🎉 New features

- added locales on Android (`[ar, cs, de, es-rGT, fr, he, jt, ja, ko, nb, nl, pl, pt-rBR, ru-rRU, vi, zh, zh-rCN, zh-rTW]`) in `ImagePicker.{launchImageLibraryAsync, launchCameraAsync}` when using `{ allowsEditing: true }` option by [@bbarthec](https://github.com/bbarthec) ([#2955](https://github.com/expo/expo/pull/2955))
- added support for passing refs created by `React.createRef` to `takeSnapshotAsync` by [@sjchmiela](https://github.com/sjchmiela) ([#2771](https://github.com/expo/expo/pull/2771))
- upgraded Gradle plugin (to 3.2.1) and its wrapper (to 4.10.2) by [@sjchmiela](https://github.com/sjchmiela) ([#2716](https://github.com/expo/expo/pull/2716))
- added new `TaskManager` module that paves the way to background code execution by [@tsapeta](https://github.com/tsapeta) ([#2338](https://github.com/expo/expo/pull/2338))
- added API for background location updates by [@tsapeta](https://github.com/tsapeta) ([#2338](https://github.com/expo/expo/pull/2338))
- added geofencing to `Location` module by [@tsapeta](https://github.com/tsapeta) ([#2338](https://github.com/expo/expo/pull/2338))
- added new `BackgroundFetch` module (iOS only) by [@tsapeta](https://github.com/tsapeta) ([#2338](https://github.com/expo/expo/pull/2338))
- allowed Expo Jest preset to use TypeScript files by [@dalcib](https://github.com/dalcib) ([#2810](https://github.com/expo/expo/pull/2810))
- allowed selecting voice used by `Speech` on iOS by [@pyankoff](https://github.com/pyankoff) ([#2833](https://github.com/expo/expo/pull/2833))
- removed obsolete assets from standalone apps by [@sjchmiela](https://github.com/sjchmiela) ([#2850](https://github.com/expo/expo/pull/2850))
- added support for notifications categories by [@Szymon20000](https://github.com/Szymon20000) and [@sjchmiela](https://github.com/sjchmiela) ([#2316](https://github.com/expo/expo/pull/2316), [#2557](https://github.com/expo/expo/pull/2557))
- upgraded libraries: `react-native-gesture-handler` to `1.0.12`, `react-native-screens` to `1.0.0-alpha.22`, `react-native-reanimated` to `1.0.0-alpha.11` by [@tsapeta](https://github.com/tsapeta) and [@sjchmiela](https://github.com/sjchmiela) ([#2977](https://github.com/expo/expo/pull/2977), [#3078](https://github.com/expo/expo/pull/3078), [#3172](https://github.com/expo/expo/pull/3172), [#3232](https://github.com/expo/expo/pull/3232))

### 🐛 Bug fixes

- fixed problem with rerendering SVG (updated `react-native-svg` to `8.0.10`) by [@Szymon20000](https://github.com/Szymon20000) ([#3019](https://github.com/expo/expo/pull/3019))
- fixed wrong type casting in SQLite result [@Szymon20000](https://github.com/Szymon20000) ([#3005](https://github.com/expo/expo/pull/3005))
- fixed sending multiple consecutive SMS messages on iOS [@bbarthec](https://github.com/bbarthec) ([#2939](https://github.com/expo/expo/pull/2939))
- fixed GLView initialization with texture of size 0 on Android by [@bbarthec](https://github.com/bbarthec) ([#2907](https://github.com/expo/expo/pull/2907))
- fixed app cache size blowing up when using `ImagePicker` by [@sjchmiela](https://github.com/sjchmiela) ([#2750](https://github.com/expo/expo/pull/2750))
- fixed compression in ImagePicker by [@Szymon20000](https://github.com/Szymon20000) ([#2746](https://github.com/expo/expo/pull/2746))
- fixed `FileSystem` forbidding access to external directories by [@Szymon20000](https://github.com/Szymon20000) ([#2748](https://github.com/expo/expo/pull/2748), [#2808](https://github.com/expo/expo/pull/2808))
- upgraded Facebook SDK dependency to 4.39 by [@Szymon20000](https://github.com/Szymon20000) and [@sjchmiela](https://github.com/sjchmiela) ([#2710](https://github.com/expo/expo/pull/2710), [#3243](https://github.com/expo/expo/pull/3243))
- fixed object not beign decycled when sending logs to remote console by [@sjchmiela](https://github.com/sjchmiela) ([#2598](https://github.com/expo/expo/pull/2598))
- unified linear gradient behavior across platforms by [@sjchmiela](https://github.com/sjchmiela) ([#2624](https://github.com/expo/expo/pull/2624))
- fixed device orientation not being used when recording videos by [@flippinjoe](https://github.com/flippinjoe) ([expo-camera#2](https://github.com/expo/expo-camera/pull/2))
- fixed handling `quality` option passed to `Camera.takePictureAsync` on Android properly by [@Szymon20000](https://github.com/Szymon20000) ([#2692](https://github.com/expo/expo/pull/2692))
- fixed resumable downloads on iOS by base64-encoding `resumeData` by [@Szymon20000](https://github.com/Szymon20000) ([#2698](https://github.com/expo/expo/pull/2698))
- fixed `Permissions.LOCATION` issue that wouldn't allow asking for it in a multi-permission call by [@sjchmiela](https://github.com/sjchmiela) ([304fe560](https://github.com/expo/expo/commit/304fe560500b662be53be2c1d5a06445ad9d3702))
- fixed `onActivityResult` not being called on listeners registered to `ReactContext` by [@sjchmiela](https://github.com/sjchmiela) ([#2768](https://github.com/expo/expo/pull/2768))
- fixed fatal exception being thrown sometimes on Android when detecting barcodes by [@sjchmiela](https://github.com/sjchmiela) ([#2772](https://github.com/expo/expo/pull/2772))
- fixed `GLView.takeSnapshotAsync` crashing on Android if `framebuffer` option is specified by [@tsapeta](https://github.com/tsapeta) ([#2888](https://github.com/expo/expo/pull/2888))
- fixed `onPlaybackStatusUpdate` not being called with `didJustFinish: true` when playing with looping enabled on Android by [@sjchmiela](https://github.com/sjchmiela) ([#2923](https://github.com/expo/expo/pull/2923))
- fixed bundle building/downloading progress indicator not showing in ejected apps by [@sjchmiela](https://github.com/sjchmiela) ([#2951](https://github.com/expo/expo/pull/2951), [#2954](https://github.com/expo/expo/pull/2954))
- fixed `subscription.remove()` not calling native `stopObserving()` for universal modules by [@ide](https://github.com/ide) ([#2897](https://github.com/expo/expo/pull/2897))
- fixed calendar ID being returned as integer instead of a string on Android (when calling eg. `Calendar.createCalendarAsync`) by [@Szymon20000](https://github.com/Szymon20000) ([#3004](https://github.com/expo/expo/pull/3004))
- fixed wrong fling direction for inverted `ScrollView`s on Android by [@mandrigin](https://github.com/mandrigin) (pulled in from React Native [facebook/react-native@b971c5b](https://github.com/facebook/react-native/commit/b971c5beb8c7f90543ea037194790142f4f57c80))
- fixed snapping Android `ScrollView`s with `pagingEnabled` by [@olegbl](https://github.com/olegbl) (pulled in from React Native [facebook/react-native@0869e54](https://github.com/facebook/react-native/commit/0869e546fe1448f6c56b4ae97e41e8a67278d7dd))
- fixed `Contacts` failing to add and remove contacts on Android by [@tsapeta](https://github.com/tsapeta) ([#3017](https://github.com/expo/expo/pull/3017))
- fixed `Permissions.CONTACTS` not asking for Android's `WRITE_CONTACTS` permission by [@tsapeta](https://github.com/tsapeta) ([#3017](https://github.com/expo/expo/pull/3017))

## 31.0.6

- fixed `expo-cli` wrapper failing on Windows by [@fson](https://github.com/fson) ([#2853](https://github.com/expo/expo/pull/2853))

## 31.0.5

- updated `react-native-maps` JS dependency to `0.22.1` by [@sjchmiela](https://github.com/sjchmiela) ([`ebb536c`](https://github.com/expo/expo/commit/ebb536c82f2b64fd6c71f37d589a028cf04b85c8))

## 31.0.4

- upgraded `react-native-gesture-handler` JS dependency to `1.0.9` by [@brentvatne](https://github.com/brentvatne) ([`ebb5cec`](https://github.com/expo/expo/commit/ebb5cecf3f74da1bd7868f66b9c0ba8717a70cf1))

## 31.0.3

- fix filtering out warnings about `require` cycles in `node_modules` by [@serhiipalash](https://github.com/serhiipalash) ([`aaf72bf`](https://github.com/expo/expo/commit/aaf72bf42e197e5cc300a3f722103ad5cedc3a90))
- fix `resizeMode` prop of `Video` component by [@ide](https://github.com/ide) ([`886b67d`](https://github.com/expo/expo/commit/886b67d0967c0f3d55a561fe7766e3df414c80bf))

## 31.0.2

- pass `undefined` through for `startPoint` and `endPoint` rather than `null` in `LinearGradient` by [@brentvatne](https://github.com/brentvatne) ([`643969`](https://github.com/expo/expo/commit/6439691431dbb9b443bb69d788129cf3ff25ae3b))
- remove require cycle in AV by [@ide](https://github.com/ide) ([`18d54da`](https://github.com/expo/expo/commit/18d54daad814ae7e8e6e359daf274f80ece8352d))

## 31.0.1

- filter out warnings about `require` cycles in `node_modules` by [@ide](https://github.com/ide) ([`68d130d`](https://github.com/expo/expo/commit/68d130d4b0e58c8faa050bfe7bd7c56ffa05e2ef))

## 31.0.0 (Partial Changelog)

### 🛠 Breaking changes

- The default export from the expo package is deprecated in favor of named exports to pave the way for static analysis tools by [@ide](https://github.com/ide) ([#2387](https://github.com/expo/expo/pull/2387))
- remove default `user_friends` permission when authenticating with `Facebook` module by [@EvanBacon](https://github.com/EvanBacon) ([`2ad86fad`](https://github.com/expo/expo/commit/2ad86fada7aacfa8fa0d50910e6d0c6130ca4840))
- dropped iOS 9 support by [@Szymon20000](https://github.com/Szymon20000) ([#2324](https://github.com/expo/expo/pull/2324))
- upgrade `react-native-svg` to `8.0.8` by [@sjchmiela](https://github.com/sjchmiela) and [@esamelson](https://github.com/esamelson) ([#2492](https://github.com/expo/expo/pull/2492))
- upgrade React Native to `v0.57.1` by [@ide](https://github.com/ide) (series of commits, eg. [`250589`](https://github.com/expo/expo/commit/250589c452902e27f6981c79a72390c4bf6c9b31))
- change `translation` field to `adTranslation` in an ad object returned by `FacebookAds.NativeAdView` by [@ide](https://github.com/ide) ([`ece59aa`](https://github.com/expo/expo/commit/ece59aa35daf769073373141c248239c967ccafd))
- refreshed, bug-free `Localization` API by [@EvanBacon](https://github.com/EvanBacon) ([#2327](https://github.com/expo/expo/pull/2327))
- drop Android 4.4 support by [@bbarthec](https://github.com/bbarthec) ([#2367](https://github.com/expo/expo/pull/2367))
- upgrade underyling Facebook SDK native dependencies to `4.37.0` by [@sjchmiela](https://github.com/sjchmiela) ([#2508](https://github.com/expo/expo/pull/2508))
- upgrade `react-native-view-shot` to `2.5.0` by [@sjchmiela](https://github.com/sjchmiela) ([#2518](https://github.com/expo/expo/pull/2518))
- upgrade `react-native-maps` to `0.22.1` by [@tsapeta](https://github.com/tsapeta) and [@sjchmiela](https://github.com/sjchmiela) ([#2496](https://github.com/expo/expo/pull/2496), [#2680](https://github.com/expo/expo/pull/2680))
- `FacebookAds.TriggerableView` is now `FacebookAds.AdTriggerView`
- `FacebookAds.MediaView` is now `FacebookAds.AdMediaView`
- The Speech API’s "onError" function is passed an `Error` instead of a string
- Flow types have been removed as we begin to migrate to TypeScript over the next few SDK releases
- Several Haptic enum types have been renamed: NotificationTypes → NotificationFeedbackType, ImpactStyles → ImpactFeedbackStyle
- Several AR enum types have been renamed: BlendShapes → BlendShape, FaceAnchorProps → FaceAnchorProp, PlaneDetectionTypes → PlaneDetection, WorldAlignmentTypes → WorldAlignment, EventTypes → EventType, AnchorTypes → AnchorType, AnchorEventTypes → AnchorEventType, FrameAttributes → FrameAttribute, TrackingStates → TrackingState, TrackingStateReasons → TrackingStateReason, TrackingConfigurations → TrackingConfiguration
- `Audio.Sound.create` has been renamed to `createAsync`

### 🎉 New features

- return permitted/declined permissions arrays when authenticating with `Facebook` module by [@EvanBacon](https://github.com/EvanBacon) ([`2ad86fad`](https://github.com/expo/expo/commit/2ad86fada7aacfa8fa0d50910e6d0c6130ca4840))
- Base64 encoding support for `FileSystem` by [@EvanBacon](https://github.com/EvanBacon) ([#2328](https://github.com/expo/expo/pull/2328))
- video stabilization support in `Camera` by [@n8](https://github.com/n8) ([#2241](https://github.com/expo/expo/pull/2241))
- add support for asking for an authorization to always access location data by [@sjchmiela](https://github.com/sjchmiela) ([#2343](https://github.com/expo/expo/pull/2343))
- upgrade `react-native-gesture-handler` to `1.0.8`, `react-native-reanimated` to `1.0.0-alpha.10`, `react-native-screens` to `1.0.0-alpha.15` by [@brentvatne](https://github.com/brentvatne) ([`eb2a463`](https://github.com/expo/expo/commit/eb2a463304aefc798bd8fab29e9c89507e0710af), [`9bf1754`](https://github.com/expo/expo/commit/9bf17547f857865ffa01f4bacd7fc0b18e4f7ffa))
- add `Segment.{get,set}EnabledAsync` feature by [@sjchmiela](https://github.com/sjchmiela) ([#2412](https://github.com/expo/expo/pull/2412))
- add an Android-only `timeout` option to `Location.getCurrentPositionAsync` by [@bbarthec](https://github.com/bbarthec) ([#2369](https://github.com/expo/expo/pull/2369))
- add support for providing custom headers to send when requesting media source by [@sjchmiela](https://github.com/sjchmiela) ([#2431](https://github.com/expo/expo/pull/2431))
- add `Segment.alias` support by [@sjchmiela](https://github.com/sjchmiela) ([#2440](https://github.com/expo/expo/pull/2440))
- upgrade Android JSC to `r224109` by [@esamelson](https://github.com/esamelson) and [@Kmakinator](https://github.com/Kmakinator) ([#2437](https://github.com/expo/expo/pull/2437))
- add `LocalAuthentication.supportedAuthenticationTypes` method by [@bbarthec](https://github.com/bbarthec) ([#2450](https://github.com/expo/expo/pull/2450))
- add support for new Apple devices to `Constants` by [@tsapeta](https://github.com/tsapeta) ([#2410](https://github.com/expo/expo/pull/2410))

### 🐛 Bug fixes

- fix `react-native-svg` `toDataURL()` method throwing error (`undefined is not an object (evaluating 'RNSVGSvgViewManager.toDataURL')`) on Android by [@sjchmiela](https://github.com/sjchmiela) ([#2492](https://github.com/expo/expo/pull/2492/files#diff-e7d5853f05c039302116a6f919672972))
- fix nested traits and properties being stringified on Android in the Segment module, instead of being reported as objects by [@sjchmiela](https://github.com/sjchmiela) ([expo-analytics-segment#2](https://github.com/expo/expo-analytics-segment/issues/2), [#2517](https://github.com/expo/expo/pull/2517))
- handle specified `behavior` on Android when authenticating with `Facebook` by [@EvanBacon](https://github.com/EvanBacon) ([`2ad86fad`](https://github.com/expo/expo/commit/2ad86fada7aacfa8fa0d50910e6d0c6130ca4840))
- fix `MediaLibrary` returning stale assets from `getAssetsAsync` by [@Aasfga](https://github.com/Aasfga) ([#2106](https://github.com/expo/expo/issues/2106), [`09cba8d`](https://github.com/expo/expo/commit/09cba8d1cc271a526e20c4c0f817a8370b7e1a56))
- fix `Pedometer.watchStepCount` erroring on Android by [@Szymon20000](https://github.com/Szymon20000) ([#2147](https://github.com/expo/expo/issues/2147), [`dea2967`](https://github.com/expo/expo/commit/dea2967c19ac948f84decedf311212b468b61945))
- fix Branch links not working when first opened on iOS by [@AdamPD](https://github.com/AdamPD) ([#2158](https://github.com/expo/expo/pull/2158))
- asking for `Permissions.BRIGHTNESS` no longer throws `AbstractMethodError` exception on some Android devices by [@bbarthec](https://github.com/bbarthec) ([#2342](https://github.com/expo/expo/pull/2342))
- properly handle some screen orientation configurations (on iPhone X `PortraitUpsideDown` is not supported) by changing sync `ScreenOrientation.allow` method to async `ScreenOrientation.allowAsync` throwing an error when trying to set an unsupported screen orientation configuration by [@bbarthec](https://github.com/bbarthec) ([`af2d7e3`](https://github.com/expo/expo/commit/af2d7e3c848cf49a47378970f23e080e1ada6755))
- fix `Linking.getInitialURL` returning a `customschemed://` URL instead of the one that really redirected to the application by [@schneidmaster](https://github.com/schneidmaster) ([#2352](https://github.com/expo/expo/pull/2352))
- fix `FaceDetector` settings not being applied on the first run by [@sjchmiela](https://github.com/sjchmiela) ([#2308](https://github.com/expo/expo/pull/2308))
- update `cameraview` AAR for it to contain `getCameraId()` method by [@sjchmiela](https://github.com/sjchmiela) ([expo-camera#4](https://github.com/expo/expo-camera/issues/4), [#2323](https://github.com/expo/expo/pull/2323))
- fix rerendering of ads provided by `FacebookAds` module by [@ide](https://github.com/ide) ([`85f2014`](https://github.com/expo/expo/commit/85f2014c2aa767892a37f194ec2c86f8f36d61d4))
- fix a fatal exception being thrown when pausing a resumable download on iOS 12 by [@sjchmiela](https://github.com/sjchmiela) ([#2404](https://github.com/expo/expo/pull/2404))
- fix universal modules being initialized twice by [@sjchmiela](https://github.com/sjchmiela) ([#2417](https://github.com/expo/expo/pull/2417))
- fix media players refusing to redirect from a HTTPS URL to another HTTPS URL on Android by [@sjchmiela](https://github.com/sjchmiela) ([#2403](https://github.com/expo/expo/pull/2403))
- fix `SMS.sendSMSAsync` not returning correct result on Android by [@bbarthec](https://github.com/bbarthec) ([#2452](https://github.com/expo/expo/pull/2452))
- fix barcode scanner not working on Pixel 2 by [@alexshikov](https://github.com/alexshikov) ([#2081](https://github.com/expo/expo/pull/2081))
- fix “Font doesn't support automatic scaling” errors on iOS < 12 by [@sjchmiela](https://github.com/sjchmiela) ([#2480](https://github.com/expo/expo/pull/2480))
- fix missing “Orientation” tag in `ImagePicker` EXIF data by [@bbarthec](https://github.com/bbarthec) ([#2432](https://github.com/expo/expo/pull/2432))
- fix `react-native-screens` compatibility with Expo by [@tsapeta](https://github.com/tsapeta) ([#2509](https://github.com/expo/expo/pull/2509))<|MERGE_RESOLUTION|>--- conflicted
+++ resolved
@@ -6,11 +6,8 @@
 
 ### 📚 3rd party library updates
 
-<<<<<<< HEAD
 - `react-native-gesture-handler` updated from `1.2.1` to `1.3.0`
-=======
 - `react-native-branch` updated from `2.2.5` to `3.0.1`
->>>>>>> f91c6ae2
 - `react-native-reanimated` updated from `1.0.1` to `1.1.0`
 - `react-native-svg` updated from `9.4.0` to `9.5.1`
 - `react-native-webview` updated from `5.8.0` to `5.12.0`
