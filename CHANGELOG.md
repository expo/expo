# Changelog

This is the log of notable changes to the Expo client that are developer-facing.

## master

### 📚 3rd party library updates

- `react-native-gesture-handler` updated from `1.2.1` to `1.3.0`
- `react-native-branch` updated from `2.2.5` to `3.0.1`
- `react-native-reanimated` updated from `1.0.1` to `1.1.0`
- `react-native-svg` updated from `9.4.0` to `9.5.1`
- `react-native-webview` updated from `5.8.0` to `5.12.0`
- `@react-native-community/netinfo` updated from `2.0.10` to `3.2.1`

### 🛠 Breaking changes

- Removed `promptMessageIOS` string argument from `LocalAuthentication.authenticateAsync` in favor of options object. ([#4631](https://github.com/expo/expo/pull/4631) by [@tsapeta](https://github.com/tsapeta))
- Removed `Calendar.DEFAULT` and replaced it with `null`. ([#4836](https://github.com/expo/expo/pull/4836) by [@lukmccall](https://github.com/lukmccall))
- `Google.logInAsync()` now accepts a `redirectUrl` value for apps running in the Expo Client. Previously, it would ignore this, so if you are passing a value, make sure to [follow the guidelines](https://docs.expo.io/versions/latest/sdk/google/#loginasync) ([#4904](https://github.com/expo/expo/pull/4904) by [@cruzach](https://github.com/cruzach))

### 🎉 New features

- Added `fallbackLabel` option to `LocalAuthentication.authenticateAsync` on iOS which allows to customize a title of the fallback button when the system doesn't recognize the user and asks to authenticate via device passcode. ([#4612](https://github.com/expo/expo/pull/4612) by [@changLiuUNSW](https://github.com/changLiuUNSW))
- added `native` mode for Android SplashScreen on standalone apps by [@bbarthec](https://github.com/bbarthec) ([#4567](https://github.com/expo/expo/pull/4567))
<<<<<<< HEAD
- Added `videoBitrate` option for camera on Android by [@xHeinrich] ([#4878])
=======
- added support for video recording in `ImagePicker.launchCameraAsync`. ([#4903](https://github.com/expo/expo/pull/4903) by [@lukmccall](https://github.com/lukmccall))
>>>>>>> 7e03891f

### 🐛 Bug fixes

- fixed `BarCodeScanner` blocking UI when defining custom `barCodeTypes` on iOS by [@sjchmiela](https://github.com/sjchmiela)
- fixed picking images over 2000px on Android by [@bbarthec](https://github.com/bbarthec) ([#4731](https://github.com/expo/expo/pull/4731))
- fixed `Calendar.getEventsAsync` crashing if `calendarId` is SQL keyword by [@lukmccall](https://github.com/lukmccall) ([#4836](https://github.com/expo/expo/pull/4836))
- fixed `BOOL` interpretation on 32-bit iOS devices by [@lukmccall](https://github.com/lukmccall) ([#4862](https://github.com/expo/expo/pull/4862))

## 33.0.0

### 🛠 Breaking changes

- updated `react-native-gesture-handler` to `1.2.1` by [@mczernek](https://github.com/mczernek) ([#4159](https://github.com/expo/expo/pull/4159))
- updated `react-native-svg` to `9.4.0` by [@Szymon20000](https://github.com/Szymon20000) and [@mczernek](https://github.com/mczernek) ([#3860](https://github.com/expo/expo/pull/3860), [#4159](https://github.com/expo/expo/pull/4159))
- updated `@react-native-community/netinfo` to `2.0.10` by [@sjchmiela](https://github.com/sjchmiela) ([#4153](https://github.com/expo/expo/pull/4153))
- updated `react-native-reanimated` to `1.0.1` by [@dsokal](https://github.com/dsokal) ([#4023](https://github.com/expo/expo/pull/4023))
- removed deprecated `MediaView` and `TriggerView` from `expo-ads-facebook` by [@EvanBacon](https://github.com/EvanBacon) ([#3539](https://github.com/expo/expo/pull/3603)). You should use `AdMediaView` & `AdTriggerView` instead.
- deprecated `Expo.Util` by [@EvanBacon](https://github.com/EvanBacon) ([#3539](https://github.com/expo/expo/pull/3577)). You should use `Expo.Updates` & `Expo.Localization` instead.
- removed use of `expolib_v1.okhttp` in favor of regular `okhttp` dependency by [@Szymon20000](https://github.com/Szymon20000) ([#3539](https://github.com/expo/expo/pull/3539)) (an update to `MainApplication.getOkHttpBuilder` may be required when upgrading)
- corrected behavior of splash screen image based on `resizeMode` in Android standalone apps (`contain` and `cover` were handled contrary to what docs state) by [@bbarthec](https://github.com/bbarthec) ([#3029](https://github.com/expo/expo/pull/3029))
- `Speech.speak` changed option name from `voiceIOS` to `voice`. [@Szymon20000](https://github.com/Szymon20000) ([#3423](https://github.com/expo/expo/pull/3423))
- renamed `Haptic` to `Haptics` and deprecated `Haptics.{notification, impact, selection}` in favour of `Haptics.{notificationAsync, impactAsync, selectionAsync}` [@bbarthec](https://github.com/bbarthec) ([#3330](https://github.com/expo/expo/pull/3330))
- `ImageManipulator.manipulateAsync` is now accepting `ImageManipulator.FlipType.{Vertical, Horizontal}` as flipping action parameter and `ImageManipulator.SaveFormat.{JPEG, PNG}` as saving option [@bbarthec](https://github.com/bbarthec) ([#3245](https://github.com/expo/expo/pull/3245))
- removed `devKernel` and `prodKernel` build flavors from Android ExpoKit projects (all Gradle commands become simply `[verb](Debug|Release)`, e.g. `installDebug` or `assembleRelease`) by [@esamelson](https://github.com/esamelson) ([#3386](https://github.com/expo/expo/pull/3386))
- renamed `IntentLauncherAndroid` to `IntentLauncher` and changed signature of `startActivityAsync` method by [@tsapeta](https://github.com/tsapeta) ([#3427](https://github.com/expo/expo/pull/3427))
- fixed crash in `WebBrowser.openBrowserAsync` when there is no browser supporting `customtabs` on Android by [@mczernek](https://github.com/mczernek) ([#3691](https://github.com/expo/expo/pull/3691))
- `WebBrowser.openBrowserAsync` on Android resolves promise on opening Custom Tabs instead of on closing by [@mczernek](https://github.com/mczernek) ([#3691](https://github.com/expo/expo/pull/3691))
- `WebBrowser.dismissBrowser` throws `UnavailabilityError` [@mczernek](https://github.com/mczernek) ([#3691](https://github.com/expo/expo/pull/3691))
- added `staysActiveInBackground` audio mode option that selects whether audio playback or recording should continue when the app is in background by [@sjchmiela](https://github.com/sjchmiela) and [@redpandatronicsuk](https://github.com/redpandatronicsuk) ([#3498](https://github.com/expo/expo/pull/3498))
- renamed the `EncodingTypes` attribute to `EncodingType` in the FileSystem module docs to match changes in the source code by [@sergeichestakov](https://github.com/sergeichestakov) ([#3997](https://github.com/expo/expo/pull/3997))
- added a warning printed when attempting to store a value longer than 2048 bytes in the `SecureStore`. (Since SDK35 it will throw an error.) [@dsokal](https://github.com/dsokal) ([#4084](https://github.com/expo/expo/pull/4084))
- added `UMAppDelegateWrapper` which allows easy integration between unimodules and `AppDelegate` callbacks by [@Szymon20000](https://github.com/Szymon20000) ([#3917](https://github.com/expo/expo/pull/3917))
- changed `Constants.platform.ios.buildNumber` and `Constants.platform.android.versionCode` to `null` when running an app in Expo Client by [@dsokal](https://github.com/dsokal) ([#4203](https://github.com/expo/expo/pull/4203))
- upgraded `react-native-maps` to `0.24.2` by [@sjchmiela](https://github.com/sjchmiela) ([#3389](https://github.com/expo/expo/pull/3389), [#4158](https://github.com/expo/expo/pull/4158), ejected projects will need to add `HAVE_GOOGLE_MAPS=1` preprocessor definition to `Podfile`)
- removed option `sortBy.id` in `expo-media-library` by [@jkhales](https://github.com/jkhales) ([#4221](https://github.com/expo/expo/pull/4221))

### 🎉 New features

- updated `react-native-view-shot` to `2.6.0` by [@sjchmiela](https://github.com/sjchmiela) ([#4175](https://github.com/expo/expo/pull/4175))
- added `VideoThumbnails` API allowing you to thumbnail videos by [@graszka22](https://github.com/graszka22) ([#3980](https://github.com/expo/expo/pull/3980))
- upgraded `react-native-lottie` to `2.6.1` by [@sjchmiela](https://github.com/sjchmiela) ([#4147](https://github.com/expo/expo/pull/4147))
- `BarCodeScanner` is now returning barcode's bounding box [@Szymon20000](https://github.com/Szymon20000) ([#2904](https://github.com/expo/expo/pull/2904))
- added method `Speech.getAvailableVoicesAsync()` [@Szymon20000](https://github.com/Szymon20000) ([#3423](https://github.com/expo/expo/pull/3423))
- added `BackgroundFetch` support for Android by [@tsapeta](https://github.com/tsapeta) ([#3281](https://github.com/expo/expo/pull/3281))
- incorporated `react-native-webview@5.4.6` into Expo SDK by [@sjchmiela](https://github.com/sjchmiela) ([#3748](https://github.com/expo/expo/pull/3748))
- added support for overriding MIME type in `IntentLauncherAndroid.startActivityAsync` for Android by [@rhunt4675](https://github.com/rhunt4675) ([#3300](https://github.com/expo/expo/pull/3300))
- added `Location.enableNetworkProviderAsync` method to ask the user to turn on high accuracy location services by [@tsapeta](https://github.com/tsapeta) ([#3273](https://github.com/expo/expo/pull/3273))
- upgraded Facebook Audience Network SDK dependency to 5.1.1 (iOS) by [@sjchmiela](https://github.com/sjchmiela) ([#3394](https://github.com/expo/expo/pull/3394))
- upgraded Facebook Core- and LoginKit dependency to 4.40.0 by [@sjchmiela](https://github.com/sjchmiela) ([#3394](https://github.com/expo/expo/pull/3394))
- upgraded Facebook SDK dependency to 5.0.1 (Android) by [@sjchmiela](https://github.com/sjchmiela)
- upgraded `react-native-webview` to `5.8.1` by [@sjchmiela](https://github.com/sjchmiela) ([#4146](https://github.com/expo/expo/pull/4146))
- added Firebase integration to `expo-analytics-segment` by [@sjchmiela](https://github.com/sjchmiela) ([#3615](https://github.com/expo/expo/pull/3615))
- added support for new arguments in `WebBrowser.openBrowserAsync` as described in [the documentation](https://docs.expo.io/versions/latest/sdk/webbrowser/) by [@mczernek](https://github.com/mczernek) ([#3691](https://github.com/expo/expo/pull/3691))
- added tags support in `KeepAwake.activate` and `KeepAwake.deactivate` by [@mczernek](https://github.com/mczernek) [#3747](https://github.com/expo/expo/pull/3747)
- added `deferredUpdatesInterval` and `deferredUpdatesDistance` options that defer background location updates by [@tsapeta](https://github.com/tsapeta) ([#3548](https://github.com/expo/expo/pull/3548))
- added `foregroundService` option to background location (Android Oreo and newer) by [@tsapeta](https://github.com/tsapeta) ([#3837](https://github.com/expo/expo/pull/3837))
- added support for picking animated GIFs with `ImagePicker` by [@sjchmiela](https://github.com/sjchmiela) ([#3844](https://github.com/expo/expo/pull/3844))
- added support for headers in `downloadAsync` method in `FileSystem` by [@mczernek](https://github.com/mczernek) ([#3911](https://github.com/expo/expo/pull/3911))
- added support for custom poster styles in `Video` by [@sjchmiela](https://github.com/sjchmiela) ([#4165](https://github.com/expo/expo/issues/4165))
- added `pausesUpdatesAutomatically` option to automatically pause background location updates based on the `activityType` by [@tsapeta](https://github.com/tsapeta) ([#4167](https://github.com/expo/expo/pull/4167))
- added ability to load fonts by remote URI by [@seekshiva](https://github.com/seekshiva) ([#2745](https://github.com/expo/expo/pull/2745))
- added support for 64 bit platforms by [@wkozyra95](https://github.com/wkozyra95) ([#4565](https://github.com/expo/expo/pull/4565))

### 🐛 Bug fixes

- fixed several windows compatibility issues with `expo-yarn-workspaces` by [@nattyrice](https://github.com/nattyrice)
- fixed several issues related to `expo-av` by [@Szymon20000](https://github.com/Szymon20000) ([#3539](https://github.com/expo/expo/pull/3539))
- `Location.getCurrentPositionAsync` and `Location.watchPositionAsync` are now automatically asking for high accuracy location services by [@tsapeta](https://github.com/tsapeta) ([#3273](https://github.com/expo/expo/pull/3273))
- fix `Location.getCurrentPositionAsync` hanging on simultaneous calls by [@tsapeta](https://github.com/tsapeta) ([#3273](https://github.com/expo/expo/pull/3273))
- fix `ImagePicker.launchImageLibraryAsync` and `ImageManipulator.manipulateAsync` in SDKs lower than 32 [@bbarthec](https://github.com/bbarthec) ([#3159](https://github.com/expo/expo/pull/3159))
- fix app crash when attempting to `console.log(Object.create(null))` by [@juangl](https://github.com/juangl) ([#3143](https://github.com/expo/expo/pull/3143))
- `GoogleSignInOptions.offlineAccess` is now corrected `GoogleSignInOptions.isOfflineEnabled`
- fix `SMS.sendSMSAsync` crash on android for empty addresses list. Promise won't be rejected when there is no TELEPHONY feature on Android device, only when there is no SMS app by [@mczernek](https://github.com/mczernek) ([#3656](https://github.com/expo/expo/pull/3656))
- fix MediaPlayer not working on Android. by [@mczernek](https://github.com/mczernek) ([#3768](https://github.com/expo/expo/pull/3768))
- fix big `OkHttpClient` memory usage on Android (reuse instances) by [@sjchmiela](https://github.com/sjchmiela) ([#4264](https://github.com/expo/expo/pull/4264))
- fixed `Localization.isRTL` always being `true` on iOS by [@sjchmiela](https://github.com/sjchmiela) ([#3792](https://github.com/expo/expo/pull/3792))
- fixed adding/removing react children to `Camera` preview on Android by [@bbarthec](https://github.com/bbarthec) ([#3904](https://github.com/expo/expo/pull/3904))
- changed `FileSystem` requests timeout for downloading resumables from 10 seconds to 60 seconds on Android (now the timeout is 60s on both platforms) by [@Szymon20000](https://github.com/Szymon20000) ([#3872](https://github.com/expo/expo/pull/3872))
- removed unwanted downsampling of big images when using `ImageManipulator` on Android by [@bbarthec](https://github.com/bbarthec) ([#3928](https://github.com/expo/expo/pull/3928))
- fixed tablet splash always being shown in Expo Client if specified by [@GfxKai](https://github.com/GfxKai) ([#3538](https://github.com/expo/expo/pull/3538))
- the `properties` parameter of `Segment.screenWithProperties` is now a `{ [key: string]: any }`, instead of a `string` by [@juampi92](https://github.com/juampi92) ([#4053](https://github.com/expo/expo/pull/4053))
- allow manipulating `http://` and `https://` files using `ImageManipulator` on iOS by [@bbarthec](https://github.com/bbarthec) ([#3982](https://github.com/expo/expo/pull/3982))
- providing `onPlaybackStatusUpdate` property to `Video` doesn't show a warning anymore by [@sjchmiela](https://github.com/sjchmiela) ([#4130](https://github.com/expo/expo/pull/4130))
- calling `FileSystem.downloadAsync` will now raise an error when a target local directory doesn't exist by [@dsokal](https://github.com/dsokal) ([#4142](https://github.com/expo/expo/pull/4142))
- flush UI blocks when needed, which fixes eg. `Camera.takePicture` not resolving on iOS by [@sjchmiela](https://github.com/sjchmiela) ([#4125](https://github.com/expo/expo/pull/4125))
- fixed `MediaLibrary.createAssetAsync` crashing when supplying local asset URIs without `file://` protocol by [@tsapeta](https://github.com/tsapeta) ([#4189](https://github.com/expo/expo/pull/4189))
- fixed `EXC_BAD_ACCESS` crashes on startup on iOS below 12.0 by [@tsapeta](https://github.com/tsapeta) ([#4227](https://github.com/expo/expo/pull/4227))
- fix `jest-expo` Jest executable not starting Node on Windows by [@Artorp](https://github.com/Artorp) ([#3477](https://github.com/expo/expo/pull/3477))
- fixed crashes in `TaskManager` due to jobs queue being full by [@tsapeta](https://github.com/tsapeta) ([#4247](https://github.com/expo/expo/pull/4247))
- allow console.log() function to log truncated large files instead of reporting a PayloadTooLargeError. [@vivianzzhu91](https://github.com/vivianzzhu91) ([#4419](https://github.com/expo/expo/pull/4419))
- fixed sorting in `MediaLibrary.getAssetsAsync` by [@ninjaachibi](https://github.com/ninjaachibi) ([#4420](https://github.com/expo/expo/pull/4420))

## 32.0.0

### 🛠 Breaking changes

- deprecated `import { Font } from 'expo-font'` in favor of individually named exports (`import * as Font from expo-font`) for better dead-export elimination potential. Upgrade `@expo/vector-icons` if you get a warning about this. By [@ide](https://github.com/ide) ([`264c17cd`](https://github.com/expo/expo/commit/264c17cdb175021c7fd16bb461652b8ab6cb2fda))
- removed deprecated internal Expo modules (`Crypto`, `Fabric`, and `ImageCropper`), which were never part of the Expo API by [@ide](https://github.com/ide) ([#2880](https://github.com/expo/expo/pull/2880))
- removed deprecated `Expo.Fingerprint` API, which has been renamed to `Expo.LocalAuthentication` to reflect other forms of authentication (ex: FaceID) by [@ide](https://github.com/ide) ([`24e94d5`](https://github.com/expo/expo/commit/24e94d5c3c268793ec751ef07dbd31a2e41e6a8c))
- removed deprecated default export from the `expo` package. Instead of `import Expo from 'expo'`, write `import { A, B, C } from 'expo'` or `import * as Expo from 'expo'`. By [@ide](https://github.com/ide) ([#2865](https://github.com/expo/expo/pull/2865))
- removed deprecated support for passing an array into `Font.loadAsync`. This feature displayed a deprecation warning for several SDK versions so if you didn't see it, this change shouldn't affect you.
- deprecated `enableHighAccuracy` option in `Location` module in favor of `accuracy` which gives much more options by [@tsapeta](https://github.com/tsapeta) ([#2338](https://github.com/expo/expo/pull/2338))
- removed support for deprecated `onBarCodeRead` prop on `Camera` component by [@Szymon20000](https://github.com/Szymon20000) ([#2820](https://github.com/expo/expo/pull/2820)) (use `onBarCodeScanned` property)
- updated underlying Stripe dependency to 8.1.0 on Android and 13.2.0 on iOS and updated `expo-payments-stripe` with latest updates to `tipsi-stripe` (up to 6.1.2) by [@sjchmiela](https://github.com/sjchmiela) ([#2766](https://github.com/expo/expo/pull/2766)). This change dropped support for Bitcoin payments in SDK31.
- removed `READ_SMS` use of permission on Android, `SMS.sendSMSAsync` will now always resolve with `{ result: 'unknown' }` by [@esamelson](https://github.com/esamelson) ([#2982](https://github.com/expo/expo/pull/2982))
- upgraded Android build tools — Gradle to 4.10.2, Gradle plugin to 3.2.1 by [@sjchmiela](https://github.com/sjchmiela) ([`7292c27`](https://github.com/expo/expo/commit/7292c27), [`d0c8b8d`](https://github.com/expo/expo/commit/d0c8b8d))
- removed `run.sh` script from `android` directory in favor of `fastlane android start` command by [@nicknovitski](https://github.com/nicknovitski) ([`9301e95`](https://github.com/expo/expo/commit/9301e95533d4ed81a42955f64addb5001a32a236))
- removed `minSdk` application flavor from Android project (all Gradle commands in format `[verb][minSdkFlavor]minSdk[remoteKernelFlavor]Kernel[buildType]`, eg. `assembleDevMinSdkDevKernelDebug` become `[verb][remoteKernelFlavor]Kernel[buildType]`, eg. `assembleDevKernelDebug`) by [@sjchmiela](https://github.com/sjchmiela) ([`3b5e158`](https://github.com/expo/expo/commit/3b5e1583ecc210ee36b9d5772d2d7c35a6315500))
- calling `Haptic` methods on Android will now raise an error instead of a warning by [@EvanBacon](https://github.com/EvanBacon) ([#2787](https://github.com/expo/expo/pull/2787))

### 🎉 New features

- added locales on Android (`[ar, cs, de, es-rGT, fr, he, jt, ja, ko, nb, nl, pl, pt-rBR, ru-rRU, vi, zh, zh-rCN, zh-rTW]`) in `ImagePicker.{launchImageLibraryAsync, launchCameraAsync}` when using `{ allowsEditing: true }` option by [@bbarthec](https://github.com/bbarthec) ([#2955](https://github.com/expo/expo/pull/2955))
- added support for passing refs created by `React.createRef` to `takeSnapshotAsync` by [@sjchmiela](https://github.com/sjchmiela) ([#2771](https://github.com/expo/expo/pull/2771))
- upgraded Gradle plugin (to 3.2.1) and its wrapper (to 4.10.2) by [@sjchmiela](https://github.com/sjchmiela) ([#2716](https://github.com/expo/expo/pull/2716))
- added new `TaskManager` module that paves the way to background code execution by [@tsapeta](https://github.com/tsapeta) ([#2338](https://github.com/expo/expo/pull/2338))
- added API for background location updates by [@tsapeta](https://github.com/tsapeta) ([#2338](https://github.com/expo/expo/pull/2338))
- added geofencing to `Location` module by [@tsapeta](https://github.com/tsapeta) ([#2338](https://github.com/expo/expo/pull/2338))
- added new `BackgroundFetch` module (iOS only) by [@tsapeta](https://github.com/tsapeta) ([#2338](https://github.com/expo/expo/pull/2338))
- allowed Expo Jest preset to use TypeScript files by [@dalcib](https://github.com/dalcib) ([#2810](https://github.com/expo/expo/pull/2810))
- allowed selecting voice used by `Speech` on iOS by [@pyankoff](https://github.com/pyankoff) ([#2833](https://github.com/expo/expo/pull/2833))
- removed obsolete assets from standalone apps by [@sjchmiela](https://github.com/sjchmiela) ([#2850](https://github.com/expo/expo/pull/2850))
- added support for notifications categories by [@Szymon20000](https://github.com/Szymon20000) and [@sjchmiela](https://github.com/sjchmiela) ([#2316](https://github.com/expo/expo/pull/2316), [#2557](https://github.com/expo/expo/pull/2557))
- upgraded libraries: `react-native-gesture-handler` to `1.0.12`, `react-native-screens` to `1.0.0-alpha.22`, `react-native-reanimated` to `1.0.0-alpha.11` by [@tsapeta](https://github.com/tsapeta) and [@sjchmiela](https://github.com/sjchmiela) ([#2977](https://github.com/expo/expo/pull/2977), [#3078](https://github.com/expo/expo/pull/3078), [#3172](https://github.com/expo/expo/pull/3172), [#3232](https://github.com/expo/expo/pull/3232))

### 🐛 Bug fixes

- fixed problem with rerendering SVG (updated `react-native-svg` to `8.0.10`) by [@Szymon20000](https://github.com/Szymon20000) ([#3019](https://github.com/expo/expo/pull/3019))
- fixed wrong type casting in SQLite result [@Szymon20000](https://github.com/Szymon20000) ([#3005](https://github.com/expo/expo/pull/3005))
- fixed sending multiple consecutive SMS messages on iOS [@bbarthec](https://github.com/bbarthec) ([#2939](https://github.com/expo/expo/pull/2939))
- fixed GLView initialization with texture of size 0 on Android by [@bbarthec](https://github.com/bbarthec) ([#2907](https://github.com/expo/expo/pull/2907))
- fixed app cache size blowing up when using `ImagePicker` by [@sjchmiela](https://github.com/sjchmiela) ([#2750](https://github.com/expo/expo/pull/2750))
- fixed compression in ImagePicker by [@Szymon20000](https://github.com/Szymon20000) ([#2746](https://github.com/expo/expo/pull/2746))
- fixed `FileSystem` forbidding access to external directories by [@Szymon20000](https://github.com/Szymon20000) ([#2748](https://github.com/expo/expo/pull/2748), [#2808](https://github.com/expo/expo/pull/2808))
- upgraded Facebook SDK dependency to 4.39 by [@Szymon20000](https://github.com/Szymon20000) and [@sjchmiela](https://github.com/sjchmiela) ([#2710](https://github.com/expo/expo/pull/2710), [#3243](https://github.com/expo/expo/pull/3243))
- fixed object not beign decycled when sending logs to remote console by [@sjchmiela](https://github.com/sjchmiela) ([#2598](https://github.com/expo/expo/pull/2598))
- unified linear gradient behavior across platforms by [@sjchmiela](https://github.com/sjchmiela) ([#2624](https://github.com/expo/expo/pull/2624))
- fixed device orientation not being used when recording videos by [@flippinjoe](https://github.com/flippinjoe) ([expo-camera#2](https://github.com/expo/expo-camera/pull/2))
- fixed handling `quality` option passed to `Camera.takePictureAsync` on Android properly by [@Szymon20000](https://github.com/Szymon20000) ([#2692](https://github.com/expo/expo/pull/2692))
- fixed resumable downloads on iOS by base64-encoding `resumeData` by [@Szymon20000](https://github.com/Szymon20000) ([#2698](https://github.com/expo/expo/pull/2698))
- fixed `Permissions.LOCATION` issue that wouldn't allow asking for it in a multi-permission call by [@sjchmiela](https://github.com/sjchmiela) ([304fe560](https://github.com/expo/expo/commit/304fe560500b662be53be2c1d5a06445ad9d3702))
- fixed `onActivityResult` not being called on listeners registered to `ReactContext` by [@sjchmiela](https://github.com/sjchmiela) ([#2768](https://github.com/expo/expo/pull/2768))
- fixed fatal exception being thrown sometimes on Android when detecting barcodes by [@sjchmiela](https://github.com/sjchmiela) ([#2772](https://github.com/expo/expo/pull/2772))
- fixed `GLView.takeSnapshotAsync` crashing on Android if `framebuffer` option is specified by [@tsapeta](https://github.com/tsapeta) ([#2888](https://github.com/expo/expo/pull/2888))
- fixed `onPlaybackStatusUpdate` not being called with `didJustFinish: true` when playing with looping enabled on Android by [@sjchmiela](https://github.com/sjchmiela) ([#2923](https://github.com/expo/expo/pull/2923))
- fixed bundle building/downloading progress indicator not showing in ejected apps by [@sjchmiela](https://github.com/sjchmiela) ([#2951](https://github.com/expo/expo/pull/2951), [#2954](https://github.com/expo/expo/pull/2954))
- fixed `subscription.remove()` not calling native `stopObserving()` for universal modules by [@ide](https://github.com/ide) ([#2897](https://github.com/expo/expo/pull/2897))
- fixed calendar ID being returned as integer instead of a string on Android (when calling eg. `Calendar.createCalendarAsync`) by [@Szymon20000](https://github.com/Szymon20000) ([#3004](https://github.com/expo/expo/pull/3004))
- fixed wrong fling direction for inverted `ScrollView`s on Android by [@mandrigin](https://github.com/mandrigin) (pulled in from React Native [facebook/react-native@b971c5b](https://github.com/facebook/react-native/commit/b971c5beb8c7f90543ea037194790142f4f57c80))
- fixed snapping Android `ScrollView`s with `pagingEnabled` by [@olegbl](https://github.com/olegbl) (pulled in from React Native [facebook/react-native@0869e54](https://github.com/facebook/react-native/commit/0869e546fe1448f6c56b4ae97e41e8a67278d7dd))
- fixed `Contacts` failing to add and remove contacts on Android by [@tsapeta](https://github.com/tsapeta) ([#3017](https://github.com/expo/expo/pull/3017))
- fixed `Permissions.CONTACTS` not asking for Android's `WRITE_CONTACTS` permission by [@tsapeta](https://github.com/tsapeta) ([#3017](https://github.com/expo/expo/pull/3017))

## 31.0.6

- fixed `expo-cli` wrapper failing on Windows by [@fson](https://github.com/fson) ([#2853](https://github.com/expo/expo/pull/2853))

## 31.0.5

- updated `react-native-maps` JS dependency to `0.22.1` by [@sjchmiela](https://github.com/sjchmiela) ([`ebb536c`](https://github.com/expo/expo/commit/ebb536c82f2b64fd6c71f37d589a028cf04b85c8))

## 31.0.4

- upgraded `react-native-gesture-handler` JS dependency to `1.0.9` by [@brentvatne](https://github.com/brentvatne) ([`ebb5cec`](https://github.com/expo/expo/commit/ebb5cecf3f74da1bd7868f66b9c0ba8717a70cf1))

## 31.0.3

- fix filtering out warnings about `require` cycles in `node_modules` by [@serhiipalash](https://github.com/serhiipalash) ([`aaf72bf`](https://github.com/expo/expo/commit/aaf72bf42e197e5cc300a3f722103ad5cedc3a90))
- fix `resizeMode` prop of `Video` component by [@ide](https://github.com/ide) ([`886b67d`](https://github.com/expo/expo/commit/886b67d0967c0f3d55a561fe7766e3df414c80bf))

## 31.0.2

- pass `undefined` through for `startPoint` and `endPoint` rather than `null` in `LinearGradient` by [@brentvatne](https://github.com/brentvatne) ([`643969`](https://github.com/expo/expo/commit/6439691431dbb9b443bb69d788129cf3ff25ae3b))
- remove require cycle in AV by [@ide](https://github.com/ide) ([`18d54da`](https://github.com/expo/expo/commit/18d54daad814ae7e8e6e359daf274f80ece8352d))

## 31.0.1

- filter out warnings about `require` cycles in `node_modules` by [@ide](https://github.com/ide) ([`68d130d`](https://github.com/expo/expo/commit/68d130d4b0e58c8faa050bfe7bd7c56ffa05e2ef))

## 31.0.0 (Partial Changelog)

### 🛠 Breaking changes

- The default export from the expo package is deprecated in favor of named exports to pave the way for static analysis tools by [@ide](https://github.com/ide) ([#2387](https://github.com/expo/expo/pull/2387))
- remove default `user_friends` permission when authenticating with `Facebook` module by [@EvanBacon](https://github.com/EvanBacon) ([`2ad86fad`](https://github.com/expo/expo/commit/2ad86fada7aacfa8fa0d50910e6d0c6130ca4840))
- dropped iOS 9 support by [@Szymon20000](https://github.com/Szymon20000) ([#2324](https://github.com/expo/expo/pull/2324))
- upgrade `react-native-svg` to `8.0.8` by [@sjchmiela](https://github.com/sjchmiela) and [@esamelson](https://github.com/esamelson) ([#2492](https://github.com/expo/expo/pull/2492))
- upgrade React Native to `v0.57.1` by [@ide](https://github.com/ide) (series of commits, eg. [`250589`](https://github.com/expo/expo/commit/250589c452902e27f6981c79a72390c4bf6c9b31))
- change `translation` field to `adTranslation` in an ad object returned by `FacebookAds.NativeAdView` by [@ide](https://github.com/ide) ([`ece59aa`](https://github.com/expo/expo/commit/ece59aa35daf769073373141c248239c967ccafd))
- refreshed, bug-free `Localization` API by [@EvanBacon](https://github.com/EvanBacon) ([#2327](https://github.com/expo/expo/pull/2327))
- drop Android 4.4 support by [@bbarthec](https://github.com/bbarthec) ([#2367](https://github.com/expo/expo/pull/2367))
- upgrade underyling Facebook SDK native dependencies to `4.37.0` by [@sjchmiela](https://github.com/sjchmiela) ([#2508](https://github.com/expo/expo/pull/2508))
- upgrade `react-native-view-shot` to `2.5.0` by [@sjchmiela](https://github.com/sjchmiela) ([#2518](https://github.com/expo/expo/pull/2518))
- upgrade `react-native-maps` to `0.22.1` by [@tsapeta](https://github.com/tsapeta) and [@sjchmiela](https://github.com/sjchmiela) ([#2496](https://github.com/expo/expo/pull/2496), [#2680](https://github.com/expo/expo/pull/2680))
- `FacebookAds.TriggerableView` is now `FacebookAds.AdTriggerView`
- `FacebookAds.MediaView` is now `FacebookAds.AdMediaView`
- The Speech API’s "onError" function is passed an `Error` instead of a string
- Flow types have been removed as we begin to migrate to TypeScript over the next few SDK releases
- Several Haptic enum types have been renamed: NotificationTypes → NotificationFeedbackType, ImpactStyles → ImpactFeedbackStyle
- Several AR enum types have been renamed: BlendShapes → BlendShape, FaceAnchorProps → FaceAnchorProp, PlaneDetectionTypes → PlaneDetection, WorldAlignmentTypes → WorldAlignment, EventTypes → EventType, AnchorTypes → AnchorType, AnchorEventTypes → AnchorEventType, FrameAttributes → FrameAttribute, TrackingStates → TrackingState, TrackingStateReasons → TrackingStateReason, TrackingConfigurations → TrackingConfiguration
- `Audio.Sound.create` has been renamed to `createAsync`

### 🎉 New features

- return permitted/declined permissions arrays when authenticating with `Facebook` module by [@EvanBacon](https://github.com/EvanBacon) ([`2ad86fad`](https://github.com/expo/expo/commit/2ad86fada7aacfa8fa0d50910e6d0c6130ca4840))
- Base64 encoding support for `FileSystem` by [@EvanBacon](https://github.com/EvanBacon) ([#2328](https://github.com/expo/expo/pull/2328))
- video stabilization support in `Camera` by [@n8](https://github.com/n8) ([#2241](https://github.com/expo/expo/pull/2241))
- add support for asking for an authorization to always access location data by [@sjchmiela](https://github.com/sjchmiela) ([#2343](https://github.com/expo/expo/pull/2343))
- upgrade `react-native-gesture-handler` to `1.0.8`, `react-native-reanimated` to `1.0.0-alpha.10`, `react-native-screens` to `1.0.0-alpha.15` by [@brentvatne](https://github.com/brentvatne) ([`eb2a463`](https://github.com/expo/expo/commit/eb2a463304aefc798bd8fab29e9c89507e0710af), [`9bf1754`](https://github.com/expo/expo/commit/9bf17547f857865ffa01f4bacd7fc0b18e4f7ffa))
- add `Segment.{get,set}EnabledAsync` feature by [@sjchmiela](https://github.com/sjchmiela) ([#2412](https://github.com/expo/expo/pull/2412))
- add an Android-only `timeout` option to `Location.getCurrentPositionAsync` by [@bbarthec](https://github.com/bbarthec) ([#2369](https://github.com/expo/expo/pull/2369))
- add support for providing custom headers to send when requesting media source by [@sjchmiela](https://github.com/sjchmiela) ([#2431](https://github.com/expo/expo/pull/2431))
- add `Segment.alias` support by [@sjchmiela](https://github.com/sjchmiela) ([#2440](https://github.com/expo/expo/pull/2440))
- upgrade Android JSC to `r224109` by [@esamelson](https://github.com/esamelson) and [@Kmakinator](https://github.com/Kmakinator) ([#2437](https://github.com/expo/expo/pull/2437))
- add `LocalAuthentication.supportedAuthenticationTypes` method by [@bbarthec](https://github.com/bbarthec) ([#2450](https://github.com/expo/expo/pull/2450))
- add support for new Apple devices to `Constants` by [@tsapeta](https://github.com/tsapeta) ([#2410](https://github.com/expo/expo/pull/2410))

### 🐛 Bug fixes

- fix `react-native-svg` `toDataURL()` method throwing error (`undefined is not an object (evaluating 'RNSVGSvgViewManager.toDataURL')`) on Android by [@sjchmiela](https://github.com/sjchmiela) ([#2492](https://github.com/expo/expo/pull/2492/files#diff-e7d5853f05c039302116a6f919672972))
- fix nested traits and properties being stringified on Android in the Segment module, instead of being reported as objects by [@sjchmiela](https://github.com/sjchmiela) ([expo-analytics-segment#2](https://github.com/expo/expo-analytics-segment/issues/2), [#2517](https://github.com/expo/expo/pull/2517))
- handle specified `behavior` on Android when authenticating with `Facebook` by [@EvanBacon](https://github.com/EvanBacon) ([`2ad86fad`](https://github.com/expo/expo/commit/2ad86fada7aacfa8fa0d50910e6d0c6130ca4840))
- fix `MediaLibrary` returning stale assets from `getAssetsAsync` by [@Aasfga](https://github.com/Aasfga) ([#2106](https://github.com/expo/expo/issues/2106), [`09cba8d`](https://github.com/expo/expo/commit/09cba8d1cc271a526e20c4c0f817a8370b7e1a56))
- fix `Pedometer.watchStepCount` erroring on Android by [@Szymon20000](https://github.com/Szymon20000) ([#2147](https://github.com/expo/expo/issues/2147), [`dea2967`](https://github.com/expo/expo/commit/dea2967c19ac948f84decedf311212b468b61945))
- fix Branch links not working when first opened on iOS by [@AdamPD](https://github.com/AdamPD) ([#2158](https://github.com/expo/expo/pull/2158))
- asking for `Permissions.BRIGHTNESS` no longer throws `AbstractMethodError` exception on some Android devices by [@bbarthec](https://github.com/bbarthec) ([#2342](https://github.com/expo/expo/pull/2342))
- properly handle some screen orientation configurations (on iPhone X `PortraitUpsideDown` is not supported) by changing sync `ScreenOrientation.allow` method to async `ScreenOrientation.allowAsync` throwing an error when trying to set an unsupported screen orientation configuration by [@bbarthec](https://github.com/bbarthec) ([`af2d7e3`](https://github.com/expo/expo/commit/af2d7e3c848cf49a47378970f23e080e1ada6755))
- fix `Linking.getInitialURL` returning a `customschemed://` URL instead of the one that really redirected to the application by [@schneidmaster](https://github.com/schneidmaster) ([#2352](https://github.com/expo/expo/pull/2352))
- fix `FaceDetector` settings not being applied on the first run by [@sjchmiela](https://github.com/sjchmiela) ([#2308](https://github.com/expo/expo/pull/2308))
- update `cameraview` AAR for it to contain `getCameraId()` method by [@sjchmiela](https://github.com/sjchmiela) ([expo-camera#4](https://github.com/expo/expo-camera/issues/4), [#2323](https://github.com/expo/expo/pull/2323))
- fix rerendering of ads provided by `FacebookAds` module by [@ide](https://github.com/ide) ([`85f2014`](https://github.com/expo/expo/commit/85f2014c2aa767892a37f194ec2c86f8f36d61d4))
- fix a fatal exception being thrown when pausing a resumable download on iOS 12 by [@sjchmiela](https://github.com/sjchmiela) ([#2404](https://github.com/expo/expo/pull/2404))
- fix universal modules being initialized twice by [@sjchmiela](https://github.com/sjchmiela) ([#2417](https://github.com/expo/expo/pull/2417))
- fix media players refusing to redirect from a HTTPS URL to another HTTPS URL on Android by [@sjchmiela](https://github.com/sjchmiela) ([#2403](https://github.com/expo/expo/pull/2403))
- fix `SMS.sendSMSAsync` not returning correct result on Android by [@bbarthec](https://github.com/bbarthec) ([#2452](https://github.com/expo/expo/pull/2452))
- fix barcode scanner not working on Pixel 2 by [@alexshikov](https://github.com/alexshikov) ([#2081](https://github.com/expo/expo/pull/2081))
- fix “Font doesn't support automatic scaling” errors on iOS < 12 by [@sjchmiela](https://github.com/sjchmiela) ([#2480](https://github.com/expo/expo/pull/2480))
- fix missing “Orientation” tag in `ImagePicker` EXIF data by [@bbarthec](https://github.com/bbarthec) ([#2432](https://github.com/expo/expo/pull/2432))
- fix `react-native-screens` compatibility with Expo by [@tsapeta](https://github.com/tsapeta) ([#2509](https://github.com/expo/expo/pull/2509))<|MERGE_RESOLUTION|>--- conflicted
+++ resolved
@@ -23,11 +23,8 @@
 
 - Added `fallbackLabel` option to `LocalAuthentication.authenticateAsync` on iOS which allows to customize a title of the fallback button when the system doesn't recognize the user and asks to authenticate via device passcode. ([#4612](https://github.com/expo/expo/pull/4612) by [@changLiuUNSW](https://github.com/changLiuUNSW))
 - added `native` mode for Android SplashScreen on standalone apps by [@bbarthec](https://github.com/bbarthec) ([#4567](https://github.com/expo/expo/pull/4567))
-<<<<<<< HEAD
 - Added `videoBitrate` option for camera on Android by [@xHeinrich] ([#4878])
-=======
 - added support for video recording in `ImagePicker.launchCameraAsync`. ([#4903](https://github.com/expo/expo/pull/4903) by [@lukmccall](https://github.com/lukmccall))
->>>>>>> 7e03891f
 
 ### 🐛 Bug fixes
 
