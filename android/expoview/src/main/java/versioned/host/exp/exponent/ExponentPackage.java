// Copyright 2015-present 650 Industries. All rights reserved.

package versioned.host.exp.exponent;

import android.content.Context;

import com.facebook.react.ReactPackage;
import com.facebook.react.bridge.NativeModule;
import com.facebook.react.bridge.ReactApplicationContext;
import com.facebook.react.uimanager.ViewManager;

import org.json.JSONException;
import org.json.JSONObject;

import java.io.UnsupportedEncodingException;
import java.util.ArrayList;
import java.util.Arrays;
import java.util.HashMap;
import java.util.List;
import java.util.Map;

import expo.adapters.react.ReactModuleRegistryProvider;
import expo.core.interfaces.Package;
<<<<<<< HEAD
import expo.core.interfaces.SingletonModule;
import expo.modules.ads.admob.AdMobPackage;
import expo.modules.appauth.AppAuthPackage;
import expo.modules.backgroundfetch.BackgroundFetchPackage;
import expo.modules.font.FontLoaderPackage;
import expo.modules.localauthentication.LocalAuthenticationPackage;
import expo.modules.payments.stripe.StripePackage;
import expo.modules.print.PrintPackage;
import expo.modules.analytics.segment.SegmentPackage;
import expo.modules.barcodescanner.BarCodeScannerPackage;
import expo.modules.camera.CameraPackage;
import expo.modules.constants.ConstantsPackage;
import expo.modules.contacts.ContactsPackage;
import expo.modules.facedetector.FaceDetectorPackage;
import expo.modules.filesystem.FileSystemPackage;
import expo.modules.gl.GLPackage;
import expo.modules.google.signin.GoogleSignInPackage;
import expo.modules.location.LocationPackage;
import expo.modules.medialibrary.MediaLibraryPackage;
import expo.modules.permissions.PermissionsPackage;
import expo.modules.sensors.SensorsPackage;
import expo.modules.sms.SMSPackage;
import expo.modules.localization.LocalizationPackage;
import expo.modules.taskManager.TaskManagerPackage;
=======
>>>>>>> 7100de8c
import host.exp.exponent.ExponentManifest;
import host.exp.exponent.analytics.EXL;
import host.exp.exponent.kernel.ExperienceId;
import host.exp.exponent.kernel.ExponentKernelModuleProvider;
import host.exp.exponent.utils.ScopedContext;
import versioned.host.exp.exponent.modules.api.SplashScreenModule;
import versioned.host.exp.exponent.modules.api.BrightnessModule;
import versioned.host.exp.exponent.modules.api.ImageManipulatorModule;
import versioned.host.exp.exponent.modules.api.MailComposerModule;
import versioned.host.exp.exponent.modules.api.PedometerModule;
import versioned.host.exp.exponent.modules.api.UpdatesModule;
import versioned.host.exp.exponent.modules.api.av.video.VideoManager;
import versioned.host.exp.exponent.modules.api.fbads.AdIconViewManager;
import versioned.host.exp.exponent.modules.api.fbads.MediaViewManager;
import versioned.host.exp.exponent.modules.api.AmplitudeModule;
import versioned.host.exp.exponent.modules.api.CalendarModule;
import versioned.host.exp.exponent.modules.api.CryptoModule;
import versioned.host.exp.exponent.modules.api.DocumentPickerModule;
import versioned.host.exp.exponent.modules.api.ErrorRecoveryModule;
import versioned.host.exp.exponent.modules.api.FabricModule;
import versioned.host.exp.exponent.modules.api.FacebookModule;
import versioned.host.exp.exponent.modules.api.GoogleModule;
import versioned.host.exp.exponent.modules.api.ImageCropperModule;
import versioned.host.exp.exponent.modules.api.ImagePickerModule;
import versioned.host.exp.exponent.modules.api.KeepAwakeModule;
import versioned.host.exp.exponent.modules.api.KeyboardModule;
import versioned.host.exp.exponent.modules.api.NotificationsModule;
import versioned.host.exp.exponent.modules.api.viewshot.RNViewShotModule;
import versioned.host.exp.exponent.modules.api.SQLiteModule;
import versioned.host.exp.exponent.modules.api.ScreenOrientationModule;
import versioned.host.exp.exponent.modules.api.screens.RNScreensPackage;
import versioned.host.exp.exponent.modules.api.ShakeModule;
import versioned.host.exp.exponent.modules.api.SpeechModule;
import versioned.host.exp.exponent.modules.api.URLHandlerModule;
import versioned.host.exp.exponent.modules.api.WebBrowserModule;
import versioned.host.exp.exponent.modules.api.av.AVModule;
import versioned.host.exp.exponent.modules.api.av.video.VideoViewManager;
import versioned.host.exp.exponent.modules.api.cognito.RNAWSCognitoModule;
import versioned.host.exp.exponent.modules.api.components.LinearGradientManager;
import versioned.host.exp.exponent.modules.api.components.lottie.LottiePackage;
import versioned.host.exp.exponent.modules.api.components.gesturehandler.react.RNGestureHandlerPackage;
import versioned.host.exp.exponent.modules.api.components.gesturehandler.react.RNGestureHandlerModule;
import versioned.host.exp.exponent.modules.api.components.maps.MapsPackage;
import versioned.host.exp.exponent.modules.api.components.svg.SvgPackage;
import versioned.host.exp.exponent.modules.api.fbads.AdSettingsManager;
import versioned.host.exp.exponent.modules.api.fbads.BannerViewManager;
import versioned.host.exp.exponent.modules.api.fbads.InterstitialAdManager;
import versioned.host.exp.exponent.modules.api.fbads.NativeAdManager;
import versioned.host.exp.exponent.modules.api.fbads.NativeAdViewManager;
import versioned.host.exp.exponent.modules.api.IntentLauncherModule;
import versioned.host.exp.exponent.modules.api.reanimated.ReanimatedModule;
import versioned.host.exp.exponent.modules.api.SecureStoreModule;
import versioned.host.exp.exponent.modules.api.standalone.branch.RNBranchModule;
import versioned.host.exp.exponent.modules.internal.ExponentAsyncStorageModule;
import versioned.host.exp.exponent.modules.internal.ExponentIntentModule;
import versioned.host.exp.exponent.modules.internal.ExponentUnsignedAsyncStorageModule;
import versioned.host.exp.exponent.modules.test.ExponentTestNativeModule;
import versioned.host.exp.exponent.modules.universal.ExpoModuleRegistryAdapter;
import versioned.host.exp.exponent.modules.universal.ScopedModuleRegistryAdapter;

import static host.exp.exponent.kernel.KernelConstants.IS_HEADLESS_KEY;
import static host.exp.exponent.kernel.KernelConstants.LINKING_URI_KEY;

public class ExponentPackage implements ReactPackage {
<<<<<<< HEAD
  private static final List<Package> EXPO_MODULES_PACKAGES = Arrays.<Package>asList(
      new CameraPackage(),
      new AppAuthPackage(),
      new SensorsPackage(),
      new FileSystemPackage(),
      new FaceDetectorPackage(),
      new ConstantsPackage(),
      new GLPackage(),
      new GoogleSignInPackage(),
      new PermissionsPackage(),
      new SMSPackage(),
      new PrintPackage(),
      new MediaLibraryPackage(),
      new SegmentPackage(),
      new FontLoaderPackage(),
      new LocationPackage(),
      new ContactsPackage(),
      new BarCodeScannerPackage(),
      new AdMobPackage(),
      new StripePackage(),
      new LocalAuthenticationPackage(),
      new LocalizationPackage(),
      new TaskManagerPackage(),
      new BackgroundFetchPackage()
  );

=======
>>>>>>> 7100de8c
  private static final String TAG = ExponentPackage.class.getSimpleName();
  private static List<SingletonModule> sSingletonModules;

  private final boolean mIsKernel;
  private final Map<String, Object> mExperienceProperties;
  private final JSONObject mManifest;

  private final ScopedModuleRegistryAdapter mModuleRegistryAdapter;

<<<<<<< HEAD
  private ExponentPackage(boolean isKernel, Map<String, Object> experienceProperties, JSONObject manifest, List<SingletonModule> singletonModules) {
    mIsKernel = isKernel;
    mExperienceProperties = experienceProperties;
    mManifest = manifest;
    mModuleRegistryAdapter = createDefaultModuleRegistryAdapterForPackages(EXPO_MODULES_PACKAGES, singletonModules);
=======
  private ExponentPackage(boolean isKernel, Map<String, Object> experienceProperties, JSONObject manifest, List<Package> expoPackages) {
    mIsKernel = isKernel;
    mExperienceProperties = experienceProperties;
    mManifest = manifest;
    mModuleRegistryAdapter = createDefaultModuleRegistryAdapterForPackages(expoPackages);
>>>>>>> 7100de8c
  }

  public ExponentPackage(Map<String, Object> experienceProperties, JSONObject manifest, List<Package> expoPackages, ExponentPackageDelegate delegate, List<SingletonModule> singletonModules) {
    mIsKernel = false;
    mExperienceProperties = experienceProperties;
    mManifest = manifest;

    List<Package> packages = expoPackages;
    if (packages == null) {
       packages = ExperiencePackagePicker.packages(manifest);
    }
    // Delegate may not be null only when the app is detached
    if (delegate != null) {
      mModuleRegistryAdapter = delegate.getScopedModuleRegistryAdapterForPackages(packages, singletonModules);
    } else {
      mModuleRegistryAdapter = createDefaultModuleRegistryAdapterForPackages(packages, singletonModules);
    }
  }

<<<<<<< HEAD
  public static ExponentPackage kernelExponentPackage(Context context, JSONObject manifest) {
=======
  public static ExponentPackage kernelExponentPackage(JSONObject manifest, List<Package> expoPackages) {
>>>>>>> 7100de8c
    Map<String, Object> kernelExperienceProperties = new HashMap<>();
    List<SingletonModule> singletonModules = ExponentPackage.getOrCreateSingletonModules(context);
    kernelExperienceProperties.put(LINKING_URI_KEY, "exp://");
<<<<<<< HEAD
    kernelExperienceProperties.put(IS_HEADLESS_KEY, false);
    return new ExponentPackage(true, kernelExperienceProperties, manifest, singletonModules);
=======
    return new ExponentPackage(true, kernelExperienceProperties, manifest, expoPackages);
>>>>>>> 7100de8c
  }

  public static List<SingletonModule> getOrCreateSingletonModules(Context context) {
    if (sSingletonModules == null) {
      sSingletonModules = new ArrayList<>();

      for (Package expoPackage : EXPO_MODULES_PACKAGES) {
        sSingletonModules.addAll(expoPackage.createSingletonModules(context));
      }
    }
    return sSingletonModules;
  }

  @Override
  public List<NativeModule> createNativeModules(ReactApplicationContext reactContext) {
    boolean isVerified = false;
    if (mManifest != null) {
      isVerified = mManifest.optBoolean(ExponentManifest.MANIFEST_IS_VERIFIED_KEY);
    }

    List<NativeModule> nativeModules = new ArrayList<>(Arrays.<NativeModule>asList(
        new URLHandlerModule(reactContext),
        new ShakeModule(reactContext),
        new KeyboardModule(reactContext),
        new UpdatesModule(reactContext, mExperienceProperties, mManifest),
        new ExponentIntentModule(reactContext, mExperienceProperties)
    ));

    if (mIsKernel) {
      // Never need this in versioned code. Comment this out if this is in an abi package
      nativeModules.add((NativeModule) ExponentKernelModuleProvider.newInstance(reactContext));
    }

    nativeModules.add(new ImageCropperModule(reactContext));

    if (isVerified) {
      try {
        ExperienceId experienceId = ExperienceId.create(mManifest.getString(ExponentManifest.MANIFEST_ID_KEY));
        ScopedContext scopedContext = new ScopedContext(reactContext, experienceId.getUrlEncoded());

        nativeModules.add(new ExponentAsyncStorageModule(reactContext, mManifest));
        nativeModules.add(new NotificationsModule(reactContext, mManifest, mExperienceProperties));
        nativeModules.add(new CryptoModule(reactContext));
        nativeModules.add(new ImagePickerModule(reactContext, scopedContext, experienceId));
        nativeModules.add(new ImageManipulatorModule(reactContext, scopedContext));
        nativeModules.add(new FacebookModule(reactContext));
        nativeModules.add(new FabricModule(reactContext, mExperienceProperties));
        nativeModules.add(new GoogleModule(reactContext, mExperienceProperties));
        nativeModules.add(new AmplitudeModule(reactContext, scopedContext));
        nativeModules.add(new RNViewShotModule(reactContext, scopedContext));
        nativeModules.add(new KeepAwakeModule(reactContext));
        nativeModules.add(new ExponentTestNativeModule(reactContext));
        nativeModules.add(new WebBrowserModule(reactContext));
        nativeModules.add(new AVModule(reactContext, scopedContext, experienceId));
        nativeModules.add(new VideoManager(reactContext));
        nativeModules.add(new NativeAdManager(reactContext));
        nativeModules.add(new AdSettingsManager(reactContext));
        nativeModules.add(new InterstitialAdManager(reactContext));
        nativeModules.add(new PedometerModule(reactContext));
        nativeModules.add(new SQLiteModule(reactContext, scopedContext));
        nativeModules.add(new DocumentPickerModule(reactContext, scopedContext));
        nativeModules.add(new RNBranchModule(reactContext));
        nativeModules.add(new ErrorRecoveryModule(reactContext, experienceId));
        nativeModules.add(new IntentLauncherModule(reactContext));
        nativeModules.add(new ScreenOrientationModule(reactContext));
        nativeModules.add(new SpeechModule(reactContext));
        nativeModules.add(new SecureStoreModule(reactContext, scopedContext));
        nativeModules.add(new BrightnessModule(reactContext));
        nativeModules.add(new RNGestureHandlerModule(reactContext));
        nativeModules.add(new RNAWSCognitoModule(reactContext));
        nativeModules.add(new MailComposerModule(reactContext));
        nativeModules.add(new CalendarModule(reactContext, experienceId));
        nativeModules.add(new ReanimatedModule(reactContext));
        nativeModules.add(new SplashScreenModule(reactContext, experienceId));

        SvgPackage svgPackage = new SvgPackage();
        nativeModules.addAll(svgPackage.createNativeModules(reactContext));

        // Call to create native modules has to be at the bottom --
        // -- ExpoModuleRegistryAdapter uses the list of native modules
        // to create Bindings for internal modules.
        nativeModules.addAll(mModuleRegistryAdapter.createNativeModules(scopedContext, experienceId, mExperienceProperties, mManifest, nativeModules));
      } catch (JSONException | UnsupportedEncodingException e) {
        EXL.e(TAG, e.toString());
      }
    } else {
      nativeModules.add(new ExponentUnsignedAsyncStorageModule(reactContext));
    }

    return nativeModules;
  }

  @Override
  public List<ViewManager> createViewManagers(ReactApplicationContext reactContext) {
    List<ViewManager> viewManagers = new ArrayList<>(Arrays.<ViewManager>asList(
        new LinearGradientManager(),
        new VideoViewManager(),
        new NativeAdViewManager(),
        new BannerViewManager(),
        new MediaViewManager(),
        new AdIconViewManager()
    ));

    // Add view manager from 3rd party library packages.
    addViewManagersFromPackages(reactContext, viewManagers, Arrays.<ReactPackage>asList(
      new SvgPackage(),
      new MapsPackage(),
      new LottiePackage(),
      new RNGestureHandlerPackage(),
      new RNScreensPackage()
    ));

    viewManagers.addAll(mModuleRegistryAdapter.createViewManagers(reactContext));

    return viewManagers;
  }

  private void addViewManagersFromPackages(ReactApplicationContext reactContext,
                                           List<ViewManager> viewManagers,
                                           List<ReactPackage> packages) {
    for (ReactPackage pack : packages) {
      viewManagers.addAll(pack.createViewManagers(reactContext));
    }
  }

  private ExpoModuleRegistryAdapter createDefaultModuleRegistryAdapterForPackages(List<Package> packages, List<SingletonModule> singletonModules) {
    return new ExpoModuleRegistryAdapter(new ReactModuleRegistryProvider(packages, singletonModules));
  }
}<|MERGE_RESOLUTION|>--- conflicted
+++ resolved
@@ -21,33 +21,7 @@
 
 import expo.adapters.react.ReactModuleRegistryProvider;
 import expo.core.interfaces.Package;
-<<<<<<< HEAD
 import expo.core.interfaces.SingletonModule;
-import expo.modules.ads.admob.AdMobPackage;
-import expo.modules.appauth.AppAuthPackage;
-import expo.modules.backgroundfetch.BackgroundFetchPackage;
-import expo.modules.font.FontLoaderPackage;
-import expo.modules.localauthentication.LocalAuthenticationPackage;
-import expo.modules.payments.stripe.StripePackage;
-import expo.modules.print.PrintPackage;
-import expo.modules.analytics.segment.SegmentPackage;
-import expo.modules.barcodescanner.BarCodeScannerPackage;
-import expo.modules.camera.CameraPackage;
-import expo.modules.constants.ConstantsPackage;
-import expo.modules.contacts.ContactsPackage;
-import expo.modules.facedetector.FaceDetectorPackage;
-import expo.modules.filesystem.FileSystemPackage;
-import expo.modules.gl.GLPackage;
-import expo.modules.google.signin.GoogleSignInPackage;
-import expo.modules.location.LocationPackage;
-import expo.modules.medialibrary.MediaLibraryPackage;
-import expo.modules.permissions.PermissionsPackage;
-import expo.modules.sensors.SensorsPackage;
-import expo.modules.sms.SMSPackage;
-import expo.modules.localization.LocalizationPackage;
-import expo.modules.taskManager.TaskManagerPackage;
-=======
->>>>>>> 7100de8c
 import host.exp.exponent.ExponentManifest;
 import host.exp.exponent.analytics.EXL;
 import host.exp.exponent.kernel.ExperienceId;
@@ -112,35 +86,6 @@
 import static host.exp.exponent.kernel.KernelConstants.LINKING_URI_KEY;
 
 public class ExponentPackage implements ReactPackage {
-<<<<<<< HEAD
-  private static final List<Package> EXPO_MODULES_PACKAGES = Arrays.<Package>asList(
-      new CameraPackage(),
-      new AppAuthPackage(),
-      new SensorsPackage(),
-      new FileSystemPackage(),
-      new FaceDetectorPackage(),
-      new ConstantsPackage(),
-      new GLPackage(),
-      new GoogleSignInPackage(),
-      new PermissionsPackage(),
-      new SMSPackage(),
-      new PrintPackage(),
-      new MediaLibraryPackage(),
-      new SegmentPackage(),
-      new FontLoaderPackage(),
-      new LocationPackage(),
-      new ContactsPackage(),
-      new BarCodeScannerPackage(),
-      new AdMobPackage(),
-      new StripePackage(),
-      new LocalAuthenticationPackage(),
-      new LocalizationPackage(),
-      new TaskManagerPackage(),
-      new BackgroundFetchPackage()
-  );
-
-=======
->>>>>>> 7100de8c
   private static final String TAG = ExponentPackage.class.getSimpleName();
   private static List<SingletonModule> sSingletonModules;
 
@@ -150,19 +95,11 @@
 
   private final ScopedModuleRegistryAdapter mModuleRegistryAdapter;
 
-<<<<<<< HEAD
-  private ExponentPackage(boolean isKernel, Map<String, Object> experienceProperties, JSONObject manifest, List<SingletonModule> singletonModules) {
+  private ExponentPackage(boolean isKernel, Map<String, Object> experienceProperties, JSONObject manifest, List<Package> expoPackages, List<SingletonModule> singletonModules) {
     mIsKernel = isKernel;
     mExperienceProperties = experienceProperties;
     mManifest = manifest;
-    mModuleRegistryAdapter = createDefaultModuleRegistryAdapterForPackages(EXPO_MODULES_PACKAGES, singletonModules);
-=======
-  private ExponentPackage(boolean isKernel, Map<String, Object> experienceProperties, JSONObject manifest, List<Package> expoPackages) {
-    mIsKernel = isKernel;
-    mExperienceProperties = experienceProperties;
-    mManifest = manifest;
-    mModuleRegistryAdapter = createDefaultModuleRegistryAdapterForPackages(expoPackages);
->>>>>>> 7100de8c
+    mModuleRegistryAdapter = createDefaultModuleRegistryAdapterForPackages(expoPackages, singletonModules);
   }
 
   public ExponentPackage(Map<String, Object> experienceProperties, JSONObject manifest, List<Package> expoPackages, ExponentPackageDelegate delegate, List<SingletonModule> singletonModules) {
@@ -182,27 +119,19 @@
     }
   }
 
-<<<<<<< HEAD
-  public static ExponentPackage kernelExponentPackage(Context context, JSONObject manifest) {
-=======
-  public static ExponentPackage kernelExponentPackage(JSONObject manifest, List<Package> expoPackages) {
->>>>>>> 7100de8c
+  public static ExponentPackage kernelExponentPackage(Context context, JSONObject manifest, List<Package> expoPackages) {
     Map<String, Object> kernelExperienceProperties = new HashMap<>();
-    List<SingletonModule> singletonModules = ExponentPackage.getOrCreateSingletonModules(context);
+    List<SingletonModule> singletonModules = ExponentPackage.getOrCreateSingletonModules(context, expoPackages);
     kernelExperienceProperties.put(LINKING_URI_KEY, "exp://");
-<<<<<<< HEAD
     kernelExperienceProperties.put(IS_HEADLESS_KEY, false);
-    return new ExponentPackage(true, kernelExperienceProperties, manifest, singletonModules);
-=======
-    return new ExponentPackage(true, kernelExperienceProperties, manifest, expoPackages);
->>>>>>> 7100de8c
-  }
-
-  public static List<SingletonModule> getOrCreateSingletonModules(Context context) {
+    return new ExponentPackage(true, kernelExperienceProperties, manifest, expoPackages, singletonModules);
+  }
+
+  public static List<SingletonModule> getOrCreateSingletonModules(Context context, List<Package> expoPackages) {
     if (sSingletonModules == null) {
       sSingletonModules = new ArrayList<>();
 
-      for (Package expoPackage : EXPO_MODULES_PACKAGES) {
+      for (Package expoPackage : expoPackages) {
         sSingletonModules.addAll(expoPackage.createSingletonModules(context));
       }
     }
