--- conflicted
+++ resolved
@@ -119,7 +119,6 @@
   }
 
   override fun getModulesList(): List<Class<out Module>> = listOf(
-<<<<<<< HEAD
     // Sensors
     AccelerometerModule::class.java,
     BarometerModule::class.java,
@@ -130,9 +129,7 @@
     MagnetometerUncalibratedModule::class.java,
     PedometerModule::class.java,
     // End of Sensors
-=======
     BatteryModule::class.java,
->>>>>>> 9758ecba
     BarCodeScannerModule::class.java,
     BlurModule::class.java,
     CameraViewModule::class.java,
