--- conflicted
+++ resolved
@@ -120,9 +120,7 @@
   }
 
   override fun getModulesList(): List<Class<out Module>> = listOf(
-<<<<<<< HEAD
     AVModule::class.java,
-=======
     // Sensors
     AccelerometerModule::class.java,
     BarometerModule::class.java,
@@ -134,7 +132,6 @@
     PedometerModule::class.java,
     // End of Sensors
     BatteryModule::class.java,
->>>>>>> 180ce377
     BarCodeScannerModule::class.java,
     BlurModule::class.java,
     CameraViewModule::class.java,
