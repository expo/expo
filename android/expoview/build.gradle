apply plugin: 'com.android.library'
apply plugin: 'maven'
apply plugin: 'com.jakewharton.butterknife'

// WHEN_VERSIONING_REMOVE_FROM_HERE
//maven repository info
group = 'host.exp.exponent'
version = '31.0.0'

//Upload android library to maven with javadoc and android sources
configurations {
  deployerJars
}

//Creating sources with comments
task androidSourcesJar(type: Jar) {
  classifier = 'sources'
  from android.sourceSets.main.java.srcDirs
}

//Put the androidSources and javadoc to the artifacts
artifacts {
  archives androidSourcesJar
}

uploadArchives {
  repositories {
    mavenDeployer {
      configuration = configurations.deployerJars
      repository(url: mavenLocal().url) {
        //if your repository needs authentication
        // authentication(userName: "username", password: "password")
      }
    }
  }
}
// WHEN_VERSIONING_REMOVE_TO_HERE

buildscript {
  repositories {
    maven { url 'https://maven.fabric.io/public' }
    maven { url "https://jitpack.io" }
    mavenCentral()
    google()
    jcenter()
  }
  dependencies {
    classpath 'com.jakewharton:butterknife-gradle-plugin:8.4.0'
  }
}

repositories {
  maven { url 'https://maven.fabric.io/public' }
  maven { url "https://jitpack.io" }
}

android {
  compileSdkVersion 27

  defaultConfig {
    minSdkVersion 21
    targetSdkVersion 26
    versionCode 1
    versionName "1.0"
    ndk {
      abiFilters 'armeabi-v7a', 'x86'
    }
    // WHEN_VERSIONING_REMOVE_FROM_HERE
    manifestPlaceholders = [
        'appAuthRedirectScheme': 'host.exp.exponent'
    ]
    // WHEN_VERSIONING_REMOVE_TO_HERE
  }

  buildTypes {
    debug {
      ext.enableCrashlytics = false
    }
    release {
      minifyEnabled false
      proguardFiles getDefaultProguardFile('proguard-android.txt'), 'proguard-rules.pro'
    }
  }
}

// WHEN_VERSIONING_REMOVE_FROM_HERE
import org.apache.tools.ant.taskdefs.condition.Os

task generateDynamicMacros(type: Exec) {
  environment "EXPO_ANDROID_GRADLE_TASK_NAMES", "${gradle.startParameter.taskNames}"
  if (Os.isFamily(Os.FAMILY_WINDOWS)) {
    // This gets run from the 'app' directory
    workingDir '../../tools-public'
    commandLine 'cmd.exe', '/c', 'generate-dynamic-macros-cli.js --buildConstantsPath ./src/main/java/host/exp/exponent/generated/ExponentBuildConstants.java --platform android'
  } else {
    commandLine '../../tools-public/generate-dynamic-macros-cli.js', '--buildConstantsPath', './src/main/java/host/exp/exponent/generated/ExponentBuildConstants.java', '--platform', 'android'
  }
}
preBuild.dependsOn generateDynamicMacros
// WHEN_VERSIONING_REMOVE_TO_HERE

configurations.all {
  resolutionStrategy {
    force 'org.webkit:android-jsc:r224109'
  }
}

dependencies {
  api fileTree(dir: 'libs', include: ['*.jar'])
  api 'com.android.support:multidex:1.0.3'

  // WHEN_VERSIONING_REPLACE_WITH_DEPENDENCIES

  // WHEN_VERSIONING_REMOVE_FROM_HERE
  // Current react native
  /* UNCOMMENT WHEN DISTRIBUTING
  api 'com.facebook.react:react-native:31.0.0'
  api 'host.exp.exponent:expo-core:1.2.0'
  api 'host.exp.exponent:expo-react-native-adapter:1.2.0'
  api 'host.exp.exponent:expo-camera:1.2.0'
  api 'host.exp.exponent:expo-camera-interface:1.1.0'
  api 'host.exp.exponent:expo-sensors:1.1.0'
  api 'host.exp.exponent:expo-sensors-interface:1.1.0'
  api 'host.exp.exponent:expo-face-detector:1.1.0'
  api 'host.exp.exponent:expo-file-system:1.1.0'
  api 'host.exp.exponent:expo-file-system-interface:1.1.0'
  api 'host.exp.exponent:expo-payments-stripe:1.1.0'
  api 'host.exp.exponent:expo-permissions:1.2.0'
  api 'host.exp.exponent:expo-permissions-interface:1.2.0'
  api 'host.exp.exponent:expo-constants:1.1.0'
  api 'host.exp.exponent:expo-constants-interface:1.1.0'
  api 'host.exp.exponent:expo-image-loader-interface:1.1.0'
  api 'host.exp.exponent:expo-google-sign-in:1.0.0'
  api 'host.exp.exponent:expo-gl:1.1.0'
  api 'host.exp.exponent:expo-gl-cpp:1.1.0'
  api 'host.exp.exponent:expo-sms:1.1.0'
  api 'host.exp.exponent:expo-print:1.1.0'
  api 'host.exp.exponent:expo-media-library:1.1.0'
  api 'host.exp.exponent:expo-analytics-segment:1.1.0'
  api 'host.exp.exponent:expo-font:1.1.0'
  api 'host.exp.exponent:expo-location:1.1.0'
  api 'host.exp.exponent:expo-barcode-scanner-interface:1.1.0'
  api 'host.exp.exponent:expo-barcode-scanner:1.1.0'
  api 'host.exp.exponent:expo-contacts:1.1.0'
  api 'host.exp.exponent:expo-ads-admob:1.1.0'
  api 'host.exp.exponent:expo-local-authentication:1.1.0'
  api 'host.exp.exponent:expo-localization:1.0.0'
<<<<<<< HEAD
  api 'host.exp.exponent:expo-task-manager:1.0.0'
  api 'host.exp.exponent:expo-task-manager-interface:1.0.0'
  api 'host.exp.exponent:expo-background-fetch:1.0.0'
  api 'host.exp.exponent:expo-app-loader-provider:1.0.0'
=======
  api 'host.exp.exponent:expo-errors:0.0.1'
>>>>>>> 24e94d5c
  END UNCOMMENT WHEN DISTRIBUTING */

  // WHEN_DISTRIBUTING_REMOVE_FROM_HERE
  api project(':ReactAndroid')

  // Universal modules
  api project(':expo-react-native-adapter')
  api project(':expo-app-auth')
  api project(':expo-core')
  api project(':expo-camera')
  api project(':expo-camera-interface')
  api project(':expo-sensors')
  api project(':expo-sensors-interface')
  api project(':expo-face-detector')
  api project(':expo-file-system')
  api project(':expo-file-system-interface')
  api project(':expo-font')
  api project(':expo-payments-stripe')
  api project(':expo-permissions')
  api project(':expo-permissions-interface')
  api project(':expo-constants')
  api project(':expo-constants-interface')
  api project(':expo-image-loader-interface')
  api project(':expo-gl')
  api project(':expo-gl-cpp')
  api project(':expo-google-sign-in')
  api project(':expo-sms')
  api project(':expo-print')
  api project(':expo-media-library')
  api project(':expo-analytics-segment')
  api project(':expo-location')
  api project(':expo-barcode-scanner')
  api project(':expo-barcode-scanner-interface')
  api project(':expo-contacts')
  api project(':expo-ads-admob')
  api project(':expo-local-authentication')
  api project(':expo-localization')
<<<<<<< HEAD
  api project(':expo-task-manager')
  api project(':expo-task-manager-interface')
  api project(':expo-background-fetch')
  api project(':expo-app-loader-provider')
=======
  api project(':expo-errors')
>>>>>>> 24e94d5c

  // Versioned react native
  // WHEN_PREPARING_SHELL_REMOVE_FROM_HERE
  // THIS COMMENT IS USED BY android-build-aar.sh DO NOT MODIFY
  // BEGIN_SDK_31
  api 'host.exp:reactandroid-abi31_0_0:1.0.0'
  // END_SDK_31
  // BEGIN_SDK_30
  api 'host.exp:reactandroid-abi30_0_0:1.0.0'
  // END_SDK_30
  // BEGIN_SDK_29
  api 'host.exp:reactandroid-abi29_0_0:1.0.0'
  // END_SDK_29
  // BEGIN_SDK_28
  api 'host.exp:reactandroid-abi28_0_0:1.0.0'
  // END_SDK_28
  // BEGIN_SDK_27
  api 'host.exp:reactandroid-abi27_0_0:1.0.0'
  // END_SDK_27
  // BEGIN_SDK_26
  api 'host.exp:reactandroid-abi26_0_0:1.0.0'
  // END_SDK_26
  // BEGIN_SDK_25
  api 'host.exp:reactandroid-abi25_0_0:1.0.0'
  // END_SDK_25
  // WHEN_PREPARING_SHELL_REMOVE_TO_HERE
  // WHEN_VERSIONING_REMOVE_TO_HERE
  // WHEN_DISTRIBUTING_REMOVE_TO_HERE

  // React native dependencies
  api 'com.facebook.fresco:fresco:1.10.0'
  api 'com.facebook.fresco:animated-gif:1.10.0'
  api 'com.facebook.fresco:animated-webp:1.10.0'
  api 'com.facebook.fresco:webpsupport:1.10.0'
  api 'expolib_v1.com.facebook.fresco:expolib_v1-imagepipeline-okhttp3:1.0.1'
  api 'com.facebook.stetho:stetho:1.3.1' // do we need this?
  api 'com.facebook.stetho:stetho-okhttp3:1.3.1' // do we need this?
  compileOnly 'com.facebook.soloader:soloader:0.5.1'
  api 'com.google.code.findbugs:jsr305:3.0.2'
  api 'expolib_v1.com.squareup.okhttp3:okhttp:3.6.0'
  api 'expolib_v1.com.squareup.okhttp3:okhttp-urlconnection:3.6.0'
  api 'expolib_v1.com.squareup.okio:okio:1.13.0'
  api 'com.facebook.infer.annotation:infer-annotation:0.11.2'
  api 'org.webkit:android-jsc:r224109'
  api 'javax.inject:javax.inject:1'

  // Our dependencies
  api 'com.android.support:appcompat-v7:27.1.1'
  api 'com.android.support:customtabs:27.1.1'
  api('com.crashlytics.sdk.android:crashlytics:2.5.5@aar') {
    transitive = true
  }
  api 'com.facebook.android:facebook-android-sdk:4.38.0'
  api('com.facebook.android:audience-network-sdk:4.99.0') {
    exclude module: 'play-services-ads'
  }
  compileOnly 'org.glassfish:javax.annotation:3.1.1'
  api 'de.greenrobot:eventbus:2.4.0'

  // Be careful when upgrading! Upgrading might break experience scoping. Check with Jesse. See Analytics.resetAmplitudeDatabaseHelper
  api 'com.amplitude:android-sdk:2.9.2'

  api 'com.squareup.picasso:picasso:2.5.2'
  api 'com.google.android.gms:play-services-gcm:15.0.1'
  api 'com.google.android.gms:play-services-analytics:16.0.1'
  api 'com.google.android.gms:play-services-maps:15.0.1'
  api 'com.google.android.gms:play-services-auth:15.0.1'
  api 'com.google.android.gms:play-services-location:15.0.1'
  api 'com.google.android.gms:play-services-fitness:15.0.1'
  api 'com.google.android.gms:play-services-wallet:15.0.1' //may need 10.+
  annotationProcessor 'com.raizlabs.android:DBFlow-Compiler:2.2.1'
  api "com.raizlabs.android:DBFlow-Core:2.2.1"
  api "com.raizlabs.android:DBFlow:2.2.1"
  api "com.madgag.spongycastle:core:1.53.0.0"
  api "com.madgag.spongycastle:prov:1.53.0.0"
  debugApi 'com.squareup.leakcanary:leakcanary-android-no-op:1.4-beta1'
  // debugApi 'com.squareup.leakcanary:leakcanary-android:1.4-beta1'
  releaseApi 'com.squareup.leakcanary:leakcanary-android-no-op:1.4-beta1'
  api 'commons-io:commons-io:1.4'
  // Newer version introduces dependency versions conflict
  // on 'com.android.support:support-annotations'
  api 'com.google.android.exoplayer:exoplayer:2.6.1'
  // expolib_v1-extension-okhttp is an exoplayer:extension-okhttp using expolib_v1.okhttp,
  // created with tools/android-versioning and distributed in expokit-npm-package.
  api 'expolib_v1.com.google.android.exoplayer:expolib_v1-extension-okhttp:2.6.1@aar'
  api 'me.leolin:ShortcutBadger:1.1.4@aar'
  api 'com.theartofdev.edmodo:android-image-cropper:2.4.7'
  api 'com.yqritc:android-scalablevideoview:1.0.1'
  api 'commons-codec:commons-codec:1.10'
  api 'net.openid:appauth:0.4.1'
  api('com.airbnb.android:lottie:2.5.5') {
    exclude group: 'com.android.support', module: 'appcompat-v7'
  }
  api 'io.branch.sdk.android:library:2.17.1'
  api 'com.android.support:exifinterface:27.1.1'
  api 'com.google.firebase:firebase-core:16.0.1'
  api 'com.google.firebase:firebase-messaging:17.1.0'
  api 'com.google.maps.android:android-maps-utils:0.5'
  api 'com.jakewharton:butterknife:8.4.0'
  annotationProcessor 'com.jakewharton:butterknife-compiler:8.8.1'
  // Remember to update DetachAppTemplate build.gradle if you add any excludes or transitive = false here!

  // expo-file-system
  api 'com.squareup.okhttp3:okhttp:3.10.0'
  api 'com.squareup.okhttp3:okhttp-urlconnection:3.10.0'
}<|MERGE_RESOLUTION|>--- conflicted
+++ resolved
@@ -145,14 +145,11 @@
   api 'host.exp.exponent:expo-ads-admob:1.1.0'
   api 'host.exp.exponent:expo-local-authentication:1.1.0'
   api 'host.exp.exponent:expo-localization:1.0.0'
-<<<<<<< HEAD
   api 'host.exp.exponent:expo-task-manager:1.0.0'
   api 'host.exp.exponent:expo-task-manager-interface:1.0.0'
   api 'host.exp.exponent:expo-background-fetch:1.0.0'
   api 'host.exp.exponent:expo-app-loader-provider:1.0.0'
-=======
   api 'host.exp.exponent:expo-errors:0.0.1'
->>>>>>> 24e94d5c
   END UNCOMMENT WHEN DISTRIBUTING */
 
   // WHEN_DISTRIBUTING_REMOVE_FROM_HERE
@@ -190,14 +187,11 @@
   api project(':expo-ads-admob')
   api project(':expo-local-authentication')
   api project(':expo-localization')
-<<<<<<< HEAD
   api project(':expo-task-manager')
   api project(':expo-task-manager-interface')
   api project(':expo-background-fetch')
   api project(':expo-app-loader-provider')
-=======
   api project(':expo-errors')
->>>>>>> 24e94d5c
 
   // Versioned react native
   // WHEN_PREPARING_SHELL_REMOVE_FROM_HERE
