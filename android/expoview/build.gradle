apply plugin: 'com.android.library'
apply plugin: 'kotlin-android'
apply plugin: 'maven'
apply plugin: 'com.jakewharton.butterknife'

// WHEN_VERSIONING_REMOVE_FROM_HERE
//maven repository info
group = 'host.exp.exponent'
version = '35.0.0'


//Upload android library to maven with javadoc and android sources
configurations {
  deployerJars
}

//Creating sources with comments
task androidSourcesJar(type: Jar) {
  classifier = 'sources'
  from android.sourceSets.main.java.srcDirs
}

//Put the androidSources and javadoc to the artifacts
artifacts {
  archives androidSourcesJar
}

uploadArchives {
  repositories {
    mavenDeployer {
      configuration = configurations.deployerJars
      repository(url: mavenLocal().url) {
        //if your repository needs authentication
        // authentication(userName: "username", password: "password")
      }
    }
  }
}
// WHEN_VERSIONING_REMOVE_TO_HERE

def safeExtGet(prop, fallback) {
  rootProject.ext.has(prop) ? rootProject.ext.get(prop) : fallback
}

buildscript {
  repositories {
    maven { url 'https://maven.fabric.io/public' }
    maven { url "https://jitpack.io" }
    mavenCentral()
    google()
    jcenter()
  }
  dependencies {
    classpath 'com.jakewharton:butterknife-gradle-plugin:9.0.0'
  }
}

repositories {
  maven { url 'https://maven.fabric.io/public' }
  maven { url "https://jitpack.io" }
  mavenCentral()
}

android {
  compileSdkVersion safeExtGet("compileSdkVersion", 28)

  compileOptions {
    sourceCompatibility = '1.8'
    targetCompatibility = '1.8'
  }

  defaultConfig {
    minSdkVersion safeExtGet("minSdkVersion", 21)
    targetSdkVersion safeExtGet("targetSdkVersion", 28)
    versionCode 1
    versionName "1.0"
    // WHEN_VERSIONING_REMOVE_FROM_HERE
    manifestPlaceholders = [
        'appAuthRedirectScheme': 'host.exp.exponent'
    ]
    // WHEN_VERSIONING_REMOVE_TO_HERE
  }

  buildTypes {
    debug {
      ext.enableCrashlytics = false
    }
    release {
      minifyEnabled false
      proguardFiles getDefaultProguardFile('proguard-android.txt'), 'proguard-rules.pro'
    }
  }
  compileOptions {
    sourceCompatibility = '1.8'
    targetCompatibility = '1.8'
  }
}

// WHEN_VERSIONING_REMOVE_FROM_HERE
import org.apache.tools.ant.taskdefs.condition.Os

class GenerateDynamicMacrosPlugin implements Plugin<Project> {
  @Override
  void apply(Project target) {
    target.exec {
      def configuration = target.gradle.startParameter.taskNames.any {
        it.toLowerCase().contains("release")
      } ? "release" : "debug"

      workingDir '../../tools/expotools/bin'

      if (Os.isFamily(Os.FAMILY_WINDOWS)) {
        commandLine 'cmd.exe', '/c', "expotools.js android-generate-dynamic-macros --configuration ${configuration}"
      } else {
        commandLine "./expotools.js", "android-generate-dynamic-macros", "--configuration", configuration
      }
    }
  }
}

apply plugin: GenerateDynamicMacrosPlugin

configurations.all {
  resolutionStrategy {
    force 'org.webkit:android-jsc:r245459'
  }
}

// Import gradle helpers for unimodules.
apply from: "../../node_modules/react-native-unimodules/gradle.groovy"
// WHEN_VERSIONING_REMOVE_TO_HERE

dependencies {
  api fileTree(dir: 'libs', include: ['*.jar'])
  api 'androidx.multidex:multidex:2.0.0'
  implementation "org.jetbrains.kotlin:kotlin-stdlib-jdk7:$kotlinVersion"

  testImplementation 'junit:junit:4.12'

  // WHEN_VERSIONING_REPLACE_WITH_DEPENDENCIES

  // WHEN_VERSIONING_REMOVE_FROM_HERE

  api 'org.webkit:android-jsc:r245459' // needs to be before react-native

  /* UNCOMMENT WHEN DISTRIBUTING
  api 'com.facebook.react:react-native:35.0.0'
  addUnimodulesDependencies([
      modulesPaths : ['../../packages'],
      configuration: 'compileOnly',
      target       : 'react-native',
      exclude      : ['expo-bluetooth', 'expo-in-app-purchases', 'expo-updates']
  ])
  END UNCOMMENT WHEN DISTRIBUTING */

  // WHEN_DISTRIBUTING_REMOVE_FROM_HERE
  api project(':ReactAndroid')

  // Universal modules
  // In distribution they're "compileOnly" and it's the app/build.gradle who manages them.
  addUnimodulesDependencies([
      modulesPaths : ['../../packages'],
      configuration: 'api',
      target       : 'react-native',
      exclude      : [
          'expo-bluetooth',
          'expo-in-app-purchases',
          'expo-updates',
      ]
  ])

  // Versioned react native
  // WHEN_PREPARING_SHELL_REMOVE_FROM_HERE
  // THIS COMMENT IS USED BY android-build-aar.sh DO NOT MODIFY
  // BEGIN_SDK_35
  api 'host.exp:reactandroid-abi35_0_0:1.0.0'
  // END_SDK_35
  // BEGIN_SDK_34
  api 'host.exp:reactandroid-abi34_0_0:1.0.0'
  // END_SDK_34
  // BEGIN_SDK_33
  api 'host.exp:reactandroid-abi33_0_0:1.0.0'
  // END_SDK_33
  // WHEN_PREPARING_SHELL_REMOVE_TO_HERE
  // WHEN_VERSIONING_REMOVE_TO_HERE
  // WHEN_DISTRIBUTING_REMOVE_TO_HERE

  // React native dependencies
  api 'com.facebook.fresco:fresco:1.10.0'
  api 'com.facebook.fresco:animated-gif:1.10.0'
  api 'com.facebook.fresco:animated-webp:1.10.0'
  api 'com.facebook.fresco:webpsupport:1.10.0'
  api 'com.facebook.fresco:imagepipeline-okhttp3:1.0.1'
  api 'com.facebook.stetho:stetho:1.3.1' // do we need this?
  api 'com.facebook.stetho:stetho-okhttp3:1.3.1' // do we need this?
  compileOnly 'com.facebook.soloader:soloader:0.6.0'
  api 'com.google.code.findbugs:jsr305:3.0.2'
  api 'com.squareup.okhttp3:okhttp:3.6.0'
  api 'com.squareup.okhttp3:okhttp-urlconnection:3.6.0'
  api 'com.squareup.okio:okio:1.13.0'
  api 'com.facebook.infer.annotation:infer-annotation:0.11.2'
  api 'javax.inject:javax.inject:1'

  // Our dependencies
<<<<<<< HEAD
  api "androidx.appcompat:appcompat:1.0.0"
  api('com.crashlytics.sdk.android:crashlytics:2.5.5@aar') {
    transitive = true
=======
  api "com.android.support:appcompat-v7:${safeExtGet("supportLibVersion", "28.0.0")}"
  api('com.crashlytics.sdk.android:crashlytics:2.10.1@aar') {
    transitive = true;
>>>>>>> 84db277a
  }
  compileOnly 'org.glassfish:javax.annotation:3.1.1'
  api 'de.greenrobot:eventbus:2.4.0'

  // Be careful when upgrading! Upgrading might break experience scoping. Check with Jesse. See Analytics.resetAmplitudeDatabaseHelper
  compileOnly 'com.amplitude:android-sdk:2.9.2'

  api 'com.squareup.picasso:picasso:2.5.2'
  api 'com.google.android.gms:play-services-gcm:16.1.0'
  api 'com.google.android.gms:play-services-analytics:16.0.8'
  api 'com.google.android.gms:play-services-maps:16.1.0'
  api 'com.google.android.gms:play-services-auth:16.0.1'
  api 'com.google.android.gms:play-services-location:16.0.0'
  api 'com.google.android.gms:play-services-fitness:16.0.1'
  api 'com.google.android.gms:play-services-wallet:16.0.1' //may need 10.+
  api "com.madgag.spongycastle:core:1.53.0.0"
  api "com.madgag.spongycastle:prov:1.53.0.0"
  debugApi 'com.squareup.leakcanary:leakcanary-android-no-op:1.4-beta1'
  // debugApi 'com.squareup.leakcanary:leakcanary-android:1.4-beta1'
  releaseApi 'com.squareup.leakcanary:leakcanary-android-no-op:1.4-beta1'
  api 'commons-io:commons-io:2.6'
  api 'me.leolin:ShortcutBadger:1.1.4@aar'
  api 'com.theartofdev.edmodo:android-image-cropper:2.7.0'
  api 'commons-codec:commons-codec:1.10'
  api 'net.openid:appauth:0.7.1'
  api 'com.airbnb.android:lottie:2.5.6'
  compileOnly 'io.branch.sdk.android:library:2.17.1'
  api "androidx.exifinterface:exifinterface:1.0.0"
  api "androidx.legacy:legacy-support-v4:1.0.0"
  api "androidx.browser:browser:1.0.0"
  api "com.google.android.material:material:1.0.0"
  api 'com.google.firebase:firebase-core:16.0.9'
  api 'com.google.firebase:firebase-messaging:18.0.0'
  api 'com.google.maps.android:android-maps-utils:0.5'
  api 'com.jakewharton:butterknife:9.0.0'
  annotationProcessor 'com.jakewharton:butterknife-compiler:9.0.0'
  // Remember to update DetachAppTemplate build.gradle if you add any excludes or transitive = false here!

  // expo-file-system
  api 'com.squareup.okhttp3:okhttp:3.10.0'
  api 'com.squareup.okhttp3:okhttp-urlconnection:3.10.0'

  // expo-av
  // See explanation in expo-av/build.gradle
  api 'com.google.android.exoplayer:extension-okhttp:2.9.2'

  // expo-application
  api 'com.android.installreferrer:installreferrer:1.0'

  //dbflow
  annotationProcessor "com.github.Raizlabs.DBFlow:dbflow-processor:${safeExtGet('dbFlowVersion', '4.2.4')}"
  api "com.github.Raizlabs.DBFlow:dbflow-core:${safeExtGet('dbFlowVersion', '4.2.4')}"
  api "com.github.Raizlabs.DBFlow:dbflow:${safeExtGet('dbFlowVersion', '4.2.4')}"

  implementation 'com.cronutils:cron-utils:4.1.3'
}<|MERGE_RESOLUTION|>--- conflicted
+++ resolved
@@ -202,15 +202,9 @@
   api 'javax.inject:javax.inject:1'
 
   // Our dependencies
-<<<<<<< HEAD
   api "androidx.appcompat:appcompat:1.0.0"
-  api('com.crashlytics.sdk.android:crashlytics:2.5.5@aar') {
-    transitive = true
-=======
-  api "com.android.support:appcompat-v7:${safeExtGet("supportLibVersion", "28.0.0")}"
   api('com.crashlytics.sdk.android:crashlytics:2.10.1@aar') {
     transitive = true;
->>>>>>> 84db277a
   }
   compileOnly 'org.glassfish:javax.annotation:3.1.1'
   api 'de.greenrobot:eventbus:2.4.0'
