import { Link } from 'expo-router';
import { ScrollView } from 'react-native';

export default function Index() {
<<<<<<< HEAD
  const [isOpenA, setIsOpenA] = useState(false);
  const [isOpenB, setIsOpenB] = useState(false);
  const [isOpenC, setIsOpenC] = useState(false);
  const [isOpenD, setIsOpenD] = useState(false);

  const openButtons = (
    <View style={{ gap: 8 }}>
      <Button
        title="Open Modal A"
        onPress={() => {
          setIsOpenA(true);
        }}
      />
      <Button
        title="Open Modal B"
        onPress={() => {
          setIsOpenB(true);
        }}
      />
      <Button
        title="Open Modal C"
        onPress={() => {
          setIsOpenC(true);
        }}
      />
      <Button
        title="Open Modal D"
        onPress={() => {
          setIsOpenD(true);
        }}
      />
    </View>
  );

  const closeButtons = (
    <View style={{ gap: 8, marginTop: 16 }}>
      <Button
        title="Close Modal A"
        onPress={() => {
          setIsOpenA(false);
        }}
      />
      <Button
        title="Close Modal B"
        onPress={() => {
          setIsOpenB(false);
        }}
      />
      <Button
        title="Close (unmount) Modal C"
        onPress={() => {
          setIsOpenC(false);
        }}
      />
      <Button
        title="Close (unmount) Modal D"
        onPress={() => {
          setIsOpenD(false);
        }}
      />
    </View>
  );

  return (
    <View style={{ flex: 1, justifyContent: 'center', alignItems: 'center' }}>
      <Text>Index</Text>
      <Link href="/modal" style={{ marginVertical: 12, fontSize: 16 }}>
        Link to Modal
      </Link>
      {openButtons}

      <Modal
        visible={isOpenA}
        onClose={() => {
          setIsOpenA(false);
        }}
        animationType="slide"
        presentationStyle="pageSheet"
        detents={[0.25, 0.5, 0.75]}
        style={{
          backgroundColor: '#C2FBEF',
          justifyContent: 'center',
          alignItems: 'center',
          gap: 8,
        }}>
        <Text>Modal A</Text>
        {openButtons}
        {closeButtons}
      </Modal>
      <Modal
        visible={isOpenB}
        onClose={() => {
          setIsOpenB(false);
        }}
        animationType="slide"
        presentationStyle="pageSheet"
        style={{
          flex: 1,
          backgroundColor: '#7DAA92',
          justifyContent: 'center',
          alignItems: 'center',
        }}>
        <Text>Modal B</Text>
        {openButtons}
        {closeButtons}
      </Modal>
      {isOpenC && (
        <Modal
          visible={isOpenC}
          onClose={() => {
            setIsOpenC(false);
          }}
          animationType="fade"
          presentationStyle="formSheet"
          detents={[0.5, 0.75, 0.8]}
          style={{
            flex: 1,
            backgroundColor: '#BA7978',
            justifyContent: 'center',
            alignItems: 'center',
          }}>
          <Text>Modal C - formSheet</Text>
          {openButtons}
          {closeButtons}
        </Modal>
      )}
      {isOpenD && (
        <Modal
          visible={isOpenD}
          onClose={() => {
            setIsOpenD(false);
          }}
          animationType="slide"
          presentationStyle="overFullScreen"
          transparent
          style={{
            backgroundColor: '#00CCAD',
            justifyContent: 'center',
            alignItems: 'center',
          }}>
          <Text>Modal D</Text>
          {openButtons}
          {closeButtons}
        </Modal>
      )}
      <FitForm />
      <DetentForm />
    </View>
  );
}

function DetentForm() {
  const [open, setIsOpen] = useState(false);
  const [currentDetent, setCurrentDetent] = useState(0)

  const handleClose = () => {
    setIsOpen(false);
    setCurrentDetent(0);
  }

  return (
    <>
      <Button title="Open Detent Change" onPress={() => setIsOpen((open) => !open)} />
      <Modal
        visible={open}
        presentationStyle="formSheet"
        detents={[0.3, 0.5, 1]}
        onClose={handleClose}
        onDetentChange={(data) => setCurrentDetent(data.index)}
        style={{
          padding: 16,
          justifyContent: 'center',
          alignItems: 'center',
        }}
      >
        <Text style={{ fontSize: 16 }}>Current Detent: {currentDetent}</Text>
        <Button title="Close" onPress={() => setIsOpen(false)} />
      </Modal>
    </>
  )
}

function FitForm() {
  const [open, setIsOpen] = useState(false);
  const [count, setCount] = useState(1);
  return (
    <>
      <Button title="Open fitToContents" onPress={() => setIsOpen((open) => !open)} />
      <Modal
        visible={open}
        onClose={() => setIsOpen(false)}
        presentationStyle="formSheet"
        detents="fitToContents">
        <ScrollView
          style={{ gap: 8 }}
          contentContainerStyle={{
            padding: 16,
            gap: 8,
          }}
          automaticallyAdjustsScrollIndicatorInsets
          contentInsetAdjustmentBehavior="automatic">
          {Array.from({ length: count }).map((_, index) => (
            <View
              key={String(index)}
              style={{
                padding: 24,
                backgroundColor: '#ccc',
                borderRadius: 16,
                borderCurve: 'continuous',
              }}
            />
          ))}

          <View
            style={{
              gap: 4,
              flex: 1,
              flexDirection: 'row',
            }}>
            <MutateButton onPress={() => setCount((count) => count + 1)}>Add</MutateButton>
            <MutateButton onPress={() => setCount(Math.max(count - 1, 0))}>Remove</MutateButton>
          </View>
        </ScrollView>
      </Modal>
    </>
  );
}

function MutateButton({ onPress, children }: { onPress: () => void; children?: React.ReactNode }) {
=======
>>>>>>> 7e7657f7
  return (
    <ScrollView
      contentContainerStyle={{ alignItems: 'center', padding: 20, gap: 12 }}
      contentInsetAdjustmentBehavior="automatic">
      <Link href="/formsheet">Formsheet demos</Link>
      <Link href="/pagesheet">Pagesheet demos</Link>
      <Link href="/fullscreen">FullScreen demos</Link>
      <Link href="/animations">Animations demos</Link>
      <Link href="/multiple">Multiple modals demos</Link>
      <Link href="/modal">Nested modal</Link>
    </ScrollView>
  );
}<|MERGE_RESOLUTION|>--- conflicted
+++ resolved
@@ -2,238 +2,6 @@
 import { ScrollView } from 'react-native';
 
 export default function Index() {
-<<<<<<< HEAD
-  const [isOpenA, setIsOpenA] = useState(false);
-  const [isOpenB, setIsOpenB] = useState(false);
-  const [isOpenC, setIsOpenC] = useState(false);
-  const [isOpenD, setIsOpenD] = useState(false);
-
-  const openButtons = (
-    <View style={{ gap: 8 }}>
-      <Button
-        title="Open Modal A"
-        onPress={() => {
-          setIsOpenA(true);
-        }}
-      />
-      <Button
-        title="Open Modal B"
-        onPress={() => {
-          setIsOpenB(true);
-        }}
-      />
-      <Button
-        title="Open Modal C"
-        onPress={() => {
-          setIsOpenC(true);
-        }}
-      />
-      <Button
-        title="Open Modal D"
-        onPress={() => {
-          setIsOpenD(true);
-        }}
-      />
-    </View>
-  );
-
-  const closeButtons = (
-    <View style={{ gap: 8, marginTop: 16 }}>
-      <Button
-        title="Close Modal A"
-        onPress={() => {
-          setIsOpenA(false);
-        }}
-      />
-      <Button
-        title="Close Modal B"
-        onPress={() => {
-          setIsOpenB(false);
-        }}
-      />
-      <Button
-        title="Close (unmount) Modal C"
-        onPress={() => {
-          setIsOpenC(false);
-        }}
-      />
-      <Button
-        title="Close (unmount) Modal D"
-        onPress={() => {
-          setIsOpenD(false);
-        }}
-      />
-    </View>
-  );
-
-  return (
-    <View style={{ flex: 1, justifyContent: 'center', alignItems: 'center' }}>
-      <Text>Index</Text>
-      <Link href="/modal" style={{ marginVertical: 12, fontSize: 16 }}>
-        Link to Modal
-      </Link>
-      {openButtons}
-
-      <Modal
-        visible={isOpenA}
-        onClose={() => {
-          setIsOpenA(false);
-        }}
-        animationType="slide"
-        presentationStyle="pageSheet"
-        detents={[0.25, 0.5, 0.75]}
-        style={{
-          backgroundColor: '#C2FBEF',
-          justifyContent: 'center',
-          alignItems: 'center',
-          gap: 8,
-        }}>
-        <Text>Modal A</Text>
-        {openButtons}
-        {closeButtons}
-      </Modal>
-      <Modal
-        visible={isOpenB}
-        onClose={() => {
-          setIsOpenB(false);
-        }}
-        animationType="slide"
-        presentationStyle="pageSheet"
-        style={{
-          flex: 1,
-          backgroundColor: '#7DAA92',
-          justifyContent: 'center',
-          alignItems: 'center',
-        }}>
-        <Text>Modal B</Text>
-        {openButtons}
-        {closeButtons}
-      </Modal>
-      {isOpenC && (
-        <Modal
-          visible={isOpenC}
-          onClose={() => {
-            setIsOpenC(false);
-          }}
-          animationType="fade"
-          presentationStyle="formSheet"
-          detents={[0.5, 0.75, 0.8]}
-          style={{
-            flex: 1,
-            backgroundColor: '#BA7978',
-            justifyContent: 'center',
-            alignItems: 'center',
-          }}>
-          <Text>Modal C - formSheet</Text>
-          {openButtons}
-          {closeButtons}
-        </Modal>
-      )}
-      {isOpenD && (
-        <Modal
-          visible={isOpenD}
-          onClose={() => {
-            setIsOpenD(false);
-          }}
-          animationType="slide"
-          presentationStyle="overFullScreen"
-          transparent
-          style={{
-            backgroundColor: '#00CCAD',
-            justifyContent: 'center',
-            alignItems: 'center',
-          }}>
-          <Text>Modal D</Text>
-          {openButtons}
-          {closeButtons}
-        </Modal>
-      )}
-      <FitForm />
-      <DetentForm />
-    </View>
-  );
-}
-
-function DetentForm() {
-  const [open, setIsOpen] = useState(false);
-  const [currentDetent, setCurrentDetent] = useState(0)
-
-  const handleClose = () => {
-    setIsOpen(false);
-    setCurrentDetent(0);
-  }
-
-  return (
-    <>
-      <Button title="Open Detent Change" onPress={() => setIsOpen((open) => !open)} />
-      <Modal
-        visible={open}
-        presentationStyle="formSheet"
-        detents={[0.3, 0.5, 1]}
-        onClose={handleClose}
-        onDetentChange={(data) => setCurrentDetent(data.index)}
-        style={{
-          padding: 16,
-          justifyContent: 'center',
-          alignItems: 'center',
-        }}
-      >
-        <Text style={{ fontSize: 16 }}>Current Detent: {currentDetent}</Text>
-        <Button title="Close" onPress={() => setIsOpen(false)} />
-      </Modal>
-    </>
-  )
-}
-
-function FitForm() {
-  const [open, setIsOpen] = useState(false);
-  const [count, setCount] = useState(1);
-  return (
-    <>
-      <Button title="Open fitToContents" onPress={() => setIsOpen((open) => !open)} />
-      <Modal
-        visible={open}
-        onClose={() => setIsOpen(false)}
-        presentationStyle="formSheet"
-        detents="fitToContents">
-        <ScrollView
-          style={{ gap: 8 }}
-          contentContainerStyle={{
-            padding: 16,
-            gap: 8,
-          }}
-          automaticallyAdjustsScrollIndicatorInsets
-          contentInsetAdjustmentBehavior="automatic">
-          {Array.from({ length: count }).map((_, index) => (
-            <View
-              key={String(index)}
-              style={{
-                padding: 24,
-                backgroundColor: '#ccc',
-                borderRadius: 16,
-                borderCurve: 'continuous',
-              }}
-            />
-          ))}
-
-          <View
-            style={{
-              gap: 4,
-              flex: 1,
-              flexDirection: 'row',
-            }}>
-            <MutateButton onPress={() => setCount((count) => count + 1)}>Add</MutateButton>
-            <MutateButton onPress={() => setCount(Math.max(count - 1, 0))}>Remove</MutateButton>
-          </View>
-        </ScrollView>
-      </Modal>
-    </>
-  );
-}
-
-function MutateButton({ onPress, children }: { onPress: () => void; children?: React.ReactNode }) {
-=======
->>>>>>> 7e7657f7
   return (
     <ScrollView
       contentContainerStyle={{ alignItems: 'center', padding: 20, gap: 12 }}
