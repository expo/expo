import { Link, Modal } from 'expo-router';
import { useState } from 'react';
import { Button, ScrollView, Switch, Text, TextInput, View } from 'react-native';

import { MutateButton } from '../components/MutateButton';

export default function FormsheetDemos() {
  return (
    <ScrollView contentInsetAdjustmentBehavior="automatic" style={{ padding: 20, gap: 12 }}>
      <FormsheetBaseDemo />
      <FormsheetFitToContentsDemo />
      <FormsheetDetentsDemo />
      <FormsheetUnmountDemo />
    </ScrollView>
  );
}

function FormsheetBaseDemo() {
  const [isOpen, setIsOpen] = useState(false);
  return (
    <>
      <Button title="Base Formsheet Modal" onPress={() => setIsOpen(true)} />
      <Modal visible={isOpen} onClose={() => setIsOpen(false)} presentationStyle="formSheet">
        <View style={{ padding: 20 }}>
          <Text>This is a Base Formsheet Modal</Text>
          <Button title="Close" onPress={() => setIsOpen(false)} />
          <Link href="/random">Go to Different Screen</Link>
          <TextInput
            placeholder="Type something..."
            style={{
              borderWidth: 1,
              borderColor: '#ccc',
              borderRadius: 8,
              padding: 12,
              marginTop: 12,
            }}
          />
        </View>
      </Modal>
    </>
  );
}

function FormsheetUnmountDemo() {
  const [isOpen, setIsOpen] = useState(false);
  return (
    <>
      <Button title="Formsheet Modal with unmounting" onPress={() => setIsOpen(true)} />
      {isOpen && (
        <Modal visible onClose={() => setIsOpen(false)} presentationStyle="formSheet">
          <View style={{ padding: 20 }}>
            <Text>This is a Formsheet Modal</Text>
            <Button title="Unmount" onPress={() => setIsOpen(false)} />
          </View>
        </Modal>
      )}
    </>
  );
}

function FormsheetFitToContentsDemo() {
  const [open, setIsOpen] = useState(false);
  const [count, setCount] = useState(1);
  return (
    <>
      <Button title="Formsheet fitToContents" onPress={() => setIsOpen((open) => !open)} />
      <Modal
        visible={open}
        onClose={() => setIsOpen(false)}
        presentationStyle="formSheet"
        detents="fitToContents">
        <ScrollView
          style={{ gap: 8 }}
          contentContainerStyle={{
            padding: 16,
            gap: 8,
          }}
          automaticallyAdjustsScrollIndicatorInsets
          contentInsetAdjustmentBehavior="automatic">
          {Array.from({ length: count }).map((_, index) => (
            <View
              key={String(index)}
              style={{
                padding: 24,
                backgroundColor: '#ccc',
                borderRadius: 16,
                borderCurve: 'continuous',
              }}
            />
          ))}

          <View
            style={{
              gap: 4,
              flex: 1,
              flexDirection: 'row',
            }}>
            <MutateButton onPress={() => setCount((count) => count + 1)}>Add</MutateButton>
            <MutateButton onPress={() => setCount(Math.max(count - 1, 0))}>Remove</MutateButton>
          </View>
          <TextInput
            placeholder="Type something..."
            style={{
              borderWidth: 1,
              borderColor: '#ccc',
              borderRadius: 8,
              padding: 12,
              marginTop: 12,
            }}
          />
          <Button
            title="Close"
            onPress={() => {
              console.log('Closing modal');
              setIsOpen(false);
            }}
          />
        </ScrollView>
      </Modal>
    </>
  );
}

function FormsheetDetentsDemo() {
  const [isOpen, setIsOpen] = useState(false);
  const [shouldCloseOnNavigation, setShouldCloseOnNavigation] = useState(false);
  return (
    <>
      <Button title="Formsheet Modal (Detents)" onPress={() => setIsOpen(true)} />
      <Modal
        visible={isOpen}
        detents={[0.25, 0.5, 0.75, 1]}
        onClose={() => setIsOpen(false)}
<<<<<<< HEAD
        largestUndimmedDetentIndex={0}
=======
        closeOnNavigation={shouldCloseOnNavigation}
>>>>>>> e3f7564d
        presentationStyle="formSheet">
        <View style={{ padding: 20 }}>
          <Text>This is a Formsheet Modal with detents 0.25, 0.5, 0.75, 1</Text>
          <TextInput
            placeholder="Type something..."
            style={{
              borderWidth: 1,
              borderColor: '#ccc',
              borderRadius: 8,
              padding: 12,
              marginTop: 12,
            }}
          />
          <View style={{ flexDirection: 'row', alignItems: 'center', gap: 8 }}>
            <Text>Close on navigation:</Text>
            <Switch value={shouldCloseOnNavigation} onValueChange={setShouldCloseOnNavigation} />
          </View>
          <Link href="/random">Go to Different Screen</Link>
          <Button title="Close" onPress={() => setIsOpen(false)} />
        </View>
      </Modal>
    </>
  );
}<|MERGE_RESOLUTION|>--- conflicted
+++ resolved
@@ -131,11 +131,8 @@
         visible={isOpen}
         detents={[0.25, 0.5, 0.75, 1]}
         onClose={() => setIsOpen(false)}
-<<<<<<< HEAD
+        closeOnNavigation={shouldCloseOnNavigation}
         largestUndimmedDetentIndex={0}
-=======
-        closeOnNavigation={shouldCloseOnNavigation}
->>>>>>> e3f7564d
         presentationStyle="formSheet">
         <View style={{ padding: 20 }}>
           <Text>This is a Formsheet Modal with detents 0.25, 0.5, 0.75, 1</Text>
