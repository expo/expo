--- conflicted
+++ resolved
@@ -1,9 +1,5 @@
-<<<<<<< HEAD
-import { Link } from 'expo-router/build/rsc/exports';
+import { Link } from 'expo-router';
 import { Image, Text, View } from 'react-native';
-=======
-import { Link } from 'expo-router';
->>>>>>> 5e14ddf7
 
 import { Counter } from '../components/counter';
 
