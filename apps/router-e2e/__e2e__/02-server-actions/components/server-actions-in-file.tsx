'use server';

<<<<<<< HEAD
import { unstable_headers } from 'expo-router/rsc/headers';
=======
>>>>>>> d81c7735
import { Text } from 'react-native';

export const greet = async (inputName: string) => `Hello ${inputName} from server!`;

<<<<<<< HEAD
export const greetWithHeaders = async () => {
  const headers = await unstable_headers();

  return <Text testID="server-action-headers">headers:{headers.get('expo-platform')}</Text>;
};
=======
export default function ServerActionsInFile() {
  return <Text>Hey</Text>;
}
>>>>>>> d81c7735
<|MERGE_RESOLUTION|>--- conflicted
+++ resolved
@@ -1,21 +1,16 @@
 'use server';
 
-<<<<<<< HEAD
 import { unstable_headers } from 'expo-router/rsc/headers';
-=======
->>>>>>> d81c7735
 import { Text } from 'react-native';
 
 export const greet = async (inputName: string) => `Hello ${inputName} from server!`;
 
-<<<<<<< HEAD
+export default function ServerActionsInFile() {
+  return <Text>Hey</Text>;
+}
+
 export const greetWithHeaders = async () => {
   const headers = await unstable_headers();
 
   return <Text testID="server-action-headers">headers:{headers.get('expo-platform')}</Text>;
-};
-=======
-export default function ServerActionsInFile() {
-  return <Text>Hey</Text>;
-}
->>>>>>> d81c7735
+};