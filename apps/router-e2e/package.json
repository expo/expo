--- conflicted
+++ resolved
@@ -16,12 +16,7 @@
     "react": "19.0.0-rc-fb9a90fa48-20240614",
     "react-native-safe-area-context": "4.10.7",
     "react-native-screens": "~3.31.1",
-<<<<<<< HEAD
-    "react-native": "0.74.3",
-    "react-native-fetch-api": "^3.0.0"
-=======
     "react-native": "0.75.0-rc.5"
->>>>>>> 37747179
   },
   "devDependencies": {
     "autoprefixer": "^10.4.16",
