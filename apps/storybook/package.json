{
  "name": "storybook",
  "version": "1.0.0",
  "description": "Storybook for the Expo SDK",
  "main": "__generated__/AppEntry.js",
  "scripts": {
    "postinstall": "expo-yarn-workspaces postinstall",
    "start": "start-storybook --port 50713",
<<<<<<< HEAD
    "build": "build-storybook",
    "test:web": "BABEL_ENV=test:web jest --config=./test/jest.config.web.js",
    "test:native": "BABEL_ENV=test:native jest --config=./test/jest.config.native.js"
=======
    "build": "build-storybook"
>>>>>>> 1c695961
  },
  "author": "Expo",
  "license": "MIT",
  "powertools": {
    "group": "client"
  },
  "dependencies": {
    "expo": "^33.0.0-alpha.web.3",
    "react": "16.8.3",
    "react-native": "0.59.8",
    "react-native-web": "^0.11.0"
  },
  "devDependencies": {
    "@babel/core": "^7.4.3",
    "@expo/webpack-config": "^0.1.4",
    "@storybook/addon-actions": "^5.0.8",
    "@storybook/addon-links": "^5.0.8",
    "@storybook/addon-options": "^3.4.3",
<<<<<<< HEAD
    "@storybook/addon-storyshots": "^5.0.11",
    "@storybook/addons": "^5.0.8",
    "@storybook/react": "^5.0.8",
    "babel-loader": "^8.0.5",
    "babel-plugin-macros": "^2.6.0",
    "enzyme": "^3.9.0",
    "enzyme-adapter-react-16": "^1.10.0",
    "enzyme-to-json": "^3.3.5",
    "expo-yarn-workspaces": "^1.0.0",
    "jest": "^24.4.0",
    "require-context.macro": "^1.0.4",
=======
    "@storybook/addons": "^5.0.8",
    "@storybook/react": "^5.0.11",
    "babel-loader": "^8.0.5",
    "expo-yarn-workspaces": "^1.0.0",
>>>>>>> 1c695961
    "webpack": "^4.8.1",
    "webpack-cli": "^3.3.0"
  },
  "browserslist": [
    ">0.2%",
    "not dead",
    "not ie <= 11",
    "not op_mini all"
  ]
}<|MERGE_RESOLUTION|>--- conflicted
+++ resolved
@@ -6,13 +6,9 @@
   "scripts": {
     "postinstall": "expo-yarn-workspaces postinstall",
     "start": "start-storybook --port 50713",
-<<<<<<< HEAD
     "build": "build-storybook",
     "test:web": "BABEL_ENV=test:web jest --config=./test/jest.config.web.js",
     "test:native": "BABEL_ENV=test:native jest --config=./test/jest.config.native.js"
-=======
-    "build": "build-storybook"
->>>>>>> 1c695961
   },
   "author": "Expo",
   "license": "MIT",
@@ -31,10 +27,9 @@
     "@storybook/addon-actions": "^5.0.8",
     "@storybook/addon-links": "^5.0.8",
     "@storybook/addon-options": "^3.4.3",
-<<<<<<< HEAD
     "@storybook/addon-storyshots": "^5.0.11",
     "@storybook/addons": "^5.0.8",
-    "@storybook/react": "^5.0.8",
+    "@storybook/react": "^5.0.11",
     "babel-loader": "^8.0.5",
     "babel-plugin-macros": "^2.6.0",
     "enzyme": "^3.9.0",
@@ -43,12 +38,6 @@
     "expo-yarn-workspaces": "^1.0.0",
     "jest": "^24.4.0",
     "require-context.macro": "^1.0.4",
-=======
-    "@storybook/addons": "^5.0.8",
-    "@storybook/react": "^5.0.11",
-    "babel-loader": "^8.0.5",
-    "expo-yarn-workspaces": "^1.0.0",
->>>>>>> 1c695961
     "webpack": "^4.8.1",
     "webpack-cli": "^3.3.0"
   },
