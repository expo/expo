--- conflicted
+++ resolved
@@ -24,33 +24,21 @@
   "devDependencies": {
     "@babel/core": "^7.4.3",
     "@expo/webpack-config": "^0.1.4",
-<<<<<<< HEAD
-    "@storybook/addon-actions": "^5.0.8",
-    "@storybook/addon-links": "^5.0.8",
-    "@storybook/addon-options": "^3.4.3",
-    "@storybook/addon-storyshots": "^5.0.11",
-    "@storybook/addons": "^5.0.8",
-    "@storybook/react": "^5.0.11",
-=======
     "@storybook/addon-actions": "5.0.8",
     "@storybook/addon-links": "5.0.8",
     "@storybook/addon-options": "5.0.8",
+    "@storybook/addon-storyshots": "5.0.8",
     "@storybook/addons": "5.0.8",
     "@storybook/react": "5.0.8",
->>>>>>> 12394891
     "babel-loader": "^8.0.5",
     "babel-plugin-macros": "^2.6.0",
     "enzyme": "^3.9.0",
     "enzyme-adapter-react-16": "^1.10.0",
     "enzyme-to-json": "^3.3.5",
     "expo-yarn-workspaces": "^1.0.0",
-<<<<<<< HEAD
     "jest": "^24.4.0",
     "require-context.macro": "^1.0.4",
-    "webpack": "^4.8.1",
-=======
     "webpack": "~4.8.1",
->>>>>>> 12394891
     "webpack-cli": "^3.3.0"
   },
   "browserslist": [
