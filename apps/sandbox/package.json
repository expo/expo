--- conflicted
+++ resolved
@@ -9,13 +9,8 @@
     "eject": "expo eject"
   },
   "dependencies": {
-<<<<<<< HEAD
-    "expo": "~49.0.0-alpha.1",
-    "expo-router": "^2.0.0",
-=======
     "expo": "~50.0.0-alpha.0",
     "expo-router": "^3.0.0",
->>>>>>> 67bd9fb7
     "react": "18.2.0",
     "react-native": "0.72.3"
   },
