--- conflicted
+++ resolved
@@ -16,13 +16,8 @@
     "expo-splash-screen": "~0.29.13",
     "react": "19.0.0",
     "react-native": "0.79.0-rc.3",
-<<<<<<< HEAD
-    "react-native-safe-area-context": "5.2.0",
+    "react-native-safe-area-context": "5.3.0",
     "react-native-screens": "4.9.2"
-=======
-    "react-native-safe-area-context": "5.3.0",
-    "react-native-screens": "4.9.0"
->>>>>>> f4f256da
   },
   "devDependencies": {
     "babel-preset-expo": "~12.0.0"
