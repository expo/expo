--- conflicted
+++ resolved
@@ -22,13 +22,8 @@
     "expo-video": "~2.1.9",
     "react": "19.1.0",
     "react-dom": "19.1.0",
-<<<<<<< HEAD
-    "react-native": "0.80.1",
+    "react-native": "0.81.0-rc.3",
     "react-native-web": "~0.21.0"
-=======
-    "react-native": "0.81.0-rc.3",
-    "react-native-web": "~0.20.0"
->>>>>>> 9770def3
   },
   "devDependencies": {
     "@babel/core": "^7.25.2"
