--- conflicted
+++ resolved
@@ -5,77 +5,10 @@
 
 import TabIcon from '../components/TabIcon';
 import { Colors, Layout } from '../constants';
-<<<<<<< HEAD
 
-import AppAuthScreen from '../screens/AppAuthScreen';
-import BackgroundFetchScreen from '../screens/BackgroundFetchScreen';
-import BarCodeScannerScreen from '../screens/BarCodeScannerScreen';
-import BlurViewScreen from '../screens/BlurViewScreen';
-import DocumentPickerScreen from '../screens/DocumentPickerScreen';
-import ExpoComponentsScreen from '../screens/ExpoComponentsScreen';
-import ExpoApisScreen from '../screens/ExpoApisScreen';
-import FileSystemScreen from '../screens/FileSystemScreen';
-import FontScreen from '../screens/FontScreen';
-import GifScreen from '../screens/GifScreen';
-import CalendarsScreen from '../screens/CalendarsScreen';
-import ConstantsScreen from '../screens/ConstantsScreen';
-import ContactsScreen from '../screens/Contacts/ContactsScreen';
-import ContactDetailScreen from '../screens/Contacts/ContactDetailScreen';
-import EventsScreen from '../screens/EventsScreen';
-import AuthSessionScreen from '../screens/AuthSessionScreen';
-import FacebookLoginScreen from '../screens/FacebookLoginScreen';
-import GestureHandlerPinchScreen from '../screens/GestureHandlerPinchScreen';
-import GestureHandlerListScreen from '../screens/GestureHandlerListScreen';
-import GestureHandlerSwipeableScreen from '../screens/GestureHandlerSwipeableScreen';
-import GoogleScreen from '../screens/GoogleScreen';
-import GoogleSignInScreen from '../screens/GoogleSignInScreen';
-import RemindersScreen from '../screens/RemindersScreen';
-import SensorScreen from '../screens/SensorScreen';
-import GeocodingScreen from '../screens/GeocodingScreen';
-import GLScreen from '../screens/GL/GLScreen';
-import GLScreens from '../screens/GL/GLScreens';
-import ImageManipulatorScreen from '../screens/ImageManipulatorScreen';
-import ImagePickerScreen from '../screens/ImagePickerScreen';
-import ImagePreviewScreen from '../screens/Reanimated/ImagePreviewScreen';
-import IntentLauncherScreen from '../screens/IntentLauncherScreen';
-import LinearGradientScreen from '../screens/LinearGradientScreen';
-import LocalAuthenticationScreen from '../screens/LocalAuthenticationScreen';
-import KeepAwakeScreen from '../screens/KeepAwakeScreen';
-import FacebookAdsScreen from '../screens/FacebookAdsScreen';
-import MailComposerScreen from '../screens/MailComposerScreen';
-import ReactNativeCoreScreen from '../screens/ReactNativeCoreScreen';
-import TextToSpeechScreen from '../screens/TextToSpeechScreen';
-import ScreenOrientationScreen from '../screens/ScreenOrientationScreen';
-import SecureStoreScreen from '../screens/SecureStoreScreen';
-import SVGScreen from '../screens/SVG/SVGScreen';
-import SVGExampleScreen from '../screens/SVG/SVGExampleScreen';
-import LocationScreens from '../screens/Location/LocationScreens';
-import LottieScreen from '../screens/LottieScreen';
-import MapsScreen from '../screens/MapsScreen';
-import NotificationScreen from '../screens/NotificationScreen';
-import PedometerScreen from '../screens/PedometerScreen';
-import MediaLibraryScreens from '../screens/MediaLibrary/MediaLibraryScreens';
-import BasicMaskScreen from '../screens/BasicMaskScreen';
-import MaskGLScreen from '../screens/MaskGLScreen';
-import AdMobScreen from '../screens/AdMobScreen';
-import UtilScreen from '../screens/UtilScreen';
-import VideoScreen from '../screens/VideoScreen';
-import WebBrowserScreen from '../screens/WebBrowserScreen';
-import PrintScreen from '../screens/PrintScreen';
-import LocalizationScreen from '../screens/LocalizationScreen';
-import HapticScreen from '../screens/HapticScreen';
-import StoreReview from '../screens/StoreReview';
-import BranchScreen from '../screens/BranchScreen';
-import SMSScreen from '../screens/SMSScreen';
-import ScreensScreen from '../screens/Screens';
-import PermissionsScreen from '../screens/PermissionsScreen';
-import ViewShotScreen from '../screens/ViewShotScreen';
-import TaskManagerScreen from '../screens/TaskManagerScreen';
-=======
 import ExpoApisStackNavigator from './ExpoApisStackNavigator';
 import ExpoComponentsStackNavigator from './ExpoComponentsStackNavigator';
 import ReactNativeCoreStackNavigator from './ReactNativeCoreStackNavigator';
->>>>>>> af559952
 
 const styles = StyleSheet.create({
   tabBar: {
@@ -83,121 +16,10 @@
   },
 });
 
-<<<<<<< HEAD
-const StackConfig = {
-  cardStyle: styles.card,
-  headerTransitionPreset: 'uikit',
-  defaultNavigationOptions: () => ({
-    headerStyle: styles.header,
-    headerTintColor: Colors.tintColor,
-    headerTitleStyle: styles.headerTitle,
-    headerPressColorAndroid: Colors.tintColor,
-  }),
-};
-
-const ExpoComponentsStackNavigator = createStackNavigator(
-  {
-    ExpoComponents: { screen: ExpoComponentsScreen },
-    AdMob: { screen: AdMobScreen },
-    BarCodeScanner: { screen: BarCodeScannerScreen },
-    BlurView: { screen: BlurViewScreen },
-    GL: { screen: GLScreen },
-    ...GLScreens,
-    GestureHandlerPinch: { screen: GestureHandlerPinchScreen },
-    GestureHandlerList: { screen: GestureHandlerListScreen },
-    GestureHandlerSwipeable: { screen: GestureHandlerSwipeableScreen },
-    ImagePreview: { screen: ImagePreviewScreen },
-    Gif: { screen: GifScreen },
-    FacebookAds: { screen: FacebookAdsScreen },
-    SVG: { screen: SVGScreen },
-    SVGExample: { screen: SVGExampleScreen },
-    LinearGradient: { screen: LinearGradientScreen },
-    Lottie: { screen: LottieScreen },
-    Maps: { screen: MapsScreen },
-    Video: { screen: VideoScreen },
-    Screens: { screen: ScreensScreen },
-  },
-  StackConfig
-);
-
-const ExpoApisStackNavigator = createStackNavigator(
-  {
-    ExpoApis: { screen: ExpoApisScreen },
-    AppAuth: AppAuthScreen,
-    AuthSession: { screen: AuthSessionScreen },
-    BackgroundFetch: { screen: BackgroundFetchScreen },
-    Branch: { screen: BranchScreen },
-    DocumentPicker: { screen: DocumentPickerScreen },
-    Localization: { screen: LocalizationScreen },
-    FacebookLogin: { screen: FacebookLoginScreen },
-    FileSystem: { screen: FileSystemScreen },
-    Font: { screen: FontScreen },
-    Google: GoogleScreen,
-    GoogleSignIn: GoogleSignInScreen,
-    Haptic: { screen: HapticScreen },
-    Calendars: { screen: CalendarsScreen },
-    Constants: { screen: ConstantsScreen },
-    Contacts: ContactsScreen,
-    ContactDetail: ContactDetailScreen,
-    Events: { screen: EventsScreen },
-    Geocoding: { screen: GeocodingScreen },
-    ImageManipulator: { screen: ImageManipulatorScreen },
-    ImagePicker: { screen: ImagePickerScreen },
-    IntentLauncher: { screen: IntentLauncherScreen },
-    KeepAwake: { screen: KeepAwakeScreen },
-    MailComposer: { screen: MailComposerScreen },
-    ...MediaLibraryScreens,
-    Notification: { screen: NotificationScreen },
-    LocalAuthentication: { screen: LocalAuthenticationScreen },
-    ...LocationScreens,
-    Pedometer: { screen: PedometerScreen },
-    Permissions: PermissionsScreen,
-    Print: { screen: PrintScreen },
-    Reminders: { screen: RemindersScreen },
-    ScreenOrientation: { screen: ScreenOrientationScreen },
-    SecureStore: { screen: SecureStoreScreen },
-    Sensor: { screen: SensorScreen },
-    SMS: { screen: SMSScreen },
-    StoreReview: { screen: StoreReview },
-    TaskManager: { screen: TaskManagerScreen },
-    TextToSpeech: { screen: TextToSpeechScreen },
-    Util: { screen: UtilScreen },
-    WebBrowser: { screen: WebBrowserScreen },
-    ViewShot: { screen: ViewShotScreen },
-  },
-  StackConfig
-);
-
-const ReactNativeCoreStackNavigator = createStackNavigator(
-  {
-    ReactNativeCore: { screen: ReactNativeCoreScreen },
-    BasicMaskExample: { screen: BasicMaskScreen },
-    GLMaskExample: { screen: MaskGLScreen },
-  },
-  StackConfig
-);
-
-class TabIcon extends React.PureComponent {
-  render() {
-    let baseSize = this.props.size || 27;
-    return (
-      <MaterialIcons
-        name={this.props.name}
-        size={Platform.OS === 'android' ? baseSize - 2 : baseSize}
-        color={this.props.focused ? Colors.tabIconSelected : Colors.tabIconDefault}
-      />
-    );
-  }
-}
-
-const createTabNavigator =
-  Platform.OS === 'android' ? createMaterialBottomTabNavigator : createBottomTabNavigator;
-=======
 const createTabNavigator = Platform.select({
   default: createBottomTabNavigator,
   android: createMaterialBottomTabNavigator,
 });
->>>>>>> af559952
 
 const MainTabNavigator = createTabNavigator(
   {
