<<<<<<< HEAD
import { useFocusEffect } from '@react-navigation/native';
import { StackNavigationProp } from '@react-navigation/stack';
=======
>>>>>>> e331da1d
import { Platform } from '@unimodules/core';
import { usePermissions } from '@use-expo/permissions';
import * as Contacts from 'expo-contacts';
import * as Permissions from 'expo-permissions';
import React from 'react';
import { RefreshControl, StyleSheet, Text, View } from 'react-native';

import HeaderIconButton, { HeaderContainerRight } from '../../components/HeaderIconButton';
<<<<<<< HEAD
import ContactsList from './ContactsList';
=======
>>>>>>> e331da1d
import * as ContactUtils from './ContactUtils';
import ContactsList from './ContactsList';

<<<<<<< HEAD
type StackParams = {
  ContactDetail: { id: string };
};

const CONTACT_PAGE_SIZE = 500;

export default function ContactsScreen({
  navigation,
}: {
  navigation: StackNavigationProp<StackParams>;
}) {
  const [permission] = usePermissions(Permissions.CONTACTS, { ask: true });

  if (!permission) {
    return (
      <View style={styles.permissionContainer}>
        <Text>No Contact Permission</Text>
      </View>
    );
  }

  return <ContactsView navigation={navigation} />;
}

function ContactsView({ navigation }: { navigation: StackNavigationProp<StackParams> }) {
  let _rawContacts: Record<string, Contacts.Contact> = {};

  const [contacts, setContacts] = React.useState<Contacts.Contact[]>([]);
  const [hasPreviousPage, setHasPreviousPage] = React.useState<boolean>(true);
  const [hasNextPage, setHasNextPage] = React.useState<boolean>(true);
  const [refreshing, setRefreshing] = React.useState<boolean>(false);

  const onPressItem = React.useCallback(
    (id: string) => {
      // tslint:disable-next-line no-console
      navigation.navigate('ContactDetail', { id });
    },
    [navigation]
  );

  const loadAsync = async (
    { distanceFromEnd }: { distanceFromEnd?: number } = {},
    restart = false
  ) => {
=======
const CONTACT_PAGE_SIZE = 500;

export default function ContactsScreen({ navigation }: { navigation: any }) {
  const [permission] = usePermissions(Permissions.CONTACTS, { ask: true });

  if (!permission) {
    return (
      <View style={styles.permissionContainer}>
        <Text>No Contact Permission</Text>
      </View>
    );
  }

  return <ContactsView navigation={navigation} />;
}

function ContactsView({ navigation }: { navigation: any }) {
  let rawContacts: Record<string, Contacts.Contact> = {};

  const [contacts, setContacts] = React.useState<Contacts.Contact[]>([]);
  const [hasNextPage, setHasNextPage] = React.useState(true);
  const [refreshing, setRefreshing] = React.useState(false);

  const onPressItem = React.useCallback(
    (id: string) => {
      navigation.navigate('ContactDetail', { id });
    },
    [navigation]
  );

  const loadAsync = async (event: { distanceFromEnd?: number } = {}, restart = false) => {
>>>>>>> e331da1d
    if (!hasNextPage || refreshing || Platform.OS === 'web') {
      return;
    }
    setRefreshing(true);

    const pageOffset = restart ? 0 : contacts.length || 0;

    const pageSize = restart ? Math.max(pageOffset, CONTACT_PAGE_SIZE) : CONTACT_PAGE_SIZE;

    const payload = await Contacts.getContactsAsync({
      fields: [Contacts.Fields.Name],
      sort: Contacts.SortTypes.LastName,
      pageSize,
      pageOffset,
    });

    const { data: nextContacts } = payload;

    if (restart) {
<<<<<<< HEAD
      _rawContacts = {};
    }

    for (const contact of nextContacts) {
      _rawContacts[contact.id] = contact;
    }
    setContacts(Object.values(_rawContacts));
    setHasPreviousPage(payload.hasPreviousPage);
=======
      rawContacts = {};
    }

    for (const contact of nextContacts) {
      rawContacts[contact.id] = contact;
    }
    setContacts(Object.values(rawContacts));
>>>>>>> e331da1d
    setHasNextPage(payload.hasNextPage);
    setRefreshing(false);
  };

<<<<<<< HEAD
  useFocusEffect(() => {
    loadAsync();
  });
=======
  React.useEffect(() => {
    loadAsync();
  }, []);
>>>>>>> e331da1d

  return (
    <ContactsList
      onEndReachedThreshold={-1.5}
      refreshControl={
        <RefreshControl refreshing={refreshing} onRefresh={() => loadAsync({}, true)} />
      }
      data={contacts}
      onPressItem={onPressItem}
      onEndReached={loadAsync}
    />
  );
}

const styles = StyleSheet.create({
  button: {
    marginVertical: 10,
  },
  permissionContainer: {
    flex: 1,
    justifyContent: 'center',
    alignItems: 'center',
  },
  contactRow: {
    marginBottom: 12,
  },
});

<<<<<<< HEAD
function AddContactHeaderButton() {
  return (
    <HeaderIconButton
      name="md-add"
      onPress={async () => {
        const randomContact = { note: 'Likes expo...' };
        // @ts-ignore
        ContactUtils.presentNewContactFormAsync({ contact: randomContact });
        // ContactUtils.presentUnknownContactFormAsync({
        //   contact: randomContact,
        // });
      }}
    />
  );
}

ContactsScreen.navigationOptions = () => {
  return {
    title: 'Contacts',
    headerRight: Platform.select<any>({
      web: () => null,
      default: () => (
        <HeaderContainerRight>
          <AddContactHeaderButton />
        </HeaderContainerRight>
      ),
    }),
=======
ContactsScreen.navigationOptions = () => {
  return {
    title: 'Contacts',
    headerRight: (
      <HeaderContainerRight>
        <HeaderIconButton
          disabled={Platform.select({ web: true, default: false })}
          name="md-add"
          onPress={() => {
            const randomContact = { note: 'Likes expo...' } as Contacts.Contact;
            ContactUtils.presentNewContactFormAsync({ contact: randomContact });
          }}
        />
      </HeaderContainerRight>
    ),
>>>>>>> e331da1d
  };
};<|MERGE_RESOLUTION|>--- conflicted
+++ resolved
@@ -1,8 +1,5 @@
-<<<<<<< HEAD
 import { useFocusEffect } from '@react-navigation/native';
 import { StackNavigationProp } from '@react-navigation/stack';
-=======
->>>>>>> e331da1d
 import { Platform } from '@unimodules/core';
 import { usePermissions } from '@use-expo/permissions';
 import * as Contacts from 'expo-contacts';
@@ -11,25 +8,20 @@
 import { RefreshControl, StyleSheet, Text, View } from 'react-native';
 
 import HeaderIconButton, { HeaderContainerRight } from '../../components/HeaderIconButton';
-<<<<<<< HEAD
-import ContactsList from './ContactsList';
-=======
->>>>>>> e331da1d
 import * as ContactUtils from './ContactUtils';
 import ContactsList from './ContactsList';
 
-<<<<<<< HEAD
 type StackParams = {
   ContactDetail: { id: string };
 };
 
+type Props = {
+  navigation: StackNavigationProp<StackParams>;
+};
+
 const CONTACT_PAGE_SIZE = 500;
 
-export default function ContactsScreen({
-  navigation,
-}: {
-  navigation: StackNavigationProp<StackParams>;
-}) {
+export default function ContactsScreen({ navigation }: Props) {
   const [permission] = usePermissions(Permissions.CONTACTS, { ask: true });
 
   if (!permission) {
@@ -43,44 +35,7 @@
   return <ContactsView navigation={navigation} />;
 }
 
-function ContactsView({ navigation }: { navigation: StackNavigationProp<StackParams> }) {
-  let _rawContacts: Record<string, Contacts.Contact> = {};
-
-  const [contacts, setContacts] = React.useState<Contacts.Contact[]>([]);
-  const [hasPreviousPage, setHasPreviousPage] = React.useState<boolean>(true);
-  const [hasNextPage, setHasNextPage] = React.useState<boolean>(true);
-  const [refreshing, setRefreshing] = React.useState<boolean>(false);
-
-  const onPressItem = React.useCallback(
-    (id: string) => {
-      // tslint:disable-next-line no-console
-      navigation.navigate('ContactDetail', { id });
-    },
-    [navigation]
-  );
-
-  const loadAsync = async (
-    { distanceFromEnd }: { distanceFromEnd?: number } = {},
-    restart = false
-  ) => {
-=======
-const CONTACT_PAGE_SIZE = 500;
-
-export default function ContactsScreen({ navigation }: { navigation: any }) {
-  const [permission] = usePermissions(Permissions.CONTACTS, { ask: true });
-
-  if (!permission) {
-    return (
-      <View style={styles.permissionContainer}>
-        <Text>No Contact Permission</Text>
-      </View>
-    );
-  }
-
-  return <ContactsView navigation={navigation} />;
-}
-
-function ContactsView({ navigation }: { navigation: any }) {
+function ContactsView({ navigation }: Props) {
   let rawContacts: Record<string, Contacts.Contact> = {};
 
   const [contacts, setContacts] = React.useState<Contacts.Contact[]>([]);
@@ -95,7 +50,6 @@
   );
 
   const loadAsync = async (event: { distanceFromEnd?: number } = {}, restart = false) => {
->>>>>>> e331da1d
     if (!hasNextPage || refreshing || Platform.OS === 'web') {
       return;
     }
@@ -115,16 +69,6 @@
     const { data: nextContacts } = payload;
 
     if (restart) {
-<<<<<<< HEAD
-      _rawContacts = {};
-    }
-
-    for (const contact of nextContacts) {
-      _rawContacts[contact.id] = contact;
-    }
-    setContacts(Object.values(_rawContacts));
-    setHasPreviousPage(payload.hasPreviousPage);
-=======
       rawContacts = {};
     }
 
@@ -132,20 +76,13 @@
       rawContacts[contact.id] = contact;
     }
     setContacts(Object.values(rawContacts));
->>>>>>> e331da1d
     setHasNextPage(payload.hasNextPage);
     setRefreshing(false);
   };
 
-<<<<<<< HEAD
   useFocusEffect(() => {
     loadAsync();
   });
-=======
-  React.useEffect(() => {
-    loadAsync();
-  }, []);
->>>>>>> e331da1d
 
   return (
     <ContactsList
@@ -174,39 +111,10 @@
   },
 });
 
-<<<<<<< HEAD
-function AddContactHeaderButton() {
-  return (
-    <HeaderIconButton
-      name="md-add"
-      onPress={async () => {
-        const randomContact = { note: 'Likes expo...' };
-        // @ts-ignore
-        ContactUtils.presentNewContactFormAsync({ contact: randomContact });
-        // ContactUtils.presentUnknownContactFormAsync({
-        //   contact: randomContact,
-        // });
-      }}
-    />
-  );
-}
-
 ContactsScreen.navigationOptions = () => {
   return {
     title: 'Contacts',
-    headerRight: Platform.select<any>({
-      web: () => null,
-      default: () => (
-        <HeaderContainerRight>
-          <AddContactHeaderButton />
-        </HeaderContainerRight>
-      ),
-    }),
-=======
-ContactsScreen.navigationOptions = () => {
-  return {
-    title: 'Contacts',
-    headerRight: (
+    headerRight: () => (
       <HeaderContainerRight>
         <HeaderIconButton
           disabled={Platform.select({ web: true, default: false })}
@@ -218,6 +126,5 @@
         />
       </HeaderContainerRight>
     ),
->>>>>>> e331da1d
   };
 };