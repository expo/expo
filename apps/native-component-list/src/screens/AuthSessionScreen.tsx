import { Linking } from 'expo';
import * as AuthSession from 'expo-auth-session';
import { getRedirectUrl, useAuthRequest, Prompt, useAutoDiscovery } from 'expo-auth-session';
import Constants from 'expo-constants';
import React from 'react';
import { Platform, ScrollView, StyleSheet, Text, View } from 'react-native';
import { maybeCompleteAuthSession } from 'expo-web-browser';

import { getGUID } from '../api/guid';
import Button from '../components/Button';
import TitledSwitch from '../components/TitledSwitch';

// Web: For testing directly without react navigation set up.
maybeCompleteAuthSession();

// Weird that we always throw errors, wrap this and let the server throw an error.
function getAuthSessionRedirectUrl(url?: string): string {
  try {
    return getRedirectUrl(url);
  } catch (_) {}
  return '';
}

// For running in bare-expo which shims out expo package.
// Can remove when we have expo-linking package.
function makeUrl(url: string): string {
  try {
    return Linking.makeUrl(url);
  } catch (_) {}
  return '';
}

const isInClient = Platform.OS !== 'web' && Constants.appOwnership === 'expo';

function getCustomRedirectUrl(
  path: string,
  options: { scheme?: string; useProxy?: boolean } = {}
): string {
  const nativeRedirectUri = Platform.select({
    // TODO: Bacon: Fix Linking.makeUrl for web
    web: getAuthSessionRedirectUrl(path),
    default: isInClient ? getAuthSessionRedirectUrl() : `${options.scheme}://${path}`,
  });

  if (isInClient) {
    if (options.useProxy) {
      // Using the proxy in the client.
      // This expects the URI to be 'https://auth.expo.io/@community/native-component-list'
      // so you'll need to be signed into community or be using the public demo
      return getAuthSessionRedirectUrl();
    }
    const url = makeUrl(path);
    // Normalize the host to `localhost` for other testers
    // This probably won't work on Android
    return `${url.split('//')[0]}//localhost:${url.split(':')[2]}`;
  }
  return Platform.select({
    // TODO: Bacon: Fix Linking.makeUrl for web
    web: getAuthSessionRedirectUrl(path),
    default: nativeRedirectUri,
  });
}

export default function AuthSessionScreen() {
  const [useProxy, setProxy] = React.useState<boolean>(false);
  const [usePKCE, setPKCE] = React.useState<boolean>(true);
  const [prompt, setSwitch] = React.useState<undefined | Prompt>(undefined);

  const redirectUri = getCustomRedirectUrl('redirect', { scheme: 'bareexpo', useProxy });

  return (
    <ScrollView style={{ flex: 1 }} contentContainerStyle={{ paddingTop: 36 }}>
      {isInClient && <TitledSwitch title="Use Proxy" value={useProxy} setValue={setProxy} />}
      {isInClient && (
        <TitledSwitch
          title="Switch Accounts"
          value={!!prompt}
          setValue={value => setSwitch(value ? Prompt.SelectAccount : undefined)}
        />
      )}
      <TitledSwitch title="Use PKCE" value={usePKCE} setValue={setPKCE} />
<<<<<<< HEAD
      <Spotify redirectUri={redirectUri} usePKCE={usePKCE} useProxy={useProxy} />
      <Reddit redirectUri={redirectUri} usePKCE={usePKCE} useProxy={useProxy} />
      <Identity redirectUri={redirectUri} usePKCE={usePKCE} useProxy={useProxy} />
      <Facebook redirectUri={redirectUri} usePKCE={usePKCE} useProxy={useProxy} />
      <FitBit redirectUri={redirectUri} usePKCE={usePKCE} useProxy={useProxy} />
      <Github redirectUri={redirectUri} usePKCE={usePKCE} useProxy={useProxy} />
      <Coinbase redirectUri={redirectUri} usePKCE={usePKCE} useProxy={useProxy} />
      <Google useProxy={useProxy} usePKCE={usePKCE} />
      <Slack redirectUri={redirectUri} usePKCE={usePKCE} useProxy={useProxy} />
      <Uber redirectUri={redirectUri} usePKCE={usePKCE} useProxy={useProxy} />
      <Okta redirectUri={redirectUri} usePKCE={usePKCE} useProxy={useProxy} />
      <Azure useProxy={useProxy} />
=======
      <Spotify prompt={prompt} redirectUri={redirectUri} usePKCE={usePKCE} useProxy={useProxy} />
      <Reddit prompt={prompt} redirectUri={redirectUri} usePKCE={usePKCE} useProxy={useProxy} />
      <Identity prompt={prompt} redirectUri={redirectUri} usePKCE={usePKCE} useProxy={useProxy} />
      <FitBit prompt={prompt} redirectUri={redirectUri} usePKCE={usePKCE} useProxy={useProxy} />
      <Github prompt={prompt} redirectUri={redirectUri} usePKCE={usePKCE} useProxy={useProxy} />
      <Coinbase prompt={prompt} redirectUri={redirectUri} usePKCE={usePKCE} useProxy={useProxy} />
      <Google prompt={prompt} useProxy={useProxy} usePKCE={usePKCE} />
      <Slack prompt={prompt} redirectUri={redirectUri} usePKCE={usePKCE} useProxy={useProxy} />
      <Uber prompt={prompt} redirectUri={redirectUri} usePKCE={usePKCE} useProxy={useProxy} />
      <Okta prompt={prompt} redirectUri={redirectUri} usePKCE={usePKCE} useProxy={useProxy} />
      <Azure prompt={prompt} useProxy={useProxy} />
>>>>>>> e44f0897
      <LegacyAuthSession />
    </ScrollView>
  );
}

AuthSessionScreen.navigationOptions = {
  title: 'AuthSession',
};

function Result({ title, result }: any) {
  if (result)
    return (
      <Text style={styles.text}>
        {title}: {JSON.stringify(result, null, 2)}
      </Text>
    );
  return null;
}

function Google({ useProxy, prompt, usePKCE }: any) {
  const redirectUri = React.useMemo(
    () =>
      Platform.select({
        web: getAuthSessionRedirectUrl('redirect'),
        default: useProxy
          ? getAuthSessionRedirectUrl()
          : `com.googleusercontent.apps.${getGUID()}:/oauthredirect`,
      }),
    [useProxy]
  );
  const discovery = useAutoDiscovery('https://accounts.google.com');

  const [request, result, promptAsync] = useAuthRequest(
    {
      clientId: useProxy
        ? '29635966244-bc5tjrdacdaktqorhinsbtda80tchl7n.apps.googleusercontent.com'
        : getGUID(),
      redirectUri,
      prompt,
      scopes: ['profile', 'email', 'openid'],
      usePKCE,
    },
    discovery
  );

  return (
    <AuthSection
      disabled={!useProxy && isInClient}
      request={request}
      title="Google"
      result={result}
      promptAsync={promptAsync}
      useProxy={useProxy}
    />
  );
}

// Only setup for bare apps right now
// Couldn't get this working. API is really confusing.
function Azure({ useProxy, prompt, usePKCE }: any) {
  const redirectUri = React.useMemo(
    () =>
      Platform.select({
        web: getAuthSessionRedirectUrl('redirect'),
        default: useProxy
          ? getAuthSessionRedirectUrl()
          : Platform.select<string>({
              ios: 'msauth.dev.expo.Payments://auth',
              android: 'msauth://dev.expo.payments/sZs4aocytGUGvP1%2BgFAavaPMPN0%3D',
            }),
      }),
    [useProxy]
  ) as string;

  // 'https://login.microsoftonline.com/your-tenant-id/v2.0',
  const discovery = useAutoDiscovery(
    'https://login.microsoftonline.com/f8cdef31-a31e-4b4a-93e4-5f571e91255a/v2.0'
  );
  const [request, result, promptAsync] = useAuthRequest(
    // config
    {
      clientId: '96891596-721b-4ae1-8e67-674809373165',
      redirectUri,
      prompt,
      extraParams: {
        domain_hint: 'live.com',
      },
      // redirectUri: 'msauth.{bundleId}://auth',
      scopes: ['openid', 'profile', 'email', 'offline_access'],
      usePKCE,
    },
    // discovery
    discovery
  );

  return (
    <AuthSection
      title="Azure"
      disabled={isInClient || Platform.OS === 'web'}
      request={request}
      result={result}
      promptAsync={promptAsync}
      useProxy={useProxy}
    />
  );
}

// Only setup for bare apps right now
function Okta({ redirectUri, prompt, usePKCE, useProxy }: any) {
  const discovery = useAutoDiscovery('https://dev-720924.okta.com/oauth2/default');
  const [request, result, promptAsync] = useAuthRequest(
    // config
    {
      clientId: '0oa4su9fhp4F2F4Eg4x6',
      redirectUri,
      prompt,
      scopes: ['openid', 'profile'],
      usePKCE,
    },
    // discovery
    discovery
  );

  return (
    <AuthSection
      title="Okta"
      disabled={Platform.OS === 'web'}
      request={request}
      result={result}
      promptAsync={promptAsync}
      useProxy={useProxy}
    />
  );
}

// Reddit only allows one redirect uri per client Id
// We'll only support bare, and proxy in this example
// If the redirect is invalid with http instead of https on web, then the provider
// will let you authenticate but it will redirect with no data and the page will appear broken.
function Reddit({ redirectUri, prompt, usePKCE, useProxy }: any) {
  let clientId: string;

  if (isInClient) {
    if (useProxy) {
      // Using the proxy in the client.
      // This expects the URI to be 'https://auth.expo.io/@community/native-component-list'
      // so you'll need to be signed into community or be using the public demo
      clientId = 'IlgcZIpcXF1eKw';
    } else {
      // // Normalize the host to `localhost` for other testers
      clientId = 'CPc_adCUQGt9TA';
    }
  } else {
    if (Platform.OS === 'web') {
      // web apps with uri scheme `https://localhost:19006`
      clientId = '9k_oYNO97ly-5w';
    } else {
      // Native bare apps with uri scheme `bareexpo`
      clientId = '2OFsAA7h63LQJQ';
    }
  }

  const [request, result, promptAsync] = useAuthRequest(
    {
      clientId,
      clientSecret: '',
      redirectUri,
      prompt,
      scopes: ['identity'],
      usePKCE,
    },
    {
      authorizationEndpoint: 'https://www.reddit.com/api/v1/authorize.compact',
      tokenEndpoint: 'https://www.reddit.com/api/v1/access_token',
    }
  );

  return (
    <AuthSection
      title="Reddit"
      request={request}
      result={result}
      promptAsync={promptAsync}
      useProxy={useProxy}
    />
  );
}

// TODO: Add button to test using an invalid redirect URI. This is a good example of AuthError.
// Works for all platforms
function Github({ redirectUri, prompt, usePKCE, useProxy }: any) {
  let clientId: string;

  if (isInClient) {
    if (useProxy) {
      // Using the proxy in the client.
      clientId = '2e4298cafc7bc93ceab8';
    } else {
      clientId = '7eb5d82d8f160a434564';
    }
  } else {
    if (Platform.OS === 'web') {
      // web apps
      clientId = 'fd9b07204f9d325e8f0e';
    } else {
      // Native bare apps with uri scheme `bareexpo`
      clientId = '498f1fae3ae16f066f34';
    }
  }

  const [request, result, promptAsync] = useAuthRequest(
    {
      clientId,
      redirectUri,
      scopes: ['identity'],
      usePKCE,
      prompt,
    },
    // discovery
    {
      authorizationEndpoint: 'https://github.com/login/oauth/authorize',
      tokenEndpoint: 'https://github.com/login/oauth/access_token',
      revocationEndpoint:
        'https://github.com/settings/connections/applications/d529db5d7d81c2d50adf',
    }
  );

  return (
    <AuthSection
      title="Github"
      request={request}
      result={result}
      promptAsync={promptAsync}
      useProxy={useProxy}
    />
  );
}

// I couldn't get access to any scopes
// This never returns to the app after authenticating
function Uber({ redirectUri, prompt, usePKCE, useProxy }: any) {
  // https://developer.uber.com/docs/riders/guides/authentication/introduction
  const [request, result, promptAsync] = useAuthRequest(
    {
      clientId: 'kTpT4xf8afVxifoWjx5Nhn-IFamZKp2x',
      redirectUri,
      scopes: [],
      usePKCE,
      prompt,
      // Enable to test invalid_scope error
      // scopes: ['invalid'],
    },
    // discovery
    {
      authorizationEndpoint: 'https://login.uber.com/oauth/v2/authorize',
      tokenEndpoint: 'https://login.uber.com/oauth/v2/token',
      revocationEndpoint: 'https://login.uber.com/oauth/v2/revoke',
    }
  );

  return (
    <AuthSection
      title="Uber"
      request={request}
      result={result}
      promptAsync={promptAsync}
      useProxy={useProxy}
    />
  );
}

// https://dev.fitbit.com/apps/new
// Easy to setup
// Only allows one redirect URI per app (clientId)
// Refresh doesn't seem to return a new access token :[
function FitBit({ redirectUri, prompt, usePKCE, useProxy }: any) {
  let clientId: string;

  if (isInClient) {
    if (useProxy) {
      // Using the proxy in the client.
      clientId = '22BNXR';
    } else {
      // Client without proxy
      clientId = '22BNXX';
    }
  } else {
    if (Platform.OS === 'web') {
      // web apps with uri scheme `https://localhost:19006`
      clientId = '22BNXQ';
    } else {
      // Native bare apps with uri scheme `bareexpo`
      clientId = '22BGYS';
    }
  }

  const [request, result, promptAsync] = useAuthRequest(
    {
      clientId,
      redirectUri,
      scopes: ['activity', 'sleep'],
      prompt,
      usePKCE,
    },
    // discovery
    {
      authorizationEndpoint: 'https://www.fitbit.com/oauth2/authorize',
      tokenEndpoint: 'https://api.fitbit.com/oauth2/token',
      revocationEndpoint: 'https://api.fitbit.com/oauth2/revoke',
    }
  );

  return (
    <AuthSection
      title="FitBit"
      request={request}
      result={result}
      promptAsync={promptAsync}
      useProxy={useProxy}
    />
  );
}

<<<<<<< HEAD
function Facebook({ usePKCE, useProxy }: any) {
  const redirectUri = React.useMemo(
    () =>
      Platform.select({
        web: getAuthSessionRedirectUrl('redirect'),
        default: useProxy ? getAuthSessionRedirectUrl() : `fb145668956753819://redirect`,
      }),
    [useProxy]
  ) as string;

  const [request, result, promptAsync] = useAuthRequest(
    {
      clientId: '145668956753819',
      redirectUri,
      scopes: ['public_profile', 'user_likes'],
      usePKCE,
      extraParams: {
        display: 'popup',
      },
    },
    {
      authorizationEndpoint: 'https://www.facebook.com/v6.0/dialog/oauth',
      tokenEndpoint: 'https://graph.facebook.com/v6.0/oauth/access_token',
    }
  );

  return (
    <AuthSection
      title="Facebook"
      disabled={isInClient && !useProxy}
      request={request}
      result={result}
      promptAsync={promptAsync}
      useProxy={useProxy}
    />
  );
}

function Slack({ redirectUri, usePKCE, useProxy }: any) {
=======
function Slack({ redirectUri, prompt, usePKCE, useProxy }: any) {
>>>>>>> e44f0897
  // https://api.slack.com/apps
  // After you created an app, navigate to [Features > OAuth & Permissions]
  // - Add a redirect URI Under [Redirect URLs]
  // - Under [Scopes] add the scopes you want to request from the user
  // Next go to [App Credentials] to get your client ID and client secret
  // No refresh token or expiration is returned, assume the token lasts forever.
  const [request, result, promptAsync] = useAuthRequest(
    // config
    {
      clientId: '58692702102.1023025401076',
      redirectUri,
      scopes: ['emoji:read'],
      prompt,
      usePKCE,
    },
    // discovery
    {
      authorizationEndpoint: 'https://slack.com/oauth/authorize',
      tokenEndpoint: 'https://slack.com/api/oauth.access',
    }
  );

  return (
    <AuthSection
      title="Slack"
      request={request}
      result={result}
      promptAsync={promptAsync}
      useProxy={useProxy}
    />
  );
}

// Works on all platforms
function Spotify({ redirectUri, prompt, usePKCE, useProxy }: any) {
  const [request, result, promptAsync] = useAuthRequest(
    {
      clientId: 'a946eadd241244fd88d0a4f3d7dea22f',
      redirectUri,
      scopes: ['user-read-email', 'playlist-modify-public', 'user-read-private'],
      usePKCE,
      prompt,
    },
    // discovery
    {
      authorizationEndpoint: 'https://accounts.spotify.com/authorize',
      tokenEndpoint: 'https://accounts.spotify.com/api/token',
    }
  );

  return (
    <AuthSection
      title="Spotify"
      request={request}
      result={result}
      promptAsync={promptAsync}
      useProxy={useProxy}
    />
  );
}

// Works on all platforms
function Identity({ redirectUri, prompt, useProxy }: any) {
  const discovery = useAutoDiscovery('https://demo.identityserver.io');

  const [request, result, promptAsync] = useAuthRequest(
    {
      clientId: 'native.code',
      redirectUri,
      prompt,
      scopes: ['openid', 'profile', 'email', 'offline_access'],
    },
    discovery
  );

  return (
    <AuthSection
      title="Identity"
      request={request}
      result={result}
      promptAsync={promptAsync}
      useProxy={useProxy}
    />
  );
}

// Doesn't work with proxy
function Coinbase({ redirectUri, prompt, useProxy }: any) {
  const [request, result, promptAsync] = useAuthRequest(
    {
      clientId: '13b2bc8d9114b1cb6d0132cf60c162bc9c2d5ec29c2599003556edf81cc5db4e',
      redirectUri,
      prompt,
      scopes: ['wallet:accounts:read'],
    },
    // discovery
    {
      authorizationEndpoint: 'https://www.coinbase.com/oauth/authorize',
      tokenEndpoint: 'https://api.coinbase.com/oauth/token',
      revocationEndpoint: 'https://api.coinbase.com/oauth/revoke',
    }
  );

  return (
    <AuthSection
      disabled={useProxy}
      title="Coinbase"
      request={request}
      result={result}
      promptAsync={promptAsync}
      useProxy={useProxy}
    />
  );
}

function AuthSection({ title, request, result, promptAsync, useProxy, disabled }: any) {
  return (
    <View>
      <Button
        disabled={disabled}
        title={title}
        buttonStyle={styles.button}
        onPress={() => promptAsync({ useProxy })}
      />
      <Text style={{ marginBottom: 8 }}>Redirect "{request?.redirectUri}"</Text>
      <Text>URL "{request?.url}"</Text>
      <Result title={title} result={result} />
    </View>
  );
}

/**
 * Converts an object to a query string.
 */
function toQueryString(params: object) {
  return (
    '?' +
    Object.entries(params)
      .map(([key, value]) => `${encodeURIComponent(key)}=${encodeURIComponent(value)}`)
      .join('&')
  );
}

/**
 * Test the `AuthSession.startAsync` functionality.
 */
function LegacyAuthSession() {
  const [result, setResult] = React.useState<any | null>(null);
  const id = (Constants.manifest || {}).id;
  const isInvalid = id !== '@community/native-component-list';

  if (isInvalid) {
    return (
      <View style={styles.container}>
        <Text style={styles.oopsTitle}>Hello, developer person!</Text>
        <Text style={styles.oopsText}>
          The experience id {id} will not work with this due to the authorized callback URL
          configuration on Auth0{' '}
        </Text>
        <Text style={styles.oopsText}>
          Sign in as @community to use this example, or change the Auth0 client id and domain in
          AuthSessionScreen.js
        </Text>
        {isInClient && (
          <Text style={styles.faintText}>Return Url: {AuthSession.getDefaultReturnUrl()}</Text>
        )}
      </View>
    );
  }
  const redirectUrl = AuthSession.getRedirectUrl();
  const auth0Domain = 'https://expo-testing.auth0.com';
  const authUrl =
    `${auth0Domain}/authorize` +
    toQueryString({
      client_id: '8wmGum25h3KU2grnmZtFvMQeitmIdSDS',
      response_type: 'token',
      scope: 'openid name',
      redirect_uri: redirectUrl,
    });

  const handlePressAsync = async () => {
    const result = await AuthSession.startAsync({ authUrl });
    setResult(result);
  };

  return (
    <View>
      <Button title="Authenticate using an external service" onPress={handlePressAsync} />
      <Result title="Legacy" result={result} />
      <Text style={styles.faintText}>Auth Url: {authUrl}</Text>
      <Text style={styles.faintText}>Return Url: {AuthSession.getDefaultReturnUrl()}</Text>
    </View>
  );
}

const styles = StyleSheet.create({
  container: {
    flex: 1,
    alignItems: 'center',
    justifyContent: 'center',
    maxWidth: '100%',
    flexWrap: 'wrap',
  },
  button: {
    marginVertical: 16,
  },
  text: {
    marginVertical: 15,
    maxWidth: '80%',
    marginHorizontal: 10,
  },
  faintText: {
    color: '#888',
    marginHorizontal: 30,
  },
  oopsTitle: {
    fontSize: 25,
    marginBottom: 5,
    textAlign: 'center',
  },
  oopsText: {
    textAlign: 'center',
    marginTop: 10,
    marginHorizontal: 30,
  },
});<|MERGE_RESOLUTION|>--- conflicted
+++ resolved
@@ -79,23 +79,10 @@
         />
       )}
       <TitledSwitch title="Use PKCE" value={usePKCE} setValue={setPKCE} />
-<<<<<<< HEAD
-      <Spotify redirectUri={redirectUri} usePKCE={usePKCE} useProxy={useProxy} />
-      <Reddit redirectUri={redirectUri} usePKCE={usePKCE} useProxy={useProxy} />
-      <Identity redirectUri={redirectUri} usePKCE={usePKCE} useProxy={useProxy} />
-      <Facebook redirectUri={redirectUri} usePKCE={usePKCE} useProxy={useProxy} />
-      <FitBit redirectUri={redirectUri} usePKCE={usePKCE} useProxy={useProxy} />
-      <Github redirectUri={redirectUri} usePKCE={usePKCE} useProxy={useProxy} />
-      <Coinbase redirectUri={redirectUri} usePKCE={usePKCE} useProxy={useProxy} />
-      <Google useProxy={useProxy} usePKCE={usePKCE} />
-      <Slack redirectUri={redirectUri} usePKCE={usePKCE} useProxy={useProxy} />
-      <Uber redirectUri={redirectUri} usePKCE={usePKCE} useProxy={useProxy} />
-      <Okta redirectUri={redirectUri} usePKCE={usePKCE} useProxy={useProxy} />
-      <Azure useProxy={useProxy} />
-=======
       <Spotify prompt={prompt} redirectUri={redirectUri} usePKCE={usePKCE} useProxy={useProxy} />
       <Reddit prompt={prompt} redirectUri={redirectUri} usePKCE={usePKCE} useProxy={useProxy} />
       <Identity prompt={prompt} redirectUri={redirectUri} usePKCE={usePKCE} useProxy={useProxy} />
+      <Facebook prompt={prompt} redirectUri={redirectUri} usePKCE={usePKCE} useProxy={useProxy} />
       <FitBit prompt={prompt} redirectUri={redirectUri} usePKCE={usePKCE} useProxy={useProxy} />
       <Github prompt={prompt} redirectUri={redirectUri} usePKCE={usePKCE} useProxy={useProxy} />
       <Coinbase prompt={prompt} redirectUri={redirectUri} usePKCE={usePKCE} useProxy={useProxy} />
@@ -104,7 +91,6 @@
       <Uber prompt={prompt} redirectUri={redirectUri} usePKCE={usePKCE} useProxy={useProxy} />
       <Okta prompt={prompt} redirectUri={redirectUri} usePKCE={usePKCE} useProxy={useProxy} />
       <Azure prompt={prompt} useProxy={useProxy} />
->>>>>>> e44f0897
       <LegacyAuthSession />
     </ScrollView>
   );
@@ -428,8 +414,7 @@
   );
 }
 
-<<<<<<< HEAD
-function Facebook({ usePKCE, useProxy }: any) {
+function Facebook({ usePKCE, prompt, useProxy }: any) {
   const redirectUri = React.useMemo(
     () =>
       Platform.select({
@@ -445,6 +430,7 @@
       redirectUri,
       scopes: ['public_profile', 'user_likes'],
       usePKCE,
+      prompt,
       extraParams: {
         display: 'popup',
       },
@@ -467,10 +453,7 @@
   );
 }
 
-function Slack({ redirectUri, usePKCE, useProxy }: any) {
-=======
 function Slack({ redirectUri, prompt, usePKCE, useProxy }: any) {
->>>>>>> e44f0897
   // https://api.slack.com/apps
   // After you created an app, navigate to [Features > OAuth & Permissions]
   // - Add a redirect URI Under [Redirect URLs]
