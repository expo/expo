import { Platform } from 'react-native';

import { optionalRequire } from '../../navigation/routeBuilder';
import ComponentListScreen, { ListElement } from '../ComponentListScreen';

export const UIScreens = [
  {
    name: 'Button component',
    route: 'ui/button',
    options: {},
    getComponent() {
      return optionalRequire(() => require('./ButtonScreen'));
    },
  },
  {
    name: 'Picker component',
    route: 'ui/picker',
    options: {},
    getComponent() {
      return optionalRequire(() => require('./PickerScreen'));
    },
  },
  {
    name: 'Date Time Picker component',
    route: 'ui/date-picker',
    options: {},
    getComponent() {
      return optionalRequire(() => require('./DateTimePickerScreen'));
    },
  },
  {
    name: 'Switch component',
    route: 'ui/switch',
    options: {},
    getComponent() {
      return optionalRequire(() => require('./SwitchScreen'));
    },
  },
  {
    name: 'Section component',
    route: 'ui/section',
    options: {},
    getComponent() {
      return optionalRequire(() => require('./SectionScreen'));
    },
  },
  {
    name: 'Slider component',
    route: 'ui/slider',
    options: {},
    getComponent() {
      return optionalRequire(() => require('./SliderScreen'));
    },
  },
  {
    name: 'ContextMenu component',
    route: 'ui/context-menu',
    options: {},
    getComponent() {
      return optionalRequire(() => require('./ContextMenuScreen'));
    },
  },
  {
    name: 'Color Picker component',
    route: 'ui/color-picker',
    options: {},
    getComponent() {
      return optionalRequire(() => require('./ColorPickerScreen'));
    },
  },
  {
    name: 'TextInput component',
    route: 'ui/textInput',
    options: {},
    getComponent() {
      return optionalRequire(() => require('./TextInputScreen'));
    },
  },
  {
    name: 'Progress component',
    route: 'ui/progress',
    options: {},
    getComponent() {
      return optionalRequire(() => require('./ProgressScreen'));
    },
  },
  {
<<<<<<< HEAD
    name: 'List component',
    route: 'ui/list',
    options: {},
    getComponent() {
      return optionalRequire(() => require('./ListScreen'));
=======
    name: 'BottomSheet component',
    route: 'ui/bottomsheet',
    options: {},
    getComponent() {
      return optionalRequire(() => require('./BottomSheetScreen'));
>>>>>>> ea3d256b
    },
  },
];
if (Platform.OS === 'ios') {
  UIScreens.push({
    name: 'Gauge component',
    route: 'ui/gauge',
    options: {},
    getComponent() {
      return optionalRequire(() => require('./GaugeScreen'));
    },
  });
}

export default function UIScreen() {
  const apis: ListElement[] = UIScreens.map((screen) => {
    return {
      name: screen.name,
      isAvailable: true,
      route: `/components/${screen.route}`,
    };
  });
  return <ComponentListScreen apis={apis} sort={false} />;
}

UIScreen.navigationOptions = {
  title: 'Expo UI',
};<|MERGE_RESOLUTION|>--- conflicted
+++ resolved
@@ -85,19 +85,19 @@
     },
   },
   {
-<<<<<<< HEAD
     name: 'List component',
     route: 'ui/list',
     options: {},
     getComponent() {
       return optionalRequire(() => require('./ListScreen'));
-=======
+    },
+  },
+  {
     name: 'BottomSheet component',
     route: 'ui/bottomsheet',
     options: {},
     getComponent() {
       return optionalRequire(() => require('./BottomSheetScreen'));
->>>>>>> ea3d256b
     },
   },
 ];
