--- conflicted
+++ resolved
@@ -195,19 +195,19 @@
     },
   },
   {
-<<<<<<< HEAD
+    name: 'Popover component',
+    route: 'ui/popover',
+    options: {},
+    getComponent() {
+      return optionalRequire(() => require('./PopoverScreen'));
+    },
+  },
+  {
     name: 'Grid component',
     route: 'ui/grid',
     options: {},
     getComponent() {
       return optionalRequire(() => require('./GridScreen'));
-=======
-    name: 'Popover component',
-    route: 'ui/popover',
-    options: {},
-    getComponent() {
-      return optionalRequire(() => require('./PopoverScreen'));
->>>>>>> b3c2f1f7
     },
   },
 ];
