--- conflicted
+++ resolved
@@ -187,19 +187,19 @@
     },
   },
   {
-<<<<<<< HEAD
+    name: 'Text component',
+    route: 'ui/text',
+    options: {},
+    getComponent() {
+      return optionalRequire(() => require('./TextScreen'));
+    },
+  },
+  {
     name: 'Popover component',
     route: 'ui/popover',
     options: {},
     getComponent() {
       return optionalRequire(() => require('./PopoverScreen'));
-=======
-    name: 'Text component',
-    route: 'ui/text',
-    options: {},
-    getComponent() {
-      return optionalRequire(() => require('./TextScreen'));
->>>>>>> e4a321e2
     },
   },
 ];
