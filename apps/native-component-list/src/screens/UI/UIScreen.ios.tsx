import { optionalRequire } from '../../navigation/routeBuilder';
import ComponentListScreen, { componentScreensToListElements } from '../ComponentListScreen';

export const UIScreens = [
  {
    name: 'Button component',
    route: 'ui/button',
    options: {},
    getComponent() {
      return optionalRequire(() => require('./ButtonScreen'));
    },
  },
  {
    name: 'Picker component',
    route: 'ui/picker',
    options: {},
    getComponent() {
      return optionalRequire(() => require('./PickerScreen'));
    },
  },
  {
    name: 'Date Time Picker component',
    route: 'ui/date-picker',
    options: {},
    getComponent() {
      return optionalRequire(() => require('./DateTimePickerScreen'));
    },
  },
  {
    name: 'Switch component',
    route: 'ui/switch',
    options: {},
    getComponent() {
      return optionalRequire(() => require('./SwitchScreen'));
    },
  },
  {
    name: 'Form component',
    route: 'ui/form',
    options: {},
    getComponent() {
      return optionalRequire(() => require('./FormScreen'));
    },
  },
  {
    name: 'ShareLink component',
    route: 'ui/share-link',
    options: {},
    getComponent() {
      return optionalRequire(() => require('./ShareLinkScreen'));
    },
  },
  {
    name: 'Slider component',
    route: 'ui/slider',
    options: {},
    getComponent() {
      return optionalRequire(() => require('./SliderScreen'));
    },
  },
  {
    name: 'Stepper component',
    route: 'ui/stepper',
    options: {},
    getComponent() {
      return optionalRequire(() => require('./StepperScreen'));
    },
  },
  {
    name: 'ContextMenu component',
    route: 'ui/context-menu',
    options: {},
    getComponent() {
      return optionalRequire(() => require('./ContextMenuScreen'));
    },
  },
  {
    name: 'Color Picker component',
    route: 'ui/color-picker',
    options: {},
    getComponent() {
      return optionalRequire(() => require('./ColorPickerScreen'));
    },
  },
  {
    name: 'TextInput component',
    route: 'ui/textInput',
    options: {},
    getComponent() {
      return optionalRequire(() => require('./TextInputScreen'));
    },
  },
  {
    name: 'Progress component',
    route: 'ui/progress',
    options: {},
    getComponent() {
      return optionalRequire(() => require('./ProgressScreen'));
    },
  },
  {
    name: 'List component',
    route: 'ui/list',
    options: {},
    getComponent() {
      return optionalRequire(() => require('./ListScreen'));
    },
  },
  {
    name: 'BottomSheet component',
    route: 'ui/bottomsheet',
    options: {},
    getComponent() {
      return optionalRequire(() => require('./BottomSheetScreen'));
    },
  },
  {
    name: 'Gauge component',
    route: 'ui/gauge',
    options: {},
    getComponent() {
      return optionalRequire(() => require('./GaugeScreen'));
    },
  },
  {
    name: 'Chart component',
    route: 'ui/chart',
    options: {},
    getComponent() {
      return optionalRequire(() => require('./ChartScreen'));
    },
  },
  {
    name: 'Hosting RN Views',
    route: 'ui/hosting-rn-views',
    options: {},
    getComponent() {
      return optionalRequire(() => require('./HostingRNViewsScreen'));
    },
  },
  {
    name: 'Modifiers',
    route: 'ui/modifiers',
    options: {},
    getComponent() {
      return optionalRequire(() => require('./ModifiersScreen'));
    },
  },
  {
    name: 'Animation Modifier',
    route: 'ui/animation-modifier',
    options: {},
    getComponent() {
      return optionalRequire(() => require('./AnimationModifierScreen'));
    },
  },
  {
    name: 'Glass Effect',
    route: 'ui/glass-effect',
    options: {},
    getComponent() {
      return optionalRequire(() => require('./GlassEffectScreen'));
    },
  },
  {
    name: 'Matched Geometry Effect',
    route: 'ui/matched-geometry-effect',
    options: {},
    getComponent() {
      return optionalRequire(() => require('./MatchedGeometryEffectScreen'));
    },
  },
  {
    name: 'Shapes',
    route: 'ui/shapes',
    options: {},
    getComponent() {
      return optionalRequire(() => require('./ShapesScreen'));
    },
  },
  {
    name: 'Image component',
    route: 'ui/image',
    options: {},
    getComponent() {
      return optionalRequire(() => require('./ImageScreen'));
    },
  },
  {
    name: 'Text component',
    route: 'ui/text',
    options: {},
    getComponent() {
      return optionalRequire(() => require('./TextScreen'));
    },
  },
  {
<<<<<<< HEAD
    name: 'RTL Layout',
    route: 'ui/rtl',
    options: {},
    getComponent() {
      return optionalRequire(() => require('./RTLScreen'));
=======
    name: 'Popover component',
    route: 'ui/popover',
    options: {},
    getComponent() {
      return optionalRequire(() => require('./PopoverScreen'));
>>>>>>> b3c2f1f7
    },
  },
];

export default function UIScreen() {
  const apis = componentScreensToListElements(UIScreens);
  return <ComponentListScreen apis={apis} sort />;
}

UIScreen.navigationOptions = {
  title: 'Expo UI',
};<|MERGE_RESOLUTION|>--- conflicted
+++ resolved
@@ -195,21 +195,21 @@
     },
   },
   {
-<<<<<<< HEAD
-    name: 'RTL Layout',
-    route: 'ui/rtl',
-    options: {},
-    getComponent() {
-      return optionalRequire(() => require('./RTLScreen'));
-=======
     name: 'Popover component',
     route: 'ui/popover',
     options: {},
     getComponent() {
       return optionalRequire(() => require('./PopoverScreen'));
->>>>>>> b3c2f1f7
-    },
-  },
+    },
+   },
+   {
+     name: 'RTL Layout',
+     route: 'ui/rtl',
+     options: {},
+     getComponent() {
+       return optionalRequire(() => require('./RTLScreen'));
+     },
+   },
 ];
 
 export default function UIScreen() {
