import * as MediaLibrary from 'expo-media-library';
import React from 'react';
import {
  FlatList,
  ListRenderItem,
  Platform,
  StyleSheet,
  Switch,
  Text,
  TouchableOpacity,
  View,
} from 'react-native';

import MonoText from '../../components/MonoText';
import { StackNavigationProp } from '@react-navigation/stack';

interface State {
  includeSmartAlbums: boolean;
  albums: MediaLibrary.Album[];
}

<<<<<<< HEAD
type Props = {
  navigation: StackNavigationProp<{ MediaLibrary: { album: MediaLibrary.Album } }>;
};

export default class MediaAlbumsScreen extends React.Component<Props, State> {
=======
export default class MediaAlbumsScreen extends React.Component<NavigationScreenProps, State> {
>>>>>>> e331da1d
  static navigationOptions = {
    title: 'MediaLibrary Albums',
  };

  state: State = {
    includeSmartAlbums: false,
    albums: [],
  };

  componentDidMount() {
    this.fetchAlbums();
  }

  componentDidUpdate(_: {}, lastState: State) {
    if (lastState.includeSmartAlbums !== this.state.includeSmartAlbums) {
      this.fetchAlbums();
    }
  }

  async fetchAlbums() {
    const albums = await MediaLibrary.getAlbumsAsync({
      includeSmartAlbums: this.state.includeSmartAlbums,
    });
    this.setState({ albums });
  }

  keyExtractor = (item: MediaLibrary.Album) => item.id;

  openAlbum = (album: MediaLibrary.Album) => {
    this.props.navigation.navigate('MediaLibrary', { album });
  };

  renderItem: ListRenderItem<MediaLibrary.Album> = ({ item }) => {
    return (
      <TouchableOpacity style={styles.album} onPress={() => this.openAlbum(item)}>
        <View style={styles.albumHeader}>
          <Text>{item.title}</Text>
          <Text>{item.assetCount}</Text>
        </View>
        <MonoText>{JSON.stringify(item, null, 2)}</MonoText>
      </TouchableOpacity>
    );
  };

  renderContent() {
    const { albums } = this.state;

    if (albums.length === 0) {
      return (
        <View style={styles.noAlbums}>
          <Text>
            {"You don't have any media albums! You can create one from asset details screen."}
          </Text>
        </View>
      );
    }

    return (
      <FlatList
        data={albums}
        numColumns={1}
        keyExtractor={this.keyExtractor}
        renderItem={this.renderItem}
      />
    );
  }

  renderSmartAlbumsToggle() {
    return (
      <View style={styles.includeSmartAlbumsRow}>
        <Text style={styles.includeSmartAlbumsTitle}>Include smart albums</Text>
        <Switch
          value={this.state.includeSmartAlbums}
          onValueChange={() =>
            this.setState(state => ({ includeSmartAlbums: !state.includeSmartAlbums }))
          }
        />
      </View>
    );
  }

  render() {
    return (
      <View style={styles.fill}>
        {Platform.OS === 'ios' && this.renderSmartAlbumsToggle()}
        {this.renderContent()}
      </View>
    );
  }
}

const styles = StyleSheet.create({
  fill: {
    flex: 1,
  },
  includeSmartAlbumsRow: {
    flexDirection: 'row',
    alignItems: 'center',
    paddingVertical: 6,
    paddingHorizontal: 10,
    borderBottomWidth: 1,
    borderBottomColor: '#cccccc',
  },
  includeSmartAlbumsTitle: { flex: 1, fontSize: 16 },
  album: {
    flex: 1,
    paddingVertical: 5,
    paddingHorizontal: 10,
    borderBottomWidth: StyleSheet.hairlineWidth,
    borderBottomColor: 'gray',
  },
  albumHeader: {
    flexDirection: 'row',
    alignItems: 'center',
    justifyContent: 'space-between',
  },
  noAlbums: {
    flex: 1,
    padding: 10,
    alignItems: 'center',
    justifyContent: 'center',
  },
});<|MERGE_RESOLUTION|>--- conflicted
+++ resolved
@@ -1,3 +1,4 @@
+import { StackNavigationProp } from '@react-navigation/stack';
 import * as MediaLibrary from 'expo-media-library';
 import React from 'react';
 import {
@@ -12,22 +13,17 @@
 } from 'react-native';
 
 import MonoText from '../../components/MonoText';
-import { StackNavigationProp } from '@react-navigation/stack';
 
 interface State {
   includeSmartAlbums: boolean;
   albums: MediaLibrary.Album[];
 }
 
-<<<<<<< HEAD
 type Props = {
   navigation: StackNavigationProp<{ MediaLibrary: { album: MediaLibrary.Album } }>;
 };
 
 export default class MediaAlbumsScreen extends React.Component<Props, State> {
-=======
-export default class MediaAlbumsScreen extends React.Component<NavigationScreenProps, State> {
->>>>>>> e331da1d
   static navigationOptions = {
     title: 'MediaLibrary Albums',
   };
@@ -41,7 +37,7 @@
     this.fetchAlbums();
   }
 
-  componentDidUpdate(_: {}, lastState: State) {
+  componentDidUpdate(_: object, lastState: State) {
     if (lastState.includeSmartAlbums !== this.state.includeSmartAlbums) {
       this.fetchAlbums();
     }
