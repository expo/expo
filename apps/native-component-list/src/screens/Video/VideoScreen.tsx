import { useVideoPlayer, VideoView, VideoSource } from '@expo/video';
import { Picker } from '@react-native-picker/picker';
import { Platform } from 'expo-modules-core';
import React, { useCallback, useEffect, useRef } from 'react';
import { PixelRatio, ScrollView, StyleSheet, Text, View } from 'react-native';

import Button from '../../components/Button';
import TitledSwitch from '../../components/TitledSwitch';

const bigBuckBunnySource: VideoSource =
  'http://commondatastorage.googleapis.com/gtv-videos-bucket/sample/BigBuckBunny.mp4';

const elephantsDreamSource: VideoSource =
  'http://commondatastorage.googleapis.com/gtv-videos-bucket/sample/ElephantsDream.mp4';

// source: https://reference.dashif.org/dash.js/latest/samples/drm/widevine.html
const androidDrmSource: VideoSource = {
  uri: 'https://media.axprod.net/TestVectors/v7-MultiDRM-SingleKey/Manifest.mpd',
  drm: {
    type: 'widevine',
    headers: {
      'X-AxDRM-Message':
        'eyJhbGciOiJIUzI1NiIsInR5cCI6IkpXVCJ9.eyJ2ZXJzaW9uIjoxLCJjb21fa2V5X2lkIjoiYjMzNjRlYjUtNTFmNi00YWUzLThjOTgtMzNjZWQ1ZTMxYzc4IiwibWVzc2FnZSI6eyJ0eXBlIjoiZW50aXRsZW1lbnRfbWVzc2FnZSIsImtleXMiOlt7ImlkIjoiOWViNDA1MGQtZTQ0Yi00ODAyLTkzMmUtMjdkNzUwODNlMjY2IiwiZW5jcnlwdGVkX2tleSI6ImxLM09qSExZVzI0Y3Iya3RSNzRmbnc9PSJ9XX19.4lWwW46k-oWcah8oN18LPj5OLS5ZU-_AQv7fe0JhNjA',
    },
    licenseServer: 'https://drm-widevine-licensing.axtest.net/AcquireLicense',
  },
};
const videoLabels: string[] = ['Big Buck Bunny', 'Elephants Dream'];
const videoSources: VideoSource[] = [bigBuckBunnySource, elephantsDreamSource];

if (Platform.OS === 'android') {
  videoLabels.push('Tears of Steel (DRM protected)');
  videoSources.push(androidDrmSource);
}

export default function VideoScreen() {
  const ref = useRef<VideoView>(null);
  const [isInPictureInPicture, setIsInPictureInPicture] = React.useState(false);
  const [allowPictureInPicture, setAllowPictureInPicture] = React.useState(true);
  const [startPictureInPictureAutomatically, setStartPictureInPictureAutomatically] =
    React.useState(false);
  const [selectedSource, setSelectedSource] = React.useState<number>(0);
  const [showNativeControls, setShowNativeControls] = React.useState(true);
  const [requiresLinearPlayback, setRequiresLinearPlayback] = React.useState(false);

  const enterFullscreen = useCallback(() => {
    ref.current?.enterFullscreen();
  }, [ref]);

<<<<<<< HEAD
  const player = useVideoPlayer(videoSources[selectedSource]);
=======
  const player = useVideoPlayer(
    'https://commondatastorage.googleapis.com/gtv-videos-bucket/sample/BigBuckBunny.mp4'
  );
>>>>>>> b11029d3

  const togglePlayer = useCallback(() => {
    if (player.isPlaying) {
      player.pause();
    } else {
      player.play();
    }
  }, [player]);

<<<<<<< HEAD
=======
  const replaceItem = useCallback(() => {
    player.replace(
      'https://commondatastorage.googleapis.com/gtv-videos-bucket/sample/ElephantsDream.mp4'
    );
  }, []);

>>>>>>> b11029d3
  const seekBy = useCallback(() => {
    player.seekBy(10);
  }, []);

  const replay = useCallback(() => {
    player.replay();
  }, []);

  const toggleMuted = useCallback(() => {
    player.isMuted = !player.isMuted;
  }, []);

  const togglePictureInPicture = useCallback(() => {
    if (!isInPictureInPicture) {
      ref.current?.startPictureInPicture();
    } else {
      ref.current?.stopPictureInPicture();
    }
  }, [ref, isInPictureInPicture]);

  useEffect(() => {
    player.play();
  }, []);

  return (
    <View style={styles.contentContainer}>
      <VideoView
        ref={ref}
        style={styles.video}
        player={player}
        nativeControls={showNativeControls}
        contentFit="contain"
        contentPosition={{ dx: 0, dy: 0 }}
        allowsFullscreen
        showsTimecodes={false}
        requiresLinearPlayback={requiresLinearPlayback}
        allowsPictureInPicture={allowPictureInPicture}
        startsPictureInPictureAutomatically={startPictureInPictureAutomatically}
        onPictureInPictureStart={() => {
          setIsInPictureInPicture(true);
          console.log('Entered Picture in Picture mode');
        }}
        onPictureInPictureStop={() => {
          setIsInPictureInPicture(false);
          console.log('Exited Picture in Picture mode');
        }}
      />
      <ScrollView>
        <Text>PictureInPicture Active: {isInPictureInPicture ? 'Yes' : 'No'}</Text>
        <Text>VideoSource:</Text>
        <Picker
          itemStyle={Platform.OS === 'ios' && { height: 150 }}
          style={styles.picker}
          mode="dropdown"
          selectedValue={selectedSource}
          onValueChange={(value: number) => {
            setSelectedSource(value);
            player.replace(videoSources[value]);
          }}>
          {videoSources.map((source, index) => (
            <Picker.Item key={index} label={videoLabels[index]} value={index} />
          ))}
        </Picker>
        <Button style={styles.button} title="Toggle" onPress={togglePlayer} />
        <Button style={styles.button} title="Seek by 10 seconds" onPress={seekBy} />
        <Button style={styles.button} title="Replay" onPress={replay} />
        <Button style={styles.button} title="Toggle mute" onPress={toggleMuted} />
        <Button style={styles.button} title="Enter fullscreen" onPress={enterFullscreen} />
        <Button
          style={styles.button}
          title="Toggle picture in picture"
          onPress={togglePictureInPicture}
        />
        <View style={styles.row}>
          <TitledSwitch
            title="Allow Picture in Picture"
            value={allowPictureInPicture}
            setValue={setAllowPictureInPicture}
            style={styles.switch}
            titleStyle={styles.switchTitle}
          />
          <TitledSwitch
            title="Enter PiP Automatically"
            value={startPictureInPictureAutomatically}
            setValue={setStartPictureInPictureAutomatically}
            style={styles.switch}
            titleStyle={styles.switchTitle}
          />
        </View>
        <View style={styles.row}>
          <TitledSwitch
            title="Requires linear playback"
            value={requiresLinearPlayback}
            setValue={setRequiresLinearPlayback}
            style={styles.switch}
            titleStyle={styles.switchTitle}
          />
          <TitledSwitch
            title="Show native controls"
            value={showNativeControls}
            setValue={setShowNativeControls}
            style={styles.switch}
            titleStyle={styles.switchTitle}
          />
        </View>
      </ScrollView>
    </View>
  );
}

const styles = StyleSheet.create({
  contentContainer: {
    flex: 1,
    padding: 10,
    alignItems: 'center',
    justifyContent: 'center',
  },
  row: {
    flexDirection: 'row',
  },
  picker: {
    alignSelf: 'stretch',
    backgroundColor: '#e0e0e0',
  },
  switch: {
    flexDirection: 'column',
  },
  switchTitle: {
    textAlign: 'center',
    fontWeight: 'bold',
    opacity: 0.5,
    fontSize: 12,
  },
  video: {
    width: 300,
    height: 225,
    borderBottomWidth: 1.0 / PixelRatio.get(),
    borderBottomColor: '#cccccc',
  },
  button: {
    margin: 5,
  },
});<|MERGE_RESOLUTION|>--- conflicted
+++ resolved
@@ -8,10 +8,10 @@
 import TitledSwitch from '../../components/TitledSwitch';
 
 const bigBuckBunnySource: VideoSource =
-  'http://commondatastorage.googleapis.com/gtv-videos-bucket/sample/BigBuckBunny.mp4';
+  'https://commondatastorage.googleapis.com/gtv-videos-bucket/sample/BigBuckBunny.mp4';
 
 const elephantsDreamSource: VideoSource =
-  'http://commondatastorage.googleapis.com/gtv-videos-bucket/sample/ElephantsDream.mp4';
+  'https://commondatastorage.googleapis.com/gtv-videos-bucket/sample/ElephantsDream.mp4';
 
 // source: https://reference.dashif.org/dash.js/latest/samples/drm/widevine.html
 const androidDrmSource: VideoSource = {
@@ -47,13 +47,7 @@
     ref.current?.enterFullscreen();
   }, [ref]);
 
-<<<<<<< HEAD
   const player = useVideoPlayer(videoSources[selectedSource]);
-=======
-  const player = useVideoPlayer(
-    'https://commondatastorage.googleapis.com/gtv-videos-bucket/sample/BigBuckBunny.mp4'
-  );
->>>>>>> b11029d3
 
   const togglePlayer = useCallback(() => {
     if (player.isPlaying) {
@@ -63,15 +57,6 @@
     }
   }, [player]);
 
-<<<<<<< HEAD
-=======
-  const replaceItem = useCallback(() => {
-    player.replace(
-      'https://commondatastorage.googleapis.com/gtv-videos-bucket/sample/ElephantsDream.mp4'
-    );
-  }, []);
-
->>>>>>> b11029d3
   const seekBy = useCallback(() => {
     player.seekBy(10);
   }, []);
