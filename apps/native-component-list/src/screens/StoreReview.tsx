<<<<<<< HEAD
import { StackNavigationProp } from '@react-navigation/stack';
=======
// import { StackNavigationProp } from '@react-navigation/stack';
>>>>>>> e331da1d
import * as StoreReview from 'expo-store-review';
import React from 'react';
import { StyleSheet, Text, View } from 'react-native';

import Button from '../components/Button';
import Colors from '../constants/Colors';

type Props = {
<<<<<<< HEAD
  navigation: StackNavigationProp<any>;
=======
  navigation: any; // StackNavigationProp<any>;
>>>>>>> e331da1d
};

function getStoreUrlInfo(): string {
  const storeUrl = StoreReview.storeUrl();
  if (storeUrl) {
    return `On iOS <10.3, or Android devices pressing this button will open ${storeUrl}.`;
  }
  return 'You will need to add ios.appStoreUrl, and android.playStoreUrl to your app.config.js in order to use this feature on Android.';
}

function StoreReviewScreen({ navigation }: Props) {
<<<<<<< HEAD
  React.useLayoutEffect(() => {
    navigation.setOptions({
      title: 'Store Review',
    });
  }, [navigation]);

  const [isAvailable, setAvailable] = React.useState<boolean>(false);

=======
  // React.useLayoutEffect(() => {
  //   navigation.setOptions({
  //     title: 'Store Review',
  //   });
  // }, [navigation]);

  const [isAvailable, setAvailable] = React.useState<boolean>(false);

>>>>>>> e331da1d
  React.useEffect(() => {
    StoreReview.isAvailableAsync().then(setAvailable);
  }, []);

  const isSupportedText = isAvailable ? 'is available' : 'is not available!';

  return (
    <View style={styles.container}>
      <View style={styles.textContainer}>
        <Text style={styles.isSupportedText}>Native Store Review {isSupportedText}</Text>
        <Text style={styles.storeUrlText}>{getStoreUrlInfo()}</Text>
      </View>

      <Button
        onPress={StoreReview.requestReview}
        style={styles.button}
        buttonStyle={!StoreReview.hasAction() ? styles.disabled : undefined}
        title="Request a Review!"
      />
    </View>
  );
}
StoreReviewScreen.navigationOptions = { title: 'Store Review' };

const styles = StyleSheet.create({
  container: {
    padding: 16,
    flex: 1,
    backgroundColor: Colors.greyBackground,
  },
  textContainer: {
    marginBottom: 16,
  },
  isSupportedText: {
    color: Colors.tintColor,
    paddingVertical: 4,
    fontSize: 16,
    fontWeight: 'bold',
  },
  storeUrlText: {
    color: Colors.secondaryText,
    fontSize: 14,
  },
  disabled: {
    backgroundColor: Colors.disabled,
  },
  button: {
    alignItems: 'flex-start',
  },
});

export default StoreReviewScreen;<|MERGE_RESOLUTION|>--- conflicted
+++ resolved
@@ -1,8 +1,4 @@
-<<<<<<< HEAD
 import { StackNavigationProp } from '@react-navigation/stack';
-=======
-// import { StackNavigationProp } from '@react-navigation/stack';
->>>>>>> e331da1d
 import * as StoreReview from 'expo-store-review';
 import React from 'react';
 import { StyleSheet, Text, View } from 'react-native';
@@ -11,11 +7,7 @@
 import Colors from '../constants/Colors';
 
 type Props = {
-<<<<<<< HEAD
   navigation: StackNavigationProp<any>;
-=======
-  navigation: any; // StackNavigationProp<any>;
->>>>>>> e331da1d
 };
 
 function getStoreUrlInfo(): string {
@@ -27,7 +19,6 @@
 }
 
 function StoreReviewScreen({ navigation }: Props) {
-<<<<<<< HEAD
   React.useLayoutEffect(() => {
     navigation.setOptions({
       title: 'Store Review',
@@ -36,16 +27,6 @@
 
   const [isAvailable, setAvailable] = React.useState<boolean>(false);
 
-=======
-  // React.useLayoutEffect(() => {
-  //   navigation.setOptions({
-  //     title: 'Store Review',
-  //   });
-  // }, [navigation]);
-
-  const [isAvailable, setAvailable] = React.useState<boolean>(false);
-
->>>>>>> e331da1d
   React.useEffect(() => {
     StoreReview.isAvailableAsync().then(setAvailable);
   }, []);
