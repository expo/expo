--- conflicted
+++ resolved
@@ -1,9 +1,5 @@
-<<<<<<< HEAD
 import { usePermissions } from '@use-expo/permissions';
-import { BarCodeScanner } from 'expo-barcode-scanner';
-=======
 import { BarCodeScanner, BarCodePoint, BarCodeEvent, BarCodeBounds } from 'expo-barcode-scanner';
->>>>>>> 450147ae
 import * as Permissions from 'expo-permissions';
 import * as ScreenOrientation from 'expo-screen-orientation';
 import React from 'react';
@@ -12,28 +8,7 @@
 
 const BUTTON_COLOR = Platform.OS === 'ios' ? '#fff' : '#666';
 
-<<<<<<< HEAD
-export default function BarcodeScannerExample() {
-  const [type, setType] = React.useState<any>(BarCodeScanner.Constants.Type.back);
-  const [alerting, setAlerting] = React.useState<boolean>(false);
-  const [haveDimensions, setHaveDimensions] = React.useState<boolean>(false);
-  const [canvasWidth, setCanvasWidth] = React.useState<number | undefined>();
-  const [canvasHeight, setCanvasHeight] = React.useState<number | undefined>();
-  const [cornerPoints, setCornerPoints] = React.useState<any[] | null>(null);
-  const [boundingBox, setBoundingBox] = React.useState<{
-    origin: {
-      x: number;
-      y: number;
-    };
-    size: {
-      width: number;
-      height: number;
-    };
-  } | null>(null);
-  const [isPermissionsGranted] = usePermissions(Permissions.CAMERA, { ask: true });
-=======
-interface State {
-  isPermissionsGranted: boolean;
+type State = {
   type: any;
   cornerPoints?: BarCodePoint[];
   alerting: boolean;
@@ -45,45 +20,49 @@
   showBoundingBox: boolean;
   showText: boolean;
   data: string;
+};
+
+const initialState: State = {
+  type: BarCodeScanner.Constants.Type.back,
+  alerting: false,
+  haveDimensions: false,
+  showBoundingBox: false,
+  data: '',
+  showText: false,
+};
+
+function reducer(state: State, action: Partial<State>): State {
+  return {
+    ...state,
+    ...action,
+  };
 }
->>>>>>> 450147ae
+
+export default function BarcodeScannerScreen() {
+  const [isPermissionsGranted] = usePermissions(Permissions.CAMERA, { ask: true });
+
+  if (!isPermissionsGranted) {
+    return (
+      <View style={styles.container}>
+        <Text>You have not granted permission to use the camera on this device!</Text>
+      </View>
+    );
+  }
+
+  return <BarcodeScannerExample />;
+}
+
+function BarcodeScannerExample() {
+  const [state, dispatch] = React.useReducer(reducer, initialState);
 
   let canChangeOrientation = false;
 
-<<<<<<< HEAD
   const toggleAlertingAboutResult = () => {
-    setAlerting(!alerting);
+    dispatch({ alerting: !state.alerting });
   };
 
   const toggleScreenOrientationState = () => {
     if (canChangeOrientation) {
-=======
-  canChangeOrientation = false;
-
-  readonly state: State = {
-    isPermissionsGranted: false,
-    type: BarCodeScanner.Constants.Type.back,
-    alerting: false,
-    haveDimensions: false,
-    showBoundingBox: false,
-    data: '',
-    showText: false,
-  };
-
-  componentDidFocus = async () => {
-    const { status } = await Permissions.askAsync(Permissions.CAMERA);
-    this.setState({ isPermissionsGranted: status === 'granted' });
-  };
-
-  toggleAlertingAboutResult = () => {
-    this.setState(({ alerting }) => ({
-      alerting: !alerting,
-    }));
-  };
-
-  toggleScreenOrientationState = () => {
-    if (this.canChangeOrientation) {
->>>>>>> 450147ae
       ScreenOrientation.lockAsync(ScreenOrientation.OrientationLock.PORTRAIT_UP);
     } else {
       ScreenOrientation.lockAsync(ScreenOrientation.OrientationLock.ALL);
@@ -92,120 +71,47 @@
   };
 
   const setCanvasDimensions = ({ nativeEvent: { layout } }: any) => {
-    setCanvasWidth(layout.width);
-    setCanvasHeight(layout.height);
-    setHaveDimensions(true);
-  };
-
-  const toggleType = () =>
-    setType(
-      type === BarCodeScanner.Constants.Type.back
-        ? BarCodeScanner.Constants.Type.front
-        : BarCodeScanner.Constants.Type.back
-    );
-
-<<<<<<< HEAD
-  const handleBarCodeScanned = (data: any) => {
-    if (alerting) {
+    dispatch({ canvasWidth: layout.width, canvasHeight: layout.height, haveDimensions: true });
+  };
+
+  const toggleType = () => {
+    dispatch({
+      type:
+        state.type === BarCodeScanner.Constants.Type.back
+          ? BarCodeScanner.Constants.Type.front
+          : BarCodeScanner.Constants.Type.back,
+    });
+  };
+
+  const handleBarCodeScanned = (barCodeEvent: any) => {
+    if (state.alerting) {
       requestAnimationFrame(() => {
-        alert(JSON.stringify(data));
+        alert(JSON.stringify(barCodeEvent));
       });
-=======
-    if (this.state.cornerPoints) {
-      for (const point of this.state.cornerPoints) {
-        circles.push(
-          <Svg.Circle
-            cx={point.x}
-            cy={point.y}
-            r={3}
-            strokeWidth={0.5}
-            stroke="#CF4048"
-            fill="#CF4048"
-          />
-        );
-      }
->>>>>>> 450147ae
-    }
-    setCornerPoints(data.cornerPoints);
-    setBoundingBox(data.bounds);
-  };
-
-  if (!isPermissionsGranted) {
-    return (
-      <View style={styles.container}>
-<<<<<<< HEAD
-        <Text>You have not granted permission to use the camera on this device!</Text>
-=======
-        <BarCodeScanner
-          onLayout={this.setCanvasDimensions}
-          onBarCodeScanned={this.handleBarCodeScanned}
-          barCodeTypes={[
-            BarCodeScanner.Constants.BarCodeType.qr,
-            BarCodeScanner.Constants.BarCodeType.pdf417,
-            BarCodeScanner.Constants.BarCodeType.code128,
-            BarCodeScanner.Constants.BarCodeType.code39,
-          ]}
-          type={this.state.type}
-          style={styles.preview}
-        />
-
-        {this.state.haveDimensions && (
-          <Svg.Svg
-            height={this.state.canvasHeight}
-            width={this.state.canvasWidth}
-            style={styles.svg}>
-            <Svg.Circle
-              cx={this.state.canvasWidth! / 2}
-              cy={this.state.canvasHeight! / 2}
-              r={2}
-              strokeWidth={2.5}
-              stroke="#e74c3c"
-              fill="#f1c40f"
-            />
-            {this.state.showBoundingBox && this.state.cornerPointsString && (
-              <Svg.Polygon
-                points={this.state.cornerPointsString}
-                strokeWidth={2}
-                stroke="#582E6E"
-                fill="none"
-              />
-            )}
-            {this.state.showText && this.state.boundingBox && (
-              <Svg.Text
-                fill="#CF4048"
-                stroke="#CF4048"
-                fontSize="14"
-                x={this.state.boundingBox.origin.x}
-                y={this.state.boundingBox.origin.y - 8}>
-                {this.state.data}
-              </Svg.Text>
-            )}
-
-            {circles}
-          </Svg.Svg>
-        )}
-
-        <View style={styles.toolbar}>
-          <Button color={BUTTON_COLOR} title="Direction" onPress={this.toggleType} />
-          <Button
-            color={BUTTON_COLOR}
-            title="Orientation"
-            onPress={this.toggleScreenOrientationState}
-          />
-          <Button color={BUTTON_COLOR} title="Bounding box" onPress={this.toggleBoundingBox} />
-          <Button color={BUTTON_COLOR} title="Text" onPress={this.toggleText} />
-          <Button color={BUTTON_COLOR} title="Alerting" onPress={this.toggleAlertingAboutResult} />
-        </View>
->>>>>>> 450147ae
-      </View>
-    );
-  }
-
-<<<<<<< HEAD
+    }
+    dispatch({
+      data: barCodeEvent.data,
+      cornerPoints: barCodeEvent.cornerPoints,
+      boundingBox: barCodeEvent.bounds,
+      cornerPointsString: getPointsString(barCodeEvent.cornerPoints),
+    });
+  };
+
+  const toggleText = () => dispatch({ showText: !state.showText });
+
+  const toggleBoundingBox = () => dispatch({ showBoundingBox: !state.showBoundingBox });
+
+  const getPointsString = (barCodePoints?: BarCodePoint[]): string | undefined => {
+    if (!barCodePoints) {
+      return;
+    }
+    return barCodePoints.map(({ x, y }) => `${Math.round(x)},${Math.round(y)}`).join(' ');
+  };
+
   const circles = [];
 
-  if (cornerPoints) {
-    for (const point of cornerPoints) {
+  if (state.cornerPoints) {
+    for (const point of state.cornerPoints) {
       circles.push(
         <Svg.Circle cx={point.x} cy={point.y} r={2} strokeWidth={0.1} stroke="gray" fill="green" />
       );
@@ -223,31 +129,39 @@
           BarCodeScanner.Constants.BarCodeType.code128,
           BarCodeScanner.Constants.BarCodeType.code39,
         ]}
-        type={type}
+        type={state.type}
         style={styles.preview}
       />
 
-      {haveDimensions && (
-        <Svg.Svg height={canvasHeight} width={canvasWidth} style={styles.svg}>
+      {state.haveDimensions && (
+        <Svg.Svg height={state.canvasHeight} width={state.canvasWidth} style={styles.svg}>
           <Svg.Circle
-            cx={canvasWidth! / 2}
-            cy={canvasHeight! / 2}
+            cx={state.canvasWidth! / 2}
+            cy={state.canvasHeight! / 2}
             r={2}
             strokeWidth={2.5}
             stroke="#e74c3c"
             fill="#f1c40f"
           />
-          {boundingBox && (
-            <Svg.Rect
-              x={boundingBox.origin.x}
-              y={boundingBox.origin.y}
-              width={boundingBox.size.width}
-              height={boundingBox.size.height}
+          {state.showBoundingBox && state.cornerPointsString && (
+            <Svg.Polygon
+              points={state.cornerPointsString}
               strokeWidth={2}
-              stroke="#9b59b6"
+              stroke="#582E6E"
               fill="none"
             />
           )}
+          {state.showText && state.boundingBox && (
+            <Svg.Text
+              fill="#CF4048"
+              stroke="#CF4048"
+              fontSize="14"
+              x={state.boundingBox.origin.x}
+              y={state.boundingBox.origin.y - 8}>
+              {state.data}
+            </Svg.Text>
+          )}
+
           {circles}
         </Svg.Svg>
       )}
@@ -255,51 +169,14 @@
       <View style={styles.toolbar}>
         <Button color={BUTTON_COLOR} title="Direction" onPress={toggleType} />
         <Button color={BUTTON_COLOR} title="Orientation" onPress={toggleScreenOrientationState} />
+        <Button color={BUTTON_COLOR} title="Bounding box" onPress={toggleBoundingBox} />
+        <Button color={BUTTON_COLOR} title="Text" onPress={toggleText} />
         <Button color={BUTTON_COLOR} title="Alerting" onPress={toggleAlertingAboutResult} />
       </View>
     </View>
   );
-=======
-  toggleType = () =>
-    this.setState(({ type }) => ({
-      type:
-        type === BarCodeScanner.Constants.Type.back
-          ? BarCodeScanner.Constants.Type.front
-          : BarCodeScanner.Constants.Type.back,
-    }));
-
-  toggleText = () =>
-    this.setState(({ showText }) => ({
-      showText: !showText,
-    }));
-
-  toggleBoundingBox = () =>
-    this.setState(({ showBoundingBox }) => ({
-      showBoundingBox: !showBoundingBox,
-    }));
-
-  getPointsString = (barCodePoints?: BarCodePoint[]): string | undefined => {
-    if (!barCodePoints) {
-      return;
-    }
-    return barCodePoints.map(({ x, y }) => `${Math.round(x)},${Math.round(y)}`).join(' ');
-  };
-
-  handleBarCodeScanned = (barCodeEvent: BarCodeEvent) => {
-    if (this.state.alerting) {
-      requestAnimationFrame(() => {
-        alert(JSON.stringify(barCodeEvent));
-      });
-    }
-    this.setState({
-      data: barCodeEvent.data,
-      cornerPoints: barCodeEvent.cornerPoints,
-      boundingBox: barCodeEvent.bounds,
-      cornerPointsString: this.getPointsString(barCodeEvent.cornerPoints),
-    });
-  };
->>>>>>> 450147ae
 }
+
 BarcodeScannerExample.navigationOptions = {
   title: '<BarCodeScanner />',
 };
