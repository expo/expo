//import ExpoImage from 'expo-image';
//import * as React from 'react';
import { Animated } from 'react-native';

//export type ImageProps = React.ComponentProps<typeof ExpoImage>;
export type ImageProps = any; // TODO

export type ImageTestEventHandler = (...args: any) => void;

export type ImageTestPropsFnInput = {
  range: (start: number, end: number) => number | Animated.AnimatedInterpolation | string;
  event: (name: string) => ImageTestEventHandler;
};

export type ImageTestPropsFn = (input: ImageTestPropsFnInput) => ImageProps;

export type ImageTestProps = ImageProps | ImageTestPropsFn;

export interface ImageTest {
  name: string;
  props: ImageTestProps;
<<<<<<< HEAD
  loadOnDemand?: boolean;
=======
  testInformation?: string;
>>>>>>> 51bf4f14
}

export interface ImageTestGroup {
  name: string;
  tests: (ImageTest | ImageTestGroup)[];
  description?: string;
}

export type Links = {
  ImageTest: {
    onRefresh?: () => void;
    onNext?: () => void;
    onPrevious?: () => void;
    test: ImageTest | ImageTestGroup;
    tests: (ImageTest | ImageTestGroup)[];
  };
  ImageTests: { tests: ImageTestGroup };
};<|MERGE_RESOLUTION|>--- conflicted
+++ resolved
@@ -19,11 +19,8 @@
 export interface ImageTest {
   name: string;
   props: ImageTestProps;
-<<<<<<< HEAD
   loadOnDemand?: boolean;
-=======
   testInformation?: string;
->>>>>>> 51bf4f14
 }
 
 export interface ImageTestGroup {
