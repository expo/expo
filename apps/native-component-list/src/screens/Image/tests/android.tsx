--- conflicted
+++ resolved
@@ -5,14 +5,14 @@
   name: 'Android',
   tests: [
     {
-<<<<<<< HEAD
       name: 'Default source',
       props: {
         source: images.require_highres,
         defaultSource: images.require_monochrome,
       },
       loadOnDemand: true,
-=======
+    },
+    {
       name: 'accessible',
       props: {
         accessible: true,
@@ -27,7 +27,6 @@
       },
       testInformation:
         'To properly conduct the test scenario:\n1. Turn on TalkBack.\n2. Click on the image.\nExpected behaviour: the component should be bordered and you should hear text specified by `accessibleLabel` property: "text passed"',
->>>>>>> 51bf4f14
     },
     {
       name: 'Resize method: auto',
