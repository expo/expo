export default ({ config }) => {
  config.version = '40.0.0';
  config.sdkVersion = '40.0.0';

  if (!Array.isArray(config.plugins)) {
    config.plugins = [];
  }
  config.plugins.push('expo-dev-menu', 'expo-dev-launcher');
  config.plugins.push(
    // iOS plugins
    // Add a plugin to modify the AppDelegate.
    './plugins/withNotFoundModule',
    // Add the React DevMenu back to the client.
<<<<<<< HEAD
    // './plugins/withDevMenu',
=======
    './plugins/withDevMenu',
    // Add AsyncStorage
    './plugins/withExpoAsyncStorage',
>>>>>>> 7a4c138a
    // Set the minimum version to 11 for Google Sign-In support -- TODO: Maybe this belongs in expo-google-sign-in?
    ['./plugins/withPodfileMinVersion', '11.0'],

    // Android plugins

    // unimodules-test-core requires kotlin, so additional setup must be executed.
    'unimodules-test-core',
    [
      './plugins/withGradleProperties',
      {
        // Increase default java VM size so it can handle building all the Expo packages.
        'org.gradle.jvmargs':
          '-Xmx3g -XX:MaxPermSize=2048m -XX:+HeapDumpOnOutOfMemoryError -Dfile.encoding=UTF-8',
      },
    ],
    [
      // unimodules-test-core must be added manually.
      './plugins/withSettingsImport',
      {
        packageName: 'unimodules-test-core',
        packagePath: '../../../packages/unimodules-test-core/android',
      },
    ]
  );

  config.plugins.push([
    'expo-payments-stripe',
    {
      scheme: 'ncl-payments',
      merchantId: 'merchant.com.example.development',
    },
  ]);

  return config;
};<|MERGE_RESOLUTION|>--- conflicted
+++ resolved
@@ -11,13 +11,9 @@
     // Add a plugin to modify the AppDelegate.
     './plugins/withNotFoundModule',
     // Add the React DevMenu back to the client.
-<<<<<<< HEAD
     // './plugins/withDevMenu',
-=======
-    './plugins/withDevMenu',
     // Add AsyncStorage
     './plugins/withExpoAsyncStorage',
->>>>>>> 7a4c138a
     // Set the minimum version to 11 for Google Sign-In support -- TODO: Maybe this belongs in expo-google-sign-in?
     ['./plugins/withPodfileMinVersion', '11.0'],
 
