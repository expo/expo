--- conflicted
+++ resolved
@@ -46,13 +46,8 @@
     "@react-native-community/datetimepicker": "6.7.3",
     "@react-native-community/netinfo": "9.3.10",
     "@react-native-community/slider": "4.4.2",
-<<<<<<< HEAD
-    "@react-native-masked-view/masked-view": "0.2.8",
+    "@react-native-masked-view/masked-view": "0.2.9",
     "@react-native-picker/picker": "2.4.10",
-=======
-    "@react-native-masked-view/masked-view": "0.2.9",
-    "@react-native-picker/picker": "2.4.8",
->>>>>>> 589661a4
     "@react-native-segmented-control/segmented-control": "2.4.0",
     "@react-navigation/bottom-tabs": "~6.4.0",
     "@react-navigation/drawer": "6.5.0",
@@ -60,12 +55,8 @@
     "@react-navigation/material-bottom-tabs": "~6.2.4 ",
     "@react-navigation/native": "~6.0.13",
     "@react-navigation/stack": "~6.3.2",
-<<<<<<< HEAD
-    "@shopify/flash-list": "1.4.0",
-=======
     "@react-navigation/elements": "~1.3.6",
     "@shopify/flash-list": "1.4.3",
->>>>>>> 589661a4
     "@shopify/react-native-skia": "0.1.172",
     "date-format": "^2.0.0",
     "deep-object-diff": "^1.1.9",
