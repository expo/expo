--- conflicted
+++ resolved
@@ -77,11 +77,8 @@
         'Google',
         'GoogleSignIn',
         'ImageManipulator',
-<<<<<<< HEAD
         'ImagePicker',
-=======
         'Linking',
->>>>>>> 8aa6c128
         'Localization',
         'Location',
         'MailComposer',
