import React from 'react';
import { Alert, Platform } from 'react-native';
import { DangerZone, Notifications } from 'expo';
import ComponentListScreen from './ComponentListScreen';

DangerZone.Branch.subscribe(bundle => {
  if (bundle && bundle.params && !bundle.error) {
    Alert.alert('Opened Branch link', JSON.stringify(bundle.params, null, 2));
  }
});

export default class ExpoApisScreen extends React.Component {
  static path = '';

  static navigationOptions = {
    title: 'APIs in Expo SDK',
  };

  componentWillMount() {
    if (Platform.OS !== 'web') {
      this._notificationSubscription = Notifications.addListener(this._handleNotification);
    }
  }

  componentWillUnmount() {
    this._notificationSubscription && this._notificationSubscription.remove();
  }

  _handleNotification = notification => {
    let { data, origin, remote, actionId, userText } = notification;
    if (typeof data === 'string') {
      data = JSON.parse(data);
    }

    /**
     * Currently on Android this will only fire when selected for local
     * notifications, and there is no way to distinguish between local
     * and remote notifications
     */

    let message;
    if (remote) {
      message = `Push notification ${
        actionId ? `"${actionId}"` : origin
      } with data: ${JSON.stringify(data)}`;
    } else {
      message = `Local notification ${
        actionId ? `"${actionId}"` : origin
      } with data: ${JSON.stringify(data)}`;
    }

    if (userText) {
      message += `\nUser provided text: ${userText}.`;
    } else {
      message += `\nNo text provided.`;
    }

    // Calling alert(message) immediately fails to show the alert on Android
    // if after backgrounding the app and then clicking on a notification
    // to foreground the app
    setTimeout(() => alert(message), 1000);
  };

  render() {
    return <ComponentListScreen apis={this._getApis()} tabName="ExpoApis" />;
  }

  _getApis = () => {
<<<<<<< HEAD
    return Platform.select({
      web: [
        'AuthSession',
        'Constants',
        'DocumentPicker',
        'FileSystem',
        'Font',
        'Geocoding',
        'Google',
        'GoogleSignIn',
        'ImageManipulator',
        'Localization',
        'Location',
        'MailComposer',
        'Notification',
        'Permissions',
        'Print',
        'ScreenOrientation',
        'Sensor',
        'SMS',
        'TextToSpeech',
        'Util',
      ],
      default: [
        'AppAuth',
        'AuthSession',
        'Branch',
        'Calendars',
        'Constants',
        'Contacts',
        'DocumentPicker',
        'FacebookLogin',
        'FileSystem',
        'Font',
        'Geocoding',
        'Google',
        'GoogleSignIn',
        'Haptic',
        'ImagePicker',
        'ImageManipulator',
        'IntentLauncher',
        'KeepAwake',
        'LocalAuthentication',
        'Localization',
        'Location',
        'MailComposer',
        'Notification',
        'Pedometer',
        'Permissions',
        'Print',
        'MediaLibrary',
        'ScreenOrientation',
        'Sensor',
        'SecureStore',
        'SMS',
        'StoreReview',
        'TextToSpeech',
        'Util',
        'WebBrowser',
        'ViewShot',
      ],
    });
=======
    return [
      'AppAuth',
      'AuthSession',
      'BackgroundFetch',
      'Branch',
      'Calendars',
      'Constants',
      'Contacts',
      'DocumentPicker',
      'FacebookLogin',
      'FileSystem',
      'Font',
      'Geocoding',
      'Google',
      'GoogleSignIn',
      'Haptic',
      'ImagePicker',
      'ImageManipulator',
      'IntentLauncher',
      'KeepAwake',
      'LocalAuthentication',
      'Localization',
      'Location',
      'MailComposer',
      'MediaLibrary',
      'Notification',
      'Pedometer',
      'Permissions',
      'Print',
      'MediaLibrary',
      'ScreenOrientation',
      'Sensor',
      'SecureStore',
      'SMS',
      'StoreReview',
      'TaskManager',
      'TextToSpeech',
      'Util',
      'WebBrowser',
      'ViewShot',
    ];
>>>>>>> c8e34fbe
  };
}<|MERGE_RESOLUTION|>--- conflicted
+++ resolved
@@ -66,7 +66,6 @@
   }
 
   _getApis = () => {
-<<<<<<< HEAD
     return Platform.select({
       web: [
         'AuthSession',
@@ -93,6 +92,7 @@
       default: [
         'AppAuth',
         'AuthSession',
+        'BackgroundFetch',
         'Branch',
         'Calendars',
         'Constants',
@@ -129,48 +129,5 @@
         'ViewShot',
       ],
     });
-=======
-    return [
-      'AppAuth',
-      'AuthSession',
-      'BackgroundFetch',
-      'Branch',
-      'Calendars',
-      'Constants',
-      'Contacts',
-      'DocumentPicker',
-      'FacebookLogin',
-      'FileSystem',
-      'Font',
-      'Geocoding',
-      'Google',
-      'GoogleSignIn',
-      'Haptic',
-      'ImagePicker',
-      'ImageManipulator',
-      'IntentLauncher',
-      'KeepAwake',
-      'LocalAuthentication',
-      'Localization',
-      'Location',
-      'MailComposer',
-      'MediaLibrary',
-      'Notification',
-      'Pedometer',
-      'Permissions',
-      'Print',
-      'MediaLibrary',
-      'ScreenOrientation',
-      'Sensor',
-      'SecureStore',
-      'SMS',
-      'StoreReview',
-      'TaskManager',
-      'TextToSpeech',
-      'Util',
-      'WebBrowser',
-      'ViewShot',
-    ];
->>>>>>> c8e34fbe
   };
 }