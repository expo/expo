--- conflicted
+++ resolved
@@ -20,14 +20,12 @@
 		B5854ED920D0790C001D2F6E /* EXDevTestCase.m in Sources */ = {isa = PBXBuildFile; fileRef = B5854ED820D0790C001D2F6E /* EXDevTestCase.m */; };
 		B5854EEB20D07D4D001D2F6E /* EXLinkingTests.m in Sources */ = {isa = PBXBuildFile; fileRef = B5854EEA20D07D4D001D2F6E /* EXLinkingTests.m */; };
 		B59B59491F6369480083850D /* EXTestEnvironment.plist in Resources */ = {isa = PBXBuildFile; fileRef = B59B59481F6369480083850D /* EXTestEnvironment.plist */; };
-<<<<<<< HEAD
 		B5CFBF4D1EDE398D00B4BE24 /* EXBuildConstants.plist in Resources */ = {isa = PBXBuildFile; fileRef = B5CFBF4C1EDE398D00B4BE24 /* EXBuildConstants.plist */; };
 		B5E49B571D1346FA00AA6436 /* Exponent.entitlements in Resources */ = {isa = PBXBuildFile; fileRef = B5E49B551D1346FA00AA6436 /* Exponent.entitlements */; };
 		B5E49B751D134F0700AA6436 /* kernel.ios.bundle in Resources */ = {isa = PBXBuildFile; fileRef = B5E49B741D134F0700AA6436 /* kernel.ios.bundle */; };
 		B5E628FE1E32F05A00629A55 /* kernel-manifest.json in Resources */ = {isa = PBXBuildFile; fileRef = B5E628FD1E32F05A00629A55 /* kernel-manifest.json */; };
 		B5EF826E1F55B8F100FC7424 /* launch_background_image.png in Resources */ = {isa = PBXBuildFile; fileRef = B5EF826C1F55B8F100FC7424 /* launch_background_image.png */; };
 		B5EF826F1F55B8F100FC7424 /* launch_icon.png in Resources */ = {isa = PBXBuildFile; fileRef = B5EF826D1F55B8F100FC7424 /* launch_icon.png */; };
-=======
 		B5A473DA204A66F70035C61C /* EXAppViewController.mm in Sources */ = {isa = PBXBuildFile; fileRef = B5A473D4204A66F60035C61C /* EXAppViewController.mm */; };
 		B5A473DC204A66F70035C61C /* EXErrorView.m in Sources */ = {isa = PBXBuildFile; fileRef = B5A473D6204A66F60035C61C /* EXErrorView.m */; };
 		B5A72C2020A0D13E00974CCE /* EXManifestResource.m in Sources */ = {isa = PBXBuildFile; fileRef = B5A72C1D20A0D13E00974CCE /* EXManifestResource.m */; };
@@ -45,7 +43,6 @@
 		B5D0D677204F4C0400DDFC99 /* EXFileDownloader.m in Sources */ = {isa = PBXBuildFile; fileRef = B5D0D66B204F4C0400DDFC99 /* EXFileDownloader.m */; };
 		B5D0D679204F4C0400DDFC99 /* EXReactAppManager.mm in Sources */ = {isa = PBXBuildFile; fileRef = B5D0D66F204F4C0400DDFC99 /* EXReactAppManager.mm */; };
 		B5D0D67A204F4C0400DDFC99 /* EXReactAppExceptionHandler.m in Sources */ = {isa = PBXBuildFile; fileRef = B5D0D671204F4C0400DDFC99 /* EXReactAppExceptionHandler.m */; };
->>>>>>> 836d44f0
 		B5FABDF020DD8E6800642528 /* EXAppLoaderRequestExpectation.m in Sources */ = {isa = PBXBuildFile; fileRef = B5FABDEF20DD8E6800642528 /* EXAppLoaderRequestExpectation.m */; };
 		B5FABDF220DD91D500642528 /* EXAppLoaderConfigurationTests.m in Sources */ = {isa = PBXBuildFile; fileRef = B5FABDF120DD91D500642528 /* EXAppLoaderConfigurationTests.m */; };
 		B5FABDF620DD926E00642528 /* EXFileDownloaderTests.m in Sources */ = {isa = PBXBuildFile; fileRef = B5FABDF520DD926E00642528 /* EXFileDownloaderTests.m */; };
@@ -135,7 +132,6 @@
 		B5854EE720D07BCB001D2F6E /* EXAppLoader+Tests.h */ = {isa = PBXFileReference; lastKnownFileType = sourcecode.c.h; path = "EXAppLoader+Tests.h"; sourceTree = "<group>"; };
 		B5854EEA20D07D4D001D2F6E /* EXLinkingTests.m */ = {isa = PBXFileReference; fileEncoding = 4; lastKnownFileType = sourcecode.c.objc; path = EXLinkingTests.m; sourceTree = "<group>"; };
 		B59B59481F6369480083850D /* EXTestEnvironment.plist */ = {isa = PBXFileReference; fileEncoding = 4; lastKnownFileType = text.plist.xml; path = EXTestEnvironment.plist; sourceTree = "<group>"; };
-<<<<<<< HEAD
 		B5CFBF4C1EDE398D00B4BE24 /* EXBuildConstants.plist */ = {isa = PBXFileReference; fileEncoding = 4; lastKnownFileType = text.plist.xml; path = EXBuildConstants.plist; sourceTree = "<group>"; };
 		B5E49B541D1346FA00AA6436 /* Exponent-Prefix.pch */ = {isa = PBXFileReference; fileEncoding = 4; lastKnownFileType = sourcecode.c.h; path = "Exponent-Prefix.pch"; sourceTree = "<group>"; };
 		B5E49B551D1346FA00AA6436 /* Exponent.entitlements */ = {isa = PBXFileReference; fileEncoding = 4; lastKnownFileType = text.xml; path = Exponent.entitlements; sourceTree = "<group>"; };
@@ -144,7 +140,6 @@
 		B5E628FD1E32F05A00629A55 /* kernel-manifest.json */ = {isa = PBXFileReference; fileEncoding = 4; lastKnownFileType = text.json; path = "kernel-manifest.json"; sourceTree = "<group>"; };
 		B5EF826C1F55B8F100FC7424 /* launch_background_image.png */ = {isa = PBXFileReference; lastKnownFileType = image.png; path = launch_background_image.png; sourceTree = "<group>"; };
 		B5EF826D1F55B8F100FC7424 /* launch_icon.png */ = {isa = PBXFileReference; lastKnownFileType = image.png; path = launch_icon.png; sourceTree = "<group>"; };
-=======
 		B5A473D4204A66F60035C61C /* EXAppViewController.mm */ = {isa = PBXFileReference; fileEncoding = 4; lastKnownFileType = sourcecode.cpp.objcpp; path = EXAppViewController.mm; sourceTree = "<group>"; };
 		B5A473D6204A66F60035C61C /* EXErrorView.m */ = {isa = PBXFileReference; fileEncoding = 4; lastKnownFileType = sourcecode.c.objc; path = EXErrorView.m; sourceTree = "<group>"; };
 		B5A473D8204A66F60035C61C /* EXAppViewController.h */ = {isa = PBXFileReference; fileEncoding = 4; lastKnownFileType = sourcecode.c.h; path = EXAppViewController.h; sourceTree = "<group>"; };
@@ -184,7 +179,6 @@
 		B5D0D671204F4C0400DDFC99 /* EXReactAppExceptionHandler.m */ = {isa = PBXFileReference; fileEncoding = 4; lastKnownFileType = sourcecode.c.objc; path = EXReactAppExceptionHandler.m; sourceTree = "<group>"; };
 		B5D0D672204F4C0400DDFC99 /* EXReactAppManager.h */ = {isa = PBXFileReference; fileEncoding = 4; lastKnownFileType = sourcecode.c.h; path = EXReactAppManager.h; sourceTree = "<group>"; };
 		B5E458EC204B59B300DC2B2E /* EXAppBrowserController.h */ = {isa = PBXFileReference; lastKnownFileType = sourcecode.c.h; path = EXAppBrowserController.h; sourceTree = "<group>"; };
->>>>>>> 836d44f0
 		B5FABDEE20DD8E6800642528 /* EXAppLoaderRequestExpectation.h */ = {isa = PBXFileReference; fileEncoding = 4; lastKnownFileType = sourcecode.c.h; path = EXAppLoaderRequestExpectation.h; sourceTree = "<group>"; };
 		B5FABDEF20DD8E6800642528 /* EXAppLoaderRequestExpectation.m */ = {isa = PBXFileReference; fileEncoding = 4; lastKnownFileType = sourcecode.c.objc; path = EXAppLoaderRequestExpectation.m; sourceTree = "<group>"; };
 		B5FABDF120DD91D500642528 /* EXAppLoaderConfigurationTests.m */ = {isa = PBXFileReference; fileEncoding = 4; lastKnownFileType = sourcecode.c.objc; path = EXAppLoaderConfigurationTests.m; sourceTree = "<group>"; };
@@ -245,7 +239,6 @@
 			path = Versioned;
 			sourceTree = "<group>";
 		};
-<<<<<<< HEAD
 		XXEXPOCLIENTXXXXXXXXXXXX = {
 			isa = PBXFileSystemSynchronizedRootGroup;
 			exceptions = (
@@ -254,7 +247,6 @@
 			sourceTree = "<group>";
 		};
 
-=======
 		B5E49B521D1346FA00AA6436 /* Supporting */ = {
 			isa = PBXFileSystemSynchronizedRootGroup;
 			exceptions = (
@@ -263,7 +255,6 @@
 			path = Supporting;
 			sourceTree = "<group>";
 		};
->>>>>>> 836d44f0
 /* End PBXFileSystemSynchronizedRootGroup section */
 
 /* Begin PBXFrameworksBuildPhase section */
@@ -460,7 +451,6 @@
 			path = AppLoader;
 			sourceTree = "<group>";
 		};
-<<<<<<< HEAD
 		B5E49B521D1346FA00AA6436 /* Supporting */ = {
 			isa = PBXGroup;
 			children = (
@@ -474,7 +464,8 @@
 				B5E49B741D134F0700AA6436 /* kernel.ios.bundle */,
 			);
 			path = Supporting;
-=======
+			sourceTree = "<group>";
+		};
 		B5A473D3204A66F60035C61C /* Views */ = {
 			isa = PBXGroup;
 			children = (
@@ -739,7 +730,6 @@
 				B5FB74281FF6DADB001C764B /* EXScopedEventEmitter.m */,
 			);
 			path = ScopedModule;
->>>>>>> 836d44f0
 			sourceTree = "<group>";
 		};
 		CB1F0CEE33FA52600597D003 /* Expo Go */ = {
@@ -794,15 +784,12 @@
 				FCF6D37325B34BC200808BF5 /* PBXTargetDependency */,
 			);
 			fileSystemSynchronizedGroups = (
-<<<<<<< HEAD
 				XXEXPOC92D9B38910007E94A,
 				XXEXPOKERNEL38910007E94A,
 				XXEXPOKERNEL389VERSIONED,
 				XXEXPOCLIENTXXXXXXXXXXXX,
-=======
 				2D1A6CC92D9B38910007E94A /* Notifications */,
 				B5E49B521D1346FA00AA6436 /* Supporting */,
->>>>>>> 836d44f0
 			);
 			name = "Expo Go";
 			productName = Exponent;
@@ -953,14 +940,11 @@
 				CBB185782BE29F7A00E5067C /* PrivacyInfo.xcprivacy in Resources */,
 				F12A1AB922ABD4BA008542C6 /* generate-dynamic-macros.sh in Resources */,
 				78CEE2D11ACD07D70095B124 /* Images.xcassets in Resources */,
-<<<<<<< HEAD
 				B5EF826F1F55B8F100FC7424 /* launch_icon.png in Resources */,
 				B5CFBF4D1EDE398D00B4BE24 /* EXBuildConstants.plist in Resources */,
 				B5E49B751D134F0700AA6436 /* kernel.ios.bundle in Resources */,
 				B5E628FE1E32F05A00629A55 /* kernel-manifest.json in Resources */,
-=======
 				84713BFB28584A0100E86B56 /* EXErrorView.xib in Resources */,
->>>>>>> 836d44f0
 				8746D75E24D04B2300BFAD22 /* LaunchScreen.storyboard in Resources */,
 			);
 			runOnlyForDeploymentPostprocessing = 0;
