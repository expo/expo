--- conflicted
+++ resolved
@@ -17,14 +17,10 @@
   },
   "dependencies": {
     "async-retry": "^1.1.4",
-<<<<<<< HEAD
     "case-sensitive-paths-webpack-plugin": "^2.2.0",
-    "expo": "^32.0.0-rc.3",
+    "expo": "^32.0.0",
     "html-loader": "^0.5.5",
     "html-webpack-plugin": "4.0.0-alpha.2",
-=======
-    "expo": "^32.0.0",
->>>>>>> 19d2c50e
     "i18n-js": "^3.0.11",
     "immutable": "^3.8.1",
     "jasmine-core": "^2.4.1",
