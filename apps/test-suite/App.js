--- conflicted
+++ resolved
@@ -24,11 +24,8 @@
   if (Platform.OS === 'web') {
     return [
       require('./tests/Import1'),
-<<<<<<< HEAD
-      require('./tests/Crypto')
-=======
-      require('./tests/Random')
->>>>>>> af58e3b1
+      require('./tests/Crypto'),
+      require('./tests/Random'),
     ];
   }
 
