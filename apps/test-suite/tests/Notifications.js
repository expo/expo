--- conflicted
+++ resolved
@@ -211,7 +211,7 @@
             await Notifications.cancelScheduledNotificationAsync(notificationId);
             const notifications = await waitForCallOfListener(null, {
               timeout: 3000,
-              executor: async () => {},
+              executor: async () => { },
             });
             let hasMatched = false;
             notifications.forEach(notification => {
@@ -236,7 +236,7 @@
             await Notifications.cancelAllScheduledNotificationsAsync();
             const notifications = await waitForCallOfListener(null, {
               timeout: 3000,
-              executor: async () => {},
+              executor: async () => { },
             });
             let hasMatched = false;
             notifications.forEach(notification => {
@@ -269,84 +269,5 @@
         });
       });
     }
-<<<<<<< HEAD
-
-    // In this test app we contact the Expo push service directly. You *never*
-    // should do this in a real app. You should always store the push tokens on your
-    // own server or use the local notification API if you want to notify this user.
-    const PUSH_ENDPOINT = 'https://expo.io/--/api/v2/push/send';
-    const demoBodies = {
-      simple: {
-        title: 'Welcome to Expo!',
-        body: 'Native Component List is registered for push notifications.',
-        data: { example: 'sample data' },
-      },
-      image: {
-        title: 'Kodiak bear',
-        body:
-          'A Kodiak bear in Kodiak National Wildlife Refuge, Alaska, United States.\n\nSource: https://commons.wikimedia.org/wiki/File:2010-kodiak-bear-1.jpg',
-        richContent: {
-          image: 'https://upload.wikimedia.org/wikipedia/commons/7/71/2010-kodiak-bear-1.jpg',
-        },
-        data: {
-          trinomialName: 'Ursus arctos middendorffi',
-        },
-      },
-    };
-    describe('Push notifications related', () => {
-      async function sendPushNotificationAsync(type) {
-        let receivedPushNotification = false;
-        const subscription = Notifications.addListener(async notification => {
-          await testNotificationResponse(notification, demoBodies[type], type);
-          subscription.remove();
-          receivedPushNotification = true;
-        });
-        const token = await Notifications.getExpoPushTokenAsync();
-        const response = await fetch(PUSH_ENDPOINT, {
-          method: 'POST',
-          headers: {
-            Accept: 'application/json',
-            'Content-Type': 'application/json',
-          },
-          body: JSON.stringify([
-            {
-              to: token,
-              ...demoBodies[type],
-            },
-          ]),
-        });
-
-        // Wait for the push notification to arrive.
-        await waitFor(5000);
-
-        return receivedPushNotification;
-      }
-
-      async function testNotificationResponse(notification, sentMessage, type) {
-        expect(notification).toBeDefined();
-        switch (type) {
-          case 'simple':
-            expect(notification.data).toEqual(sentMessage.data);
-            break;
-          case 'image': {
-            const newData = { ...sentMessage.data, _richContent: sentMessage.richContent };
-            expect(notification.data).toEqual(newData);
-            break;
-          }
-          default:
-            break;
-        }
-      }
-
-      it('Simple push notification', async () => {
-        expect(await sendPushNotificationAsync('simple')).toBe(true);
-      }, 10000);
-
-      it('Image push notification', async () => {
-        expect(await sendPushNotificationAsync('image')).toBe(true);
-      }, 10000);
-    });
-=======
->>>>>>> 97476fce
   });
 }