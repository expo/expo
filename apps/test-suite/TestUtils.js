--- conflicted
+++ resolved
@@ -13,13 +13,7 @@
   }
 }
 
-<<<<<<< HEAD
 function getTestsForPlatform() {
-=======
-// List of all modules for tests. Each file path must be statically present for
-// the packager to pick them all up.
-export function getTestModules() {
->>>>>>> d7a6f887
   if (Platform.OS === 'web') {
     const modules = [
       optionalRequire(() => require('./tests/Asset')),
@@ -36,15 +30,10 @@
   }
 
   const modules = [
-<<<<<<< HEAD
     optionalRequire(() => require('./tests/AdMobBanner')),
     optionalRequire(() => require('./tests/AdMobInterstitial')),
     optionalRequire(() => require('./tests/AdMobPublisherBanner')),
     optionalRequire(() => require('./tests/AdMobRewarded')),
-=======
-    require('./tests/Basic'),
-    optionalRequire(() => require('./tests/Application')),
->>>>>>> d7a6f887
     optionalRequire(() => require('./tests/Asset')),
     optionalRequire(() => require('./tests/Audio')),
     optionalRequire(() => require('./tests/BarCodeScanner')),
@@ -55,14 +44,10 @@
     optionalRequire(() => require('./tests/Constants')),
     optionalRequire(() => require('./tests/Contacts')),
     optionalRequire(() => require('./tests/Crypto')),
-<<<<<<< HEAD
     optionalRequire(() => require('./tests/FBBannerAd')),
     optionalRequire(() => require('./tests/FBNativeAd')),
     optionalRequire(() => require('./tests/FileSystem')),
     optionalRequire(() => require('./tests/Font')),
-=======
-    optionalRequire(() => require('./tests/Device')),
->>>>>>> d7a6f887
     optionalRequire(() => require('./tests/GLView')),
     optionalRequire(() => require('./tests/GoogleSignIn')),
     optionalRequire(() => require('./tests/Haptics')),
@@ -70,7 +55,6 @@
     optionalRequire(() => require('./tests/JSC')),
     optionalRequire(() => require('./tests/Linking')),
     optionalRequire(() => require('./tests/Localization')),
-<<<<<<< HEAD
     optionalRequire(() => require('./tests/Location')),
     optionalRequire(() => require('./tests/MediaLibrary')),
     optionalRequire(() => require('./tests/Notifications')),
@@ -79,9 +63,6 @@
     optionalRequire(() => require('./tests/Random')),
     optionalRequire(() => require('./tests/Recording')),
     optionalRequire(() => require('./tests/ScreenOrientation')),
-=======
-    optionalRequire(() => require('./tests/Network')),
->>>>>>> d7a6f887
     optionalRequire(() => require('./tests/SecureStore')),
     optionalRequire(() => require('./tests/Segment')),
     optionalRequire(() => require('./tests/Speech')),
@@ -91,7 +72,6 @@
     optionalRequire(() => require('./tests/Video')),
   ];
 
-<<<<<<< HEAD
   // availableTests = modules.filter(Boolean);
   // return availableTests.reduce(
   //   (previous, current) => ({ ...previous, [current.name]: current.test }),
@@ -123,66 +103,6 @@
     } else {
       availableTests.push(module);
     }
-=======
-  if (global.DETOX) {
-    modules.push(
-      modules.push(optionalRequire(() => require('./tests/Permissions'))),
-      modules.push(optionalRequire(() => require('./tests/Calendar'))),
-      modules.push(optionalRequire(() => require('./tests/Video'))),
-      modules.push(optionalRequire(() => require('./tests/Audio')))
-    );
-  } else {
-    modules.push(
-      optionalRequire(() => require('./tests/Speech')),
-      optionalRequire(() => require('./tests/Recording')),
-      optionalRequire(() => require('./tests/FileSystem')),
-      optionalRequire(() => require('./tests/ScreenOrientation')),
-      optionalRequire(() => require('./tests/Payments')),
-      optionalRequire(() => require('./tests/AdMobInterstitial')),
-      optionalRequire(() => require('./tests/AdMobRewarded')),
-      optionalRequire(() => require('./tests/FBBannerAd'))
-    );
-  }
-
-  if (!global.DETOX && !isDeviceFarm()) {
-    // Times out sometimes
-    modules.push(
-      optionalRequire(() => require('./tests/AdMobPublisherBanner')),
-      optionalRequire(() => require('./tests/AdMobBanner'))
-    );
-    // Invalid placementId in CI (all tests fail)
-    modules.push(optionalRequire(() => require('./tests/FBNativeAd')));
-    // Requires interaction (sign in popup)
-    modules.push(optionalRequire(() => require('./tests/GoogleSignIn')));
-    // Popup to request device's location which uses Google's location service
-    modules.push(optionalRequire(() => require('./tests/Location')));
-    // Fails to redirect because of malformed URL in published version with release channel parameter
-    modules.push(optionalRequire(() => require('./tests/Linking')));
-    // Requires permission
-    modules.push(optionalRequire(() => require('./tests/Calendar')));
-    modules.push(optionalRequire(() => require('./tests/Contacts')));
-    modules.push(optionalRequire(() => require('./tests/Permissions')));
-    modules.push(optionalRequire(() => require('./tests/MediaLibrary')));
-    modules.push(optionalRequire(() => require('./tests/Notifications')));
-    if (Constants.isDevice) {
-      modules.push(optionalRequire(() => require('./tests/Brightness')));
-    }
-    // Crashes app when mounting component
-    modules.push(optionalRequire(() => require('./tests/Video')));
-    // "sdkUnversionedTestSuite failed: java.lang.NullPointerException: Attempt to invoke interface method
-    // 'java.util.Map org.unimodules.interfaces.taskManager.TaskInterface.getOptions()' on a null object reference"
-    modules.push(optionalRequire(() => require('./tests/TaskManager')));
-    // Audio tests are flaky in CI due to asynchronous fetching of resources
-    modules.push(optionalRequire(() => require('./tests/Audio')));
-    // The Camera tests are flaky on iOS, i.e. they fail randomly
-    if (Constants.isDevice && Platform.OS === 'android')
-      modules.push(optionalRequire(() => require('./tests/Camera')));
-  }
-  if (Platform.OS === 'android') modules.push(optionalRequire(() => require('./tests/JSC')));
-  if (Constants.isDevice) {
-    modules.push(optionalRequire(() => require('./tests/Cellular')));
-    modules.push(optionalRequire(() => require('./tests/BarCodeScanner')));
->>>>>>> d7a6f887
   }
 
   return availableTests.sort((a, b) => {
