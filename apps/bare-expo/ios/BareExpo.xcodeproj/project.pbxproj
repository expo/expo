// !$*UTF8*$!
{
	archiveVersion = 1;
	classes = {
	};
	objectVersion = 54;
	objects = {

/* Begin PBXBuildFile section */
		13B07FBD1A68108700A75B9A /* LaunchScreen.xib in Resources */ = {isa = PBXBuildFile; fileRef = 13B07FB11A68108700A75B9A /* LaunchScreen.xib */; };
		13B07FBF1A68108700A75B9A /* Images.xcassets in Resources */ = {isa = PBXBuildFile; fileRef = 13B07FB51A68108700A75B9A /* Images.xcassets */; };
		31B5C869245847DF0086F49B /* notification.wav in Resources */ = {isa = PBXBuildFile; fileRef = 31B5C868245847DF0086F49B /* notification.wav */; };
		49C50F1E66EDBBEC90D1C931 /* ExpoModulesProvider.swift in Sources */ = {isa = PBXBuildFile; fileRef = 332BD73A6A3EF9EF1F36CCF4 /* ExpoModulesProvider.swift */; };
		75B87163812FEC65DCE84915 /* ExpoModulesProvider.swift in Sources */ = {isa = PBXBuildFile; fileRef = C6D510B8848C498B7759CC25 /* ExpoModulesProvider.swift */; };
		7E61AB577DC55EE71E7B3A62 /* libPods-BareExpoMain-BareExpoTests.a in Frameworks */ = {isa = PBXBuildFile; fileRef = 432D8AB553128A7D2D7086F2 /* libPods-BareExpoMain-BareExpoTests.a */; };
		831E31192B203CAE00103DA7 /* icomoon.ttf in Resources */ = {isa = PBXBuildFile; fileRef = 831E31182B203CAE00103DA7 /* icomoon.ttf */; };
		831E311A2B203CAE00103DA7 /* icomoon.ttf in Resources */ = {isa = PBXBuildFile; fileRef = 831E31182B203CAE00103DA7 /* icomoon.ttf */; };
		8382ED3427CD0E660031628E /* main.m in Sources */ = {isa = PBXBuildFile; fileRef = 8382ED3327CD0E660031628E /* main.m */; };
		8382ED3527CD0E660031628E /* main.m in Sources */ = {isa = PBXBuildFile; fileRef = 8382ED3327CD0E660031628E /* main.m */; };
		8382ED3727CD0E910031628E /* AppDelegate.mm in Sources */ = {isa = PBXBuildFile; fileRef = 8382ED3627CD0E910031628E /* AppDelegate.mm */; };
		8382ED3827CD0E910031628E /* AppDelegate.mm in Sources */ = {isa = PBXBuildFile; fileRef = 8382ED3627CD0E910031628E /* AppDelegate.mm */; };
		87370DBBF5BCA545337EC29A /* libPods-BareExpoMain-BareExpoDetox.a in Frameworks */ = {isa = PBXBuildFile; fileRef = AF3C1527733737A89B6E8A9B /* libPods-BareExpoMain-BareExpoDetox.a */; };
		B2C0264F256BDB3E008FD925 /* Dispatch.swift in Sources */ = {isa = PBXBuildFile; fileRef = CDDB247B24802C4C00F6E7AC /* Dispatch.swift */; };
		B2C02651256BDB3E008FD925 /* StoreKit.framework in Frameworks */ = {isa = PBXBuildFile; fileRef = CD6B041223091F4B002044FF /* StoreKit.framework */; };
		B2C02654256BDB3E008FD925 /* Images.xcassets in Resources */ = {isa = PBXBuildFile; fileRef = 13B07FB51A68108700A75B9A /* Images.xcassets */; };
		B2C02655256BDB3E008FD925 /* LaunchScreen.xib in Resources */ = {isa = PBXBuildFile; fileRef = 13B07FB11A68108700A75B9A /* LaunchScreen.xib */; };
		B2C02656256BDB3E008FD925 /* notification.wav in Resources */ = {isa = PBXBuildFile; fileRef = 31B5C868245847DF0086F49B /* notification.wav */; };
		BC7AD480BBBCE096A210A214 /* ExpoModulesProvider.swift in Sources */ = {isa = PBXBuildFile; fileRef = 469027E32657212526A60DF7 /* ExpoModulesProvider.swift */; };
		CD6B041323091F4B002044FF /* StoreKit.framework in Frameworks */ = {isa = PBXBuildFile; fileRef = CD6B041223091F4B002044FF /* StoreKit.framework */; };
		CDDB247C24802C4C00F6E7AC /* Dispatch.swift in Sources */ = {isa = PBXBuildFile; fileRef = CDDB247B24802C4C00F6E7AC /* Dispatch.swift */; };
		D7A899C4C2519DF9680ACF4D /* ExpoModulesProvider.swift in Sources */ = {isa = PBXBuildFile; fileRef = 4181CD42FEE5745FEE71F23C /* ExpoModulesProvider.swift */; };
		E835351D69945714D82763A7 /* libPods-BareExpoMain-BareExpo.a in Frameworks */ = {isa = PBXBuildFile; fileRef = 1CB4F07F5405BEFE739E0FF8 /* libPods-BareExpoMain-BareExpo.a */; };
/* End PBXBuildFile section */

/* Begin PBXContainerItemProxy section */
		00E356F41AD99517003FC87E /* PBXContainerItemProxy */ = {
			isa = PBXContainerItemProxy;
			containerPortal = 83CBB9F71A601CBA00E9B192 /* Project object */;
			proxyType = 1;
			remoteGlobalIDString = 13B07F861A680F5B00A75B9A;
			remoteInfo = BareExpo;
		};
		B2AFA7BF26B0430E001B1E5E /* PBXContainerItemProxy */ = {
			isa = PBXContainerItemProxy;
			containerPortal = 83CBB9F71A601CBA00E9B192 /* Project object */;
			proxyType = 1;
			remoteGlobalIDString = B2C02649256BDB3E008FD925;
			remoteInfo = BareExpoDetox;
		};
/* End PBXContainerItemProxy section */

/* Begin PBXFileReference section */
		008F07F21AC5B25A0029DE68 /* main.jsbundle */ = {isa = PBXFileReference; fileEncoding = 4; lastKnownFileType = text; path = main.jsbundle; sourceTree = "<group>"; };
		00E356EE1AD99517003FC87E /* BareExpoTests.xctest */ = {isa = PBXFileReference; explicitFileType = wrapper.cfbundle; includeInIndex = 0; path = BareExpoTests.xctest; sourceTree = BUILT_PRODUCTS_DIR; };
		13B07F961A680F5B00A75B9A /* Bare Expo.app */ = {isa = PBXFileReference; explicitFileType = wrapper.application; includeInIndex = 0; path = "Bare Expo.app"; sourceTree = BUILT_PRODUCTS_DIR; };
		13B07FB21A68108700A75B9A /* Base */ = {isa = PBXFileReference; lastKnownFileType = file.xib; name = Base; path = Base.lproj/LaunchScreen.xib; sourceTree = "<group>"; };
		13B07FB51A68108700A75B9A /* Images.xcassets */ = {isa = PBXFileReference; lastKnownFileType = folder.assetcatalog; name = Images.xcassets; path = BareExpo/Images.xcassets; sourceTree = "<group>"; };
		13B07FB61A68108700A75B9A /* Info.plist */ = {isa = PBXFileReference; fileEncoding = 4; lastKnownFileType = text.plist.xml; name = Info.plist; path = BareExpo/Info.plist; sourceTree = "<group>"; };
		1CB4F07F5405BEFE739E0FF8 /* libPods-BareExpoMain-BareExpo.a */ = {isa = PBXFileReference; explicitFileType = archive.ar; includeInIndex = 0; path = "libPods-BareExpoMain-BareExpo.a"; sourceTree = BUILT_PRODUCTS_DIR; };
		22A02B79C1EEA6D26B9747A6 /* Pods-BareExpoTests.debug.xcconfig */ = {isa = PBXFileReference; includeInIndex = 1; lastKnownFileType = text.xcconfig; name = "Pods-BareExpoTests.debug.xcconfig"; path = "Target Support Files/Pods-BareExpoTests/Pods-BareExpoTests.debug.xcconfig"; sourceTree = "<group>"; };
		270C07CA4BD6ED3609E5CB07 /* Pods-BareExpoTests.release.xcconfig */ = {isa = PBXFileReference; includeInIndex = 1; lastKnownFileType = text.xcconfig; name = "Pods-BareExpoTests.release.xcconfig"; path = "Target Support Files/Pods-BareExpoTests/Pods-BareExpoTests.release.xcconfig"; sourceTree = "<group>"; };
		2D16E6891FA4F8E400B85C8A /* libReact.a */ = {isa = PBXFileReference; explicitFileType = archive.ar; path = libReact.a; sourceTree = BUILT_PRODUCTS_DIR; };
		31B5C868245847DF0086F49B /* notification.wav */ = {isa = PBXFileReference; lastKnownFileType = audio.wav; path = notification.wav; sourceTree = "<group>"; };
		31B7D64323A904E900CE18C0 /* Bare Expo.entitlements */ = {isa = PBXFileReference; lastKnownFileType = text.plist.entitlements; name = "Bare Expo.entitlements"; path = "BareExpo/Bare Expo.entitlements"; sourceTree = "<group>"; };
		332BD73A6A3EF9EF1F36CCF4 /* ExpoModulesProvider.swift */ = {isa = PBXFileReference; includeInIndex = 1; lastKnownFileType = sourcecode.swift; name = ExpoModulesProvider.swift; path = "Pods/Target Support Files/Pods-BareExpoMain-BareExpo/ExpoModulesProvider.swift"; sourceTree = "<group>"; };
		4181CD42FEE5745FEE71F23C /* ExpoModulesProvider.swift */ = {isa = PBXFileReference; includeInIndex = 1; lastKnownFileType = sourcecode.swift; name = ExpoModulesProvider.swift; path = "Pods/Target Support Files/Pods-BareExpoMain-BareExpoDetox/ExpoModulesProvider.swift"; sourceTree = "<group>"; };
		432D8AB553128A7D2D7086F2 /* libPods-BareExpoMain-BareExpoTests.a */ = {isa = PBXFileReference; explicitFileType = archive.ar; includeInIndex = 0; path = "libPods-BareExpoMain-BareExpoTests.a"; sourceTree = BUILT_PRODUCTS_DIR; };
		469027E32657212526A60DF7 /* ExpoModulesProvider.swift */ = {isa = PBXFileReference; includeInIndex = 1; lastKnownFileType = sourcecode.swift; name = ExpoModulesProvider.swift; path = "Pods/Target Support Files/Pods-BareExpoTests/ExpoModulesProvider.swift"; sourceTree = "<group>"; };
		70C90FD1B0DC892D98AB56FC /* Pods-BareExpoMain-BareExpo.release.xcconfig */ = {isa = PBXFileReference; includeInIndex = 1; lastKnownFileType = text.xcconfig; name = "Pods-BareExpoMain-BareExpo.release.xcconfig"; path = "Target Support Files/Pods-BareExpoMain-BareExpo/Pods-BareExpoMain-BareExpo.release.xcconfig"; sourceTree = "<group>"; };
		7AE0764661EA2FD069C93AB0 /* Pods-BareExpoMain-BareExpoDetox.debug.xcconfig */ = {isa = PBXFileReference; includeInIndex = 1; lastKnownFileType = text.xcconfig; name = "Pods-BareExpoMain-BareExpoDetox.debug.xcconfig"; path = "Target Support Files/Pods-BareExpoMain-BareExpoDetox/Pods-BareExpoMain-BareExpoDetox.debug.xcconfig"; sourceTree = "<group>"; };
		831E31182B203CAE00103DA7 /* icomoon.ttf */ = {isa = PBXFileReference; lastKnownFileType = file; path = icomoon.ttf; sourceTree = "<group>"; };
		835C3EFE27CCACB90002A5A0 /* AppDelegate.h */ = {isa = PBXFileReference; lastKnownFileType = sourcecode.c.h; name = AppDelegate.h; path = BareExpo/AppDelegate.h; sourceTree = "<group>"; };
		8382ED3327CD0E660031628E /* main.m */ = {isa = PBXFileReference; lastKnownFileType = sourcecode.c.objc; name = main.m; path = BareExpo/main.m; sourceTree = "<group>"; };
		8382ED3627CD0E910031628E /* AppDelegate.mm */ = {isa = PBXFileReference; fileEncoding = 4; lastKnownFileType = sourcecode.cpp.objcpp; name = AppDelegate.mm; path = BareExpo/AppDelegate.mm; sourceTree = "<group>"; };
		8CF07B7F9B02987266CD440F /* Pods-BareExpoMain-BareExpo.debug.xcconfig */ = {isa = PBXFileReference; includeInIndex = 1; lastKnownFileType = text.xcconfig; name = "Pods-BareExpoMain-BareExpo.debug.xcconfig"; path = "Target Support Files/Pods-BareExpoMain-BareExpo/Pods-BareExpoMain-BareExpo.debug.xcconfig"; sourceTree = "<group>"; };
		AF3C1527733737A89B6E8A9B /* libPods-BareExpoMain-BareExpoDetox.a */ = {isa = PBXFileReference; explicitFileType = archive.ar; includeInIndex = 0; path = "libPods-BareExpoMain-BareExpoDetox.a"; sourceTree = BUILT_PRODUCTS_DIR; };
		B1CEEBD946A81C5E65FEB8AF /* Pods-BareExpoMain-BareExpoTests.release.xcconfig */ = {isa = PBXFileReference; includeInIndex = 1; lastKnownFileType = text.xcconfig; name = "Pods-BareExpoMain-BareExpoTests.release.xcconfig"; path = "Target Support Files/Pods-BareExpoMain-BareExpoTests/Pods-BareExpoMain-BareExpoTests.release.xcconfig"; sourceTree = "<group>"; };
		B2C0265D256BDB3E008FD925 /* BareExpoDetox.app */ = {isa = PBXFileReference; explicitFileType = wrapper.application; includeInIndex = 0; path = BareExpoDetox.app; sourceTree = BUILT_PRODUCTS_DIR; };
		C6D510B8848C498B7759CC25 /* ExpoModulesProvider.swift */ = {isa = PBXFileReference; includeInIndex = 1; lastKnownFileType = sourcecode.swift; name = ExpoModulesProvider.swift; path = "Pods/Target Support Files/Pods-BareExpoMain-BareExpoTests/ExpoModulesProvider.swift"; sourceTree = "<group>"; };
		CD6B041223091F4B002044FF /* StoreKit.framework */ = {isa = PBXFileReference; lastKnownFileType = wrapper.framework; name = StoreKit.framework; path = System/Library/Frameworks/StoreKit.framework; sourceTree = SDKROOT; };
		CDDB247B24802C4C00F6E7AC /* Dispatch.swift */ = {isa = PBXFileReference; lastKnownFileType = sourcecode.swift; name = Dispatch.swift; path = BareExpo/Dispatch.swift; sourceTree = "<group>"; };
		D00D8FE5AC779F2201D69D6F /* Pods-BareExpoMain-BareExpoDetox.release.xcconfig */ = {isa = PBXFileReference; includeInIndex = 1; lastKnownFileType = text.xcconfig; name = "Pods-BareExpoMain-BareExpoDetox.release.xcconfig"; path = "Target Support Files/Pods-BareExpoMain-BareExpoDetox/Pods-BareExpoMain-BareExpoDetox.release.xcconfig"; sourceTree = "<group>"; };
		DA967CCEEF85EEC9526D4E70 /* Pods-BareExpoMain-BareExpoTests.debug.xcconfig */ = {isa = PBXFileReference; includeInIndex = 1; lastKnownFileType = text.xcconfig; name = "Pods-BareExpoMain-BareExpoTests.debug.xcconfig"; path = "Target Support Files/Pods-BareExpoMain-BareExpoTests/Pods-BareExpoMain-BareExpoTests.debug.xcconfig"; sourceTree = "<group>"; };
		ED297162215061F000B7C4FE /* JavaScriptCore.framework */ = {isa = PBXFileReference; lastKnownFileType = wrapper.framework; name = JavaScriptCore.framework; path = System/Library/Frameworks/JavaScriptCore.framework; sourceTree = SDKROOT; };
		ED2971642150620600B7C4FE /* JavaScriptCore.framework */ = {isa = PBXFileReference; lastKnownFileType = wrapper.framework; name = JavaScriptCore.framework; path = Platforms/AppleTVOS.platform/Developer/SDKs/AppleTVOS12.0.sdk/System/Library/Frameworks/JavaScriptCore.framework; sourceTree = DEVELOPER_DIR; };
/* End PBXFileReference section */

/* Begin PBXFrameworksBuildPhase section */
		00E356EB1AD99517003FC87E /* Frameworks */ = {
			isa = PBXFrameworksBuildPhase;
			buildActionMask = 2147483647;
			files = (
				7E61AB577DC55EE71E7B3A62 /* libPods-BareExpoMain-BareExpoTests.a in Frameworks */,
			);
			runOnlyForDeploymentPostprocessing = 0;
		};
		13B07F8C1A680F5B00A75B9A /* Frameworks */ = {
			isa = PBXFrameworksBuildPhase;
			buildActionMask = 2147483647;
			files = (
				CD6B041323091F4B002044FF /* StoreKit.framework in Frameworks */,
				E835351D69945714D82763A7 /* libPods-BareExpoMain-BareExpo.a in Frameworks */,
			);
			runOnlyForDeploymentPostprocessing = 0;
		};
		B2C02650256BDB3E008FD925 /* Frameworks */ = {
			isa = PBXFrameworksBuildPhase;
			buildActionMask = 2147483647;
			files = (
				B2C02651256BDB3E008FD925 /* StoreKit.framework in Frameworks */,
				87370DBBF5BCA545337EC29A /* libPods-BareExpoMain-BareExpoDetox.a in Frameworks */,
			);
			runOnlyForDeploymentPostprocessing = 0;
		};
/* End PBXFrameworksBuildPhase section */

/* Begin PBXGroup section */
		0B09701FAB0A779F6BD4E0A6 /* BareExpo */ = {
			isa = PBXGroup;
			children = (
				332BD73A6A3EF9EF1F36CCF4 /* ExpoModulesProvider.swift */,
			);
			name = BareExpo;
			sourceTree = "<group>";
		};
		13B07FAE1A68108700A75B9A /* BareExpo */ = {
			isa = PBXGroup;
			children = (
				835C3EFE27CCACB90002A5A0 /* AppDelegate.h */,
				8382ED3627CD0E910031628E /* AppDelegate.mm */,
				CDDB247B24802C4C00F6E7AC /* Dispatch.swift */,
				31B7D64323A904E900CE18C0 /* Bare Expo.entitlements */,
				008F07F21AC5B25A0029DE68 /* main.jsbundle */,
				13B07FB51A68108700A75B9A /* Images.xcassets */,
				13B07FB61A68108700A75B9A /* Info.plist */,
				13B07FB11A68108700A75B9A /* LaunchScreen.xib */,
				31B5C868245847DF0086F49B /* notification.wav */,
				8382ED3327CD0E660031628E /* main.m */,
				831E31182B203CAE00103DA7 /* icomoon.ttf */,
			);
			name = BareExpo;
			sourceTree = "<group>";
		};
		2D115E8860689707E971EF14 /* Pods */ = {
			isa = PBXGroup;
			children = (
				8CF07B7F9B02987266CD440F /* Pods-BareExpoMain-BareExpo.debug.xcconfig */,
				70C90FD1B0DC892D98AB56FC /* Pods-BareExpoMain-BareExpo.release.xcconfig */,
				7AE0764661EA2FD069C93AB0 /* Pods-BareExpoMain-BareExpoDetox.debug.xcconfig */,
				D00D8FE5AC779F2201D69D6F /* Pods-BareExpoMain-BareExpoDetox.release.xcconfig */,
				22A02B79C1EEA6D26B9747A6 /* Pods-BareExpoTests.debug.xcconfig */,
				270C07CA4BD6ED3609E5CB07 /* Pods-BareExpoTests.release.xcconfig */,
				DA967CCEEF85EEC9526D4E70 /* Pods-BareExpoMain-BareExpoTests.debug.xcconfig */,
				B1CEEBD946A81C5E65FEB8AF /* Pods-BareExpoMain-BareExpoTests.release.xcconfig */,
			);
			path = Pods;
			sourceTree = "<group>";
		};
		2D16E6871FA4F8E400B85C8A /* Frameworks */ = {
			isa = PBXGroup;
			children = (
				CD6B041223091F4B002044FF /* StoreKit.framework */,
				ED297162215061F000B7C4FE /* JavaScriptCore.framework */,
				ED2971642150620600B7C4FE /* JavaScriptCore.framework */,
				2D16E6891FA4F8E400B85C8A /* libReact.a */,
				1CB4F07F5405BEFE739E0FF8 /* libPods-BareExpoMain-BareExpo.a */,
				AF3C1527733737A89B6E8A9B /* libPods-BareExpoMain-BareExpoDetox.a */,
				432D8AB553128A7D2D7086F2 /* libPods-BareExpoMain-BareExpoTests.a */,
			);
			name = Frameworks;
			sourceTree = "<group>";
		};
		4A0D436E380F66269F6A3D13 /* BareExpoDetox */ = {
			isa = PBXGroup;
			children = (
				4181CD42FEE5745FEE71F23C /* ExpoModulesProvider.swift */,
			);
			name = BareExpoDetox;
			sourceTree = "<group>";
		};
		5CCB4E431E8719D0AC68EA85 /* BareExpoTests */ = {
			isa = PBXGroup;
			children = (
				469027E32657212526A60DF7 /* ExpoModulesProvider.swift */,
				C6D510B8848C498B7759CC25 /* ExpoModulesProvider.swift */,
			);
			name = BareExpoTests;
			sourceTree = "<group>";
		};
		832341AE1AAA6A7D00B99B32 /* Libraries */ = {
			isa = PBXGroup;
			children = (
			);
			name = Libraries;
			sourceTree = "<group>";
		};
		83CBB9F61A601CBA00E9B192 = {
			isa = PBXGroup;
			children = (
				13B07FAE1A68108700A75B9A /* BareExpo */,
				832341AE1AAA6A7D00B99B32 /* Libraries */,
				83CBBA001A601CBA00E9B192 /* Products */,
				2D16E6871FA4F8E400B85C8A /* Frameworks */,
				2D115E8860689707E971EF14 /* Pods */,
				BE2E0A8385E0B4543D0FAAAB /* ExpoModulesProviders */,
			);
			indentWidth = 2;
			sourceTree = "<group>";
			tabWidth = 2;
			usesTabs = 0;
		};
		83CBBA001A601CBA00E9B192 /* Products */ = {
			isa = PBXGroup;
			children = (
				13B07F961A680F5B00A75B9A /* Bare Expo.app */,
				00E356EE1AD99517003FC87E /* BareExpoTests.xctest */,
				B2C0265D256BDB3E008FD925 /* BareExpoDetox.app */,
			);
			name = Products;
			sourceTree = "<group>";
		};
		BE2E0A8385E0B4543D0FAAAB /* ExpoModulesProviders */ = {
			isa = PBXGroup;
			children = (
				0B09701FAB0A779F6BD4E0A6 /* BareExpo */,
				4A0D436E380F66269F6A3D13 /* BareExpoDetox */,
				5CCB4E431E8719D0AC68EA85 /* BareExpoTests */,
			);
			name = ExpoModulesProviders;
			sourceTree = "<group>";
		};
/* End PBXGroup section */

/* Begin PBXNativeTarget section */
		00E356ED1AD99517003FC87E /* BareExpoTests */ = {
			isa = PBXNativeTarget;
			buildConfigurationList = 00E357021AD99517003FC87E /* Build configuration list for PBXNativeTarget "BareExpoTests" */;
			buildPhases = (
				05C668AB4BB217A320BE1977 /* [CP] Check Pods Manifest.lock */,
				D0DF8D1444FE87409F10169F /* [Expo] Configure project */,
				00E356EA1AD99517003FC87E /* Sources */,
				00E356EB1AD99517003FC87E /* Frameworks */,
				00E356EC1AD99517003FC87E /* Resources */,
				C7D389DD290B549550344876 /* [CP] Embed Pods Frameworks */,
				47DD0EDD3454AE91626FD6F2 /* [CP] Copy Pods Resources */,
			);
			buildRules = (
			);
			dependencies = (
				00E356F51AD99517003FC87E /* PBXTargetDependency */,
				B2AFA7C026B0430E001B1E5E /* PBXTargetDependency */,
			);
			name = BareExpoTests;
			productName = BareExpoTests;
			productReference = 00E356EE1AD99517003FC87E /* BareExpoTests.xctest */;
			productType = "com.apple.product-type.bundle.unit-test";
		};
		13B07F861A680F5B00A75B9A /* BareExpo */ = {
			isa = PBXNativeTarget;
			buildConfigurationList = 13B07F931A680F5B00A75B9A /* Build configuration list for PBXNativeTarget "BareExpo" */;
			buildPhases = (
				7677BD1511B47107F041C6F8 /* [CP] Check Pods Manifest.lock */,
				21646C4123F2D18200CB927F /* Generate Dynamic Macros */,
				5834C135EA791757779CF476 /* [Expo] Configure project */,
				13B07F871A680F5B00A75B9A /* Sources */,
				13B07F8C1A680F5B00A75B9A /* Frameworks */,
				13B07F8E1A680F5B00A75B9A /* Resources */,
				21646C4223F2D1BA00CB927F /* Copy Bundle Resources Conditionally */,
				00DD1BFF1BD5951E006B06BC /* Bundle React Native code and images */,
				836D52D1830FFB3E14169223 /* [CP] Embed Pods Frameworks */,
				44192F147E90D3B81163FB20 /* [CP] Copy Pods Resources */,
			);
			buildRules = (
			);
			dependencies = (
			);
			name = BareExpo;
			productName = BareExpo;
			productReference = 13B07F961A680F5B00A75B9A /* Bare Expo.app */;
			productType = "com.apple.product-type.application";
		};
		B2C02649256BDB3E008FD925 /* BareExpoDetox */ = {
			isa = PBXNativeTarget;
			buildConfigurationList = B2C0265A256BDB3E008FD925 /* Build configuration list for PBXNativeTarget "BareExpoDetox" */;
			buildPhases = (
				93314C9A2612C4EC2FE419FE /* [CP] Check Pods Manifest.lock */,
				B2C0264B256BDB3E008FD925 /* Generate Dynamic Macros */,
				4EE64A1CBBA28379FDF452DA /* [Expo] Configure project */,
				B2C0264D256BDB3E008FD925 /* Sources */,
				B2C02650256BDB3E008FD925 /* Frameworks */,
				B2C02653256BDB3E008FD925 /* Resources */,
				B2C02657256BDB3E008FD925 /* Copy Bundle Resources Conditionally */,
				B2C02658256BDB3E008FD925 /* Bundle React Native code and images */,
				476DB6938AE53029B700D7DE /* [CP] Embed Pods Frameworks */,
				84C0F601505B7B393C3610ED /* [CP] Copy Pods Resources */,
			);
			buildRules = (
			);
			dependencies = (
			);
			name = BareExpoDetox;
			productName = BareExpoDetox;
			productReference = B2C0265D256BDB3E008FD925 /* BareExpoDetox.app */;
			productType = "com.apple.product-type.application";
		};
/* End PBXNativeTarget section */

/* Begin PBXProject section */
		83CBB9F71A601CBA00E9B192 /* Project object */ = {
			isa = PBXProject;
			attributes = {
				LastUpgradeCheck = 0940;
				ORGANIZATIONNAME = Facebook;
				TargetAttributes = {
					00E356ED1AD99517003FC87E = {
						CreatedOnToolsVersion = 6.2;
						TestTargetID = B2C02649256BDB3E008FD925;
					};
					13B07F861A680F5B00A75B9A = {
						DevelopmentTeam = C8D8QTF339;
						LastSwiftMigration = 1140;
					};
					B2C02649256BDB3E008FD925 = {
						DevelopmentTeam = C8D8QTF339;
					};
				};
			};
			buildConfigurationList = 83CBB9FA1A601CBA00E9B192 /* Build configuration list for PBXProject "BareExpo" */;
			compatibilityVersion = "Xcode 3.2";
			developmentRegion = English;
			hasScannedForEncodings = 0;
			knownRegions = (
				English,
				en,
				Base,
			);
			mainGroup = 83CBB9F61A601CBA00E9B192;
			productRefGroup = 83CBBA001A601CBA00E9B192 /* Products */;
			projectDirPath = "";
			projectRoot = "";
			targets = (
				13B07F861A680F5B00A75B9A /* BareExpo */,
				B2C02649256BDB3E008FD925 /* BareExpoDetox */,
				00E356ED1AD99517003FC87E /* BareExpoTests */,
			);
		};
/* End PBXProject section */

/* Begin PBXResourcesBuildPhase section */
		00E356EC1AD99517003FC87E /* Resources */ = {
			isa = PBXResourcesBuildPhase;
			buildActionMask = 2147483647;
			files = (
			);
			runOnlyForDeploymentPostprocessing = 0;
		};
		13B07F8E1A680F5B00A75B9A /* Resources */ = {
			isa = PBXResourcesBuildPhase;
			buildActionMask = 2147483647;
			files = (
				831E31192B203CAE00103DA7 /* icomoon.ttf in Resources */,
				13B07FBF1A68108700A75B9A /* Images.xcassets in Resources */,
				13B07FBD1A68108700A75B9A /* LaunchScreen.xib in Resources */,
				31B5C869245847DF0086F49B /* notification.wav in Resources */,
			);
			runOnlyForDeploymentPostprocessing = 0;
		};
		B2C02653256BDB3E008FD925 /* Resources */ = {
			isa = PBXResourcesBuildPhase;
			buildActionMask = 2147483647;
			files = (
				831E311A2B203CAE00103DA7 /* icomoon.ttf in Resources */,
				B2C02654256BDB3E008FD925 /* Images.xcassets in Resources */,
				B2C02655256BDB3E008FD925 /* LaunchScreen.xib in Resources */,
				B2C02656256BDB3E008FD925 /* notification.wav in Resources */,
			);
			runOnlyForDeploymentPostprocessing = 0;
		};
/* End PBXResourcesBuildPhase section */

/* Begin PBXShellScriptBuildPhase section */
		00DD1BFF1BD5951E006B06BC /* Bundle React Native code and images */ = {
			isa = PBXShellScriptBuildPhase;
			buildActionMask = 2147483647;
			files = (
			);
			inputPaths = (
			);
			name = "Bundle React Native code and images";
			outputPaths = (
			);
			runOnlyForDeploymentPostprocessing = 0;
			shellPath = /bin/sh;
			shellScript = "if [[ -f \"$PODS_ROOT/../.xcode.env\" ]]; then\n  source \"$PODS_ROOT/../.xcode.env\"\nfi\nif [[ -f \"$PODS_ROOT/../.xcode.env.local\" ]]; then\n  source \"$PODS_ROOT/../.xcode.env.local\"\nfi\n\n# The project root by default is one level up from the ios directory\nexport PROJECT_ROOT=\"$PROJECT_DIR\"/..\n\nif [[ \"$CONFIGURATION\" = *Debug* ]]; then\n  export SKIP_BUNDLING=1\nfi\n\nif [[ -z \"$ENTRY_FILE\" ]]; then\n  # Set the entry JS file using the bundler's entry resolution.\n  export ENTRY_FILE=\"$(\"$NODE_BINARY\" -e \"require('expo/scripts/resolveAppEntry')\" \"$PROJECT_ROOT\" ios relative | tail -n 1)\"\nfi\nif [[ -z \"$CLI_PATH\" ]]; then\n  # Use Expo CLI\n  export CLI_PATH=\"$(\"$NODE_BINARY\" --print \"require.resolve('@expo/cli')\")\"\nfi\nif [[ -z \"$BUNDLE_COMMAND\" ]]; then\n  # Default Expo CLI command for bundling\n  export BUNDLE_COMMAND=\"export:embed\"\nfi\n\n`\"$NODE_BINARY\" --print \"require('path').dirname(require.resolve('react-native/package.json')) + '/scripts/react-native-xcode.sh'\"`\n\n";
		};
		05C668AB4BB217A320BE1977 /* [CP] Check Pods Manifest.lock */ = {
			isa = PBXShellScriptBuildPhase;
			buildActionMask = 2147483647;
			files = (
			);
			inputFileListPaths = (
			);
			inputPaths = (
				"${PODS_PODFILE_DIR_PATH}/Podfile.lock",
				"${PODS_ROOT}/Manifest.lock",
			);
			name = "[CP] Check Pods Manifest.lock";
			outputFileListPaths = (
			);
			outputPaths = (
				"$(DERIVED_FILE_DIR)/Pods-BareExpoMain-BareExpoTests-checkManifestLockResult.txt",
			);
			runOnlyForDeploymentPostprocessing = 0;
			shellPath = /bin/sh;
			shellScript = "diff \"${PODS_PODFILE_DIR_PATH}/Podfile.lock\" \"${PODS_ROOT}/Manifest.lock\" > /dev/null\nif [ $? != 0 ] ; then\n    # print error to STDERR\n    echo \"error: The sandbox is not in sync with the Podfile.lock. Run 'pod install' or update your CocoaPods installation.\" >&2\n    exit 1\nfi\n# This output is used by Xcode 'outputs' to avoid re-running this script phase.\necho \"SUCCESS\" > \"${SCRIPT_OUTPUT_FILE_0}\"\n";
			showEnvVarsInLog = 0;
		};
		21646C4123F2D18200CB927F /* Generate Dynamic Macros */ = {
			isa = PBXShellScriptBuildPhase;
			buildActionMask = 2147483647;
			files = (
			);
			inputFileListPaths = (
			);
			inputPaths = (
			);
			name = "Generate Dynamic Macros";
			outputFileListPaths = (
			);
			outputPaths = (
			);
			runOnlyForDeploymentPostprocessing = 0;
			shellPath = /bin/bash;
			shellScript = "$SRCROOT/Build-Phases/generate-dynamic-macros.sh\n";
		};
		21646C4223F2D1BA00CB927F /* Copy Bundle Resources Conditionally */ = {
			isa = PBXShellScriptBuildPhase;
			buildActionMask = 2147483647;
			files = (
			);
			inputFileListPaths = (
			);
			inputPaths = (
			);
			name = "Copy Bundle Resources Conditionally";
			outputFileListPaths = (
			);
			outputPaths = (
			);
			runOnlyForDeploymentPostprocessing = 0;
			shellPath = /bin/bash;
			shellScript = "$SRCROOT/Build-Phases/cp-bundle-resources-conditionally.sh\n";
		};
		44192F147E90D3B81163FB20 /* [CP] Copy Pods Resources */ = {
			isa = PBXShellScriptBuildPhase;
			buildActionMask = 2147483647;
			files = (
			);
			inputPaths = (
				"${PODS_ROOT}/Target Support Files/Pods-BareExpoMain-BareExpo/Pods-BareExpoMain-BareExpo-resources.sh",
				"${PODS_CONFIGURATION_BUILD_DIR}/EXConstants/EXConstants.bundle",
				"${PODS_ROOT}/GoogleMaps/Maps/Frameworks/GoogleMaps.xcframework/ios-arm64/GoogleMaps.framework/Resources/GoogleMaps.bundle",
				"${PODS_ROOT}/GoogleMaps/Maps/Frameworks/GoogleMaps.xcframework/ios-arm64_x86_64-simulator/GoogleMaps.framework/Resources/GoogleMaps.bundle",
				"${PODS_ROOT}/GooglePlaces/Frameworks/GooglePlaces.xcframework/ios-arm64/GooglePlaces.framework/Resources/GooglePlaces.bundle",
				"${PODS_ROOT}/GooglePlaces/Frameworks/GooglePlaces.xcframework/ios-arm64_x86_64-simulator/GooglePlaces.framework/Resources/GooglePlaces.bundle",
				"${PODS_CONFIGURATION_BUILD_DIR}/React-Core/RCTI18nStrings.bundle",
				"${PODS_CONFIGURATION_BUILD_DIR}/expo-dev-launcher/EXDevLauncher.bundle",
				"${PODS_CONFIGURATION_BUILD_DIR}/expo-dev-menu/EXDevMenu.bundle",
			);
			name = "[CP] Copy Pods Resources";
			outputPaths = (
				"${TARGET_BUILD_DIR}/${UNLOCALIZED_RESOURCES_FOLDER_PATH}/EXConstants.bundle",
				"${TARGET_BUILD_DIR}/${UNLOCALIZED_RESOURCES_FOLDER_PATH}/GoogleMaps.bundle",
				"${TARGET_BUILD_DIR}/${UNLOCALIZED_RESOURCES_FOLDER_PATH}/GooglePlaces.bundle",
				"${TARGET_BUILD_DIR}/${UNLOCALIZED_RESOURCES_FOLDER_PATH}/RCTI18nStrings.bundle",
				"${TARGET_BUILD_DIR}/${UNLOCALIZED_RESOURCES_FOLDER_PATH}/EXDevLauncher.bundle",
				"${TARGET_BUILD_DIR}/${UNLOCALIZED_RESOURCES_FOLDER_PATH}/EXDevMenu.bundle",
			);
			runOnlyForDeploymentPostprocessing = 0;
			shellPath = /bin/sh;
			shellScript = "\"${PODS_ROOT}/Target Support Files/Pods-BareExpoMain-BareExpo/Pods-BareExpoMain-BareExpo-resources.sh\"\n";
			showEnvVarsInLog = 0;
		};
		476DB6938AE53029B700D7DE /* [CP] Embed Pods Frameworks */ = {
			isa = PBXShellScriptBuildPhase;
			buildActionMask = 2147483647;
			files = (
			);
			inputPaths = (
				"${PODS_ROOT}/Target Support Files/Pods-BareExpoMain-BareExpoDetox/Pods-BareExpoMain-BareExpoDetox-frameworks.sh",
				"${PODS_XCFRAMEWORKS_BUILD_DIR}/ExpoSQLite/crsqlite.framework/crsqlite",
				"${PODS_XCFRAMEWORKS_BUILD_DIR}/hermes-engine/Pre-built/hermes.framework/hermes",
			);
			name = "[CP] Embed Pods Frameworks";
			outputPaths = (
				"${TARGET_BUILD_DIR}/${FRAMEWORKS_FOLDER_PATH}/crsqlite.framework",
				"${TARGET_BUILD_DIR}/${FRAMEWORKS_FOLDER_PATH}/hermes.framework",
			);
			runOnlyForDeploymentPostprocessing = 0;
			shellPath = /bin/sh;
			shellScript = "\"${PODS_ROOT}/Target Support Files/Pods-BareExpoMain-BareExpoDetox/Pods-BareExpoMain-BareExpoDetox-frameworks.sh\"\n";
			showEnvVarsInLog = 0;
		};
		47DD0EDD3454AE91626FD6F2 /* [CP] Copy Pods Resources */ = {
			isa = PBXShellScriptBuildPhase;
			buildActionMask = 2147483647;
			files = (
			);
			inputPaths = (
				"${PODS_ROOT}/Target Support Files/Pods-BareExpoMain-BareExpoTests/Pods-BareExpoMain-BareExpoTests-resources.sh",
				"${PODS_CONFIGURATION_BUILD_DIR}/EXConstants/EXConstants.bundle",
				"${PODS_ROOT}/GoogleMaps/Maps/Frameworks/GoogleMaps.xcframework/ios-arm64/GoogleMaps.framework/Resources/GoogleMaps.bundle",
				"${PODS_ROOT}/GoogleMaps/Maps/Frameworks/GoogleMaps.xcframework/ios-arm64_x86_64-simulator/GoogleMaps.framework/Resources/GoogleMaps.bundle",
				"${PODS_ROOT}/GooglePlaces/Frameworks/GooglePlaces.xcframework/ios-arm64/GooglePlaces.framework/Resources/GooglePlaces.bundle",
				"${PODS_ROOT}/GooglePlaces/Frameworks/GooglePlaces.xcframework/ios-arm64_x86_64-simulator/GooglePlaces.framework/Resources/GooglePlaces.bundle",
				"${PODS_CONFIGURATION_BUILD_DIR}/React-Core/RCTI18nStrings.bundle",
				"${PODS_CONFIGURATION_BUILD_DIR}/expo-dev-launcher/EXDevLauncher.bundle",
				"${PODS_CONFIGURATION_BUILD_DIR}/expo-dev-menu/EXDevMenu.bundle",
			);
			name = "[CP] Copy Pods Resources";
			outputPaths = (
				"${TARGET_BUILD_DIR}/${UNLOCALIZED_RESOURCES_FOLDER_PATH}/EXConstants.bundle",
				"${TARGET_BUILD_DIR}/${UNLOCALIZED_RESOURCES_FOLDER_PATH}/GoogleMaps.bundle",
				"${TARGET_BUILD_DIR}/${UNLOCALIZED_RESOURCES_FOLDER_PATH}/GooglePlaces.bundle",
				"${TARGET_BUILD_DIR}/${UNLOCALIZED_RESOURCES_FOLDER_PATH}/RCTI18nStrings.bundle",
				"${TARGET_BUILD_DIR}/${UNLOCALIZED_RESOURCES_FOLDER_PATH}/EXDevLauncher.bundle",
				"${TARGET_BUILD_DIR}/${UNLOCALIZED_RESOURCES_FOLDER_PATH}/EXDevMenu.bundle",
			);
			runOnlyForDeploymentPostprocessing = 0;
			shellPath = /bin/sh;
			shellScript = "\"${PODS_ROOT}/Target Support Files/Pods-BareExpoMain-BareExpoTests/Pods-BareExpoMain-BareExpoTests-resources.sh\"\n";
			showEnvVarsInLog = 0;
		};
		4EE64A1CBBA28379FDF452DA /* [Expo] Configure project */ = {
			isa = PBXShellScriptBuildPhase;
			alwaysOutOfDate = 1;
			buildActionMask = 2147483647;
			files = (
			);
			inputFileListPaths = (
			);
			inputPaths = (
			);
			name = "[Expo] Configure project";
			outputFileListPaths = (
			);
			outputPaths = (
			);
			runOnlyForDeploymentPostprocessing = 0;
			shellPath = /bin/sh;
			shellScript = "# This script configures Expo modules and generates the modules provider file.\nbash -l -c \"./Pods/Target\\ Support\\ Files/Pods-BareExpoMain-BareExpoDetox/expo-configure-project.sh\"\n";
		};
		5834C135EA791757779CF476 /* [Expo] Configure project */ = {
			isa = PBXShellScriptBuildPhase;
			alwaysOutOfDate = 1;
			buildActionMask = 2147483647;
			files = (
			);
			inputFileListPaths = (
			);
			inputPaths = (
			);
			name = "[Expo] Configure project";
			outputFileListPaths = (
			);
			outputPaths = (
			);
			runOnlyForDeploymentPostprocessing = 0;
			shellPath = /bin/sh;
			shellScript = "# This script configures Expo modules and generates the modules provider file.\nbash -l -c \"./Pods/Target\\ Support\\ Files/Pods-BareExpoMain-BareExpo/expo-configure-project.sh\"\n";
		};
		7677BD1511B47107F041C6F8 /* [CP] Check Pods Manifest.lock */ = {
			isa = PBXShellScriptBuildPhase;
			buildActionMask = 2147483647;
			files = (
			);
			inputFileListPaths = (
			);
			inputPaths = (
				"${PODS_PODFILE_DIR_PATH}/Podfile.lock",
				"${PODS_ROOT}/Manifest.lock",
			);
			name = "[CP] Check Pods Manifest.lock";
			outputFileListPaths = (
			);
			outputPaths = (
				"$(DERIVED_FILE_DIR)/Pods-BareExpoMain-BareExpo-checkManifestLockResult.txt",
			);
			runOnlyForDeploymentPostprocessing = 0;
			shellPath = /bin/sh;
			shellScript = "diff \"${PODS_PODFILE_DIR_PATH}/Podfile.lock\" \"${PODS_ROOT}/Manifest.lock\" > /dev/null\nif [ $? != 0 ] ; then\n    # print error to STDERR\n    echo \"error: The sandbox is not in sync with the Podfile.lock. Run 'pod install' or update your CocoaPods installation.\" >&2\n    exit 1\nfi\n# This output is used by Xcode 'outputs' to avoid re-running this script phase.\necho \"SUCCESS\" > \"${SCRIPT_OUTPUT_FILE_0}\"\n";
			showEnvVarsInLog = 0;
		};
		836D52D1830FFB3E14169223 /* [CP] Embed Pods Frameworks */ = {
			isa = PBXShellScriptBuildPhase;
			buildActionMask = 2147483647;
			files = (
			);
			inputPaths = (
				"${PODS_ROOT}/Target Support Files/Pods-BareExpoMain-BareExpo/Pods-BareExpoMain-BareExpo-frameworks.sh",
				"${PODS_XCFRAMEWORKS_BUILD_DIR}/ExpoSQLite/crsqlite.framework/crsqlite",
				"${PODS_XCFRAMEWORKS_BUILD_DIR}/hermes-engine/Pre-built/hermes.framework/hermes",
			);
			name = "[CP] Embed Pods Frameworks";
			outputPaths = (
				"${TARGET_BUILD_DIR}/${FRAMEWORKS_FOLDER_PATH}/crsqlite.framework",
				"${TARGET_BUILD_DIR}/${FRAMEWORKS_FOLDER_PATH}/hermes.framework",
			);
			runOnlyForDeploymentPostprocessing = 0;
			shellPath = /bin/sh;
			shellScript = "\"${PODS_ROOT}/Target Support Files/Pods-BareExpoMain-BareExpo/Pods-BareExpoMain-BareExpo-frameworks.sh\"\n";
			showEnvVarsInLog = 0;
		};
		84C0F601505B7B393C3610ED /* [CP] Copy Pods Resources */ = {
			isa = PBXShellScriptBuildPhase;
			buildActionMask = 2147483647;
			files = (
			);
			inputPaths = (
				"${PODS_ROOT}/Target Support Files/Pods-BareExpoMain-BareExpoDetox/Pods-BareExpoMain-BareExpoDetox-resources.sh",
				"${PODS_CONFIGURATION_BUILD_DIR}/EXConstants/EXConstants.bundle",
				"${PODS_ROOT}/GoogleMaps/Maps/Frameworks/GoogleMaps.xcframework/ios-arm64/GoogleMaps.framework/Resources/GoogleMaps.bundle",
				"${PODS_ROOT}/GoogleMaps/Maps/Frameworks/GoogleMaps.xcframework/ios-arm64_x86_64-simulator/GoogleMaps.framework/Resources/GoogleMaps.bundle",
				"${PODS_ROOT}/GooglePlaces/Frameworks/GooglePlaces.xcframework/ios-arm64/GooglePlaces.framework/Resources/GooglePlaces.bundle",
				"${PODS_ROOT}/GooglePlaces/Frameworks/GooglePlaces.xcframework/ios-arm64_x86_64-simulator/GooglePlaces.framework/Resources/GooglePlaces.bundle",
				"${PODS_CONFIGURATION_BUILD_DIR}/React-Core/RCTI18nStrings.bundle",
				"${PODS_CONFIGURATION_BUILD_DIR}/expo-dev-launcher/EXDevLauncher.bundle",
				"${PODS_CONFIGURATION_BUILD_DIR}/expo-dev-menu/EXDevMenu.bundle",
			);
			name = "[CP] Copy Pods Resources";
			outputPaths = (
				"${TARGET_BUILD_DIR}/${UNLOCALIZED_RESOURCES_FOLDER_PATH}/EXConstants.bundle",
				"${TARGET_BUILD_DIR}/${UNLOCALIZED_RESOURCES_FOLDER_PATH}/GoogleMaps.bundle",
				"${TARGET_BUILD_DIR}/${UNLOCALIZED_RESOURCES_FOLDER_PATH}/GooglePlaces.bundle",
				"${TARGET_BUILD_DIR}/${UNLOCALIZED_RESOURCES_FOLDER_PATH}/RCTI18nStrings.bundle",
				"${TARGET_BUILD_DIR}/${UNLOCALIZED_RESOURCES_FOLDER_PATH}/EXDevLauncher.bundle",
				"${TARGET_BUILD_DIR}/${UNLOCALIZED_RESOURCES_FOLDER_PATH}/EXDevMenu.bundle",
			);
			runOnlyForDeploymentPostprocessing = 0;
			shellPath = /bin/sh;
			shellScript = "\"${PODS_ROOT}/Target Support Files/Pods-BareExpoMain-BareExpoDetox/Pods-BareExpoMain-BareExpoDetox-resources.sh\"\n";
			showEnvVarsInLog = 0;
		};
		93314C9A2612C4EC2FE419FE /* [CP] Check Pods Manifest.lock */ = {
			isa = PBXShellScriptBuildPhase;
			buildActionMask = 2147483647;
			files = (
			);
			inputFileListPaths = (
			);
			inputPaths = (
				"${PODS_PODFILE_DIR_PATH}/Podfile.lock",
				"${PODS_ROOT}/Manifest.lock",
			);
			name = "[CP] Check Pods Manifest.lock";
			outputFileListPaths = (
			);
			outputPaths = (
				"$(DERIVED_FILE_DIR)/Pods-BareExpoMain-BareExpoDetox-checkManifestLockResult.txt",
			);
			runOnlyForDeploymentPostprocessing = 0;
			shellPath = /bin/sh;
			shellScript = "diff \"${PODS_PODFILE_DIR_PATH}/Podfile.lock\" \"${PODS_ROOT}/Manifest.lock\" > /dev/null\nif [ $? != 0 ] ; then\n    # print error to STDERR\n    echo \"error: The sandbox is not in sync with the Podfile.lock. Run 'pod install' or update your CocoaPods installation.\" >&2\n    exit 1\nfi\n# This output is used by Xcode 'outputs' to avoid re-running this script phase.\necho \"SUCCESS\" > \"${SCRIPT_OUTPUT_FILE_0}\"\n";
			showEnvVarsInLog = 0;
		};
		B2C0264B256BDB3E008FD925 /* Generate Dynamic Macros */ = {
			isa = PBXShellScriptBuildPhase;
			buildActionMask = 2147483647;
			files = (
			);
			inputFileListPaths = (
			);
			inputPaths = (
			);
			name = "Generate Dynamic Macros";
			outputFileListPaths = (
			);
			outputPaths = (
			);
			runOnlyForDeploymentPostprocessing = 0;
			shellPath = /bin/bash;
			shellScript = "$SRCROOT/Build-Phases/generate-dynamic-macros.sh\n";
		};
		B2C02657256BDB3E008FD925 /* Copy Bundle Resources Conditionally */ = {
			isa = PBXShellScriptBuildPhase;
			buildActionMask = 2147483647;
			files = (
			);
			inputFileListPaths = (
			);
			inputPaths = (
			);
			name = "Copy Bundle Resources Conditionally";
			outputFileListPaths = (
			);
			outputPaths = (
			);
			runOnlyForDeploymentPostprocessing = 0;
			shellPath = /bin/bash;
			shellScript = "$SRCROOT/Build-Phases/cp-bundle-resources-conditionally.sh\n";
		};
		B2C02658256BDB3E008FD925 /* Bundle React Native code and images */ = {
			isa = PBXShellScriptBuildPhase;
			buildActionMask = 2147483647;
			files = (
			);
			inputPaths = (
			);
			name = "Bundle React Native code and images";
			outputPaths = (
			);
			runOnlyForDeploymentPostprocessing = 0;
			shellPath = /bin/sh;
			shellScript = "if [[ -f \"$PODS_ROOT/../.xcode.env\" ]]; then\n  source \"$PODS_ROOT/../.xcode.env\"\nfi\nif [[ -f \"$PODS_ROOT/../.xcode.env.local\" ]]; then\n  source \"$PODS_ROOT/../.xcode.env.local\"\nfi\n\n# The project root by default is one level up from the ios directory\nexport PROJECT_ROOT=\"$PROJECT_DIR\"/..\n\nif [[ \"$CONFIGURATION\" = *Debug* ]]; then\n  export SKIP_BUNDLING=1\nfi\n`\"$NODE_BINARY\" --print \"require('path').dirname(require.resolve('react-native/package.json')) + '/scripts/react-native-xcode.sh'\"`\n\n";
		};
		C7D389DD290B549550344876 /* [CP] Embed Pods Frameworks */ = {
			isa = PBXShellScriptBuildPhase;
			buildActionMask = 2147483647;
			files = (
			);
			inputPaths = (
				"${PODS_ROOT}/Target Support Files/Pods-BareExpoMain-BareExpoTests/Pods-BareExpoMain-BareExpoTests-frameworks.sh",
				"${PODS_XCFRAMEWORKS_BUILD_DIR}/ExpoSQLite/crsqlite.framework/crsqlite",
				"${PODS_XCFRAMEWORKS_BUILD_DIR}/hermes-engine/Pre-built/hermes.framework/hermes",
			);
			name = "[CP] Embed Pods Frameworks";
			outputPaths = (
				"${TARGET_BUILD_DIR}/${FRAMEWORKS_FOLDER_PATH}/crsqlite.framework",
				"${TARGET_BUILD_DIR}/${FRAMEWORKS_FOLDER_PATH}/hermes.framework",
			);
			runOnlyForDeploymentPostprocessing = 0;
			shellPath = /bin/sh;
			shellScript = "\"${PODS_ROOT}/Target Support Files/Pods-BareExpoMain-BareExpoTests/Pods-BareExpoMain-BareExpoTests-frameworks.sh\"\n";
			showEnvVarsInLog = 0;
		};
		D0DF8D1444FE87409F10169F /* [Expo] Configure project */ = {
			isa = PBXShellScriptBuildPhase;
			alwaysOutOfDate = 1;
			buildActionMask = 2147483647;
			files = (
			);
			inputFileListPaths = (
			);
			inputPaths = (
			);
			name = "[Expo] Configure project";
			outputFileListPaths = (
			);
			outputPaths = (
			);
			runOnlyForDeploymentPostprocessing = 0;
			shellPath = /bin/sh;
			shellScript = "# This script configures Expo modules and generates the modules provider file.\nbash -l -c \"./Pods/Target\\ Support\\ Files/Pods-BareExpoMain-BareExpoTests/expo-configure-project.sh\"\n";
		};
/* End PBXShellScriptBuildPhase section */

/* Begin PBXSourcesBuildPhase section */
		00E356EA1AD99517003FC87E /* Sources */ = {
			isa = PBXSourcesBuildPhase;
			buildActionMask = 2147483647;
			files = (
				BC7AD480BBBCE096A210A214 /* ExpoModulesProvider.swift in Sources */,
				75B87163812FEC65DCE84915 /* ExpoModulesProvider.swift in Sources */,
			);
			runOnlyForDeploymentPostprocessing = 0;
		};
		13B07F871A680F5B00A75B9A /* Sources */ = {
			isa = PBXSourcesBuildPhase;
			buildActionMask = 2147483647;
			files = (
				CDDB247C24802C4C00F6E7AC /* Dispatch.swift in Sources */,
				8382ED3427CD0E660031628E /* main.m in Sources */,
				8382ED3727CD0E910031628E /* AppDelegate.mm in Sources */,
				49C50F1E66EDBBEC90D1C931 /* ExpoModulesProvider.swift in Sources */,
			);
			runOnlyForDeploymentPostprocessing = 0;
		};
		B2C0264D256BDB3E008FD925 /* Sources */ = {
			isa = PBXSourcesBuildPhase;
			buildActionMask = 2147483647;
			files = (
				B2C0264F256BDB3E008FD925 /* Dispatch.swift in Sources */,
				8382ED3527CD0E660031628E /* main.m in Sources */,
				8382ED3827CD0E910031628E /* AppDelegate.mm in Sources */,
				D7A899C4C2519DF9680ACF4D /* ExpoModulesProvider.swift in Sources */,
			);
			runOnlyForDeploymentPostprocessing = 0;
		};
/* End PBXSourcesBuildPhase section */

/* Begin PBXTargetDependency section */
		00E356F51AD99517003FC87E /* PBXTargetDependency */ = {
			isa = PBXTargetDependency;
			target = 13B07F861A680F5B00A75B9A /* BareExpo */;
			targetProxy = 00E356F41AD99517003FC87E /* PBXContainerItemProxy */;
		};
		B2AFA7C026B0430E001B1E5E /* PBXTargetDependency */ = {
			isa = PBXTargetDependency;
			target = B2C02649256BDB3E008FD925 /* BareExpoDetox */;
			targetProxy = B2AFA7BF26B0430E001B1E5E /* PBXContainerItemProxy */;
		};
/* End PBXTargetDependency section */

/* Begin PBXVariantGroup section */
		13B07FB11A68108700A75B9A /* LaunchScreen.xib */ = {
			isa = PBXVariantGroup;
			children = (
				13B07FB21A68108700A75B9A /* Base */,
			);
			name = LaunchScreen.xib;
			path = BareExpo;
			sourceTree = "<group>";
		};
/* End PBXVariantGroup section */

/* Begin XCBuildConfiguration section */
		00E356F61AD99517003FC87E /* Debug */ = {
			isa = XCBuildConfiguration;
			baseConfigurationReference = DA967CCEEF85EEC9526D4E70 /* Pods-BareExpoMain-BareExpoTests.debug.xcconfig */;
			buildSettings = {
				ALWAYS_EMBED_SWIFT_STANDARD_LIBRARIES = "$(inherited)";
				BUNDLE_LOADER = "$(TEST_HOST)";
				GCC_PREPROCESSOR_DEFINITIONS = (
					"DEBUG=1",
					"$(inherited)",
				);
				INFOPLIST_FILE = BareExpoTests/Info.plist;
				IPHONEOS_DEPLOYMENT_TARGET = 9.0;
				LD_RUNPATH_SEARCH_PATHS = (
					"$(inherited)",
					"@executable_path/Frameworks",
					"@loader_path/Frameworks",
				);
				OTHER_CFLAGS = (
					"$(inherited)",
					"-DFB_SONARKIT_ENABLED=1",
				);
				OTHER_LDFLAGS = (
					"$(inherited)",
					"-ObjC",
					"-lc++",
				);
				OTHER_SWIFT_FLAGS = "$(inherited) -D EXPO_CONFIGURATION_DEBUG";
				PRODUCT_BUNDLE_IDENTIFIER = "org.reactjs.native.example.$(PRODUCT_NAME:rfc1034identifier)";
				PRODUCT_NAME = "$(TARGET_NAME)";
				SWIFT_VERSION = 5.0;
				TEST_HOST = "$(BUILT_PRODUCTS_DIR)/BareExpoDetox.app/BareExpoDetox";
			};
			name = Debug;
		};
		00E356F71AD99517003FC87E /* Release */ = {
			isa = XCBuildConfiguration;
			baseConfigurationReference = B1CEEBD946A81C5E65FEB8AF /* Pods-BareExpoMain-BareExpoTests.release.xcconfig */;
			buildSettings = {
				ALWAYS_EMBED_SWIFT_STANDARD_LIBRARIES = "$(inherited)";
				BUNDLE_LOADER = "$(TEST_HOST)";
				COPY_PHASE_STRIP = NO;
				INFOPLIST_FILE = BareExpoTests/Info.plist;
				IPHONEOS_DEPLOYMENT_TARGET = 9.0;
				LD_RUNPATH_SEARCH_PATHS = (
					"$(inherited)",
					"@executable_path/Frameworks",
					"@loader_path/Frameworks",
				);
				OTHER_CFLAGS = (
					"$(inherited)",
					"-DFB_SONARKIT_ENABLED=1",
				);
				OTHER_LDFLAGS = (
					"$(inherited)",
					"-ObjC",
					"-lc++",
				);
				OTHER_SWIFT_FLAGS = "$(inherited) -D EXPO_CONFIGURATION_RELEASE";
				PRODUCT_BUNDLE_IDENTIFIER = "org.reactjs.native.example.$(PRODUCT_NAME:rfc1034identifier)";
				PRODUCT_NAME = "$(TARGET_NAME)";
				SWIFT_VERSION = 5.0;
				TEST_HOST = "$(BUILT_PRODUCTS_DIR)/BareExpoDetox.app/BareExpoDetox";
			};
			name = Release;
		};
		13B07F941A680F5B00A75B9A /* Debug */ = {
			isa = XCBuildConfiguration;
			baseConfigurationReference = 8CF07B7F9B02987266CD440F /* Pods-BareExpoMain-BareExpo.debug.xcconfig */;
			buildSettings = {
				ASSETCATALOG_COMPILER_APPICON_NAME = AppIcon;
				CLANG_ENABLE_MODULES = YES;
				CODE_SIGN_ENTITLEMENTS = "BareExpo/Bare Expo.entitlements";
				CURRENT_PROJECT_VERSION = 1;
				DEAD_CODE_STRIPPING = NO;
				DEVELOPMENT_TEAM = C8D8QTF339;
				INFOPLIST_FILE = BareExpo/Info.plist;
				IPHONEOS_DEPLOYMENT_TARGET = 13.4;
				LD_RUNPATH_SEARCH_PATHS = (
					"$(inherited)",
					"@executable_path/Frameworks",
				);
				MARKETING_VERSION = 1.0;
				OTHER_CFLAGS = (
					"$(inherited)",
					"-DFB_SONARKIT_ENABLED=1",
				);
				OTHER_LDFLAGS = (
					"$(inherited)",
					"-ObjC",
					"-lc++",
				);
				OTHER_SWIFT_FLAGS = "$(inherited) -D COCOAPODS -Xcc -fmodule-map-file=\"${PODS_ROOT}/Headers/Public/yoga/Yoga.modulemap\" -DDEBUG -DFB_SONARKIT_ENABLED -DEX_DEV_LAUNCHER_ENABLED -DEX_DEV_MENU_ENABLED -D EXPO_CONFIGURATION_DEBUG";
				PRODUCT_BUNDLE_IDENTIFIER = dev.expo.Payments;
				PRODUCT_NAME = "Bare Expo";
				SWIFT_OPTIMIZATION_LEVEL = "-Onone";
				SWIFT_VERSION = 5.0;
				TARGETED_DEVICE_FAMILY = "1,2";
				VERSIONING_SYSTEM = "apple-generic";
			};
			name = Debug;
		};
		13B07F951A680F5B00A75B9A /* Release */ = {
			isa = XCBuildConfiguration;
			baseConfigurationReference = 70C90FD1B0DC892D98AB56FC /* Pods-BareExpoMain-BareExpo.release.xcconfig */;
			buildSettings = {
				ASSETCATALOG_COMPILER_APPICON_NAME = AppIcon;
				CLANG_ENABLE_MODULES = YES;
				CODE_SIGN_ENTITLEMENTS = "BareExpo/Bare Expo.entitlements";
				CURRENT_PROJECT_VERSION = 1;
				DEAD_CODE_STRIPPING = YES;
				DEVELOPMENT_TEAM = C8D8QTF339;
				INFOPLIST_FILE = BareExpo/Info.plist;
				IPHONEOS_DEPLOYMENT_TARGET = 13.4;
				LD_RUNPATH_SEARCH_PATHS = (
					"$(inherited)",
					"@executable_path/Frameworks",
				);
				MARKETING_VERSION = 1.0;
				OTHER_CFLAGS = (
					"$(inherited)",
					"-DFB_SONARKIT_ENABLED=1",
				);
				OTHER_LDFLAGS = (
					"$(inherited)",
					"-ObjC",
					"-lc++",
				);
				OTHER_SWIFT_FLAGS = "$(inherited) -D EXPO_CONFIGURATION_RELEASE";
				PRODUCT_BUNDLE_IDENTIFIER = dev.expo.Payments;
				PRODUCT_NAME = "Bare Expo";
				SWIFT_VERSION = 5.0;
				TARGETED_DEVICE_FAMILY = "1,2";
				VERSIONING_SYSTEM = "apple-generic";
			};
			name = Release;
		};
		83CBBA201A601CBA00E9B192 /* Debug */ = {
			isa = XCBuildConfiguration;
			buildSettings = {
				ALWAYS_SEARCH_USER_PATHS = NO;
				CLANG_CXX_LANGUAGE_STANDARD = "c++20";
				CLANG_CXX_LIBRARY = "libc++";
				CLANG_ENABLE_MODULES = YES;
				CLANG_ENABLE_OBJC_ARC = YES;
				CLANG_WARN_BLOCK_CAPTURE_AUTORELEASING = YES;
				CLANG_WARN_BOOL_CONVERSION = YES;
				CLANG_WARN_COMMA = YES;
				CLANG_WARN_CONSTANT_CONVERSION = YES;
				CLANG_WARN_DEPRECATED_OBJC_IMPLEMENTATIONS = YES;
				CLANG_WARN_DIRECT_OBJC_ISA_USAGE = YES_ERROR;
				CLANG_WARN_EMPTY_BODY = YES;
				CLANG_WARN_ENUM_CONVERSION = YES;
				CLANG_WARN_INFINITE_RECURSION = YES;
				CLANG_WARN_INT_CONVERSION = YES;
				CLANG_WARN_NON_LITERAL_NULL_CONVERSION = YES;
				CLANG_WARN_OBJC_IMPLICIT_RETAIN_SELF = YES;
				CLANG_WARN_OBJC_LITERAL_CONVERSION = YES;
				CLANG_WARN_OBJC_ROOT_CLASS = YES_ERROR;
				CLANG_WARN_RANGE_LOOP_ANALYSIS = YES;
				CLANG_WARN_STRICT_PROTOTYPES = YES;
				CLANG_WARN_SUSPICIOUS_MOVE = YES;
				CLANG_WARN_UNREACHABLE_CODE = YES;
				CLANG_WARN__DUPLICATE_METHOD_MATCH = YES;
				"CODE_SIGN_IDENTITY[sdk=iphoneos*]" = "iPhone Developer";
				COPY_PHASE_STRIP = NO;
				ENABLE_STRICT_OBJC_MSGSEND = YES;
				ENABLE_TESTABILITY = YES;
				"EXCLUDED_ARCHS[sdk=iphonesimulator*]" = i386;
				GCC_C_LANGUAGE_STANDARD = gnu99;
				GCC_DYNAMIC_NO_PIC = NO;
				GCC_NO_COMMON_BLOCKS = YES;
				GCC_OPTIMIZATION_LEVEL = 0;
				GCC_PREPROCESSOR_DEFINITIONS = (
					"DEBUG=1",
					"$(inherited)",
				);
				GCC_SYMBOLS_PRIVATE_EXTERN = NO;
				GCC_TREAT_INCOMPATIBLE_POINTER_TYPE_WARNINGS_AS_ERRORS = YES;
				GCC_WARN_64_TO_32_BIT_CONVERSION = YES;
				GCC_WARN_ABOUT_RETURN_TYPE = YES_ERROR;
				GCC_WARN_UNDECLARED_SELECTOR = YES;
				GCC_WARN_UNINITIALIZED_AUTOS = YES_AGGRESSIVE;
				GCC_WARN_UNUSED_FUNCTION = YES;
				GCC_WARN_UNUSED_VARIABLE = YES;
				IPHONEOS_DEPLOYMENT_TARGET = 13.4;
				MTL_ENABLE_DEBUG_INFO = YES;
				ONLY_ACTIVE_ARCH = YES;
				OTHER_CFLAGS = "$(inherited)";
				OTHER_CPLUSPLUSFLAGS = "$(inherited)";
<<<<<<< HEAD
				OTHER_LDFLAGS = (
					"$(inherited)",
					" ",
				);
=======
>>>>>>> ee6c2476
				REACT_NATIVE_PATH = "${PODS_ROOT}/../../node_modules/react-native";
				SDKROOT = iphoneos;
				USE_HERMES = true;
			};
			name = Debug;
		};
		83CBBA211A601CBA00E9B192 /* Release */ = {
			isa = XCBuildConfiguration;
			buildSettings = {
				ALWAYS_SEARCH_USER_PATHS = NO;
				CLANG_CXX_LANGUAGE_STANDARD = "c++20";
				CLANG_CXX_LIBRARY = "libc++";
				CLANG_ENABLE_MODULES = YES;
				CLANG_ENABLE_OBJC_ARC = YES;
				CLANG_WARN_BLOCK_CAPTURE_AUTORELEASING = YES;
				CLANG_WARN_BOOL_CONVERSION = YES;
				CLANG_WARN_COMMA = YES;
				CLANG_WARN_CONSTANT_CONVERSION = YES;
				CLANG_WARN_DEPRECATED_OBJC_IMPLEMENTATIONS = YES;
				CLANG_WARN_DIRECT_OBJC_ISA_USAGE = YES_ERROR;
				CLANG_WARN_EMPTY_BODY = YES;
				CLANG_WARN_ENUM_CONVERSION = YES;
				CLANG_WARN_INFINITE_RECURSION = YES;
				CLANG_WARN_INT_CONVERSION = YES;
				CLANG_WARN_NON_LITERAL_NULL_CONVERSION = YES;
				CLANG_WARN_OBJC_IMPLICIT_RETAIN_SELF = YES;
				CLANG_WARN_OBJC_LITERAL_CONVERSION = YES;
				CLANG_WARN_OBJC_ROOT_CLASS = YES_ERROR;
				CLANG_WARN_RANGE_LOOP_ANALYSIS = YES;
				CLANG_WARN_STRICT_PROTOTYPES = YES;
				CLANG_WARN_SUSPICIOUS_MOVE = YES;
				CLANG_WARN_UNREACHABLE_CODE = YES;
				CLANG_WARN__DUPLICATE_METHOD_MATCH = YES;
				"CODE_SIGN_IDENTITY[sdk=iphoneos*]" = "iPhone Developer";
				COPY_PHASE_STRIP = YES;
				ENABLE_NS_ASSERTIONS = NO;
				ENABLE_STRICT_OBJC_MSGSEND = YES;
				"EXCLUDED_ARCHS[sdk=iphonesimulator*]" = i386;
				GCC_C_LANGUAGE_STANDARD = gnu99;
				GCC_NO_COMMON_BLOCKS = YES;
				GCC_TREAT_INCOMPATIBLE_POINTER_TYPE_WARNINGS_AS_ERRORS = YES;
				GCC_WARN_64_TO_32_BIT_CONVERSION = YES;
				GCC_WARN_ABOUT_RETURN_TYPE = YES_ERROR;
				GCC_WARN_UNDECLARED_SELECTOR = YES;
				GCC_WARN_UNINITIALIZED_AUTOS = YES_AGGRESSIVE;
				GCC_WARN_UNUSED_FUNCTION = YES;
				GCC_WARN_UNUSED_VARIABLE = YES;
				IPHONEOS_DEPLOYMENT_TARGET = 13.4;
				MTL_ENABLE_DEBUG_INFO = NO;
				OTHER_CFLAGS = "$(inherited)";
				OTHER_CPLUSPLUSFLAGS = "$(inherited)";
<<<<<<< HEAD
				OTHER_LDFLAGS = (
					"$(inherited)",
					" ",
				);
=======
>>>>>>> ee6c2476
				REACT_NATIVE_PATH = "${PODS_ROOT}/../../node_modules/react-native";
				SDKROOT = iphoneos;
				USE_HERMES = true;
				VALIDATE_PRODUCT = YES;
			};
			name = Release;
		};
		B2C0265B256BDB3E008FD925 /* Debug */ = {
			isa = XCBuildConfiguration;
			baseConfigurationReference = 7AE0764661EA2FD069C93AB0 /* Pods-BareExpoMain-BareExpoDetox.debug.xcconfig */;
			buildSettings = {
				ASSETCATALOG_COMPILER_APPICON_NAME = AppIcon;
				CLANG_ENABLE_MODULES = YES;
				CODE_SIGN_ENTITLEMENTS = "BareExpo/Bare Expo.entitlements";
				CURRENT_PROJECT_VERSION = 1;
				DEAD_CODE_STRIPPING = NO;
				DEVELOPMENT_TEAM = C8D8QTF339;
				INFOPLIST_FILE = BareExpo/Info.plist;
				IPHONEOS_DEPLOYMENT_TARGET = 13.4;
				LD_RUNPATH_SEARCH_PATHS = (
					"$(inherited)",
					"@executable_path/Frameworks",
				);
				MARKETING_VERSION = 1.0;
				OTHER_CFLAGS = (
					"$(inherited)",
					"-DFB_SONARKIT_ENABLED=1",
				);
				OTHER_LDFLAGS = (
					"$(inherited)",
					"-ObjC",
					"-lc++",
				);
				OTHER_SWIFT_FLAGS = "$(inherited) -D COCOAPODS -Xcc -fmodule-map-file=\"${PODS_ROOT}/Headers/Public/yoga/Yoga.modulemap\" -DDEBUG -D EXPO_CONFIGURATION_DEBUG";
				PRODUCT_BUNDLE_IDENTIFIER = dev.expo.Payments;
				PRODUCT_NAME = "$(TARGET_NAME)";
				SWIFT_OPTIMIZATION_LEVEL = "-Onone";
				SWIFT_VERSION = 5.0;
				TARGETED_DEVICE_FAMILY = "1,2";
				VERSIONING_SYSTEM = "apple-generic";
			};
			name = Debug;
		};
		B2C0265C256BDB3E008FD925 /* Release */ = {
			isa = XCBuildConfiguration;
			baseConfigurationReference = D00D8FE5AC779F2201D69D6F /* Pods-BareExpoMain-BareExpoDetox.release.xcconfig */;
			buildSettings = {
				ASSETCATALOG_COMPILER_APPICON_NAME = AppIcon;
				CLANG_ENABLE_MODULES = YES;
				CODE_SIGN_ENTITLEMENTS = "BareExpo/Bare Expo.entitlements";
				CURRENT_PROJECT_VERSION = 1;
				DEAD_CODE_STRIPPING = YES;
				DEVELOPMENT_TEAM = C8D8QTF339;
				INFOPLIST_FILE = BareExpo/Info.plist;
				IPHONEOS_DEPLOYMENT_TARGET = 13.4;
				LD_RUNPATH_SEARCH_PATHS = (
					"$(inherited)",
					"@executable_path/Frameworks",
				);
				MARKETING_VERSION = 1.0;
				OTHER_CFLAGS = (
					"$(inherited)",
					"-DFB_SONARKIT_ENABLED=1",
				);
				OTHER_LDFLAGS = (
					"$(inherited)",
					"-ObjC",
					"-lc++",
				);
				OTHER_SWIFT_FLAGS = "$(inherited) -D EXPO_CONFIGURATION_RELEASE";
				PRODUCT_BUNDLE_IDENTIFIER = dev.expo.Payments;
				PRODUCT_NAME = "$(TARGET_NAME)";
				SWIFT_VERSION = 5.0;
				TARGETED_DEVICE_FAMILY = "1,2";
				VERSIONING_SYSTEM = "apple-generic";
			};
			name = Release;
		};
/* End XCBuildConfiguration section */

/* Begin XCConfigurationList section */
		00E357021AD99517003FC87E /* Build configuration list for PBXNativeTarget "BareExpoTests" */ = {
			isa = XCConfigurationList;
			buildConfigurations = (
				00E356F61AD99517003FC87E /* Debug */,
				00E356F71AD99517003FC87E /* Release */,
			);
			defaultConfigurationIsVisible = 0;
			defaultConfigurationName = Release;
		};
		13B07F931A680F5B00A75B9A /* Build configuration list for PBXNativeTarget "BareExpo" */ = {
			isa = XCConfigurationList;
			buildConfigurations = (
				13B07F941A680F5B00A75B9A /* Debug */,
				13B07F951A680F5B00A75B9A /* Release */,
			);
			defaultConfigurationIsVisible = 0;
			defaultConfigurationName = Release;
		};
		83CBB9FA1A601CBA00E9B192 /* Build configuration list for PBXProject "BareExpo" */ = {
			isa = XCConfigurationList;
			buildConfigurations = (
				83CBBA201A601CBA00E9B192 /* Debug */,
				83CBBA211A601CBA00E9B192 /* Release */,
			);
			defaultConfigurationIsVisible = 0;
			defaultConfigurationName = Release;
		};
		B2C0265A256BDB3E008FD925 /* Build configuration list for PBXNativeTarget "BareExpoDetox" */ = {
			isa = XCConfigurationList;
			buildConfigurations = (
				B2C0265B256BDB3E008FD925 /* Debug */,
				B2C0265C256BDB3E008FD925 /* Release */,
			);
			defaultConfigurationIsVisible = 0;
			defaultConfigurationName = Release;
		};
/* End XCConfigurationList section */
	};
	rootObject = 83CBB9F71A601CBA00E9B192 /* Project object */;
}<|MERGE_RESOLUTION|>--- conflicted
+++ resolved
@@ -1003,13 +1003,10 @@
 				ONLY_ACTIVE_ARCH = YES;
 				OTHER_CFLAGS = "$(inherited)";
 				OTHER_CPLUSPLUSFLAGS = "$(inherited)";
-<<<<<<< HEAD
 				OTHER_LDFLAGS = (
 					"$(inherited)",
 					" ",
 				);
-=======
->>>>>>> ee6c2476
 				REACT_NATIVE_PATH = "${PODS_ROOT}/../../node_modules/react-native";
 				SDKROOT = iphoneos;
 				USE_HERMES = true;
@@ -1061,13 +1058,10 @@
 				MTL_ENABLE_DEBUG_INFO = NO;
 				OTHER_CFLAGS = "$(inherited)";
 				OTHER_CPLUSPLUSFLAGS = "$(inherited)";
-<<<<<<< HEAD
 				OTHER_LDFLAGS = (
 					"$(inherited)",
 					" ",
 				);
-=======
->>>>>>> ee6c2476
 				REACT_NATIVE_PATH = "${PODS_ROOT}/../../node_modules/react-native";
 				SDKROOT = iphoneos;
 				USE_HERMES = true;
