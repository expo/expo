// !$*UTF8*$!
{
	archiveVersion = 1;
	classes = {
	};
	objectVersion = 54;
	objects = {

/* Begin PBXBuildFile section */
		13B07FBD1A68108700A75B9A /* LaunchScreen.xib in Resources */ = {isa = PBXBuildFile; fileRef = 13B07FB11A68108700A75B9A /* LaunchScreen.xib */; };
		13B07FBF1A68108700A75B9A /* Images.xcassets in Resources */ = {isa = PBXBuildFile; fileRef = 13B07FB51A68108700A75B9A /* Images.xcassets */; };
		31B5C869245847DF0086F49B /* notification.wav in Resources */ = {isa = PBXBuildFile; fileRef = 31B5C868245847DF0086F49B /* notification.wav */; };
		49C50F1E66EDBBEC90D1C931 /* ExpoModulesProvider.swift in Sources */ = {isa = PBXBuildFile; fileRef = 332BD73A6A3EF9EF1F36CCF4 /* ExpoModulesProvider.swift */; };
		75B87163812FEC65DCE84915 /* ExpoModulesProvider.swift in Sources */ = {isa = PBXBuildFile; fileRef = C6D510B8848C498B7759CC25 /* ExpoModulesProvider.swift */; };
		7E61AB577DC55EE71E7B3A62 /* libPods-BareExpoMain-BareExpoTests.a in Frameworks */ = {isa = PBXBuildFile; fileRef = 432D8AB553128A7D2D7086F2 /* libPods-BareExpoMain-BareExpoTests.a */; };
		831E31192B203CAE00103DA7 /* icomoon.ttf in Resources */ = {isa = PBXBuildFile; fileRef = 831E31182B203CAE00103DA7 /* icomoon.ttf */; };
		831E311A2B203CAE00103DA7 /* icomoon.ttf in Resources */ = {isa = PBXBuildFile; fileRef = 831E31182B203CAE00103DA7 /* icomoon.ttf */; };
		8382ED3427CD0E660031628E /* main.m in Sources */ = {isa = PBXBuildFile; fileRef = 8382ED3327CD0E660031628E /* main.m */; };
		8382ED3527CD0E660031628E /* main.m in Sources */ = {isa = PBXBuildFile; fileRef = 8382ED3327CD0E660031628E /* main.m */; };
		8382ED3727CD0E910031628E /* AppDelegate.mm in Sources */ = {isa = PBXBuildFile; fileRef = 8382ED3627CD0E910031628E /* AppDelegate.mm */; };
		8382ED3827CD0E910031628E /* AppDelegate.mm in Sources */ = {isa = PBXBuildFile; fileRef = 8382ED3627CD0E910031628E /* AppDelegate.mm */; };
		87370DBBF5BCA545337EC29A /* libPods-BareExpoMain-BareExpoDetox.a in Frameworks */ = {isa = PBXBuildFile; fileRef = AF3C1527733737A89B6E8A9B /* libPods-BareExpoMain-BareExpoDetox.a */; };
		B2C0264F256BDB3E008FD925 /* Dispatch.swift in Sources */ = {isa = PBXBuildFile; fileRef = CDDB247B24802C4C00F6E7AC /* Dispatch.swift */; };
		B2C02651256BDB3E008FD925 /* StoreKit.framework in Frameworks */ = {isa = PBXBuildFile; fileRef = CD6B041223091F4B002044FF /* StoreKit.framework */; };
		B2C02654256BDB3E008FD925 /* Images.xcassets in Resources */ = {isa = PBXBuildFile; fileRef = 13B07FB51A68108700A75B9A /* Images.xcassets */; };
		B2C02655256BDB3E008FD925 /* LaunchScreen.xib in Resources */ = {isa = PBXBuildFile; fileRef = 13B07FB11A68108700A75B9A /* LaunchScreen.xib */; };
		B2C02656256BDB3E008FD925 /* notification.wav in Resources */ = {isa = PBXBuildFile; fileRef = 31B5C868245847DF0086F49B /* notification.wav */; };
		BC7AD480BBBCE096A210A214 /* ExpoModulesProvider.swift in Sources */ = {isa = PBXBuildFile; fileRef = 469027E32657212526A60DF7 /* ExpoModulesProvider.swift */; };
		CD6B041323091F4B002044FF /* StoreKit.framework in Frameworks */ = {isa = PBXBuildFile; fileRef = CD6B041223091F4B002044FF /* StoreKit.framework */; };
		CDDB247C24802C4C00F6E7AC /* Dispatch.swift in Sources */ = {isa = PBXBuildFile; fileRef = CDDB247B24802C4C00F6E7AC /* Dispatch.swift */; };
		D7A899C4C2519DF9680ACF4D /* ExpoModulesProvider.swift in Sources */ = {isa = PBXBuildFile; fileRef = 4181CD42FEE5745FEE71F23C /* ExpoModulesProvider.swift */; };
		E835351D69945714D82763A7 /* libPods-BareExpoMain-BareExpo.a in Frameworks */ = {isa = PBXBuildFile; fileRef = 1CB4F07F5405BEFE739E0FF8 /* libPods-BareExpoMain-BareExpo.a */; };
/* End PBXBuildFile section */

/* Begin PBXContainerItemProxy section */
		00E356F41AD99517003FC87E /* PBXContainerItemProxy */ = {
			isa = PBXContainerItemProxy;
			containerPortal = 83CBB9F71A601CBA00E9B192 /* Project object */;
			proxyType = 1;
			remoteGlobalIDString = 13B07F861A680F5B00A75B9A;
			remoteInfo = BareExpo;
		};
		B2AFA7BF26B0430E001B1E5E /* PBXContainerItemProxy */ = {
			isa = PBXContainerItemProxy;
			containerPortal = 83CBB9F71A601CBA00E9B192 /* Project object */;
			proxyType = 1;
			remoteGlobalIDString = B2C02649256BDB3E008FD925;
			remoteInfo = BareExpoDetox;
		};
/* End PBXContainerItemProxy section */

/* Begin PBXFileReference section */
		008F07F21AC5B25A0029DE68 /* main.jsbundle */ = {isa = PBXFileReference; fileEncoding = 4; lastKnownFileType = text; path = main.jsbundle; sourceTree = "<group>"; };
		00E356EE1AD99517003FC87E /* BareExpoTests.xctest */ = {isa = PBXFileReference; explicitFileType = wrapper.cfbundle; includeInIndex = 0; path = BareExpoTests.xctest; sourceTree = BUILT_PRODUCTS_DIR; };
		13B07F961A680F5B00A75B9A /* Bare Expo.app */ = {isa = PBXFileReference; explicitFileType = wrapper.application; includeInIndex = 0; path = "Bare Expo.app"; sourceTree = BUILT_PRODUCTS_DIR; };
		13B07FB21A68108700A75B9A /* Base */ = {isa = PBXFileReference; lastKnownFileType = file.xib; name = Base; path = Base.lproj/LaunchScreen.xib; sourceTree = "<group>"; };
		13B07FB51A68108700A75B9A /* Images.xcassets */ = {isa = PBXFileReference; lastKnownFileType = folder.assetcatalog; name = Images.xcassets; path = BareExpo/Images.xcassets; sourceTree = "<group>"; };
		13B07FB61A68108700A75B9A /* Info.plist */ = {isa = PBXFileReference; fileEncoding = 4; lastKnownFileType = text.plist.xml; name = Info.plist; path = BareExpo/Info.plist; sourceTree = "<group>"; };
		1CB4F07F5405BEFE739E0FF8 /* libPods-BareExpoMain-BareExpo.a */ = {isa = PBXFileReference; explicitFileType = archive.ar; includeInIndex = 0; path = "libPods-BareExpoMain-BareExpo.a"; sourceTree = BUILT_PRODUCTS_DIR; };
		22A02B79C1EEA6D26B9747A6 /* Pods-BareExpoTests.debug.xcconfig */ = {isa = PBXFileReference; includeInIndex = 1; lastKnownFileType = text.xcconfig; name = "Pods-BareExpoTests.debug.xcconfig"; path = "Target Support Files/Pods-BareExpoTests/Pods-BareExpoTests.debug.xcconfig"; sourceTree = "<group>"; };
		270C07CA4BD6ED3609E5CB07 /* Pods-BareExpoTests.release.xcconfig */ = {isa = PBXFileReference; includeInIndex = 1; lastKnownFileType = text.xcconfig; name = "Pods-BareExpoTests.release.xcconfig"; path = "Target Support Files/Pods-BareExpoTests/Pods-BareExpoTests.release.xcconfig"; sourceTree = "<group>"; };
		2D16E6891FA4F8E400B85C8A /* libReact.a */ = {isa = PBXFileReference; explicitFileType = archive.ar; path = libReact.a; sourceTree = BUILT_PRODUCTS_DIR; };
		31B5C868245847DF0086F49B /* notification.wav */ = {isa = PBXFileReference; lastKnownFileType = audio.wav; path = notification.wav; sourceTree = "<group>"; };
		31B7D64323A904E900CE18C0 /* Bare Expo.entitlements */ = {isa = PBXFileReference; lastKnownFileType = text.plist.entitlements; name = "Bare Expo.entitlements"; path = "BareExpo/Bare Expo.entitlements"; sourceTree = "<group>"; };
		332BD73A6A3EF9EF1F36CCF4 /* ExpoModulesProvider.swift */ = {isa = PBXFileReference; includeInIndex = 1; lastKnownFileType = sourcecode.swift; name = ExpoModulesProvider.swift; path = "Pods/Target Support Files/Pods-BareExpoMain-BareExpo/ExpoModulesProvider.swift"; sourceTree = "<group>"; };
		4181CD42FEE5745FEE71F23C /* ExpoModulesProvider.swift */ = {isa = PBXFileReference; includeInIndex = 1; lastKnownFileType = sourcecode.swift; name = ExpoModulesProvider.swift; path = "Pods/Target Support Files/Pods-BareExpoMain-BareExpoDetox/ExpoModulesProvider.swift"; sourceTree = "<group>"; };
		432D8AB553128A7D2D7086F2 /* libPods-BareExpoMain-BareExpoTests.a */ = {isa = PBXFileReference; explicitFileType = archive.ar; includeInIndex = 0; path = "libPods-BareExpoMain-BareExpoTests.a"; sourceTree = BUILT_PRODUCTS_DIR; };
		469027E32657212526A60DF7 /* ExpoModulesProvider.swift */ = {isa = PBXFileReference; includeInIndex = 1; lastKnownFileType = sourcecode.swift; name = ExpoModulesProvider.swift; path = "Pods/Target Support Files/Pods-BareExpoTests/ExpoModulesProvider.swift"; sourceTree = "<group>"; };
		70C90FD1B0DC892D98AB56FC /* Pods-BareExpoMain-BareExpo.release.xcconfig */ = {isa = PBXFileReference; includeInIndex = 1; lastKnownFileType = text.xcconfig; name = "Pods-BareExpoMain-BareExpo.release.xcconfig"; path = "Target Support Files/Pods-BareExpoMain-BareExpo/Pods-BareExpoMain-BareExpo.release.xcconfig"; sourceTree = "<group>"; };
		7AE0764661EA2FD069C93AB0 /* Pods-BareExpoMain-BareExpoDetox.debug.xcconfig */ = {isa = PBXFileReference; includeInIndex = 1; lastKnownFileType = text.xcconfig; name = "Pods-BareExpoMain-BareExpoDetox.debug.xcconfig"; path = "Target Support Files/Pods-BareExpoMain-BareExpoDetox/Pods-BareExpoMain-BareExpoDetox.debug.xcconfig"; sourceTree = "<group>"; };
		831E31182B203CAE00103DA7 /* icomoon.ttf */ = {isa = PBXFileReference; lastKnownFileType = file; path = icomoon.ttf; sourceTree = "<group>"; };
		835C3EFE27CCACB90002A5A0 /* AppDelegate.h */ = {isa = PBXFileReference; lastKnownFileType = sourcecode.c.h; name = AppDelegate.h; path = BareExpo/AppDelegate.h; sourceTree = "<group>"; };
		8382ED3327CD0E660031628E /* main.m */ = {isa = PBXFileReference; lastKnownFileType = sourcecode.c.objc; name = main.m; path = BareExpo/main.m; sourceTree = "<group>"; };
		8382ED3627CD0E910031628E /* AppDelegate.mm */ = {isa = PBXFileReference; fileEncoding = 4; lastKnownFileType = sourcecode.cpp.objcpp; name = AppDelegate.mm; path = BareExpo/AppDelegate.mm; sourceTree = "<group>"; };
		8CF07B7F9B02987266CD440F /* Pods-BareExpoMain-BareExpo.debug.xcconfig */ = {isa = PBXFileReference; includeInIndex = 1; lastKnownFileType = text.xcconfig; name = "Pods-BareExpoMain-BareExpo.debug.xcconfig"; path = "Target Support Files/Pods-BareExpoMain-BareExpo/Pods-BareExpoMain-BareExpo.debug.xcconfig"; sourceTree = "<group>"; };
		AF3C1527733737A89B6E8A9B /* libPods-BareExpoMain-BareExpoDetox.a */ = {isa = PBXFileReference; explicitFileType = archive.ar; includeInIndex = 0; path = "libPods-BareExpoMain-BareExpoDetox.a"; sourceTree = BUILT_PRODUCTS_DIR; };
		B1CEEBD946A81C5E65FEB8AF /* Pods-BareExpoMain-BareExpoTests.release.xcconfig */ = {isa = PBXFileReference; includeInIndex = 1; lastKnownFileType = text.xcconfig; name = "Pods-BareExpoMain-BareExpoTests.release.xcconfig"; path = "Target Support Files/Pods-BareExpoMain-BareExpoTests/Pods-BareExpoMain-BareExpoTests.release.xcconfig"; sourceTree = "<group>"; };
		B2C0265D256BDB3E008FD925 /* BareExpoDetox.app */ = {isa = PBXFileReference; explicitFileType = wrapper.application; includeInIndex = 0; path = BareExpoDetox.app; sourceTree = BUILT_PRODUCTS_DIR; };
		C6D510B8848C498B7759CC25 /* ExpoModulesProvider.swift */ = {isa = PBXFileReference; includeInIndex = 1; lastKnownFileType = sourcecode.swift; name = ExpoModulesProvider.swift; path = "Pods/Target Support Files/Pods-BareExpoMain-BareExpoTests/ExpoModulesProvider.swift"; sourceTree = "<group>"; };
		CD6B041223091F4B002044FF /* StoreKit.framework */ = {isa = PBXFileReference; lastKnownFileType = wrapper.framework; name = StoreKit.framework; path = System/Library/Frameworks/StoreKit.framework; sourceTree = SDKROOT; };
		CDDB247B24802C4C00F6E7AC /* Dispatch.swift */ = {isa = PBXFileReference; lastKnownFileType = sourcecode.swift; name = Dispatch.swift; path = BareExpo/Dispatch.swift; sourceTree = "<group>"; };
		D00D8FE5AC779F2201D69D6F /* Pods-BareExpoMain-BareExpoDetox.release.xcconfig */ = {isa = PBXFileReference; includeInIndex = 1; lastKnownFileType = text.xcconfig; name = "Pods-BareExpoMain-BareExpoDetox.release.xcconfig"; path = "Target Support Files/Pods-BareExpoMain-BareExpoDetox/Pods-BareExpoMain-BareExpoDetox.release.xcconfig"; sourceTree = "<group>"; };
		DA967CCEEF85EEC9526D4E70 /* Pods-BareExpoMain-BareExpoTests.debug.xcconfig */ = {isa = PBXFileReference; includeInIndex = 1; lastKnownFileType = text.xcconfig; name = "Pods-BareExpoMain-BareExpoTests.debug.xcconfig"; path = "Target Support Files/Pods-BareExpoMain-BareExpoTests/Pods-BareExpoMain-BareExpoTests.debug.xcconfig"; sourceTree = "<group>"; };
		ED297162215061F000B7C4FE /* JavaScriptCore.framework */ = {isa = PBXFileReference; lastKnownFileType = wrapper.framework; name = JavaScriptCore.framework; path = System/Library/Frameworks/JavaScriptCore.framework; sourceTree = SDKROOT; };
		ED2971642150620600B7C4FE /* JavaScriptCore.framework */ = {isa = PBXFileReference; lastKnownFileType = wrapper.framework; name = JavaScriptCore.framework; path = Platforms/AppleTVOS.platform/Developer/SDKs/AppleTVOS12.0.sdk/System/Library/Frameworks/JavaScriptCore.framework; sourceTree = DEVELOPER_DIR; };
/* End PBXFileReference section */

/* Begin PBXFrameworksBuildPhase section */
		00E356EB1AD99517003FC87E /* Frameworks */ = {
			isa = PBXFrameworksBuildPhase;
			buildActionMask = 2147483647;
			files = (
				7E61AB577DC55EE71E7B3A62 /* libPods-BareExpoMain-BareExpoTests.a in Frameworks */,
			);
			runOnlyForDeploymentPostprocessing = 0;
		};
		13B07F8C1A680F5B00A75B9A /* Frameworks */ = {
			isa = PBXFrameworksBuildPhase;
			buildActionMask = 2147483647;
			files = (
				CD6B041323091F4B002044FF /* StoreKit.framework in Frameworks */,
				E835351D69945714D82763A7 /* libPods-BareExpoMain-BareExpo.a in Frameworks */,
			);
			runOnlyForDeploymentPostprocessing = 0;
		};
		B2C02650256BDB3E008FD925 /* Frameworks */ = {
			isa = PBXFrameworksBuildPhase;
			buildActionMask = 2147483647;
			files = (
				B2C02651256BDB3E008FD925 /* StoreKit.framework in Frameworks */,
				87370DBBF5BCA545337EC29A /* libPods-BareExpoMain-BareExpoDetox.a in Frameworks */,
			);
			runOnlyForDeploymentPostprocessing = 0;
		};
/* End PBXFrameworksBuildPhase section */

/* Begin PBXGroup section */
		0B09701FAB0A779F6BD4E0A6 /* BareExpo */ = {
			isa = PBXGroup;
			children = (
				332BD73A6A3EF9EF1F36CCF4 /* ExpoModulesProvider.swift */,
			);
			name = BareExpo;
			sourceTree = "<group>";
		};
		13B07FAE1A68108700A75B9A /* BareExpo */ = {
			isa = PBXGroup;
			children = (
				835C3EFE27CCACB90002A5A0 /* AppDelegate.h */,
				8382ED3627CD0E910031628E /* AppDelegate.mm */,
				CDDB247B24802C4C00F6E7AC /* Dispatch.swift */,
				31B7D64323A904E900CE18C0 /* Bare Expo.entitlements */,
				008F07F21AC5B25A0029DE68 /* main.jsbundle */,
				13B07FB51A68108700A75B9A /* Images.xcassets */,
				13B07FB61A68108700A75B9A /* Info.plist */,
				13B07FB11A68108700A75B9A /* LaunchScreen.xib */,
				31B5C868245847DF0086F49B /* notification.wav */,
				8382ED3327CD0E660031628E /* main.m */,
				831E31182B203CAE00103DA7 /* icomoon.ttf */,
			);
			name = BareExpo;
			sourceTree = "<group>";
		};
		2D115E8860689707E971EF14 /* Pods */ = {
			isa = PBXGroup;
			children = (
				8CF07B7F9B02987266CD440F /* Pods-BareExpoMain-BareExpo.debug.xcconfig */,
				70C90FD1B0DC892D98AB56FC /* Pods-BareExpoMain-BareExpo.release.xcconfig */,
				7AE0764661EA2FD069C93AB0 /* Pods-BareExpoMain-BareExpoDetox.debug.xcconfig */,
				D00D8FE5AC779F2201D69D6F /* Pods-BareExpoMain-BareExpoDetox.release.xcconfig */,
				22A02B79C1EEA6D26B9747A6 /* Pods-BareExpoTests.debug.xcconfig */,
				270C07CA4BD6ED3609E5CB07 /* Pods-BareExpoTests.release.xcconfig */,
				DA967CCEEF85EEC9526D4E70 /* Pods-BareExpoMain-BareExpoTests.debug.xcconfig */,
				B1CEEBD946A81C5E65FEB8AF /* Pods-BareExpoMain-BareExpoTests.release.xcconfig */,
			);
			path = Pods;
			sourceTree = "<group>";
		};
		2D16E6871FA4F8E400B85C8A /* Frameworks */ = {
			isa = PBXGroup;
			children = (
				CD6B041223091F4B002044FF /* StoreKit.framework */,
				ED297162215061F000B7C4FE /* JavaScriptCore.framework */,
				ED2971642150620600B7C4FE /* JavaScriptCore.framework */,
				2D16E6891FA4F8E400B85C8A /* libReact.a */,
				1CB4F07F5405BEFE739E0FF8 /* libPods-BareExpoMain-BareExpo.a */,
				AF3C1527733737A89B6E8A9B /* libPods-BareExpoMain-BareExpoDetox.a */,
				432D8AB553128A7D2D7086F2 /* libPods-BareExpoMain-BareExpoTests.a */,
			);
			name = Frameworks;
			sourceTree = "<group>";
		};
		4A0D436E380F66269F6A3D13 /* BareExpoDetox */ = {
			isa = PBXGroup;
			children = (
				4181CD42FEE5745FEE71F23C /* ExpoModulesProvider.swift */,
			);
			name = BareExpoDetox;
			sourceTree = "<group>";
		};
		5CCB4E431E8719D0AC68EA85 /* BareExpoTests */ = {
			isa = PBXGroup;
			children = (
				469027E32657212526A60DF7 /* ExpoModulesProvider.swift */,
				C6D510B8848C498B7759CC25 /* ExpoModulesProvider.swift */,
			);
			name = BareExpoTests;
			sourceTree = "<group>";
		};
		832341AE1AAA6A7D00B99B32 /* Libraries */ = {
			isa = PBXGroup;
			children = (
			);
			name = Libraries;
			sourceTree = "<group>";
		};
		83CBB9F61A601CBA00E9B192 = {
			isa = PBXGroup;
			children = (
				13B07FAE1A68108700A75B9A /* BareExpo */,
				832341AE1AAA6A7D00B99B32 /* Libraries */,
				83CBBA001A601CBA00E9B192 /* Products */,
				2D16E6871FA4F8E400B85C8A /* Frameworks */,
				2D115E8860689707E971EF14 /* Pods */,
				BE2E0A8385E0B4543D0FAAAB /* ExpoModulesProviders */,
			);
			indentWidth = 2;
			sourceTree = "<group>";
			tabWidth = 2;
			usesTabs = 0;
		};
		83CBBA001A601CBA00E9B192 /* Products */ = {
			isa = PBXGroup;
			children = (
				13B07F961A680F5B00A75B9A /* Bare Expo.app */,
				00E356EE1AD99517003FC87E /* BareExpoTests.xctest */,
				B2C0265D256BDB3E008FD925 /* BareExpoDetox.app */,
			);
			name = Products;
			sourceTree = "<group>";
		};
		BE2E0A8385E0B4543D0FAAAB /* ExpoModulesProviders */ = {
			isa = PBXGroup;
			children = (
				0B09701FAB0A779F6BD4E0A6 /* BareExpo */,
				4A0D436E380F66269F6A3D13 /* BareExpoDetox */,
				5CCB4E431E8719D0AC68EA85 /* BareExpoTests */,
			);
			name = ExpoModulesProviders;
			sourceTree = "<group>";
		};
/* End PBXGroup section */

/* Begin PBXNativeTarget section */
		00E356ED1AD99517003FC87E /* BareExpoTests */ = {
			isa = PBXNativeTarget;
			buildConfigurationList = 00E357021AD99517003FC87E /* Build configuration list for PBXNativeTarget "BareExpoTests" */;
			buildPhases = (
				05C668AB4BB217A320BE1977 /* [CP] Check Pods Manifest.lock */,
				D0DF8D1444FE87409F10169F /* [Expo] Configure project */,
				00E356EA1AD99517003FC87E /* Sources */,
				00E356EB1AD99517003FC87E /* Frameworks */,
				00E356EC1AD99517003FC87E /* Resources */,
				C7D389DD290B549550344876 /* [CP] Embed Pods Frameworks */,
				47DD0EDD3454AE91626FD6F2 /* [CP] Copy Pods Resources */,
			);
			buildRules = (
			);
			dependencies = (
				00E356F51AD99517003FC87E /* PBXTargetDependency */,
				B2AFA7C026B0430E001B1E5E /* PBXTargetDependency */,
			);
			name = BareExpoTests;
			productName = BareExpoTests;
			productReference = 00E356EE1AD99517003FC87E /* BareExpoTests.xctest */;
			productType = "com.apple.product-type.bundle.unit-test";
		};
		13B07F861A680F5B00A75B9A /* BareExpo */ = {
			isa = PBXNativeTarget;
			buildConfigurationList = 13B07F931A680F5B00A75B9A /* Build configuration list for PBXNativeTarget "BareExpo" */;
			buildPhases = (
				7677BD1511B47107F041C6F8 /* [CP] Check Pods Manifest.lock */,
				21646C4123F2D18200CB927F /* Generate Dynamic Macros */,
				5834C135EA791757779CF476 /* [Expo] Configure project */,
				13B07F871A680F5B00A75B9A /* Sources */,
				13B07F8C1A680F5B00A75B9A /* Frameworks */,
				13B07F8E1A680F5B00A75B9A /* Resources */,
				21646C4223F2D1BA00CB927F /* Copy Bundle Resources Conditionally */,
				00DD1BFF1BD5951E006B06BC /* Bundle React Native code and images */,
				836D52D1830FFB3E14169223 /* [CP] Embed Pods Frameworks */,
				44192F147E90D3B81163FB20 /* [CP] Copy Pods Resources */,
			);
			buildRules = (
			);
			dependencies = (
			);
			name = BareExpo;
			productName = BareExpo;
			productReference = 13B07F961A680F5B00A75B9A /* Bare Expo.app */;
			productType = "com.apple.product-type.application";
		};
		B2C02649256BDB3E008FD925 /* BareExpoDetox */ = {
			isa = PBXNativeTarget;
			buildConfigurationList = B2C0265A256BDB3E008FD925 /* Build configuration list for PBXNativeTarget "BareExpoDetox" */;
			buildPhases = (
				93314C9A2612C4EC2FE419FE /* [CP] Check Pods Manifest.lock */,
				B2C0264B256BDB3E008FD925 /* Generate Dynamic Macros */,
				4EE64A1CBBA28379FDF452DA /* [Expo] Configure project */,
				B2C0264D256BDB3E008FD925 /* Sources */,
				B2C02650256BDB3E008FD925 /* Frameworks */,
				B2C02653256BDB3E008FD925 /* Resources */,
				B2C02657256BDB3E008FD925 /* Copy Bundle Resources Conditionally */,
				B2C02658256BDB3E008FD925 /* Bundle React Native code and images */,
				476DB6938AE53029B700D7DE /* [CP] Embed Pods Frameworks */,
				84C0F601505B7B393C3610ED /* [CP] Copy Pods Resources */,
			);
			buildRules = (
			);
			dependencies = (
			);
			name = BareExpoDetox;
			productName = BareExpoDetox;
			productReference = B2C0265D256BDB3E008FD925 /* BareExpoDetox.app */;
			productType = "com.apple.product-type.application";
		};
/* End PBXNativeTarget section */

/* Begin PBXProject section */
		83CBB9F71A601CBA00E9B192 /* Project object */ = {
			isa = PBXProject;
			attributes = {
				LastUpgradeCheck = 0940;
				ORGANIZATIONNAME = Facebook;
				TargetAttributes = {
					00E356ED1AD99517003FC87E = {
						CreatedOnToolsVersion = 6.2;
						TestTargetID = B2C02649256BDB3E008FD925;
					};
					13B07F861A680F5B00A75B9A = {
						DevelopmentTeam = C8D8QTF339;
						LastSwiftMigration = 1140;
					};
					B2C02649256BDB3E008FD925 = {
						DevelopmentTeam = C8D8QTF339;
					};
				};
			};
			buildConfigurationList = 83CBB9FA1A601CBA00E9B192 /* Build configuration list for PBXProject "BareExpo" */;
			compatibilityVersion = "Xcode 3.2";
			developmentRegion = English;
			hasScannedForEncodings = 0;
			knownRegions = (
				English,
				en,
				Base,
			);
			mainGroup = 83CBB9F61A601CBA00E9B192;
			productRefGroup = 83CBBA001A601CBA00E9B192 /* Products */;
			projectDirPath = "";
			projectRoot = "";
			targets = (
				13B07F861A680F5B00A75B9A /* BareExpo */,
				B2C02649256BDB3E008FD925 /* BareExpoDetox */,
				00E356ED1AD99517003FC87E /* BareExpoTests */,
			);
		};
/* End PBXProject section */

/* Begin PBXResourcesBuildPhase section */
		00E356EC1AD99517003FC87E /* Resources */ = {
			isa = PBXResourcesBuildPhase;
			buildActionMask = 2147483647;
			files = (
			);
			runOnlyForDeploymentPostprocessing = 0;
		};
		13B07F8E1A680F5B00A75B9A /* Resources */ = {
			isa = PBXResourcesBuildPhase;
			buildActionMask = 2147483647;
			files = (
				831E31192B203CAE00103DA7 /* icomoon.ttf in Resources */,
				13B07FBF1A68108700A75B9A /* Images.xcassets in Resources */,
				13B07FBD1A68108700A75B9A /* LaunchScreen.xib in Resources */,
				31B5C869245847DF0086F49B /* notification.wav in Resources */,
			);
			runOnlyForDeploymentPostprocessing = 0;
		};
		B2C02653256BDB3E008FD925 /* Resources */ = {
			isa = PBXResourcesBuildPhase;
			buildActionMask = 2147483647;
			files = (
				831E311A2B203CAE00103DA7 /* icomoon.ttf in Resources */,
				B2C02654256BDB3E008FD925 /* Images.xcassets in Resources */,
				B2C02655256BDB3E008FD925 /* LaunchScreen.xib in Resources */,
				B2C02656256BDB3E008FD925 /* notification.wav in Resources */,
			);
			runOnlyForDeploymentPostprocessing = 0;
		};
/* End PBXResourcesBuildPhase section */

/* Begin PBXShellScriptBuildPhase section */
		00DD1BFF1BD5951E006B06BC /* Bundle React Native code and images */ = {
			isa = PBXShellScriptBuildPhase;
			buildActionMask = 2147483647;
			files = (
			);
			inputPaths = (
			);
			name = "Bundle React Native code and images";
			outputPaths = (
			);
			runOnlyForDeploymentPostprocessing = 0;
			shellPath = /bin/sh;
			shellScript = "if [[ -f \"$PODS_ROOT/../.xcode.env\" ]]; then\n  source \"$PODS_ROOT/../.xcode.env\"\nfi\nif [[ -f \"$PODS_ROOT/../.xcode.env.local\" ]]; then\n  source \"$PODS_ROOT/../.xcode.env.local\"\nfi\n\n# The project root by default is one level up from the ios directory\nexport PROJECT_ROOT=\"$PROJECT_DIR\"/..\n\nif [[ \"$CONFIGURATION\" = *Debug* ]]; then\n  export SKIP_BUNDLING=1\nfi\n\nif [[ -z \"$ENTRY_FILE\" ]]; then\n  # Set the entry JS file using the bundler's entry resolution.\n  export ENTRY_FILE=\"$(\"$NODE_BINARY\" -e \"require('expo/scripts/resolveAppEntry')\" \"$PROJECT_ROOT\" ios relative | tail -n 1)\"\nfi\nif [[ -z \"$CLI_PATH\" ]]; then\n  # Use Expo CLI\n  export CLI_PATH=\"$(\"$NODE_BINARY\" --print \"require.resolve('@expo/cli')\")\"\nfi\nif [[ -z \"$BUNDLE_COMMAND\" ]]; then\n  # Default Expo CLI command for bundling\n  export BUNDLE_COMMAND=\"export:embed\"\nfi\n\n`\"$NODE_BINARY\" --print \"require('path').dirname(require.resolve('react-native/package.json')) + '/scripts/react-native-xcode.sh'\"`\n\n";
		};
		05C668AB4BB217A320BE1977 /* [CP] Check Pods Manifest.lock */ = {
			isa = PBXShellScriptBuildPhase;
			buildActionMask = 2147483647;
			files = (
			);
			inputFileListPaths = (
			);
			inputPaths = (
				"${PODS_PODFILE_DIR_PATH}/Podfile.lock",
				"${PODS_ROOT}/Manifest.lock",
			);
			name = "[CP] Check Pods Manifest.lock";
			outputFileListPaths = (
			);
			outputPaths = (
				"$(DERIVED_FILE_DIR)/Pods-BareExpoMain-BareExpoTests-checkManifestLockResult.txt",
			);
			runOnlyForDeploymentPostprocessing = 0;
			shellPath = /bin/sh;
			shellScript = "diff \"${PODS_PODFILE_DIR_PATH}/Podfile.lock\" \"${PODS_ROOT}/Manifest.lock\" > /dev/null\nif [ $? != 0 ] ; then\n    # print error to STDERR\n    echo \"error: The sandbox is not in sync with the Podfile.lock. Run 'pod install' or update your CocoaPods installation.\" >&2\n    exit 1\nfi\n# This output is used by Xcode 'outputs' to avoid re-running this script phase.\necho \"SUCCESS\" > \"${SCRIPT_OUTPUT_FILE_0}\"\n";
			showEnvVarsInLog = 0;
		};
		21646C4123F2D18200CB927F /* Generate Dynamic Macros */ = {
			isa = PBXShellScriptBuildPhase;
			buildActionMask = 2147483647;
			files = (
			);
			inputFileListPaths = (
			);
			inputPaths = (
			);
			name = "Generate Dynamic Macros";
			outputFileListPaths = (
			);
			outputPaths = (
			);
			runOnlyForDeploymentPostprocessing = 0;
			shellPath = /bin/bash;
			shellScript = "$SRCROOT/Build-Phases/generate-dynamic-macros.sh\n";
		};
		21646C4223F2D1BA00CB927F /* Copy Bundle Resources Conditionally */ = {
			isa = PBXShellScriptBuildPhase;
			buildActionMask = 2147483647;
			files = (
			);
			inputFileListPaths = (
			);
			inputPaths = (
			);
			name = "Copy Bundle Resources Conditionally";
			outputFileListPaths = (
			);
			outputPaths = (
			);
			runOnlyForDeploymentPostprocessing = 0;
			shellPath = /bin/bash;
			shellScript = "$SRCROOT/Build-Phases/cp-bundle-resources-conditionally.sh\n";
		};
		44192F147E90D3B81163FB20 /* [CP] Copy Pods Resources */ = {
			isa = PBXShellScriptBuildPhase;
			buildActionMask = 2147483647;
			files = (
			);
			inputPaths = (
				"${PODS_ROOT}/Target Support Files/Pods-BareExpoMain-BareExpo/Pods-BareExpoMain-BareExpo-resources.sh",
				"${PODS_CONFIGURATION_BUILD_DIR}/EXConstants/EXConstants.bundle",
				"${PODS_ROOT}/GoogleMaps/Maps/Frameworks/GoogleMaps.xcframework/ios-arm64/GoogleMaps.framework/Resources/GoogleMaps.bundle",
				"${PODS_ROOT}/GoogleMaps/Maps/Frameworks/GoogleMaps.xcframework/ios-arm64_x86_64-simulator/GoogleMaps.framework/Resources/GoogleMaps.bundle",
				"${PODS_ROOT}/GooglePlaces/Frameworks/GooglePlaces.xcframework/ios-arm64/GooglePlaces.framework/Resources/GooglePlaces.bundle",
				"${PODS_ROOT}/GooglePlaces/Frameworks/GooglePlaces.xcframework/ios-arm64_x86_64-simulator/GooglePlaces.framework/Resources/GooglePlaces.bundle",
				"${PODS_CONFIGURATION_BUILD_DIR}/React-Core/RCTI18nStrings.bundle",
				"${PODS_CONFIGURATION_BUILD_DIR}/expo-dev-launcher/EXDevLauncher.bundle",
				"${PODS_CONFIGURATION_BUILD_DIR}/expo-dev-menu/EXDevMenu.bundle",
			);
			name = "[CP] Copy Pods Resources";
			outputPaths = (
				"${TARGET_BUILD_DIR}/${UNLOCALIZED_RESOURCES_FOLDER_PATH}/EXConstants.bundle",
				"${TARGET_BUILD_DIR}/${UNLOCALIZED_RESOURCES_FOLDER_PATH}/GoogleMaps.bundle",
				"${TARGET_BUILD_DIR}/${UNLOCALIZED_RESOURCES_FOLDER_PATH}/GooglePlaces.bundle",
				"${TARGET_BUILD_DIR}/${UNLOCALIZED_RESOURCES_FOLDER_PATH}/RCTI18nStrings.bundle",
				"${TARGET_BUILD_DIR}/${UNLOCALIZED_RESOURCES_FOLDER_PATH}/EXDevLauncher.bundle",
				"${TARGET_BUILD_DIR}/${UNLOCALIZED_RESOURCES_FOLDER_PATH}/EXDevMenu.bundle",
			);
			runOnlyForDeploymentPostprocessing = 0;
			shellPath = /bin/sh;
			shellScript = "\"${PODS_ROOT}/Target Support Files/Pods-BareExpoMain-BareExpo/Pods-BareExpoMain-BareExpo-resources.sh\"\n";
			showEnvVarsInLog = 0;
		};
		476DB6938AE53029B700D7DE /* [CP] Embed Pods Frameworks */ = {
			isa = PBXShellScriptBuildPhase;
			buildActionMask = 2147483647;
			files = (
			);
			inputPaths = (
				"${PODS_ROOT}/Target Support Files/Pods-BareExpoMain-BareExpoDetox/Pods-BareExpoMain-BareExpoDetox-frameworks.sh",
				"${PODS_XCFRAMEWORKS_BUILD_DIR}/ExpoSQLite/crsqlite.framework/crsqlite",
				"${PODS_XCFRAMEWORKS_BUILD_DIR}/hermes-engine/Pre-built/hermes.framework/hermes",
			);
			name = "[CP] Embed Pods Frameworks";
			outputPaths = (
				"${TARGET_BUILD_DIR}/${FRAMEWORKS_FOLDER_PATH}/crsqlite.framework",
				"${TARGET_BUILD_DIR}/${FRAMEWORKS_FOLDER_PATH}/hermes.framework",
			);
			runOnlyForDeploymentPostprocessing = 0;
			shellPath = /bin/sh;
			shellScript = "\"${PODS_ROOT}/Target Support Files/Pods-BareExpoMain-BareExpoDetox/Pods-BareExpoMain-BareExpoDetox-frameworks.sh\"\n";
			showEnvVarsInLog = 0;
		};
		47DD0EDD3454AE91626FD6F2 /* [CP] Copy Pods Resources */ = {
			isa = PBXShellScriptBuildPhase;
			buildActionMask = 2147483647;
			files = (
			);
			inputPaths = (
				"${PODS_ROOT}/Target Support Files/Pods-BareExpoMain-BareExpoTests/Pods-BareExpoMain-BareExpoTests-resources.sh",
				"${PODS_CONFIGURATION_BUILD_DIR}/EXConstants/EXConstants.bundle",
				"${PODS_ROOT}/GoogleMaps/Maps/Frameworks/GoogleMaps.xcframework/ios-arm64/GoogleMaps.framework/Resources/GoogleMaps.bundle",
				"${PODS_ROOT}/GoogleMaps/Maps/Frameworks/GoogleMaps.xcframework/ios-arm64_x86_64-simulator/GoogleMaps.framework/Resources/GoogleMaps.bundle",
				"${PODS_ROOT}/GooglePlaces/Frameworks/GooglePlaces.xcframework/ios-arm64/GooglePlaces.framework/Resources/GooglePlaces.bundle",
				"${PODS_ROOT}/GooglePlaces/Frameworks/GooglePlaces.xcframework/ios-arm64_x86_64-simulator/GooglePlaces.framework/Resources/GooglePlaces.bundle",
				"${PODS_CONFIGURATION_BUILD_DIR}/React-Core/RCTI18nStrings.bundle",
				"${PODS_CONFIGURATION_BUILD_DIR}/expo-dev-launcher/EXDevLauncher.bundle",
				"${PODS_CONFIGURATION_BUILD_DIR}/expo-dev-menu/EXDevMenu.bundle",
			);
			name = "[CP] Copy Pods Resources";
			outputPaths = (
				"${TARGET_BUILD_DIR}/${UNLOCALIZED_RESOURCES_FOLDER_PATH}/EXConstants.bundle",
				"${TARGET_BUILD_DIR}/${UNLOCALIZED_RESOURCES_FOLDER_PATH}/GoogleMaps.bundle",
				"${TARGET_BUILD_DIR}/${UNLOCALIZED_RESOURCES_FOLDER_PATH}/GooglePlaces.bundle",
				"${TARGET_BUILD_DIR}/${UNLOCALIZED_RESOURCES_FOLDER_PATH}/RCTI18nStrings.bundle",
				"${TARGET_BUILD_DIR}/${UNLOCALIZED_RESOURCES_FOLDER_PATH}/EXDevLauncher.bundle",
				"${TARGET_BUILD_DIR}/${UNLOCALIZED_RESOURCES_FOLDER_PATH}/EXDevMenu.bundle",
			);
			runOnlyForDeploymentPostprocessing = 0;
			shellPath = /bin/sh;
			shellScript = "\"${PODS_ROOT}/Target Support Files/Pods-BareExpoMain-BareExpoTests/Pods-BareExpoMain-BareExpoTests-resources.sh\"\n";
			showEnvVarsInLog = 0;
		};
		4EE64A1CBBA28379FDF452DA /* [Expo] Configure project */ = {
			isa = PBXShellScriptBuildPhase;
			alwaysOutOfDate = 1;
			buildActionMask = 2147483647;
			files = (
			);
			inputFileListPaths = (
			);
			inputPaths = (
			);
			name = "[Expo] Configure project";
			outputFileListPaths = (
			);
			outputPaths = (
			);
			runOnlyForDeploymentPostprocessing = 0;
			shellPath = /bin/sh;
			shellScript = "# This script configures Expo modules and generates the modules provider file.\nbash -l -c \"./Pods/Target\\ Support\\ Files/Pods-BareExpoMain-BareExpoDetox/expo-configure-project.sh\"\n";
		};
		5834C135EA791757779CF476 /* [Expo] Configure project */ = {
			isa = PBXShellScriptBuildPhase;
			alwaysOutOfDate = 1;
			buildActionMask = 2147483647;
			files = (
			);
			inputFileListPaths = (
			);
			inputPaths = (
			);
			name = "[Expo] Configure project";
			outputFileListPaths = (
			);
			outputPaths = (
			);
			runOnlyForDeploymentPostprocessing = 0;
			shellPath = /bin/sh;
			shellScript = "# This script configures Expo modules and generates the modules provider file.\nbash -l -c \"./Pods/Target\\ Support\\ Files/Pods-BareExpoMain-BareExpo/expo-configure-project.sh\"\n";
		};
		7677BD1511B47107F041C6F8 /* [CP] Check Pods Manifest.lock */ = {
			isa = PBXShellScriptBuildPhase;
			buildActionMask = 2147483647;
			files = (
			);
			inputFileListPaths = (
			);
			inputPaths = (
				"${PODS_PODFILE_DIR_PATH}/Podfile.lock",
				"${PODS_ROOT}/Manifest.lock",
			);
			name = "[CP] Check Pods Manifest.lock";
			outputFileListPaths = (
			);
			outputPaths = (
				"$(DERIVED_FILE_DIR)/Pods-BareExpoMain-BareExpo-checkManifestLockResult.txt",
			);
			runOnlyForDeploymentPostprocessing = 0;
			shellPath = /bin/sh;
			shellScript = "diff \"${PODS_PODFILE_DIR_PATH}/Podfile.lock\" \"${PODS_ROOT}/Manifest.lock\" > /dev/null\nif [ $? != 0 ] ; then\n    # print error to STDERR\n    echo \"error: The sandbox is not in sync with the Podfile.lock. Run 'pod install' or update your CocoaPods installation.\" >&2\n    exit 1\nfi\n# This output is used by Xcode 'outputs' to avoid re-running this script phase.\necho \"SUCCESS\" > \"${SCRIPT_OUTPUT_FILE_0}\"\n";
			showEnvVarsInLog = 0;
		};
		836D52D1830FFB3E14169223 /* [CP] Embed Pods Frameworks */ = {
			isa = PBXShellScriptBuildPhase;
			buildActionMask = 2147483647;
			files = (
			);
			inputPaths = (
				"${PODS_ROOT}/Target Support Files/Pods-BareExpoMain-BareExpo/Pods-BareExpoMain-BareExpo-frameworks.sh",
				"${PODS_XCFRAMEWORKS_BUILD_DIR}/ExpoSQLite/crsqlite.framework/crsqlite",
				"${PODS_XCFRAMEWORKS_BUILD_DIR}/hermes-engine/Pre-built/hermes.framework/hermes",
			);
			name = "[CP] Embed Pods Frameworks";
			outputPaths = (
				"${TARGET_BUILD_DIR}/${FRAMEWORKS_FOLDER_PATH}/crsqlite.framework",
				"${TARGET_BUILD_DIR}/${FRAMEWORKS_FOLDER_PATH}/hermes.framework",
			);
			runOnlyForDeploymentPostprocessing = 0;
			shellPath = /bin/sh;
			shellScript = "\"${PODS_ROOT}/Target Support Files/Pods-BareExpoMain-BareExpo/Pods-BareExpoMain-BareExpo-frameworks.sh\"\n";
			showEnvVarsInLog = 0;
		};
		84C0F601505B7B393C3610ED /* [CP] Copy Pods Resources */ = {
			isa = PBXShellScriptBuildPhase;
			buildActionMask = 2147483647;
			files = (
			);
			inputPaths = (
				"${PODS_ROOT}/Target Support Files/Pods-BareExpoMain-BareExpoDetox/Pods-BareExpoMain-BareExpoDetox-resources.sh",
				"${PODS_CONFIGURATION_BUILD_DIR}/EXConstants/EXConstants.bundle",
				"${PODS_ROOT}/GoogleMaps/Maps/Frameworks/GoogleMaps.xcframework/ios-arm64/GoogleMaps.framework/Resources/GoogleMaps.bundle",
				"${PODS_ROOT}/GoogleMaps/Maps/Frameworks/GoogleMaps.xcframework/ios-arm64_x86_64-simulator/GoogleMaps.framework/Resources/GoogleMaps.bundle",
				"${PODS_ROOT}/GooglePlaces/Frameworks/GooglePlaces.xcframework/ios-arm64/GooglePlaces.framework/Resources/GooglePlaces.bundle",
				"${PODS_ROOT}/GooglePlaces/Frameworks/GooglePlaces.xcframework/ios-arm64_x86_64-simulator/GooglePlaces.framework/Resources/GooglePlaces.bundle",
				"${PODS_CONFIGURATION_BUILD_DIR}/React-Core/RCTI18nStrings.bundle",
				"${PODS_CONFIGURATION_BUILD_DIR}/expo-dev-launcher/EXDevLauncher.bundle",
				"${PODS_CONFIGURATION_BUILD_DIR}/expo-dev-menu/EXDevMenu.bundle",
			);
			name = "[CP] Copy Pods Resources";
			outputPaths = (
				"${TARGET_BUILD_DIR}/${UNLOCALIZED_RESOURCES_FOLDER_PATH}/EXConstants.bundle",
				"${TARGET_BUILD_DIR}/${UNLOCALIZED_RESOURCES_FOLDER_PATH}/GoogleMaps.bundle",
				"${TARGET_BUILD_DIR}/${UNLOCALIZED_RESOURCES_FOLDER_PATH}/GooglePlaces.bundle",
				"${TARGET_BUILD_DIR}/${UNLOCALIZED_RESOURCES_FOLDER_PATH}/RCTI18nStrings.bundle",
				"${TARGET_BUILD_DIR}/${UNLOCALIZED_RESOURCES_FOLDER_PATH}/EXDevLauncher.bundle",
				"${TARGET_BUILD_DIR}/${UNLOCALIZED_RESOURCES_FOLDER_PATH}/EXDevMenu.bundle",
			);
			runOnlyForDeploymentPostprocessing = 0;
			shellPath = /bin/sh;
			shellScript = "\"${PODS_ROOT}/Target Support Files/Pods-BareExpoMain-BareExpoDetox/Pods-BareExpoMain-BareExpoDetox-resources.sh\"\n";
			showEnvVarsInLog = 0;
		};
		93314C9A2612C4EC2FE419FE /* [CP] Check Pods Manifest.lock */ = {
			isa = PBXShellScriptBuildPhase;
			buildActionMask = 2147483647;
			files = (
			);
			inputFileListPaths = (
			);
			inputPaths = (
				"${PODS_PODFILE_DIR_PATH}/Podfile.lock",
				"${PODS_ROOT}/Manifest.lock",
			);
			name = "[CP] Check Pods Manifest.lock";
			outputFileListPaths = (
			);
			outputPaths = (
				"$(DERIVED_FILE_DIR)/Pods-BareExpoMain-BareExpoDetox-checkManifestLockResult.txt",
			);
			runOnlyForDeploymentPostprocessing = 0;
			shellPath = /bin/sh;
			shellScript = "diff \"${PODS_PODFILE_DIR_PATH}/Podfile.lock\" \"${PODS_ROOT}/Manifest.lock\" > /dev/null\nif [ $? != 0 ] ; then\n    # print error to STDERR\n    echo \"error: The sandbox is not in sync with the Podfile.lock. Run 'pod install' or update your CocoaPods installation.\" >&2\n    exit 1\nfi\n# This output is used by Xcode 'outputs' to avoid re-running this script phase.\necho \"SUCCESS\" > \"${SCRIPT_OUTPUT_FILE_0}\"\n";
			showEnvVarsInLog = 0;
		};
		B2C0264B256BDB3E008FD925 /* Generate Dynamic Macros */ = {
			isa = PBXShellScriptBuildPhase;
			buildActionMask = 2147483647;
			files = (
			);
			inputFileListPaths = (
			);
			inputPaths = (
			);
			name = "Generate Dynamic Macros";
			outputFileListPaths = (
			);
			outputPaths = (
			);
			runOnlyForDeploymentPostprocessing = 0;
			shellPath = /bin/bash;
			shellScript = "$SRCROOT/Build-Phases/generate-dynamic-macros.sh\n";
		};
		B2C02657256BDB3E008FD925 /* Copy Bundle Resources Conditionally */ = {
			isa = PBXShellScriptBuildPhase;
			buildActionMask = 2147483647;
			files = (
			);
			inputFileListPaths = (
			);
			inputPaths = (
			);
			name = "Copy Bundle Resources Conditionally";
			outputFileListPaths = (
			);
			outputPaths = (
			);
			runOnlyForDeploymentPostprocessing = 0;
			shellPath = /bin/bash;
			shellScript = "$SRCROOT/Build-Phases/cp-bundle-resources-conditionally.sh\n";
		};
		B2C02658256BDB3E008FD925 /* Bundle React Native code and images */ = {
			isa = PBXShellScriptBuildPhase;
			buildActionMask = 2147483647;
			files = (
			);
			inputPaths = (
			);
			name = "Bundle React Native code and images";
			outputPaths = (
			);
			runOnlyForDeploymentPostprocessing = 0;
			shellPath = /bin/sh;
			shellScript = "if [[ -f \"$PODS_ROOT/../.xcode.env\" ]]; then\n  source \"$PODS_ROOT/../.xcode.env\"\nfi\nif [[ -f \"$PODS_ROOT/../.xcode.env.local\" ]]; then\n  source \"$PODS_ROOT/../.xcode.env.local\"\nfi\n\n# The project root by default is one level up from the ios directory\nexport PROJECT_ROOT=\"$PROJECT_DIR\"/..\n\nif [[ \"$CONFIGURATION\" = *Debug* ]]; then\n  export SKIP_BUNDLING=1\nfi\n`\"$NODE_BINARY\" --print \"require('path').dirname(require.resolve('react-native/package.json')) + '/scripts/react-native-xcode.sh'\"`\n\n";
		};
		C7D389DD290B549550344876 /* [CP] Embed Pods Frameworks */ = {
			isa = PBXShellScriptBuildPhase;
			buildActionMask = 2147483647;
			files = (
			);
			inputPaths = (
				"${PODS_ROOT}/Target Support Files/Pods-BareExpoMain-BareExpoTests/Pods-BareExpoMain-BareExpoTests-frameworks.sh",
				"${PODS_XCFRAMEWORKS_BUILD_DIR}/ExpoSQLite/crsqlite.framework/crsqlite",
				"${PODS_XCFRAMEWORKS_BUILD_DIR}/hermes-engine/Pre-built/hermes.framework/hermes",
			);
			name = "[CP] Embed Pods Frameworks";
			outputPaths = (
				"${TARGET_BUILD_DIR}/${FRAMEWORKS_FOLDER_PATH}/crsqlite.framework",
				"${TARGET_BUILD_DIR}/${FRAMEWORKS_FOLDER_PATH}/hermes.framework",
			);
			runOnlyForDeploymentPostprocessing = 0;
			shellPath = /bin/sh;
			shellScript = "\"${PODS_ROOT}/Target Support Files/Pods-BareExpoMain-BareExpoTests/Pods-BareExpoMain-BareExpoTests-frameworks.sh\"\n";
			showEnvVarsInLog = 0;
		};
		D0DF8D1444FE87409F10169F /* [Expo] Configure project */ = {
			isa = PBXShellScriptBuildPhase;
			alwaysOutOfDate = 1;
			buildActionMask = 2147483647;
			files = (
			);
			inputFileListPaths = (
			);
			inputPaths = (
			);
			name = "[Expo] Configure project";
			outputFileListPaths = (
			);
			outputPaths = (
			);
			runOnlyForDeploymentPostprocessing = 0;
			shellPath = /bin/sh;
			shellScript = "# This script configures Expo modules and generates the modules provider file.\nbash -l -c \"./Pods/Target\\ Support\\ Files/Pods-BareExpoMain-BareExpoTests/expo-configure-project.sh\"\n";
		};
/* End PBXShellScriptBuildPhase section */

/* Begin PBXSourcesBuildPhase section */
		00E356EA1AD99517003FC87E /* Sources */ = {
			isa = PBXSourcesBuildPhase;
			buildActionMask = 2147483647;
			files = (
				BC7AD480BBBCE096A210A214 /* ExpoModulesProvider.swift in Sources */,
				75B87163812FEC65DCE84915 /* ExpoModulesProvider.swift in Sources */,
			);
			runOnlyForDeploymentPostprocessing = 0;
		};
		13B07F871A680F5B00A75B9A /* Sources */ = {
			isa = PBXSourcesBuildPhase;
			buildActionMask = 2147483647;
			files = (
				CDDB247C24802C4C00F6E7AC /* Dispatch.swift in Sources */,
				8382ED3427CD0E660031628E /* main.m in Sources */,
				8382ED3727CD0E910031628E /* AppDelegate.mm in Sources */,
				49C50F1E66EDBBEC90D1C931 /* ExpoModulesProvider.swift in Sources */,
			);
			runOnlyForDeploymentPostprocessing = 0;
		};
		B2C0264D256BDB3E008FD925 /* Sources */ = {
			isa = PBXSourcesBuildPhase;
			buildActionMask = 2147483647;
			files = (
				B2C0264F256BDB3E008FD925 /* Dispatch.swift in Sources */,
				8382ED3527CD0E660031628E /* main.m in Sources */,
				8382ED3827CD0E910031628E /* AppDelegate.mm in Sources */,
				D7A899C4C2519DF9680ACF4D /* ExpoModulesProvider.swift in Sources */,
			);
			runOnlyForDeploymentPostprocessing = 0;
		};
/* End PBXSourcesBuildPhase section */

/* Begin PBXTargetDependency section */
		00E356F51AD99517003FC87E /* PBXTargetDependency */ = {
			isa = PBXTargetDependency;
			target = 13B07F861A680F5B00A75B9A /* BareExpo */;
			targetProxy = 00E356F41AD99517003FC87E /* PBXContainerItemProxy */;
		};
		B2AFA7C026B0430E001B1E5E /* PBXTargetDependency */ = {
			isa = PBXTargetDependency;
			target = B2C02649256BDB3E008FD925 /* BareExpoDetox */;
			targetProxy = B2AFA7BF26B0430E001B1E5E /* PBXContainerItemProxy */;
		};
/* End PBXTargetDependency section */

/* Begin PBXVariantGroup section */
		13B07FB11A68108700A75B9A /* LaunchScreen.xib */ = {
			isa = PBXVariantGroup;
			children = (
				13B07FB21A68108700A75B9A /* Base */,
			);
			name = LaunchScreen.xib;
			path = BareExpo;
			sourceTree = "<group>";
		};
/* End PBXVariantGroup section */

/* Begin XCBuildConfiguration section */
		00E356F61AD99517003FC87E /* Debug */ = {
			isa = XCBuildConfiguration;
			baseConfigurationReference = DA967CCEEF85EEC9526D4E70 /* Pods-BareExpoMain-BareExpoTests.debug.xcconfig */;
			buildSettings = {
				ALWAYS_EMBED_SWIFT_STANDARD_LIBRARIES = "$(inherited)";
				BUNDLE_LOADER = "$(TEST_HOST)";
				GCC_PREPROCESSOR_DEFINITIONS = (
					"DEBUG=1",
					"$(inherited)",
				);
				INFOPLIST_FILE = BareExpoTests/Info.plist;
				IPHONEOS_DEPLOYMENT_TARGET = 9.0;
				LD_RUNPATH_SEARCH_PATHS = (
					"$(inherited)",
					"@executable_path/Frameworks",
					"@loader_path/Frameworks",
				);
				OTHER_CFLAGS = (
					"$(inherited)",
					"-DFB_SONARKIT_ENABLED=1",
				);
				OTHER_LDFLAGS = (
					"$(inherited)",
					"-ObjC",
					"-lc++",
				);
				OTHER_SWIFT_FLAGS = "$(inherited) -D EXPO_CONFIGURATION_DEBUG";
				PRODUCT_BUNDLE_IDENTIFIER = "org.reactjs.native.example.$(PRODUCT_NAME:rfc1034identifier)";
				PRODUCT_NAME = "$(TARGET_NAME)";
				SWIFT_VERSION = 5.0;
				TEST_HOST = "$(BUILT_PRODUCTS_DIR)/BareExpoDetox.app/BareExpoDetox";
			};
			name = Debug;
		};
		00E356F71AD99517003FC87E /* Release */ = {
			isa = XCBuildConfiguration;
			baseConfigurationReference = B1CEEBD946A81C5E65FEB8AF /* Pods-BareExpoMain-BareExpoTests.release.xcconfig */;
			buildSettings = {
				ALWAYS_EMBED_SWIFT_STANDARD_LIBRARIES = "$(inherited)";
				BUNDLE_LOADER = "$(TEST_HOST)";
				COPY_PHASE_STRIP = NO;
				INFOPLIST_FILE = BareExpoTests/Info.plist;
				IPHONEOS_DEPLOYMENT_TARGET = 9.0;
				LD_RUNPATH_SEARCH_PATHS = (
					"$(inherited)",
					"@executable_path/Frameworks",
					"@loader_path/Frameworks",
				);
				OTHER_CFLAGS = (
					"$(inherited)",
					"-DFB_SONARKIT_ENABLED=1",
				);
				OTHER_LDFLAGS = (
					"$(inherited)",
					"-ObjC",
					"-lc++",
				);
				OTHER_SWIFT_FLAGS = "$(inherited) -D EXPO_CONFIGURATION_RELEASE";
				PRODUCT_BUNDLE_IDENTIFIER = "org.reactjs.native.example.$(PRODUCT_NAME:rfc1034identifier)";
				PRODUCT_NAME = "$(TARGET_NAME)";
				SWIFT_VERSION = 5.0;
				TEST_HOST = "$(BUILT_PRODUCTS_DIR)/BareExpoDetox.app/BareExpoDetox";
			};
			name = Release;
		};
		13B07F941A680F5B00A75B9A /* Debug */ = {
			isa = XCBuildConfiguration;
			baseConfigurationReference = 8CF07B7F9B02987266CD440F /* Pods-BareExpoMain-BareExpo.debug.xcconfig */;
			buildSettings = {
				ASSETCATALOG_COMPILER_APPICON_NAME = AppIcon;
				CLANG_ENABLE_MODULES = YES;
				CODE_SIGN_ENTITLEMENTS = "BareExpo/Bare Expo.entitlements";
				CURRENT_PROJECT_VERSION = 1;
				DEAD_CODE_STRIPPING = NO;
				DEVELOPMENT_TEAM = C8D8QTF339;
				INFOPLIST_FILE = BareExpo/Info.plist;
				IPHONEOS_DEPLOYMENT_TARGET = 13.4;
				LD_RUNPATH_SEARCH_PATHS = (
					"$(inherited)",
					"@executable_path/Frameworks",
				);
				MARKETING_VERSION = 1.0;
				OTHER_CFLAGS = (
					"$(inherited)",
					"-DFB_SONARKIT_ENABLED=1",
				);
				OTHER_LDFLAGS = (
					"$(inherited)",
					"-ObjC",
					"-lc++",
				);
				OTHER_SWIFT_FLAGS = "$(inherited) -D COCOAPODS -Xcc -fmodule-map-file=\"${PODS_ROOT}/Headers/Public/yoga/Yoga.modulemap\" -DDEBUG -DFB_SONARKIT_ENABLED -DEX_DEV_LAUNCHER_ENABLED -DEX_DEV_MENU_ENABLED -D EXPO_CONFIGURATION_DEBUG";
				PRODUCT_BUNDLE_IDENTIFIER = dev.expo.Payments;
				PRODUCT_NAME = "Bare Expo";
				SWIFT_OPTIMIZATION_LEVEL = "-Onone";
				SWIFT_VERSION = 5.0;
				TARGETED_DEVICE_FAMILY = "1,2";
				VERSIONING_SYSTEM = "apple-generic";
			};
			name = Debug;
		};
		13B07F951A680F5B00A75B9A /* Release */ = {
			isa = XCBuildConfiguration;
			baseConfigurationReference = 70C90FD1B0DC892D98AB56FC /* Pods-BareExpoMain-BareExpo.release.xcconfig */;
			buildSettings = {
				ASSETCATALOG_COMPILER_APPICON_NAME = AppIcon;
				CLANG_ENABLE_MODULES = YES;
				CODE_SIGN_ENTITLEMENTS = "BareExpo/Bare Expo.entitlements";
				CURRENT_PROJECT_VERSION = 1;
				DEAD_CODE_STRIPPING = YES;
				DEVELOPMENT_TEAM = C8D8QTF339;
				INFOPLIST_FILE = BareExpo/Info.plist;
				IPHONEOS_DEPLOYMENT_TARGET = 13.4;
				LD_RUNPATH_SEARCH_PATHS = (
					"$(inherited)",
					"@executable_path/Frameworks",
				);
				MARKETING_VERSION = 1.0;
				OTHER_CFLAGS = (
					"$(inherited)",
					"-DFB_SONARKIT_ENABLED=1",
				);
				OTHER_LDFLAGS = (
					"$(inherited)",
					"-ObjC",
					"-lc++",
				);
				OTHER_SWIFT_FLAGS = "$(inherited) -D EXPO_CONFIGURATION_RELEASE";
				PRODUCT_BUNDLE_IDENTIFIER = dev.expo.Payments;
				PRODUCT_NAME = "Bare Expo";
				SWIFT_VERSION = 5.0;
				TARGETED_DEVICE_FAMILY = "1,2";
				VERSIONING_SYSTEM = "apple-generic";
			};
			name = Release;
		};
		83CBBA201A601CBA00E9B192 /* Debug */ = {
			isa = XCBuildConfiguration;
			buildSettings = {
				ALWAYS_SEARCH_USER_PATHS = NO;
				CLANG_CXX_LANGUAGE_STANDARD = "c++20";
				CLANG_CXX_LIBRARY = "libc++";
				CLANG_ENABLE_MODULES = YES;
				CLANG_ENABLE_OBJC_ARC = YES;
				CLANG_WARN_BLOCK_CAPTURE_AUTORELEASING = YES;
				CLANG_WARN_BOOL_CONVERSION = YES;
				CLANG_WARN_COMMA = YES;
				CLANG_WARN_CONSTANT_CONVERSION = YES;
				CLANG_WARN_DEPRECATED_OBJC_IMPLEMENTATIONS = YES;
				CLANG_WARN_DIRECT_OBJC_ISA_USAGE = YES_ERROR;
				CLANG_WARN_EMPTY_BODY = YES;
				CLANG_WARN_ENUM_CONVERSION = YES;
				CLANG_WARN_INFINITE_RECURSION = YES;
				CLANG_WARN_INT_CONVERSION = YES;
				CLANG_WARN_NON_LITERAL_NULL_CONVERSION = YES;
				CLANG_WARN_OBJC_IMPLICIT_RETAIN_SELF = YES;
				CLANG_WARN_OBJC_LITERAL_CONVERSION = YES;
				CLANG_WARN_OBJC_ROOT_CLASS = YES_ERROR;
				CLANG_WARN_RANGE_LOOP_ANALYSIS = YES;
				CLANG_WARN_STRICT_PROTOTYPES = YES;
				CLANG_WARN_SUSPICIOUS_MOVE = YES;
				CLANG_WARN_UNREACHABLE_CODE = YES;
				CLANG_WARN__DUPLICATE_METHOD_MATCH = YES;
				"CODE_SIGN_IDENTITY[sdk=iphoneos*]" = "iPhone Developer";
				COPY_PHASE_STRIP = NO;
				ENABLE_STRICT_OBJC_MSGSEND = YES;
				ENABLE_TESTABILITY = YES;
				"EXCLUDED_ARCHS[sdk=iphonesimulator*]" = i386;
				GCC_C_LANGUAGE_STANDARD = gnu99;
				GCC_DYNAMIC_NO_PIC = NO;
				GCC_NO_COMMON_BLOCKS = YES;
				GCC_OPTIMIZATION_LEVEL = 0;
				GCC_PREPROCESSOR_DEFINITIONS = (
					"DEBUG=1",
					"$(inherited)",
				);
				GCC_SYMBOLS_PRIVATE_EXTERN = NO;
				GCC_TREAT_INCOMPATIBLE_POINTER_TYPE_WARNINGS_AS_ERRORS = YES;
				GCC_WARN_64_TO_32_BIT_CONVERSION = YES;
				GCC_WARN_ABOUT_RETURN_TYPE = YES_ERROR;
				GCC_WARN_UNDECLARED_SELECTOR = YES;
				GCC_WARN_UNINITIALIZED_AUTOS = YES_AGGRESSIVE;
				GCC_WARN_UNUSED_FUNCTION = YES;
				GCC_WARN_UNUSED_VARIABLE = YES;
				IPHONEOS_DEPLOYMENT_TARGET = 13.4;
				MTL_ENABLE_DEBUG_INFO = YES;
				ONLY_ACTIVE_ARCH = YES;
				OTHER_CFLAGS = "$(inherited)";
				OTHER_CPLUSPLUSFLAGS = "$(inherited)";
				OTHER_LDFLAGS = (
					"$(inherited)",
<<<<<<< HEAD
					" ",
				);
				REACT_NATIVE_PATH = "${PODS_ROOT}/../../node_modules/react-native";
=======
					"-Wl",
					"-ld_classic",
				);
				REACT_NATIVE_PATH = "${PODS_ROOT}/../../../../node_modules/react-native";
>>>>>>> ec09dcb2
				SDKROOT = iphoneos;
				USE_HERMES = true;
			};
			name = Debug;
		};
		83CBBA211A601CBA00E9B192 /* Release */ = {
			isa = XCBuildConfiguration;
			buildSettings = {
				ALWAYS_SEARCH_USER_PATHS = NO;
				CLANG_CXX_LANGUAGE_STANDARD = "c++20";
				CLANG_CXX_LIBRARY = "libc++";
				CLANG_ENABLE_MODULES = YES;
				CLANG_ENABLE_OBJC_ARC = YES;
				CLANG_WARN_BLOCK_CAPTURE_AUTORELEASING = YES;
				CLANG_WARN_BOOL_CONVERSION = YES;
				CLANG_WARN_COMMA = YES;
				CLANG_WARN_CONSTANT_CONVERSION = YES;
				CLANG_WARN_DEPRECATED_OBJC_IMPLEMENTATIONS = YES;
				CLANG_WARN_DIRECT_OBJC_ISA_USAGE = YES_ERROR;
				CLANG_WARN_EMPTY_BODY = YES;
				CLANG_WARN_ENUM_CONVERSION = YES;
				CLANG_WARN_INFINITE_RECURSION = YES;
				CLANG_WARN_INT_CONVERSION = YES;
				CLANG_WARN_NON_LITERAL_NULL_CONVERSION = YES;
				CLANG_WARN_OBJC_IMPLICIT_RETAIN_SELF = YES;
				CLANG_WARN_OBJC_LITERAL_CONVERSION = YES;
				CLANG_WARN_OBJC_ROOT_CLASS = YES_ERROR;
				CLANG_WARN_RANGE_LOOP_ANALYSIS = YES;
				CLANG_WARN_STRICT_PROTOTYPES = YES;
				CLANG_WARN_SUSPICIOUS_MOVE = YES;
				CLANG_WARN_UNREACHABLE_CODE = YES;
				CLANG_WARN__DUPLICATE_METHOD_MATCH = YES;
				"CODE_SIGN_IDENTITY[sdk=iphoneos*]" = "iPhone Developer";
				COPY_PHASE_STRIP = YES;
				ENABLE_NS_ASSERTIONS = NO;
				ENABLE_STRICT_OBJC_MSGSEND = YES;
				"EXCLUDED_ARCHS[sdk=iphonesimulator*]" = i386;
				GCC_C_LANGUAGE_STANDARD = gnu99;
				GCC_NO_COMMON_BLOCKS = YES;
				GCC_TREAT_INCOMPATIBLE_POINTER_TYPE_WARNINGS_AS_ERRORS = YES;
				GCC_WARN_64_TO_32_BIT_CONVERSION = YES;
				GCC_WARN_ABOUT_RETURN_TYPE = YES_ERROR;
				GCC_WARN_UNDECLARED_SELECTOR = YES;
				GCC_WARN_UNINITIALIZED_AUTOS = YES_AGGRESSIVE;
				GCC_WARN_UNUSED_FUNCTION = YES;
				GCC_WARN_UNUSED_VARIABLE = YES;
				IPHONEOS_DEPLOYMENT_TARGET = 13.4;
				MTL_ENABLE_DEBUG_INFO = NO;
				OTHER_CFLAGS = "$(inherited)";
				OTHER_CPLUSPLUSFLAGS = "$(inherited)";
				OTHER_LDFLAGS = (
					"$(inherited)",
<<<<<<< HEAD
					" ",
				);
				REACT_NATIVE_PATH = "${PODS_ROOT}/../../node_modules/react-native";
=======
					"-Wl",
					"-ld_classic",
				);
				REACT_NATIVE_PATH = "${PODS_ROOT}/../../../../node_modules/react-native";
>>>>>>> ec09dcb2
				SDKROOT = iphoneos;
				USE_HERMES = true;
				VALIDATE_PRODUCT = YES;
			};
			name = Release;
		};
		B2C0265B256BDB3E008FD925 /* Debug */ = {
			isa = XCBuildConfiguration;
			baseConfigurationReference = 7AE0764661EA2FD069C93AB0 /* Pods-BareExpoMain-BareExpoDetox.debug.xcconfig */;
			buildSettings = {
				ASSETCATALOG_COMPILER_APPICON_NAME = AppIcon;
				CLANG_ENABLE_MODULES = YES;
				CODE_SIGN_ENTITLEMENTS = "BareExpo/Bare Expo.entitlements";
				CURRENT_PROJECT_VERSION = 1;
				DEAD_CODE_STRIPPING = NO;
				DEVELOPMENT_TEAM = C8D8QTF339;
				INFOPLIST_FILE = BareExpo/Info.plist;
				IPHONEOS_DEPLOYMENT_TARGET = 13.4;
				LD_RUNPATH_SEARCH_PATHS = (
					"$(inherited)",
					"@executable_path/Frameworks",
				);
				MARKETING_VERSION = 1.0;
				OTHER_CFLAGS = (
					"$(inherited)",
					"-DFB_SONARKIT_ENABLED=1",
				);
				OTHER_LDFLAGS = (
					"$(inherited)",
					"-ObjC",
					"-lc++",
				);
				OTHER_SWIFT_FLAGS = "$(inherited) -D COCOAPODS -Xcc -fmodule-map-file=\"${PODS_ROOT}/Headers/Public/yoga/Yoga.modulemap\" -DDEBUG -D EXPO_CONFIGURATION_DEBUG";
				PRODUCT_BUNDLE_IDENTIFIER = dev.expo.Payments;
				PRODUCT_NAME = "$(TARGET_NAME)";
				SWIFT_OPTIMIZATION_LEVEL = "-Onone";
				SWIFT_VERSION = 5.0;
				TARGETED_DEVICE_FAMILY = "1,2";
				VERSIONING_SYSTEM = "apple-generic";
			};
			name = Debug;
		};
		B2C0265C256BDB3E008FD925 /* Release */ = {
			isa = XCBuildConfiguration;
			baseConfigurationReference = D00D8FE5AC779F2201D69D6F /* Pods-BareExpoMain-BareExpoDetox.release.xcconfig */;
			buildSettings = {
				ASSETCATALOG_COMPILER_APPICON_NAME = AppIcon;
				CLANG_ENABLE_MODULES = YES;
				CODE_SIGN_ENTITLEMENTS = "BareExpo/Bare Expo.entitlements";
				CURRENT_PROJECT_VERSION = 1;
				DEAD_CODE_STRIPPING = YES;
				DEVELOPMENT_TEAM = C8D8QTF339;
				INFOPLIST_FILE = BareExpo/Info.plist;
				IPHONEOS_DEPLOYMENT_TARGET = 13.4;
				LD_RUNPATH_SEARCH_PATHS = (
					"$(inherited)",
					"@executable_path/Frameworks",
				);
				MARKETING_VERSION = 1.0;
				OTHER_CFLAGS = (
					"$(inherited)",
					"-DFB_SONARKIT_ENABLED=1",
				);
				OTHER_LDFLAGS = (
					"$(inherited)",
					"-ObjC",
					"-lc++",
				);
				OTHER_SWIFT_FLAGS = "$(inherited) -D EXPO_CONFIGURATION_RELEASE";
				PRODUCT_BUNDLE_IDENTIFIER = dev.expo.Payments;
				PRODUCT_NAME = "$(TARGET_NAME)";
				SWIFT_VERSION = 5.0;
				TARGETED_DEVICE_FAMILY = "1,2";
				VERSIONING_SYSTEM = "apple-generic";
			};
			name = Release;
		};
/* End XCBuildConfiguration section */

/* Begin XCConfigurationList section */
		00E357021AD99517003FC87E /* Build configuration list for PBXNativeTarget "BareExpoTests" */ = {
			isa = XCConfigurationList;
			buildConfigurations = (
				00E356F61AD99517003FC87E /* Debug */,
				00E356F71AD99517003FC87E /* Release */,
			);
			defaultConfigurationIsVisible = 0;
			defaultConfigurationName = Release;
		};
		13B07F931A680F5B00A75B9A /* Build configuration list for PBXNativeTarget "BareExpo" */ = {
			isa = XCConfigurationList;
			buildConfigurations = (
				13B07F941A680F5B00A75B9A /* Debug */,
				13B07F951A680F5B00A75B9A /* Release */,
			);
			defaultConfigurationIsVisible = 0;
			defaultConfigurationName = Release;
		};
		83CBB9FA1A601CBA00E9B192 /* Build configuration list for PBXProject "BareExpo" */ = {
			isa = XCConfigurationList;
			buildConfigurations = (
				83CBBA201A601CBA00E9B192 /* Debug */,
				83CBBA211A601CBA00E9B192 /* Release */,
			);
			defaultConfigurationIsVisible = 0;
			defaultConfigurationName = Release;
		};
		B2C0265A256BDB3E008FD925 /* Build configuration list for PBXNativeTarget "BareExpoDetox" */ = {
			isa = XCConfigurationList;
			buildConfigurations = (
				B2C0265B256BDB3E008FD925 /* Debug */,
				B2C0265C256BDB3E008FD925 /* Release */,
			);
			defaultConfigurationIsVisible = 0;
			defaultConfigurationName = Release;
		};
/* End XCConfigurationList section */
	};
	rootObject = 83CBB9F71A601CBA00E9B192 /* Project object */;
}<|MERGE_RESOLUTION|>--- conflicted
+++ resolved
@@ -1005,16 +1005,13 @@
 				OTHER_CPLUSPLUSFLAGS = "$(inherited)";
 				OTHER_LDFLAGS = (
 					"$(inherited)",
-<<<<<<< HEAD
 					" ",
 				);
 				REACT_NATIVE_PATH = "${PODS_ROOT}/../../node_modules/react-native";
-=======
 					"-Wl",
 					"-ld_classic",
 				);
 				REACT_NATIVE_PATH = "${PODS_ROOT}/../../../../node_modules/react-native";
->>>>>>> ec09dcb2
 				SDKROOT = iphoneos;
 				USE_HERMES = true;
 			};
@@ -1067,16 +1064,13 @@
 				OTHER_CPLUSPLUSFLAGS = "$(inherited)";
 				OTHER_LDFLAGS = (
 					"$(inherited)",
-<<<<<<< HEAD
 					" ",
 				);
 				REACT_NATIVE_PATH = "${PODS_ROOT}/../../node_modules/react-native";
-=======
 					"-Wl",
 					"-ld_classic",
 				);
 				REACT_NATIVE_PATH = "${PODS_ROOT}/../../../../node_modules/react-native";
->>>>>>> ec09dcb2
 				SDKROOT = iphoneos;
 				USE_HERMES = true;
 				VALIDATE_PRODUCT = YES;
