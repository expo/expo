BUILD_CONFIGURATIONS:
  Debug: :debug
  Release: :release
CACHE_KEYS:
  Amplitude-iOS:
    BUILD_SETTINGS_CHECKSUM:
      Amplitude-iOS: 0cbcb9952774673acc7a6e9a8c1266db
    CHECKSUM: a0347ab05f2d196e6bbb22cc6f62eea33b5a035b
    PROJECT_NAME: Amplitude-iOS
    SPECS:
      - Amplitude-iOS (4.7.1)
  Analytics:
    BUILD_SETTINGS_CHECKSUM:
      Analytics: 4b3b6704130da311e34f2609627e9c55
    CHECKSUM: 77fd5fb102a4a5eedafa2c2b0245ceb7b7c15e45
    PROJECT_NAME: Analytics
    SPECS:
      - Analytics (3.7.0)
  AppAuth:
    BUILD_SETTINGS_CHECKSUM:
      AppAuth: 645fdba9fe912c64b27cf67add67debb
    CHECKSUM: 73574f3013a1e65b9601a3ddc8b3158cce68c09d
    PROJECT_NAME: AppAuth
    SPECS:
      - AppAuth (1.3.0)
      - AppAuth/Core (1.3.0)
      - AppAuth/ExternalUserAgent (1.3.0)
  boost-for-react-native:
    BUILD_SETTINGS_CHECKSUM:
      boost-for-react-native: e9824834bb3842483c6a4142ac76bb2d
    CHECKSUM: 39c7adb57c4e60d6c5479dd8623128eb5b3f0f2c
    PROJECT_NAME: boost-for-react-native
    SPECS:
      - boost-for-react-native (1.63.0)
  DoubleConversion:
    BUILD_SETTINGS_CHECKSUM:
      DoubleConversion: 00ad3596e935bcd21487033fc301bf91
    CHECKSUM: 5805e889d232975c086db112ece9ed034df7a0b2
    PROJECT_NAME: DoubleConversion
    SPECS:
      - DoubleConversion (1.1.6)
  EXAmplitude:
    BUILD_SETTINGS_CHECKSUM:
      EXAmplitude: 61eb4bcce3e82c9da4c0d6ef87815f8c
    CHECKSUM: 4ec33f8a9c1ba37797449870b4da40dbbbfbab8d
    FILES:
      - "../../../../packages/expo-analytics-amplitude/ios/EXAmplitude/EXAmplitude.h"
      - "../../../../packages/expo-analytics-amplitude/ios/EXAmplitude/EXAmplitude.m"
    PROJECT_NAME: EXAmplitude
    SPECS:
      - EXAmplitude (8.0.0)
  EXAppAuth:
    BUILD_SETTINGS_CHECKSUM:
      EXAppAuth: b4000be4e93e905bd83b52d30660d2ab
    CHECKSUM: bd859a5717613e72cc3cfbc2128e04b4f0e0ff5a
    FILES:
      - "../../../../packages/expo-app-auth/ios/EXAppAuth/EXAppAuth+JSON.h"
      - "../../../../packages/expo-app-auth/ios/EXAppAuth/EXAppAuth+JSON.m"
      - "../../../../packages/expo-app-auth/ios/EXAppAuth/EXAppAuth.h"
      - "../../../../packages/expo-app-auth/ios/EXAppAuth/EXAppAuth.m"
      - "../../../../packages/expo-app-auth/ios/EXAppAuth/EXAppAuthAppDelegate.h"
      - "../../../../packages/expo-app-auth/ios/EXAppAuth/EXAppAuthAppDelegate.m"
      - "../../../../packages/expo-app-auth/ios/EXAppAuth/EXAppAuthSessionsManager.h"
      - "../../../../packages/expo-app-auth/ios/EXAppAuth/EXAppAuthSessionsManager.m"
    PROJECT_NAME: EXAppAuth
    SPECS:
      - EXAppAuth (8.0.0)
  EXApplication:
    BUILD_SETTINGS_CHECKSUM:
      EXApplication: 5fd8b17b356234cacecd3159a6b20ac5
    CHECKSUM: 02dc93a122db1b173b0d91aa642e1c4f17511dd2
    FILES:
      - "../../../../packages/expo-application/ios/EXApplication/EXApplication.h"
      - "../../../../packages/expo-application/ios/EXApplication/EXApplication.m"
    PROJECT_NAME: EXApplication
    SPECS:
      - EXApplication (2.0.0)
  EXAppLoaderProvider:
    BUILD_SETTINGS_CHECKSUM:
      EXAppLoaderProvider: e974093d9aed91f7d71839ac005c168d
    CHECKSUM: ebdb6bc2632c1ccadbe49f5e4104d8d690969c49
    FILES:
      - "../../../../packages/expo-app-loader-provider/ios/EXAppLoaderProvider/EXAppLoaderProvider.h"
      - "../../../../packages/expo-app-loader-provider/ios/EXAppLoaderProvider/EXAppLoaderProvider.m"
      - "../../../../packages/expo-app-loader-provider/ios/EXAppLoaderProvider/Interfaces/EXAppLoaderInterface.h"
      - "../../../../packages/expo-app-loader-provider/ios/EXAppLoaderProvider/Interfaces/EXAppRecordInterface.h"
    PROJECT_NAME: EXAppLoaderProvider
    SPECS:
      - EXAppLoaderProvider (8.0.0)
  EXAV:
    BUILD_SETTINGS_CHECKSUM:
      EXAV: 145c0531e2c7438e612f4f31e07db048
    CHECKSUM: cef471e07cfb7f303a1352af7293bf07e5c2b183
    FILES:
      - "../../../../packages/expo-av/ios/EXAV/EXAudioRecordingPermissionRequester.h"
      - "../../../../packages/expo-av/ios/EXAV/EXAudioRecordingPermissionRequester.m"
      - "../../../../packages/expo-av/ios/EXAV/EXAudioSessionManager.h"
      - "../../../../packages/expo-av/ios/EXAV/EXAudioSessionManager.m"
      - "../../../../packages/expo-av/ios/EXAV/EXAV.h"
      - "../../../../packages/expo-av/ios/EXAV/EXAV.m"
      - "../../../../packages/expo-av/ios/EXAV/EXAVObject.h"
      - "../../../../packages/expo-av/ios/EXAV/EXAVPlayerData.h"
      - "../../../../packages/expo-av/ios/EXAV/EXAVPlayerData.m"
      - "../../../../packages/expo-av/ios/EXAV/Video/EXVideoManager.h"
      - "../../../../packages/expo-av/ios/EXAV/Video/EXVideoManager.m"
      - "../../../../packages/expo-av/ios/EXAV/Video/EXVideoPlayerViewController.h"
      - "../../../../packages/expo-av/ios/EXAV/Video/EXVideoPlayerViewController.m"
      - "../../../../packages/expo-av/ios/EXAV/Video/EXVideoPlayerViewControllerDelegate.h"
      - "../../../../packages/expo-av/ios/EXAV/Video/EXVideoView.h"
      - "../../../../packages/expo-av/ios/EXAV/Video/EXVideoView.m"
    PROJECT_NAME: EXAV
    SPECS:
      - EXAV (8.0.0)
  EXBarCodeScanner:
    BUILD_SETTINGS_CHECKSUM:
      EXBarCodeScanner: c28f9ae1e4b34028013b8e5b051e414a
    CHECKSUM: fb53c68abafbf95b8db10dc3061c548f3495f2ee
    FILES:
      - "../../../../packages/expo-barcode-scanner/ios/EXBarCodeScanner/EXBarCodeCameraRequester.h"
      - "../../../../packages/expo-barcode-scanner/ios/EXBarCodeScanner/EXBarCodeCameraRequester.m"
      - "../../../../packages/expo-barcode-scanner/ios/EXBarCodeScanner/EXBarCodeScanner.h"
      - "../../../../packages/expo-barcode-scanner/ios/EXBarCodeScanner/EXBarCodeScanner.m"
      - "../../../../packages/expo-barcode-scanner/ios/EXBarCodeScanner/EXBarCodeScannerModule.h"
      - "../../../../packages/expo-barcode-scanner/ios/EXBarCodeScanner/EXBarCodeScannerModule.m"
      - "../../../../packages/expo-barcode-scanner/ios/EXBarCodeScanner/EXBarCodeScannerProvider.h"
      - "../../../../packages/expo-barcode-scanner/ios/EXBarCodeScanner/EXBarCodeScannerProvider.m"
      - "../../../../packages/expo-barcode-scanner/ios/EXBarCodeScanner/EXBarCodeScannerView.h"
      - "../../../../packages/expo-barcode-scanner/ios/EXBarCodeScanner/EXBarCodeScannerView.m"
      - "../../../../packages/expo-barcode-scanner/ios/EXBarCodeScanner/EXBarCodeScannerViewManager.h"
      - "../../../../packages/expo-barcode-scanner/ios/EXBarCodeScanner/EXBarCodeScannerViewManager.m"
      - "../../../../packages/expo-barcode-scanner/ios/EXBarCodeScanner/Utilities/EXBarCodeScannerUtils.h"
      - "../../../../packages/expo-barcode-scanner/ios/EXBarCodeScanner/Utilities/EXBarCodeScannerUtils.m"
    PROJECT_NAME: EXBarCodeScanner
    SPECS:
      - EXBarCodeScanner (8.0.0)
  EXBattery:
    BUILD_SETTINGS_CHECKSUM:
      EXBattery: 4dd0f4ce97014997f7d5e8c9ecaff263
    CHECKSUM: 7db3342b3dd86ca76420af9afb49d44ac39e0eec
    FILES:
      - "../../../../packages/expo-battery/ios/EXBattery/EXBattery.h"
      - "../../../../packages/expo-battery/ios/EXBattery/EXBattery.m"
    PROJECT_NAME: EXBattery
    SPECS:
      - EXBattery (2.0.0)
  EXBluetooth:
    BUILD_SETTINGS_CHECKSUM:
      EXBluetooth: c7cd39fe92009048c03ff1b68c9b793d
    CHECKSUM: 9600be8656fa874217f168b6dc8b879f8f288c82
    FILES:
      - "../../../../packages/expo-bluetooth/ios/EXBluetooth/EXBluetooth+JSON.h"
      - "../../../../packages/expo-bluetooth/ios/EXBluetooth/EXBluetooth+JSON.m"
      - "../../../../packages/expo-bluetooth/ios/EXBluetooth/EXBluetooth.h"
      - "../../../../packages/expo-bluetooth/ios/EXBluetooth/EXBluetooth.m"
    PROJECT_NAME: EXBluetooth
    SPECS:
      - EXBluetooth (1.0.0)
  EXBlur:
    BUILD_SETTINGS_CHECKSUM:
      EXBlur: 55a74fe9348aa3516c86d90d4db64cd8
    CHECKSUM: d1604f66f89a9414f5ee65dfb23874437c1bb147
    FILES:
      - "../../../../packages/expo-blur/ios/EXBlur/EXBlurView.h"
      - "../../../../packages/expo-blur/ios/EXBlur/EXBlurView.m"
      - "../../../../packages/expo-blur/ios/EXBlur/EXBlurViewManager.h"
      - "../../../../packages/expo-blur/ios/EXBlur/EXBlurViewManager.m"
    PROJECT_NAME: EXBlur
    SPECS:
      - EXBlur (8.0.0)
  EXBrightness:
    BUILD_SETTINGS_CHECKSUM:
      EXBrightness: b6276dc192939ff820706926254325d2
    CHECKSUM: 6e98b7eaca0bcfcd408253674f1761920391101b
    FILES:
      - "../../../../packages/expo-brightness/ios/EXBrightness/EXBrightness.h"
      - "../../../../packages/expo-brightness/ios/EXBrightness/EXBrightness.m"
      - "../../../../packages/expo-brightness/ios/EXBrightness/EXSystemBrightnessPermissionRequester.h"
      - "../../../../packages/expo-brightness/ios/EXBrightness/EXSystemBrightnessPermissionRequester.m"
    PROJECT_NAME: EXBrightness
    SPECS:
      - EXBrightness (8.0.0)
  EXCalendar:
    BUILD_SETTINGS_CHECKSUM:
      EXCalendar: 36ce61fb0d5ba58b521d7be01d0ae914
    CHECKSUM: 6c59b64ce35df3c2e7f4c7dd44e57b88961428fa
    FILES:
      - "../../../../packages/expo-calendar/ios/EXCalendar/EXCalendar.h"
      - "../../../../packages/expo-calendar/ios/EXCalendar/EXCalendar.m"
      - "../../../../packages/expo-calendar/ios/EXCalendar/EXCalendarConverter.h"
      - "../../../../packages/expo-calendar/ios/EXCalendar/EXCalendarConverter.m"
      - "../../../../packages/expo-calendar/ios/EXCalendar/EXCalendarPermissionRequester.h"
      - "../../../../packages/expo-calendar/ios/EXCalendar/EXCalendarPermissionRequester.m"
      - "../../../../packages/expo-calendar/ios/EXCalendar/EXRemindersPermissionRequester.h"
      - "../../../../packages/expo-calendar/ios/EXCalendar/EXRemindersPermissionRequester.m"
    PROJECT_NAME: EXCalendar
    SPECS:
      - EXCalendar (8.0.0)
  EXCellular:
    BUILD_SETTINGS_CHECKSUM:
      EXCellular: 7ef9adee3605a6606e82ca6c0a3fe96c
    CHECKSUM: ab9e5e461dfbde28f2d92485ad7ca5ae82874831
    FILES:
      - "../../../../packages/expo-cellular/ios/EXCellular/EXCellularModule.h"
      - "../../../../packages/expo-cellular/ios/EXCellular/EXCellularModule.m"
    PROJECT_NAME: EXCellular
    SPECS:
      - EXCellular (2.0.0)
  EXConstants:
    BUILD_SETTINGS_CHECKSUM:
      EXConstants: c8de149aaeee99038485a80442d25423
    CHECKSUM: 4051b16c17ef3defa03c541d42811dc92b249146
    FILES:
      - "../../../../packages/expo-constants/ios/EXConstants/EXConstants.h"
      - "../../../../packages/expo-constants/ios/EXConstants/EXConstants.m"
      - "../../../../packages/expo-constants/ios/EXConstants/EXConstantsService.h"
      - "../../../../packages/expo-constants/ios/EXConstants/EXConstantsService.m"
    PROJECT_NAME: EXConstants
    SPECS:
      - EXConstants (8.0.0)
  EXContacts:
    BUILD_SETTINGS_CHECKSUM:
      EXContacts: fe8a1ede70ae72129e31aea29717efbc
    CHECKSUM: 95e26905d2b552cc588ca63936fa5543880d9c27
    FILES:
      - "../../../../packages/expo-contacts/ios/EXContacts/EXContacts+Serialization.h"
      - "../../../../packages/expo-contacts/ios/EXContacts/EXContacts+Serialization.m"
      - "../../../../packages/expo-contacts/ios/EXContacts/EXContacts.h"
      - "../../../../packages/expo-contacts/ios/EXContacts/EXContacts.m"
      - "../../../../packages/expo-contacts/ios/EXContacts/EXContactsPermissionRequester.h"
      - "../../../../packages/expo-contacts/ios/EXContacts/EXContactsPermissionRequester.m"
      - "../../../../packages/expo-contacts/ios/EXContacts/EXContactsViewController.h"
      - "../../../../packages/expo-contacts/ios/EXContacts/EXContactsViewController.m"
    PROJECT_NAME: EXContacts
    SPECS:
      - EXContacts (8.0.0)
  EXCrypto:
    BUILD_SETTINGS_CHECKSUM:
      EXCrypto: 54196ec25f36189f9311a05117ea7e1f
    CHECKSUM: e3e85e9f48e37cf9018ed162c86b101f8a34e2c7
    FILES:
      - "../../../../packages/expo-crypto/ios/EXCrypto/EXCrypto.h"
      - "../../../../packages/expo-crypto/ios/EXCrypto/EXCrypto.m"
    PROJECT_NAME: EXCrypto
    SPECS:
      - EXCrypto (8.0.0)
  EXDevice:
    BUILD_SETTINGS_CHECKSUM:
      EXDevice: f25591df8a38ea58236f841d88b266d3
    CHECKSUM: 106e1250d41a41f7f32f7ec3678aaf755733e8cc
    FILES:
      - "../../../../packages/expo-device/ios/EXDevice/EXDevice.h"
      - "../../../../packages/expo-device/ios/EXDevice/EXDevice.m"
    PROJECT_NAME: EXDevice
    SPECS:
      - EXDevice (2.0.0)
  EXDocumentPicker:
    BUILD_SETTINGS_CHECKSUM:
      EXDocumentPicker: 5d71813cba1adfa7a8de60a3676f9c65
    CHECKSUM: 25d232d804087bd6fe88a74d7e582b295e5e69dd
    FILES:
      - "../../../../packages/expo-document-picker/ios/EXDocumentPicker/EXDocumentPickerModule.h"
      - "../../../../packages/expo-document-picker/ios/EXDocumentPicker/EXDocumentPickerModule.m"
    PROJECT_NAME: EXDocumentPicker
    SPECS:
      - EXDocumentPicker (8.0.0)
  EXErrorRecovery:
    BUILD_SETTINGS_CHECKSUM:
      EXErrorRecovery: 07adcc4a982e707abb39742103d288ee
    CHECKSUM: d36db99ec6a3808f313f01b0890eb443796dd1c2
    FILES:
      - "../../../../packages/expo-error-recovery/ios/EXErrorRecovery/EXErrorRecoveryModule.h"
      - "../../../../packages/expo-error-recovery/ios/EXErrorRecovery/EXErrorRecoveryModule.m"
    PROJECT_NAME: EXErrorRecovery
    SPECS:
      - EXErrorRecovery (1.0.0)
  EXFileSystem:
    BUILD_SETTINGS_CHECKSUM:
      EXFileSystem: 384bbcee0771bf79893a232d6cd6c5e2
    CHECKSUM: 6e0d9bb6cc4ea404dbb8f583c1a8a2dcdf4b83b6
    FILES:
      - "../../../../packages/expo-file-system/ios/EXFileSystem/EXDownloadDelegate.h"
      - "../../../../packages/expo-file-system/ios/EXFileSystem/EXDownloadDelegate.m"
      - "../../../../packages/expo-file-system/ios/EXFileSystem/EXFilePermissionModule.h"
      - "../../../../packages/expo-file-system/ios/EXFileSystem/EXFilePermissionModule.m"
      - "../../../../packages/expo-file-system/ios/EXFileSystem/EXFileSystem.h"
      - "../../../../packages/expo-file-system/ios/EXFileSystem/EXFileSystem.m"
      - "../../../../packages/expo-file-system/ios/EXFileSystem/EXFileSystemAssetLibraryHandler.h"
      - "../../../../packages/expo-file-system/ios/EXFileSystem/EXFileSystemAssetLibraryHandler.m"
      - "../../../../packages/expo-file-system/ios/EXFileSystem/EXFileSystemLocalFileHandler.h"
      - "../../../../packages/expo-file-system/ios/EXFileSystem/EXFileSystemLocalFileHandler.m"
    PROJECT_NAME: EXFileSystem
    SPECS:
      - EXFileSystem (8.0.0)
  EXFirebaseAnalytics:
    BUILD_SETTINGS_CHECKSUM:
      EXFirebaseAnalytics: d7af306bcc1c0c50839196b3dfd1b695
    CHECKSUM: 32109c8e72381aac22a3f1a5b52797f6bb1c92da
    FILES:
      - "../../../../packages/expo-firebase-analytics/ios/EXFirebaseAnalytics/EXFirebaseAnalytics.h"
      - "../../../../packages/expo-firebase-analytics/ios/EXFirebaseAnalytics/EXFirebaseAnalytics.m"
    PROJECT_NAME: EXFirebaseAnalytics
    SPECS:
      - EXFirebaseAnalytics (1.0.0)
  EXFont:
    BUILD_SETTINGS_CHECKSUM:
      EXFont: d8920f123f0cdc804585bfcef1a86386
    CHECKSUM: 6187b5ab46ee578d5f8e7f2ea092752e78772235
    FILES:
      - "../../../../packages/expo-font/ios/EXFont/EXFont.h"
      - "../../../../packages/expo-font/ios/EXFont/EXFont.m"
      - "../../../../packages/expo-font/ios/EXFont/EXFontLoader.h"
      - "../../../../packages/expo-font/ios/EXFont/EXFontLoader.m"
      - "../../../../packages/expo-font/ios/EXFont/EXFontLoaderProcessor.h"
      - "../../../../packages/expo-font/ios/EXFont/EXFontLoaderProcessor.m"
      - "../../../../packages/expo-font/ios/EXFont/EXFontManager.h"
      - "../../../../packages/expo-font/ios/EXFont/EXFontManager.m"
      - "../../../../packages/expo-font/ios/EXFont/EXFontScaler.h"
      - "../../../../packages/expo-font/ios/EXFont/EXFontScaler.m"
      - "../../../../packages/expo-font/ios/EXFont/Singletons/EXFontScalersManager.h"
      - "../../../../packages/expo-font/ios/EXFont/Singletons/EXFontScalersManager.m"
    PROJECT_NAME: EXFont
    SPECS:
      - EXFont (8.0.0)
  EXGL:
    BUILD_SETTINGS_CHECKSUM:
      EXGL: b21ff559aacb62ac621d51e446f9cbce
    CHECKSUM: 3add8ba2c89377285f57cda493d4bc50939b5300
    FILES:
      - "../../../../packages/expo-gl/ios/EXGL/EXGLCameraObject.h"
      - "../../../../packages/expo-gl/ios/EXGL/EXGLCameraObject.m"
      - "../../../../packages/expo-gl/ios/EXGL/EXGLContext.h"
      - "../../../../packages/expo-gl/ios/EXGL/EXGLContext.m"
      - "../../../../packages/expo-gl/ios/EXGL/EXGLObject.h"
      - "../../../../packages/expo-gl/ios/EXGL/EXGLObject.m"
      - "../../../../packages/expo-gl/ios/EXGL/EXGLObjectManager.h"
      - "../../../../packages/expo-gl/ios/EXGL/EXGLObjectManager.m"
      - "../../../../packages/expo-gl/ios/EXGL/EXGLView.h"
      - "../../../../packages/expo-gl/ios/EXGL/EXGLView.m"
      - "../../../../packages/expo-gl/ios/EXGL/EXGLViewManager.h"
      - "../../../../packages/expo-gl/ios/EXGL/EXGLViewManager.m"
    PROJECT_NAME: EXGL
    SPECS:
      - EXGL (8.0.0)
  EXGL_CPP:
    BUILD_SETTINGS_CHECKSUM:
      EXGL_CPP: e5c21be87c49c4ea22fb524158d76c6f
    CHECKSUM: bcc2dbd197f3b2544fc8e4a62ea84be49242bef0
    FILES:
      - "../../../../packages/expo-gl-cpp/cpp/EXGLContext.cpp"
      - "../../../../packages/expo-gl-cpp/cpp/EXGLContext.h"
      - "../../../../packages/expo-gl-cpp/cpp/EXGLInstallConstants.cpp"
      - "../../../../packages/expo-gl-cpp/cpp/EXGLInstallMethods.cpp"
      - "../../../../packages/expo-gl-cpp/cpp/EXGLNativeMethods.cpp"
      - "../../../../packages/expo-gl-cpp/cpp/EXiOSUtils.h"
      - "../../../../packages/expo-gl-cpp/cpp/EXiOSUtils.mm"
      - "../../../../packages/expo-gl-cpp/cpp/EXJSConvertTypedArray.c"
      - "../../../../packages/expo-gl-cpp/cpp/EXJSConvertTypedArray.h"
      - "../../../../packages/expo-gl-cpp/cpp/EXJSUtils.c"
      - "../../../../packages/expo-gl-cpp/cpp/EXJSUtils.h"
      - "../../../../packages/expo-gl-cpp/cpp/stb_image.h"
      - "../../../../packages/expo-gl-cpp/cpp/UEXGL.cpp"
      - "../../../../packages/expo-gl-cpp/cpp/UEXGL.h"
    PROJECT_NAME: EXGL_CPP
    SPECS:
      - EXGL_CPP (8.0.0)
      - EXGL_CPP/EXGLContext (8.0.0)
  EXGoogleSignIn:
    BUILD_SETTINGS_CHECKSUM:
      EXGoogleSignIn: f09b309f99f7a0147df78dd155d49661
    CHECKSUM: a1b520381af8954aa3e9f1e84407c05b016ae479
    FILES:
      - "../../../../packages/expo-google-sign-in/ios/EXGoogleSignIn/EXAuthTask.h"
      - "../../../../packages/expo-google-sign-in/ios/EXGoogleSignIn/EXAuthTask.m"
      - "../../../../packages/expo-google-sign-in/ios/EXGoogleSignIn/EXGoogleSignIn+Serialization.h"
      - "../../../../packages/expo-google-sign-in/ios/EXGoogleSignIn/EXGoogleSignIn+Serialization.m"
      - "../../../../packages/expo-google-sign-in/ios/EXGoogleSignIn/EXGoogleSignIn.h"
      - "../../../../packages/expo-google-sign-in/ios/EXGoogleSignIn/EXGoogleSignIn.m"
      - "../../../../packages/expo-google-sign-in/ios/EXGoogleSignIn/EXGoogleSignInAppDelegate.h"
      - "../../../../packages/expo-google-sign-in/ios/EXGoogleSignIn/EXGoogleSignInAppDelegate.m"
    PROJECT_NAME: EXGoogleSignIn
    SPECS:
      - EXGoogleSignIn (8.0.0)
  EXHaptics:
    BUILD_SETTINGS_CHECKSUM:
      EXHaptics: 5aee71f996d35f06fb071c5534724376
    CHECKSUM: 24438d930bd1fbef68e9eec47facea5dc2dab8a9
    FILES:
      - "../../../../packages/expo-haptics/ios/EXHaptics/EXHapticsModule.h"
      - "../../../../packages/expo-haptics/ios/EXHaptics/EXHapticsModule.m"
    PROJECT_NAME: EXHaptics
    SPECS:
      - EXHaptics (8.0.0)
  EXImageManipulator:
    BUILD_SETTINGS_CHECKSUM:
      EXImageManipulator: 0fb2c3a3ddfc438c9bc1af0da1473ddc
    CHECKSUM: 61b3def86d64350c7413c6a4ea5aacaef58211eb
    FILES:
      - "../../../../packages/expo-image-manipulator/ios/EXImageManipulator/EXImageManipulatorModule.h"
      - "../../../../packages/expo-image-manipulator/ios/EXImageManipulator/EXImageManipulatorModule.m"
    PROJECT_NAME: EXImageManipulator
    SPECS:
      - EXImageManipulator (8.0.0)
  EXImagePicker:
    BUILD_SETTINGS_CHECKSUM:
      EXImagePicker: d527769f4e804c5ea2f09deb41a716e1
    CHECKSUM: aecd617c31562f41e85a0770bfce51a8b9d58bd1
    FILES:
      - "../../../../packages/expo-image-picker/ios/EXImagePicker/EXImagePicker.h"
      - "../../../../packages/expo-image-picker/ios/EXImagePicker/EXImagePicker.m"
      - "../../../../packages/expo-image-picker/ios/EXImagePicker/EXImagePickerCameraPermissionRequester.h"
      - "../../../../packages/expo-image-picker/ios/EXImagePicker/EXImagePickerCameraPermissionRequester.m"
      - "../../../../packages/expo-image-picker/ios/EXImagePicker/EXImagePickerCameraRollPermissionRequester.h"
      - "../../../../packages/expo-image-picker/ios/EXImagePicker/EXImagePickerCameraRollPermissionRequester.m"
    PROJECT_NAME: EXImagePicker
    SPECS:
      - EXImagePicker (8.0.0)
  EXKeepAwake:
    BUILD_SETTINGS_CHECKSUM:
      EXKeepAwake: ff09e99980f1b1b84c118d7d2037e232
    CHECKSUM: 66e9f80b6d129633725a0e42f8d285c229876811
    FILES:
      - "../../../../packages/expo-keep-awake/ios/EXKeepAwake/EXKeepAwake.h"
      - "../../../../packages/expo-keep-awake/ios/EXKeepAwake/EXKeepAwake.m"
    PROJECT_NAME: EXKeepAwake
    SPECS:
      - EXKeepAwake (8.0.0)
  EXLinearGradient:
    BUILD_SETTINGS_CHECKSUM:
      EXLinearGradient: 3a91d0299158d0ef6f765c4d34b59b79
    CHECKSUM: 75f302f9d6484267a3f6d3252df2e7a5f00e716a
    FILES:
      - "../../../../packages/expo-linear-gradient/ios/EXLinearGradient/EXLinearGradient.h"
      - "../../../../packages/expo-linear-gradient/ios/EXLinearGradient/EXLinearGradient.m"
      - "../../../../packages/expo-linear-gradient/ios/EXLinearGradient/EXLinearGradientLayer.h"
      - "../../../../packages/expo-linear-gradient/ios/EXLinearGradient/EXLinearGradientLayer.m"
      - "../../../../packages/expo-linear-gradient/ios/EXLinearGradient/EXLinearGradientManager.h"
      - "../../../../packages/expo-linear-gradient/ios/EXLinearGradient/EXLinearGradientManager.m"
    PROJECT_NAME: EXLinearGradient
    SPECS:
      - EXLinearGradient (8.0.0)
  EXLocalAuthentication:
    BUILD_SETTINGS_CHECKSUM:
      EXLocalAuthentication: 5e28c7ec1bad6a0570a9cbc373438c44
    CHECKSUM: a6a7ca4285c2440a697f356cb529bf5ca2b83edd
    FILES:
      - "../../../../packages/expo-local-authentication/ios/EXLocalAuthentication/EXLocalAuthentication.h"
      - "../../../../packages/expo-local-authentication/ios/EXLocalAuthentication/EXLocalAuthentication.m"
    PROJECT_NAME: EXLocalAuthentication
    SPECS:
      - EXLocalAuthentication (8.0.0)
  EXLocalization:
    BUILD_SETTINGS_CHECKSUM:
      EXLocalization: 8513c3f384ef74b702b8d41adb5ed780
    CHECKSUM: 6a3ec1e9dda2ec9ba9dcc4a29dd840e5e950115e
    FILES:
      - "../../../../packages/expo-localization/ios/EXLocalization/EXLocalization.h"
      - "../../../../packages/expo-localization/ios/EXLocalization/EXLocalization.m"
    PROJECT_NAME: EXLocalization
    SPECS:
      - EXLocalization (8.0.0)
  EXMailComposer:
    BUILD_SETTINGS_CHECKSUM:
      EXMailComposer: dde34d492aa6e58f5e36c7f4824e2b42
    CHECKSUM: b9be58adaabb860fc8b722204ce27b33c7da5aad
    FILES:
      - "../../../../packages/expo-mail-composer/ios/EXMailComposer/EXMailComposer.h"
      - "../../../../packages/expo-mail-composer/ios/EXMailComposer/EXMailComposer.m"
    PROJECT_NAME: EXMailComposer
    SPECS:
      - EXMailComposer (8.0.0)
  EXMediaLibrary:
    BUILD_SETTINGS_CHECKSUM:
      EXMediaLibrary: adcb24559bcb02b9ee78a3ced033ba71
    CHECKSUM: 9281707de8f95cc391d242b614f493ab781030fa
    FILES:
      - "../../../../packages/expo-media-library/ios/EXMediaLibrary/EXMediaLibrary.h"
      - "../../../../packages/expo-media-library/ios/EXMediaLibrary/EXMediaLibrary.m"
      - "../../../../packages/expo-media-library/ios/EXMediaLibrary/EXMediaLibraryCameraRollRequester.h"
      - "../../../../packages/expo-media-library/ios/EXMediaLibrary/EXMediaLibraryCameraRollRequester.m"
      - "../../../../packages/expo-media-library/ios/EXMediaLibrary/EXSaveToLibraryDelegate.h"
      - "../../../../packages/expo-media-library/ios/EXMediaLibrary/EXSaveToLibraryDelegate.m"
    PROJECT_NAME: EXMediaLibrary
    SPECS:
      - EXMediaLibrary (8.0.0)
  EXNetwork:
    BUILD_SETTINGS_CHECKSUM:
      EXNetwork: 1bd35e8c2b02e38f824935482ef7c92c
    CHECKSUM: a52f713ced4b05a2634eb88a1f1f8678fcb8b69c
    FILES:
      - "../../../../packages/expo-network/ios/EXNetwork/EXNetwork.h"
      - "../../../../packages/expo-network/ios/EXNetwork/EXNetwork.m"
    PROJECT_NAME: EXNetwork
    SPECS:
      - EXNetwork (2.0.0)
  EXNotifications:
    BUILD_SETTINGS_CHECKSUM:
      EXNotifications: 42083d7be3b81dc87f399732a97ebffe
    CHECKSUM: d654494e84df90927cca410ebac178c61553647b
    FILES:
      - "../../../../packages/expo-notifications/ios/EXNotifications/EXPushTokenListener.h"
      - "../../../../packages/expo-notifications/ios/EXNotifications/EXPushTokenManager.h"
      - "../../../../packages/expo-notifications/ios/EXNotifications/EXPushTokenManager.m"
      - "../../../../packages/expo-notifications/ios/EXNotifications/EXPushTokenModule.h"
      - "../../../../packages/expo-notifications/ios/EXNotifications/EXPushTokenModule.m"
    PROJECT_NAME: EXNotifications
    SPECS:
      - EXNotifications (1.0.0)
  EXPermissions:
    BUILD_SETTINGS_CHECKSUM:
      EXPermissions: 042b0d307d74f9ba36a7183b44cd74a0
    CHECKSUM: 9bc08859a675d291e89be9a0870155c27c16ac35
    FILES:
      - "../../../../packages/expo-permissions/ios/EXPermissions/EXPermissions.h"
      - "../../../../packages/expo-permissions/ios/EXPermissions/EXPermissions.m"
      - "../../../../packages/expo-permissions/ios/EXPermissions/EXReactNativeUserNotificationCenterProxy.h"
      - "../../../../packages/expo-permissions/ios/EXPermissions/EXReactNativeUserNotificationCenterProxy.m"
      - "../../../../packages/expo-permissions/ios/EXPermissions/Requesters/RemoteNotification/EXRemoteNotificationPermissionRequester.h"
      - "../../../../packages/expo-permissions/ios/EXPermissions/Requesters/RemoteNotification/EXRemoteNotificationPermissionRequester.m"
      - "../../../../packages/expo-permissions/ios/EXPermissions/Requesters/UserNotification/EXUserNotificationPermissionRequester.h"
      - "../../../../packages/expo-permissions/ios/EXPermissions/Requesters/UserNotification/EXUserNotificationPermissionRequester.m"
    PROJECT_NAME: EXPermissions
    SPECS:
      - EXPermissions (8.0.0)
  EXPrint:
    BUILD_SETTINGS_CHECKSUM:
      EXPrint: f73e095f89524fa02c72b0692bb1f272
    CHECKSUM: b20aef0e774d96e0ea6688b97d9e0c1d268b95ae
    FILES:
      - "../../../../packages/expo-print/ios/EXPrint/EXPrint.h"
      - "../../../../packages/expo-print/ios/EXPrint/EXPrint.m"
      - "../../../../packages/expo-print/ios/EXPrint/EXWKPDFRenderer.h"
      - "../../../../packages/expo-print/ios/EXPrint/EXWKPDFRenderer.m"
      - "../../../../packages/expo-print/ios/EXPrint/EXWKSnapshotPDFRenderer.h"
      - "../../../../packages/expo-print/ios/EXPrint/EXWKSnapshotPDFRenderer.m"
      - "../../../../packages/expo-print/ios/EXPrint/EXWKViewPDFRenderer.h"
      - "../../../../packages/expo-print/ios/EXPrint/EXWKViewPDFRenderer.m"
    PROJECT_NAME: EXPrint
    SPECS:
      - EXPrint (8.0.0)
  EXRandom:
    BUILD_SETTINGS_CHECKSUM:
      EXRandom: ff6c0d51873fcc617a9b0822d664f413
    CHECKSUM: 3a6f6dce1997a40a7fc3bb00d18eabc380c51c2e
    FILES:
      - "../../../../packages/expo-random/ios/EXRandom/EXRandom.h"
      - "../../../../packages/expo-random/ios/EXRandom/EXRandom.m"
    PROJECT_NAME: EXRandom
    SPECS:
      - EXRandom (8.0.0)
  EXSecureStore:
    BUILD_SETTINGS_CHECKSUM:
      EXSecureStore: 10a623412aef75951df791abc0f7f5ba
    CHECKSUM: 1448b90d665c9400aaaf6655fccb464da14698f6
    FILES:
      - "../../../../packages/expo-secure-store/ios/EXSecureStore/EXSecureStore.h"
      - "../../../../packages/expo-secure-store/ios/EXSecureStore/EXSecureStore.m"
    PROJECT_NAME: EXSecureStore
    SPECS:
      - EXSecureStore (8.0.0)
  EXSegment:
    BUILD_SETTINGS_CHECKSUM:
      EXSegment: 8eebb5a12fba89d199dea131ac094a2f
    CHECKSUM: d1f9b468c14c70b8dacad0730bb9dffaf2452010
    FILES:
      - "../../../../packages/expo-analytics-segment/ios/EXSegment/EXSegment.h"
      - "../../../../packages/expo-analytics-segment/ios/EXSegment/EXSegment.m"
    PROJECT_NAME: EXSegment
    SPECS:
      - EXSegment (8.0.0)
  EXSensors:
    BUILD_SETTINGS_CHECKSUM:
      EXSensors: b9da911a0b1aa9882d008d47807201fe
    CHECKSUM: 3f89e58576f6fd2d529b9f64eb98fd325e60fdb8
    FILES:
      - "../../../../packages/expo-sensors/ios/EXSensors/EXSensorsManager.h"
      - "../../../../packages/expo-sensors/ios/EXSensors/EXSensorsManager.m"
      - "../../../../packages/expo-sensors/ios/EXSensors/Modules/EXPedometer.h"
      - "../../../../packages/expo-sensors/ios/EXSensors/Modules/EXPedometer.m"
      - "../../../../packages/expo-sensors/ios/EXSensors/Modules/SensorModules/EXAccelerometer.h"
      - "../../../../packages/expo-sensors/ios/EXSensors/Modules/SensorModules/EXAccelerometer.m"
      - "../../../../packages/expo-sensors/ios/EXSensors/Modules/SensorModules/EXBarometer.h"
      - "../../../../packages/expo-sensors/ios/EXSensors/Modules/SensorModules/EXBarometer.m"
      - "../../../../packages/expo-sensors/ios/EXSensors/Modules/SensorModules/EXBaseSensorModule.h"
      - "../../../../packages/expo-sensors/ios/EXSensors/Modules/SensorModules/EXBaseSensorModule.m"
      - "../../../../packages/expo-sensors/ios/EXSensors/Modules/SensorModules/EXDeviceMotion.h"
      - "../../../../packages/expo-sensors/ios/EXSensors/Modules/SensorModules/EXDeviceMotion.m"
      - "../../../../packages/expo-sensors/ios/EXSensors/Modules/SensorModules/EXGyroscope.h"
      - "../../../../packages/expo-sensors/ios/EXSensors/Modules/SensorModules/EXGyroscope.m"
      - "../../../../packages/expo-sensors/ios/EXSensors/Modules/SensorModules/EXMagnetometer.h"
      - "../../../../packages/expo-sensors/ios/EXSensors/Modules/SensorModules/EXMagnetometer.m"
      - "../../../../packages/expo-sensors/ios/EXSensors/Modules/SensorModules/EXMagnetometerUncalibrated.h"
      - "../../../../packages/expo-sensors/ios/EXSensors/Modules/SensorModules/EXMagnetometerUncalibrated.m"
    PROJECT_NAME: EXSensors
    SPECS:
      - EXSensors (8.0.0)
  EXSharing:
    BUILD_SETTINGS_CHECKSUM:
      EXSharing: c563a8e9ae6ce8eb1e03cbf09cd1066d
    CHECKSUM: 5c9aa8f3cc1c117de74e50ccef862c52f57af2d7
    FILES:
      - "../../../../packages/expo-sharing/ios/EXSharing/EXSharingModule.h"
      - "../../../../packages/expo-sharing/ios/EXSharing/EXSharingModule.m"
    PROJECT_NAME: EXSharing
    SPECS:
      - EXSharing (8.0.0)
  EXSMS:
    BUILD_SETTINGS_CHECKSUM:
      EXSMS: 066e893c0c23fbe834b31de7cff3751d
    CHECKSUM: 6b67daeb76b759934f4fae68437a0132570ddb5c
    FILES:
      - "../../../../packages/expo-sms/ios/EXSMS/EXSMSModule.h"
      - "../../../../packages/expo-sms/ios/EXSMS/EXSMSModule.m"
    PROJECT_NAME: EXSMS
    SPECS:
      - EXSMS (8.0.0)
  EXSpeech:
    BUILD_SETTINGS_CHECKSUM:
      EXSpeech: 28301c7a07a54228912d6be99e633981
    CHECKSUM: 3f7d29b3da9283637176f0fd8dbb1e9da59b2741
    FILES:
      - "../../../../packages/expo-speech/ios/EXSpeech/EXSpeech.h"
      - "../../../../packages/expo-speech/ios/EXSpeech/EXSpeech.m"
    PROJECT_NAME: EXSpeech
    SPECS:
      - EXSpeech (8.0.0)
  EXSQLite:
    BUILD_SETTINGS_CHECKSUM:
      EXSQLite: acb84ade2d15e9630e8da4bbb7418d6f
    CHECKSUM: 220226a354912b100dfe913f5fe6f31762c8927e
    FILES:
      - "../../../../packages/expo-sqlite/ios/EXSQLite/EXSQLite.h"
      - "../../../../packages/expo-sqlite/ios/EXSQLite/EXSQLite.m"
    PROJECT_NAME: EXSQLite
    SPECS:
      - EXSQLite (8.0.0)
  EXStoreReview:
    BUILD_SETTINGS_CHECKSUM:
      EXStoreReview: 75d89d81f1fecae17930ce470b32f1ec
    CHECKSUM: 6fc278b9e50805ce3f7a2b9f15b5f0addaa21b90
    FILES:
      - "../../../../packages/expo-store-review/ios/EXStoreReview/EXStoreReviewModule.h"
      - "../../../../packages/expo-store-review/ios/EXStoreReview/EXStoreReviewModule.m"
    PROJECT_NAME: EXStoreReview
    SPECS:
      - EXStoreReview (2.0.0)
  EXUpdates:
    BUILD_SETTINGS_CHECKSUM:
      EXUpdates: 4607b0f75bd46d01ee0d14c14ccef45d
    CHECKSUM: 4bb4c813dac48562f9640b5cb7c8283a60b0e68b
    FILES:
      - "../../../../packages/expo-updates/ios/EXUpdates/EXUpdatesModule.h"
      - "../../../../packages/expo-updates/ios/EXUpdates/EXUpdatesModule.m"
    PROJECT_NAME: EXUpdates
    SPECS:
      - EXUpdates (0.0.1-rc.0)
  EXWebBrowser:
    BUILD_SETTINGS_CHECKSUM:
      EXWebBrowser: 8a03493ab01357acaad4113c212a979d
    CHECKSUM: db32607359fb7b55b7b7b91df32dd3d8355bb3b7
    FILES:
      - "../../../../packages/expo-web-browser/ios/EXWebBrowser/EXWebBrowser.h"
      - "../../../../packages/expo-web-browser/ios/EXWebBrowser/EXWebBrowser.m"
    PROJECT_NAME: EXWebBrowser
    SPECS:
      - EXWebBrowser (8.0.0)
  FBLazyVector:
    BUILD_SETTINGS_CHECKSUM:
      FBLazyVector: db36a67e420fa1be73e35e9a4f9553c4
    CHECKSUM: feb35a6b7f7b50f367be07f34012f34a79282fa3
    FILES:
      - "../../../../react-native-lab/react-native/Libraries/FBLazyVector/FBLazyVector/FBLazyIterator.h"
      - "../../../../react-native-lab/react-native/Libraries/FBLazyVector/FBLazyVector/FBLazyVector.h"
    PROJECT_NAME: FBLazyVector
    SPECS:
      - FBLazyVector (0.61.4)
  FBReactNativeSpec:
    BUILD_SETTINGS_CHECKSUM:
      FBReactNativeSpec: b36bdafa9dd7869b629421ecfc0f088b
    CHECKSUM: 51477b84b1bf7ab6f9ef307c24e3dd675391be44
    FILES:
      - "../../../../react-native-lab/react-native/Libraries/FBReactNativeSpec/FBReactNativeSpec/FBReactNativeSpec-generated.mm"
      - "../../../../react-native-lab/react-native/Libraries/FBReactNativeSpec/FBReactNativeSpec/FBReactNativeSpec.h"
    PROJECT_NAME: FBReactNativeSpec
    SPECS:
      - FBReactNativeSpec (0.61.4)
  Firebase:
    BUILD_SETTINGS_CHECKSUM:
      Firebase: 043d6ce04946d5de6f1a25bee76f328d
    CHECKSUM: 458d109512200d1aca2e1b9b6cf7d68a869a4a46
    PROJECT_NAME: Firebase
    SPECS:
      - Firebase/Core (6.13.0)
      - Firebase/CoreOnly (6.13.0)
  FirebaseAnalytics:
    BUILD_SETTINGS_CHECKSUM:
      FirebaseAnalytics: d3b8372472720ab5e91b3a3adc59720a
    CHECKSUM: 45f36d9c429fc91d206283900ab75390cd05ee8a
    PROJECT_NAME: FirebaseAnalytics
    SPECS:
      - FirebaseAnalytics (6.1.6)
  FirebaseCore:
    BUILD_SETTINGS_CHECKSUM:
      FirebaseCore: 854d037ce2961e59fad471ff4f2db1fb
    CHECKSUM: 307ea2508df730c5865334e41965bd9ea344b0e5
    PROJECT_NAME: FirebaseCore
    SPECS:
      - FirebaseCore (6.4.0)
  FirebaseCoreDiagnostics:
    BUILD_SETTINGS_CHECKSUM:
      FirebaseCoreDiagnostics: d94bfb53514b8d2ac93bd041c0ca0e12
    CHECKSUM: 511f4f3ed7d440bb69127e8b97c2bc8befae639e
    PROJECT_NAME: FirebaseCoreDiagnostics
    SPECS:
      - FirebaseCoreDiagnostics (1.1.2)
  FirebaseCoreDiagnosticsInterop:
    BUILD_SETTINGS_CHECKSUM:
      FirebaseCoreDiagnosticsInterop: 156db52ee23ec56ad2ede89ad1ee8a2b
    CHECKSUM: e9b1b023157e3a2fc6418b5cb601e79b9af7b3a0
    PROJECT_NAME: FirebaseCoreDiagnosticsInterop
    SPECS:
      - FirebaseCoreDiagnosticsInterop (1.1.0)
  FirebaseInstanceID:
    BUILD_SETTINGS_CHECKSUM:
      FirebaseInstanceID: 489e4461425ebe0e339e4afbadaea6f8
    CHECKSUM: ebd2ea79ee38db0cb5f5167b17a0d387e1cc7b6e
    PROJECT_NAME: FirebaseInstanceID
    SPECS:
      - FirebaseInstanceID (4.2.7)
  Folly:
    BUILD_SETTINGS_CHECKSUM:
      Folly: 6929e5198d305a2496bf017ba64d131c
    CHECKSUM: 30e7936e1c45c08d884aa59369ed951a8e68cf51
    PROJECT_NAME: Folly
    SPECS:
      - Folly (2018.10.22.00)
      - Folly/Default (2018.10.22.00)
  glog:
    BUILD_SETTINGS_CHECKSUM:
      glog: 092f9229debf28ff43a16fd11331f793
    CHECKSUM: 1f3da668190260b06b429bb211bfbee5cd790c28
    PROJECT_NAME: glog
    SPECS:
      - glog (0.3.5)
  GoogleAppMeasurement:
    BUILD_SETTINGS_CHECKSUM:
      GoogleAppMeasurement: 8edf625de9a660fae9e528eb6d244601
    CHECKSUM: dfe55efa543e899d906309eaaac6ca26d249862f
    PROJECT_NAME: GoogleAppMeasurement
    SPECS:
      - GoogleAppMeasurement (6.1.6)
  GoogleDataTransport:
    BUILD_SETTINGS_CHECKSUM:
      GoogleDataTransport: c52a5276024512707683f66e6cfe0966
    CHECKSUM: 8e9b210c97d55fbff306cc5468ff91b9cb32dcf5
    PROJECT_NAME: GoogleDataTransport
    SPECS:
      - GoogleDataTransport (3.2.0)
  GoogleDataTransportCCTSupport:
    BUILD_SETTINGS_CHECKSUM:
      GoogleDataTransportCCTSupport: 1974efffec58f9b1b16d714da50b2d51
    CHECKSUM: 202d7cdf9c4a7d81a2bb7f7e7e1ba6faa421b1f2
    PROJECT_NAME: GoogleDataTransportCCTSupport
    SPECS:
      - GoogleDataTransportCCTSupport (1.2.3)
  GoogleSignIn:
    BUILD_SETTINGS_CHECKSUM:
      GoogleSignIn: a0153e525df9a663a947ee922d9629b2
    CHECKSUM: 7137d297ddc022a7e0aa4619c86d72c909fa7213
    PROJECT_NAME: GoogleSignIn
    SPECS:
      - GoogleSignIn (5.0.2)
  GoogleUtilities:
    BUILD_SETTINGS_CHECKSUM:
      GoogleUtilities: c7dbbc462e97d6f959d7b7bdd3d67f38
    CHECKSUM: 29bd0d8f850efbd28cff6d99e8b7da1f8d236bcf
    PROJECT_NAME: GoogleUtilities
    SPECS:
      - GoogleUtilities/AppDelegateSwizzler (6.4.0)
      - GoogleUtilities/Environment (6.4.0)
      - GoogleUtilities/Logger (6.4.0)
      - GoogleUtilities/MethodSwizzler (6.4.0)
      - GoogleUtilities/Network (6.4.0)
      - "GoogleUtilities/NSData+zlib (6.4.0)"
      - GoogleUtilities/Reachability (6.4.0)
      - GoogleUtilities/UserDefaults (6.4.0)
  GTMAppAuth:
    BUILD_SETTINGS_CHECKSUM:
      GTMAppAuth: 4318abd6a13d458bbfc857da0ff65b96
    CHECKSUM: 4deac854479704f348309e7b66189e604cf5e01e
    PROJECT_NAME: GTMAppAuth
    SPECS:
      - GTMAppAuth (1.0.0)
  GTMSessionFetcher:
    BUILD_SETTINGS_CHECKSUM:
      GTMSessionFetcher: d9c89823d2516fe6150cc01204ef77f0
    CHECKSUM: 43b8b64263023d4f32caa0b40f4c8bfa3c5f36d8
    PROJECT_NAME: GTMSessionFetcher
    SPECS:
      - GTMSessionFetcher (1.3.0)
      - GTMSessionFetcher/Core (1.3.0)
      - GTMSessionFetcher/Full (1.3.0)
  nanopb:
    BUILD_SETTINGS_CHECKSUM:
      nanopb: 576bb45f6f1262a9f9a409f37f3694b7
    CHECKSUM: 18003b5e52dab79db540fe93fe9579f399bd1ccd
    PROJECT_NAME: nanopb
    SPECS:
      - nanopb (0.3.9011)
      - nanopb/decode (0.3.9011)
      - nanopb/encode (0.3.9011)
  Pods-BareExpo:
    BUILD_SETTINGS_CHECKSUM:
<<<<<<< HEAD
      Debug: a333ebad6efc4c2de7688b552b392906
      Release: a333ebad6efc4c2de7688b552b392906
  Pods-BareExpoTests:
    BUILD_SETTINGS_CHECKSUM:
      Debug: 19d52321c9e39b1cae48ac2f1c3dfd3d
      Release: 19d52321c9e39b1cae48ac2f1c3dfd3d
=======
      Debug: 56436cf11abb9cf3f33b76749e92e0af
      Release: 56436cf11abb9cf3f33b76749e92e0af
  Pods-BareExpoTests:
    BUILD_SETTINGS_CHECKSUM:
      Debug: 9af093871462b0148da322b01f112ded
      Release: 9af093871462b0148da322b01f112ded
>>>>>>> 6ff2dd83
  RCTRequired:
    BUILD_SETTINGS_CHECKSUM:
      RCTRequired: 4dfdb65505e509cfb5f433fb54943666
    CHECKSUM: f3b3fb6f4723e8e52facb229d0c75fdc76773849
    FILES:
      - "../../../../react-native-lab/react-native/Libraries/RCTRequired/RCTRequired/RCTRequired.h"
    PROJECT_NAME: RCTRequired
    SPECS:
      - RCTRequired (0.61.4)
  RCTTypeSafety:
    BUILD_SETTINGS_CHECKSUM:
      RCTTypeSafety: 81c338bf84f00fe6071089a3b1373474
    CHECKSUM: 2ec60de6abb1db050b56ecc4b60188026078fd10
    FILES:
      - "../../../../react-native-lab/react-native/Libraries/TypeSafety/RCTConvertHelpers.h"
      - "../../../../react-native-lab/react-native/Libraries/TypeSafety/RCTConvertHelpers.mm"
      - "../../../../react-native-lab/react-native/Libraries/TypeSafety/RCTTypedModuleConstants.h"
      - "../../../../react-native-lab/react-native/Libraries/TypeSafety/RCTTypedModuleConstants.mm"
    PROJECT_NAME: RCTTypeSafety
    SPECS:
      - RCTTypeSafety (0.61.4)
  React:
    BUILD_SETTINGS_CHECKSUM:
      React: b069c5ce70db8b25ef629d88c47d2ecb
    CHECKSUM: 10e0130b57e55a7cd8c3dee37c1261102ce295f4
    FILES:
      - "../../../../react-native-lab/react-native/LICENSE"
      - "../../../../react-native-lab/react-native/LICENSE-docs"
      - "../../../../react-native-lab/react-native/package.json"
      - "../../../../react-native-lab/react-native/README.md"
    PROJECT_NAME: React
    SPECS:
      - React (0.61.4)
  React-Core:
    BUILD_SETTINGS_CHECKSUM:
      React-Core: 12e0327312cda6f65b6ebcbec6f3dce2
    CHECKSUM: 636212410772d05f3a1eb79d965df2962ca1c70b
    FILES:
      - "../../../../react-native-lab/react-native/Libraries/ActionSheetIOS/RCTActionSheetManager.h"
      - "../../../../react-native-lab/react-native/Libraries/Blob/RCTBlobManager.h"
      - "../../../../react-native-lab/react-native/Libraries/Blob/RCTFileReaderModule.h"
      - "../../../../react-native-lab/react-native/Libraries/Image/RCTAnimatedImage.h"
      - "../../../../react-native-lab/react-native/Libraries/Image/RCTGIFImageDecoder.h"
      - "../../../../react-native-lab/react-native/Libraries/Image/RCTImageBlurUtils.h"
      - "../../../../react-native-lab/react-native/Libraries/Image/RCTImageCache.h"
      - "../../../../react-native-lab/react-native/Libraries/Image/RCTImageDataDecoder.h"
      - "../../../../react-native-lab/react-native/Libraries/Image/RCTImageLoaderProtocol.h"
      - "../../../../react-native-lab/react-native/Libraries/Image/RCTImageShadowView.h"
      - "../../../../react-native-lab/react-native/Libraries/Image/RCTImageURLLoader.h"
      - "../../../../react-native-lab/react-native/Libraries/Image/RCTImageUtils.h"
      - "../../../../react-native-lab/react-native/Libraries/Image/RCTImageView.h"
      - "../../../../react-native-lab/react-native/Libraries/Image/RCTImageViewManager.h"
      - "../../../../react-native-lab/react-native/Libraries/Image/RCTLocalAssetImageLoader.h"
      - "../../../../react-native-lab/react-native/Libraries/Image/RCTResizeMode.h"
      - "../../../../react-native-lab/react-native/Libraries/Image/RCTUIImageViewAnimated.h"
      - "../../../../react-native-lab/react-native/Libraries/LinkingIOS/RCTLinkingManager.h"
      - "../../../../react-native-lab/react-native/Libraries/NativeAnimation/Drivers/RCTAnimationDriver.h"
      - "../../../../react-native-lab/react-native/Libraries/NativeAnimation/Drivers/RCTDecayAnimation.h"
      - "../../../../react-native-lab/react-native/Libraries/NativeAnimation/Drivers/RCTEventAnimation.h"
      - "../../../../react-native-lab/react-native/Libraries/NativeAnimation/Drivers/RCTFrameAnimation.h"
      - "../../../../react-native-lab/react-native/Libraries/NativeAnimation/Drivers/RCTSpringAnimation.h"
      - "../../../../react-native-lab/react-native/Libraries/NativeAnimation/Nodes/RCTAdditionAnimatedNode.h"
      - "../../../../react-native-lab/react-native/Libraries/NativeAnimation/Nodes/RCTAnimatedNode.h"
      - "../../../../react-native-lab/react-native/Libraries/NativeAnimation/Nodes/RCTDiffClampAnimatedNode.h"
      - "../../../../react-native-lab/react-native/Libraries/NativeAnimation/Nodes/RCTDivisionAnimatedNode.h"
      - "../../../../react-native-lab/react-native/Libraries/NativeAnimation/Nodes/RCTInterpolationAnimatedNode.h"
      - "../../../../react-native-lab/react-native/Libraries/NativeAnimation/Nodes/RCTModuloAnimatedNode.h"
      - "../../../../react-native-lab/react-native/Libraries/NativeAnimation/Nodes/RCTMultiplicationAnimatedNode.h"
      - "../../../../react-native-lab/react-native/Libraries/NativeAnimation/Nodes/RCTPropsAnimatedNode.h"
      - "../../../../react-native-lab/react-native/Libraries/NativeAnimation/Nodes/RCTStyleAnimatedNode.h"
      - "../../../../react-native-lab/react-native/Libraries/NativeAnimation/Nodes/RCTSubtractionAnimatedNode.h"
      - "../../../../react-native-lab/react-native/Libraries/NativeAnimation/Nodes/RCTTrackingAnimatedNode.h"
      - "../../../../react-native-lab/react-native/Libraries/NativeAnimation/Nodes/RCTTransformAnimatedNode.h"
      - "../../../../react-native-lab/react-native/Libraries/NativeAnimation/Nodes/RCTValueAnimatedNode.h"
      - "../../../../react-native-lab/react-native/Libraries/NativeAnimation/RCTAnimationUtils.h"
      - "../../../../react-native-lab/react-native/Libraries/NativeAnimation/RCTNativeAnimatedModule.h"
      - "../../../../react-native-lab/react-native/Libraries/NativeAnimation/RCTNativeAnimatedNodesManager.h"
      - "../../../../react-native-lab/react-native/Libraries/Network/RCTAssetsLibraryRequestHandler.h"
      - "../../../../react-native-lab/react-native/Libraries/Network/RCTDataRequestHandler.h"
      - "../../../../react-native-lab/react-native/Libraries/Network/RCTFileRequestHandler.h"
      - "../../../../react-native-lab/react-native/Libraries/Network/RCTHTTPRequestHandler.h"
      - "../../../../react-native-lab/react-native/Libraries/Network/RCTNetInfo.h"
      - "../../../../react-native-lab/react-native/Libraries/Network/RCTNetworking.h"
      - "../../../../react-native-lab/react-native/Libraries/Network/RCTNetworkTask.h"
      - "../../../../react-native-lab/react-native/Libraries/Settings/RCTSettingsManager.h"
      - "../../../../react-native-lab/react-native/Libraries/Text/BaseText/RCTBaseTextShadowView.h"
      - "../../../../react-native-lab/react-native/Libraries/Text/BaseText/RCTBaseTextViewManager.h"
      - "../../../../react-native-lab/react-native/Libraries/Text/RawText/RCTRawTextShadowView.h"
      - "../../../../react-native-lab/react-native/Libraries/Text/RawText/RCTRawTextViewManager.h"
      - "../../../../react-native-lab/react-native/Libraries/Text/RCTConvert+Text.h"
      - "../../../../react-native-lab/react-native/Libraries/Text/RCTTextAttributes.h"
      - "../../../../react-native-lab/react-native/Libraries/Text/RCTTextTransform.h"
      - "../../../../react-native-lab/react-native/Libraries/Text/Text/NSTextStorage+FontScaling.h"
      - "../../../../react-native-lab/react-native/Libraries/Text/Text/RCTTextShadowView.h"
      - "../../../../react-native-lab/react-native/Libraries/Text/Text/RCTTextView.h"
      - "../../../../react-native-lab/react-native/Libraries/Text/Text/RCTTextViewManager.h"
      - "../../../../react-native-lab/react-native/Libraries/Text/TextInput/Multiline/RCTMultilineTextInputView.h"
      - "../../../../react-native-lab/react-native/Libraries/Text/TextInput/Multiline/RCTMultilineTextInputViewManager.h"
      - "../../../../react-native-lab/react-native/Libraries/Text/TextInput/Multiline/RCTUITextView.h"
      - "../../../../react-native-lab/react-native/Libraries/Text/TextInput/RCTBackedTextInputDelegate.h"
      - "../../../../react-native-lab/react-native/Libraries/Text/TextInput/RCTBackedTextInputDelegateAdapter.h"
      - "../../../../react-native-lab/react-native/Libraries/Text/TextInput/RCTBackedTextInputViewProtocol.h"
      - "../../../../react-native-lab/react-native/Libraries/Text/TextInput/RCTBaseTextInputShadowView.h"
      - "../../../../react-native-lab/react-native/Libraries/Text/TextInput/RCTBaseTextInputView.h"
      - "../../../../react-native-lab/react-native/Libraries/Text/TextInput/RCTBaseTextInputViewManager.h"
      - "../../../../react-native-lab/react-native/Libraries/Text/TextInput/RCTInputAccessoryShadowView.h"
      - "../../../../react-native-lab/react-native/Libraries/Text/TextInput/RCTInputAccessoryView.h"
      - "../../../../react-native-lab/react-native/Libraries/Text/TextInput/RCTInputAccessoryViewContent.h"
      - "../../../../react-native-lab/react-native/Libraries/Text/TextInput/RCTInputAccessoryViewManager.h"
      - "../../../../react-native-lab/react-native/Libraries/Text/TextInput/RCTTextSelection.h"
      - "../../../../react-native-lab/react-native/Libraries/Text/TextInput/Singleline/RCTSinglelineTextInputView.h"
      - "../../../../react-native-lab/react-native/Libraries/Text/TextInput/Singleline/RCTSinglelineTextInputViewManager.h"
      - "../../../../react-native-lab/react-native/Libraries/Text/TextInput/Singleline/RCTUITextField.h"
      - "../../../../react-native-lab/react-native/Libraries/Text/VirtualText/RCTVirtualTextShadowView.h"
      - "../../../../react-native-lab/react-native/Libraries/Text/VirtualText/RCTVirtualTextViewManager.h"
      - "../../../../react-native-lab/react-native/Libraries/Vibration/RCTVibration.h"
      - "../../../../react-native-lab/react-native/Libraries/WebSocket/RCTReconnectingWebSocket.h"
      - "../../../../react-native-lab/react-native/Libraries/WebSocket/RCTReconnectingWebSocket.m"
      - "../../../../react-native-lab/react-native/Libraries/WebSocket/RCTSRWebSocket.h"
      - "../../../../react-native-lab/react-native/Libraries/WebSocket/RCTSRWebSocket.m"
      - "../../../../react-native-lab/react-native/Libraries/WebSocket/RCTWebSocketExecutor.h"
      - "../../../../react-native-lab/react-native/Libraries/WebSocket/RCTWebSocketExecutor.m"
      - "../../../../react-native-lab/react-native/Libraries/WebSocket/RCTWebSocketModule.h"
      - "../../../../react-native-lab/react-native/Libraries/WebSocket/RCTWebSocketModule.m"
      - "../../../../react-native-lab/react-native/LICENSE"
      - "../../../../react-native-lab/react-native/React/Base/RCTAssert.h"
      - "../../../../react-native-lab/react-native/React/Base/RCTAssert.m"
      - "../../../../react-native-lab/react-native/React/Base/RCTBridge+Private.h"
      - "../../../../react-native-lab/react-native/React/Base/RCTBridge.h"
      - "../../../../react-native-lab/react-native/React/Base/RCTBridge.m"
      - "../../../../react-native-lab/react-native/React/Base/RCTBridgeDelegate.h"
      - "../../../../react-native-lab/react-native/React/Base/RCTBridgeMethod.h"
      - "../../../../react-native-lab/react-native/React/Base/RCTBridgeModule.h"
      - "../../../../react-native-lab/react-native/React/Base/RCTBundleURLProvider.h"
      - "../../../../react-native-lab/react-native/React/Base/RCTBundleURLProvider.m"
      - "../../../../react-native-lab/react-native/React/Base/RCTComponentEvent.h"
      - "../../../../react-native-lab/react-native/React/Base/RCTComponentEvent.m"
      - "../../../../react-native-lab/react-native/React/Base/RCTConvert.h"
      - "../../../../react-native-lab/react-native/React/Base/RCTConvert.m"
      - "../../../../react-native-lab/react-native/React/Base/RCTCxxConvert.h"
      - "../../../../react-native-lab/react-native/React/Base/RCTCxxConvert.m"
      - "../../../../react-native-lab/react-native/React/Base/RCTDefines.h"
      - "../../../../react-native-lab/react-native/React/Base/RCTDisplayLink.h"
      - "../../../../react-native-lab/react-native/React/Base/RCTDisplayLink.m"
      - "../../../../react-native-lab/react-native/React/Base/RCTErrorCustomizer.h"
      - "../../../../react-native-lab/react-native/React/Base/RCTErrorInfo.h"
      - "../../../../react-native-lab/react-native/React/Base/RCTErrorInfo.m"
      - "../../../../react-native-lab/react-native/React/Base/RCTEventDispatcher.h"
      - "../../../../react-native-lab/react-native/React/Base/RCTEventDispatcher.m"
      - "../../../../react-native-lab/react-native/React/Base/RCTFrameUpdate.h"
      - "../../../../react-native-lab/react-native/React/Base/RCTFrameUpdate.m"
      - "../../../../react-native-lab/react-native/React/Base/RCTImageSource.h"
      - "../../../../react-native-lab/react-native/React/Base/RCTImageSource.m"
      - "../../../../react-native-lab/react-native/React/Base/RCTInvalidating.h"
      - "../../../../react-native-lab/react-native/React/Base/RCTJavaScriptExecutor.h"
      - "../../../../react-native-lab/react-native/React/Base/RCTJavaScriptLoader.h"
      - "../../../../react-native-lab/react-native/React/Base/RCTJavaScriptLoader.mm"
      - "../../../../react-native-lab/react-native/React/Base/RCTJSStackFrame.h"
      - "../../../../react-native-lab/react-native/React/Base/RCTJSStackFrame.m"
      - "../../../../react-native-lab/react-native/React/Base/RCTKeyCommands.h"
      - "../../../../react-native-lab/react-native/React/Base/RCTKeyCommands.m"
      - "../../../../react-native-lab/react-native/React/Base/RCTLog.h"
      - "../../../../react-native-lab/react-native/React/Base/RCTLog.mm"
      - "../../../../react-native-lab/react-native/React/Base/RCTManagedPointer.h"
      - "../../../../react-native-lab/react-native/React/Base/RCTManagedPointer.mm"
      - "../../../../react-native-lab/react-native/React/Base/RCTModuleData.h"
      - "../../../../react-native-lab/react-native/React/Base/RCTModuleData.mm"
      - "../../../../react-native-lab/react-native/React/Base/RCTModuleMethod.h"
      - "../../../../react-native-lab/react-native/React/Base/RCTModuleMethod.mm"
      - "../../../../react-native-lab/react-native/React/Base/RCTMultipartDataTask.h"
      - "../../../../react-native-lab/react-native/React/Base/RCTMultipartDataTask.m"
      - "../../../../react-native-lab/react-native/React/Base/RCTMultipartStreamReader.h"
      - "../../../../react-native-lab/react-native/React/Base/RCTMultipartStreamReader.m"
      - "../../../../react-native-lab/react-native/React/Base/RCTNullability.h"
      - "../../../../react-native-lab/react-native/React/Base/RCTParserUtils.h"
      - "../../../../react-native-lab/react-native/React/Base/RCTParserUtils.m"
      - "../../../../react-native-lab/react-native/React/Base/RCTPerformanceLogger.h"
      - "../../../../react-native-lab/react-native/React/Base/RCTPerformanceLogger.m"
      - "../../../../react-native-lab/react-native/React/Base/RCTReloadCommand.h"
      - "../../../../react-native-lab/react-native/React/Base/RCTReloadCommand.m"
      - "../../../../react-native-lab/react-native/React/Base/RCTRootContentView.h"
      - "../../../../react-native-lab/react-native/React/Base/RCTRootContentView.m"
      - "../../../../react-native-lab/react-native/React/Base/RCTRootView.h"
      - "../../../../react-native-lab/react-native/React/Base/RCTRootView.m"
      - "../../../../react-native-lab/react-native/React/Base/RCTRootViewDelegate.h"
      - "../../../../react-native-lab/react-native/React/Base/RCTRootViewInternal.h"
      - "../../../../react-native-lab/react-native/React/Base/RCTTouchEvent.h"
      - "../../../../react-native-lab/react-native/React/Base/RCTTouchEvent.m"
      - "../../../../react-native-lab/react-native/React/Base/RCTTouchHandler.h"
      - "../../../../react-native-lab/react-native/React/Base/RCTTouchHandler.m"
      - "../../../../react-native-lab/react-native/React/Base/RCTURLRequestDelegate.h"
      - "../../../../react-native-lab/react-native/React/Base/RCTURLRequestHandler.h"
      - "../../../../react-native-lab/react-native/React/Base/RCTUtils.h"
      - "../../../../react-native-lab/react-native/React/Base/RCTUtils.m"
      - "../../../../react-native-lab/react-native/React/Base/RCTVersion.h"
      - "../../../../react-native-lab/react-native/React/Base/RCTVersion.m"
      - "../../../../react-native-lab/react-native/React/Base/RCTWeakProxy.h"
      - "../../../../react-native-lab/react-native/React/Base/RCTWeakProxy.m"
      - "../../../../react-native-lab/react-native/React/Base/Surface/RCTSurface.h"
      - "../../../../react-native-lab/react-native/React/Base/Surface/RCTSurface.mm"
      - "../../../../react-native-lab/react-native/React/Base/Surface/RCTSurfaceDelegate.h"
      - "../../../../react-native-lab/react-native/React/Base/Surface/RCTSurfaceRootShadowView.h"
      - "../../../../react-native-lab/react-native/React/Base/Surface/RCTSurfaceRootShadowView.m"
      - "../../../../react-native-lab/react-native/React/Base/Surface/RCTSurfaceRootShadowViewDelegate.h"
      - "../../../../react-native-lab/react-native/React/Base/Surface/RCTSurfaceRootView.h"
      - "../../../../react-native-lab/react-native/React/Base/Surface/RCTSurfaceRootView.mm"
      - "../../../../react-native-lab/react-native/React/Base/Surface/RCTSurfaceStage.h"
      - "../../../../react-native-lab/react-native/React/Base/Surface/RCTSurfaceStage.m"
      - "../../../../react-native-lab/react-native/React/Base/Surface/RCTSurfaceView+Internal.h"
      - "../../../../react-native-lab/react-native/React/Base/Surface/RCTSurfaceView.h"
      - "../../../../react-native-lab/react-native/React/Base/Surface/RCTSurfaceView.mm"
      - "../../../../react-native-lab/react-native/React/Base/Surface/SurfaceHostingView/RCTSurfaceHostingProxyRootView.h"
      - "../../../../react-native-lab/react-native/React/Base/Surface/SurfaceHostingView/RCTSurfaceHostingProxyRootView.mm"
      - "../../../../react-native-lab/react-native/React/Base/Surface/SurfaceHostingView/RCTSurfaceHostingView.h"
      - "../../../../react-native-lab/react-native/React/Base/Surface/SurfaceHostingView/RCTSurfaceHostingView.mm"
      - "../../../../react-native-lab/react-native/React/Base/Surface/SurfaceHostingView/RCTSurfaceSizeMeasureMode.h"
      - "../../../../react-native-lab/react-native/React/Base/Surface/SurfaceHostingView/RCTSurfaceSizeMeasureMode.mm"
      - "../../../../react-native-lab/react-native/React/CoreModules/CoreModulesPlugins.h"
      - "../../../../react-native-lab/react-native/React/CoreModules/RCTExceptionsManager.h"
      - "../../../../react-native-lab/react-native/React/CoreModules/RCTImageEditingManager.h"
      - "../../../../react-native-lab/react-native/React/CoreModules/RCTImageLoader.h"
      - "../../../../react-native-lab/react-native/React/CoreModules/RCTImageStoreManager.h"
      - "../../../../react-native-lab/react-native/React/CoreModules/RCTPlatform.h"
      - "../../../../react-native-lab/react-native/React/CxxBridge/JSCExecutorFactory.h"
      - "../../../../react-native-lab/react-native/React/CxxBridge/JSCExecutorFactory.mm"
      - "../../../../react-native-lab/react-native/React/CxxBridge/NSDataBigString.h"
      - "../../../../react-native-lab/react-native/React/CxxBridge/NSDataBigString.mm"
      - "../../../../react-native-lab/react-native/React/CxxBridge/RCTCxxBridge.mm"
      - "../../../../react-native-lab/react-native/React/CxxBridge/RCTCxxBridgeDelegate.h"
      - "../../../../react-native-lab/react-native/React/CxxBridge/RCTMessageThread.h"
      - "../../../../react-native-lab/react-native/React/CxxBridge/RCTMessageThread.mm"
      - "../../../../react-native-lab/react-native/React/CxxBridge/RCTObjcExecutor.h"
      - "../../../../react-native-lab/react-native/React/CxxBridge/RCTObjcExecutor.mm"
      - "../../../../react-native-lab/react-native/React/CxxModule/DispatchMessageQueueThread.h"
      - "../../../../react-native-lab/react-native/React/CxxModule/RCTCxxMethod.h"
      - "../../../../react-native-lab/react-native/React/CxxModule/RCTCxxMethod.mm"
      - "../../../../react-native-lab/react-native/React/CxxModule/RCTCxxModule.h"
      - "../../../../react-native-lab/react-native/React/CxxModule/RCTCxxModule.mm"
      - "../../../../react-native-lab/react-native/React/CxxModule/RCTCxxUtils.h"
      - "../../../../react-native-lab/react-native/React/CxxModule/RCTCxxUtils.mm"
      - "../../../../react-native-lab/react-native/React/CxxModule/RCTNativeModule.h"
      - "../../../../react-native-lab/react-native/React/CxxModule/RCTNativeModule.mm"
      - "../../../../react-native-lab/react-native/React/CxxUtils/RCTFollyConvert.h"
      - "../../../../react-native-lab/react-native/React/CxxUtils/RCTFollyConvert.mm"
      - "../../../../react-native-lab/react-native/React/DevSupport/RCTDevLoadingView.h"
      - "../../../../react-native-lab/react-native/React/DevSupport/RCTDevLoadingView.m"
      - "../../../../react-native-lab/react-native/React/DevSupport/RCTDevMenu.h"
      - "../../../../react-native-lab/react-native/React/DevSupport/RCTDevMenu.m"
      - "../../../../react-native-lab/react-native/React/DevSupport/RCTInspectorDevServerHelper.h"
      - "../../../../react-native-lab/react-native/React/DevSupport/RCTInspectorDevServerHelper.mm"
      - "../../../../react-native-lab/react-native/React/DevSupport/RCTPackagerClient.h"
      - "../../../../react-native-lab/react-native/React/DevSupport/RCTPackagerClient.m"
      - "../../../../react-native-lab/react-native/React/DevSupport/RCTPackagerConnection.h"
      - "../../../../react-native-lab/react-native/React/DevSupport/RCTPackagerConnection.mm"
      - "../../../../react-native-lab/react-native/React/Inspector/RCTInspector.h"
      - "../../../../react-native-lab/react-native/React/Inspector/RCTInspector.mm"
      - "../../../../react-native-lab/react-native/React/Inspector/RCTInspectorPackagerConnection.h"
      - "../../../../react-native-lab/react-native/React/Inspector/RCTInspectorPackagerConnection.m"
      - "../../../../react-native-lab/react-native/React/Modules/RCTAccessibilityManager.h"
      - "../../../../react-native-lab/react-native/React/Modules/RCTAccessibilityManager.m"
      - "../../../../react-native-lab/react-native/React/Modules/RCTAlertManager.h"
      - "../../../../react-native-lab/react-native/React/Modules/RCTAlertManager.m"
      - "../../../../react-native-lab/react-native/React/Modules/RCTAppState.h"
      - "../../../../react-native-lab/react-native/React/Modules/RCTAppState.m"
      - "../../../../react-native-lab/react-native/React/Modules/RCTAsyncLocalStorage.h"
      - "../../../../react-native-lab/react-native/React/Modules/RCTAsyncLocalStorage.m"
      - "../../../../react-native-lab/react-native/React/Modules/RCTClipboard.h"
      - "../../../../react-native-lab/react-native/React/Modules/RCTClipboard.m"
      - "../../../../react-native-lab/react-native/React/Modules/RCTDeviceInfo.h"
      - "../../../../react-native-lab/react-native/React/Modules/RCTDeviceInfo.m"
      - "../../../../react-native-lab/react-native/React/Modules/RCTDevSettings.h"
      - "../../../../react-native-lab/react-native/React/Modules/RCTDevSettings.mm"
      - "../../../../react-native-lab/react-native/React/Modules/RCTEventEmitter.h"
      - "../../../../react-native-lab/react-native/React/Modules/RCTEventEmitter.m"
      - "../../../../react-native-lab/react-native/React/Modules/RCTI18nManager.h"
      - "../../../../react-native-lab/react-native/React/Modules/RCTI18nManager.m"
      - "../../../../react-native-lab/react-native/React/Modules/RCTI18nUtil.h"
      - "../../../../react-native-lab/react-native/React/Modules/RCTI18nUtil.m"
      - "../../../../react-native-lab/react-native/React/Modules/RCTKeyboardObserver.h"
      - "../../../../react-native-lab/react-native/React/Modules/RCTKeyboardObserver.m"
      - "../../../../react-native-lab/react-native/React/Modules/RCTLayoutAnimation.h"
      - "../../../../react-native-lab/react-native/React/Modules/RCTLayoutAnimation.m"
      - "../../../../react-native-lab/react-native/React/Modules/RCTLayoutAnimationGroup.h"
      - "../../../../react-native-lab/react-native/React/Modules/RCTLayoutAnimationGroup.m"
      - "../../../../react-native-lab/react-native/React/Modules/RCTRedBox.h"
      - "../../../../react-native-lab/react-native/React/Modules/RCTRedBox.m"
      - "../../../../react-native-lab/react-native/React/Modules/RCTRedBoxExtraDataViewController.h"
      - "../../../../react-native-lab/react-native/React/Modules/RCTRedBoxExtraDataViewController.m"
      - "../../../../react-native-lab/react-native/React/Modules/RCTSourceCode.h"
      - "../../../../react-native-lab/react-native/React/Modules/RCTSourceCode.m"
      - "../../../../react-native-lab/react-native/React/Modules/RCTStatusBarManager.h"
      - "../../../../react-native-lab/react-native/React/Modules/RCTStatusBarManager.m"
      - "../../../../react-native-lab/react-native/React/Modules/RCTSurfacePresenterStub.h"
      - "../../../../react-native-lab/react-native/React/Modules/RCTSurfacePresenterStub.m"
      - "../../../../react-native-lab/react-native/React/Modules/RCTTiming.h"
      - "../../../../react-native-lab/react-native/React/Modules/RCTTiming.m"
      - "../../../../react-native-lab/react-native/React/Modules/RCTUIManager.h"
      - "../../../../react-native-lab/react-native/React/Modules/RCTUIManager.m"
      - "../../../../react-native-lab/react-native/React/Modules/RCTUIManagerObserverCoordinator.h"
      - "../../../../react-native-lab/react-native/React/Modules/RCTUIManagerObserverCoordinator.mm"
      - "../../../../react-native-lab/react-native/React/Modules/RCTUIManagerUtils.h"
      - "../../../../react-native-lab/react-native/React/Modules/RCTUIManagerUtils.m"
      - "../../../../react-native-lab/react-native/React/Profiler/RCTFPSGraph.h"
      - "../../../../react-native-lab/react-native/React/Profiler/RCTFPSGraph.m"
      - "../../../../react-native-lab/react-native/React/Profiler/RCTMacros.h"
      - "../../../../react-native-lab/react-native/React/Profiler/RCTPerfMonitor.m"
      - "../../../../react-native-lab/react-native/React/Profiler/RCTProfile.h"
      - "../../../../react-native-lab/react-native/React/Profiler/RCTProfile.m"
      - "../../../../react-native-lab/react-native/React/Profiler/RCTProfileTrampoline-arm.S"
      - "../../../../react-native-lab/react-native/React/Profiler/RCTProfileTrampoline-arm64.S"
      - "../../../../react-native-lab/react-native/React/Profiler/RCTProfileTrampoline-i386.S"
      - "../../../../react-native-lab/react-native/React/Profiler/RCTProfileTrampoline-x86_64.S"
      - "../../../../react-native-lab/react-native/React/UIUtils/RCTUIUtils.h"
      - "../../../../react-native-lab/react-native/React/UIUtils/RCTUIUtils.m"
      - "../../../../react-native-lab/react-native/React/Views/RCTActivityIndicatorView.h"
      - "../../../../react-native-lab/react-native/React/Views/RCTActivityIndicatorView.m"
      - "../../../../react-native-lab/react-native/React/Views/RCTActivityIndicatorViewManager.h"
      - "../../../../react-native-lab/react-native/React/Views/RCTActivityIndicatorViewManager.m"
      - "../../../../react-native-lab/react-native/React/Views/RCTAnimationType.h"
      - "../../../../react-native-lab/react-native/React/Views/RCTAutoInsetsProtocol.h"
      - "../../../../react-native-lab/react-native/React/Views/RCTBorderDrawing.h"
      - "../../../../react-native-lab/react-native/React/Views/RCTBorderDrawing.m"
      - "../../../../react-native-lab/react-native/React/Views/RCTBorderStyle.h"
      - "../../../../react-native-lab/react-native/React/Views/RCTComponent.h"
      - "../../../../react-native-lab/react-native/React/Views/RCTComponentData.h"
      - "../../../../react-native-lab/react-native/React/Views/RCTComponentData.m"
      - "../../../../react-native-lab/react-native/React/Views/RCTConvert+CoreLocation.h"
      - "../../../../react-native-lab/react-native/React/Views/RCTConvert+CoreLocation.m"
      - "../../../../react-native-lab/react-native/React/Views/RCTConvert+Transform.h"
      - "../../../../react-native-lab/react-native/React/Views/RCTConvert+Transform.m"
      - "../../../../react-native-lab/react-native/React/Views/RCTDatePicker.h"
      - "../../../../react-native-lab/react-native/React/Views/RCTDatePicker.m"
      - "../../../../react-native-lab/react-native/React/Views/RCTDatePickerManager.h"
      - "../../../../react-native-lab/react-native/React/Views/RCTDatePickerManager.m"
      - "../../../../react-native-lab/react-native/React/Views/RCTFont.h"
      - "../../../../react-native-lab/react-native/React/Views/RCTFont.mm"
      - "../../../../react-native-lab/react-native/React/Views/RCTLayout.h"
      - "../../../../react-native-lab/react-native/React/Views/RCTLayout.m"
      - "../../../../react-native-lab/react-native/React/Views/RCTMaskedView.h"
      - "../../../../react-native-lab/react-native/React/Views/RCTMaskedView.m"
      - "../../../../react-native-lab/react-native/React/Views/RCTMaskedViewManager.h"
      - "../../../../react-native-lab/react-native/React/Views/RCTMaskedViewManager.m"
      - "../../../../react-native-lab/react-native/React/Views/RCTModalHostView.h"
      - "../../../../react-native-lab/react-native/React/Views/RCTModalHostView.m"
      - "../../../../react-native-lab/react-native/React/Views/RCTModalHostViewController.h"
      - "../../../../react-native-lab/react-native/React/Views/RCTModalHostViewController.m"
      - "../../../../react-native-lab/react-native/React/Views/RCTModalHostViewManager.h"
      - "../../../../react-native-lab/react-native/React/Views/RCTModalHostViewManager.m"
      - "../../../../react-native-lab/react-native/React/Views/RCTModalManager.h"
      - "../../../../react-native-lab/react-native/React/Views/RCTModalManager.m"
      - "../../../../react-native-lab/react-native/React/Views/RCTPicker.h"
      - "../../../../react-native-lab/react-native/React/Views/RCTPicker.m"
      - "../../../../react-native-lab/react-native/React/Views/RCTPickerManager.h"
      - "../../../../react-native-lab/react-native/React/Views/RCTPickerManager.m"
      - "../../../../react-native-lab/react-native/React/Views/RCTPointerEvents.h"
      - "../../../../react-native-lab/react-native/React/Views/RCTProgressViewManager.h"
      - "../../../../react-native-lab/react-native/React/Views/RCTProgressViewManager.m"
      - "../../../../react-native-lab/react-native/React/Views/RCTRefreshControl.h"
      - "../../../../react-native-lab/react-native/React/Views/RCTRefreshControl.m"
      - "../../../../react-native-lab/react-native/React/Views/RCTRefreshControlManager.h"
      - "../../../../react-native-lab/react-native/React/Views/RCTRefreshControlManager.m"
      - "../../../../react-native-lab/react-native/React/Views/RCTRootShadowView.h"
      - "../../../../react-native-lab/react-native/React/Views/RCTRootShadowView.m"
      - "../../../../react-native-lab/react-native/React/Views/RCTSegmentedControl.h"
      - "../../../../react-native-lab/react-native/React/Views/RCTSegmentedControl.m"
      - "../../../../react-native-lab/react-native/React/Views/RCTSegmentedControlManager.h"
      - "../../../../react-native-lab/react-native/React/Views/RCTSegmentedControlManager.m"
      - "../../../../react-native-lab/react-native/React/Views/RCTShadowView+Internal.h"
      - "../../../../react-native-lab/react-native/React/Views/RCTShadowView+Internal.m"
      - "../../../../react-native-lab/react-native/React/Views/RCTShadowView+Layout.h"
      - "../../../../react-native-lab/react-native/React/Views/RCTShadowView+Layout.m"
      - "../../../../react-native-lab/react-native/React/Views/RCTShadowView.h"
      - "../../../../react-native-lab/react-native/React/Views/RCTShadowView.m"
      - "../../../../react-native-lab/react-native/React/Views/RCTSlider.h"
      - "../../../../react-native-lab/react-native/React/Views/RCTSlider.m"
      - "../../../../react-native-lab/react-native/React/Views/RCTSliderManager.h"
      - "../../../../react-native-lab/react-native/React/Views/RCTSliderManager.m"
      - "../../../../react-native-lab/react-native/React/Views/RCTSwitch.h"
      - "../../../../react-native-lab/react-native/React/Views/RCTSwitch.m"
      - "../../../../react-native-lab/react-native/React/Views/RCTSwitchManager.h"
      - "../../../../react-native-lab/react-native/React/Views/RCTSwitchManager.m"
      - "../../../../react-native-lab/react-native/React/Views/RCTTextDecorationLineType.h"
      - "../../../../react-native-lab/react-native/React/Views/RCTView.h"
      - "../../../../react-native-lab/react-native/React/Views/RCTView.m"
      - "../../../../react-native-lab/react-native/React/Views/RCTViewManager.h"
      - "../../../../react-native-lab/react-native/React/Views/RCTViewManager.m"
      - "../../../../react-native-lab/react-native/React/Views/RCTWrapperViewController.h"
      - "../../../../react-native-lab/react-native/React/Views/RCTWrapperViewController.m"
      - "../../../../react-native-lab/react-native/React/Views/SafeAreaView/RCTSafeAreaShadowView.h"
      - "../../../../react-native-lab/react-native/React/Views/SafeAreaView/RCTSafeAreaShadowView.m"
      - "../../../../react-native-lab/react-native/React/Views/SafeAreaView/RCTSafeAreaView.h"
      - "../../../../react-native-lab/react-native/React/Views/SafeAreaView/RCTSafeAreaView.m"
      - "../../../../react-native-lab/react-native/React/Views/SafeAreaView/RCTSafeAreaViewLocalData.h"
      - "../../../../react-native-lab/react-native/React/Views/SafeAreaView/RCTSafeAreaViewLocalData.m"
      - "../../../../react-native-lab/react-native/React/Views/SafeAreaView/RCTSafeAreaViewManager.h"
      - "../../../../react-native-lab/react-native/React/Views/SafeAreaView/RCTSafeAreaViewManager.m"
      - "../../../../react-native-lab/react-native/React/Views/ScrollView/RCTScrollableProtocol.h"
      - "../../../../react-native-lab/react-native/React/Views/ScrollView/RCTScrollContentShadowView.h"
      - "../../../../react-native-lab/react-native/React/Views/ScrollView/RCTScrollContentShadowView.m"
      - "../../../../react-native-lab/react-native/React/Views/ScrollView/RCTScrollContentView.h"
      - "../../../../react-native-lab/react-native/React/Views/ScrollView/RCTScrollContentView.m"
      - "../../../../react-native-lab/react-native/React/Views/ScrollView/RCTScrollContentViewManager.h"
      - "../../../../react-native-lab/react-native/React/Views/ScrollView/RCTScrollContentViewManager.m"
      - "../../../../react-native-lab/react-native/React/Views/ScrollView/RCTScrollView.h"
      - "../../../../react-native-lab/react-native/React/Views/ScrollView/RCTScrollView.m"
      - "../../../../react-native-lab/react-native/React/Views/ScrollView/RCTScrollViewManager.h"
      - "../../../../react-native-lab/react-native/React/Views/ScrollView/RCTScrollViewManager.m"
      - "../../../../react-native-lab/react-native/React/Views/UIView+Private.h"
      - "../../../../react-native-lab/react-native/React/Views/UIView+React.h"
      - "../../../../react-native-lab/react-native/React/Views/UIView+React.m"
      - "../../../../react-native-lab/react-native/README.md"
    PROJECT_NAME: React-Core
    SPECS:
      - React-Core (0.61.4)
      - React-Core/CoreModulesHeaders (0.61.4)
      - React-Core/Default (0.61.4)
      - React-Core/DevSupport (0.61.4)
      - React-Core/RCTActionSheetHeaders (0.61.4)
      - React-Core/RCTAnimationHeaders (0.61.4)
      - React-Core/RCTBlobHeaders (0.61.4)
      - React-Core/RCTImageHeaders (0.61.4)
      - React-Core/RCTLinkingHeaders (0.61.4)
      - React-Core/RCTNetworkHeaders (0.61.4)
      - React-Core/RCTSettingsHeaders (0.61.4)
      - React-Core/RCTTextHeaders (0.61.4)
      - React-Core/RCTVibrationHeaders (0.61.4)
      - React-Core/RCTWebSocket (0.61.4)
  React-CoreModules:
    BUILD_SETTINGS_CHECKSUM:
      React-CoreModules: 12fc6e0ffd23fb34d494c63cfd4e8007
    CHECKSUM: 6f70d5e41919289c582f88c9ad9923fe5c87400a
    FILES:
      - "../../../../react-native-lab/react-native/React/CoreModules/CoreModulesPlugins.mm"
      - "../../../../react-native-lab/react-native/React/CoreModules/RCTExceptionsManager.mm"
      - "../../../../react-native-lab/react-native/React/CoreModules/RCTImageEditingManager.m"
      - "../../../../react-native-lab/react-native/React/CoreModules/RCTImageLoader.mm"
      - "../../../../react-native-lab/react-native/React/CoreModules/RCTImageStoreManager.m"
      - "../../../../react-native-lab/react-native/React/CoreModules/RCTPlatform.mm"
    PROJECT_NAME: React-CoreModules
    SPECS:
      - React-CoreModules (0.61.4)
  React-cxxreact:
    BUILD_SETTINGS_CHECKSUM:
      React-cxxreact: 3e83cb09172a4e6d4d8e4c515b41354a
    CHECKSUM: ddecbe9157ec1743f52ea17bf8d95debc0d6e846
    FILES:
      - "../../../../react-native-lab/react-native/ReactCommon/cxxreact/CxxModule.h"
      - "../../../../react-native-lab/react-native/ReactCommon/cxxreact/CxxNativeModule.cpp"
      - "../../../../react-native-lab/react-native/ReactCommon/cxxreact/CxxNativeModule.h"
      - "../../../../react-native-lab/react-native/ReactCommon/cxxreact/Instance.cpp"
      - "../../../../react-native-lab/react-native/ReactCommon/cxxreact/Instance.h"
      - "../../../../react-native-lab/react-native/ReactCommon/cxxreact/JsArgumentHelpers-inl.h"
      - "../../../../react-native-lab/react-native/ReactCommon/cxxreact/JsArgumentHelpers.h"
      - "../../../../react-native-lab/react-native/ReactCommon/cxxreact/JSBigString.cpp"
      - "../../../../react-native-lab/react-native/ReactCommon/cxxreact/JSBigString.h"
      - "../../../../react-native-lab/react-native/ReactCommon/cxxreact/JSBundleType.cpp"
      - "../../../../react-native-lab/react-native/ReactCommon/cxxreact/JSBundleType.h"
      - "../../../../react-native-lab/react-native/ReactCommon/cxxreact/JSDeltaBundleClient.cpp"
      - "../../../../react-native-lab/react-native/ReactCommon/cxxreact/JSDeltaBundleClient.h"
      - "../../../../react-native-lab/react-native/ReactCommon/cxxreact/JSExecutor.cpp"
      - "../../../../react-native-lab/react-native/ReactCommon/cxxreact/JSExecutor.h"
      - "../../../../react-native-lab/react-native/ReactCommon/cxxreact/JSIndexedRAMBundle.cpp"
      - "../../../../react-native-lab/react-native/ReactCommon/cxxreact/JSIndexedRAMBundle.h"
      - "../../../../react-native-lab/react-native/ReactCommon/cxxreact/JSModulesUnbundle.h"
      - "../../../../react-native-lab/react-native/ReactCommon/cxxreact/MessageQueueThread.h"
      - "../../../../react-native-lab/react-native/ReactCommon/cxxreact/MethodCall.cpp"
      - "../../../../react-native-lab/react-native/ReactCommon/cxxreact/MethodCall.h"
      - "../../../../react-native-lab/react-native/ReactCommon/cxxreact/ModuleRegistry.cpp"
      - "../../../../react-native-lab/react-native/ReactCommon/cxxreact/ModuleRegistry.h"
      - "../../../../react-native-lab/react-native/ReactCommon/cxxreact/NativeModule.h"
      - "../../../../react-native-lab/react-native/ReactCommon/cxxreact/NativeToJsBridge.cpp"
      - "../../../../react-native-lab/react-native/ReactCommon/cxxreact/NativeToJsBridge.h"
      - "../../../../react-native-lab/react-native/ReactCommon/cxxreact/RAMBundleRegistry.cpp"
      - "../../../../react-native-lab/react-native/ReactCommon/cxxreact/RAMBundleRegistry.h"
      - "../../../../react-native-lab/react-native/ReactCommon/cxxreact/ReactMarker.cpp"
      - "../../../../react-native-lab/react-native/ReactCommon/cxxreact/ReactMarker.h"
      - "../../../../react-native-lab/react-native/ReactCommon/cxxreact/RecoverableError.h"
      - "../../../../react-native-lab/react-native/ReactCommon/cxxreact/SharedProxyCxxModule.h"
      - "../../../../react-native-lab/react-native/ReactCommon/cxxreact/SystraceSection.h"
    PROJECT_NAME: React-cxxreact
    SPECS:
      - React-cxxreact (0.61.4)
  React-jsi:
    BUILD_SETTINGS_CHECKSUM:
      React-jsi: 7436312a0162aaf956e82cb50e540389
    CHECKSUM: ca921f4041505f9d5197139b2d09eeb020bb12e8
    FILES:
      - "../../../../react-native-lab/react-native/ReactCommon/jsi/JSCRuntime.cpp"
      - "../../../../react-native-lab/react-native/ReactCommon/jsi/JSCRuntime.h"
      - "../../../../react-native-lab/react-native/ReactCommon/jsi/jsi/decorator.h"
      - "../../../../react-native-lab/react-native/ReactCommon/jsi/jsi/instrumentation.h"
      - "../../../../react-native-lab/react-native/ReactCommon/jsi/jsi/jsi-inl.h"
      - "../../../../react-native-lab/react-native/ReactCommon/jsi/jsi/jsi.cpp"
      - "../../../../react-native-lab/react-native/ReactCommon/jsi/jsi/jsi.h"
      - "../../../../react-native-lab/react-native/ReactCommon/jsi/jsi/JSIDynamic.cpp"
      - "../../../../react-native-lab/react-native/ReactCommon/jsi/jsi/JSIDynamic.h"
      - "../../../../react-native-lab/react-native/ReactCommon/jsi/jsi/jsilib-posix.cpp"
      - "../../../../react-native-lab/react-native/ReactCommon/jsi/jsi/jsilib-windows.cpp"
      - "../../../../react-native-lab/react-native/ReactCommon/jsi/jsi/jsilib.h"
      - "../../../../react-native-lab/react-native/ReactCommon/jsi/jsi/threadsafe.h"
    PROJECT_NAME: React-jsi
    SPECS:
      - React-jsi (0.61.4)
      - React-jsi/Default (0.61.4)
  React-jsiexecutor:
    BUILD_SETTINGS_CHECKSUM:
      React-jsiexecutor: 7ca7679c2cf21fe925a2637926fede3c
    CHECKSUM: 8dfb73b987afa9324e4009bdce62a18ce23d983c
    FILES:
      - "../../../../react-native-lab/react-native/ReactCommon/jsiexecutor/jsireact/JSIExecutor.cpp"
      - "../../../../react-native-lab/react-native/ReactCommon/jsiexecutor/jsireact/JSIExecutor.h"
      - "../../../../react-native-lab/react-native/ReactCommon/jsiexecutor/jsireact/JSINativeModules.cpp"
      - "../../../../react-native-lab/react-native/ReactCommon/jsiexecutor/jsireact/JSINativeModules.h"
    PROJECT_NAME: React-jsiexecutor
    SPECS:
      - React-jsiexecutor (0.61.4)
  React-jsinspector:
    BUILD_SETTINGS_CHECKSUM:
      React-jsinspector: 9e0b7df27a53899ab5df9729e2b35bc8
    CHECKSUM: d15478d0a8ada19864aa4d1cc1c697b41b3fa92f
    FILES:
      - "../../../../react-native-lab/react-native/ReactCommon/jsinspector/InspectorInterfaces.cpp"
      - "../../../../react-native-lab/react-native/ReactCommon/jsinspector/InspectorInterfaces.h"
    PROJECT_NAME: React-jsinspector
    SPECS:
      - React-jsinspector (0.61.4)
  react-native-safe-area-context:
    BUILD_SETTINGS_CHECKSUM:
      react-native-safe-area-context: 80a5e0b5f5707cf1c6bdcc5ec48c6cca
    CHECKSUM: d288138da2c800caa111f9352e9333f186a06ead
    FILES:
      - "../../../../node_modules/react-native-safe-area-context/ios/SafeAreaView/RNCSafeAreaView.h"
      - "../../../../node_modules/react-native-safe-area-context/ios/SafeAreaView/RNCSafeAreaView.m"
      - "../../../../node_modules/react-native-safe-area-context/ios/SafeAreaView/RNCSafeAreaViewManager.h"
      - "../../../../node_modules/react-native-safe-area-context/ios/SafeAreaView/RNCSafeAreaViewManager.m"
      - "../../../../node_modules/react-native-safe-area-context/LICENSE"
      - "../../../../node_modules/react-native-safe-area-context/README.md"
    PROJECT_NAME: react-native-safe-area-context
    SPECS:
      - react-native-safe-area-context (0.6.0)
  React-RCTActionSheet:
    BUILD_SETTINGS_CHECKSUM:
      React-RCTActionSheet: 5d86490d49e6cc964d1993e5c05e10db
    CHECKSUM: 7369b7c85f99b6299491333affd9f01f5a130c22
    FILES:
      - "../../../../react-native-lab/react-native/Libraries/ActionSheetIOS/RCTActionSheetManager.m"
    PROJECT_NAME: React-RCTActionSheet
    SPECS:
      - React-RCTActionSheet (0.61.4)
  React-RCTAnimation:
    BUILD_SETTINGS_CHECKSUM:
      React-RCTAnimation: 9e98ea8cf28345fb54d93e21870fe454
    CHECKSUM: d07be15b2bd1d06d89417eb0343f98ffd2b099a7
    FILES:
      - "../../../../react-native-lab/react-native/Libraries/NativeAnimation/Drivers/RCTDecayAnimation.m"
      - "../../../../react-native-lab/react-native/Libraries/NativeAnimation/Drivers/RCTEventAnimation.m"
      - "../../../../react-native-lab/react-native/Libraries/NativeAnimation/Drivers/RCTFrameAnimation.m"
      - "../../../../react-native-lab/react-native/Libraries/NativeAnimation/Drivers/RCTSpringAnimation.m"
      - "../../../../react-native-lab/react-native/Libraries/NativeAnimation/Nodes/RCTAdditionAnimatedNode.m"
      - "../../../../react-native-lab/react-native/Libraries/NativeAnimation/Nodes/RCTAnimatedNode.m"
      - "../../../../react-native-lab/react-native/Libraries/NativeAnimation/Nodes/RCTDiffClampAnimatedNode.m"
      - "../../../../react-native-lab/react-native/Libraries/NativeAnimation/Nodes/RCTDivisionAnimatedNode.m"
      - "../../../../react-native-lab/react-native/Libraries/NativeAnimation/Nodes/RCTInterpolationAnimatedNode.m"
      - "../../../../react-native-lab/react-native/Libraries/NativeAnimation/Nodes/RCTModuloAnimatedNode.m"
      - "../../../../react-native-lab/react-native/Libraries/NativeAnimation/Nodes/RCTMultiplicationAnimatedNode.m"
      - "../../../../react-native-lab/react-native/Libraries/NativeAnimation/Nodes/RCTPropsAnimatedNode.m"
      - "../../../../react-native-lab/react-native/Libraries/NativeAnimation/Nodes/RCTStyleAnimatedNode.m"
      - "../../../../react-native-lab/react-native/Libraries/NativeAnimation/Nodes/RCTSubtractionAnimatedNode.m"
      - "../../../../react-native-lab/react-native/Libraries/NativeAnimation/Nodes/RCTTrackingAnimatedNode.m"
      - "../../../../react-native-lab/react-native/Libraries/NativeAnimation/Nodes/RCTTransformAnimatedNode.m"
      - "../../../../react-native-lab/react-native/Libraries/NativeAnimation/Nodes/RCTValueAnimatedNode.m"
      - "../../../../react-native-lab/react-native/Libraries/NativeAnimation/RCTAnimationUtils.m"
      - "../../../../react-native-lab/react-native/Libraries/NativeAnimation/RCTNativeAnimatedModule.m"
      - "../../../../react-native-lab/react-native/Libraries/NativeAnimation/RCTNativeAnimatedNodesManager.m"
    PROJECT_NAME: React-RCTAnimation
    SPECS:
      - React-RCTAnimation (0.61.4)
  React-RCTBlob:
    BUILD_SETTINGS_CHECKSUM:
      React-RCTBlob: e95d830659380751c66f8f881afd0abd
    CHECKSUM: 8e0b23d95c9baa98f6b0e127e07666aaafd96c34
    FILES:
      - "../../../../react-native-lab/react-native/Libraries/Blob/RCTBlobCollector.h"
      - "../../../../react-native-lab/react-native/Libraries/Blob/RCTBlobCollector.mm"
      - "../../../../react-native-lab/react-native/Libraries/Blob/RCTBlobManager.mm"
      - "../../../../react-native-lab/react-native/Libraries/Blob/RCTFileReaderModule.m"
    PROJECT_NAME: React-RCTBlob
    SPECS:
      - React-RCTBlob (0.61.4)
  React-RCTImage:
    BUILD_SETTINGS_CHECKSUM:
      React-RCTImage: 8b06d2734b41d3d37b9ee94e31a7791a
    CHECKSUM: 443050d14a66e8c2332e9c055f45689d23e15cc7
    FILES:
      - "../../../../react-native-lab/react-native/Libraries/Image/RCTAnimatedImage.m"
      - "../../../../react-native-lab/react-native/Libraries/Image/RCTGIFImageDecoder.m"
      - "../../../../react-native-lab/react-native/Libraries/Image/RCTImageBlurUtils.m"
      - "../../../../react-native-lab/react-native/Libraries/Image/RCTImageCache.m"
      - "../../../../react-native-lab/react-native/Libraries/Image/RCTImageShadowView.m"
      - "../../../../react-native-lab/react-native/Libraries/Image/RCTImageUtils.m"
      - "../../../../react-native-lab/react-native/Libraries/Image/RCTImageView.m"
      - "../../../../react-native-lab/react-native/Libraries/Image/RCTImageViewManager.m"
      - "../../../../react-native-lab/react-native/Libraries/Image/RCTLocalAssetImageLoader.m"
      - "../../../../react-native-lab/react-native/Libraries/Image/RCTResizeMode.m"
      - "../../../../react-native-lab/react-native/Libraries/Image/RCTUIImageViewAnimated.m"
    PROJECT_NAME: React-RCTImage
    SPECS:
      - React-RCTImage (0.61.4)
  React-RCTLinking:
    BUILD_SETTINGS_CHECKSUM:
      React-RCTLinking: f35081b0c5cc9cfe5441f6cc8ed75aa3
    CHECKSUM: ce9a90ba155aec41be49e75ec721bbae2d48a47e
    FILES:
      - "../../../../react-native-lab/react-native/Libraries/LinkingIOS/RCTLinkingManager.m"
    PROJECT_NAME: React-RCTLinking
    SPECS:
      - React-RCTLinking (0.61.4)
  React-RCTNetwork:
    BUILD_SETTINGS_CHECKSUM:
      React-RCTNetwork: 2c8926e65972db12bb2dde9f66b0f6b4
    CHECKSUM: 41fe54bacc67dd00e6e4c4d30dd98a13e4beabc8
    FILES:
      - "../../../../react-native-lab/react-native/Libraries/Network/RCTAssetsLibraryRequestHandler.m"
      - "../../../../react-native-lab/react-native/Libraries/Network/RCTDataRequestHandler.m"
      - "../../../../react-native-lab/react-native/Libraries/Network/RCTFileRequestHandler.m"
      - "../../../../react-native-lab/react-native/Libraries/Network/RCTHTTPRequestHandler.mm"
      - "../../../../react-native-lab/react-native/Libraries/Network/RCTNetInfo.m"
      - "../../../../react-native-lab/react-native/Libraries/Network/RCTNetworking.mm"
      - "../../../../react-native-lab/react-native/Libraries/Network/RCTNetworkTask.m"
    PROJECT_NAME: React-RCTNetwork
    SPECS:
      - React-RCTNetwork (0.61.4)
  React-RCTSettings:
    BUILD_SETTINGS_CHECKSUM:
      React-RCTSettings: 8018bcc273b6f77e6703ed88f77ac6dd
    CHECKSUM: 45e3e0a6470310b2dab2ccc6d1d73121ba3ea936
    FILES:
      - "../../../../react-native-lab/react-native/Libraries/Settings/RCTSettingsManager.m"
    PROJECT_NAME: React-RCTSettings
    SPECS:
      - React-RCTSettings (0.61.4)
  React-RCTText:
    BUILD_SETTINGS_CHECKSUM:
      React-RCTText: 7e0a52fb714759ffbc14429e282e6752
    CHECKSUM: 21934e0a51d522abcd0a275407e80af45d6fd9ec
    FILES:
      - "../../../../react-native-lab/react-native/Libraries/Text/BaseText/RCTBaseTextShadowView.h"
      - "../../../../react-native-lab/react-native/Libraries/Text/BaseText/RCTBaseTextShadowView.m"
      - "../../../../react-native-lab/react-native/Libraries/Text/BaseText/RCTBaseTextViewManager.h"
      - "../../../../react-native-lab/react-native/Libraries/Text/BaseText/RCTBaseTextViewManager.m"
      - "../../../../react-native-lab/react-native/Libraries/Text/RawText/RCTRawTextShadowView.h"
      - "../../../../react-native-lab/react-native/Libraries/Text/RawText/RCTRawTextShadowView.m"
      - "../../../../react-native-lab/react-native/Libraries/Text/RawText/RCTRawTextViewManager.h"
      - "../../../../react-native-lab/react-native/Libraries/Text/RawText/RCTRawTextViewManager.m"
      - "../../../../react-native-lab/react-native/Libraries/Text/RCTConvert+Text.h"
      - "../../../../react-native-lab/react-native/Libraries/Text/RCTConvert+Text.m"
      - "../../../../react-native-lab/react-native/Libraries/Text/RCTTextAttributes.h"
      - "../../../../react-native-lab/react-native/Libraries/Text/RCTTextAttributes.m"
      - "../../../../react-native-lab/react-native/Libraries/Text/RCTTextTransform.h"
      - "../../../../react-native-lab/react-native/Libraries/Text/Text/NSTextStorage+FontScaling.h"
      - "../../../../react-native-lab/react-native/Libraries/Text/Text/NSTextStorage+FontScaling.m"
      - "../../../../react-native-lab/react-native/Libraries/Text/Text/RCTTextShadowView.h"
      - "../../../../react-native-lab/react-native/Libraries/Text/Text/RCTTextShadowView.m"
      - "../../../../react-native-lab/react-native/Libraries/Text/Text/RCTTextView.h"
      - "../../../../react-native-lab/react-native/Libraries/Text/Text/RCTTextView.m"
      - "../../../../react-native-lab/react-native/Libraries/Text/Text/RCTTextViewManager.h"
      - "../../../../react-native-lab/react-native/Libraries/Text/Text/RCTTextViewManager.m"
      - "../../../../react-native-lab/react-native/Libraries/Text/TextInput/Multiline/RCTMultilineTextInputView.h"
      - "../../../../react-native-lab/react-native/Libraries/Text/TextInput/Multiline/RCTMultilineTextInputView.m"
      - "../../../../react-native-lab/react-native/Libraries/Text/TextInput/Multiline/RCTMultilineTextInputViewManager.h"
      - "../../../../react-native-lab/react-native/Libraries/Text/TextInput/Multiline/RCTMultilineTextInputViewManager.m"
      - "../../../../react-native-lab/react-native/Libraries/Text/TextInput/Multiline/RCTUITextView.h"
      - "../../../../react-native-lab/react-native/Libraries/Text/TextInput/Multiline/RCTUITextView.m"
      - "../../../../react-native-lab/react-native/Libraries/Text/TextInput/RCTBackedTextInputDelegate.h"
      - "../../../../react-native-lab/react-native/Libraries/Text/TextInput/RCTBackedTextInputDelegateAdapter.h"
      - "../../../../react-native-lab/react-native/Libraries/Text/TextInput/RCTBackedTextInputDelegateAdapter.m"
      - "../../../../react-native-lab/react-native/Libraries/Text/TextInput/RCTBackedTextInputViewProtocol.h"
      - "../../../../react-native-lab/react-native/Libraries/Text/TextInput/RCTBaseTextInputShadowView.h"
      - "../../../../react-native-lab/react-native/Libraries/Text/TextInput/RCTBaseTextInputShadowView.m"
      - "../../../../react-native-lab/react-native/Libraries/Text/TextInput/RCTBaseTextInputView.h"
      - "../../../../react-native-lab/react-native/Libraries/Text/TextInput/RCTBaseTextInputView.m"
      - "../../../../react-native-lab/react-native/Libraries/Text/TextInput/RCTBaseTextInputViewManager.h"
      - "../../../../react-native-lab/react-native/Libraries/Text/TextInput/RCTBaseTextInputViewManager.m"
      - "../../../../react-native-lab/react-native/Libraries/Text/TextInput/RCTInputAccessoryShadowView.h"
      - "../../../../react-native-lab/react-native/Libraries/Text/TextInput/RCTInputAccessoryShadowView.m"
      - "../../../../react-native-lab/react-native/Libraries/Text/TextInput/RCTInputAccessoryView.h"
      - "../../../../react-native-lab/react-native/Libraries/Text/TextInput/RCTInputAccessoryView.m"
      - "../../../../react-native-lab/react-native/Libraries/Text/TextInput/RCTInputAccessoryViewContent.h"
      - "../../../../react-native-lab/react-native/Libraries/Text/TextInput/RCTInputAccessoryViewContent.m"
      - "../../../../react-native-lab/react-native/Libraries/Text/TextInput/RCTInputAccessoryViewManager.h"
      - "../../../../react-native-lab/react-native/Libraries/Text/TextInput/RCTInputAccessoryViewManager.m"
      - "../../../../react-native-lab/react-native/Libraries/Text/TextInput/RCTTextSelection.h"
      - "../../../../react-native-lab/react-native/Libraries/Text/TextInput/RCTTextSelection.m"
      - "../../../../react-native-lab/react-native/Libraries/Text/TextInput/Singleline/RCTSinglelineTextInputView.h"
      - "../../../../react-native-lab/react-native/Libraries/Text/TextInput/Singleline/RCTSinglelineTextInputView.m"
      - "../../../../react-native-lab/react-native/Libraries/Text/TextInput/Singleline/RCTSinglelineTextInputViewManager.h"
      - "../../../../react-native-lab/react-native/Libraries/Text/TextInput/Singleline/RCTSinglelineTextInputViewManager.m"
      - "../../../../react-native-lab/react-native/Libraries/Text/TextInput/Singleline/RCTUITextField.h"
      - "../../../../react-native-lab/react-native/Libraries/Text/TextInput/Singleline/RCTUITextField.m"
      - "../../../../react-native-lab/react-native/Libraries/Text/VirtualText/RCTVirtualTextShadowView.h"
      - "../../../../react-native-lab/react-native/Libraries/Text/VirtualText/RCTVirtualTextShadowView.m"
      - "../../../../react-native-lab/react-native/Libraries/Text/VirtualText/RCTVirtualTextViewManager.h"
      - "../../../../react-native-lab/react-native/Libraries/Text/VirtualText/RCTVirtualTextViewManager.m"
    PROJECT_NAME: React-RCTText
    SPECS:
      - React-RCTText (0.61.4)
  React-RCTVibration:
    BUILD_SETTINGS_CHECKSUM:
      React-RCTVibration: a33f19a10d65fd9cad62e32ae07a9249
    CHECKSUM: 0f76400ee3cec6edb9c125da49fed279340d145a
    FILES:
      - "../../../../react-native-lab/react-native/Libraries/Vibration/RCTVibration.m"
    PROJECT_NAME: React-RCTVibration
    SPECS:
      - React-RCTVibration (0.61.4)
  ReactCommon:
    BUILD_SETTINGS_CHECKSUM:
      ReactCommon: 4d8fb8d90ac8a3824ff3b310b07f1021
    CHECKSUM: a6a294e7028ed67b926d29551aa9394fd989c24c
    FILES:
      - "../../../../react-native-lab/react-native/ReactCommon/jscallinvoker/ReactCommon/BridgeJSCallInvoker.cpp"
      - "../../../../react-native-lab/react-native/ReactCommon/jscallinvoker/ReactCommon/BridgeJSCallInvoker.h"
      - "../../../../react-native-lab/react-native/ReactCommon/jscallinvoker/ReactCommon/JSCallInvoker.h"
      - "../../../../react-native-lab/react-native/ReactCommon/turbomodule/core/LongLivedObject.cpp"
      - "../../../../react-native-lab/react-native/ReactCommon/turbomodule/core/LongLivedObject.h"
      - "../../../../react-native-lab/react-native/ReactCommon/turbomodule/core/platform/ios/RCTTurboModule.h"
      - "../../../../react-native-lab/react-native/ReactCommon/turbomodule/core/platform/ios/RCTTurboModule.mm"
      - "../../../../react-native-lab/react-native/ReactCommon/turbomodule/core/platform/ios/RCTTurboModuleManager.h"
      - "../../../../react-native-lab/react-native/ReactCommon/turbomodule/core/platform/ios/RCTTurboModuleManager.mm"
      - "../../../../react-native-lab/react-native/ReactCommon/turbomodule/core/TurboCxxModule.cpp"
      - "../../../../react-native-lab/react-native/ReactCommon/turbomodule/core/TurboCxxModule.h"
      - "../../../../react-native-lab/react-native/ReactCommon/turbomodule/core/TurboModule.cpp"
      - "../../../../react-native-lab/react-native/ReactCommon/turbomodule/core/TurboModule.h"
      - "../../../../react-native-lab/react-native/ReactCommon/turbomodule/core/TurboModuleBinding.cpp"
      - "../../../../react-native-lab/react-native/ReactCommon/turbomodule/core/TurboModuleBinding.h"
      - "../../../../react-native-lab/react-native/ReactCommon/turbomodule/core/TurboModuleUtils.cpp"
      - "../../../../react-native-lab/react-native/ReactCommon/turbomodule/core/TurboModuleUtils.h"
    PROJECT_NAME: ReactCommon
    SPECS:
      - ReactCommon/jscallinvoker (0.61.4)
      - ReactCommon/turbomodule/core (0.61.4)
  RNGestureHandler:
    BUILD_SETTINGS_CHECKSUM:
      RNGestureHandler: c576e5ba26e85306cdd748939cafee55
    CHECKSUM: 7add966bb5d90ee8cf38d4341f87814474357972
    FILES:
      - "../../../../node_modules/react-native-gesture-handler/ios/Handlers/RNFlingHandler.h"
      - "../../../../node_modules/react-native-gesture-handler/ios/Handlers/RNFlingHandler.m"
      - "../../../../node_modules/react-native-gesture-handler/ios/Handlers/RNForceTouchHandler.h"
      - "../../../../node_modules/react-native-gesture-handler/ios/Handlers/RNForceTouchHandler.m"
      - "../../../../node_modules/react-native-gesture-handler/ios/Handlers/RNLongPressHandler.h"
      - "../../../../node_modules/react-native-gesture-handler/ios/Handlers/RNLongPressHandler.m"
      - "../../../../node_modules/react-native-gesture-handler/ios/Handlers/RNNativeViewHandler.h"
      - "../../../../node_modules/react-native-gesture-handler/ios/Handlers/RNNativeViewHandler.m"
      - "../../../../node_modules/react-native-gesture-handler/ios/Handlers/RNPanHandler.h"
      - "../../../../node_modules/react-native-gesture-handler/ios/Handlers/RNPanHandler.m"
      - "../../../../node_modules/react-native-gesture-handler/ios/Handlers/RNPinchHandler.h"
      - "../../../../node_modules/react-native-gesture-handler/ios/Handlers/RNPinchHandler.m"
      - "../../../../node_modules/react-native-gesture-handler/ios/Handlers/RNRotationHandler.h"
      - "../../../../node_modules/react-native-gesture-handler/ios/Handlers/RNRotationHandler.m"
      - "../../../../node_modules/react-native-gesture-handler/ios/Handlers/RNTapHandler.h"
      - "../../../../node_modules/react-native-gesture-handler/ios/Handlers/RNTapHandler.m"
      - "../../../../node_modules/react-native-gesture-handler/ios/RNGestureHandler.h"
      - "../../../../node_modules/react-native-gesture-handler/ios/RNGestureHandler.m"
      - "../../../../node_modules/react-native-gesture-handler/ios/RNGestureHandlerButton.h"
      - "../../../../node_modules/react-native-gesture-handler/ios/RNGestureHandlerButton.m"
      - "../../../../node_modules/react-native-gesture-handler/ios/RNGestureHandlerDirection.h"
      - "../../../../node_modules/react-native-gesture-handler/ios/RNGestureHandlerEvents.h"
      - "../../../../node_modules/react-native-gesture-handler/ios/RNGestureHandlerEvents.m"
      - "../../../../node_modules/react-native-gesture-handler/ios/RNGestureHandlerManager.h"
      - "../../../../node_modules/react-native-gesture-handler/ios/RNGestureHandlerManager.m"
      - "../../../../node_modules/react-native-gesture-handler/ios/RNGestureHandlerModule.h"
      - "../../../../node_modules/react-native-gesture-handler/ios/RNGestureHandlerModule.m"
      - "../../../../node_modules/react-native-gesture-handler/ios/RNGestureHandlerRegistry.h"
      - "../../../../node_modules/react-native-gesture-handler/ios/RNGestureHandlerRegistry.m"
      - "../../../../node_modules/react-native-gesture-handler/ios/RNGestureHandlerState.h"
      - "../../../../node_modules/react-native-gesture-handler/ios/RNRootViewGestureRecognizer.h"
      - "../../../../node_modules/react-native-gesture-handler/ios/RNRootViewGestureRecognizer.m"
      - "../../../../node_modules/react-native-gesture-handler/LICENSE"
      - "../../../../node_modules/react-native-gesture-handler/README.md"
    PROJECT_NAME: RNGestureHandler
    SPECS:
      - RNGestureHandler (1.5.1)
  RNReanimated:
    BUILD_SETTINGS_CHECKSUM:
      RNReanimated: 1d95b7b88b09cb2c47f1f272532903e1
    CHECKSUM: b2ab0b693dddd2339bd2f300e770f6302d2e960c
    FILES:
      - "../../../../node_modules/react-native-reanimated/ios/Nodes/REAAlwaysNode.h"
      - "../../../../node_modules/react-native-reanimated/ios/Nodes/REAAlwaysNode.m"
      - "../../../../node_modules/react-native-reanimated/ios/Nodes/REABezierNode.h"
      - "../../../../node_modules/react-native-reanimated/ios/Nodes/REABezierNode.m"
      - "../../../../node_modules/react-native-reanimated/ios/Nodes/REABlockNode.h"
      - "../../../../node_modules/react-native-reanimated/ios/Nodes/REABlockNode.m"
      - "../../../../node_modules/react-native-reanimated/ios/Nodes/REACallFuncNode.h"
      - "../../../../node_modules/react-native-reanimated/ios/Nodes/REACallFuncNode.m"
      - "../../../../node_modules/react-native-reanimated/ios/Nodes/REAClockNodes.h"
      - "../../../../node_modules/react-native-reanimated/ios/Nodes/REAClockNodes.m"
      - "../../../../node_modules/react-native-reanimated/ios/Nodes/REAConcatNode.h"
      - "../../../../node_modules/react-native-reanimated/ios/Nodes/REAConcatNode.m"
      - "../../../../node_modules/react-native-reanimated/ios/Nodes/REACondNode.h"
      - "../../../../node_modules/react-native-reanimated/ios/Nodes/REACondNode.m"
      - "../../../../node_modules/react-native-reanimated/ios/Nodes/READebugNode.h"
      - "../../../../node_modules/react-native-reanimated/ios/Nodes/READebugNode.m"
      - "../../../../node_modules/react-native-reanimated/ios/Nodes/REAEventNode.h"
      - "../../../../node_modules/react-native-reanimated/ios/Nodes/REAEventNode.m"
      - "../../../../node_modules/react-native-reanimated/ios/Nodes/REAFunctionNode.h"
      - "../../../../node_modules/react-native-reanimated/ios/Nodes/REAFunctionNode.m"
      - "../../../../node_modules/react-native-reanimated/ios/Nodes/REAJSCallNode.h"
      - "../../../../node_modules/react-native-reanimated/ios/Nodes/REAJSCallNode.m"
      - "../../../../node_modules/react-native-reanimated/ios/Nodes/REANode.h"
      - "../../../../node_modules/react-native-reanimated/ios/Nodes/REANode.m"
      - "../../../../node_modules/react-native-reanimated/ios/Nodes/REAOperatorNode.h"
      - "../../../../node_modules/react-native-reanimated/ios/Nodes/REAOperatorNode.m"
      - "../../../../node_modules/react-native-reanimated/ios/Nodes/REAParamNode.h"
      - "../../../../node_modules/react-native-reanimated/ios/Nodes/REAParamNode.m"
      - "../../../../node_modules/react-native-reanimated/ios/Nodes/REAPropsNode.h"
      - "../../../../node_modules/react-native-reanimated/ios/Nodes/REAPropsNode.m"
      - "../../../../node_modules/react-native-reanimated/ios/Nodes/REASetNode.h"
      - "../../../../node_modules/react-native-reanimated/ios/Nodes/REASetNode.m"
      - "../../../../node_modules/react-native-reanimated/ios/Nodes/REAStyleNode.h"
      - "../../../../node_modules/react-native-reanimated/ios/Nodes/REAStyleNode.m"
      - "../../../../node_modules/react-native-reanimated/ios/Nodes/REATransformNode.h"
      - "../../../../node_modules/react-native-reanimated/ios/Nodes/REATransformNode.m"
      - "../../../../node_modules/react-native-reanimated/ios/Nodes/REAValueNode.h"
      - "../../../../node_modules/react-native-reanimated/ios/Nodes/REAValueNode.m"
      - "../../../../node_modules/react-native-reanimated/ios/REAModule.h"
      - "../../../../node_modules/react-native-reanimated/ios/REAModule.m"
      - "../../../../node_modules/react-native-reanimated/ios/REANodesManager.h"
      - "../../../../node_modules/react-native-reanimated/ios/REANodesManager.m"
      - "../../../../node_modules/react-native-reanimated/ios/Transitioning/RCTConvert+REATransition.h"
      - "../../../../node_modules/react-native-reanimated/ios/Transitioning/RCTConvert+REATransition.m"
      - "../../../../node_modules/react-native-reanimated/ios/Transitioning/REAAllTransitions.h"
      - "../../../../node_modules/react-native-reanimated/ios/Transitioning/REAAllTransitions.m"
      - "../../../../node_modules/react-native-reanimated/ios/Transitioning/REATransition.h"
      - "../../../../node_modules/react-native-reanimated/ios/Transitioning/REATransition.m"
      - "../../../../node_modules/react-native-reanimated/ios/Transitioning/REATransitionAnimation.h"
      - "../../../../node_modules/react-native-reanimated/ios/Transitioning/REATransitionAnimation.m"
      - "../../../../node_modules/react-native-reanimated/ios/Transitioning/REATransitionManager.h"
      - "../../../../node_modules/react-native-reanimated/ios/Transitioning/REATransitionManager.m"
      - "../../../../node_modules/react-native-reanimated/ios/Transitioning/REATransitionValues.h"
      - "../../../../node_modules/react-native-reanimated/ios/Transitioning/REATransitionValues.m"
      - "../../../../node_modules/react-native-reanimated/LICENSE"
      - "../../../../node_modules/react-native-reanimated/README.md"
    PROJECT_NAME: RNReanimated
    SPECS:
      - RNReanimated (1.4.0)
  UMBarCodeScannerInterface:
    BUILD_SETTINGS_CHECKSUM:
      UMBarCodeScannerInterface: 74cd9571c892f4fe55699a83cb16a492
    CHECKSUM: 3802c8574ef119c150701d679ab386e2266d6a54
    FILES:
      - "../../../../packages/unimodules-barcode-scanner-interface/ios/UMBarCodeScannerInterface/UMBarCodeScannerInterface.h"
      - "../../../../packages/unimodules-barcode-scanner-interface/ios/UMBarCodeScannerInterface/UMBarCodeScannerProviderInterface.h"
    PROJECT_NAME: UMBarCodeScannerInterface
    SPECS:
      - UMBarCodeScannerInterface (5.0.0)
  UMCameraInterface:
    BUILD_SETTINGS_CHECKSUM:
      UMCameraInterface: effaf0f67d49b90d839af697e14b7a28
    CHECKSUM: 985d301f688ed392f815728f0dd906ca34b7ccb1
    FILES:
      - "../../../../packages/unimodules-camera-interface/ios/UMCameraInterface/UMCameraInterface.h"
    PROJECT_NAME: UMCameraInterface
    SPECS:
      - UMCameraInterface (5.0.0)
  UMConstantsInterface:
    BUILD_SETTINGS_CHECKSUM:
      UMConstantsInterface: 741e62cea0ffe6165a2a2d772d480e96
    CHECKSUM: bda5f8bd3403ad99e663eb3c4da685d063c5653c
    FILES:
      - "../../../../packages/unimodules-constants-interface/ios/UMConstantsInterface/UMConstantsInterface.h"
    PROJECT_NAME: UMConstantsInterface
    SPECS:
      - UMConstantsInterface (5.0.0)
  UMCore:
    BUILD_SETTINGS_CHECKSUM:
      UMCore: 725599ebffd932f0853dea43e0c4795a
    CHECKSUM: 7ab08669a8bb2e61f557c1fe9784521cb5aa28e3
    FILES:
      - "../../../../packages/@unimodules/core/ios/UMCore/Protocols/UMAppLifecycleListener.h"
      - "../../../../packages/@unimodules/core/ios/UMCore/Protocols/UMAppLifecycleService.h"
      - "../../../../packages/@unimodules/core/ios/UMCore/Protocols/UMEventEmitter.h"
      - "../../../../packages/@unimodules/core/ios/UMCore/Protocols/UMEventEmitterService.h"
      - "../../../../packages/@unimodules/core/ios/UMCore/Protocols/UMInternalModule.h"
      - "../../../../packages/@unimodules/core/ios/UMCore/Protocols/UMJavaScriptContextProvider.h"
      - "../../../../packages/@unimodules/core/ios/UMCore/Protocols/UMKernelService.h"
      - "../../../../packages/@unimodules/core/ios/UMCore/Protocols/UMLogHandler.h"
      - "../../../../packages/@unimodules/core/ios/UMCore/Protocols/UMModuleRegistryConsumer.h"
      - "../../../../packages/@unimodules/core/ios/UMCore/Protocols/UMUIManager.h"
      - "../../../../packages/@unimodules/core/ios/UMCore/Protocols/UMUtilitiesInterface.h"
      - "../../../../packages/@unimodules/core/ios/UMCore/Services/UMLogManager.h"
      - "../../../../packages/@unimodules/core/ios/UMCore/Services/UMLogManager.m"
      - "../../../../packages/@unimodules/core/ios/UMCore/UMAppDelegateWrapper.h"
      - "../../../../packages/@unimodules/core/ios/UMCore/UMAppDelegateWrapper.m"
      - "../../../../packages/@unimodules/core/ios/UMCore/UMDefines.h"
      - "../../../../packages/@unimodules/core/ios/UMCore/UMErrorCodes.h"
      - "../../../../packages/@unimodules/core/ios/UMCore/UMErrorCodes.m"
      - "../../../../packages/@unimodules/core/ios/UMCore/UMExportedModule.h"
      - "../../../../packages/@unimodules/core/ios/UMCore/UMExportedModule.m"
      - "../../../../packages/@unimodules/core/ios/UMCore/UMModuleRegistry/UMModuleRegistry.h"
      - "../../../../packages/@unimodules/core/ios/UMCore/UMModuleRegistry/UMModuleRegistry.m"
      - "../../../../packages/@unimodules/core/ios/UMCore/UMModuleRegistry/UMModuleRegistryDelegate.h"
      - "../../../../packages/@unimodules/core/ios/UMCore/UMModuleRegistryProvider/UMModuleRegistryProvider.h"
      - "../../../../packages/@unimodules/core/ios/UMCore/UMModuleRegistryProvider/UMModuleRegistryProvider.m"
      - "../../../../packages/@unimodules/core/ios/UMCore/UMSingletonModule.h"
      - "../../../../packages/@unimodules/core/ios/UMCore/UMSingletonModule.m"
      - "../../../../packages/@unimodules/core/ios/UMCore/UMUtilities.h"
      - "../../../../packages/@unimodules/core/ios/UMCore/UMUtilities.m"
      - "../../../../packages/@unimodules/core/ios/UMCore/UMViewManager.h"
      - "../../../../packages/@unimodules/core/ios/UMCore/UMViewManager.m"
    PROJECT_NAME: UMCore
    SPECS:
      - UMCore (5.0.0)
  UMFileSystemInterface:
    BUILD_SETTINGS_CHECKSUM:
      UMFileSystemInterface: 40e923e384350cb686bb78a72ff6f87a
    CHECKSUM: 2ed004c9620f43f0b36b33c42ce668500850d6a4
    FILES:
      - "../../../../packages/unimodules-file-system-interface/ios/UMFileSystemInterface/UMFilePermissionModuleInterface.h"
      - "../../../../packages/unimodules-file-system-interface/ios/UMFileSystemInterface/UMFileSystemInterface.h"
    PROJECT_NAME: UMFileSystemInterface
    SPECS:
      - UMFileSystemInterface (5.0.0)
  UMFontInterface:
    BUILD_SETTINGS_CHECKSUM:
      UMFontInterface: 02cb9ef9adc4d52db44a7a35411f1c57
    CHECKSUM: 24fbc0a02ade6c60ad3ee3e2b5d597c8dcfc3208
    FILES:
      - "../../../../packages/unimodules-font-interface/ios/UMFontInterface/UMFontManagerInterface.h"
      - "../../../../packages/unimodules-font-interface/ios/UMFontInterface/UMFontProcessorInterface.h"
      - "../../../../packages/unimodules-font-interface/ios/UMFontInterface/UMFontScalerInterface.h"
      - "../../../../packages/unimodules-font-interface/ios/UMFontInterface/UMFontScalersManagerInterface.h"
    PROJECT_NAME: UMFontInterface
    SPECS:
      - UMFontInterface (5.0.0)
  UMImageLoaderInterface:
    BUILD_SETTINGS_CHECKSUM:
      UMImageLoaderInterface: ff9889dc88a10647ddb8acd665f90888
    CHECKSUM: 3976a14c588341228881ff75970fbabf122efca4
    FILES:
      - "../../../../packages/unimodules-image-loader-interface/ios/UMImageLoaderInterface/UMImageLoaderInterface.h"
    PROJECT_NAME: UMImageLoaderInterface
    SPECS:
      - UMImageLoaderInterface (5.0.0)
  UMPermissionsInterface:
    BUILD_SETTINGS_CHECKSUM:
      UMPermissionsInterface: 446c60e848aba904b1e6bf9316182e96
    CHECKSUM: 0f68a2e35b8951a03fa087e54f33bb2691bbf981
    FILES:
      - "../../../../packages/unimodules-permissions-interface/ios/UMPermissionsInterface/UMPermissionsInterface.h"
      - "../../../../packages/unimodules-permissions-interface/ios/UMPermissionsInterface/UMPermissionsMethodsDelegate.h"
      - "../../../../packages/unimodules-permissions-interface/ios/UMPermissionsInterface/UMPermissionsMethodsDelegate.m"
      - "../../../../packages/unimodules-permissions-interface/ios/UMPermissionsInterface/UMUserNotificationCenterProxyInterface.h"
    PROJECT_NAME: UMPermissionsInterface
    SPECS:
      - UMPermissionsInterface (5.0.0)
  UMReactNativeAdapter:
    BUILD_SETTINGS_CHECKSUM:
      UMReactNativeAdapter: 330db6c6bc97064a0ce907ee8d5fdbb2
    CHECKSUM: 230406e3335a8dbd4c9c0e654488a1cf3b44552f
    FILES:
      - "../../../../packages/@unimodules/react-native-adapter/ios/UMReactNativeAdapter/Services/UMReactFontManager.h"
      - "../../../../packages/@unimodules/react-native-adapter/ios/UMReactNativeAdapter/Services/UMReactFontManager.m"
      - "../../../../packages/@unimodules/react-native-adapter/ios/UMReactNativeAdapter/Services/UMReactLogHandler.h"
      - "../../../../packages/@unimodules/react-native-adapter/ios/UMReactNativeAdapter/Services/UMReactLogHandler.m"
      - "../../../../packages/@unimodules/react-native-adapter/ios/UMReactNativeAdapter/Services/UMReactNativeAdapter.h"
      - "../../../../packages/@unimodules/react-native-adapter/ios/UMReactNativeAdapter/Services/UMReactNativeAdapter.m"
      - "../../../../packages/@unimodules/react-native-adapter/ios/UMReactNativeAdapter/Services/UMReactNativeEventEmitter.h"
      - "../../../../packages/@unimodules/react-native-adapter/ios/UMReactNativeAdapter/Services/UMReactNativeEventEmitter.m"
      - "../../../../packages/@unimodules/react-native-adapter/ios/UMReactNativeAdapter/UMBridgeModule.h"
      - "../../../../packages/@unimodules/react-native-adapter/ios/UMReactNativeAdapter/UMModuleRegistryAdapter/UMModuleRegistryAdapter.h"
      - "../../../../packages/@unimodules/react-native-adapter/ios/UMReactNativeAdapter/UMModuleRegistryAdapter/UMModuleRegistryAdapter.m"
      - "../../../../packages/@unimodules/react-native-adapter/ios/UMReactNativeAdapter/UMModuleRegistryAdapter/UMViewManagerAdapterClassesRegistry.h"
      - "../../../../packages/@unimodules/react-native-adapter/ios/UMReactNativeAdapter/UMModuleRegistryAdapter/UMViewManagerAdapterClassesRegistry.m"
      - "../../../../packages/@unimodules/react-native-adapter/ios/UMReactNativeAdapter/UMNativeModulesProxy/UMNativeModulesProxy.h"
      - "../../../../packages/@unimodules/react-native-adapter/ios/UMReactNativeAdapter/UMNativeModulesProxy/UMNativeModulesProxy.m"
      - "../../../../packages/@unimodules/react-native-adapter/ios/UMReactNativeAdapter/UMViewManagerAdapter/UMViewManagerAdapter.h"
      - "../../../../packages/@unimodules/react-native-adapter/ios/UMReactNativeAdapter/UMViewManagerAdapter/UMViewManagerAdapter.m"
    PROJECT_NAME: UMReactNativeAdapter
    SPECS:
      - UMReactNativeAdapter (5.0.0)
  UMSensorsInterface:
    BUILD_SETTINGS_CHECKSUM:
      UMSensorsInterface: edab35b62745c17864e65b8dd2612597
    CHECKSUM: d708a892ef1500bdd9fc3ff03f7836c66d1634d3
    FILES:
      - "../../../../packages/unimodules-sensors-interface/ios/UMSensorsInterface/UMAccelerometerInterface.h"
      - "../../../../packages/unimodules-sensors-interface/ios/UMSensorsInterface/UMBarometerInterface.h"
      - "../../../../packages/unimodules-sensors-interface/ios/UMSensorsInterface/UMDeviceMotionInterface.h"
      - "../../../../packages/unimodules-sensors-interface/ios/UMSensorsInterface/UMGyroscopeInterface.h"
      - "../../../../packages/unimodules-sensors-interface/ios/UMSensorsInterface/UMMagnetometerInterface.h"
      - "../../../../packages/unimodules-sensors-interface/ios/UMSensorsInterface/UMMagnetometerUncalibratedInterface.h"
    PROJECT_NAME: UMSensorsInterface
    SPECS:
      - UMSensorsInterface (5.0.0)
  Yoga:
    BUILD_SETTINGS_CHECKSUM:
      Yoga: 1c1562cda00c80e209af7feb55d5f6dd
    CHECKSUM: ba3d99dbee6c15ea6bbe3783d1f0cb1ffb79af0f
    FILES:
      - "../../../../react-native-lab/react-native/ReactCommon/yoga/yoga/Bitfield.h"
      - "../../../../react-native-lab/react-native/ReactCommon/yoga/yoga/CompactValue.h"
      - "../../../../react-native-lab/react-native/ReactCommon/yoga/yoga/event/event.cpp"
      - "../../../../react-native-lab/react-native/ReactCommon/yoga/yoga/event/event.h"
      - "../../../../react-native-lab/react-native/ReactCommon/yoga/yoga/internal/experiments-inl.h"
      - "../../../../react-native-lab/react-native/ReactCommon/yoga/yoga/internal/experiments.cpp"
      - "../../../../react-native-lab/react-native/ReactCommon/yoga/yoga/internal/experiments.h"
      - "../../../../react-native-lab/react-native/ReactCommon/yoga/yoga/log.cpp"
      - "../../../../react-native-lab/react-native/ReactCommon/yoga/yoga/log.h"
      - "../../../../react-native-lab/react-native/ReactCommon/yoga/yoga/Utils.cpp"
      - "../../../../react-native-lab/react-native/ReactCommon/yoga/yoga/Utils.h"
      - "../../../../react-native-lab/react-native/ReactCommon/yoga/yoga/YGConfig.cpp"
      - "../../../../react-native-lab/react-native/ReactCommon/yoga/yoga/YGConfig.h"
      - "../../../../react-native-lab/react-native/ReactCommon/yoga/yoga/YGEnums.cpp"
      - "../../../../react-native-lab/react-native/ReactCommon/yoga/yoga/YGEnums.h"
      - "../../../../react-native-lab/react-native/ReactCommon/yoga/yoga/YGFloatOptional.h"
      - "../../../../react-native-lab/react-native/ReactCommon/yoga/yoga/YGLayout.cpp"
      - "../../../../react-native-lab/react-native/ReactCommon/yoga/yoga/YGLayout.h"
      - "../../../../react-native-lab/react-native/ReactCommon/yoga/yoga/YGMacros.h"
      - "../../../../react-native-lab/react-native/ReactCommon/yoga/yoga/YGNode.cpp"
      - "../../../../react-native-lab/react-native/ReactCommon/yoga/yoga/YGNode.h"
      - "../../../../react-native-lab/react-native/ReactCommon/yoga/yoga/YGNodePrint.cpp"
      - "../../../../react-native-lab/react-native/ReactCommon/yoga/yoga/YGNodePrint.h"
      - "../../../../react-native-lab/react-native/ReactCommon/yoga/yoga/YGStyle.cpp"
      - "../../../../react-native-lab/react-native/ReactCommon/yoga/yoga/YGStyle.h"
      - "../../../../react-native-lab/react-native/ReactCommon/yoga/yoga/YGValue.cpp"
      - "../../../../react-native-lab/react-native/ReactCommon/yoga/yoga/YGValue.h"
      - "../../../../react-native-lab/react-native/ReactCommon/yoga/yoga/Yoga-internal.h"
      - "../../../../react-native-lab/react-native/ReactCommon/yoga/yoga/Yoga.cpp"
      - "../../../../react-native-lab/react-native/ReactCommon/yoga/yoga/Yoga.h"
    PROJECT_NAME: Yoga
    SPECS:
      - Yoga (1.14.0)
  ZXingObjC:
    BUILD_SETTINGS_CHECKSUM:
      ZXingObjC: d3ecdae7b9cd1c5943e115b6207f0009
    CHECKSUM: fdbb269f25dd2032da343e06f10224d62f537bdb
    PROJECT_NAME: ZXingObjC
    SPECS:
      - ZXingObjC/Core (3.6.5)
      - ZXingObjC/OneD (3.6.5)
      - ZXingObjC/PDF417 (3.6.5)
OBJECT_VERSION: 46<|MERGE_RESOLUTION|>--- conflicted
+++ resolved
@@ -810,21 +810,12 @@
       - nanopb/encode (0.3.9011)
   Pods-BareExpo:
     BUILD_SETTINGS_CHECKSUM:
-<<<<<<< HEAD
-      Debug: a333ebad6efc4c2de7688b552b392906
-      Release: a333ebad6efc4c2de7688b552b392906
-  Pods-BareExpoTests:
-    BUILD_SETTINGS_CHECKSUM:
-      Debug: 19d52321c9e39b1cae48ac2f1c3dfd3d
-      Release: 19d52321c9e39b1cae48ac2f1c3dfd3d
-=======
       Debug: 56436cf11abb9cf3f33b76749e92e0af
       Release: 56436cf11abb9cf3f33b76749e92e0af
   Pods-BareExpoTests:
     BUILD_SETTINGS_CHECKSUM:
       Debug: 9af093871462b0148da322b01f112ded
       Release: 9af093871462b0148da322b01f112ded
->>>>>>> 6ff2dd83
   RCTRequired:
     BUILD_SETTINGS_CHECKSUM:
       RCTRequired: 4dfdb65505e509cfb5f433fb54943666
