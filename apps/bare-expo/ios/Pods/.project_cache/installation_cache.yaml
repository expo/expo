BUILD_CONFIGURATIONS:
  Debug: :debug
  Release: :release
CACHE_KEYS:
  Amplitude:
    BUILD_SETTINGS_CHECKSUM:
      Amplitude:
        :debug: d745d445576d56176eba506007345500
        :release: d745d445576d56176eba506007345500
    CHECKSUM: cc34fcd8dfffc3470bc2e05f3a4abb0178f6d963
    PROJECT_NAME: Amplitude
    SPECS:
      - Amplitude (6.0.0)
  Analytics:
    BUILD_SETTINGS_CHECKSUM:
      Analytics:
        :debug: b365cc884d9f7aa1eac7fd5381727331
        :release: b365cc884d9f7aa1eac7fd5381727331
    CHECKSUM: 231b01fdaa9704105881dc82def7b7b1d6571edb
    PROJECT_NAME: Analytics
    SPECS:
      - Analytics (4.0.4)
  AppAuth:
    BUILD_SETTINGS_CHECKSUM:
      AppAuth:
        :debug: c741689567b9f4d90b0a071a2558fa17
        :release: c741689567b9f4d90b0a071a2558fa17
    CHECKSUM: 31bcec809a638d7bd2f86ea8a52bd45f6e81e7c7
    PROJECT_NAME: AppAuth
    SPECS:
      - AppAuth (1.4.0)
      - AppAuth/Core (1.4.0)
      - AppAuth/ExternalUserAgent (1.4.0)
  boost-for-react-native:
    BUILD_SETTINGS_CHECKSUM:
      boost-for-react-native:
        :debug: d2d5989daf19ca70d88c6761f331975e
        :release: d2d5989daf19ca70d88c6761f331975e
    CHECKSUM: 39c7adb57c4e60d6c5479dd8623128eb5b3f0f2c
    PROJECT_NAME: boost-for-react-native
    SPECS:
      - boost-for-react-native (1.63.0)
  CocoaAsyncSocket:
    BUILD_SETTINGS_CHECKSUM:
      CocoaAsyncSocket:
        :debug: b8bac5425a40bce6f1ef0d93d1aa5e94
        :release: b8bac5425a40bce6f1ef0d93d1aa5e94
    CHECKSUM: 694058e7c0ed05a9e217d1b3c7ded962f4180845
    PROJECT_NAME: CocoaAsyncSocket
    SPECS:
      - CocoaAsyncSocket (7.6.4)
  CocoaLibEvent:
    BUILD_SETTINGS_CHECKSUM:
      CocoaLibEvent:
        :debug: 5199eec268d21872add71d25ddb69395
        :release: 5199eec268d21872add71d25ddb69395
    CHECKSUM: 2fab71b8bd46dd33ddb959f7928ec5909f838e3f
    PROJECT_NAME: CocoaLibEvent
    SPECS:
      - CocoaLibEvent (1.0.0)
  DoubleConversion:
    BUILD_SETTINGS_CHECKSUM:
      DoubleConversion:
        :debug: 979ed590acca045af085fcd042955755
        :release: 979ed590acca045af085fcd042955755
    CHECKSUM: cde416483dac037923206447da6e1454df403714
    PROJECT_NAME: DoubleConversion
    SPECS:
      - DoubleConversion (1.1.6)
  EXAmplitude:
    BUILD_SETTINGS_CHECKSUM:
      EXAmplitude:
        :debug: a724658198c583166709aa947ac031a5
        :release: a724658198c583166709aa947ac031a5
    CHECKSUM: 5e3dabb2ba3d05200a63787b2334e13346df94fb
    FILES:
      - "../../../../packages/expo-analytics-amplitude/ios/EXAmplitude/EXAmplitude.h"
      - "../../../../packages/expo-analytics-amplitude/ios/EXAmplitude/EXAmplitude.m"
    PROJECT_NAME: EXAmplitude
    SPECS:
      - EXAmplitude (10.0.0)
  EXAppAuth:
    BUILD_SETTINGS_CHECKSUM:
      EXAppAuth:
        :debug: 5196b67a1864fbbe0e9c328d33cd6f82
        :release: 5196b67a1864fbbe0e9c328d33cd6f82
    CHECKSUM: 39f4af401c042f45405738604cbb7f85e25e87fb
    FILES:
      - "../../../../packages/expo-app-auth/ios/EXAppAuth/EXAppAuth+JSON.h"
      - "../../../../packages/expo-app-auth/ios/EXAppAuth/EXAppAuth+JSON.m"
      - "../../../../packages/expo-app-auth/ios/EXAppAuth/EXAppAuth.h"
      - "../../../../packages/expo-app-auth/ios/EXAppAuth/EXAppAuth.m"
      - "../../../../packages/expo-app-auth/ios/EXAppAuth/EXAppAuthAppDelegate.h"
      - "../../../../packages/expo-app-auth/ios/EXAppAuth/EXAppAuthAppDelegate.m"
      - "../../../../packages/expo-app-auth/ios/EXAppAuth/EXAppAuthSessionsManager.h"
      - "../../../../packages/expo-app-auth/ios/EXAppAuth/EXAppAuthSessionsManager.m"
    PROJECT_NAME: EXAppAuth
    SPECS:
      - EXAppAuth (10.0.0)
  EXApplication:
    BUILD_SETTINGS_CHECKSUM:
      EXApplication:
        :debug: 662b6cf816424e6fb8e204690d2bcee6
        :release: 662b6cf816424e6fb8e204690d2bcee6
    CHECKSUM: e3a06b6d81f94e526f029a57b2121d6cde044004
    FILES:
      - "../../../../packages/expo-application/ios/EXApplication/EXApplication.h"
      - "../../../../packages/expo-application/ios/EXApplication/EXApplication.m"
      - "../../../../packages/expo-application/ios/EXApplication/EXProvisioningProfile.h"
      - "../../../../packages/expo-application/ios/EXApplication/EXProvisioningProfile.m"
    PROJECT_NAME: EXApplication
    SPECS:
      - EXApplication (3.0.0)
  EXAV:
    BUILD_SETTINGS_CHECKSUM:
      EXAV:
        :debug: 2e94ccd99a5958e8763d10c21f5b2342
        :release: 2e94ccd99a5958e8763d10c21f5b2342
    CHECKSUM: 5fd81d380626cfea59d68c4a9b34c46232fb679c
    FILES:
      - "../../../../packages/expo-av/ios/EXAV/EXAudioRecordingPermissionRequester.h"
      - "../../../../packages/expo-av/ios/EXAV/EXAudioRecordingPermissionRequester.m"
      - "../../../../packages/expo-av/ios/EXAV/EXAudioSessionManager.h"
      - "../../../../packages/expo-av/ios/EXAV/EXAudioSessionManager.m"
      - "../../../../packages/expo-av/ios/EXAV/EXAV.h"
      - "../../../../packages/expo-av/ios/EXAV/EXAV.m"
      - "../../../../packages/expo-av/ios/EXAV/EXAVObject.h"
      - "../../../../packages/expo-av/ios/EXAV/EXAVPlayerData.h"
      - "../../../../packages/expo-av/ios/EXAV/EXAVPlayerData.m"
      - "../../../../packages/expo-av/ios/EXAV/Video/EXVideoManager.h"
      - "../../../../packages/expo-av/ios/EXAV/Video/EXVideoManager.m"
      - "../../../../packages/expo-av/ios/EXAV/Video/EXVideoPlayerViewController.h"
      - "../../../../packages/expo-av/ios/EXAV/Video/EXVideoPlayerViewController.m"
      - "../../../../packages/expo-av/ios/EXAV/Video/EXVideoPlayerViewControllerDelegate.h"
      - "../../../../packages/expo-av/ios/EXAV/Video/EXVideoView.h"
      - "../../../../packages/expo-av/ios/EXAV/Video/EXVideoView.m"
    PROJECT_NAME: EXAV
    SPECS:
      - EXAV (9.0.0)
  EXBackgroundFetch:
    BUILD_SETTINGS_CHECKSUM:
      EXBackgroundFetch:
        :debug: b4a393f24433ff939008c36d79042465
        :release: b4a393f24433ff939008c36d79042465
    CHECKSUM: e7630e558b35bccc6fcd50f4bbbb36dfaa478e27
    FILES:
      - "../../../../packages/expo-background-fetch/ios/EXBackgroundFetch/EXBackgroundFetch.h"
      - "../../../../packages/expo-background-fetch/ios/EXBackgroundFetch/EXBackgroundFetch.m"
      - "../../../../packages/expo-background-fetch/ios/EXBackgroundFetch/EXBackgroundFetchTaskConsumer.h"
      - "../../../../packages/expo-background-fetch/ios/EXBackgroundFetch/EXBackgroundFetchTaskConsumer.m"
    PROJECT_NAME: EXBackgroundFetch
    SPECS:
      - EXBackgroundFetch (9.0.0)
  EXBarCodeScanner:
    BUILD_SETTINGS_CHECKSUM:
      EXBarCodeScanner:
        :debug: 3ec3c52cd6a33e27b74e4b6d9543cc7f
        :release: 3ec3c52cd6a33e27b74e4b6d9543cc7f
    CHECKSUM: 6bfdcce1733157b1c023053da15f3c5e6e7f4958
    FILES:
      - "../../../../packages/expo-barcode-scanner/ios/EXBarCodeScanner/EXBarCodeCameraRequester.h"
      - "../../../../packages/expo-barcode-scanner/ios/EXBarCodeScanner/EXBarCodeCameraRequester.m"
      - "../../../../packages/expo-barcode-scanner/ios/EXBarCodeScanner/EXBarCodeScanner.h"
      - "../../../../packages/expo-barcode-scanner/ios/EXBarCodeScanner/EXBarCodeScanner.m"
      - "../../../../packages/expo-barcode-scanner/ios/EXBarCodeScanner/EXBarCodeScannerModule.h"
      - "../../../../packages/expo-barcode-scanner/ios/EXBarCodeScanner/EXBarCodeScannerModule.m"
      - "../../../../packages/expo-barcode-scanner/ios/EXBarCodeScanner/EXBarCodeScannerProvider.h"
      - "../../../../packages/expo-barcode-scanner/ios/EXBarCodeScanner/EXBarCodeScannerProvider.m"
      - "../../../../packages/expo-barcode-scanner/ios/EXBarCodeScanner/EXBarCodeScannerView.h"
      - "../../../../packages/expo-barcode-scanner/ios/EXBarCodeScanner/EXBarCodeScannerView.m"
      - "../../../../packages/expo-barcode-scanner/ios/EXBarCodeScanner/EXBarCodeScannerViewManager.h"
      - "../../../../packages/expo-barcode-scanner/ios/EXBarCodeScanner/EXBarCodeScannerViewManager.m"
      - "../../../../packages/expo-barcode-scanner/ios/EXBarCodeScanner/Utilities/EXBarCodeScannerUtils.h"
      - "../../../../packages/expo-barcode-scanner/ios/EXBarCodeScanner/Utilities/EXBarCodeScannerUtils.m"
    PROJECT_NAME: EXBarCodeScanner
    SPECS:
      - EXBarCodeScanner (10.0.0)
  EXBattery:
    BUILD_SETTINGS_CHECKSUM:
      EXBattery:
        :debug: 4eec38c8882e48da816a7d0593b44a1d
        :release: 4eec38c8882e48da816a7d0593b44a1d
    CHECKSUM: df81f44a1ab2479396a691f9cd858c8d07a2ef91
    FILES:
      - "../../../../packages/expo-battery/ios/EXBattery/EXBattery.h"
      - "../../../../packages/expo-battery/ios/EXBattery/EXBattery.m"
    PROJECT_NAME: EXBattery
    SPECS:
      - EXBattery (4.0.0)
  EXBlur:
    BUILD_SETTINGS_CHECKSUM:
      EXBlur:
        :debug: 6ff742c05d7d0f0190daad6ccee01558
        :release: 6ff742c05d7d0f0190daad6ccee01558
    CHECKSUM: 1d3a68f80ebbbf94f4517e7b071e4d86530e74a0
    FILES:
      - "../../../../packages/expo-blur/ios/EXBlur/EXBlurView.h"
      - "../../../../packages/expo-blur/ios/EXBlur/EXBlurView.m"
      - "../../../../packages/expo-blur/ios/EXBlur/EXBlurViewManager.h"
      - "../../../../packages/expo-blur/ios/EXBlur/EXBlurViewManager.m"
    PROJECT_NAME: EXBlur
    SPECS:
      - EXBlur (9.0.0)
  EXBrightness:
    BUILD_SETTINGS_CHECKSUM:
      EXBrightness:
        :debug: f0c665a6af265257eb3cee17cd289ec4
        :release: f0c665a6af265257eb3cee17cd289ec4
    CHECKSUM: d9732e7beb3b0334b6aa6adcca0783524eb183b2
    FILES:
      - "../../../../packages/expo-brightness/ios/EXBrightness/EXBrightness.h"
      - "../../../../packages/expo-brightness/ios/EXBrightness/EXBrightness.m"
      - "../../../../packages/expo-brightness/ios/EXBrightness/EXSystemBrightnessPermissionRequester.h"
      - "../../../../packages/expo-brightness/ios/EXBrightness/EXSystemBrightnessPermissionRequester.m"
    PROJECT_NAME: EXBrightness
    SPECS:
      - EXBrightness (9.0.0)
  EXCalendar:
    BUILD_SETTINGS_CHECKSUM:
      EXCalendar:
        :debug: 83e0dc5c1943b16ca7c3b3c14366f1ff
        :release: 83e0dc5c1943b16ca7c3b3c14366f1ff
    CHECKSUM: 36ec66f7985f908bc6729d7fe08d8b8ec76d568f
    FILES:
      - "../../../../packages/expo-calendar/ios/EXCalendar/EXCalendar.h"
      - "../../../../packages/expo-calendar/ios/EXCalendar/EXCalendar.m"
      - "../../../../packages/expo-calendar/ios/EXCalendar/EXCalendarConverter.h"
      - "../../../../packages/expo-calendar/ios/EXCalendar/EXCalendarConverter.m"
      - "../../../../packages/expo-calendar/ios/EXCalendar/EXCalendarPermissionRequester.h"
      - "../../../../packages/expo-calendar/ios/EXCalendar/EXCalendarPermissionRequester.m"
      - "../../../../packages/expo-calendar/ios/EXCalendar/EXRemindersPermissionRequester.h"
      - "../../../../packages/expo-calendar/ios/EXCalendar/EXRemindersPermissionRequester.m"
    PROJECT_NAME: EXCalendar
    SPECS:
      - EXCalendar (9.0.0)
  EXCamera:
    BUILD_SETTINGS_CHECKSUM:
      EXCamera:
        :debug: 087720988d2b91aabbef4c3f727835bd
        :release: 087720988d2b91aabbef4c3f727835bd
    CHECKSUM: 45a2f97c206d2af4b0d0bfe09a2616b920c8e564
    FILES:
      - "../../../../packages/expo-camera/ios/EXCamera/EXCamera.h"
      - "../../../../packages/expo-camera/ios/EXCamera/EXCamera.m"
      - "../../../../packages/expo-camera/ios/EXCamera/EXCameraManager.h"
      - "../../../../packages/expo-camera/ios/EXCamera/EXCameraManager.m"
      - "../../../../packages/expo-camera/ios/EXCamera/EXCameraPermissionRequester.h"
      - "../../../../packages/expo-camera/ios/EXCamera/EXCameraPermissionRequester.m"
      - "../../../../packages/expo-camera/ios/EXCamera/Utilities/EXCameraUtils.h"
      - "../../../../packages/expo-camera/ios/EXCamera/Utilities/EXCameraUtils.m"
    PROJECT_NAME: EXCamera
    SPECS:
      - EXCamera (10.0.0)
  EXCellular:
    BUILD_SETTINGS_CHECKSUM:
      EXCellular:
        :debug: d5463779234db14bb7a4209c477e8274
        :release: d5463779234db14bb7a4209c477e8274
    CHECKSUM: 049aa19b8c33e3a290647a88991b125fb3abd91a
    FILES:
      - "../../../../packages/expo-cellular/ios/EXCellular/EXCellularModule.h"
      - "../../../../packages/expo-cellular/ios/EXCellular/EXCellularModule.m"
    PROJECT_NAME: EXCellular
    SPECS:
      - EXCellular (3.0.0)
  EXConstants:
    BUILD_SETTINGS_CHECKSUM:
      EXConstants:
        :debug: 9d9d8728b1b0afc838ae324607eba432
        :release: 9d9d8728b1b0afc838ae324607eba432
    CHECKSUM: 07a3effb73d2f73b61079703f810bbdd5364a1c5
    FILES:
      - "../../../../packages/expo-constants/ios/EXConstants/EXConstants.h"
      - "../../../../packages/expo-constants/ios/EXConstants/EXConstants.m"
      - "../../../../packages/expo-constants/ios/EXConstants/EXConstantsInstallationIdProvider.h"
      - "../../../../packages/expo-constants/ios/EXConstants/EXConstantsInstallationIdProvider.m"
      - "../../../../packages/expo-constants/ios/EXConstants/EXConstantsService.h"
      - "../../../../packages/expo-constants/ios/EXConstants/EXConstantsService.m"
    PROJECT_NAME: EXConstants
    SPECS:
      - EXConstants (10.0.0)
  EXContacts:
    BUILD_SETTINGS_CHECKSUM:
      EXContacts:
        :debug: edc76e8161354a61f60cbaa0e677313a
        :release: edc76e8161354a61f60cbaa0e677313a
    CHECKSUM: 80af7d929460af37de59385b6be4c3c1c88ea421
    FILES:
      - "../../../../packages/expo-contacts/ios/EXContacts/EXContacts+Serialization.h"
      - "../../../../packages/expo-contacts/ios/EXContacts/EXContacts+Serialization.m"
      - "../../../../packages/expo-contacts/ios/EXContacts/EXContacts.h"
      - "../../../../packages/expo-contacts/ios/EXContacts/EXContacts.m"
      - "../../../../packages/expo-contacts/ios/EXContacts/EXContactsPermissionRequester.h"
      - "../../../../packages/expo-contacts/ios/EXContacts/EXContactsPermissionRequester.m"
      - "../../../../packages/expo-contacts/ios/EXContacts/EXContactsViewController.h"
      - "../../../../packages/expo-contacts/ios/EXContacts/EXContactsViewController.m"
    PROJECT_NAME: EXContacts
    SPECS:
      - EXContacts (9.0.0)
  EXCrypto:
    BUILD_SETTINGS_CHECKSUM:
      EXCrypto:
        :debug: 3ef6dd73bad434d9815db5548e3171bc
        :release: 3ef6dd73bad434d9815db5548e3171bc
    CHECKSUM: 77fb158996b02292902cc6c4fef59b21c663c673
    FILES:
      - "../../../../packages/expo-crypto/ios/EXCrypto/EXCrypto.h"
      - "../../../../packages/expo-crypto/ios/EXCrypto/EXCrypto.m"
    PROJECT_NAME: EXCrypto
    SPECS:
      - EXCrypto (9.0.0)
  EXDevice:
    BUILD_SETTINGS_CHECKSUM:
      EXDevice:
        :debug: 29c6c1382722ef66b5adf3744b8cf15c
        :release: 29c6c1382722ef66b5adf3744b8cf15c
    CHECKSUM: 101eddd9bc28faba8246ba0c499a65a4821a6b5e
    FILES:
      - "../../../../packages/expo-device/ios/EXDevice/EXDevice.h"
      - "../../../../packages/expo-device/ios/EXDevice/EXDevice.m"
    PROJECT_NAME: EXDevice
    SPECS:
      - EXDevice (3.1.1)
  EXDocumentPicker:
    BUILD_SETTINGS_CHECKSUM:
      EXDocumentPicker:
        :debug: 596391212786af2a8fff807d4607cd44
        :release: 596391212786af2a8fff807d4607cd44
    CHECKSUM: 5cef8a8593a9232961a2a0e9aa9349a723cafdc7
    FILES:
      - "../../../../packages/expo-document-picker/ios/EXDocumentPicker/EXDocumentPickerModule.h"
      - "../../../../packages/expo-document-picker/ios/EXDocumentPicker/EXDocumentPickerModule.m"
    PROJECT_NAME: EXDocumentPicker
    SPECS:
      - EXDocumentPicker (9.0.1)
  EXErrorRecovery:
    BUILD_SETTINGS_CHECKSUM:
      EXErrorRecovery:
        :debug: 6821f444ebca1721d44a7db49c1fd095
        :release: 6821f444ebca1721d44a7db49c1fd095
    CHECKSUM: f2dd13f3cc0b99edf47570b19a323d6c69687d6b
    FILES:
      - "../../../../packages/expo-error-recovery/ios/EXErrorRecovery/EXErrorRecoveryModule.h"
      - "../../../../packages/expo-error-recovery/ios/EXErrorRecovery/EXErrorRecoveryModule.m"
    PROJECT_NAME: EXErrorRecovery
    SPECS:
      - EXErrorRecovery (2.0.1)
  EXFacebook:
    BUILD_SETTINGS_CHECKSUM:
      EXFacebook:
        :debug: bf61fa1cbfd0da11c3e1d7e6bfe41c53
        :release: bf61fa1cbfd0da11c3e1d7e6bfe41c53
    CHECKSUM: 004a91b08a7cf2870b8522f3089d7b1178634470
    FILES:
      - "../../../../packages/expo-facebook/ios/EXFacebook/EXFacebook.h"
      - "../../../../packages/expo-facebook/ios/EXFacebook/EXFacebook.m"
      - "../../../../packages/expo-facebook/ios/EXFacebook/EXFacebookAppDelegate.h"
      - "../../../../packages/expo-facebook/ios/EXFacebook/EXFacebookAppDelegate.m"
    PROJECT_NAME: EXFacebook
    SPECS:
      - EXFacebook (10.0.0)
  EXFaceDetector:
    BUILD_SETTINGS_CHECKSUM:
      EXFaceDetector:
        :debug: bd24f28fb644d96bea27c03e1e35fdb2
        :release: bd24f28fb644d96bea27c03e1e35fdb2
    CHECKSUM: 8c6c88864a8f9420190aae8a7c19ba569792d0df
    FILES:
      - "../../../../packages/expo-face-detector/ios/EXFaceDetector/EXCSBufferOrientationCalculator.h"
      - "../../../../packages/expo-face-detector/ios/EXFaceDetector/EXCSBufferOrientationCalculator.m"
      - "../../../../packages/expo-face-detector/ios/EXFaceDetector/EXFaceDetector.h"
      - "../../../../packages/expo-face-detector/ios/EXFaceDetector/EXFaceDetector.m"
      - "../../../../packages/expo-face-detector/ios/EXFaceDetector/EXFaceDetectorAppDelegate.h"
      - "../../../../packages/expo-face-detector/ios/EXFaceDetector/EXFaceDetectorAppDelegate.m"
      - "../../../../packages/expo-face-detector/ios/EXFaceDetector/EXFaceDetectorManager.h"
      - "../../../../packages/expo-face-detector/ios/EXFaceDetector/EXFaceDetectorManager.m"
      - "../../../../packages/expo-face-detector/ios/EXFaceDetector/EXFaceDetectorManagerProvider.h"
      - "../../../../packages/expo-face-detector/ios/EXFaceDetector/EXFaceDetectorManagerProvider.m"
      - "../../../../packages/expo-face-detector/ios/EXFaceDetector/EXFaceDetectorModule.h"
      - "../../../../packages/expo-face-detector/ios/EXFaceDetector/EXFaceDetectorModule.m"
      - "../../../../packages/expo-face-detector/ios/EXFaceDetector/EXFaceEncoder.h"
      - "../../../../packages/expo-face-detector/ios/EXFaceDetector/EXFaceEncoder.m"
      - "../../../../packages/expo-face-detector/ios/EXFaceDetector/Utilities/EXFaceDetectorUtils.h"
      - "../../../../packages/expo-face-detector/ios/EXFaceDetector/Utilities/EXFaceDetectorUtils.m"
    PROJECT_NAME: EXFaceDetector
    SPECS:
      - EXFaceDetector (9.0.1)
  EXFileSystem:
    BUILD_SETTINGS_CHECKSUM:
      EXFileSystem:
        :debug: a05b80b1fcaf98a229d99c79dd92a37b
        :release: a05b80b1fcaf98a229d99c79dd92a37b
    CHECKSUM: 9bdb09527eda7fa19ef8f5b3f490ca3887840f31
    FILES:
      - "../../../../packages/expo-file-system/ios/EXFileSystem/EXFilePermissionModule.h"
      - "../../../../packages/expo-file-system/ios/EXFileSystem/EXFilePermissionModule.m"
      - "../../../../packages/expo-file-system/ios/EXFileSystem/EXFileSystem.h"
      - "../../../../packages/expo-file-system/ios/EXFileSystem/EXFileSystem.m"
      - "../../../../packages/expo-file-system/ios/EXFileSystem/EXFileSystemAssetLibraryHandler.h"
      - "../../../../packages/expo-file-system/ios/EXFileSystem/EXFileSystemAssetLibraryHandler.m"
      - "../../../../packages/expo-file-system/ios/EXFileSystem/EXFileSystemLocalFileHandler.h"
      - "../../../../packages/expo-file-system/ios/EXFileSystem/EXFileSystemLocalFileHandler.m"
      - "../../../../packages/expo-file-system/ios/EXFileSystem/EXSessionTasks/EXResumablesManager.h"
      - "../../../../packages/expo-file-system/ios/EXFileSystem/EXSessionTasks/EXResumablesManager.m"
      - "../../../../packages/expo-file-system/ios/EXFileSystem/EXSessionTasks/EXSessionDownloadTaskDelegate.h"
      - "../../../../packages/expo-file-system/ios/EXFileSystem/EXSessionTasks/EXSessionDownloadTaskDelegate.m"
      - "../../../../packages/expo-file-system/ios/EXFileSystem/EXSessionTasks/EXSessionHandler.h"
      - "../../../../packages/expo-file-system/ios/EXFileSystem/EXSessionTasks/EXSessionHandler.m"
      - "../../../../packages/expo-file-system/ios/EXFileSystem/EXSessionTasks/EXSessionResumableDownloadTaskDelegate.h"
      - "../../../../packages/expo-file-system/ios/EXFileSystem/EXSessionTasks/EXSessionResumableDownloadTaskDelegate.m"
      - "../../../../packages/expo-file-system/ios/EXFileSystem/EXSessionTasks/EXSessionTaskDelegate.h"
      - "../../../../packages/expo-file-system/ios/EXFileSystem/EXSessionTasks/EXSessionTaskDelegate.m"
      - "../../../../packages/expo-file-system/ios/EXFileSystem/EXSessionTasks/EXSessionTaskDispatcher.h"
      - "../../../../packages/expo-file-system/ios/EXFileSystem/EXSessionTasks/EXSessionTaskDispatcher.m"
      - "../../../../packages/expo-file-system/ios/EXFileSystem/EXSessionTasks/EXSessionUploadTaskDelegate.h"
      - "../../../../packages/expo-file-system/ios/EXFileSystem/EXSessionTasks/EXSessionUploadTaskDelegate.m"
      - "../../../../packages/expo-file-system/ios/EXFileSystem/NSData+EXFileSystem.h"
      - "../../../../packages/expo-file-system/ios/EXFileSystem/NSData+EXFileSystem.m"
    PROJECT_NAME: EXFileSystem
    SPECS:
      - EXFileSystem (10.0.0)
  EXFirebaseAnalytics:
    BUILD_SETTINGS_CHECKSUM:
      EXFirebaseAnalytics:
        :debug: ba450ae9bc013467e8dfab4720055c58
        :release: ba450ae9bc013467e8dfab4720055c58
    CHECKSUM: db3028d0b0b87e4f2a6605947f943417befcad72
    FILES:
      - "../../../../packages/expo-firebase-analytics/ios/EXFirebaseAnalytics/EXFirebaseAnalytics.h"
      - "../../../../packages/expo-firebase-analytics/ios/EXFirebaseAnalytics/EXFirebaseAnalytics.m"
    PROJECT_NAME: EXFirebaseAnalytics
    SPECS:
      - EXFirebaseAnalytics (3.0.0)
  EXFirebaseCore:
    BUILD_SETTINGS_CHECKSUM:
      EXFirebaseCore:
        :debug: 785587cb74df5cd42a78fbfc3310149f
        :release: 785587cb74df5cd42a78fbfc3310149f
    CHECKSUM: 2600f770440abaf0ef7b4a6df69f9e6cc2ea76b6
    FILES:
      - "../../../../packages/expo-firebase-core/ios/EXFirebaseCore/EXFirebaseCore+FIROptions.h"
      - "../../../../packages/expo-firebase-core/ios/EXFirebaseCore/EXFirebaseCore+FIROptions.m"
      - "../../../../packages/expo-firebase-core/ios/EXFirebaseCore/EXFirebaseCore.h"
      - "../../../../packages/expo-firebase-core/ios/EXFirebaseCore/EXFirebaseCore.m"
      - "../../../../packages/expo-firebase-core/ios/EXFirebaseCore/UMFirebaseCoreInterface.h"
    PROJECT_NAME: EXFirebaseCore
    SPECS:
      - EXFirebaseCore (2.0.0)
  EXFont:
    BUILD_SETTINGS_CHECKSUM:
      EXFont:
        :debug: 297943a06109176cfd7a052128223ee5
        :release: 297943a06109176cfd7a052128223ee5
    CHECKSUM: ec06a9fb8f0d558fb7afa8540f3d932622fa85d6
    FILES:
      - "../../../../packages/expo-font/ios/EXFont/EXFont.h"
      - "../../../../packages/expo-font/ios/EXFont/EXFont.m"
      - "../../../../packages/expo-font/ios/EXFont/EXFontLoader.h"
      - "../../../../packages/expo-font/ios/EXFont/EXFontLoader.m"
      - "../../../../packages/expo-font/ios/EXFont/EXFontLoaderProcessor.h"
      - "../../../../packages/expo-font/ios/EXFont/EXFontLoaderProcessor.m"
      - "../../../../packages/expo-font/ios/EXFont/EXFontManager.h"
      - "../../../../packages/expo-font/ios/EXFont/EXFontManager.m"
      - "../../../../packages/expo-font/ios/EXFont/EXFontScaler.h"
      - "../../../../packages/expo-font/ios/EXFont/EXFontScaler.m"
      - "../../../../packages/expo-font/ios/EXFont/Singletons/EXFontScalersManager.h"
      - "../../../../packages/expo-font/ios/EXFont/Singletons/EXFontScalersManager.m"
    PROJECT_NAME: EXFont
    SPECS:
      - EXFont (9.0.0)
  EXGL:
    BUILD_SETTINGS_CHECKSUM:
      EXGL:
        :debug: 3988f43f660e9ea04f53a63caff29941
        :release: 3988f43f660e9ea04f53a63caff29941
    CHECKSUM: 21b387fcb505b57c5942339a4733def64599665f
    FILES:
      - "../../../../packages/expo-gl/ios/EXGL/EXGLCameraObject.h"
      - "../../../../packages/expo-gl/ios/EXGL/EXGLCameraObject.m"
      - "../../../../packages/expo-gl/ios/EXGL/EXGLContext.h"
      - "../../../../packages/expo-gl/ios/EXGL/EXGLContext.m"
      - "../../../../packages/expo-gl/ios/EXGL/EXGLObject.h"
      - "../../../../packages/expo-gl/ios/EXGL/EXGLObject.m"
      - "../../../../packages/expo-gl/ios/EXGL/EXGLObjectManager.h"
      - "../../../../packages/expo-gl/ios/EXGL/EXGLObjectManager.m"
      - "../../../../packages/expo-gl/ios/EXGL/EXGLView.h"
      - "../../../../packages/expo-gl/ios/EXGL/EXGLView.m"
      - "../../../../packages/expo-gl/ios/EXGL/EXGLViewManager.h"
      - "../../../../packages/expo-gl/ios/EXGL/EXGLViewManager.m"
    PROJECT_NAME: EXGL
    SPECS:
      - EXGL (10.1.0)
  EXGL_CPP:
    BUILD_SETTINGS_CHECKSUM:
      EXGL_CPP:
        :debug: 655317cba4f38e8faf784f60c15db7a2
        :release: 655317cba4f38e8faf784f60c15db7a2
    CHECKSUM: e943090d937fcb75186e8c7e436270b8fc2b8b01
    FILES:
      - "../../../../packages/expo-gl-cpp/cpp/EXGLContext-inl.h"
      - "../../../../packages/expo-gl-cpp/cpp/EXGLContext.cpp"
      - "../../../../packages/expo-gl-cpp/cpp/EXGLContext.h"
      - "../../../../packages/expo-gl-cpp/cpp/EXGLImageUtils.cpp"
      - "../../../../packages/expo-gl-cpp/cpp/EXGLImageUtils.h"
      - "../../../../packages/expo-gl-cpp/cpp/EXGLNativeMethods.cpp"
      - "../../../../packages/expo-gl-cpp/cpp/EXGLNativeMethodsUtils.h"
      - "../../../../packages/expo-gl-cpp/cpp/EXiOSUtils.mm"
      - "../../../../packages/expo-gl-cpp/cpp/EXJSIUtils.h"
      - "../../../../packages/expo-gl-cpp/cpp/EXPlatformUtils.h"
      - "../../../../packages/expo-gl-cpp/cpp/stb_image.h"
      - "../../../../packages/expo-gl-cpp/cpp/TypedArrayApi.cpp"
      - "../../../../packages/expo-gl-cpp/cpp/TypedArrayApi.h"
      - "../../../../packages/expo-gl-cpp/cpp/UEXGL.cpp"
      - "../../../../packages/expo-gl-cpp/cpp/UEXGL.h"
    PROJECT_NAME: EXGL_CPP
    SPECS:
      - EXGL_CPP (10.0.0)
  EXGL_CPP_LEGACY:
    BUILD_SETTINGS_CHECKSUM:
      EXGL_CPP_LEGACY:
        :debug: e87752b8714259abc6f1d196c3a5cbc2
        :release: e87752b8714259abc6f1d196c3a5cbc2
    CHECKSUM: 0d65426183da75b3c263f88fc92ac27515926422
    FILES:
      - "../../../../packages/expo-gl-cpp-legacy/cpp/EXGLContext.cpp"
      - "../../../../packages/expo-gl-cpp-legacy/cpp/EXGLContext.h"
      - "../../../../packages/expo-gl-cpp-legacy/cpp/EXGLInstallConstants.cpp"
      - "../../../../packages/expo-gl-cpp-legacy/cpp/EXGLInstallMethods.cpp"
      - "../../../../packages/expo-gl-cpp-legacy/cpp/EXGLNativeMethods.cpp"
      - "../../../../packages/expo-gl-cpp-legacy/cpp/EXiOSUtils.h"
      - "../../../../packages/expo-gl-cpp-legacy/cpp/EXiOSUtils.mm"
      - "../../../../packages/expo-gl-cpp-legacy/cpp/EXJSConvertTypedArray.c"
      - "../../../../packages/expo-gl-cpp-legacy/cpp/EXJSConvertTypedArray.h"
      - "../../../../packages/expo-gl-cpp-legacy/cpp/EXJSUtils.c"
      - "../../../../packages/expo-gl-cpp-legacy/cpp/EXJSUtils.h"
      - "../../../../packages/expo-gl-cpp-legacy/cpp/stb_image.h"
      - "../../../../packages/expo-gl-cpp-legacy/cpp/UEXGL.cpp"
      - "../../../../packages/expo-gl-cpp-legacy/cpp/UEXGL.h"
    PROJECT_NAME: EXGL_CPP_LEGACY
    SPECS:
      - EXGL_CPP_LEGACY (8.4.0)
      - EXGL_CPP_LEGACY/EXGLContext (8.4.0)
  EXGoogleSignIn:
    BUILD_SETTINGS_CHECKSUM:
      EXGoogleSignIn:
        :debug: f31359b1fe376bcd0d1899240b826489
        :release: f31359b1fe376bcd0d1899240b826489
    CHECKSUM: b48691f6f6916aa2a4a15af68b6c307da4204c54
    FILES:
      - "../../../../packages/expo-google-sign-in/ios/EXGoogleSignIn/EXAuthTask.h"
      - "../../../../packages/expo-google-sign-in/ios/EXGoogleSignIn/EXAuthTask.m"
      - "../../../../packages/expo-google-sign-in/ios/EXGoogleSignIn/EXGoogleSignIn+Serialization.h"
      - "../../../../packages/expo-google-sign-in/ios/EXGoogleSignIn/EXGoogleSignIn+Serialization.m"
      - "../../../../packages/expo-google-sign-in/ios/EXGoogleSignIn/EXGoogleSignIn.h"
      - "../../../../packages/expo-google-sign-in/ios/EXGoogleSignIn/EXGoogleSignIn.m"
      - "../../../../packages/expo-google-sign-in/ios/EXGoogleSignIn/EXGoogleSignInAppDelegate.h"
      - "../../../../packages/expo-google-sign-in/ios/EXGoogleSignIn/EXGoogleSignInAppDelegate.m"
    PROJECT_NAME: EXGoogleSignIn
    SPECS:
      - EXGoogleSignIn (9.0.0)
  EXHaptics:
    BUILD_SETTINGS_CHECKSUM:
      EXHaptics:
        :debug: 392bac91b25b8946870e93ff8b400f97
        :release: 392bac91b25b8946870e93ff8b400f97
    CHECKSUM: 685bcf63881af13bbd657ad148292db1f7370268
    FILES:
      - "../../../../packages/expo-haptics/ios/EXHaptics/EXHapticsModule.h"
      - "../../../../packages/expo-haptics/ios/EXHaptics/EXHapticsModule.m"
    PROJECT_NAME: EXHaptics
    SPECS:
      - EXHaptics (9.0.0)
  EXImageLoader:
    BUILD_SETTINGS_CHECKSUM:
      EXImageLoader:
        :debug: 46d0ade92a14e3c3e16b9bf16e92852a
        :release: 46d0ade92a14e3c3e16b9bf16e92852a
    CHECKSUM: ec038ed0e3653c4c914f68e92b3153cfd3752d4e
    FILES:
      - "../../../../packages/expo-image-loader/ios/EXImageLoader/EXImageLoader.h"
      - "../../../../packages/expo-image-loader/ios/EXImageLoader/EXImageLoader.m"
    PROJECT_NAME: EXImageLoader
    SPECS:
      - EXImageLoader (2.0.0)
  EXImageManipulator:
    BUILD_SETTINGS_CHECKSUM:
      EXImageManipulator:
        :debug: 3e1c44f767957e026710f8cc1c24de28
        :release: 3e1c44f767957e026710f8cc1c24de28
    CHECKSUM: f1c9cddaf6aa42dbfe9d2485d29eca374f45d454
    FILES:
      - "../../../../packages/expo-image-manipulator/ios/EXImageManipulator/EXImageManipulatorModule.h"
      - "../../../../packages/expo-image-manipulator/ios/EXImageManipulator/EXImageManipulatorModule.m"
    PROJECT_NAME: EXImageManipulator
    SPECS:
      - EXImageManipulator (9.0.0)
  EXImagePicker:
    BUILD_SETTINGS_CHECKSUM:
      EXImagePicker:
        :debug: 7558ff23e83a17afb34ee12d8f9fbeaf
        :release: 7558ff23e83a17afb34ee12d8f9fbeaf
    CHECKSUM: 50e8688af1278af72d3235753a825a49465b4a84
    FILES:
      - "../../../../packages/expo-image-picker/ios/EXImagePicker/EXImagePicker.h"
      - "../../../../packages/expo-image-picker/ios/EXImagePicker/EXImagePicker.m"
      - "../../../../packages/expo-image-picker/ios/EXImagePicker/Permissions/EXImagePickerCameraPermissionRequester.h"
      - "../../../../packages/expo-image-picker/ios/EXImagePicker/Permissions/EXImagePickerCameraPermissionRequester.m"
      - "../../../../packages/expo-image-picker/ios/EXImagePicker/Permissions/EXImagePickerMediaLibraryPermissionRequester.h"
      - "../../../../packages/expo-image-picker/ios/EXImagePicker/Permissions/EXImagePickerMediaLibraryPermissionRequester.m"
      - "../../../../packages/expo-image-picker/ios/EXImagePicker/Permissions/EXImagePickerMediaLibraryWriteOnlyPermissionRequester.h"
      - "../../../../packages/expo-image-picker/ios/EXImagePicker/Permissions/EXImagePickerMediaLibraryWriteOnlyPermissionRequester.m"
    PROJECT_NAME: EXImagePicker
    SPECS:
      - EXImagePicker (10.0.0)
  EXInAppPurchases:
    BUILD_SETTINGS_CHECKSUM:
      EXInAppPurchases:
        :debug: 861a853e987cb06d3dadedcf82204b27
        :release: 861a853e987cb06d3dadedcf82204b27
    CHECKSUM: 51a31eaf75728768ce0f7cf28cc09f078932f71b
    FILES:
      - "../../../../packages/expo-in-app-purchases/ios/EXInAppPurchases/EXInAppPurchasesModule.h"
      - "../../../../packages/expo-in-app-purchases/ios/EXInAppPurchases/EXInAppPurchasesModule.m"
    PROJECT_NAME: EXInAppPurchases
    SPECS:
      - EXInAppPurchases (10.0.0)
  EXKeepAwake:
    BUILD_SETTINGS_CHECKSUM:
      EXKeepAwake:
        :debug: 453e9d9070bb0a70eca611c99651448f
        :release: 453e9d9070bb0a70eca611c99651448f
    CHECKSUM: 77180c8bdb7187c2bbd59170d2878d8b301b19e2
    FILES:
      - "../../../../packages/expo-keep-awake/ios/EXKeepAwake/EXKeepAwake.h"
      - "../../../../packages/expo-keep-awake/ios/EXKeepAwake/EXKeepAwake.m"
    PROJECT_NAME: EXKeepAwake
    SPECS:
      - EXKeepAwake (9.0.0)
  EXLinearGradient:
    BUILD_SETTINGS_CHECKSUM:
      EXLinearGradient:
        :debug: a1608de93dfc6d5121324fe285afea97
        :release: a1608de93dfc6d5121324fe285afea97
    CHECKSUM: ffc008d7ddcce356534cfdf9bd7fbcdedec4c438
    FILES:
      - "../../../../packages/expo-linear-gradient/ios/EXLinearGradient/EXLinearGradient.h"
      - "../../../../packages/expo-linear-gradient/ios/EXLinearGradient/EXLinearGradient.m"
      - "../../../../packages/expo-linear-gradient/ios/EXLinearGradient/EXLinearGradientLayer.h"
      - "../../../../packages/expo-linear-gradient/ios/EXLinearGradient/EXLinearGradientLayer.m"
      - "../../../../packages/expo-linear-gradient/ios/EXLinearGradient/EXLinearGradientManager.h"
      - "../../../../packages/expo-linear-gradient/ios/EXLinearGradient/EXLinearGradientManager.m"
    PROJECT_NAME: EXLinearGradient
    SPECS:
      - EXLinearGradient (9.0.0)
  EXLocalAuthentication:
    BUILD_SETTINGS_CHECKSUM:
      EXLocalAuthentication:
        :debug: 29ffc925d1b9835a14be7b8db6bfeef6
        :release: 29ffc925d1b9835a14be7b8db6bfeef6
    CHECKSUM: fee862d288cefd30480d2c0e8fa50a5721ce0dfd
    FILES:
      - "../../../../packages/expo-local-authentication/ios/EXLocalAuthentication/EXLocalAuthentication.h"
      - "../../../../packages/expo-local-authentication/ios/EXLocalAuthentication/EXLocalAuthentication.m"
    PROJECT_NAME: EXLocalAuthentication
    SPECS:
      - EXLocalAuthentication (10.0.0)
  EXLocalization:
    BUILD_SETTINGS_CHECKSUM:
      EXLocalization:
        :debug: f6518365cdc5b2f1688e47d6b99bae91
        :release: f6518365cdc5b2f1688e47d6b99bae91
    CHECKSUM: 0470b3cb25dac6cdbe6f12ca15408134dba03c91
    FILES:
      - "../../../../packages/expo-localization/ios/EXLocalization/EXLocalization.h"
      - "../../../../packages/expo-localization/ios/EXLocalization/EXLocalization.m"
    PROJECT_NAME: EXLocalization
    SPECS:
      - EXLocalization (10.0.0)
  EXLocation:
    BUILD_SETTINGS_CHECKSUM:
      EXLocation:
        :debug: d248281b1c728fd102812a6601a840e8
        :release: d248281b1c728fd102812a6601a840e8
    CHECKSUM: 891e6f87c43a7e2f46bb010987162c2b37868dfa
    FILES:
      - "../../../../packages/expo-location/ios/EXLocation/EXLocation.h"
      - "../../../../packages/expo-location/ios/EXLocation/EXLocation.m"
      - "../../../../packages/expo-location/ios/EXLocation/EXLocationDelegate.h"
      - "../../../../packages/expo-location/ios/EXLocation/EXLocationDelegate.m"
      - "../../../../packages/expo-location/ios/EXLocation/EXLocationPermissionRequester.h"
      - "../../../../packages/expo-location/ios/EXLocation/EXLocationPermissionRequester.m"
      - "../../../../packages/expo-location/ios/EXLocation/TaskConsumers/EXGeofencingTaskConsumer.h"
      - "../../../../packages/expo-location/ios/EXLocation/TaskConsumers/EXGeofencingTaskConsumer.m"
      - "../../../../packages/expo-location/ios/EXLocation/TaskConsumers/EXLocationTaskConsumer.h"
      - "../../../../packages/expo-location/ios/EXLocation/TaskConsumers/EXLocationTaskConsumer.m"
    PROJECT_NAME: EXLocation
    SPECS:
      - EXLocation (11.0.0)
  EXMailComposer:
    BUILD_SETTINGS_CHECKSUM:
      EXMailComposer:
        :debug: 6727cf3350b74cd5ecc6637d62894236
        :release: 6727cf3350b74cd5ecc6637d62894236
    CHECKSUM: 73a06458b79d4c33a57e03a297feefe1567ac9f5
    FILES:
      - "../../../../packages/expo-mail-composer/ios/EXMailComposer/EXMailComposer.h"
      - "../../../../packages/expo-mail-composer/ios/EXMailComposer/EXMailComposer.m"
    PROJECT_NAME: EXMailComposer
    SPECS:
      - EXMailComposer (10.0.0)
  EXMediaLibrary:
    BUILD_SETTINGS_CHECKSUM:
      EXMediaLibrary:
        :debug: 853545713788e73e5bc845f9b315e0ba
        :release: 853545713788e73e5bc845f9b315e0ba
    CHECKSUM: 9d212a2434ad41ca593bac8cb68cdfc7ba5e5144
    FILES:
      - "../../../../packages/expo-media-library/ios/EXMediaLibrary/EXMediaLibrary.h"
      - "../../../../packages/expo-media-library/ios/EXMediaLibrary/EXMediaLibrary.m"
      - "../../../../packages/expo-media-library/ios/EXMediaLibrary/EXMediaLibraryImageLoader.h"
      - "../../../../packages/expo-media-library/ios/EXMediaLibrary/EXMediaLibraryImageLoader.m"
      - "../../../../packages/expo-media-library/ios/EXMediaLibrary/EXSaveToLibraryDelegate.h"
      - "../../../../packages/expo-media-library/ios/EXMediaLibrary/EXSaveToLibraryDelegate.m"
      - "../../../../packages/expo-media-library/ios/EXMediaLibrary/Permissions/EXMediaLibraryMediaLibraryPermissionRequester.h"
      - "../../../../packages/expo-media-library/ios/EXMediaLibrary/Permissions/EXMediaLibraryMediaLibraryPermissionRequester.m"
      - "../../../../packages/expo-media-library/ios/EXMediaLibrary/Permissions/EXMediaLibraryMediaLibraryWriteOnlyPermissionRequester.h"
      - "../../../../packages/expo-media-library/ios/EXMediaLibrary/Permissions/EXMediaLibraryMediaLibraryWriteOnlyPermissionRequester.m"
    PROJECT_NAME: EXMediaLibrary
    SPECS:
      - EXMediaLibrary (11.0.0)
  EXNetwork:
    BUILD_SETTINGS_CHECKSUM:
      EXNetwork:
        :debug: b72231c6e4917d66f76f1660a94543f8
        :release: b72231c6e4917d66f76f1660a94543f8
    CHECKSUM: 4575670ffeea0854a6c5232ab7f215c485f0a457
    FILES:
      - "../../../../packages/expo-network/ios/EXNetwork/EXNetwork.h"
      - "../../../../packages/expo-network/ios/EXNetwork/EXNetwork.m"
    PROJECT_NAME: EXNetwork
    SPECS:
      - EXNetwork (3.0.0)
  EXNotifications:
    BUILD_SETTINGS_CHECKSUM:
      EXNotifications:
        :debug: 85bbec8baa9d46b6dc06709027c20187
        :release: 85bbec8baa9d46b6dc06709027c20187
    CHECKSUM: 39b642b1ded0f26e614fd5ce313decfb93401b6d
    FILES:
      - "../../../../packages/expo-notifications/ios/EXNotifications/Building/EXNotificationBuilder.h"
      - "../../../../packages/expo-notifications/ios/EXNotifications/Building/EXNotificationBuilder.m"
      - "../../../../packages/expo-notifications/ios/EXNotifications/EXBadgeModule.h"
      - "../../../../packages/expo-notifications/ios/EXNotifications/EXBadgeModule.m"
      - "../../../../packages/expo-notifications/ios/EXNotifications/EXServerRegistrationModule.h"
      - "../../../../packages/expo-notifications/ios/EXNotifications/EXServerRegistrationModule.m"
      - "../../../../packages/expo-notifications/ios/EXNotifications/Notifications/Categories/EXNotificationCategoriesModule.h"
      - "../../../../packages/expo-notifications/ios/EXNotifications/Notifications/Categories/EXNotificationCategoriesModule.m"
      - "../../../../packages/expo-notifications/ios/EXNotifications/Notifications/Emitter/EXNotificationsEmitter.h"
      - "../../../../packages/expo-notifications/ios/EXNotifications/Notifications/Emitter/EXNotificationsEmitter.m"
      - "../../../../packages/expo-notifications/ios/EXNotifications/Notifications/EXNotificationCenterDelegate.h"
      - "../../../../packages/expo-notifications/ios/EXNotifications/Notifications/EXNotificationCenterDelegate.m"
      - "../../../../packages/expo-notifications/ios/EXNotifications/Notifications/EXNotificationsDelegate.h"
      - "../../../../packages/expo-notifications/ios/EXNotifications/Notifications/EXNotificationSerializer.h"
      - "../../../../packages/expo-notifications/ios/EXNotifications/Notifications/EXNotificationSerializer.m"
      - "../../../../packages/expo-notifications/ios/EXNotifications/Notifications/Handler/EXNotificationsHandlerModule.h"
      - "../../../../packages/expo-notifications/ios/EXNotifications/Notifications/Handler/EXNotificationsHandlerModule.m"
      - "../../../../packages/expo-notifications/ios/EXNotifications/Notifications/Handler/EXSingleNotificationHandlerTask.h"
      - "../../../../packages/expo-notifications/ios/EXNotifications/Notifications/Handler/EXSingleNotificationHandlerTask.m"
      - "../../../../packages/expo-notifications/ios/EXNotifications/Notifications/NSDictionary+EXNotificationsVerifyingClass.h"
      - "../../../../packages/expo-notifications/ios/EXNotifications/Notifications/NSDictionary+EXNotificationsVerifyingClass.m"
      - "../../../../packages/expo-notifications/ios/EXNotifications/Notifications/Presenting/EXNotificationPresentationModule.h"
      - "../../../../packages/expo-notifications/ios/EXNotifications/Notifications/Presenting/EXNotificationPresentationModule.m"
      - "../../../../packages/expo-notifications/ios/EXNotifications/Notifications/Scheduling/EXNotificationSchedulerModule.h"
      - "../../../../packages/expo-notifications/ios/EXNotifications/Notifications/Scheduling/EXNotificationSchedulerModule.m"
      - "../../../../packages/expo-notifications/ios/EXNotifications/Permissions/EXLegacyRemoteNotificationPermissionRequester.h"
      - "../../../../packages/expo-notifications/ios/EXNotifications/Permissions/EXLegacyRemoteNotificationPermissionRequester.m"
      - "../../../../packages/expo-notifications/ios/EXNotifications/Permissions/EXNotificationPermissionsModule.h"
      - "../../../../packages/expo-notifications/ios/EXNotifications/Permissions/EXNotificationPermissionsModule.m"
      - "../../../../packages/expo-notifications/ios/EXNotifications/Permissions/EXRemoteNotificationPermissionSingletonModule.h"
      - "../../../../packages/expo-notifications/ios/EXNotifications/Permissions/EXRemoteNotificationPermissionSingletonModule.m"
      - "../../../../packages/expo-notifications/ios/EXNotifications/Permissions/EXUserFacingNotificationsPermissionsRequester.h"
      - "../../../../packages/expo-notifications/ios/EXNotifications/Permissions/EXUserFacingNotificationsPermissionsRequester.m"
      - "../../../../packages/expo-notifications/ios/EXNotifications/PushToken/EXPushTokenListener.h"
      - "../../../../packages/expo-notifications/ios/EXNotifications/PushToken/EXPushTokenManager.h"
      - "../../../../packages/expo-notifications/ios/EXNotifications/PushToken/EXPushTokenManager.m"
      - "../../../../packages/expo-notifications/ios/EXNotifications/PushToken/EXPushTokenModule.h"
      - "../../../../packages/expo-notifications/ios/EXNotifications/PushToken/EXPushTokenModule.m"
    PROJECT_NAME: EXNotifications
    SPECS:
      - EXNotifications (0.9.0)
  EXPermissions:
    BUILD_SETTINGS_CHECKSUM:
      EXPermissions:
        :debug: e6b5a5f6b878192926b2a93300bb5dc2
        :release: e6b5a5f6b878192926b2a93300bb5dc2
    CHECKSUM: 015f1129f80266f6c38e3691102546232b641614
    FILES:
      - "../../../../packages/expo-permissions/ios/EXPermissions/EXPermissions.h"
      - "../../../../packages/expo-permissions/ios/EXPermissions/EXPermissions.m"
      - "../../../../packages/expo-permissions/ios/EXPermissions/EXReactNativeUserNotificationCenterProxy.h"
      - "../../../../packages/expo-permissions/ios/EXPermissions/EXReactNativeUserNotificationCenterProxy.m"
    PROJECT_NAME: EXPermissions
    SPECS:
      - EXPermissions (11.0.0)
  expo-dev-launcher:
    BUILD_SETTINGS_CHECKSUM:
      expo-dev-launcher:
        :debug: 143e97f4a9bd031b9e86ad6b807df879
        :release: 143e97f4a9bd031b9e86ad6b807df879
    CHECKSUM: f6034ab274d022d3289c447b031a71cc3f314539
    FILES:
      - "../../../../packages/expo-dev-launcher/ios/EXDevLauncher.h"
      - "../../../../packages/expo-dev-launcher/ios/EXDevLauncher.m"
      - "../../../../packages/expo-dev-launcher/ios/EXDevLauncherBundle.cpp"
      - "../../../../packages/expo-dev-launcher/ios/EXDevLauncherBundle.h"
      - "../../../../packages/expo-dev-launcher/ios/EXDevLauncherBundleSource.h"
      - "../../../../packages/expo-dev-launcher/ios/EXDevLauncherBundleSource.m"
      - "../../../../packages/expo-dev-launcher/ios/EXDevLauncherController+Private.h"
      - "../../../../packages/expo-dev-launcher/ios/EXDevLauncherController.h"
      - "../../../../packages/expo-dev-launcher/ios/EXDevLauncherController.m"
      - "../../../../packages/expo-dev-launcher/ios/EXDevLauncherDevMenuExtensions.m"
      - "../../../../packages/expo-dev-launcher/ios/EXDevLauncherPendingDeepLinkRegistry.swift"
      - "../../../../packages/expo-dev-launcher/ios/EXDevLauncherRecentlyOpenedAppsRegistry.swift"
      - "../../../../packages/expo-dev-launcher/ios/EXDevLauncherURLHelper.swift"
      - "../../../../packages/expo-dev-launcher/ios/expo-dev-launcher-Bridging-Header.h"
      - "../../../../packages/expo-dev-launcher/ios/Headers/EXDevLauncherPendingDeepLinkListener.h"
      - "../../../../packages/expo-dev-launcher/ios/Manifest/EXDevLauncherManifest.swift"
      - "../../../../packages/expo-dev-launcher/ios/Manifest/EXDevLauncherManifestHelper.swift"
      - "../../../../packages/expo-dev-launcher/ios/Manifest/EXDevLauncherManifestParser.h"
      - "../../../../packages/expo-dev-launcher/ios/Manifest/EXDevLauncherManifestParser.m"
      - "../../../../packages/expo-dev-launcher/ios/ReactNative/EXDevLauncherLoadingView.h"
      - "../../../../packages/expo-dev-launcher/ios/ReactNative/EXDevLauncherLoadingView.m"
      - "../../../../packages/expo-dev-launcher/ios/ReactNative/EXDevLauncherRCTBridge.h"
      - "../../../../packages/expo-dev-launcher/ios/ReactNative/EXDevLauncherRCTBridge.m"
      - "../../../../packages/expo-dev-launcher/README.md"
    PROJECT_NAME: expo-dev-launcher
    SPECS:
      - expo-dev-launcher (0.1.3)
  expo-dev-menu:
    BUILD_SETTINGS_CHECKSUM:
      expo-dev-menu:
        :debug: 529c432f5ef8893636d0d24560fc5ef9
        :release: 529c432f5ef8893636d0d24560fc5ef9
    CHECKSUM: 15419a8f1ef2aab9c40cab47f90e819f2603c295
    FILES:
      - "../../../../packages/expo-dev-menu/assets/dev-menu-packager-host"
      - "../../../../packages/expo-dev-menu/assets/EXDevMenuApp.ios.js"
      - "../../../../packages/expo-dev-menu/assets/Ionicons.ttf"
      - "../../../../packages/expo-dev-menu/assets/MaterialCommunityIcons.ttf"
      - "../../../../packages/expo-dev-menu/ios/DevMenuAppInstance.swift"
      - "../../../../packages/expo-dev-menu/ios/DevMenuGestureRecognizer.swift"
      - "../../../../packages/expo-dev-menu/ios/DevMenuLoadingView.h"
      - "../../../../packages/expo-dev-menu/ios/DevMenuLoadingView.m"
      - "../../../../packages/expo-dev-menu/ios/DevMenuManager.swift"
      - "../../../../packages/expo-dev-menu/ios/DevMenuRCTBridge.h"
      - "../../../../packages/expo-dev-menu/ios/DevMenuRCTBridge.m"
      - "../../../../packages/expo-dev-menu/ios/DevMenuRootView.h"
      - "../../../../packages/expo-dev-menu/ios/DevMenuRootView.m"
      - "../../../../packages/expo-dev-menu/ios/DevMenuSession.swift"
      - "../../../../packages/expo-dev-menu/ios/DevMenuSettings.swift"
      - "../../../../packages/expo-dev-menu/ios/DevMenuUtils.swift"
      - "../../../../packages/expo-dev-menu/ios/DevMenuVendoredModulesUtils.h"
      - "../../../../packages/expo-dev-menu/ios/DevMenuVendoredModulesUtils.m"
      - "../../../../packages/expo-dev-menu/ios/DevMenuViewController.swift"
      - "../../../../packages/expo-dev-menu/ios/DevMenuWindow.swift"
      - "../../../../packages/expo-dev-menu/ios/Headers/EXDevMenu-Bridging-Header.h"
      - "../../../../packages/expo-dev-menu/ios/Headers/EXDevMenu.h"
      - "../../../../packages/expo-dev-menu/ios/Headers/RCTPerfMonitor+Private.h"
      - "../../../../packages/expo-dev-menu/ios/Headers/RCTRootView+Private.h"
      - "../../../../packages/expo-dev-menu/ios/Interceptors/DevMenuKeyCommandsInterceptor.swift"
      - "../../../../packages/expo-dev-menu/ios/Interceptors/DevMenuMotionInterceptor.swift"
      - "../../../../packages/expo-dev-menu/ios/Interceptors/DevMenuTouchInterceptor.swift"
      - "../../../../packages/expo-dev-menu/ios/Modules/DevMenuExtensions.m"
      - "../../../../packages/expo-dev-menu/ios/Modules/DevMenuExtensions.swift"
      - "../../../../packages/expo-dev-menu/ios/Modules/DevMenuInternalModule.m"
      - "../../../../packages/expo-dev-menu/ios/Modules/DevMenuInternalModule.swift"
      - "../../../../packages/expo-dev-menu/ios/Modules/DevMenuModule.m"
      - "../../../../packages/expo-dev-menu/ios/Modules/DevMenuModule.swift"
      - "../../../../packages/expo-dev-menu/ios/Modules/MockedSafeAreaViewProvider.swift"
      - "../../../../packages/expo-dev-menu/README.md"
      - "../../../../packages/expo-dev-menu/vendored/react-native-gesture-handler/ios/DevMenuRNGestureHandler.h"
      - "../../../../packages/expo-dev-menu/vendored/react-native-gesture-handler/ios/DevMenuRNGestureHandler.m"
      - "../../../../packages/expo-dev-menu/vendored/react-native-gesture-handler/ios/DevMenuRNGestureHandlerButton.h"
      - "../../../../packages/expo-dev-menu/vendored/react-native-gesture-handler/ios/DevMenuRNGestureHandlerButton.m"
      - "../../../../packages/expo-dev-menu/vendored/react-native-gesture-handler/ios/DevMenuRNGestureHandlerDirection.h"
      - "../../../../packages/expo-dev-menu/vendored/react-native-gesture-handler/ios/DevMenuRNGestureHandlerEvents.h"
      - "../../../../packages/expo-dev-menu/vendored/react-native-gesture-handler/ios/DevMenuRNGestureHandlerEvents.m"
      - "../../../../packages/expo-dev-menu/vendored/react-native-gesture-handler/ios/DevMenuRNGestureHandlerManager.h"
      - "../../../../packages/expo-dev-menu/vendored/react-native-gesture-handler/ios/DevMenuRNGestureHandlerManager.m"
      - "../../../../packages/expo-dev-menu/vendored/react-native-gesture-handler/ios/DevMenuRNGestureHandlerModule.h"
      - "../../../../packages/expo-dev-menu/vendored/react-native-gesture-handler/ios/DevMenuRNGestureHandlerModule.m"
      - "../../../../packages/expo-dev-menu/vendored/react-native-gesture-handler/ios/DevMenuRNGestureHandlerRegistry.h"
      - "../../../../packages/expo-dev-menu/vendored/react-native-gesture-handler/ios/DevMenuRNGestureHandlerRegistry.m"
      - "../../../../packages/expo-dev-menu/vendored/react-native-gesture-handler/ios/DevMenuRNGestureHandlerState.h"
      - "../../../../packages/expo-dev-menu/vendored/react-native-gesture-handler/ios/DevMenuRNRootViewGestureRecognizer.h"
      - "../../../../packages/expo-dev-menu/vendored/react-native-gesture-handler/ios/DevMenuRNRootViewGestureRecognizer.m"
      - "../../../../packages/expo-dev-menu/vendored/react-native-gesture-handler/ios/Handlers/DevMenuRNFlingHandler.h"
      - "../../../../packages/expo-dev-menu/vendored/react-native-gesture-handler/ios/Handlers/DevMenuRNFlingHandler.m"
      - "../../../../packages/expo-dev-menu/vendored/react-native-gesture-handler/ios/Handlers/DevMenuRNForceTouchHandler.h"
      - "../../../../packages/expo-dev-menu/vendored/react-native-gesture-handler/ios/Handlers/DevMenuRNForceTouchHandler.m"
      - "../../../../packages/expo-dev-menu/vendored/react-native-gesture-handler/ios/Handlers/DevMenuRNLongPressHandler.h"
      - "../../../../packages/expo-dev-menu/vendored/react-native-gesture-handler/ios/Handlers/DevMenuRNLongPressHandler.m"
      - "../../../../packages/expo-dev-menu/vendored/react-native-gesture-handler/ios/Handlers/DevMenuRNNativeViewHandler.h"
      - "../../../../packages/expo-dev-menu/vendored/react-native-gesture-handler/ios/Handlers/DevMenuRNNativeViewHandler.m"
      - "../../../../packages/expo-dev-menu/vendored/react-native-gesture-handler/ios/Handlers/DevMenuRNPanHandler.h"
      - "../../../../packages/expo-dev-menu/vendored/react-native-gesture-handler/ios/Handlers/DevMenuRNPanHandler.m"
      - "../../../../packages/expo-dev-menu/vendored/react-native-gesture-handler/ios/Handlers/DevMenuRNPinchHandler.h"
      - "../../../../packages/expo-dev-menu/vendored/react-native-gesture-handler/ios/Handlers/DevMenuRNPinchHandler.m"
      - "../../../../packages/expo-dev-menu/vendored/react-native-gesture-handler/ios/Handlers/DevMenuRNRotationHandler.h"
      - "../../../../packages/expo-dev-menu/vendored/react-native-gesture-handler/ios/Handlers/DevMenuRNRotationHandler.m"
      - "../../../../packages/expo-dev-menu/vendored/react-native-gesture-handler/ios/Handlers/DevMenuRNTapHandler.h"
      - "../../../../packages/expo-dev-menu/vendored/react-native-gesture-handler/ios/Handlers/DevMenuRNTapHandler.m"
      - "../../../../packages/expo-dev-menu/vendored/react-native-reanimated/ios/DevMenuREAModule.h"
      - "../../../../packages/expo-dev-menu/vendored/react-native-reanimated/ios/DevMenuREAModule.m"
      - "../../../../packages/expo-dev-menu/vendored/react-native-reanimated/ios/DevMenuREANodesManager.h"
      - "../../../../packages/expo-dev-menu/vendored/react-native-reanimated/ios/DevMenuREANodesManager.m"
      - "../../../../packages/expo-dev-menu/vendored/react-native-reanimated/ios/DevMenuREAUtils.h"
      - "../../../../packages/expo-dev-menu/vendored/react-native-reanimated/ios/Nodes/DevMenuREAAlwaysNode.h"
      - "../../../../packages/expo-dev-menu/vendored/react-native-reanimated/ios/Nodes/DevMenuREAAlwaysNode.m"
      - "../../../../packages/expo-dev-menu/vendored/react-native-reanimated/ios/Nodes/DevMenuREABezierNode.h"
      - "../../../../packages/expo-dev-menu/vendored/react-native-reanimated/ios/Nodes/DevMenuREABezierNode.m"
      - "../../../../packages/expo-dev-menu/vendored/react-native-reanimated/ios/Nodes/DevMenuREABlockNode.h"
      - "../../../../packages/expo-dev-menu/vendored/react-native-reanimated/ios/Nodes/DevMenuREABlockNode.m"
      - "../../../../packages/expo-dev-menu/vendored/react-native-reanimated/ios/Nodes/DevMenuREACallFuncNode.h"
      - "../../../../packages/expo-dev-menu/vendored/react-native-reanimated/ios/Nodes/DevMenuREACallFuncNode.m"
      - "../../../../packages/expo-dev-menu/vendored/react-native-reanimated/ios/Nodes/DevMenuREAClockNodes.h"
      - "../../../../packages/expo-dev-menu/vendored/react-native-reanimated/ios/Nodes/DevMenuREAClockNodes.m"
      - "../../../../packages/expo-dev-menu/vendored/react-native-reanimated/ios/Nodes/DevMenuREAConcatNode.h"
      - "../../../../packages/expo-dev-menu/vendored/react-native-reanimated/ios/Nodes/DevMenuREAConcatNode.m"
      - "../../../../packages/expo-dev-menu/vendored/react-native-reanimated/ios/Nodes/DevMenuREACondNode.h"
      - "../../../../packages/expo-dev-menu/vendored/react-native-reanimated/ios/Nodes/DevMenuREACondNode.m"
      - "../../../../packages/expo-dev-menu/vendored/react-native-reanimated/ios/Nodes/DevMenuREADebugNode.h"
      - "../../../../packages/expo-dev-menu/vendored/react-native-reanimated/ios/Nodes/DevMenuREADebugNode.m"
      - "../../../../packages/expo-dev-menu/vendored/react-native-reanimated/ios/Nodes/DevMenuREAEventNode.h"
      - "../../../../packages/expo-dev-menu/vendored/react-native-reanimated/ios/Nodes/DevMenuREAEventNode.m"
      - "../../../../packages/expo-dev-menu/vendored/react-native-reanimated/ios/Nodes/DevMenuREAFunctionNode.h"
      - "../../../../packages/expo-dev-menu/vendored/react-native-reanimated/ios/Nodes/DevMenuREAFunctionNode.m"
      - "../../../../packages/expo-dev-menu/vendored/react-native-reanimated/ios/Nodes/DevMenuREAJSCallNode.h"
      - "../../../../packages/expo-dev-menu/vendored/react-native-reanimated/ios/Nodes/DevMenuREAJSCallNode.m"
      - "../../../../packages/expo-dev-menu/vendored/react-native-reanimated/ios/Nodes/DevMenuREANode.h"
      - "../../../../packages/expo-dev-menu/vendored/react-native-reanimated/ios/Nodes/DevMenuREANode.m"
      - "../../../../packages/expo-dev-menu/vendored/react-native-reanimated/ios/Nodes/DevMenuREAOperatorNode.h"
      - "../../../../packages/expo-dev-menu/vendored/react-native-reanimated/ios/Nodes/DevMenuREAOperatorNode.m"
      - "../../../../packages/expo-dev-menu/vendored/react-native-reanimated/ios/Nodes/DevMenuREAParamNode.h"
      - "../../../../packages/expo-dev-menu/vendored/react-native-reanimated/ios/Nodes/DevMenuREAParamNode.m"
      - "../../../../packages/expo-dev-menu/vendored/react-native-reanimated/ios/Nodes/DevMenuREAPropsNode.h"
      - "../../../../packages/expo-dev-menu/vendored/react-native-reanimated/ios/Nodes/DevMenuREAPropsNode.m"
      - "../../../../packages/expo-dev-menu/vendored/react-native-reanimated/ios/Nodes/DevMenuREASetNode.h"
      - "../../../../packages/expo-dev-menu/vendored/react-native-reanimated/ios/Nodes/DevMenuREASetNode.m"
      - "../../../../packages/expo-dev-menu/vendored/react-native-reanimated/ios/Nodes/DevMenuREAStyleNode.h"
      - "../../../../packages/expo-dev-menu/vendored/react-native-reanimated/ios/Nodes/DevMenuREAStyleNode.m"
      - "../../../../packages/expo-dev-menu/vendored/react-native-reanimated/ios/Nodes/DevMenuREATransformNode.h"
      - "../../../../packages/expo-dev-menu/vendored/react-native-reanimated/ios/Nodes/DevMenuREATransformNode.m"
      - "../../../../packages/expo-dev-menu/vendored/react-native-reanimated/ios/Nodes/DevMenuREAValueNode.h"
      - "../../../../packages/expo-dev-menu/vendored/react-native-reanimated/ios/Nodes/DevMenuREAValueNode.m"
      - "../../../../packages/expo-dev-menu/vendored/react-native-reanimated/ios/Transitioning/DevMenuREAAllTransitions.h"
      - "../../../../packages/expo-dev-menu/vendored/react-native-reanimated/ios/Transitioning/DevMenuREAAllTransitions.m"
      - "../../../../packages/expo-dev-menu/vendored/react-native-reanimated/ios/Transitioning/DevMenuREATransition.h"
      - "../../../../packages/expo-dev-menu/vendored/react-native-reanimated/ios/Transitioning/DevMenuREATransition.m"
      - "../../../../packages/expo-dev-menu/vendored/react-native-reanimated/ios/Transitioning/DevMenuREATransitionAnimation.h"
      - "../../../../packages/expo-dev-menu/vendored/react-native-reanimated/ios/Transitioning/DevMenuREATransitionAnimation.m"
      - "../../../../packages/expo-dev-menu/vendored/react-native-reanimated/ios/Transitioning/DevMenuREATransitionManager.h"
      - "../../../../packages/expo-dev-menu/vendored/react-native-reanimated/ios/Transitioning/DevMenuREATransitionManager.m"
      - "../../../../packages/expo-dev-menu/vendored/react-native-reanimated/ios/Transitioning/DevMenuREATransitionValues.h"
      - "../../../../packages/expo-dev-menu/vendored/react-native-reanimated/ios/Transitioning/DevMenuREATransitionValues.m"
      - "../../../../packages/expo-dev-menu/vendored/react-native-reanimated/ios/Transitioning/RCTConvert+DevMenuREATransition.h"
      - "../../../../packages/expo-dev-menu/vendored/react-native-reanimated/ios/Transitioning/RCTConvert+DevMenuREATransition.m"
    PROJECT_NAME: expo-dev-menu
    SPECS:
      - expo-dev-menu (0.2.1)
  expo-dev-menu-interface:
    BUILD_SETTINGS_CHECKSUM:
      expo-dev-menu-interface:
        :debug: 3234bfb07d53670ee5689d5c4868f6be
        :release: 3234bfb07d53670ee5689d5c4868f6be
    CHECKSUM: e2534e9e6d5c333ef0a0bee02e459f310ddf810b
    FILES:
      - "../../../../packages/expo-dev-menu-interface/ios/DevMenuBridgeProtocol.swift"
      - "../../../../packages/expo-dev-menu-interface/ios/DevMenuDelegateProtocol.swift"
      - "../../../../packages/expo-dev-menu-interface/ios/DevMenuExtensionProtocol.swift"
      - "../../../../packages/expo-dev-menu-interface/ios/DevMenuManagerProtocol.swift"
      - "../../../../packages/expo-dev-menu-interface/ios/DevMenuUIResponderExtensionProtocol.swift"
      - "../../../../packages/expo-dev-menu-interface/ios/MenuItems/DevMenuAction.swift"
      - "../../../../packages/expo-dev-menu-interface/ios/MenuItems/DevMenuGroup.swift"
      - "../../../../packages/expo-dev-menu-interface/ios/MenuItems/DevMenuItem.swift"
      - "../../../../packages/expo-dev-menu-interface/README.md"
    PROJECT_NAME: expo-dev-menu-interface
    SPECS:
      - expo-dev-menu-interface (0.1.1)
  expo-image:
    BUILD_SETTINGS_CHECKSUM:
      expo-image:
        :debug: c70070a4832fdd505cd079254e6663aa
        :release: c70070a4832fdd505cd079254e6663aa
    CHECKSUM: 07527eb7a57f5ac939c5ded392bcf64c975b9c87
    FILES:
      - "../../../../packages/expo-image/ios/EXImageBorders.h"
      - "../../../../packages/expo-image/ios/EXImageBorders.m"
      - "../../../../packages/expo-image/ios/EXImageCornerRadii.h"
      - "../../../../packages/expo-image/ios/EXImageCornerRadii.m"
      - "../../../../packages/expo-image/ios/EXImageTypes.h"
      - "../../../../packages/expo-image/ios/EXImageTypes.m"
      - "../../../../packages/expo-image/ios/EXImageView.h"
      - "../../../../packages/expo-image/ios/EXImageView.m"
      - "../../../../packages/expo-image/ios/EXImageViewManager.h"
      - "../../../../packages/expo-image/ios/EXImageViewManager.m"
      - "../../../../packages/expo-image/README.md"
    PROJECT_NAME: expo-image
    SPECS:
      - expo-image (1.0.0-alpha.0)
  EXPrint:
    BUILD_SETTINGS_CHECKSUM:
      EXPrint:
        :debug: d4a96eaf93ebf9ef8ea4795f317a1bc3
        :release: d4a96eaf93ebf9ef8ea4795f317a1bc3
    CHECKSUM: 32f0f7745534b710cfd5ed67fc3bd7416b6353c6
    FILES:
      - "../../../../packages/expo-print/ios/EXPrint/EXPrint.h"
      - "../../../../packages/expo-print/ios/EXPrint/EXPrint.m"
      - "../../../../packages/expo-print/ios/EXPrint/EXWKPDFRenderer.h"
      - "../../../../packages/expo-print/ios/EXPrint/EXWKPDFRenderer.m"
      - "../../../../packages/expo-print/ios/EXPrint/EXWKSnapshotPDFRenderer.h"
      - "../../../../packages/expo-print/ios/EXPrint/EXWKSnapshotPDFRenderer.m"
      - "../../../../packages/expo-print/ios/EXPrint/EXWKViewPDFRenderer.h"
      - "../../../../packages/expo-print/ios/EXPrint/EXWKViewPDFRenderer.m"
    PROJECT_NAME: EXPrint
    SPECS:
      - EXPrint (10.0.0)
  EXRandom:
    BUILD_SETTINGS_CHECKSUM:
      EXRandom:
        :debug: 237e2f91c50577fa9ecdb8869a0a1226
        :release: 237e2f91c50577fa9ecdb8869a0a1226
    CHECKSUM: 4f71ea72eaeea674c4597e536e3014b4387af21a
    FILES:
      - "../../../../packages/expo-random/ios/EXRandom/EXRandom.h"
      - "../../../../packages/expo-random/ios/EXRandom/EXRandom.m"
    PROJECT_NAME: EXRandom
    SPECS:
      - EXRandom (11.0.0)
  EXScreenCapture:
    BUILD_SETTINGS_CHECKSUM:
      EXScreenCapture:
        :debug: 846333da3cf9b23bf420e93dfbd2e1d3
        :release: 846333da3cf9b23bf420e93dfbd2e1d3
    CHECKSUM: 5b8447139e56e2b922e93ccdc7c773c103fb44fd
    FILES:
      - "../../../../packages/expo-screen-capture/ios/EXScreenCapture/EXScreenCaptureModule.h"
      - "../../../../packages/expo-screen-capture/ios/EXScreenCapture/EXScreenCaptureModule.m"
    PROJECT_NAME: EXScreenCapture
    SPECS:
      - EXScreenCapture (3.0.0)
  EXScreenOrientation:
    BUILD_SETTINGS_CHECKSUM:
      EXScreenOrientation:
        :debug: 8a385bf2434b0e1caa9d115b9ec099d2
        :release: 8a385bf2434b0e1caa9d115b9ec099d2
    CHECKSUM: ab2546170e1d6ea7c8ac01a24bc4cc2da7af67d1
    FILES:
      - "../../../../packages/expo-screen-orientation/ios/EXScreenOrientation/EXScreenOrientationModule.h"
      - "../../../../packages/expo-screen-orientation/ios/EXScreenOrientation/EXScreenOrientationModule.m"
      - "../../../../packages/expo-screen-orientation/ios/EXScreenOrientation/EXScreenOrientationRegistry.h"
      - "../../../../packages/expo-screen-orientation/ios/EXScreenOrientation/EXScreenOrientationRegistry.m"
      - "../../../../packages/expo-screen-orientation/ios/EXScreenOrientation/EXScreenOrientationUtilities.h"
      - "../../../../packages/expo-screen-orientation/ios/EXScreenOrientation/EXScreenOrientationUtilities.m"
      - "../../../../packages/expo-screen-orientation/ios/EXScreenOrientation/EXScreenOrientationViewController.h"
      - "../../../../packages/expo-screen-orientation/ios/EXScreenOrientation/EXScreenOrientationViewController.m"
    PROJECT_NAME: EXScreenOrientation
    SPECS:
      - EXScreenOrientation (3.0.0)
  EXSecureStore:
    BUILD_SETTINGS_CHECKSUM:
      EXSecureStore:
        :debug: be7849ef03912c95da7dcb3ddd76f2e3
        :release: be7849ef03912c95da7dcb3ddd76f2e3
    CHECKSUM: 6ae3b88c67304ab64c63d44acc8fa31b1f5fb400
    FILES:
      - "../../../../packages/expo-secure-store/ios/EXSecureStore/EXSecureStore.h"
      - "../../../../packages/expo-secure-store/ios/EXSecureStore/EXSecureStore.m"
    PROJECT_NAME: EXSecureStore
    SPECS:
      - EXSecureStore (10.0.0)
  EXSegment:
    BUILD_SETTINGS_CHECKSUM:
      EXSegment:
        :debug: b2ca603d9f22cee6cebb55d093804aa2
        :release: b2ca603d9f22cee6cebb55d093804aa2
    CHECKSUM: 367e4c3a3b9793a6cc84e37b71094d824a3990ca
    FILES:
      - "../../../../packages/expo-analytics-segment/ios/EXSegment/EXSegment.h"
      - "../../../../packages/expo-analytics-segment/ios/EXSegment/EXSegment.m"
    PROJECT_NAME: EXSegment
    SPECS:
      - EXSegment (10.0.0)
  EXSensors:
    BUILD_SETTINGS_CHECKSUM:
      EXSensors:
        :debug: a5a4008fefda4679b965ad5dd6256951
        :release: a5a4008fefda4679b965ad5dd6256951
    CHECKSUM: 8a9f93cd999ffb5000631235f466d5b5afc32cb3
    FILES:
      - "../../../../packages/expo-sensors/ios/EXSensors/EXSensorsManager.h"
      - "../../../../packages/expo-sensors/ios/EXSensors/EXSensorsManager.m"
      - "../../../../packages/expo-sensors/ios/EXSensors/Modules/EXPedometer.h"
      - "../../../../packages/expo-sensors/ios/EXSensors/Modules/EXPedometer.m"
      - "../../../../packages/expo-sensors/ios/EXSensors/Modules/SensorModules/EXAccelerometer.h"
      - "../../../../packages/expo-sensors/ios/EXSensors/Modules/SensorModules/EXAccelerometer.m"
      - "../../../../packages/expo-sensors/ios/EXSensors/Modules/SensorModules/EXBarometer.h"
      - "../../../../packages/expo-sensors/ios/EXSensors/Modules/SensorModules/EXBarometer.m"
      - "../../../../packages/expo-sensors/ios/EXSensors/Modules/SensorModules/EXBaseSensorModule.h"
      - "../../../../packages/expo-sensors/ios/EXSensors/Modules/SensorModules/EXBaseSensorModule.m"
      - "../../../../packages/expo-sensors/ios/EXSensors/Modules/SensorModules/EXDeviceMotion.h"
      - "../../../../packages/expo-sensors/ios/EXSensors/Modules/SensorModules/EXDeviceMotion.m"
      - "../../../../packages/expo-sensors/ios/EXSensors/Modules/SensorModules/EXGyroscope.h"
      - "../../../../packages/expo-sensors/ios/EXSensors/Modules/SensorModules/EXGyroscope.m"
      - "../../../../packages/expo-sensors/ios/EXSensors/Modules/SensorModules/EXMagnetometer.h"
      - "../../../../packages/expo-sensors/ios/EXSensors/Modules/SensorModules/EXMagnetometer.m"
      - "../../../../packages/expo-sensors/ios/EXSensors/Modules/SensorModules/EXMagnetometerUncalibrated.h"
      - "../../../../packages/expo-sensors/ios/EXSensors/Modules/SensorModules/EXMagnetometerUncalibrated.m"
    PROJECT_NAME: EXSensors
    SPECS:
      - EXSensors (10.0.0)
  EXSharing:
    BUILD_SETTINGS_CHECKSUM:
      EXSharing:
        :debug: 9f4d10e09bbce2181e0d9414af3dc9a1
        :release: 9f4d10e09bbce2181e0d9414af3dc9a1
    CHECKSUM: 07359c1101f1d295221125af5f521990a70910f3
    FILES:
      - "../../../../packages/expo-sharing/ios/EXSharing/EXSharingModule.h"
      - "../../../../packages/expo-sharing/ios/EXSharing/EXSharingModule.m"
    PROJECT_NAME: EXSharing
    SPECS:
      - EXSharing (9.0.0)
  EXSMS:
    BUILD_SETTINGS_CHECKSUM:
      EXSMS:
        :debug: 3b4afdaf27544c092dc57fcfcef41c6f
        :release: 3b4afdaf27544c092dc57fcfcef41c6f
    CHECKSUM: b51934360a7b72b7410b107bfee30ec3010bdcfd
    FILES:
      - "../../../../packages/expo-sms/ios/EXSMS/EXSMSModule.h"
      - "../../../../packages/expo-sms/ios/EXSMS/EXSMSModule.m"
    PROJECT_NAME: EXSMS
    SPECS:
      - EXSMS (9.0.0)
  EXSpeech:
    BUILD_SETTINGS_CHECKSUM:
      EXSpeech:
        :debug: d62f1b701ecc78e19c61a591fea599cc
        :release: d62f1b701ecc78e19c61a591fea599cc
    CHECKSUM: 88f9a91b629cdd8243a63f68f20125171bdac2e7
    FILES:
      - "../../../../packages/expo-speech/ios/EXSpeech/EXSpeech.h"
      - "../../../../packages/expo-speech/ios/EXSpeech/EXSpeech.m"
    PROJECT_NAME: EXSpeech
    SPECS:
      - EXSpeech (9.0.0)
  EXSplashScreen:
    BUILD_SETTINGS_CHECKSUM:
      EXSplashScreen:
        :debug: 869e9e2cbdef7fe98f2d5631b0f81486
        :release: 869e9e2cbdef7fe98f2d5631b0f81486
    CHECKSUM: 29c266c9f15e70805a540894f74bd9fa9cd48358
    FILES:
      - "../../../../packages/expo-splash-screen/ios/EXSplashScreen/EXSplashScreenController.h"
      - "../../../../packages/expo-splash-screen/ios/EXSplashScreen/EXSplashScreenController.m"
      - "../../../../packages/expo-splash-screen/ios/EXSplashScreen/EXSplashScreenModule.h"
      - "../../../../packages/expo-splash-screen/ios/EXSplashScreen/EXSplashScreenModule.m"
      - "../../../../packages/expo-splash-screen/ios/EXSplashScreen/EXSplashScreenService.h"
      - "../../../../packages/expo-splash-screen/ios/EXSplashScreen/EXSplashScreenService.m"
      - "../../../../packages/expo-splash-screen/ios/EXSplashScreen/EXSplashScreenViewNativeProvider.h"
      - "../../../../packages/expo-splash-screen/ios/EXSplashScreen/EXSplashScreenViewNativeProvider.m"
      - "../../../../packages/expo-splash-screen/ios/EXSplashScreen/EXSplashScreenViewProvider.h"
    PROJECT_NAME: EXSplashScreen
    SPECS:
      - EXSplashScreen (0.9.0)
  EXSQLite:
    BUILD_SETTINGS_CHECKSUM:
      EXSQLite:
        :debug: 3673694f8cf86807841fc3c1e0651ef9
        :release: 3673694f8cf86807841fc3c1e0651ef9
    CHECKSUM: 379304a143cb33855a61ef66844c75af9ef67a58
    FILES:
      - "../../../../packages/expo-sqlite/ios/EXSQLite/EXSQLite.h"
      - "../../../../packages/expo-sqlite/ios/EXSQLite/EXSQLite.m"
    PROJECT_NAME: EXSQLite
    SPECS:
      - EXSQLite (9.0.0)
  EXStoreReview:
    BUILD_SETTINGS_CHECKSUM:
      EXStoreReview:
        :debug: 1d0589254eb432311521b099a0fd9926
        :release: 1d0589254eb432311521b099a0fd9926
    CHECKSUM: b552c0d512e1b5c2c7371041a033a2827dc01d46
    FILES:
      - "../../../../packages/expo-store-review/ios/EXStoreReview/EXStoreReviewModule.h"
      - "../../../../packages/expo-store-review/ios/EXStoreReview/EXStoreReviewModule.m"
    PROJECT_NAME: EXStoreReview
    SPECS:
      - EXStoreReview (3.0.0)
  EXTaskManager:
    BUILD_SETTINGS_CHECKSUM:
      EXTaskManager:
        :debug: 802e1ce7c61fcabe4f44a66660ac1496
        :release: 802e1ce7c61fcabe4f44a66660ac1496
    CHECKSUM: e1956fd45bc301cbe852ebffccb9fd0b4ab78494
    FILES:
      - "../../../../packages/expo-task-manager/ios/EXTaskManager/EXTask.h"
      - "../../../../packages/expo-task-manager/ios/EXTaskManager/EXTask.m"
      - "../../../../packages/expo-task-manager/ios/EXTaskManager/EXTaskExecutionRequest.h"
      - "../../../../packages/expo-task-manager/ios/EXTaskManager/EXTaskExecutionRequest.m"
      - "../../../../packages/expo-task-manager/ios/EXTaskManager/EXTaskManager.h"
      - "../../../../packages/expo-task-manager/ios/EXTaskManager/EXTaskManager.m"
      - "../../../../packages/expo-task-manager/ios/EXTaskManager/EXTaskManagerAppDelegate.h"
      - "../../../../packages/expo-task-manager/ios/EXTaskManager/EXTaskManagerAppDelegate.m"
      - "../../../../packages/expo-task-manager/ios/EXTaskManager/EXTaskService.h"
      - "../../../../packages/expo-task-manager/ios/EXTaskManager/EXTaskService.m"
    PROJECT_NAME: EXTaskManager
    SPECS:
      - EXTaskManager (9.0.0)
  EXVideoThumbnails:
    BUILD_SETTINGS_CHECKSUM:
      EXVideoThumbnails:
        :debug: 4e0fb4aca97e1cf3e333cbed0ab3c1c3
        :release: 4e0fb4aca97e1cf3e333cbed0ab3c1c3
    CHECKSUM: 0be939563a5d46ce0d1fa9baea7d454b99475763
    FILES:
      - "../../../../packages/expo-video-thumbnails/ios/EXVideoThumbnails/EXVideoThumbnailsModule.h"
      - "../../../../packages/expo-video-thumbnails/ios/EXVideoThumbnails/EXVideoThumbnailsModule.m"
    PROJECT_NAME: EXVideoThumbnails
    SPECS:
      - EXVideoThumbnails (5.0.0)
  EXWebBrowser:
    BUILD_SETTINGS_CHECKSUM:
      EXWebBrowser:
        :debug: fa2c6a75e2f4c155518984062966b6c9
        :release: fa2c6a75e2f4c155518984062966b6c9
    CHECKSUM: 2e708935a91ae0f51f5f8ffc85ba673950f34833
    FILES:
      - "../../../../packages/expo-web-browser/ios/EXWebBrowser/EXWebBrowser.h"
      - "../../../../packages/expo-web-browser/ios/EXWebBrowser/EXWebBrowser.m"
    PROJECT_NAME: EXWebBrowser
    SPECS:
      - EXWebBrowser (9.0.0)
  FacebookSDK:
    BUILD_SETTINGS_CHECKSUM:
      FacebookSDK:
        :debug: 43de8b7256ac0c80abaa27e9cd0ec7b3
        :release: 43de8b7256ac0c80abaa27e9cd0ec7b3
    CHECKSUM: bf72fd600a9e58703fe1ab21ee35c961b416e4f6
    PROJECT_NAME: FacebookSDK
    SPECS:
      - FacebookSDK/CoreKit (9.0.0)
      - FacebookSDK/LoginKit (9.0.0)
  FBLazyVector:
    BUILD_SETTINGS_CHECKSUM:
      FBLazyVector:
        :debug: a4df308204bf617d98e10678a156165a
        :release: a4df308204bf617d98e10678a156165a
    CHECKSUM: 3ef4a7f62e7db01092f9d517d2ebc0d0677c4a37
    FILES:
      - "../../node_modules/react-native/Libraries/FBLazyVector/FBLazyVector/FBLazyIterator.h"
      - "../../node_modules/react-native/Libraries/FBLazyVector/FBLazyVector/FBLazyVector.h"
    PROJECT_NAME: FBLazyVector
    SPECS:
      - FBLazyVector (0.63.2)
  FBReactNativeSpec:
    BUILD_SETTINGS_CHECKSUM:
      FBReactNativeSpec:
        :debug: f3b88b2cd1c416721d8584dede163cd5
        :release: f3b88b2cd1c416721d8584dede163cd5
    CHECKSUM: dc7fa9088f0f2a998503a352b0554d69a4391c5a
    FILES:
      - "../../node_modules/react-native/Libraries/FBReactNativeSpec/FBReactNativeSpec/FBReactNativeSpec-generated.mm"
      - "../../node_modules/react-native/Libraries/FBReactNativeSpec/FBReactNativeSpec/FBReactNativeSpec.h"
    PROJECT_NAME: FBReactNativeSpec
    SPECS:
      - FBReactNativeSpec (0.63.2)
  Firebase:
    BUILD_SETTINGS_CHECKSUM:
      Firebase:
        :debug: d8d5ec9415591b961df055bc480bd086
        :release: d8d5ec9415591b961df055bc480bd086
    CHECKSUM: 0219bb4782eb1406f1b9b0628a2e625484ce910d
    PROJECT_NAME: Firebase
    SPECS:
      - Firebase/Core (6.14.0)
      - Firebase/CoreOnly (6.14.0)
      - Firebase/MLVision (6.14.0)
      - Firebase/MLVisionFaceModel (6.14.0)
  FirebaseAnalytics:
    BUILD_SETTINGS_CHECKSUM:
      FirebaseAnalytics:
        :debug: d42205e390c9accd5d8a677df06ffb01
        :release: d42205e390c9accd5d8a677df06ffb01
    CHECKSUM: f68b9f3f1241385129ae0a83b63627fc420c05e5
    PROJECT_NAME: FirebaseAnalytics
    SPECS:
      - FirebaseAnalytics (6.1.7)
  FirebaseCore:
    BUILD_SETTINGS_CHECKSUM:
      FirebaseCore:
        :debug: fef6488e1f71bbdf9e52363dbacc5444
        :release: fef6488e1f71bbdf9e52363dbacc5444
    CHECKSUM: 632e05cc5e1199d9147122c16d92305eb04c34bd
    PROJECT_NAME: FirebaseCore
    SPECS:
      - FirebaseCore (6.5.0)
  FirebaseCoreDiagnostics:
    BUILD_SETTINGS_CHECKSUM:
      FirebaseCoreDiagnostics:
        :debug: 7093ec25d2fa4792c04a4981e520c7bc
        :release: 7093ec25d2fa4792c04a4981e520c7bc
    CHECKSUM: b59c024493a409f8aecba02c99928d0d8431d159
    PROJECT_NAME: FirebaseCoreDiagnostics
    SPECS:
      - FirebaseCoreDiagnostics (1.2.4)
  FirebaseCoreDiagnosticsInterop:
    BUILD_SETTINGS_CHECKSUM:
      FirebaseCoreDiagnosticsInterop:
        :debug: e82d6ec454fec5d253c9a93c3c630cc2
        :release: e82d6ec454fec5d253c9a93c3c630cc2
    CHECKSUM: 296e2c5f5314500a850ad0b83e9e7c10b011a850
    PROJECT_NAME: FirebaseCoreDiagnosticsInterop
    SPECS:
      - FirebaseCoreDiagnosticsInterop (1.2.0)
  FirebaseInstanceID:
    BUILD_SETTINGS_CHECKSUM:
      FirebaseInstanceID:
        :debug: 5d45c7aecbcceff9f66d6a5cccb42b10
        :release: 5d45c7aecbcceff9f66d6a5cccb42b10
    CHECKSUM: ce993a3c3670a8f5d47ce371ac5d143c560608c5
    PROJECT_NAME: FirebaseInstanceID
    SPECS:
      - FirebaseInstanceID (4.2.8)
  FirebaseMLCommon:
    BUILD_SETTINGS_CHECKSUM:
      FirebaseMLCommon:
        :debug: f0ac843096880cfc9dafd82b62498246
        :release: f0ac843096880cfc9dafd82b62498246
    CHECKSUM: 074a67e05122b1c9f6401a4e33b2cea3b4efd224
    PROJECT_NAME: FirebaseMLCommon
    SPECS:
      - FirebaseMLCommon (0.19.0)
  FirebaseMLVision:
    BUILD_SETTINGS_CHECKSUM:
      FirebaseMLVision:
        :debug: 1c4f5e5a55b3e0ab52e20696a83ab64d
        :release: 1c4f5e5a55b3e0ab52e20696a83ab64d
    CHECKSUM: 7a456009787690e3b53436092ae9b635563de8f3
    PROJECT_NAME: FirebaseMLVision
    SPECS:
      - FirebaseMLVision (0.19.0)
  FirebaseMLVisionFaceModel:
    BUILD_SETTINGS_CHECKSUM:
      FirebaseMLVisionFaceModel:
        :debug: 738d3efc9e6919c8898d918f41db8f0c
        :release: 738d3efc9e6919c8898d918f41db8f0c
    CHECKSUM: 1003e20ab8979cb77d7a39c93faeb58c959a63f1
    PROJECT_NAME: FirebaseMLVisionFaceModel
    SPECS:
      - FirebaseMLVisionFaceModel (0.19.0)
  Flipper:
    BUILD_SETTINGS_CHECKSUM:
      Flipper:
        :debug: e0e72a3fa93448dc1c03fe036213d403
        :release: e0e72a3fa93448dc1c03fe036213d403
    CHECKSUM: 8c34da52a467af6171044444c314dbeb8d5a6d35
    PROJECT_NAME: Flipper
    SPECS:
      - Flipper (0.62.0)
  Flipper-DoubleConversion:
    BUILD_SETTINGS_CHECKSUM:
      Flipper-DoubleConversion:
        :debug: 56ff07180394549e2d6da372149274b8
        :release: 56ff07180394549e2d6da372149274b8
    CHECKSUM: 38631e41ef4f9b12861c67d17cb5518d06badc41
    PROJECT_NAME: Flipper-DoubleConversion
    SPECS:
      - Flipper-DoubleConversion (1.1.7)
  Flipper-Folly:
    BUILD_SETTINGS_CHECKSUM:
      Flipper-Folly:
        :debug: 023543ecc1c98ff98674f13a065dfccc
        :release: 023543ecc1c98ff98674f13a065dfccc
    CHECKSUM: e4493b013c02d9347d5e0cb4d128680239f6c78a
    PROJECT_NAME: Flipper-Folly
    SPECS:
      - Flipper-Folly (2.3.0)
  Flipper-Glog:
    BUILD_SETTINGS_CHECKSUM:
      Flipper-Glog:
        :debug: 969d4559210efbce9eb16d58007599fe
        :release: 969d4559210efbce9eb16d58007599fe
    CHECKSUM: 1dfd6abf1e922806c52ceb8701a3599a79a200a6
    PROJECT_NAME: Flipper-Glog
    SPECS:
      - Flipper-Glog (0.3.6)
  Flipper-PeerTalk:
    BUILD_SETTINGS_CHECKSUM:
      Flipper-PeerTalk:
        :debug: 2ab79ef269aaea7ad55899736e1cc928
        :release: 2ab79ef269aaea7ad55899736e1cc928
    CHECKSUM: 116d8f857dc6ef55c7a5a75ea3ceaafe878aadc9
    PROJECT_NAME: Flipper-PeerTalk
    SPECS:
      - Flipper-PeerTalk (0.0.4)
  Flipper-RSocket:
    BUILD_SETTINGS_CHECKSUM:
      Flipper-RSocket:
        :debug: 1ce591028d9a9a7cdeb0c132c34bb886
        :release: 1ce591028d9a9a7cdeb0c132c34bb886
    CHECKSUM: 64e7431a55835eb953b0bf984ef3b90ae9fdddd7
    PROJECT_NAME: Flipper-RSocket
    SPECS:
      - Flipper-RSocket (1.1.0)
  FlipperKit:
    BUILD_SETTINGS_CHECKSUM:
      FlipperKit:
        :debug: 27ab4ed9d5c41494f3c50f57bcf0785b
        :release: 27ab4ed9d5c41494f3c50f57bcf0785b
    CHECKSUM: 59d616c8b88912d02114f0320fb4824fed54ab35
    PROJECT_NAME: FlipperKit
    SPECS:
      - FlipperKit (0.62.0)
      - FlipperKit/Core (0.62.0)
      - FlipperKit/CppBridge (0.62.0)
      - FlipperKit/FBCxxFollyDynamicConvert (0.62.0)
      - FlipperKit/FBDefines (0.62.0)
      - FlipperKit/FKPortForwarding (0.62.0)
      - FlipperKit/FlipperKitHighlightOverlay (0.62.0)
      - FlipperKit/FlipperKitLayoutPlugin (0.62.0)
      - FlipperKit/FlipperKitLayoutTextSearchable (0.62.0)
      - FlipperKit/FlipperKitNetworkPlugin (0.62.0)
      - FlipperKit/FlipperKitReactPlugin (0.62.0)
      - FlipperKit/FlipperKitUserDefaultsPlugin (0.62.0)
      - FlipperKit/SKIOSNetworkPlugin (0.62.0)
  Folly:
    BUILD_SETTINGS_CHECKSUM:
      Folly:
        :debug: 228d5705427991b8e10660d66aecb72d
        :release: 228d5705427991b8e10660d66aecb72d
    CHECKSUM: b73c3869541e86821df3c387eb0af5f65addfab4
    PROJECT_NAME: Folly
    SPECS:
      - Folly (2020.01.13.00)
      - Folly/Default (2020.01.13.00)
  glog:
    BUILD_SETTINGS_CHECKSUM:
      glog:
        :debug: 7531536184754c4be5c6ef929c8a132c
        :release: 7531536184754c4be5c6ef929c8a132c
    CHECKSUM: 40a13f7840415b9a77023fbcae0f1e6f43192af3
    PROJECT_NAME: glog
    SPECS:
      - glog (0.3.5)
  GoogleAPIClientForREST:
    BUILD_SETTINGS_CHECKSUM:
      GoogleAPIClientForREST:
        :debug: 0a9e5a04d822e0268e019bc6a8c74157
        :release: 0a9e5a04d822e0268e019bc6a8c74157
    CHECKSUM: 4bb409633efcc2e1b3f945afe7e35039b5a61db2
    PROJECT_NAME: GoogleAPIClientForREST
    SPECS:
      - GoogleAPIClientForREST/Core (1.5.1)
      - GoogleAPIClientForREST/Vision (1.5.1)
  GoogleAppMeasurement:
    BUILD_SETTINGS_CHECKSUM:
      GoogleAppMeasurement:
        :debug: ef23d5ef9b1ee6581b86f50d1f8e150f
        :release: ef23d5ef9b1ee6581b86f50d1f8e150f
    CHECKSUM: db118eb61a97dd8c4f7014e368d3c335cbbcf80a
    PROJECT_NAME: GoogleAppMeasurement
    SPECS:
      - GoogleAppMeasurement (6.1.7)
  GoogleDataTransport:
    BUILD_SETTINGS_CHECKSUM:
      GoogleDataTransport:
        :debug: 0002b9261a089209f8e0187d58351df9
        :release: 0002b9261a089209f8e0187d58351df9
    CHECKSUM: 9a8a16f79feffc7f42096743de2a7c4815e84020
    PROJECT_NAME: GoogleDataTransport
    SPECS:
      - GoogleDataTransport (6.2.1)
  GoogleDataTransportCCTSupport:
    BUILD_SETTINGS_CHECKSUM:
      GoogleDataTransportCCTSupport:
        :debug: ed38fb58c28cfcfb1501bcdbe5a67b0e
        :release: ed38fb58c28cfcfb1501bcdbe5a67b0e
    CHECKSUM: 0f39025e8cf51f168711bd3fb773938d7e62ddb5
    PROJECT_NAME: GoogleDataTransportCCTSupport
    SPECS:
      - GoogleDataTransportCCTSupport (3.0.0)
  GoogleSignIn:
    BUILD_SETTINGS_CHECKSUM:
      GoogleSignIn:
        :debug: 4b4119edaf28d6a1da21924ce1c7bba9
        :release: 4b4119edaf28d6a1da21924ce1c7bba9
    CHECKSUM: 7137d297ddc022a7e0aa4619c86d72c909fa7213
    PROJECT_NAME: GoogleSignIn
    SPECS:
      - GoogleSignIn (5.0.2)
  GoogleToolboxForMac:
    BUILD_SETTINGS_CHECKSUM:
      GoogleToolboxForMac:
        :debug: 9060d74b8418e2bf725e4b9e6b9dba35
        :release: 9060d74b8418e2bf725e4b9e6b9dba35
    CHECKSUM: 1350d40e86a76f7863928d63bcb0b89c84c521c5
    PROJECT_NAME: GoogleToolboxForMac
    SPECS:
      - GoogleToolboxForMac/DebugUtils (2.3.0)
      - GoogleToolboxForMac/Defines (2.3.0)
      - GoogleToolboxForMac/Logger (2.3.0)
      - "GoogleToolboxForMac/NSData+zlib (2.3.0)"
      - "GoogleToolboxForMac/NSDictionary+URLArguments (2.3.0)"
      - "GoogleToolboxForMac/NSString+URLArguments (2.3.0)"
  GoogleUtilities:
    BUILD_SETTINGS_CHECKSUM:
      GoogleUtilities:
        :debug: 9c785ddf88aa0d25de563e336d8593ca
        :release: 9c785ddf88aa0d25de563e336d8593ca
    CHECKSUM: 7f2f5a07f888cdb145101d6042bc4422f57e70b3
    PROJECT_NAME: GoogleUtilities
    SPECS:
      - GoogleUtilities/AppDelegateSwizzler (6.7.2)
      - GoogleUtilities/Environment (6.7.2)
      - GoogleUtilities/Logger (6.7.2)
      - GoogleUtilities/MethodSwizzler (6.7.2)
      - GoogleUtilities/Network (6.7.2)
      - "GoogleUtilities/NSData+zlib (6.7.2)"
      - GoogleUtilities/Reachability (6.7.2)
      - GoogleUtilities/UserDefaults (6.7.2)
  GTMAppAuth:
    BUILD_SETTINGS_CHECKSUM:
      GTMAppAuth:
        :debug: 3dbdce209cbdf3f54542c579714ee0f4
        :release: 3dbdce209cbdf3f54542c579714ee0f4
    CHECKSUM: 197a8dabfea5d665224aa00d17f164fc2248dab9
    PROJECT_NAME: GTMAppAuth
    SPECS:
      - GTMAppAuth (1.1.0)
  GTMSessionFetcher:
    BUILD_SETTINGS_CHECKSUM:
      GTMSessionFetcher:
        :debug: cffb254b0942761c260b726e8c2ab020
        :release: cffb254b0942761c260b726e8c2ab020
    CHECKSUM: b3503b20a988c4e20cc189aa798fd18220133f52
    PROJECT_NAME: GTMSessionFetcher
    SPECS:
      - GTMSessionFetcher (1.5.0)
      - GTMSessionFetcher/Core (1.5.0)
      - GTMSessionFetcher/Full (1.5.0)
  nanopb:
    BUILD_SETTINGS_CHECKSUM:
      nanopb:
        :debug: d215e2a48b3a3d7a1a89f81fa33bdd40
        :release: d215e2a48b3a3d7a1a89f81fa33bdd40
    CHECKSUM: 18003b5e52dab79db540fe93fe9579f399bd1ccd
    PROJECT_NAME: nanopb
    SPECS:
      - nanopb (0.3.9011)
      - nanopb/decode (0.3.9011)
      - nanopb/encode (0.3.9011)
  OpenSSL-Universal:
    BUILD_SETTINGS_CHECKSUM:
      OpenSSL-Universal:
        :debug: ee307563c8425da510af1d5e818dd9ed
        :release: ee307563c8425da510af1d5e818dd9ed
    CHECKSUM: ff34003318d5e1163e9529b08470708e389ffcdd
    PROJECT_NAME: OpenSSL-Universal
    SPECS:
      - OpenSSL-Universal (1.0.2.20)
      - OpenSSL-Universal/Static (1.0.2.20)
  Pods-BareExpoMain-BareExpo:
    BUILD_SETTINGS_CHECKSUM:
<<<<<<< HEAD
      Debug: 7deaa95f4ff521f53acacf18fd907de3
      Release: f7b22c19b66056321ced316e8a220531
=======
      Debug: d0f1c9bb61c3938222e59d8d7f7b541b
      Release: 1e629b9a61e5243a08df84b124496a0f
>>>>>>> 9f1c0850
    FILES:
      - "${PODS_CONFIGURATION_BUILD_DIR}/expo-dev-menu/EXDevMenu.bundle"
      - "${PODS_CONFIGURATION_BUILD_DIR}/FirebaseMLVisionFaceModel/GoogleMVFaceDetectorResources.bundle"
      - "${PODS_CONFIGURATION_BUILD_DIR}/React-Core/AccessibilityResources.bundle"
      - "${PODS_ROOT}/Amplitude/Sources/Amplitude/ComodoRsaDomainValidationCA.der"
      - "${PODS_ROOT}/GoogleSignIn/Resources/GoogleSignIn.bundle"
  Pods-BareExpoMain-BareExpoDetox:
    BUILD_SETTINGS_CHECKSUM:
<<<<<<< HEAD
      Debug: dbb13760bf2fbacbdf3bf5a59a004a6c
      Release: ca844fe6af589babfde7208f4a7bc00f
=======
      Debug: e46579b9cb846dfcfa3572d0ea4fd300
      Release: 85e2fe5ea5bc955ef6c9fe19aa6ddf9f
>>>>>>> 9f1c0850
    FILES:
      - "${PODS_CONFIGURATION_BUILD_DIR}/expo-dev-menu/EXDevMenu.bundle"
      - "${PODS_CONFIGURATION_BUILD_DIR}/FirebaseMLVisionFaceModel/GoogleMVFaceDetectorResources.bundle"
      - "${PODS_CONFIGURATION_BUILD_DIR}/React-Core/AccessibilityResources.bundle"
      - "${PODS_ROOT}/Amplitude/Sources/Amplitude/ComodoRsaDomainValidationCA.der"
      - "${PODS_ROOT}/GoogleSignIn/Resources/GoogleSignIn.bundle"
  Pods-BareExpoTests:
    BUILD_SETTINGS_CHECKSUM:
      Debug: a7acd1356654357cc3fc2344c4085523
      Release: a7acd1356654357cc3fc2344c4085523
  PromisesObjC:
    BUILD_SETTINGS_CHECKSUM:
      PromisesObjC:
        :debug: 7a1c46cae8d9ee9cf2ead693d8f27698
        :release: 7a1c46cae8d9ee9cf2ead693d8f27698
    CHECKSUM: 3113f7f76903778cf4a0586bd1ab89329a0b7b97
    PROJECT_NAME: PromisesObjC
    SPECS:
      - PromisesObjC (1.2.12)
  Protobuf:
    BUILD_SETTINGS_CHECKSUM:
      Protobuf:
        :debug: f3a63680e8eff9d184081e037d49773d
        :release: f3a63680e8eff9d184081e037d49773d
    CHECKSUM: 0cde852566359049847168e51bd1c690e0f70056
    PROJECT_NAME: Protobuf
    SPECS:
      - Protobuf (3.14.0)
  RCTRequired:
    BUILD_SETTINGS_CHECKSUM:
      RCTRequired:
        :debug: 380b927ab41a4d27f1a48f027e32bb50
        :release: 380b927ab41a4d27f1a48f027e32bb50
    CHECKSUM: f13f25e7b12f925f1f6a6a8c69d929a03c0129fe
    FILES:
      - "../../node_modules/react-native/Libraries/RCTRequired/RCTRequired/RCTRequired.h"
    PROJECT_NAME: RCTRequired
    SPECS:
      - RCTRequired (0.63.2)
  RCTTypeSafety:
    BUILD_SETTINGS_CHECKSUM:
      RCTTypeSafety:
        :debug: 0601f4b00439009c09abf5fd715a3563
        :release: 0601f4b00439009c09abf5fd715a3563
    CHECKSUM: 44982c5c8e43ff4141eb519a8ddc88059acd1f3a
    FILES:
      - "../../node_modules/react-native/Libraries/TypeSafety/RCTConvertHelpers.h"
      - "../../node_modules/react-native/Libraries/TypeSafety/RCTConvertHelpers.mm"
      - "../../node_modules/react-native/Libraries/TypeSafety/RCTTypedModuleConstants.h"
      - "../../node_modules/react-native/Libraries/TypeSafety/RCTTypedModuleConstants.mm"
    PROJECT_NAME: RCTTypeSafety
    SPECS:
      - RCTTypeSafety (0.63.2)
  React:
    BUILD_SETTINGS_CHECKSUM:
      React:
        :debug: 61f9ab8b139f15af720c9b975c54671e
        :release: 61f9ab8b139f15af720c9b975c54671e
    CHECKSUM: e1c65dd41cb9db13b99f24608e47dd595f28ca9a
    FILES:
      - "../../node_modules/react-native/LICENSE"
      - "../../node_modules/react-native/LICENSE-docs"
      - "../../node_modules/react-native/package.json"
      - "../../node_modules/react-native/README.md"
    PROJECT_NAME: React
    SPECS:
      - React (0.63.2)
  React-callinvoker:
    BUILD_SETTINGS_CHECKSUM:
      React-callinvoker:
        :debug: 8d2aaee2cb5af881ae9748cf72d4c09c
        :release: 8d2aaee2cb5af881ae9748cf72d4c09c
    CHECKSUM: 552a6a6bc8b3bb794cf108ad59e5a9e2e3b4fc98
    FILES:
      - "../../node_modules/react-native/ReactCommon/callinvoker/ReactCommon/CallInvoker.h"
    PROJECT_NAME: React-callinvoker
    SPECS:
      - React-callinvoker (0.63.2)
  React-Core:
    BUILD_SETTINGS_CHECKSUM:
      React-Core:
        :debug: bb88d821585273c0668ae23019774335
        :release: bb88d821585273c0668ae23019774335
    CHECKSUM: 9d341e725dc9cd2f49e4c49ad1fc4e8776aa2639
    FILES:
      - "../../node_modules/react-native/Libraries/Blob/RCTBlobManager.h"
      - "../../node_modules/react-native/Libraries/Blob/RCTFileReaderModule.h"
      - "../../node_modules/react-native/Libraries/Image/RCTAnimatedImage.h"
      - "../../node_modules/react-native/Libraries/Image/RCTDisplayWeakRefreshable.h"
      - "../../node_modules/react-native/Libraries/Image/RCTGIFImageDecoder.h"
      - "../../node_modules/react-native/Libraries/Image/RCTImageBlurUtils.h"
      - "../../node_modules/react-native/Libraries/Image/RCTImageCache.h"
      - "../../node_modules/react-native/Libraries/Image/RCTImageDataDecoder.h"
      - "../../node_modules/react-native/Libraries/Image/RCTImageEditingManager.h"
      - "../../node_modules/react-native/Libraries/Image/RCTImageLoader.h"
      - "../../node_modules/react-native/Libraries/Image/RCTImageLoaderProtocol.h"
      - "../../node_modules/react-native/Libraries/Image/RCTImageLoaderWithAttributionProtocol.h"
      - "../../node_modules/react-native/Libraries/Image/RCTImagePlugins.h"
      - "../../node_modules/react-native/Libraries/Image/RCTImageShadowView.h"
      - "../../node_modules/react-native/Libraries/Image/RCTImageStoreManager.h"
      - "../../node_modules/react-native/Libraries/Image/RCTImageURLLoader.h"
      - "../../node_modules/react-native/Libraries/Image/RCTImageURLLoaderWithAttribution.h"
      - "../../node_modules/react-native/Libraries/Image/RCTImageUtils.h"
      - "../../node_modules/react-native/Libraries/Image/RCTImageView.h"
      - "../../node_modules/react-native/Libraries/Image/RCTImageViewManager.h"
      - "../../node_modules/react-native/Libraries/Image/RCTLocalAssetImageLoader.h"
      - "../../node_modules/react-native/Libraries/Image/RCTResizeMode.h"
      - "../../node_modules/react-native/Libraries/Image/RCTUIImageViewAnimated.h"
      - "../../node_modules/react-native/Libraries/LinkingIOS/RCTLinkingManager.h"
      - "../../node_modules/react-native/Libraries/LinkingIOS/RCTLinkingPlugins.h"
      - "../../node_modules/react-native/Libraries/NativeAnimation/Drivers/RCTAnimationDriver.h"
      - "../../node_modules/react-native/Libraries/NativeAnimation/Drivers/RCTDecayAnimation.h"
      - "../../node_modules/react-native/Libraries/NativeAnimation/Drivers/RCTEventAnimation.h"
      - "../../node_modules/react-native/Libraries/NativeAnimation/Drivers/RCTFrameAnimation.h"
      - "../../node_modules/react-native/Libraries/NativeAnimation/Drivers/RCTSpringAnimation.h"
      - "../../node_modules/react-native/Libraries/NativeAnimation/Nodes/RCTAdditionAnimatedNode.h"
      - "../../node_modules/react-native/Libraries/NativeAnimation/Nodes/RCTAnimatedNode.h"
      - "../../node_modules/react-native/Libraries/NativeAnimation/Nodes/RCTDiffClampAnimatedNode.h"
      - "../../node_modules/react-native/Libraries/NativeAnimation/Nodes/RCTDivisionAnimatedNode.h"
      - "../../node_modules/react-native/Libraries/NativeAnimation/Nodes/RCTInterpolationAnimatedNode.h"
      - "../../node_modules/react-native/Libraries/NativeAnimation/Nodes/RCTModuloAnimatedNode.h"
      - "../../node_modules/react-native/Libraries/NativeAnimation/Nodes/RCTMultiplicationAnimatedNode.h"
      - "../../node_modules/react-native/Libraries/NativeAnimation/Nodes/RCTPropsAnimatedNode.h"
      - "../../node_modules/react-native/Libraries/NativeAnimation/Nodes/RCTStyleAnimatedNode.h"
      - "../../node_modules/react-native/Libraries/NativeAnimation/Nodes/RCTSubtractionAnimatedNode.h"
      - "../../node_modules/react-native/Libraries/NativeAnimation/Nodes/RCTTrackingAnimatedNode.h"
      - "../../node_modules/react-native/Libraries/NativeAnimation/Nodes/RCTTransformAnimatedNode.h"
      - "../../node_modules/react-native/Libraries/NativeAnimation/Nodes/RCTValueAnimatedNode.h"
      - "../../node_modules/react-native/Libraries/NativeAnimation/RCTAnimationPlugins.h"
      - "../../node_modules/react-native/Libraries/NativeAnimation/RCTAnimationUtils.h"
      - "../../node_modules/react-native/Libraries/NativeAnimation/RCTNativeAnimatedModule.h"
      - "../../node_modules/react-native/Libraries/NativeAnimation/RCTNativeAnimatedNodesManager.h"
      - "../../node_modules/react-native/Libraries/Network/RCTDataRequestHandler.h"
      - "../../node_modules/react-native/Libraries/Network/RCTFileRequestHandler.h"
      - "../../node_modules/react-native/Libraries/Network/RCTHTTPRequestHandler.h"
      - "../../node_modules/react-native/Libraries/Network/RCTNetworking.h"
      - "../../node_modules/react-native/Libraries/Network/RCTNetworkPlugins.h"
      - "../../node_modules/react-native/Libraries/Network/RCTNetworkTask.h"
      - "../../node_modules/react-native/Libraries/Settings/RCTSettingsManager.h"
      - "../../node_modules/react-native/Libraries/Settings/RCTSettingsPlugins.h"
      - "../../node_modules/react-native/Libraries/Text/BaseText/RCTBaseTextShadowView.h"
      - "../../node_modules/react-native/Libraries/Text/BaseText/RCTBaseTextViewManager.h"
      - "../../node_modules/react-native/Libraries/Text/RawText/RCTRawTextShadowView.h"
      - "../../node_modules/react-native/Libraries/Text/RawText/RCTRawTextViewManager.h"
      - "../../node_modules/react-native/Libraries/Text/RCTConvert+Text.h"
      - "../../node_modules/react-native/Libraries/Text/RCTTextAttributes.h"
      - "../../node_modules/react-native/Libraries/Text/RCTTextTransform.h"
      - "../../node_modules/react-native/Libraries/Text/Text/NSTextStorage+FontScaling.h"
      - "../../node_modules/react-native/Libraries/Text/Text/RCTTextShadowView.h"
      - "../../node_modules/react-native/Libraries/Text/Text/RCTTextView.h"
      - "../../node_modules/react-native/Libraries/Text/Text/RCTTextViewManager.h"
      - "../../node_modules/react-native/Libraries/Text/TextInput/Multiline/RCTMultilineTextInputView.h"
      - "../../node_modules/react-native/Libraries/Text/TextInput/Multiline/RCTMultilineTextInputViewManager.h"
      - "../../node_modules/react-native/Libraries/Text/TextInput/Multiline/RCTUITextView.h"
      - "../../node_modules/react-native/Libraries/Text/TextInput/RCTBackedTextInputDelegate.h"
      - "../../node_modules/react-native/Libraries/Text/TextInput/RCTBackedTextInputDelegateAdapter.h"
      - "../../node_modules/react-native/Libraries/Text/TextInput/RCTBackedTextInputViewProtocol.h"
      - "../../node_modules/react-native/Libraries/Text/TextInput/RCTBaseTextInputShadowView.h"
      - "../../node_modules/react-native/Libraries/Text/TextInput/RCTBaseTextInputView.h"
      - "../../node_modules/react-native/Libraries/Text/TextInput/RCTBaseTextInputViewManager.h"
      - "../../node_modules/react-native/Libraries/Text/TextInput/RCTInputAccessoryShadowView.h"
      - "../../node_modules/react-native/Libraries/Text/TextInput/RCTInputAccessoryView.h"
      - "../../node_modules/react-native/Libraries/Text/TextInput/RCTInputAccessoryViewContent.h"
      - "../../node_modules/react-native/Libraries/Text/TextInput/RCTInputAccessoryViewManager.h"
      - "../../node_modules/react-native/Libraries/Text/TextInput/RCTTextSelection.h"
      - "../../node_modules/react-native/Libraries/Text/TextInput/Singleline/RCTSinglelineTextInputView.h"
      - "../../node_modules/react-native/Libraries/Text/TextInput/Singleline/RCTSinglelineTextInputViewManager.h"
      - "../../node_modules/react-native/Libraries/Text/TextInput/Singleline/RCTUITextField.h"
      - "../../node_modules/react-native/Libraries/Text/VirtualText/RCTVirtualTextShadowView.h"
      - "../../node_modules/react-native/Libraries/Text/VirtualText/RCTVirtualTextViewManager.h"
      - "../../node_modules/react-native/Libraries/Vibration/RCTVibration.h"
      - "../../node_modules/react-native/Libraries/Vibration/RCTVibrationPlugins.h"
      - "../../node_modules/react-native/Libraries/WebSocket/RCTReconnectingWebSocket.h"
      - "../../node_modules/react-native/Libraries/WebSocket/RCTReconnectingWebSocket.m"
      - "../../node_modules/react-native/Libraries/WebSocket/RCTSRWebSocket.h"
      - "../../node_modules/react-native/Libraries/WebSocket/RCTSRWebSocket.m"
      - "../../node_modules/react-native/LICENSE"
      - "../../node_modules/react-native/React/AccessibilityResources/en.lproj"
      - "../../node_modules/react-native/React/Base/RCTAssert.h"
      - "../../node_modules/react-native/React/Base/RCTAssert.m"
      - "../../node_modules/react-native/React/Base/RCTBridge+Private.h"
      - "../../node_modules/react-native/React/Base/RCTBridge.h"
      - "../../node_modules/react-native/React/Base/RCTBridge.m"
      - "../../node_modules/react-native/React/Base/RCTBridgeDelegate.h"
      - "../../node_modules/react-native/React/Base/RCTBridgeMethod.h"
      - "../../node_modules/react-native/React/Base/RCTBridgeModule.h"
      - "../../node_modules/react-native/React/Base/RCTBundleURLProvider.h"
      - "../../node_modules/react-native/React/Base/RCTBundleURLProvider.m"
      - "../../node_modules/react-native/React/Base/RCTComponentEvent.h"
      - "../../node_modules/react-native/React/Base/RCTComponentEvent.m"
      - "../../node_modules/react-native/React/Base/RCTConstants.h"
      - "../../node_modules/react-native/React/Base/RCTConstants.m"
      - "../../node_modules/react-native/React/Base/RCTConvert.h"
      - "../../node_modules/react-native/React/Base/RCTConvert.m"
      - "../../node_modules/react-native/React/Base/RCTCxxConvert.h"
      - "../../node_modules/react-native/React/Base/RCTCxxConvert.m"
      - "../../node_modules/react-native/React/Base/RCTDefines.h"
      - "../../node_modules/react-native/React/Base/RCTDisplayLink.h"
      - "../../node_modules/react-native/React/Base/RCTDisplayLink.m"
      - "../../node_modules/react-native/React/Base/RCTErrorCustomizer.h"
      - "../../node_modules/react-native/React/Base/RCTErrorInfo.h"
      - "../../node_modules/react-native/React/Base/RCTErrorInfo.m"
      - "../../node_modules/react-native/React/Base/RCTEventDispatcher.h"
      - "../../node_modules/react-native/React/Base/RCTEventDispatcher.m"
      - "../../node_modules/react-native/React/Base/RCTFrameUpdate.h"
      - "../../node_modules/react-native/React/Base/RCTFrameUpdate.m"
      - "../../node_modules/react-native/React/Base/RCTImageSource.h"
      - "../../node_modules/react-native/React/Base/RCTImageSource.m"
      - "../../node_modules/react-native/React/Base/RCTInvalidating.h"
      - "../../node_modules/react-native/React/Base/RCTJavaScriptExecutor.h"
      - "../../node_modules/react-native/React/Base/RCTJavaScriptLoader.h"
      - "../../node_modules/react-native/React/Base/RCTJavaScriptLoader.mm"
      - "../../node_modules/react-native/React/Base/RCTJSInvokerModule.h"
      - "../../node_modules/react-native/React/Base/RCTJSStackFrame.h"
      - "../../node_modules/react-native/React/Base/RCTJSStackFrame.m"
      - "../../node_modules/react-native/React/Base/RCTKeyCommands.h"
      - "../../node_modules/react-native/React/Base/RCTKeyCommands.m"
      - "../../node_modules/react-native/React/Base/RCTLog.h"
      - "../../node_modules/react-native/React/Base/RCTLog.mm"
      - "../../node_modules/react-native/React/Base/RCTManagedPointer.h"
      - "../../node_modules/react-native/React/Base/RCTManagedPointer.mm"
      - "../../node_modules/react-native/React/Base/RCTModuleData.h"
      - "../../node_modules/react-native/React/Base/RCTModuleData.mm"
      - "../../node_modules/react-native/React/Base/RCTModuleMethod.h"
      - "../../node_modules/react-native/React/Base/RCTModuleMethod.mm"
      - "../../node_modules/react-native/React/Base/RCTMultipartDataTask.h"
      - "../../node_modules/react-native/React/Base/RCTMultipartDataTask.m"
      - "../../node_modules/react-native/React/Base/RCTMultipartStreamReader.h"
      - "../../node_modules/react-native/React/Base/RCTMultipartStreamReader.m"
      - "../../node_modules/react-native/React/Base/RCTNullability.h"
      - "../../node_modules/react-native/React/Base/RCTParserUtils.h"
      - "../../node_modules/react-native/React/Base/RCTParserUtils.m"
      - "../../node_modules/react-native/React/Base/RCTPerformanceLogger.h"
      - "../../node_modules/react-native/React/Base/RCTPerformanceLogger.m"
      - "../../node_modules/react-native/React/Base/RCTRedBoxSetEnabled.h"
      - "../../node_modules/react-native/React/Base/RCTRedBoxSetEnabled.m"
      - "../../node_modules/react-native/React/Base/RCTReloadCommand.h"
      - "../../node_modules/react-native/React/Base/RCTReloadCommand.m"
      - "../../node_modules/react-native/React/Base/RCTRootContentView.h"
      - "../../node_modules/react-native/React/Base/RCTRootContentView.m"
      - "../../node_modules/react-native/React/Base/RCTRootView.h"
      - "../../node_modules/react-native/React/Base/RCTRootView.m"
      - "../../node_modules/react-native/React/Base/RCTRootViewDelegate.h"
      - "../../node_modules/react-native/React/Base/RCTRootViewInternal.h"
      - "../../node_modules/react-native/React/Base/RCTTouchEvent.h"
      - "../../node_modules/react-native/React/Base/RCTTouchEvent.m"
      - "../../node_modules/react-native/React/Base/RCTTouchHandler.h"
      - "../../node_modules/react-native/React/Base/RCTTouchHandler.m"
      - "../../node_modules/react-native/React/Base/RCTURLRequestDelegate.h"
      - "../../node_modules/react-native/React/Base/RCTURLRequestHandler.h"
      - "../../node_modules/react-native/React/Base/RCTUtils.h"
      - "../../node_modules/react-native/React/Base/RCTUtils.m"
      - "../../node_modules/react-native/React/Base/RCTUtilsUIOverride.h"
      - "../../node_modules/react-native/React/Base/RCTUtilsUIOverride.m"
      - "../../node_modules/react-native/React/Base/RCTVersion.h"
      - "../../node_modules/react-native/React/Base/RCTVersion.m"
      - "../../node_modules/react-native/React/Base/RCTWeakProxy.h"
      - "../../node_modules/react-native/React/Base/RCTWeakProxy.m"
      - "../../node_modules/react-native/React/Base/Surface/RCTSurface.h"
      - "../../node_modules/react-native/React/Base/Surface/RCTSurface.mm"
      - "../../node_modules/react-native/React/Base/Surface/RCTSurfaceDelegate.h"
      - "../../node_modules/react-native/React/Base/Surface/RCTSurfaceRootShadowView.h"
      - "../../node_modules/react-native/React/Base/Surface/RCTSurfaceRootShadowView.m"
      - "../../node_modules/react-native/React/Base/Surface/RCTSurfaceRootShadowViewDelegate.h"
      - "../../node_modules/react-native/React/Base/Surface/RCTSurfaceRootView.h"
      - "../../node_modules/react-native/React/Base/Surface/RCTSurfaceRootView.mm"
      - "../../node_modules/react-native/React/Base/Surface/RCTSurfaceStage.h"
      - "../../node_modules/react-native/React/Base/Surface/RCTSurfaceStage.m"
      - "../../node_modules/react-native/React/Base/Surface/RCTSurfaceView+Internal.h"
      - "../../node_modules/react-native/React/Base/Surface/RCTSurfaceView.h"
      - "../../node_modules/react-native/React/Base/Surface/RCTSurfaceView.mm"
      - "../../node_modules/react-native/React/Base/Surface/SurfaceHostingView/RCTSurfaceHostingProxyRootView.h"
      - "../../node_modules/react-native/React/Base/Surface/SurfaceHostingView/RCTSurfaceHostingProxyRootView.mm"
      - "../../node_modules/react-native/React/Base/Surface/SurfaceHostingView/RCTSurfaceHostingView.h"
      - "../../node_modules/react-native/React/Base/Surface/SurfaceHostingView/RCTSurfaceHostingView.mm"
      - "../../node_modules/react-native/React/Base/Surface/SurfaceHostingView/RCTSurfaceSizeMeasureMode.h"
      - "../../node_modules/react-native/React/Base/Surface/SurfaceHostingView/RCTSurfaceSizeMeasureMode.mm"
      - "../../node_modules/react-native/React/CoreModules/CoreModulesPlugins.h"
      - "../../node_modules/react-native/React/CoreModules/RCTAccessibilityManager.h"
      - "../../node_modules/react-native/React/CoreModules/RCTActionSheetManager.h"
      - "../../node_modules/react-native/React/CoreModules/RCTAlertManager.h"
      - "../../node_modules/react-native/React/CoreModules/RCTAppearance.h"
      - "../../node_modules/react-native/React/CoreModules/RCTAppState.h"
      - "../../node_modules/react-native/React/CoreModules/RCTAsyncLocalStorage.h"
      - "../../node_modules/react-native/React/CoreModules/RCTClipboard.h"
      - "../../node_modules/react-native/React/CoreModules/RCTDeviceInfo.h"
      - "../../node_modules/react-native/React/CoreModules/RCTDevLoadingView.h"
      - "../../node_modules/react-native/React/CoreModules/RCTDevMenu.h"
      - "../../node_modules/react-native/React/CoreModules/RCTDevSettings.h"
      - "../../node_modules/react-native/React/CoreModules/RCTExceptionsManager.h"
      - "../../node_modules/react-native/React/CoreModules/RCTFPSGraph.h"
      - "../../node_modules/react-native/React/CoreModules/RCTI18nManager.h"
      - "../../node_modules/react-native/React/CoreModules/RCTKeyboardObserver.h"
      - "../../node_modules/react-native/React/CoreModules/RCTLogBox.h"
      - "../../node_modules/react-native/React/CoreModules/RCTPlatform.h"
      - "../../node_modules/react-native/React/CoreModules/RCTRedBox.h"
      - "../../node_modules/react-native/React/CoreModules/RCTSourceCode.h"
      - "../../node_modules/react-native/React/CoreModules/RCTStatusBarManager.h"
      - "../../node_modules/react-native/React/CoreModules/RCTTiming.h"
      - "../../node_modules/react-native/React/CoreModules/RCTTVNavigationEventEmitter.h"
      - "../../node_modules/react-native/React/CoreModules/RCTWebSocketExecutor.h"
      - "../../node_modules/react-native/React/CoreModules/RCTWebSocketModule.h"
      - "../../node_modules/react-native/React/CxxBridge/JSCExecutorFactory.h"
      - "../../node_modules/react-native/React/CxxBridge/JSCExecutorFactory.mm"
      - "../../node_modules/react-native/React/CxxBridge/NSDataBigString.h"
      - "../../node_modules/react-native/React/CxxBridge/NSDataBigString.mm"
      - "../../node_modules/react-native/React/CxxBridge/RCTCxxBridge.mm"
      - "../../node_modules/react-native/React/CxxBridge/RCTCxxBridgeDelegate.h"
      - "../../node_modules/react-native/React/CxxBridge/RCTMessageThread.h"
      - "../../node_modules/react-native/React/CxxBridge/RCTMessageThread.mm"
      - "../../node_modules/react-native/React/CxxBridge/RCTObjcExecutor.h"
      - "../../node_modules/react-native/React/CxxBridge/RCTObjcExecutor.mm"
      - "../../node_modules/react-native/React/CxxModule/DispatchMessageQueueThread.h"
      - "../../node_modules/react-native/React/CxxModule/RCTCxxMethod.h"
      - "../../node_modules/react-native/React/CxxModule/RCTCxxMethod.mm"
      - "../../node_modules/react-native/React/CxxModule/RCTCxxModule.h"
      - "../../node_modules/react-native/React/CxxModule/RCTCxxModule.mm"
      - "../../node_modules/react-native/React/CxxModule/RCTCxxUtils.h"
      - "../../node_modules/react-native/React/CxxModule/RCTCxxUtils.mm"
      - "../../node_modules/react-native/React/CxxModule/RCTNativeModule.h"
      - "../../node_modules/react-native/React/CxxModule/RCTNativeModule.mm"
      - "../../node_modules/react-native/React/CxxUtils/RCTFollyConvert.h"
      - "../../node_modules/react-native/React/CxxUtils/RCTFollyConvert.mm"
      - "../../node_modules/react-native/React/DevSupport/RCTDevLoadingViewProtocol.h"
      - "../../node_modules/react-native/React/DevSupport/RCTDevLoadingViewSetEnabled.h"
      - "../../node_modules/react-native/React/DevSupport/RCTDevLoadingViewSetEnabled.m"
      - "../../node_modules/react-native/React/DevSupport/RCTInspectorDevServerHelper.h"
      - "../../node_modules/react-native/React/DevSupport/RCTInspectorDevServerHelper.mm"
      - "../../node_modules/react-native/React/DevSupport/RCTPackagerClient.h"
      - "../../node_modules/react-native/React/DevSupport/RCTPackagerClient.m"
      - "../../node_modules/react-native/React/DevSupport/RCTPackagerConnection.h"
      - "../../node_modules/react-native/React/DevSupport/RCTPackagerConnection.mm"
      - "../../node_modules/react-native/React/Inspector/RCTInspector.h"
      - "../../node_modules/react-native/React/Inspector/RCTInspector.mm"
      - "../../node_modules/react-native/React/Inspector/RCTInspectorPackagerConnection.h"
      - "../../node_modules/react-native/React/Inspector/RCTInspectorPackagerConnection.m"
      - "../../node_modules/react-native/React/Modules/RCTEventEmitter.h"
      - "../../node_modules/react-native/React/Modules/RCTEventEmitter.m"
      - "../../node_modules/react-native/React/Modules/RCTI18nUtil.h"
      - "../../node_modules/react-native/React/Modules/RCTI18nUtil.m"
      - "../../node_modules/react-native/React/Modules/RCTLayoutAnimation.h"
      - "../../node_modules/react-native/React/Modules/RCTLayoutAnimation.m"
      - "../../node_modules/react-native/React/Modules/RCTLayoutAnimationGroup.h"
      - "../../node_modules/react-native/React/Modules/RCTLayoutAnimationGroup.m"
      - "../../node_modules/react-native/React/Modules/RCTRedBoxExtraDataViewController.h"
      - "../../node_modules/react-native/React/Modules/RCTRedBoxExtraDataViewController.m"
      - "../../node_modules/react-native/React/Modules/RCTSurfacePresenterStub.h"
      - "../../node_modules/react-native/React/Modules/RCTSurfacePresenterStub.m"
      - "../../node_modules/react-native/React/Modules/RCTUIManager.h"
      - "../../node_modules/react-native/React/Modules/RCTUIManager.m"
      - "../../node_modules/react-native/React/Modules/RCTUIManagerObserverCoordinator.h"
      - "../../node_modules/react-native/React/Modules/RCTUIManagerObserverCoordinator.mm"
      - "../../node_modules/react-native/React/Modules/RCTUIManagerUtils.h"
      - "../../node_modules/react-native/React/Modules/RCTUIManagerUtils.m"
      - "../../node_modules/react-native/React/Profiler/RCTMacros.h"
      - "../../node_modules/react-native/React/Profiler/RCTProfile.h"
      - "../../node_modules/react-native/React/Profiler/RCTProfile.m"
      - "../../node_modules/react-native/React/Profiler/RCTProfileTrampoline-arm.S"
      - "../../node_modules/react-native/React/Profiler/RCTProfileTrampoline-arm64.S"
      - "../../node_modules/react-native/React/Profiler/RCTProfileTrampoline-i386.S"
      - "../../node_modules/react-native/React/Profiler/RCTProfileTrampoline-x86_64.S"
      - "../../node_modules/react-native/React/UIUtils/RCTUIUtils.h"
      - "../../node_modules/react-native/React/UIUtils/RCTUIUtils.m"
      - "../../node_modules/react-native/React/Views/RCTActivityIndicatorView.h"
      - "../../node_modules/react-native/React/Views/RCTActivityIndicatorView.m"
      - "../../node_modules/react-native/React/Views/RCTActivityIndicatorViewManager.h"
      - "../../node_modules/react-native/React/Views/RCTActivityIndicatorViewManager.m"
      - "../../node_modules/react-native/React/Views/RCTAnimationType.h"
      - "../../node_modules/react-native/React/Views/RCTAutoInsetsProtocol.h"
      - "../../node_modules/react-native/React/Views/RCTBorderDrawing.h"
      - "../../node_modules/react-native/React/Views/RCTBorderDrawing.m"
      - "../../node_modules/react-native/React/Views/RCTBorderStyle.h"
      - "../../node_modules/react-native/React/Views/RCTComponent.h"
      - "../../node_modules/react-native/React/Views/RCTComponentData.h"
      - "../../node_modules/react-native/React/Views/RCTComponentData.m"
      - "../../node_modules/react-native/React/Views/RCTConvert+CoreLocation.h"
      - "../../node_modules/react-native/React/Views/RCTConvert+CoreLocation.m"
      - "../../node_modules/react-native/React/Views/RCTConvert+Transform.h"
      - "../../node_modules/react-native/React/Views/RCTConvert+Transform.m"
      - "../../node_modules/react-native/React/Views/RCTDatePicker.h"
      - "../../node_modules/react-native/React/Views/RCTDatePicker.m"
      - "../../node_modules/react-native/React/Views/RCTDatePickerManager.h"
      - "../../node_modules/react-native/React/Views/RCTDatePickerManager.m"
      - "../../node_modules/react-native/React/Views/RCTFont.h"
      - "../../node_modules/react-native/React/Views/RCTFont.mm"
      - "../../node_modules/react-native/React/Views/RCTLayout.h"
      - "../../node_modules/react-native/React/Views/RCTLayout.m"
      - "../../node_modules/react-native/React/Views/RCTMaskedView.h"
      - "../../node_modules/react-native/React/Views/RCTMaskedView.m"
      - "../../node_modules/react-native/React/Views/RCTMaskedViewManager.h"
      - "../../node_modules/react-native/React/Views/RCTMaskedViewManager.m"
      - "../../node_modules/react-native/React/Views/RCTModalHostView.h"
      - "../../node_modules/react-native/React/Views/RCTModalHostView.m"
      - "../../node_modules/react-native/React/Views/RCTModalHostViewController.h"
      - "../../node_modules/react-native/React/Views/RCTModalHostViewController.m"
      - "../../node_modules/react-native/React/Views/RCTModalHostViewManager.h"
      - "../../node_modules/react-native/React/Views/RCTModalHostViewManager.m"
      - "../../node_modules/react-native/React/Views/RCTPicker.h"
      - "../../node_modules/react-native/React/Views/RCTPicker.m"
      - "../../node_modules/react-native/React/Views/RCTPickerManager.h"
      - "../../node_modules/react-native/React/Views/RCTPickerManager.m"
      - "../../node_modules/react-native/React/Views/RCTPointerEvents.h"
      - "../../node_modules/react-native/React/Views/RCTProgressViewManager.h"
      - "../../node_modules/react-native/React/Views/RCTProgressViewManager.m"
      - "../../node_modules/react-native/React/Views/RCTRootShadowView.h"
      - "../../node_modules/react-native/React/Views/RCTRootShadowView.m"
      - "../../node_modules/react-native/React/Views/RCTSegmentedControl.h"
      - "../../node_modules/react-native/React/Views/RCTSegmentedControl.m"
      - "../../node_modules/react-native/React/Views/RCTSegmentedControlManager.h"
      - "../../node_modules/react-native/React/Views/RCTSegmentedControlManager.m"
      - "../../node_modules/react-native/React/Views/RCTShadowView+Internal.h"
      - "../../node_modules/react-native/React/Views/RCTShadowView+Internal.m"
      - "../../node_modules/react-native/React/Views/RCTShadowView+Layout.h"
      - "../../node_modules/react-native/React/Views/RCTShadowView+Layout.m"
      - "../../node_modules/react-native/React/Views/RCTShadowView.h"
      - "../../node_modules/react-native/React/Views/RCTShadowView.m"
      - "../../node_modules/react-native/React/Views/RCTSlider.h"
      - "../../node_modules/react-native/React/Views/RCTSlider.m"
      - "../../node_modules/react-native/React/Views/RCTSliderManager.h"
      - "../../node_modules/react-native/React/Views/RCTSliderManager.m"
      - "../../node_modules/react-native/React/Views/RCTSwitch.h"
      - "../../node_modules/react-native/React/Views/RCTSwitch.m"
      - "../../node_modules/react-native/React/Views/RCTSwitchManager.h"
      - "../../node_modules/react-native/React/Views/RCTSwitchManager.m"
      - "../../node_modules/react-native/React/Views/RCTTextDecorationLineType.h"
      - "../../node_modules/react-native/React/Views/RCTView.h"
      - "../../node_modules/react-native/React/Views/RCTView.m"
      - "../../node_modules/react-native/React/Views/RCTViewManager.h"
      - "../../node_modules/react-native/React/Views/RCTViewManager.m"
      - "../../node_modules/react-native/React/Views/RCTWrapperViewController.h"
      - "../../node_modules/react-native/React/Views/RCTWrapperViewController.m"
      - "../../node_modules/react-native/React/Views/RefreshControl/RCTRefreshableProtocol.h"
      - "../../node_modules/react-native/React/Views/RefreshControl/RCTRefreshControl.h"
      - "../../node_modules/react-native/React/Views/RefreshControl/RCTRefreshControl.m"
      - "../../node_modules/react-native/React/Views/RefreshControl/RCTRefreshControlManager.h"
      - "../../node_modules/react-native/React/Views/RefreshControl/RCTRefreshControlManager.m"
      - "../../node_modules/react-native/React/Views/SafeAreaView/RCTSafeAreaShadowView.h"
      - "../../node_modules/react-native/React/Views/SafeAreaView/RCTSafeAreaShadowView.m"
      - "../../node_modules/react-native/React/Views/SafeAreaView/RCTSafeAreaView.h"
      - "../../node_modules/react-native/React/Views/SafeAreaView/RCTSafeAreaView.m"
      - "../../node_modules/react-native/React/Views/SafeAreaView/RCTSafeAreaViewLocalData.h"
      - "../../node_modules/react-native/React/Views/SafeAreaView/RCTSafeAreaViewLocalData.m"
      - "../../node_modules/react-native/React/Views/SafeAreaView/RCTSafeAreaViewManager.h"
      - "../../node_modules/react-native/React/Views/SafeAreaView/RCTSafeAreaViewManager.m"
      - "../../node_modules/react-native/React/Views/ScrollView/RCTScrollableProtocol.h"
      - "../../node_modules/react-native/React/Views/ScrollView/RCTScrollContentShadowView.h"
      - "../../node_modules/react-native/React/Views/ScrollView/RCTScrollContentShadowView.m"
      - "../../node_modules/react-native/React/Views/ScrollView/RCTScrollContentView.h"
      - "../../node_modules/react-native/React/Views/ScrollView/RCTScrollContentView.m"
      - "../../node_modules/react-native/React/Views/ScrollView/RCTScrollContentViewManager.h"
      - "../../node_modules/react-native/React/Views/ScrollView/RCTScrollContentViewManager.m"
      - "../../node_modules/react-native/React/Views/ScrollView/RCTScrollEvent.h"
      - "../../node_modules/react-native/React/Views/ScrollView/RCTScrollEvent.m"
      - "../../node_modules/react-native/React/Views/ScrollView/RCTScrollView.h"
      - "../../node_modules/react-native/React/Views/ScrollView/RCTScrollView.m"
      - "../../node_modules/react-native/React/Views/ScrollView/RCTScrollViewManager.h"
      - "../../node_modules/react-native/React/Views/ScrollView/RCTScrollViewManager.m"
      - "../../node_modules/react-native/React/Views/UIView+Private.h"
      - "../../node_modules/react-native/React/Views/UIView+React.h"
      - "../../node_modules/react-native/React/Views/UIView+React.m"
      - "../../node_modules/react-native/README.md"
    PROJECT_NAME: React-Core
    SPECS:
      - React-Core (0.63.2)
      - React-Core/CoreModulesHeaders (0.63.2)
      - React-Core/Default (0.63.2)
      - React-Core/DevSupport (0.63.2)
      - React-Core/RCTActionSheetHeaders (0.63.2)
      - React-Core/RCTAnimationHeaders (0.63.2)
      - React-Core/RCTBlobHeaders (0.63.2)
      - React-Core/RCTImageHeaders (0.63.2)
      - React-Core/RCTLinkingHeaders (0.63.2)
      - React-Core/RCTNetworkHeaders (0.63.2)
      - React-Core/RCTSettingsHeaders (0.63.2)
      - React-Core/RCTTextHeaders (0.63.2)
      - React-Core/RCTVibrationHeaders (0.63.2)
      - React-Core/RCTWebSocket (0.63.2)
  React-CoreModules:
    BUILD_SETTINGS_CHECKSUM:
      React-CoreModules:
        :debug: 3994797ea92c4181ee431e03257000e8
        :release: 3994797ea92c4181ee431e03257000e8
    CHECKSUM: 5335e168165da7f7083ce7147768d36d3e292318
    FILES:
      - "../../node_modules/react-native/React/CoreModules/CoreModulesPlugins.mm"
      - "../../node_modules/react-native/React/CoreModules/RCTAccessibilityManager.mm"
      - "../../node_modules/react-native/React/CoreModules/RCTActionSheetManager.mm"
      - "../../node_modules/react-native/React/CoreModules/RCTAlertManager.mm"
      - "../../node_modules/react-native/React/CoreModules/RCTAppearance.mm"
      - "../../node_modules/react-native/React/CoreModules/RCTAppState.mm"
      - "../../node_modules/react-native/React/CoreModules/RCTAsyncLocalStorage.mm"
      - "../../node_modules/react-native/React/CoreModules/RCTClipboard.mm"
      - "../../node_modules/react-native/React/CoreModules/RCTDeviceInfo.mm"
      - "../../node_modules/react-native/React/CoreModules/RCTDevLoadingView.mm"
      - "../../node_modules/react-native/React/CoreModules/RCTDevMenu.mm"
      - "../../node_modules/react-native/React/CoreModules/RCTDevSettings.mm"
      - "../../node_modules/react-native/React/CoreModules/RCTExceptionsManager.mm"
      - "../../node_modules/react-native/React/CoreModules/RCTFPSGraph.m"
      - "../../node_modules/react-native/React/CoreModules/RCTI18nManager.mm"
      - "../../node_modules/react-native/React/CoreModules/RCTKeyboardObserver.mm"
      - "../../node_modules/react-native/React/CoreModules/RCTLogBox.mm"
      - "../../node_modules/react-native/React/CoreModules/RCTPerfMonitor.mm"
      - "../../node_modules/react-native/React/CoreModules/RCTPlatform.mm"
      - "../../node_modules/react-native/React/CoreModules/RCTRedBox.mm"
      - "../../node_modules/react-native/React/CoreModules/RCTSourceCode.mm"
      - "../../node_modules/react-native/React/CoreModules/RCTStatusBarManager.mm"
      - "../../node_modules/react-native/React/CoreModules/RCTTiming.mm"
      - "../../node_modules/react-native/React/CoreModules/RCTTVNavigationEventEmitter.mm"
      - "../../node_modules/react-native/React/CoreModules/RCTWebSocketExecutor.mm"
      - "../../node_modules/react-native/React/CoreModules/RCTWebSocketModule.mm"
    PROJECT_NAME: React-CoreModules
    SPECS:
      - React-CoreModules (0.63.2)
  React-cxxreact:
    BUILD_SETTINGS_CHECKSUM:
      React-cxxreact:
        :debug: 3ccc0b53fc72c476039ef7b1dc2285c3
        :release: 3ccc0b53fc72c476039ef7b1dc2285c3
    CHECKSUM: d3261ec5f7d11743fbf21e263a34ea51d1f13ebc
    FILES:
      - "../../node_modules/react-native/ReactCommon/cxxreact/CxxModule.h"
      - "../../node_modules/react-native/ReactCommon/cxxreact/CxxNativeModule.cpp"
      - "../../node_modules/react-native/ReactCommon/cxxreact/CxxNativeModule.h"
      - "../../node_modules/react-native/ReactCommon/cxxreact/Instance.cpp"
      - "../../node_modules/react-native/ReactCommon/cxxreact/Instance.h"
      - "../../node_modules/react-native/ReactCommon/cxxreact/JsArgumentHelpers-inl.h"
      - "../../node_modules/react-native/ReactCommon/cxxreact/JsArgumentHelpers.h"
      - "../../node_modules/react-native/ReactCommon/cxxreact/JSBigString.cpp"
      - "../../node_modules/react-native/ReactCommon/cxxreact/JSBigString.h"
      - "../../node_modules/react-native/ReactCommon/cxxreact/JSBundleType.cpp"
      - "../../node_modules/react-native/ReactCommon/cxxreact/JSBundleType.h"
      - "../../node_modules/react-native/ReactCommon/cxxreact/JSDeltaBundleClient.cpp"
      - "../../node_modules/react-native/ReactCommon/cxxreact/JSDeltaBundleClient.h"
      - "../../node_modules/react-native/ReactCommon/cxxreact/JSExecutor.cpp"
      - "../../node_modules/react-native/ReactCommon/cxxreact/JSExecutor.h"
      - "../../node_modules/react-native/ReactCommon/cxxreact/JSIndexedRAMBundle.cpp"
      - "../../node_modules/react-native/ReactCommon/cxxreact/JSIndexedRAMBundle.h"
      - "../../node_modules/react-native/ReactCommon/cxxreact/JSModulesUnbundle.h"
      - "../../node_modules/react-native/ReactCommon/cxxreact/MessageQueueThread.h"
      - "../../node_modules/react-native/ReactCommon/cxxreact/MethodCall.cpp"
      - "../../node_modules/react-native/ReactCommon/cxxreact/MethodCall.h"
      - "../../node_modules/react-native/ReactCommon/cxxreact/ModuleRegistry.cpp"
      - "../../node_modules/react-native/ReactCommon/cxxreact/ModuleRegistry.h"
      - "../../node_modules/react-native/ReactCommon/cxxreact/NativeModule.h"
      - "../../node_modules/react-native/ReactCommon/cxxreact/NativeToJsBridge.cpp"
      - "../../node_modules/react-native/ReactCommon/cxxreact/NativeToJsBridge.h"
      - "../../node_modules/react-native/ReactCommon/cxxreact/RAMBundleRegistry.cpp"
      - "../../node_modules/react-native/ReactCommon/cxxreact/RAMBundleRegistry.h"
      - "../../node_modules/react-native/ReactCommon/cxxreact/ReactMarker.cpp"
      - "../../node_modules/react-native/ReactCommon/cxxreact/ReactMarker.h"
      - "../../node_modules/react-native/ReactCommon/cxxreact/ReactNativeVersion.h"
      - "../../node_modules/react-native/ReactCommon/cxxreact/RecoverableError.h"
      - "../../node_modules/react-native/ReactCommon/cxxreact/SharedProxyCxxModule.h"
      - "../../node_modules/react-native/ReactCommon/cxxreact/SystraceSection.h"
    PROJECT_NAME: React-cxxreact
    SPECS:
      - React-cxxreact (0.63.2)
  React-jsi:
    BUILD_SETTINGS_CHECKSUM:
      React-jsi:
        :debug: 8cc5e6619f812f5a66b6e179b8414498
        :release: 8cc5e6619f812f5a66b6e179b8414498
    CHECKSUM: 54245e1d5f4b690dec614a73a3795964eeef13a8
    FILES:
      - "../../node_modules/react-native/ReactCommon/jsi/JSCRuntime.cpp"
      - "../../node_modules/react-native/ReactCommon/jsi/JSCRuntime.h"
      - "../../node_modules/react-native/ReactCommon/jsi/jsi/decorator.h"
      - "../../node_modules/react-native/ReactCommon/jsi/jsi/instrumentation.h"
      - "../../node_modules/react-native/ReactCommon/jsi/jsi/jsi-inl.h"
      - "../../node_modules/react-native/ReactCommon/jsi/jsi/jsi.cpp"
      - "../../node_modules/react-native/ReactCommon/jsi/jsi/jsi.h"
      - "../../node_modules/react-native/ReactCommon/jsi/jsi/JSIDynamic.cpp"
      - "../../node_modules/react-native/ReactCommon/jsi/jsi/JSIDynamic.h"
      - "../../node_modules/react-native/ReactCommon/jsi/jsi/jsilib-posix.cpp"
      - "../../node_modules/react-native/ReactCommon/jsi/jsi/jsilib-windows.cpp"
      - "../../node_modules/react-native/ReactCommon/jsi/jsi/jsilib.h"
      - "../../node_modules/react-native/ReactCommon/jsi/jsi/threadsafe.h"
    PROJECT_NAME: React-jsi
    SPECS:
      - React-jsi (0.63.2)
      - React-jsi/Default (0.63.2)
  React-jsiexecutor:
    BUILD_SETTINGS_CHECKSUM:
      React-jsiexecutor:
        :debug: 88b283118387278cc34c23564893f80c
        :release: 88b283118387278cc34c23564893f80c
    CHECKSUM: 8ca588cc921e70590820ce72b8789b02c67cce38
    FILES:
      - "../../node_modules/react-native/ReactCommon/jsiexecutor/jsireact/JSIExecutor.cpp"
      - "../../node_modules/react-native/ReactCommon/jsiexecutor/jsireact/JSIExecutor.h"
      - "../../node_modules/react-native/ReactCommon/jsiexecutor/jsireact/JSINativeModules.cpp"
      - "../../node_modules/react-native/ReactCommon/jsiexecutor/jsireact/JSINativeModules.h"
    PROJECT_NAME: React-jsiexecutor
    SPECS:
      - React-jsiexecutor (0.63.2)
  React-jsinspector:
    BUILD_SETTINGS_CHECKSUM:
      React-jsinspector:
        :debug: ac7111ae2dae0f02ac26341b1cd7cf78
        :release: ac7111ae2dae0f02ac26341b1cd7cf78
    CHECKSUM: b14e62ebe7a66e9231e9581279909f2fc3db6606
    FILES:
      - "../../node_modules/react-native/ReactCommon/jsinspector/InspectorInterfaces.cpp"
      - "../../node_modules/react-native/ReactCommon/jsinspector/InspectorInterfaces.h"
    PROJECT_NAME: React-jsinspector
    SPECS:
      - React-jsinspector (0.63.2)
  react-native-appearance:
    BUILD_SETTINGS_CHECKSUM:
      react-native-appearance:
        :debug: ce7b0e48da743e220636150adc8ad090
        :release: ce7b0e48da743e220636150adc8ad090
    CHECKSUM: 0f0e5fc2fcef70e03d48c8fe6b00b9158c2ba8aa
    FILES:
      - "../../../../node_modules/react-native-appearance/ios/Appearance/RNCAppearance.h"
      - "../../../../node_modules/react-native-appearance/ios/Appearance/RNCAppearance.m"
      - "../../../../node_modules/react-native-appearance/ios/Appearance/RNCAppearanceProvider.h"
      - "../../../../node_modules/react-native-appearance/ios/Appearance/RNCAppearanceProvider.m"
      - "../../../../node_modules/react-native-appearance/ios/Appearance/RNCAppearanceProviderManager.h"
      - "../../../../node_modules/react-native-appearance/ios/Appearance/RNCAppearanceProviderManager.m"
      - "../../../../node_modules/react-native-appearance/LICENSE"
      - "../../../../node_modules/react-native-appearance/README.md"
    PROJECT_NAME: react-native-appearance
    SPECS:
      - react-native-appearance (0.3.4)
  react-native-netinfo:
    BUILD_SETTINGS_CHECKSUM:
      react-native-netinfo:
        :debug: 4bb1a121b74aa94d0a4e0155bfc8771b
        :release: 4bb1a121b74aa94d0a4e0155bfc8771b
    CHECKSUM: 250dc0ca126512f618a8a2ca6a936577e1f66586
    FILES:
      - "../../../../node_modules/@react-native-community/netinfo/ios/RNCConnectionState.h"
      - "../../../../node_modules/@react-native-community/netinfo/ios/RNCConnectionState.m"
      - "../../../../node_modules/@react-native-community/netinfo/ios/RNCConnectionStateWatcher.h"
      - "../../../../node_modules/@react-native-community/netinfo/ios/RNCConnectionStateWatcher.m"
      - "../../../../node_modules/@react-native-community/netinfo/ios/RNCNetInfo.h"
      - "../../../../node_modules/@react-native-community/netinfo/ios/RNCNetInfo.m"
      - "../../../../node_modules/@react-native-community/netinfo/LICENSE"
      - "../../../../node_modules/@react-native-community/netinfo/README.md"
    PROJECT_NAME: react-native-netinfo
    SPECS:
      - react-native-netinfo (5.9.7)
  react-native-safe-area-context:
    BUILD_SETTINGS_CHECKSUM:
      react-native-safe-area-context:
        :debug: 7f083e08c1861d4827c537fdef35e3f1
        :release: 7f083e08c1861d4827c537fdef35e3f1
    CHECKSUM: b6e0e284002381d2ff29fa4fff42b4d8282e3c94
    FILES:
      - "../../../../node_modules/react-native-safe-area-context/ios/SafeAreaView/RCTView+SafeAreaCompat.h"
      - "../../../../node_modules/react-native-safe-area-context/ios/SafeAreaView/RCTView+SafeAreaCompat.m"
      - "../../../../node_modules/react-native-safe-area-context/ios/SafeAreaView/RNCSafeAreaProvider.h"
      - "../../../../node_modules/react-native-safe-area-context/ios/SafeAreaView/RNCSafeAreaProvider.m"
      - "../../../../node_modules/react-native-safe-area-context/ios/SafeAreaView/RNCSafeAreaProviderManager.h"
      - "../../../../node_modules/react-native-safe-area-context/ios/SafeAreaView/RNCSafeAreaProviderManager.m"
      - "../../../../node_modules/react-native-safe-area-context/ios/SafeAreaView/RNCSafeAreaShadowView.h"
      - "../../../../node_modules/react-native-safe-area-context/ios/SafeAreaView/RNCSafeAreaShadowView.m"
      - "../../../../node_modules/react-native-safe-area-context/ios/SafeAreaView/RNCSafeAreaView.h"
      - "../../../../node_modules/react-native-safe-area-context/ios/SafeAreaView/RNCSafeAreaView.m"
      - "../../../../node_modules/react-native-safe-area-context/ios/SafeAreaView/RNCSafeAreaViewEdges.h"
      - "../../../../node_modules/react-native-safe-area-context/ios/SafeAreaView/RNCSafeAreaViewEdges.m"
      - "../../../../node_modules/react-native-safe-area-context/ios/SafeAreaView/RNCSafeAreaViewLocalData.h"
      - "../../../../node_modules/react-native-safe-area-context/ios/SafeAreaView/RNCSafeAreaViewLocalData.m"
      - "../../../../node_modules/react-native-safe-area-context/ios/SafeAreaView/RNCSafeAreaViewManager.h"
      - "../../../../node_modules/react-native-safe-area-context/ios/SafeAreaView/RNCSafeAreaViewManager.m"
      - "../../../../node_modules/react-native-safe-area-context/ios/SafeAreaView/RNCSafeAreaViewMode.h"
      - "../../../../node_modules/react-native-safe-area-context/ios/SafeAreaView/RNCSafeAreaViewMode.m"
      - "../../../../node_modules/react-native-safe-area-context/LICENSE"
      - "../../../../node_modules/react-native-safe-area-context/README.md"
    PROJECT_NAME: react-native-safe-area-context
    SPECS:
      - react-native-safe-area-context (3.1.9)
  react-native-segmented-control:
    BUILD_SETTINGS_CHECKSUM:
      react-native-segmented-control:
        :debug: e6f56d104963959161b94bf9592d6e88
        :release: e6f56d104963959161b94bf9592d6e88
    CHECKSUM: eb9e25fbfbce226ecf66d643428fbe97601e691a
    FILES:
      - "../../../../node_modules/@react-native-community/segmented-control/ios/RNCSegmentedControl.h"
      - "../../../../node_modules/@react-native-community/segmented-control/ios/RNCSegmentedControl.m"
      - "../../../../node_modules/@react-native-community/segmented-control/ios/RNCSegmentedControlManager.h"
      - "../../../../node_modules/@react-native-community/segmented-control/ios/RNCSegmentedControlManager.m"
      - "../../../../node_modules/@react-native-community/segmented-control/LICENSE"
      - "../../../../node_modules/@react-native-community/segmented-control/README.md"
    PROJECT_NAME: react-native-segmented-control
    SPECS:
      - react-native-segmented-control (2.2.1)
  react-native-slider:
    BUILD_SETTINGS_CHECKSUM:
      react-native-slider:
        :debug: 8bf598b1c84f55e12ceea7cd2cf0ebd4
        :release: 8bf598b1c84f55e12ceea7cd2cf0ebd4
    CHECKSUM: e99fc201cefe81270fc9d81714a7a0f5e566b168
    FILES:
      - "../../../../node_modules/@react-native-community/slider/ios/RNCSlider.h"
      - "../../../../node_modules/@react-native-community/slider/ios/RNCSlider.m"
      - "../../../../node_modules/@react-native-community/slider/ios/RNCSliderManager.h"
      - "../../../../node_modules/@react-native-community/slider/ios/RNCSliderManager.m"
    PROJECT_NAME: react-native-slider
    SPECS:
      - react-native-slider (3.0.3)
  react-native-view-shot:
    BUILD_SETTINGS_CHECKSUM:
      react-native-view-shot:
        :debug: a2e44989c171fab708c457359219776a
        :release: a2e44989c171fab708c457359219776a
    CHECKSUM: 4475fde003fe8a210053d1f98fb9e06c1d834e1c
    FILES:
      - "../../../../node_modules/react-native-view-shot/ios/RNViewShot.h"
      - "../../../../node_modules/react-native-view-shot/ios/RNViewShot.m"
      - "../../../../node_modules/react-native-view-shot/LICENSE"
      - "../../../../node_modules/react-native-view-shot/README.md"
    PROJECT_NAME: react-native-view-shot
    SPECS:
      - react-native-view-shot (3.1.2)
  react-native-viewpager:
    BUILD_SETTINGS_CHECKSUM:
      react-native-viewpager:
        :debug: 10d30e7685eb5d25474cc88a870ce891
        :release: 10d30e7685eb5d25474cc88a870ce891
    CHECKSUM: c1a686e7b5e164a52387f1522358623c4f52070f
    FILES:
      - "../../../../node_modules/@react-native-community/viewpager/ios/RCTConvert+UIPageViewControllerNavigationOrientation.h"
      - "../../../../node_modules/@react-native-community/viewpager/ios/RCTConvert+UIPageViewControllerNavigationOrientation.m"
      - "../../../../node_modules/@react-native-community/viewpager/ios/RCTConvert+UIPageViewControllerTransitionStyle.h"
      - "../../../../node_modules/@react-native-community/viewpager/ios/RCTConvert+UIPageViewControllerTransitionStyle.m"
      - "../../../../node_modules/@react-native-community/viewpager/ios/RCTOnPageScrollEvent.h"
      - "../../../../node_modules/@react-native-community/viewpager/ios/RCTOnPageScrollEvent.m"
      - "../../../../node_modules/@react-native-community/viewpager/ios/RCTOnPageScrollStateChanged.h"
      - "../../../../node_modules/@react-native-community/viewpager/ios/RCTOnPageScrollStateChanged.m"
      - "../../../../node_modules/@react-native-community/viewpager/ios/RCTOnPageSelected.h"
      - "../../../../node_modules/@react-native-community/viewpager/ios/RCTOnPageSelected.m"
      - "../../../../node_modules/@react-native-community/viewpager/ios/ReactNativePageView.h"
      - "../../../../node_modules/@react-native-community/viewpager/ios/ReactNativePageView.m"
      - "../../../../node_modules/@react-native-community/viewpager/ios/ReactViewPagerManager.h"
      - "../../../../node_modules/@react-native-community/viewpager/ios/ReactViewPagerManager.m"
      - "../../../../node_modules/@react-native-community/viewpager/ios/UIViewController+CreateExtension.h"
      - "../../../../node_modules/@react-native-community/viewpager/ios/UIViewController+CreateExtension.m"
      - "../../../../node_modules/@react-native-community/viewpager/LICENSE"
      - "../../../../node_modules/@react-native-community/viewpager/README.md"
    PROJECT_NAME: react-native-viewpager
    SPECS:
      - react-native-viewpager (4.2.0)
  react-native-webview:
    BUILD_SETTINGS_CHECKSUM:
      react-native-webview:
        :debug: 2beec27a205ee04f2afb849cdbbd1bcf
        :release: 2beec27a205ee04f2afb849cdbbd1bcf
    CHECKSUM: 0aa2cde4ee7e3e1c5fffdf64dbce9c709aa18155
    FILES:
      - "../../../../node_modules/react-native-webview/apple/RNCWebView.h"
      - "../../../../node_modules/react-native-webview/apple/RNCWebView.m"
      - "../../../../node_modules/react-native-webview/apple/RNCWebViewManager.h"
      - "../../../../node_modules/react-native-webview/apple/RNCWebViewManager.m"
      - "../../../../node_modules/react-native-webview/apple/RNCWKProcessPoolManager.h"
      - "../../../../node_modules/react-native-webview/apple/RNCWKProcessPoolManager.m"
      - "../../../../node_modules/react-native-webview/LICENSE"
      - "../../../../node_modules/react-native-webview/README.md"
    PROJECT_NAME: react-native-webview
    SPECS:
      - react-native-webview (10.10.2)
  React-RCTActionSheet:
    BUILD_SETTINGS_CHECKSUM:
      React-RCTActionSheet:
        :debug: 48f13d193dba6bea57e3c6af71b15acd
        :release: 48f13d193dba6bea57e3c6af71b15acd
    CHECKSUM: 910163b6b09685a35c4ebbc52b66d1bfbbe39fc5
    FILES:
      []
    PROJECT_NAME: React-RCTActionSheet
    SPECS:
      - React-RCTActionSheet (0.63.2)
  React-RCTAnimation:
    BUILD_SETTINGS_CHECKSUM:
      React-RCTAnimation:
        :debug: 7bfbaf626ecbf2f276d852fdad282773
        :release: 7bfbaf626ecbf2f276d852fdad282773
    CHECKSUM: 9a883bbe1e9d2e158d4fb53765ed64c8dc2200c6
    FILES:
      - "../../node_modules/react-native/Libraries/NativeAnimation/Drivers/RCTDecayAnimation.m"
      - "../../node_modules/react-native/Libraries/NativeAnimation/Drivers/RCTEventAnimation.m"
      - "../../node_modules/react-native/Libraries/NativeAnimation/Drivers/RCTFrameAnimation.m"
      - "../../node_modules/react-native/Libraries/NativeAnimation/Drivers/RCTSpringAnimation.m"
      - "../../node_modules/react-native/Libraries/NativeAnimation/Nodes/RCTAdditionAnimatedNode.m"
      - "../../node_modules/react-native/Libraries/NativeAnimation/Nodes/RCTAnimatedNode.m"
      - "../../node_modules/react-native/Libraries/NativeAnimation/Nodes/RCTDiffClampAnimatedNode.m"
      - "../../node_modules/react-native/Libraries/NativeAnimation/Nodes/RCTDivisionAnimatedNode.m"
      - "../../node_modules/react-native/Libraries/NativeAnimation/Nodes/RCTInterpolationAnimatedNode.m"
      - "../../node_modules/react-native/Libraries/NativeAnimation/Nodes/RCTModuloAnimatedNode.m"
      - "../../node_modules/react-native/Libraries/NativeAnimation/Nodes/RCTMultiplicationAnimatedNode.m"
      - "../../node_modules/react-native/Libraries/NativeAnimation/Nodes/RCTPropsAnimatedNode.m"
      - "../../node_modules/react-native/Libraries/NativeAnimation/Nodes/RCTStyleAnimatedNode.m"
      - "../../node_modules/react-native/Libraries/NativeAnimation/Nodes/RCTSubtractionAnimatedNode.m"
      - "../../node_modules/react-native/Libraries/NativeAnimation/Nodes/RCTTrackingAnimatedNode.m"
      - "../../node_modules/react-native/Libraries/NativeAnimation/Nodes/RCTTransformAnimatedNode.m"
      - "../../node_modules/react-native/Libraries/NativeAnimation/Nodes/RCTValueAnimatedNode.m"
      - "../../node_modules/react-native/Libraries/NativeAnimation/RCTAnimationPlugins.mm"
      - "../../node_modules/react-native/Libraries/NativeAnimation/RCTAnimationUtils.m"
      - "../../node_modules/react-native/Libraries/NativeAnimation/RCTNativeAnimatedModule.mm"
      - "../../node_modules/react-native/Libraries/NativeAnimation/RCTNativeAnimatedNodesManager.m"
    PROJECT_NAME: React-RCTAnimation
    SPECS:
      - React-RCTAnimation (0.63.2)
  React-RCTBlob:
    BUILD_SETTINGS_CHECKSUM:
      React-RCTBlob:
        :debug: 7a9e3941d9823233fed58503a2b4c786
        :release: 7a9e3941d9823233fed58503a2b4c786
    CHECKSUM: 39cf0ece1927996c4466510e25d2105f67010e13
    FILES:
      - "../../node_modules/react-native/Libraries/Blob/RCTBlobCollector.mm"
      - "../../node_modules/react-native/Libraries/Blob/RCTBlobManager.mm"
      - "../../node_modules/react-native/Libraries/Blob/RCTBlobPlugins.mm"
      - "../../node_modules/react-native/Libraries/Blob/RCTFileReaderModule.mm"
    PROJECT_NAME: React-RCTBlob
    SPECS:
      - React-RCTBlob (0.63.2)
  React-RCTImage:
    BUILD_SETTINGS_CHECKSUM:
      React-RCTImage:
        :debug: d4f3670826aaa8a744e2b22129fe961e
        :release: d4f3670826aaa8a744e2b22129fe961e
    CHECKSUM: de355d738727b09ad3692f2a979affbd54b5f378
    FILES:
      - "../../node_modules/react-native/Libraries/Image/RCTAnimatedImage.m"
      - "../../node_modules/react-native/Libraries/Image/RCTDisplayWeakRefreshable.m"
      - "../../node_modules/react-native/Libraries/Image/RCTGIFImageDecoder.mm"
      - "../../node_modules/react-native/Libraries/Image/RCTImageBlurUtils.m"
      - "../../node_modules/react-native/Libraries/Image/RCTImageCache.m"
      - "../../node_modules/react-native/Libraries/Image/RCTImageEditingManager.mm"
      - "../../node_modules/react-native/Libraries/Image/RCTImageLoader.mm"
      - "../../node_modules/react-native/Libraries/Image/RCTImagePlugins.mm"
      - "../../node_modules/react-native/Libraries/Image/RCTImageShadowView.m"
      - "../../node_modules/react-native/Libraries/Image/RCTImageStoreManager.mm"
      - "../../node_modules/react-native/Libraries/Image/RCTImageURLLoaderWithAttribution.mm"
      - "../../node_modules/react-native/Libraries/Image/RCTImageUtils.m"
      - "../../node_modules/react-native/Libraries/Image/RCTImageView.mm"
      - "../../node_modules/react-native/Libraries/Image/RCTImageViewManager.mm"
      - "../../node_modules/react-native/Libraries/Image/RCTLocalAssetImageLoader.mm"
      - "../../node_modules/react-native/Libraries/Image/RCTResizeMode.m"
      - "../../node_modules/react-native/Libraries/Image/RCTUIImageViewAnimated.m"
    PROJECT_NAME: React-RCTImage
    SPECS:
      - React-RCTImage (0.63.2)
  React-RCTLinking:
    BUILD_SETTINGS_CHECKSUM:
      React-RCTLinking:
        :debug: 8c6319f41baa692b0b3b8b36f8ec99b8
        :release: 8c6319f41baa692b0b3b8b36f8ec99b8
    CHECKSUM: 8122f221d395a63364b2c0078ce284214bd04575
    FILES:
      - "../../node_modules/react-native/Libraries/LinkingIOS/RCTLinkingManager.mm"
      - "../../node_modules/react-native/Libraries/LinkingIOS/RCTLinkingPlugins.mm"
    PROJECT_NAME: React-RCTLinking
    SPECS:
      - React-RCTLinking (0.63.2)
  React-RCTNetwork:
    BUILD_SETTINGS_CHECKSUM:
      React-RCTNetwork:
        :debug: 109a18ccfcf18fe0bb72beafca8de091
        :release: 109a18ccfcf18fe0bb72beafca8de091
    CHECKSUM: 8f96c7b49ea6a0f28f98258f347b6ad218bc0830
    FILES:
      - "../../node_modules/react-native/Libraries/Network/RCTDataRequestHandler.mm"
      - "../../node_modules/react-native/Libraries/Network/RCTFileRequestHandler.mm"
      - "../../node_modules/react-native/Libraries/Network/RCTHTTPRequestHandler.mm"
      - "../../node_modules/react-native/Libraries/Network/RCTNetworking.mm"
      - "../../node_modules/react-native/Libraries/Network/RCTNetworkPlugins.mm"
      - "../../node_modules/react-native/Libraries/Network/RCTNetworkTask.mm"
    PROJECT_NAME: React-RCTNetwork
    SPECS:
      - React-RCTNetwork (0.63.2)
  React-RCTSettings:
    BUILD_SETTINGS_CHECKSUM:
      React-RCTSettings:
        :debug: f4b987859752f01dbed7410e94b5bdff
        :release: f4b987859752f01dbed7410e94b5bdff
    CHECKSUM: 8a49622aff9c1925f5455fa340b6fe4853d64ab6
    FILES:
      - "../../node_modules/react-native/Libraries/Settings/RCTSettingsManager.mm"
      - "../../node_modules/react-native/Libraries/Settings/RCTSettingsPlugins.mm"
    PROJECT_NAME: React-RCTSettings
    SPECS:
      - React-RCTSettings (0.63.2)
  React-RCTText:
    BUILD_SETTINGS_CHECKSUM:
      React-RCTText:
        :debug: 00a611d6a5d77ffacc53777a036a197f
        :release: 00a611d6a5d77ffacc53777a036a197f
    CHECKSUM: 1b6773e776e4b33f90468c20fe3b16ca3e224bb8
    FILES:
      - "../../node_modules/react-native/Libraries/Text/BaseText/RCTBaseTextShadowView.h"
      - "../../node_modules/react-native/Libraries/Text/BaseText/RCTBaseTextShadowView.m"
      - "../../node_modules/react-native/Libraries/Text/BaseText/RCTBaseTextViewManager.h"
      - "../../node_modules/react-native/Libraries/Text/BaseText/RCTBaseTextViewManager.m"
      - "../../node_modules/react-native/Libraries/Text/RawText/RCTRawTextShadowView.h"
      - "../../node_modules/react-native/Libraries/Text/RawText/RCTRawTextShadowView.m"
      - "../../node_modules/react-native/Libraries/Text/RawText/RCTRawTextViewManager.h"
      - "../../node_modules/react-native/Libraries/Text/RawText/RCTRawTextViewManager.m"
      - "../../node_modules/react-native/Libraries/Text/RCTConvert+Text.h"
      - "../../node_modules/react-native/Libraries/Text/RCTConvert+Text.m"
      - "../../node_modules/react-native/Libraries/Text/RCTTextAttributes.h"
      - "../../node_modules/react-native/Libraries/Text/RCTTextAttributes.m"
      - "../../node_modules/react-native/Libraries/Text/RCTTextTransform.h"
      - "../../node_modules/react-native/Libraries/Text/Text/NSTextStorage+FontScaling.h"
      - "../../node_modules/react-native/Libraries/Text/Text/NSTextStorage+FontScaling.m"
      - "../../node_modules/react-native/Libraries/Text/Text/RCTTextShadowView.h"
      - "../../node_modules/react-native/Libraries/Text/Text/RCTTextShadowView.m"
      - "../../node_modules/react-native/Libraries/Text/Text/RCTTextView.h"
      - "../../node_modules/react-native/Libraries/Text/Text/RCTTextView.m"
      - "../../node_modules/react-native/Libraries/Text/Text/RCTTextViewManager.h"
      - "../../node_modules/react-native/Libraries/Text/Text/RCTTextViewManager.m"
      - "../../node_modules/react-native/Libraries/Text/TextInput/Multiline/RCTMultilineTextInputView.h"
      - "../../node_modules/react-native/Libraries/Text/TextInput/Multiline/RCTMultilineTextInputView.m"
      - "../../node_modules/react-native/Libraries/Text/TextInput/Multiline/RCTMultilineTextInputViewManager.h"
      - "../../node_modules/react-native/Libraries/Text/TextInput/Multiline/RCTMultilineTextInputViewManager.m"
      - "../../node_modules/react-native/Libraries/Text/TextInput/Multiline/RCTUITextView.h"
      - "../../node_modules/react-native/Libraries/Text/TextInput/Multiline/RCTUITextView.m"
      - "../../node_modules/react-native/Libraries/Text/TextInput/RCTBackedTextInputDelegate.h"
      - "../../node_modules/react-native/Libraries/Text/TextInput/RCTBackedTextInputDelegateAdapter.h"
      - "../../node_modules/react-native/Libraries/Text/TextInput/RCTBackedTextInputDelegateAdapter.m"
      - "../../node_modules/react-native/Libraries/Text/TextInput/RCTBackedTextInputViewProtocol.h"
      - "../../node_modules/react-native/Libraries/Text/TextInput/RCTBaseTextInputShadowView.h"
      - "../../node_modules/react-native/Libraries/Text/TextInput/RCTBaseTextInputShadowView.m"
      - "../../node_modules/react-native/Libraries/Text/TextInput/RCTBaseTextInputView.h"
      - "../../node_modules/react-native/Libraries/Text/TextInput/RCTBaseTextInputView.m"
      - "../../node_modules/react-native/Libraries/Text/TextInput/RCTBaseTextInputViewManager.h"
      - "../../node_modules/react-native/Libraries/Text/TextInput/RCTBaseTextInputViewManager.m"
      - "../../node_modules/react-native/Libraries/Text/TextInput/RCTInputAccessoryShadowView.h"
      - "../../node_modules/react-native/Libraries/Text/TextInput/RCTInputAccessoryShadowView.m"
      - "../../node_modules/react-native/Libraries/Text/TextInput/RCTInputAccessoryView.h"
      - "../../node_modules/react-native/Libraries/Text/TextInput/RCTInputAccessoryView.m"
      - "../../node_modules/react-native/Libraries/Text/TextInput/RCTInputAccessoryViewContent.h"
      - "../../node_modules/react-native/Libraries/Text/TextInput/RCTInputAccessoryViewContent.m"
      - "../../node_modules/react-native/Libraries/Text/TextInput/RCTInputAccessoryViewManager.h"
      - "../../node_modules/react-native/Libraries/Text/TextInput/RCTInputAccessoryViewManager.m"
      - "../../node_modules/react-native/Libraries/Text/TextInput/RCTTextSelection.h"
      - "../../node_modules/react-native/Libraries/Text/TextInput/RCTTextSelection.m"
      - "../../node_modules/react-native/Libraries/Text/TextInput/Singleline/RCTSinglelineTextInputView.h"
      - "../../node_modules/react-native/Libraries/Text/TextInput/Singleline/RCTSinglelineTextInputView.m"
      - "../../node_modules/react-native/Libraries/Text/TextInput/Singleline/RCTSinglelineTextInputViewManager.h"
      - "../../node_modules/react-native/Libraries/Text/TextInput/Singleline/RCTSinglelineTextInputViewManager.m"
      - "../../node_modules/react-native/Libraries/Text/TextInput/Singleline/RCTUITextField.h"
      - "../../node_modules/react-native/Libraries/Text/TextInput/Singleline/RCTUITextField.m"
      - "../../node_modules/react-native/Libraries/Text/VirtualText/RCTVirtualTextShadowView.h"
      - "../../node_modules/react-native/Libraries/Text/VirtualText/RCTVirtualTextShadowView.m"
      - "../../node_modules/react-native/Libraries/Text/VirtualText/RCTVirtualTextViewManager.h"
      - "../../node_modules/react-native/Libraries/Text/VirtualText/RCTVirtualTextViewManager.m"
    PROJECT_NAME: React-RCTText
    SPECS:
      - React-RCTText (0.63.2)
  React-RCTVibration:
    BUILD_SETTINGS_CHECKSUM:
      React-RCTVibration:
        :debug: 770edccd4e12f43a22ca700f8f40efbe
        :release: 770edccd4e12f43a22ca700f8f40efbe
    CHECKSUM: 4d2e726957f4087449739b595f107c0d4b6c2d2d
    FILES:
      - "../../node_modules/react-native/Libraries/Vibration/RCTVibration.mm"
      - "../../node_modules/react-native/Libraries/Vibration/RCTVibrationPlugins.mm"
    PROJECT_NAME: React-RCTVibration
    SPECS:
      - React-RCTVibration (0.63.2)
  ReactCommon:
    BUILD_SETTINGS_CHECKSUM:
      ReactCommon:
        :debug: e2a4b995b252a75fd81fcd2a7ecbda8f
        :release: e2a4b995b252a75fd81fcd2a7ecbda8f
    CHECKSUM: a0a1edbebcac5e91338371b72ffc66aa822792ce
    FILES:
      - "../../node_modules/react-native/ReactCommon/turbomodule/core/LongLivedObject.cpp"
      - "../../node_modules/react-native/ReactCommon/turbomodule/core/LongLivedObject.h"
      - "../../node_modules/react-native/ReactCommon/turbomodule/core/platform/ios/RCTTurboModule.h"
      - "../../node_modules/react-native/ReactCommon/turbomodule/core/platform/ios/RCTTurboModule.mm"
      - "../../node_modules/react-native/ReactCommon/turbomodule/core/platform/ios/RCTTurboModuleManager.h"
      - "../../node_modules/react-native/ReactCommon/turbomodule/core/platform/ios/RCTTurboModuleManager.mm"
      - "../../node_modules/react-native/ReactCommon/turbomodule/core/TurboCxxModule.cpp"
      - "../../node_modules/react-native/ReactCommon/turbomodule/core/TurboCxxModule.h"
      - "../../node_modules/react-native/ReactCommon/turbomodule/core/TurboModule.cpp"
      - "../../node_modules/react-native/ReactCommon/turbomodule/core/TurboModule.h"
      - "../../node_modules/react-native/ReactCommon/turbomodule/core/TurboModuleBinding.cpp"
      - "../../node_modules/react-native/ReactCommon/turbomodule/core/TurboModuleBinding.h"
      - "../../node_modules/react-native/ReactCommon/turbomodule/core/TurboModuleUtils.cpp"
      - "../../node_modules/react-native/ReactCommon/turbomodule/core/TurboModuleUtils.h"
    PROJECT_NAME: ReactCommon
    SPECS:
      - ReactCommon/turbomodule/core (0.63.2)
  RNCAsyncStorage:
    BUILD_SETTINGS_CHECKSUM:
      RNCAsyncStorage:
        :debug: fc2cb229abd2077f93a2c7be840c257f
        :release: fc2cb229abd2077f93a2c7be840c257f
    CHECKSUM: 2a692bcb9b69b76a2f1a95f33db057129700af64
    FILES:
      - "../../../../node_modules/@react-native-community/async-storage/ios/RNCAsyncStorage.h"
      - "../../../../node_modules/@react-native-community/async-storage/ios/RNCAsyncStorage.m"
      - "../../../../node_modules/@react-native-community/async-storage/ios/RNCAsyncStorageDelegate.h"
      - "../../../../node_modules/@react-native-community/async-storage/LICENSE"
      - "../../../../node_modules/@react-native-community/async-storage/README.md"
    PROJECT_NAME: RNCAsyncStorage
    SPECS:
      - RNCAsyncStorage (1.12.0)
  RNCMaskedView:
    BUILD_SETTINGS_CHECKSUM:
      RNCMaskedView:
        :debug: d135f7d9905187b98fc03f08eb1848fe
        :release: d135f7d9905187b98fc03f08eb1848fe
    CHECKSUM: 5a8ec07677aa885546a0d98da336457e2bea557f
    FILES:
      - "../../../../node_modules/@react-native-community/masked-view/ios/RNCMaskedView.h"
      - "../../../../node_modules/@react-native-community/masked-view/ios/RNCMaskedView.m"
      - "../../../../node_modules/@react-native-community/masked-view/ios/RNCMaskedViewManager.h"
      - "../../../../node_modules/@react-native-community/masked-view/ios/RNCMaskedViewManager.m"
      - "../../../../node_modules/@react-native-community/masked-view/README.md"
    PROJECT_NAME: RNCMaskedView
    SPECS:
      - RNCMaskedView (0.1.10)
  RNCPicker:
    BUILD_SETTINGS_CHECKSUM:
      RNCPicker:
        :debug: 80abc5f67d05456538443e5252559d5f
        :release: 80abc5f67d05456538443e5252559d5f
    CHECKSUM: 4850f485a2b6a51788c7582d90d4b7d0e1644036
    FILES:
      - "../../../../node_modules/@react-native-picker/picker/ios/RNCPicker.h"
      - "../../../../node_modules/@react-native-picker/picker/ios/RNCPicker.m"
      - "../../../../node_modules/@react-native-picker/picker/ios/RNCPickerManager.h"
      - "../../../../node_modules/@react-native-picker/picker/ios/RNCPickerManager.m"
      - "../../../../node_modules/@react-native-picker/picker/LICENSE"
      - "../../../../node_modules/@react-native-picker/picker/README.md"
    PROJECT_NAME: RNCPicker
    SPECS:
      - RNCPicker (1.9.2)
  RNDateTimePicker:
    BUILD_SETTINGS_CHECKSUM:
      RNDateTimePicker:
        :debug: c8b7841a95a11bf9c76a21d74dad6588
        :release: c8b7841a95a11bf9c76a21d74dad6588
    CHECKSUM: 3d1931e387248cb8f1d1d33740d4a1a82dfe622a
    FILES:
      - "../../../../node_modules/@react-native-community/datetimepicker/ios/RNDateTimePicker.h"
      - "../../../../node_modules/@react-native-community/datetimepicker/ios/RNDateTimePicker.m"
      - "../../../../node_modules/@react-native-community/datetimepicker/ios/RNDateTimePickerManager.h"
      - "../../../../node_modules/@react-native-community/datetimepicker/ios/RNDateTimePickerManager.m"
      - "../../../../node_modules/@react-native-community/datetimepicker/LICENSE.md"
      - "../../../../node_modules/@react-native-community/datetimepicker/README.md"
    PROJECT_NAME: RNDateTimePicker
    SPECS:
      - RNDateTimePicker (3.0.4)
  RNGestureHandler:
    BUILD_SETTINGS_CHECKSUM:
      RNGestureHandler:
        :debug: cf812bdf8b0c8438b869c8aa0fadba54
        :release: cf812bdf8b0c8438b869c8aa0fadba54
    CHECKSUM: 7a5833d0f788dbd107fbb913e09aa0c1ff333c39
    FILES:
      - "../../../../node_modules/react-native-gesture-handler/ios/Handlers/RNFlingHandler.h"
      - "../../../../node_modules/react-native-gesture-handler/ios/Handlers/RNFlingHandler.m"
      - "../../../../node_modules/react-native-gesture-handler/ios/Handlers/RNForceTouchHandler.h"
      - "../../../../node_modules/react-native-gesture-handler/ios/Handlers/RNForceTouchHandler.m"
      - "../../../../node_modules/react-native-gesture-handler/ios/Handlers/RNLongPressHandler.h"
      - "../../../../node_modules/react-native-gesture-handler/ios/Handlers/RNLongPressHandler.m"
      - "../../../../node_modules/react-native-gesture-handler/ios/Handlers/RNNativeViewHandler.h"
      - "../../../../node_modules/react-native-gesture-handler/ios/Handlers/RNNativeViewHandler.m"
      - "../../../../node_modules/react-native-gesture-handler/ios/Handlers/RNPanHandler.h"
      - "../../../../node_modules/react-native-gesture-handler/ios/Handlers/RNPanHandler.m"
      - "../../../../node_modules/react-native-gesture-handler/ios/Handlers/RNPinchHandler.h"
      - "../../../../node_modules/react-native-gesture-handler/ios/Handlers/RNPinchHandler.m"
      - "../../../../node_modules/react-native-gesture-handler/ios/Handlers/RNRotationHandler.h"
      - "../../../../node_modules/react-native-gesture-handler/ios/Handlers/RNRotationHandler.m"
      - "../../../../node_modules/react-native-gesture-handler/ios/Handlers/RNTapHandler.h"
      - "../../../../node_modules/react-native-gesture-handler/ios/Handlers/RNTapHandler.m"
      - "../../../../node_modules/react-native-gesture-handler/ios/RNGestureHandler.h"
      - "../../../../node_modules/react-native-gesture-handler/ios/RNGestureHandler.m"
      - "../../../../node_modules/react-native-gesture-handler/ios/RNGestureHandlerButton.h"
      - "../../../../node_modules/react-native-gesture-handler/ios/RNGestureHandlerButton.m"
      - "../../../../node_modules/react-native-gesture-handler/ios/RNGestureHandlerDirection.h"
      - "../../../../node_modules/react-native-gesture-handler/ios/RNGestureHandlerEvents.h"
      - "../../../../node_modules/react-native-gesture-handler/ios/RNGestureHandlerEvents.m"
      - "../../../../node_modules/react-native-gesture-handler/ios/RNGestureHandlerManager.h"
      - "../../../../node_modules/react-native-gesture-handler/ios/RNGestureHandlerManager.m"
      - "../../../../node_modules/react-native-gesture-handler/ios/RNGestureHandlerModule.h"
      - "../../../../node_modules/react-native-gesture-handler/ios/RNGestureHandlerModule.m"
      - "../../../../node_modules/react-native-gesture-handler/ios/RNGestureHandlerRegistry.h"
      - "../../../../node_modules/react-native-gesture-handler/ios/RNGestureHandlerRegistry.m"
      - "../../../../node_modules/react-native-gesture-handler/ios/RNGestureHandlerState.h"
      - "../../../../node_modules/react-native-gesture-handler/ios/RNRootViewGestureRecognizer.h"
      - "../../../../node_modules/react-native-gesture-handler/ios/RNRootViewGestureRecognizer.m"
      - "../../../../node_modules/react-native-gesture-handler/LICENSE"
      - "../../../../node_modules/react-native-gesture-handler/README.md"
    PROJECT_NAME: RNGestureHandler
    SPECS:
      - RNGestureHandler (1.8.0)
  RNReanimated:
    BUILD_SETTINGS_CHECKSUM:
      RNReanimated:
        :debug: 3245e7003d62a62450b48d2c0dfe655c
        :release: 3245e7003d62a62450b48d2c0dfe655c
    CHECKSUM: dd8c286ab5dd4ba36d3a7fef8bff7e08711b5476
    FILES:
      - "../../../../node_modules/react-native-reanimated/ios/Nodes/REAAlwaysNode.h"
      - "../../../../node_modules/react-native-reanimated/ios/Nodes/REAAlwaysNode.m"
      - "../../../../node_modules/react-native-reanimated/ios/Nodes/REABezierNode.h"
      - "../../../../node_modules/react-native-reanimated/ios/Nodes/REABezierNode.m"
      - "../../../../node_modules/react-native-reanimated/ios/Nodes/REABlockNode.h"
      - "../../../../node_modules/react-native-reanimated/ios/Nodes/REABlockNode.m"
      - "../../../../node_modules/react-native-reanimated/ios/Nodes/REACallFuncNode.h"
      - "../../../../node_modules/react-native-reanimated/ios/Nodes/REACallFuncNode.m"
      - "../../../../node_modules/react-native-reanimated/ios/Nodes/REAClockNodes.h"
      - "../../../../node_modules/react-native-reanimated/ios/Nodes/REAClockNodes.m"
      - "../../../../node_modules/react-native-reanimated/ios/Nodes/REAConcatNode.h"
      - "../../../../node_modules/react-native-reanimated/ios/Nodes/REAConcatNode.m"
      - "../../../../node_modules/react-native-reanimated/ios/Nodes/REACondNode.h"
      - "../../../../node_modules/react-native-reanimated/ios/Nodes/REACondNode.m"
      - "../../../../node_modules/react-native-reanimated/ios/Nodes/READebugNode.h"
      - "../../../../node_modules/react-native-reanimated/ios/Nodes/READebugNode.m"
      - "../../../../node_modules/react-native-reanimated/ios/Nodes/REAEventNode.h"
      - "../../../../node_modules/react-native-reanimated/ios/Nodes/REAEventNode.m"
      - "../../../../node_modules/react-native-reanimated/ios/Nodes/REAFunctionNode.h"
      - "../../../../node_modules/react-native-reanimated/ios/Nodes/REAFunctionNode.m"
      - "../../../../node_modules/react-native-reanimated/ios/Nodes/REAJSCallNode.h"
      - "../../../../node_modules/react-native-reanimated/ios/Nodes/REAJSCallNode.m"
      - "../../../../node_modules/react-native-reanimated/ios/Nodes/REANode.h"
      - "../../../../node_modules/react-native-reanimated/ios/Nodes/REANode.m"
      - "../../../../node_modules/react-native-reanimated/ios/Nodes/REAOperatorNode.h"
      - "../../../../node_modules/react-native-reanimated/ios/Nodes/REAOperatorNode.m"
      - "../../../../node_modules/react-native-reanimated/ios/Nodes/REAParamNode.h"
      - "../../../../node_modules/react-native-reanimated/ios/Nodes/REAParamNode.m"
      - "../../../../node_modules/react-native-reanimated/ios/Nodes/REAPropsNode.h"
      - "../../../../node_modules/react-native-reanimated/ios/Nodes/REAPropsNode.m"
      - "../../../../node_modules/react-native-reanimated/ios/Nodes/REASetNode.h"
      - "../../../../node_modules/react-native-reanimated/ios/Nodes/REASetNode.m"
      - "../../../../node_modules/react-native-reanimated/ios/Nodes/REAStyleNode.h"
      - "../../../../node_modules/react-native-reanimated/ios/Nodes/REAStyleNode.m"
      - "../../../../node_modules/react-native-reanimated/ios/Nodes/REATransformNode.h"
      - "../../../../node_modules/react-native-reanimated/ios/Nodes/REATransformNode.m"
      - "../../../../node_modules/react-native-reanimated/ios/Nodes/REAValueNode.h"
      - "../../../../node_modules/react-native-reanimated/ios/Nodes/REAValueNode.m"
      - "../../../../node_modules/react-native-reanimated/ios/REAModule.h"
      - "../../../../node_modules/react-native-reanimated/ios/REAModule.m"
      - "../../../../node_modules/react-native-reanimated/ios/REANodesManager.h"
      - "../../../../node_modules/react-native-reanimated/ios/REANodesManager.m"
      - "../../../../node_modules/react-native-reanimated/ios/REAUtils.h"
      - "../../../../node_modules/react-native-reanimated/ios/Transitioning/RCTConvert+REATransition.h"
      - "../../../../node_modules/react-native-reanimated/ios/Transitioning/RCTConvert+REATransition.m"
      - "../../../../node_modules/react-native-reanimated/ios/Transitioning/REAAllTransitions.h"
      - "../../../../node_modules/react-native-reanimated/ios/Transitioning/REAAllTransitions.m"
      - "../../../../node_modules/react-native-reanimated/ios/Transitioning/REATransition.h"
      - "../../../../node_modules/react-native-reanimated/ios/Transitioning/REATransition.m"
      - "../../../../node_modules/react-native-reanimated/ios/Transitioning/REATransitionAnimation.h"
      - "../../../../node_modules/react-native-reanimated/ios/Transitioning/REATransitionAnimation.m"
      - "../../../../node_modules/react-native-reanimated/ios/Transitioning/REATransitionManager.h"
      - "../../../../node_modules/react-native-reanimated/ios/Transitioning/REATransitionManager.m"
      - "../../../../node_modules/react-native-reanimated/ios/Transitioning/REATransitionValues.h"
      - "../../../../node_modules/react-native-reanimated/ios/Transitioning/REATransitionValues.m"
      - "../../../../node_modules/react-native-reanimated/LICENSE"
      - "../../../../node_modules/react-native-reanimated/README.md"
    PROJECT_NAME: RNReanimated
    SPECS:
      - RNReanimated (1.13.1)
  RNScreens:
    BUILD_SETTINGS_CHECKSUM:
      RNScreens:
        :debug: d0fa3ec9dce26fc684c0023724454a3b
        :release: d0fa3ec9dce26fc684c0023724454a3b
    CHECKSUM: 8aca37f78a2c5d8b50e400612618d00c03695a8c
    FILES:
      - "../../../../node_modules/react-native-screens/ios/RNSScreen.h"
      - "../../../../node_modules/react-native-screens/ios/RNSScreen.m"
      - "../../../../node_modules/react-native-screens/ios/RNSScreenContainer.h"
      - "../../../../node_modules/react-native-screens/ios/RNSScreenContainer.m"
      - "../../../../node_modules/react-native-screens/ios/RNSScreenStack.h"
      - "../../../../node_modules/react-native-screens/ios/RNSScreenStack.m"
      - "../../../../node_modules/react-native-screens/ios/RNSScreenStackHeaderConfig.h"
      - "../../../../node_modules/react-native-screens/ios/RNSScreenStackHeaderConfig.m"
      - "../../../../node_modules/react-native-screens/ios/UIViewController+RNScreens.h"
      - "../../../../node_modules/react-native-screens/ios/UIViewController+RNScreens.m"
      - "../../../../node_modules/react-native-screens/LICENSE"
      - "../../../../node_modules/react-native-screens/README.md"
    PROJECT_NAME: RNScreens
    SPECS:
      - RNScreens (2.15.1)
  RNSharedElement:
    BUILD_SETTINGS_CHECKSUM:
      RNSharedElement:
        :debug: a8b7003ea0e9590e17940292ce2b96da
        :release: a8b7003ea0e9590e17940292ce2b96da
    CHECKSUM: 00b1a1420d213a34459bb9a5aacabb38107d7948
    FILES:
      - "../../../../node_modules/react-native-shared-element/ios/RNSharedElementContent.h"
      - "../../../../node_modules/react-native-shared-element/ios/RNSharedElementContent.m"
      - "../../../../node_modules/react-native-shared-element/ios/RNSharedElementCornerRadii.h"
      - "../../../../node_modules/react-native-shared-element/ios/RNSharedElementCornerRadii.m"
      - "../../../../node_modules/react-native-shared-element/ios/RNSharedElementDelegate.h"
      - "../../../../node_modules/react-native-shared-element/ios/RNSharedElementNode.h"
      - "../../../../node_modules/react-native-shared-element/ios/RNSharedElementNode.m"
      - "../../../../node_modules/react-native-shared-element/ios/RNSharedElementNodeManager.h"
      - "../../../../node_modules/react-native-shared-element/ios/RNSharedElementNodeManager.m"
      - "../../../../node_modules/react-native-shared-element/ios/RNSharedElementStyle.h"
      - "../../../../node_modules/react-native-shared-element/ios/RNSharedElementStyle.m"
      - "../../../../node_modules/react-native-shared-element/ios/RNSharedElementTransition.h"
      - "../../../../node_modules/react-native-shared-element/ios/RNSharedElementTransition.m"
      - "../../../../node_modules/react-native-shared-element/ios/RNSharedElementTransitionItem.h"
      - "../../../../node_modules/react-native-shared-element/ios/RNSharedElementTransitionItem.m"
      - "../../../../node_modules/react-native-shared-element/ios/RNSharedElementTransitionManager.h"
      - "../../../../node_modules/react-native-shared-element/ios/RNSharedElementTransitionManager.m"
      - "../../../../node_modules/react-native-shared-element/ios/RNSharedElementTypes.h"
      - "../../../../node_modules/react-native-shared-element/LICENSE.txt"
      - "../../../../node_modules/react-native-shared-element/README.md"
    PROJECT_NAME: RNSharedElement
    SPECS:
      - RNSharedElement (0.7.0)
  RNSVG:
    BUILD_SETTINGS_CHECKSUM:
      RNSVG:
        :debug: e970d8eaee4a2092487284e4f225c4a9
        :release: e970d8eaee4a2092487284e4f225c4a9
    CHECKSUM: ce9d996113475209013317e48b05c21ee988d42e
    FILES:
      - "../../../../node_modules/react-native-svg/ios/Brushes/RNSVGBrush.h"
      - "../../../../node_modules/react-native-svg/ios/Brushes/RNSVGBrush.m"
      - "../../../../node_modules/react-native-svg/ios/Brushes/RNSVGBrushType.h"
      - "../../../../node_modules/react-native-svg/ios/Brushes/RNSVGContextBrush.h"
      - "../../../../node_modules/react-native-svg/ios/Brushes/RNSVGContextBrush.m"
      - "../../../../node_modules/react-native-svg/ios/Brushes/RNSVGPainter.h"
      - "../../../../node_modules/react-native-svg/ios/Brushes/RNSVGPainter.m"
      - "../../../../node_modules/react-native-svg/ios/Brushes/RNSVGPainterBrush.h"
      - "../../../../node_modules/react-native-svg/ios/Brushes/RNSVGPainterBrush.m"
      - "../../../../node_modules/react-native-svg/ios/Brushes/RNSVGSolidColorBrush.h"
      - "../../../../node_modules/react-native-svg/ios/Brushes/RNSVGSolidColorBrush.m"
      - "../../../../node_modules/react-native-svg/ios/Elements/RNSVGClipPath.h"
      - "../../../../node_modules/react-native-svg/ios/Elements/RNSVGClipPath.m"
      - "../../../../node_modules/react-native-svg/ios/Elements/RNSVGDefs.h"
      - "../../../../node_modules/react-native-svg/ios/Elements/RNSVGDefs.m"
      - "../../../../node_modules/react-native-svg/ios/Elements/RNSVGForeignObject.h"
      - "../../../../node_modules/react-native-svg/ios/Elements/RNSVGForeignObject.m"
      - "../../../../node_modules/react-native-svg/ios/Elements/RNSVGGroup.h"
      - "../../../../node_modules/react-native-svg/ios/Elements/RNSVGGroup.m"
      - "../../../../node_modules/react-native-svg/ios/Elements/RNSVGImage.h"
      - "../../../../node_modules/react-native-svg/ios/Elements/RNSVGImage.m"
      - "../../../../node_modules/react-native-svg/ios/Elements/RNSVGLinearGradient.h"
      - "../../../../node_modules/react-native-svg/ios/Elements/RNSVGLinearGradient.m"
      - "../../../../node_modules/react-native-svg/ios/Elements/RNSVGMarker.h"
      - "../../../../node_modules/react-native-svg/ios/Elements/RNSVGMarker.m"
      - "../../../../node_modules/react-native-svg/ios/Elements/RNSVGMask.h"
      - "../../../../node_modules/react-native-svg/ios/Elements/RNSVGMask.m"
      - "../../../../node_modules/react-native-svg/ios/Elements/RNSVGPath.h"
      - "../../../../node_modules/react-native-svg/ios/Elements/RNSVGPath.m"
      - "../../../../node_modules/react-native-svg/ios/Elements/RNSVGPattern.h"
      - "../../../../node_modules/react-native-svg/ios/Elements/RNSVGPattern.m"
      - "../../../../node_modules/react-native-svg/ios/Elements/RNSVGRadialGradient.h"
      - "../../../../node_modules/react-native-svg/ios/Elements/RNSVGRadialGradient.m"
      - "../../../../node_modules/react-native-svg/ios/Elements/RNSVGSvgView.h"
      - "../../../../node_modules/react-native-svg/ios/Elements/RNSVGSvgView.m"
      - "../../../../node_modules/react-native-svg/ios/Elements/RNSVGSymbol.h"
      - "../../../../node_modules/react-native-svg/ios/Elements/RNSVGSymbol.m"
      - "../../../../node_modules/react-native-svg/ios/Elements/RNSVGUse.h"
      - "../../../../node_modules/react-native-svg/ios/Elements/RNSVGUse.m"
      - "../../../../node_modules/react-native-svg/ios/RNSVGContainer.h"
      - "../../../../node_modules/react-native-svg/ios/RNSVGNode.h"
      - "../../../../node_modules/react-native-svg/ios/RNSVGNode.m"
      - "../../../../node_modules/react-native-svg/ios/RNSVGRenderable.h"
      - "../../../../node_modules/react-native-svg/ios/RNSVGRenderable.m"
      - "../../../../node_modules/react-native-svg/ios/Shapes/RNSVGCircle.h"
      - "../../../../node_modules/react-native-svg/ios/Shapes/RNSVGCircle.m"
      - "../../../../node_modules/react-native-svg/ios/Shapes/RNSVGEllipse.h"
      - "../../../../node_modules/react-native-svg/ios/Shapes/RNSVGEllipse.m"
      - "../../../../node_modules/react-native-svg/ios/Shapes/RNSVGLine.h"
      - "../../../../node_modules/react-native-svg/ios/Shapes/RNSVGLine.m"
      - "../../../../node_modules/react-native-svg/ios/Shapes/RNSVGRect.h"
      - "../../../../node_modules/react-native-svg/ios/Shapes/RNSVGRect.m"
      - "../../../../node_modules/react-native-svg/ios/Text/RNSVGFontData.h"
      - "../../../../node_modules/react-native-svg/ios/Text/RNSVGFontData.m"
      - "../../../../node_modules/react-native-svg/ios/Text/RNSVGGlyphContext.h"
      - "../../../../node_modules/react-native-svg/ios/Text/RNSVGGlyphContext.m"
      - "../../../../node_modules/react-native-svg/ios/Text/RNSVGPropHelper.h"
      - "../../../../node_modules/react-native-svg/ios/Text/RNSVGPropHelper.m"
      - "../../../../node_modules/react-native-svg/ios/Text/RNSVGText.h"
      - "../../../../node_modules/react-native-svg/ios/Text/RNSVGText.m"
      - "../../../../node_modules/react-native-svg/ios/Text/RNSVGTextPath.h"
      - "../../../../node_modules/react-native-svg/ios/Text/RNSVGTextPath.m"
      - "../../../../node_modules/react-native-svg/ios/Text/RNSVGTextProperties.h"
      - "../../../../node_modules/react-native-svg/ios/Text/RNSVGTextProperties.m"
      - "../../../../node_modules/react-native-svg/ios/Text/RNSVGTSpan.h"
      - "../../../../node_modules/react-native-svg/ios/Text/RNSVGTSpan.m"
      - "../../../../node_modules/react-native-svg/ios/Utils/RCTConvert+RNSVG.h"
      - "../../../../node_modules/react-native-svg/ios/Utils/RCTConvert+RNSVG.m"
      - "../../../../node_modules/react-native-svg/ios/Utils/RNSVGBezierElement.h"
      - "../../../../node_modules/react-native-svg/ios/Utils/RNSVGBezierElement.m"
      - "../../../../node_modules/react-native-svg/ios/Utils/RNSVGCGFCRule.h"
      - "../../../../node_modules/react-native-svg/ios/Utils/RNSVGLength.h"
      - "../../../../node_modules/react-native-svg/ios/Utils/RNSVGLength.m"
      - "../../../../node_modules/react-native-svg/ios/Utils/RNSVGMarkerPosition.h"
      - "../../../../node_modules/react-native-svg/ios/Utils/RNSVGMarkerPosition.m"
      - "../../../../node_modules/react-native-svg/ios/Utils/RNSVGPathMeasure.h"
      - "../../../../node_modules/react-native-svg/ios/Utils/RNSVGPathMeasure.m"
      - "../../../../node_modules/react-native-svg/ios/Utils/RNSVGPathParser.h"
      - "../../../../node_modules/react-native-svg/ios/Utils/RNSVGPathParser.m"
      - "../../../../node_modules/react-native-svg/ios/Utils/RNSVGUnits.h"
      - "../../../../node_modules/react-native-svg/ios/Utils/RNSVGVBMOS.h"
      - "../../../../node_modules/react-native-svg/ios/Utils/RNSVGVectorEffect.h"
      - "../../../../node_modules/react-native-svg/ios/Utils/RNSVGViewBox.h"
      - "../../../../node_modules/react-native-svg/ios/Utils/RNSVGViewBox.m"
      - "../../../../node_modules/react-native-svg/ios/ViewManagers/RNSVGCircleManager.h"
      - "../../../../node_modules/react-native-svg/ios/ViewManagers/RNSVGCircleManager.m"
      - "../../../../node_modules/react-native-svg/ios/ViewManagers/RNSVGClipPathManager.h"
      - "../../../../node_modules/react-native-svg/ios/ViewManagers/RNSVGClipPathManager.m"
      - "../../../../node_modules/react-native-svg/ios/ViewManagers/RNSVGDefsManager.h"
      - "../../../../node_modules/react-native-svg/ios/ViewManagers/RNSVGDefsManager.m"
      - "../../../../node_modules/react-native-svg/ios/ViewManagers/RNSVGEllipseManager.h"
      - "../../../../node_modules/react-native-svg/ios/ViewManagers/RNSVGEllipseManager.m"
      - "../../../../node_modules/react-native-svg/ios/ViewManagers/RNSVGForeignObjectManager.h"
      - "../../../../node_modules/react-native-svg/ios/ViewManagers/RNSVGForeignObjectManager.m"
      - "../../../../node_modules/react-native-svg/ios/ViewManagers/RNSVGGroupManager.h"
      - "../../../../node_modules/react-native-svg/ios/ViewManagers/RNSVGGroupManager.m"
      - "../../../../node_modules/react-native-svg/ios/ViewManagers/RNSVGImageManager.h"
      - "../../../../node_modules/react-native-svg/ios/ViewManagers/RNSVGImageManager.m"
      - "../../../../node_modules/react-native-svg/ios/ViewManagers/RNSVGLinearGradientManager.h"
      - "../../../../node_modules/react-native-svg/ios/ViewManagers/RNSVGLinearGradientManager.m"
      - "../../../../node_modules/react-native-svg/ios/ViewManagers/RNSVGLineManager.h"
      - "../../../../node_modules/react-native-svg/ios/ViewManagers/RNSVGLineManager.m"
      - "../../../../node_modules/react-native-svg/ios/ViewManagers/RNSVGMarkerManager.h"
      - "../../../../node_modules/react-native-svg/ios/ViewManagers/RNSVGMarkerManager.m"
      - "../../../../node_modules/react-native-svg/ios/ViewManagers/RNSVGMaskManager.h"
      - "../../../../node_modules/react-native-svg/ios/ViewManagers/RNSVGMaskManager.m"
      - "../../../../node_modules/react-native-svg/ios/ViewManagers/RNSVGNodeManager.h"
      - "../../../../node_modules/react-native-svg/ios/ViewManagers/RNSVGNodeManager.m"
      - "../../../../node_modules/react-native-svg/ios/ViewManagers/RNSVGPathManager.h"
      - "../../../../node_modules/react-native-svg/ios/ViewManagers/RNSVGPathManager.m"
      - "../../../../node_modules/react-native-svg/ios/ViewManagers/RNSVGPatternManager.h"
      - "../../../../node_modules/react-native-svg/ios/ViewManagers/RNSVGPatternManager.m"
      - "../../../../node_modules/react-native-svg/ios/ViewManagers/RNSVGRadialGradientManager.h"
      - "../../../../node_modules/react-native-svg/ios/ViewManagers/RNSVGRadialGradientManager.m"
      - "../../../../node_modules/react-native-svg/ios/ViewManagers/RNSVGRectManager.h"
      - "../../../../node_modules/react-native-svg/ios/ViewManagers/RNSVGRectManager.m"
      - "../../../../node_modules/react-native-svg/ios/ViewManagers/RNSVGRenderableManager.h"
      - "../../../../node_modules/react-native-svg/ios/ViewManagers/RNSVGRenderableManager.m"
      - "../../../../node_modules/react-native-svg/ios/ViewManagers/RNSVGSvgViewManager.h"
      - "../../../../node_modules/react-native-svg/ios/ViewManagers/RNSVGSvgViewManager.m"
      - "../../../../node_modules/react-native-svg/ios/ViewManagers/RNSVGSymbolManager.h"
      - "../../../../node_modules/react-native-svg/ios/ViewManagers/RNSVGSymbolManager.m"
      - "../../../../node_modules/react-native-svg/ios/ViewManagers/RNSVGTextManager.h"
      - "../../../../node_modules/react-native-svg/ios/ViewManagers/RNSVGTextManager.m"
      - "../../../../node_modules/react-native-svg/ios/ViewManagers/RNSVGTextPathManager.h"
      - "../../../../node_modules/react-native-svg/ios/ViewManagers/RNSVGTextPathManager.m"
      - "../../../../node_modules/react-native-svg/ios/ViewManagers/RNSVGTSpanManager.h"
      - "../../../../node_modules/react-native-svg/ios/ViewManagers/RNSVGTSpanManager.m"
      - "../../../../node_modules/react-native-svg/ios/ViewManagers/RNSVGUseManager.h"
      - "../../../../node_modules/react-native-svg/ios/ViewManagers/RNSVGUseManager.m"
      - "../../../../node_modules/react-native-svg/LICENSE"
      - "../../../../node_modules/react-native-svg/README.md"
    PROJECT_NAME: RNSVG
    SPECS:
      - RNSVG (12.1.0)
  SDWebImage:
    BUILD_SETTINGS_CHECKSUM:
      SDWebImage:
        :debug: 1e90e26ff5c55c782bb1feb0482e135e
        :release: 1e90e26ff5c55c782bb1feb0482e135e
    CHECKSUM: e3eae2eda88578db0685a0c88597fdadd9433f05
    PROJECT_NAME: SDWebImage
    SPECS:
      - SDWebImage (5.8.1)
      - SDWebImage/Core (5.8.1)
  UMAppLoader:
    BUILD_SETTINGS_CHECKSUM:
      UMAppLoader:
        :debug: f84a5595af56c0135fcbfb45c95cee7a
        :release: f84a5595af56c0135fcbfb45c95cee7a
    CHECKSUM: 3b2e5d8abf487b01e27feb4fce5f34cb761cac39
    FILES:
      - "../../../../packages/unimodules-app-loader/ios/UMAppLoader/Interfaces/UMAppLoaderInterface.h"
      - "../../../../packages/unimodules-app-loader/ios/UMAppLoader/Interfaces/UMAppRecordInterface.h"
      - "../../../../packages/unimodules-app-loader/ios/UMAppLoader/UMAppLoaderProvider.h"
      - "../../../../packages/unimodules-app-loader/ios/UMAppLoader/UMAppLoaderProvider.m"
    PROJECT_NAME: UMAppLoader
    SPECS:
      - UMAppLoader (2.0.0)
  UMBarCodeScannerInterface:
    BUILD_SETTINGS_CHECKSUM:
      UMBarCodeScannerInterface:
        :debug: 436093c486c7abadc765c3f824a5dd36
        :release: 436093c486c7abadc765c3f824a5dd36
    CHECKSUM: ca04ff28d8321f2d9e3894772bff82a3dbb83387
    FILES:
      - "../../../../packages/unimodules-barcode-scanner-interface/ios/UMBarCodeScannerInterface/UMBarCodeScannerInterface.h"
      - "../../../../packages/unimodules-barcode-scanner-interface/ios/UMBarCodeScannerInterface/UMBarCodeScannerProviderInterface.h"
    PROJECT_NAME: UMBarCodeScannerInterface
    SPECS:
      - UMBarCodeScannerInterface (6.0.0)
  UMCameraInterface:
    BUILD_SETTINGS_CHECKSUM:
      UMCameraInterface:
        :debug: 7e21e6d0c58b57d3334f399479a6f51f
        :release: 7e21e6d0c58b57d3334f399479a6f51f
    CHECKSUM: 9e750e49811340d8af927e411ee2e9687479b7b8
    FILES:
      - "../../../../packages/unimodules-camera-interface/ios/UMCameraInterface/UMCameraInterface.h"
    PROJECT_NAME: UMCameraInterface
    SPECS:
      - UMCameraInterface (6.0.0)
  UMConstantsInterface:
    BUILD_SETTINGS_CHECKSUM:
      UMConstantsInterface:
        :debug: 091feb990cf05f42669927d842c95799
        :release: 091feb990cf05f42669927d842c95799
    CHECKSUM: ed66b66fd8b3748971fb6c18078a817cfb19d9d5
    FILES:
      - "../../../../packages/unimodules-constants-interface/ios/UMConstantsInterface/UMConstantsInterface.h"
    PROJECT_NAME: UMConstantsInterface
    SPECS:
      - UMConstantsInterface (6.0.0)
  UMCore:
    BUILD_SETTINGS_CHECKSUM:
      UMCore:
        :debug: 6ce780582f422731b8b29dfda4da306f
        :release: 6ce780582f422731b8b29dfda4da306f
    CHECKSUM: 6d61fd607665328831115744e18e1db6b4a061eb
    FILES:
      - "../../../../packages/@unimodules/core/ios/UMCore/Protocols/UMAppLifecycleListener.h"
      - "../../../../packages/@unimodules/core/ios/UMCore/Protocols/UMAppLifecycleService.h"
      - "../../../../packages/@unimodules/core/ios/UMCore/Protocols/UMEventEmitter.h"
      - "../../../../packages/@unimodules/core/ios/UMCore/Protocols/UMEventEmitterService.h"
      - "../../../../packages/@unimodules/core/ios/UMCore/Protocols/UMInternalModule.h"
      - "../../../../packages/@unimodules/core/ios/UMCore/Protocols/UMJavaScriptContextProvider.h"
      - "../../../../packages/@unimodules/core/ios/UMCore/Protocols/UMKernelService.h"
      - "../../../../packages/@unimodules/core/ios/UMCore/Protocols/UMLogHandler.h"
      - "../../../../packages/@unimodules/core/ios/UMCore/Protocols/UMModuleRegistryConsumer.h"
      - "../../../../packages/@unimodules/core/ios/UMCore/Protocols/UMUIManager.h"
      - "../../../../packages/@unimodules/core/ios/UMCore/Protocols/UMUtilitiesInterface.h"
      - "../../../../packages/@unimodules/core/ios/UMCore/Services/UMLogManager.h"
      - "../../../../packages/@unimodules/core/ios/UMCore/Services/UMLogManager.m"
      - "../../../../packages/@unimodules/core/ios/UMCore/UMAppDelegateWrapper.h"
      - "../../../../packages/@unimodules/core/ios/UMCore/UMAppDelegateWrapper.m"
      - "../../../../packages/@unimodules/core/ios/UMCore/UMDefines.h"
      - "../../../../packages/@unimodules/core/ios/UMCore/UMErrorCodes.h"
      - "../../../../packages/@unimodules/core/ios/UMCore/UMErrorCodes.m"
      - "../../../../packages/@unimodules/core/ios/UMCore/UMExportedModule.h"
      - "../../../../packages/@unimodules/core/ios/UMCore/UMExportedModule.m"
      - "../../../../packages/@unimodules/core/ios/UMCore/UMModuleRegistry/UMModuleRegistry.h"
      - "../../../../packages/@unimodules/core/ios/UMCore/UMModuleRegistry/UMModuleRegistry.m"
      - "../../../../packages/@unimodules/core/ios/UMCore/UMModuleRegistry/UMModuleRegistryDelegate.h"
      - "../../../../packages/@unimodules/core/ios/UMCore/UMModuleRegistryProvider/UMModuleRegistryProvider.h"
      - "../../../../packages/@unimodules/core/ios/UMCore/UMModuleRegistryProvider/UMModuleRegistryProvider.m"
      - "../../../../packages/@unimodules/core/ios/UMCore/UMSingletonModule.h"
      - "../../../../packages/@unimodules/core/ios/UMCore/UMSingletonModule.m"
      - "../../../../packages/@unimodules/core/ios/UMCore/UMUtilities.h"
      - "../../../../packages/@unimodules/core/ios/UMCore/UMUtilities.m"
      - "../../../../packages/@unimodules/core/ios/UMCore/UMViewManager.h"
      - "../../../../packages/@unimodules/core/ios/UMCore/UMViewManager.m"
    PROJECT_NAME: UMCore
    SPECS:
      - UMCore (7.0.0)
  UMFaceDetectorInterface:
    BUILD_SETTINGS_CHECKSUM:
      UMFaceDetectorInterface:
        :debug: 43bdd4a72ca6d0785867448264086b5f
        :release: 43bdd4a72ca6d0785867448264086b5f
    CHECKSUM: d3a1d8a01c298a86031a5161dc187b40ce66c685
    FILES:
      - "../../../../packages/unimodules-face-detector-interface/ios/UMFaceDetectorInterface/UMFaceDetectorManager.h"
      - "../../../../packages/unimodules-face-detector-interface/ios/UMFaceDetectorInterface/UMFaceDetectorManagerProvider.h"
    PROJECT_NAME: UMFaceDetectorInterface
    SPECS:
      - UMFaceDetectorInterface (6.0.0)
  UMFileSystemInterface:
    BUILD_SETTINGS_CHECKSUM:
      UMFileSystemInterface:
        :debug: 3e190c5dda23f8ba42b0dbdd6413d502
        :release: 3e190c5dda23f8ba42b0dbdd6413d502
    CHECKSUM: 0c343afdf74cd3145f24ac6bcde3b741c13c6d39
    FILES:
      - "../../../../packages/unimodules-file-system-interface/ios/UMFileSystemInterface/UMFilePermissionModuleInterface.h"
      - "../../../../packages/unimodules-file-system-interface/ios/UMFileSystemInterface/UMFileSystemInterface.h"
    PROJECT_NAME: UMFileSystemInterface
    SPECS:
      - UMFileSystemInterface (6.0.0)
  UMFontInterface:
    BUILD_SETTINGS_CHECKSUM:
      UMFontInterface:
        :debug: 4abe433273f7b4fdd21eb941a9ce5474
        :release: 4abe433273f7b4fdd21eb941a9ce5474
    CHECKSUM: 36347af882f42e688d2a51718b35e194b33c8150
    FILES:
      - "../../../../packages/unimodules-font-interface/ios/UMFontInterface/UMFontManagerInterface.h"
      - "../../../../packages/unimodules-font-interface/ios/UMFontInterface/UMFontProcessorInterface.h"
      - "../../../../packages/unimodules-font-interface/ios/UMFontInterface/UMFontScalerInterface.h"
      - "../../../../packages/unimodules-font-interface/ios/UMFontInterface/UMFontScalersManagerInterface.h"
    PROJECT_NAME: UMFontInterface
    SPECS:
      - UMFontInterface (6.0.0)
  UMImageLoaderInterface:
    BUILD_SETTINGS_CHECKSUM:
      UMImageLoaderInterface:
        :debug: 06a92d43bd1acc20cbff03080d7d622b
        :release: 06a92d43bd1acc20cbff03080d7d622b
    CHECKSUM: 09d69540fd769405277d417b9c62d7677ad2615d
    FILES:
      - "../../../../packages/unimodules-image-loader-interface/ios/UMImageLoaderInterface/UMImageLoaderInterface.h"
    PROJECT_NAME: UMImageLoaderInterface
    SPECS:
      - UMImageLoaderInterface (6.0.0)
  UMPermissionsInterface:
    BUILD_SETTINGS_CHECKSUM:
      UMPermissionsInterface:
        :debug: 9d9965b92a693371a503aedf1404c7ca
        :release: 9d9965b92a693371a503aedf1404c7ca
    CHECKSUM: 8d2b3d410fb4f7d969c1a46c7ad968f67a7f178d
    FILES:
      - "../../../../packages/unimodules-permissions-interface/ios/UMPermissionsInterface/UMPermissionsInterface.h"
      - "../../../../packages/unimodules-permissions-interface/ios/UMPermissionsInterface/UMPermissionsMethodsDelegate.h"
      - "../../../../packages/unimodules-permissions-interface/ios/UMPermissionsInterface/UMPermissionsMethodsDelegate.m"
      - "../../../../packages/unimodules-permissions-interface/ios/UMPermissionsInterface/UMUserNotificationCenterProxyInterface.h"
    PROJECT_NAME: UMPermissionsInterface
    SPECS:
      - UMPermissionsInterface (6.0.0)
  UMReactNativeAdapter:
    BUILD_SETTINGS_CHECKSUM:
      UMReactNativeAdapter:
        :debug: b1cd206ebbc6c6226d82c17dfee9db93
        :release: b1cd206ebbc6c6226d82c17dfee9db93
    CHECKSUM: fc82ede845e9e649f50b7fbd7525032d1c8648f4
    FILES:
      - "../../../../packages/@unimodules/react-native-adapter/ios/UMReactNativeAdapter/Services/UMReactFontManager.h"
      - "../../../../packages/@unimodules/react-native-adapter/ios/UMReactNativeAdapter/Services/UMReactFontManager.m"
      - "../../../../packages/@unimodules/react-native-adapter/ios/UMReactNativeAdapter/Services/UMReactLogHandler.h"
      - "../../../../packages/@unimodules/react-native-adapter/ios/UMReactNativeAdapter/Services/UMReactLogHandler.m"
      - "../../../../packages/@unimodules/react-native-adapter/ios/UMReactNativeAdapter/Services/UMReactNativeAdapter.h"
      - "../../../../packages/@unimodules/react-native-adapter/ios/UMReactNativeAdapter/Services/UMReactNativeAdapter.m"
      - "../../../../packages/@unimodules/react-native-adapter/ios/UMReactNativeAdapter/Services/UMReactNativeEventEmitter.h"
      - "../../../../packages/@unimodules/react-native-adapter/ios/UMReactNativeAdapter/Services/UMReactNativeEventEmitter.m"
      - "../../../../packages/@unimodules/react-native-adapter/ios/UMReactNativeAdapter/UMBridgeModule.h"
      - "../../../../packages/@unimodules/react-native-adapter/ios/UMReactNativeAdapter/UMModuleRegistryAdapter/UMModuleRegistryAdapter.h"
      - "../../../../packages/@unimodules/react-native-adapter/ios/UMReactNativeAdapter/UMModuleRegistryAdapter/UMModuleRegistryAdapter.m"
      - "../../../../packages/@unimodules/react-native-adapter/ios/UMReactNativeAdapter/UMModuleRegistryAdapter/UMModuleRegistryHolderReactModule.h"
      - "../../../../packages/@unimodules/react-native-adapter/ios/UMReactNativeAdapter/UMModuleRegistryAdapter/UMModuleRegistryHolderReactModule.m"
      - "../../../../packages/@unimodules/react-native-adapter/ios/UMReactNativeAdapter/UMModuleRegistryAdapter/UMViewManagerAdapterClassesRegistry.h"
      - "../../../../packages/@unimodules/react-native-adapter/ios/UMReactNativeAdapter/UMModuleRegistryAdapter/UMViewManagerAdapterClassesRegistry.m"
      - "../../../../packages/@unimodules/react-native-adapter/ios/UMReactNativeAdapter/UMNativeModulesProxy/UMNativeModulesProxy.h"
      - "../../../../packages/@unimodules/react-native-adapter/ios/UMReactNativeAdapter/UMNativeModulesProxy/UMNativeModulesProxy.m"
      - "../../../../packages/@unimodules/react-native-adapter/ios/UMReactNativeAdapter/UMViewManagerAdapter/UMViewManagerAdapter.h"
      - "../../../../packages/@unimodules/react-native-adapter/ios/UMReactNativeAdapter/UMViewManagerAdapter/UMViewManagerAdapter.m"
    PROJECT_NAME: UMReactNativeAdapter
    SPECS:
      - UMReactNativeAdapter (6.1.0)
  UMSensorsInterface:
    BUILD_SETTINGS_CHECKSUM:
      UMSensorsInterface:
        :debug: 5da9cbcf222c644f2592d04eadc21b7b
        :release: 5da9cbcf222c644f2592d04eadc21b7b
    CHECKSUM: a35fba3ba921f0ef58a24aa844251b7eedfe5a2a
    FILES:
      - "../../../../packages/unimodules-sensors-interface/ios/UMSensorsInterface/UMAccelerometerInterface.h"
      - "../../../../packages/unimodules-sensors-interface/ios/UMSensorsInterface/UMBarometerInterface.h"
      - "../../../../packages/unimodules-sensors-interface/ios/UMSensorsInterface/UMDeviceMotionInterface.h"
      - "../../../../packages/unimodules-sensors-interface/ios/UMSensorsInterface/UMGyroscopeInterface.h"
      - "../../../../packages/unimodules-sensors-interface/ios/UMSensorsInterface/UMMagnetometerInterface.h"
      - "../../../../packages/unimodules-sensors-interface/ios/UMSensorsInterface/UMMagnetometerUncalibratedInterface.h"
    PROJECT_NAME: UMSensorsInterface
    SPECS:
      - UMSensorsInterface (6.0.0)
  UMTaskManagerInterface:
    BUILD_SETTINGS_CHECKSUM:
      UMTaskManagerInterface:
        :debug: f143f18524b9c8f7ea1740bbe7c98b76
        :release: f143f18524b9c8f7ea1740bbe7c98b76
    CHECKSUM: 55fbceecd335bb557c7cff8fcf5f64933745b818
    FILES:
      - "../../../../packages/unimodules-task-manager-interface/ios/UMTaskManagerInterface/UMTaskConsumerInterface.h"
      - "../../../../packages/unimodules-task-manager-interface/ios/UMTaskManagerInterface/UMTaskInterface.h"
      - "../../../../packages/unimodules-task-manager-interface/ios/UMTaskManagerInterface/UMTaskLaunchReason.h"
      - "../../../../packages/unimodules-task-manager-interface/ios/UMTaskManagerInterface/UMTaskManagerInterface.h"
      - "../../../../packages/unimodules-task-manager-interface/ios/UMTaskManagerInterface/UMTaskServiceInterface.h"
    PROJECT_NAME: UMTaskManagerInterface
    SPECS:
      - UMTaskManagerInterface (6.0.0)
  Yoga:
    BUILD_SETTINGS_CHECKSUM:
      Yoga:
        :debug: a5a70efcd12f661e5845efb0518f10e2
        :release: a5a70efcd12f661e5845efb0518f10e2
    CHECKSUM: 7740b94929bbacbddda59bf115b5317e9a161598
    FILES:
      - "../../node_modules/react-native/ReactCommon/yoga/yoga/BitUtils.h"
      - "../../node_modules/react-native/ReactCommon/yoga/yoga/CompactValue.h"
      - "../../node_modules/react-native/ReactCommon/yoga/yoga/event/event.cpp"
      - "../../node_modules/react-native/ReactCommon/yoga/yoga/event/event.h"
      - "../../node_modules/react-native/ReactCommon/yoga/yoga/internal/experiments-inl.h"
      - "../../node_modules/react-native/ReactCommon/yoga/yoga/internal/experiments.cpp"
      - "../../node_modules/react-native/ReactCommon/yoga/yoga/internal/experiments.h"
      - "../../node_modules/react-native/ReactCommon/yoga/yoga/log.cpp"
      - "../../node_modules/react-native/ReactCommon/yoga/yoga/log.h"
      - "../../node_modules/react-native/ReactCommon/yoga/yoga/Utils.cpp"
      - "../../node_modules/react-native/ReactCommon/yoga/yoga/Utils.h"
      - "../../node_modules/react-native/ReactCommon/yoga/yoga/YGConfig.cpp"
      - "../../node_modules/react-native/ReactCommon/yoga/yoga/YGConfig.h"
      - "../../node_modules/react-native/ReactCommon/yoga/yoga/YGEnums.cpp"
      - "../../node_modules/react-native/ReactCommon/yoga/yoga/YGEnums.h"
      - "../../node_modules/react-native/ReactCommon/yoga/yoga/YGFloatOptional.h"
      - "../../node_modules/react-native/ReactCommon/yoga/yoga/YGLayout.cpp"
      - "../../node_modules/react-native/ReactCommon/yoga/yoga/YGLayout.h"
      - "../../node_modules/react-native/ReactCommon/yoga/yoga/YGMacros.h"
      - "../../node_modules/react-native/ReactCommon/yoga/yoga/YGNode.cpp"
      - "../../node_modules/react-native/ReactCommon/yoga/yoga/YGNode.h"
      - "../../node_modules/react-native/ReactCommon/yoga/yoga/YGNodePrint.cpp"
      - "../../node_modules/react-native/ReactCommon/yoga/yoga/YGNodePrint.h"
      - "../../node_modules/react-native/ReactCommon/yoga/yoga/YGStyle.cpp"
      - "../../node_modules/react-native/ReactCommon/yoga/yoga/YGStyle.h"
      - "../../node_modules/react-native/ReactCommon/yoga/yoga/YGValue.cpp"
      - "../../node_modules/react-native/ReactCommon/yoga/yoga/YGValue.h"
      - "../../node_modules/react-native/ReactCommon/yoga/yoga/Yoga-internal.h"
      - "../../node_modules/react-native/ReactCommon/yoga/yoga/Yoga.cpp"
      - "../../node_modules/react-native/ReactCommon/yoga/yoga/Yoga.h"
    PROJECT_NAME: Yoga
    SPECS:
      - Yoga (1.14.0)
  YogaKit:
    BUILD_SETTINGS_CHECKSUM:
      YogaKit:
        :debug: a52c7706d74adde267a7684b26fbc2b0
        :release: a52c7706d74adde267a7684b26fbc2b0
    CHECKSUM: f782866e155069a2cca2517aafea43200b01fd5a
    PROJECT_NAME: YogaKit
    SPECS:
      - YogaKit (1.18.1)
  ZXingObjC:
    BUILD_SETTINGS_CHECKSUM:
      ZXingObjC:
        :debug: ad74cbaee1b8b59616cb4af0755a4099
        :release: ad74cbaee1b8b59616cb4af0755a4099
    CHECKSUM: fdbb269f25dd2032da343e06f10224d62f537bdb
    PROJECT_NAME: ZXingObjC
    SPECS:
      - ZXingObjC/Core (3.6.5)
      - ZXingObjC/OneD (3.6.5)
      - ZXingObjC/PDF417 (3.6.5)
OBJECT_VERSION: 46
PLUGINS:
  {}<|MERGE_RESOLUTION|>--- conflicted
+++ resolved
@@ -1574,13 +1574,8 @@
       - OpenSSL-Universal/Static (1.0.2.20)
   Pods-BareExpoMain-BareExpo:
     BUILD_SETTINGS_CHECKSUM:
-<<<<<<< HEAD
-      Debug: 7deaa95f4ff521f53acacf18fd907de3
+      Debug: a3833cb71b4a7a3e1dca9d51a813d659
       Release: f7b22c19b66056321ced316e8a220531
-=======
-      Debug: d0f1c9bb61c3938222e59d8d7f7b541b
-      Release: 1e629b9a61e5243a08df84b124496a0f
->>>>>>> 9f1c0850
     FILES:
       - "${PODS_CONFIGURATION_BUILD_DIR}/expo-dev-menu/EXDevMenu.bundle"
       - "${PODS_CONFIGURATION_BUILD_DIR}/FirebaseMLVisionFaceModel/GoogleMVFaceDetectorResources.bundle"
@@ -1589,13 +1584,8 @@
       - "${PODS_ROOT}/GoogleSignIn/Resources/GoogleSignIn.bundle"
   Pods-BareExpoMain-BareExpoDetox:
     BUILD_SETTINGS_CHECKSUM:
-<<<<<<< HEAD
-      Debug: dbb13760bf2fbacbdf3bf5a59a004a6c
+      Debug: 3b6e530f9b579ef93d7e21a0a6c84f13
       Release: ca844fe6af589babfde7208f4a7bc00f
-=======
-      Debug: e46579b9cb846dfcfa3572d0ea4fd300
-      Release: 85e2fe5ea5bc955ef6c9fe19aa6ddf9f
->>>>>>> 9f1c0850
     FILES:
       - "${PODS_CONFIGURATION_BUILD_DIR}/expo-dev-menu/EXDevMenu.bundle"
       - "${PODS_CONFIGURATION_BUILD_DIR}/FirebaseMLVisionFaceModel/GoogleMVFaceDetectorResources.bundle"
@@ -2763,7 +2753,7 @@
       RNScreens:
         :debug: d0fa3ec9dce26fc684c0023724454a3b
         :release: d0fa3ec9dce26fc684c0023724454a3b
-    CHECKSUM: 8aca37f78a2c5d8b50e400612618d00c03695a8c
+    CHECKSUM: 3d682bcaba69a4f8e55543d90818704f34338db1
     FILES:
       - "../../../../node_modules/react-native-screens/ios/RNSScreen.h"
       - "../../../../node_modules/react-native-screens/ios/RNSScreen.m"
@@ -2779,7 +2769,7 @@
       - "../../../../node_modules/react-native-screens/README.md"
     PROJECT_NAME: RNScreens
     SPECS:
-      - RNScreens (2.15.1)
+      - RNScreens (2.15.2)
   RNSharedElement:
     BUILD_SETTINGS_CHECKSUM:
       RNSharedElement:
