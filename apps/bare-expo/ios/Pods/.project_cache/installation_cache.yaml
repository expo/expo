--- conflicted
+++ resolved
@@ -807,7 +807,7 @@
       expo-dev-launcher:
         :debug: c1e67b951787397d0d6c33207bd5d226
         :release: c1e67b951787397d0d6c33207bd5d226
-    CHECKSUM: b9e66a58901da8e570beb5324aadc070eedcad67
+    CHECKSUM: 0351bdeef423c28146573adbdeb822ed42b941b8
     FILES:
       - "../../../../packages/expo-dev-launcher/ios/EXDevLauncher.h"
       - "../../../../packages/expo-dev-launcher/ios/EXDevLauncher.m"
@@ -837,13 +837,13 @@
       - "../../../../packages/expo-dev-launcher/README.md"
     PROJECT_NAME: expo-dev-launcher
     SPECS:
-      - expo-dev-launcher (0.1.3)
+      - expo-dev-launcher (0.2.0)
   expo-dev-menu:
     BUILD_SETTINGS_CHECKSUM:
       expo-dev-menu:
         :debug: 9aef77ac703efa43ebffa65d122b2160
         :release: 9aef77ac703efa43ebffa65d122b2160
-    CHECKSUM: a8a1e0fa182d04702d690f39ceae3de03007e257
+    CHECKSUM: 23458ea380b3d67685db766bde78925be00627ed
     FILES:
       - "../../../../packages/expo-dev-menu/assets/dev-menu-packager-host"
       - "../../../../packages/expo-dev-menu/assets/EXDevMenuApp.ios.js"
@@ -969,13 +969,13 @@
       - "../../../../packages/expo-dev-menu/vendored/react-native-reanimated/ios/Transitioning/RCTConvert+DevMenuREATransition.m"
     PROJECT_NAME: expo-dev-menu
     SPECS:
-      - expo-dev-menu (0.2.2)
+      - expo-dev-menu (0.3.0)
   expo-dev-menu-interface:
     BUILD_SETTINGS_CHECKSUM:
       expo-dev-menu-interface:
         :debug: 3234bfb07d53670ee5689d5c4868f6be
         :release: 3234bfb07d53670ee5689d5c4868f6be
-    CHECKSUM: e2534e9e6d5c333ef0a0bee02e459f310ddf810b
+    CHECKSUM: 3c93377ecf505dc4aba68e61685d30353c39b335
     FILES:
       - "../../../../packages/expo-dev-menu-interface/ios/DevMenuBridgeProtocol.swift"
       - "../../../../packages/expo-dev-menu-interface/ios/DevMenuDelegateProtocol.swift"
@@ -988,7 +988,7 @@
       - "../../../../packages/expo-dev-menu-interface/README.md"
     PROJECT_NAME: expo-dev-menu-interface
     SPECS:
-      - expo-dev-menu-interface (0.1.1)
+      - expo-dev-menu-interface (0.1.2)
   expo-image:
     BUILD_SETTINGS_CHECKSUM:
       expo-image:
@@ -1576,13 +1576,8 @@
       - OpenSSL-Universal/Static (1.0.2.20)
   Pods-BareExpoMain-BareExpo:
     BUILD_SETTINGS_CHECKSUM:
-<<<<<<< HEAD
-      Debug: a3833cb71b4a7a3e1dca9d51a813d659
+      Debug: 9ef5f68b0ad53364c1bafbc4182f1d33
       Release: f7b22c19b66056321ced316e8a220531
-=======
-      Debug: 3bf623c0e73f767ed9279c1feff496dc
-      Release: 1e629b9a61e5243a08df84b124496a0f
->>>>>>> 0e08d74d
     FILES:
       - "${PODS_CONFIGURATION_BUILD_DIR}/expo-dev-menu/EXDevMenu.bundle"
       - "${PODS_CONFIGURATION_BUILD_DIR}/FirebaseMLVisionFaceModel/GoogleMVFaceDetectorResources.bundle"
@@ -1591,13 +1586,8 @@
       - "${PODS_ROOT}/GoogleSignIn/Resources/GoogleSignIn.bundle"
   Pods-BareExpoMain-BareExpoDetox:
     BUILD_SETTINGS_CHECKSUM:
-<<<<<<< HEAD
-      Debug: 3b6e530f9b579ef93d7e21a0a6c84f13
+      Debug: d07810e9a1fdf8ac4bd5ca327b7428c6
       Release: ca844fe6af589babfde7208f4a7bc00f
-=======
-      Debug: d4bfa56a096ede73416270190387371b
-      Release: 85e2fe5ea5bc955ef6c9fe19aa6ddf9f
->>>>>>> 0e08d74d
     FILES:
       - "${PODS_CONFIGURATION_BUILD_DIR}/expo-dev-menu/EXDevMenu.bundle"
       - "${PODS_CONFIGURATION_BUILD_DIR}/FirebaseMLVisionFaceModel/GoogleMVFaceDetectorResources.bundle"
@@ -2765,11 +2755,7 @@
       RNScreens:
         :debug: d0fa3ec9dce26fc684c0023724454a3b
         :release: d0fa3ec9dce26fc684c0023724454a3b
-<<<<<<< HEAD
     CHECKSUM: 3d682bcaba69a4f8e55543d90818704f34338db1
-=======
-    CHECKSUM: 8aca37f78a2c5d8b50e400612618d00c03695a8c
->>>>>>> 0e08d74d
     FILES:
       - "../../../../node_modules/react-native-screens/ios/RNSScreen.h"
       - "../../../../node_modules/react-native-screens/ios/RNSScreen.m"
@@ -2785,11 +2771,7 @@
       - "../../../../node_modules/react-native-screens/README.md"
     PROJECT_NAME: RNScreens
     SPECS:
-<<<<<<< HEAD
       - RNScreens (2.15.2)
-=======
-      - RNScreens (2.15.1)
->>>>>>> 0e08d74d
   RNSharedElement:
     BUILD_SETTINGS_CHECKSUM:
       RNSharedElement:
