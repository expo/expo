--- conflicted
+++ resolved
@@ -15,2359 +15,2329 @@
 /* End PBXBuildFile section */
 
 /* Begin PBXContainerItemProxy section */
-		01068D4B73C42B411490326C52666AD7 /* PBXContainerItemProxy */ = {
-			isa = PBXContainerItemProxy;
-			containerPortal = 2E497D89744DFCA74BA997C95002A2A2 /* expo-dev-menu-interface.xcodeproj */;
+		008F137B118C7736572D612E723D00F3 /* PBXContainerItemProxy */ = {
+			isa = PBXContainerItemProxy;
+			containerPortal = 21934735A3B6357546095B40E5458EE3 /* EXSpeech.xcodeproj */;
+			proxyType = 1;
+			remoteGlobalIDString = AC043527FC46D59E5210AD9D49B847FC;
+			remoteInfo = EXSpeech;
+		};
+		0191A2E5B4ACF80A9570170341845BA1 /* PBXContainerItemProxy */ = {
+			isa = PBXContainerItemProxy;
+			containerPortal = 9B446B02A56A7155503AEECCDEEA8262 /* CocoaAsyncSocket.xcodeproj */;
+			proxyType = 1;
+			remoteGlobalIDString = 028565F879BDCF0F420E4AB07AAF9426;
+			remoteInfo = CocoaAsyncSocket;
+		};
+		03ED651042AC869039FCABA472CC6444 /* PBXContainerItemProxy */ = {
+			isa = PBXContainerItemProxy;
+			containerPortal = 51BD8F5E7451A7DD67C5ABF2D89FA08B /* nanopb.xcodeproj */;
+			proxyType = 1;
+			remoteGlobalIDString = 052B66B57BF269A4B160A5659F7D46D4;
+			remoteInfo = nanopb;
+		};
+		04ED23E3095F531E237756D385786236 /* PBXContainerItemProxy */ = {
+			isa = PBXContainerItemProxy;
+			containerPortal = C37BF3291CE66A2FDD09B9A2E246D3FB /* EXSplashScreen.xcodeproj */;
+			proxyType = 1;
+			remoteGlobalIDString = DB238802456FCDBECAB3DEF87BC88AC7;
+			remoteInfo = EXSplashScreen;
+		};
+		064FAC5C04C6CA32D9D1437E41AAAC18 /* PBXContainerItemProxy */ = {
+			isa = PBXContainerItemProxy;
+			containerPortal = 809D9F43D12E0038EE1525D72C6DD977 /* EXFileSystem.xcodeproj */;
+			proxyType = 1;
+			remoteGlobalIDString = 5232535845650ADAE59870B722468D8A;
+			remoteInfo = EXFileSystem;
+		};
+		06EC2D15960E24777FA6290500B03917 /* PBXContainerItemProxy */ = {
+			isa = PBXContainerItemProxy;
+			containerPortal = F506473B06AD733AF1028C50B43F0937 /* react-native-viewpager.xcodeproj */;
+			proxyType = 1;
+			remoteGlobalIDString = CFC877DE04A417D8C15AFE74E1B178E8;
+			remoteInfo = "react-native-viewpager";
+		};
+		07CD24FEE71E0018DBB34477DCF03661 /* PBXContainerItemProxy */ = {
+			isa = PBXContainerItemProxy;
+			containerPortal = 56B8792D518DED4CB68CC532FCC3BE42 /* EXPermissions.xcodeproj */;
+			proxyType = 1;
+			remoteGlobalIDString = 488F0C19AB92FC4B503EB55CC688FCF5;
+			remoteInfo = EXPermissions;
+		};
+		0815978C2C9FF91A011C0E1500AA7893 /* PBXContainerItemProxy */ = {
+			isa = PBXContainerItemProxy;
+			containerPortal = C5F8E13C6A60909F281AEBF7DE93E77A /* EXStoreReview.xcodeproj */;
+			proxyType = 1;
+			remoteGlobalIDString = F2C74458D282DA74DB95F8A7FE6A5207;
+			remoteInfo = EXStoreReview;
+		};
+		093245498F495277C615F56E255DC9A4 /* PBXContainerItemProxy */ = {
+			isa = PBXContainerItemProxy;
+			containerPortal = 2E12F6642A72983D2DFDFDCB5DCDB16F /* EXWebBrowser.xcodeproj */;
+			proxyType = 1;
+			remoteGlobalIDString = 026359A12CA511AF12897ED05A83462C;
+			remoteInfo = EXWebBrowser;
+		};
+		0A55C55B44887757CE61499D2E6BE2BA /* PBXContainerItemProxy */ = {
+			isa = PBXContainerItemProxy;
+			containerPortal = EF0BC5C03A38E526F47811FA30B4495F /* YogaKit.xcodeproj */;
+			proxyType = 1;
+			remoteGlobalIDString = 0329F50521131A4BC4034736FA91D109;
+			remoteInfo = YogaKit;
+		};
+		0ADFE83FEBCD2137E6A696765B2F6A93 /* PBXContainerItemProxy */ = {
+			isa = PBXContainerItemProxy;
+			containerPortal = 9090CE0FED146B0E640604E842BC8E9B /* React-RCTNetwork.xcodeproj */;
+			proxyType = 1;
+			remoteGlobalIDString = B42CC4F102742853C37E7C4841756DBE;
+			remoteInfo = "React-RCTNetwork";
+		};
+		0B83E5103C48DF17A11CAECD0D6F7DA3 /* PBXContainerItemProxy */ = {
+			isa = PBXContainerItemProxy;
+			containerPortal = 436C54A481BD40C6B6D180EC8C85FD08 /* EXScreenOrientation.xcodeproj */;
+			proxyType = 1;
+			remoteGlobalIDString = AA651E1AC215FDCE87E218058A342349;
+			remoteInfo = EXScreenOrientation;
+		};
+		0C72425542D3F49CBF46133FF35A108D /* PBXContainerItemProxy */ = {
+			isa = PBXContainerItemProxy;
+			containerPortal = 8BB7AC369A35F2199530E634EE2B0C1F /* RNCAsyncStorage.xcodeproj */;
+			proxyType = 1;
+			remoteGlobalIDString = 67B87A0A71A334A77129363BDFF7DC94;
+			remoteInfo = RNCAsyncStorage;
+		};
+		0FAED9B4AF4F6A8018517BFED04B3ECE /* PBXContainerItemProxy */ = {
+			isa = PBXContainerItemProxy;
+			containerPortal = C31685A50051811E4368009ABD3F0655 /* GoogleUtilities.xcodeproj */;
+			proxyType = 1;
+			remoteGlobalIDString = 80B861CBFC18436AFD9A3703F00CEEC4;
+			remoteInfo = GoogleUtilities;
+		};
+		11874594D9FDFA1CE42096792099458C /* PBXContainerItemProxy */ = {
+			isa = PBXContainerItemProxy;
+			containerPortal = 29D44B16241619F08AF318146BC2CC35 /* PromisesObjC.xcodeproj */;
+			proxyType = 1;
+			remoteGlobalIDString = 615BB6D15EC37D16C898941802F0D251;
+			remoteInfo = PromisesObjC;
+		};
+		1294B44E58883C7991908A206A0DA8F6 /* PBXContainerItemProxy */ = {
+			isa = PBXContainerItemProxy;
+			containerPortal = A79AD6DADE4E03B23168882197DF9053 /* FirebaseMLVision.xcodeproj */;
+			proxyType = 1;
+			remoteGlobalIDString = 3D5358053745F186EF3299093007AD97;
+			remoteInfo = FirebaseMLVision;
+		};
+		14376E44ED40E3AD5C88FCB88B2A5222 /* PBXContainerItemProxy */ = {
+			isa = PBXContainerItemProxy;
+			containerPortal = BC4EDB574328101E0D633F4B6B979EE4 /* React-RCTImage.xcodeproj */;
+			proxyType = 1;
+			remoteGlobalIDString = C78CA5C5EDDCCF5EC637E0FC8BB4C96E;
+			remoteInfo = "React-RCTImage";
+		};
+		153F5DEE8CDFF05D008C0F6A7B6651A1 /* PBXContainerItemProxy */ = {
+			isa = PBXContainerItemProxy;
+			containerPortal = 915BC001F4FECB83DB66F5884B3632EC /* React-RCTAnimation.xcodeproj */;
+			proxyType = 1;
+			remoteGlobalIDString = 8FD0C9BFE0E509D0066C67C06EE170B5;
+			remoteInfo = "React-RCTAnimation";
+		};
+		1592C5AB23E6D0D96D7E794D485DC7D1 /* PBXContainerItemProxy */ = {
+			isa = PBXContainerItemProxy;
+			containerPortal = AC7D9385BC521192FB097FCE979EC8B6 /* GoogleSignIn.xcodeproj */;
+			proxyType = 1;
+			remoteGlobalIDString = 70D52585A9FA4EEA343010638ADABC11;
+			remoteInfo = GoogleSignIn;
+		};
+		170709DD8BC456AC7FDF00418C5C3AC6 /* PBXContainerItemProxy */ = {
+			isa = PBXContainerItemProxy;
+			containerPortal = 62704410391E9BE1069CC3061462B0C4 /* React-RCTBlob.xcodeproj */;
+			proxyType = 1;
+			remoteGlobalIDString = D8D59AAB809693DB02967107370F4619;
+			remoteInfo = "React-RCTBlob";
+		};
+		17BE39103CAD29AB6C030320F6CBB193 /* PBXContainerItemProxy */ = {
+			isa = PBXContainerItemProxy;
+			containerPortal = 87999DC6B486C71A49650D89BDFEBBF8 /* EXSQLite.xcodeproj */;
+			proxyType = 1;
+			remoteGlobalIDString = B8358C45B103287E90F710967785DD34;
+			remoteInfo = EXSQLite;
+		};
+		184EFCD5AAC4EE47739C6C2115743571 /* PBXContainerItemProxy */ = {
+			isa = PBXContainerItemProxy;
+			containerPortal = 9A73016C70C0EC097DA2522540055F69 /* FirebaseInstanceID.xcodeproj */;
+			proxyType = 1;
+			remoteGlobalIDString = 828A845A4F63A824ED62A82D61941B85;
+			remoteInfo = FirebaseInstanceID;
+		};
+		186B1ECD416972E061D40B060579145F /* PBXContainerItemProxy */ = {
+			isa = PBXContainerItemProxy;
+			containerPortal = EDCCDC1FCEA68CA7D6832B30A6EB752E /* React-CoreModules.xcodeproj */;
+			proxyType = 1;
+			remoteGlobalIDString = 42F070932EC272C376353459CE0FA76E;
+			remoteInfo = "React-CoreModules";
+		};
+		192B296C9F4E25D0304B34286FEB1387 /* PBXContainerItemProxy */ = {
+			isa = PBXContainerItemProxy;
+			containerPortal = 6C78D5BF28419853A894A58B65E4181F /* EXLocalAuthentication.xcodeproj */;
+			proxyType = 1;
+			remoteGlobalIDString = 8D12244750972C21D688A2875A0E77F4;
+			remoteInfo = EXLocalAuthentication;
+		};
+		1A640339CC8012B1B91020A109BF59E9 /* PBXContainerItemProxy */ = {
+			isa = PBXContainerItemProxy;
+			containerPortal = C5F8E13C6A60909F281AEBF7DE93E77A /* EXStoreReview.xcodeproj */;
+			proxyType = 1;
+			remoteGlobalIDString = F2C74458D282DA74DB95F8A7FE6A5207;
+			remoteInfo = EXStoreReview;
+		};
+		1AC6DEB622FFE298450FB3A987F7244A /* PBXContainerItemProxy */ = {
+			isa = PBXContainerItemProxy;
+			containerPortal = DFC4E7D762485404AEBD4D7EE4FD1292 /* AppAuth.xcodeproj */;
+			proxyType = 1;
+			remoteGlobalIDString = 4EFA7E4CE531453CF475A9A4322A84F8;
+			remoteInfo = AppAuth;
+		};
+		1AE60AD2297355CB5A2447BC8DDD820F /* PBXContainerItemProxy */ = {
+			isa = PBXContainerItemProxy;
+			containerPortal = 389FD05EF688B432AE3C0468F9404F43 /* React-RCTActionSheet.xcodeproj */;
+			proxyType = 1;
+			remoteGlobalIDString = 2B622CBAFD85AC413ED6306FD8B71B00;
+			remoteInfo = "React-RCTActionSheet";
+		};
+		1BB8B7A2B3F391ED3EE71CB5535A959A /* PBXContainerItemProxy */ = {
+			isa = PBXContainerItemProxy;
+			containerPortal = A9DE39801662DC00E0E93C30DE733E20 /* expo-image.xcodeproj */;
+			proxyType = 1;
+			remoteGlobalIDString = 3D9EF1DD98EB7E08A487963855D70CFB;
+			remoteInfo = "expo-image";
+		};
+		1C3F6E1673E7FB3E6061A03A6698BDAB /* PBXContainerItemProxy */ = {
+			isa = PBXContainerItemProxy;
+			containerPortal = 915BC001F4FECB83DB66F5884B3632EC /* React-RCTAnimation.xcodeproj */;
+			proxyType = 1;
+			remoteGlobalIDString = 8FD0C9BFE0E509D0066C67C06EE170B5;
+			remoteInfo = "React-RCTAnimation";
+		};
+		1E9F6EA3D9699D986560EA1E7A161987 /* PBXContainerItemProxy */ = {
+			isa = PBXContainerItemProxy;
+			containerPortal = 7B0D47E94FD59D0F5CEAC9D844DE39D5 /* EXSMS.xcodeproj */;
+			proxyType = 1;
+			remoteGlobalIDString = 1309E054CB75DA99E029D5D2C8C2210E;
+			remoteInfo = EXSMS;
+		};
+		20184F36E6D203F1E3FE5E3CCF3BBBE8 /* PBXContainerItemProxy */ = {
+			isa = PBXContainerItemProxy;
+			containerPortal = D82CE019CCB72D0766637E3130DE22E0 /* RNCMaskedView.xcodeproj */;
+			proxyType = 1;
+			remoteGlobalIDString = 3A3AC6D68A9DF5A1C1346B6F2C044396;
+			remoteInfo = RNCMaskedView;
+		};
+		21551AB830487FFC57313021C0EB215C /* PBXContainerItemProxy */ = {
+			isa = PBXContainerItemProxy;
+			containerPortal = 83AE48139D32E974338B10D0E05826F1 /* expo-dev-menu-interface.xcodeproj */;
 			proxyType = 1;
 			remoteGlobalIDString = EA5CD250B8A6DE0639CB6EC046B239A9;
 			remoteInfo = "expo-dev-menu-interface";
 		};
-		01C5768647FE65375F508708FE916E42 /* PBXContainerItemProxy */ = {
+		21F30954B5E58CFB943D530173E6D9B2 /* PBXContainerItemProxy */ = {
+			isa = PBXContainerItemProxy;
+			containerPortal = 209BAAAF59C9458117078949E0EEA638 /* React-RCTSettings.xcodeproj */;
+			proxyType = 1;
+			remoteGlobalIDString = 02DD1E05F06C403A8300ABEFC2C29A3D;
+			remoteInfo = "React-RCTSettings";
+		};
+		226EB3CD8C686EB5D4C7019F451E36CF /* PBXContainerItemProxy */ = {
+			isa = PBXContainerItemProxy;
+			containerPortal = 0CCC8DA224D8B3A7FEC8E2E8B2F64A33 /* EXAmplitude.xcodeproj */;
+			proxyType = 1;
+			remoteGlobalIDString = 700BA3D76A8C4362E721FECC92A96DFB;
+			remoteInfo = EXAmplitude;
+		};
+		22706422B9F432D63E436AC8E84001B8 /* PBXContainerItemProxy */ = {
+			isa = PBXContainerItemProxy;
+			containerPortal = 7E45C6166BDF19D09F854E2AE3576F6A /* EXImageLoader.xcodeproj */;
+			proxyType = 1;
+			remoteGlobalIDString = E9B8755E94C7C9AA493F2BF95AB61410;
+			remoteInfo = EXImageLoader;
+		};
+		22BD4B416A8CA428CA944D0702CE6720 /* PBXContainerItemProxy */ = {
+			isa = PBXContainerItemProxy;
+			containerPortal = 682AF6A7ECADDBA2FA1215A1EF8EF1DA /* EXSharing.xcodeproj */;
+			proxyType = 1;
+			remoteGlobalIDString = 1458926EF4B0A3DF1C40B5639E7358B1;
+			remoteInfo = EXSharing;
+		};
+		23C6A59632BE08F138E280A33BD5B08F /* PBXContainerItemProxy */ = {
+			isa = PBXContainerItemProxy;
+			containerPortal = E48756B87A5672131FC122E040E752F3 /* React-Core.xcodeproj */;
+			proxyType = 1;
+			remoteGlobalIDString = 5DA1A74647F652AE8E4DE074AFC4C6B7;
+			remoteInfo = "React-Core";
+		};
+		25B4FFA90D6568DDE02FDA2044960818 /* PBXContainerItemProxy */ = {
+			isa = PBXContainerItemProxy;
+			containerPortal = 84EB59F32F1F3836EA8B873EBF00C89F /* Yoga.xcodeproj */;
+			proxyType = 1;
+			remoteGlobalIDString = 8DB658880A3F558549A84D99BCFADCBC;
+			remoteInfo = Yoga;
+		};
+		25B692E07303EF45AE86EAE28B135D87 /* PBXContainerItemProxy */ = {
+			isa = PBXContainerItemProxy;
+			containerPortal = 7BCF5690FD24AE21289EFBC3562082DF /* EXFacebook.xcodeproj */;
+			proxyType = 1;
+			remoteGlobalIDString = FEAA3FBA5C5225363EE9E6D0B5B3183B;
+			remoteInfo = EXFacebook;
+		};
+		287DB545B14E262DDD894A873D138CE7 /* PBXContainerItemProxy */ = {
+			isa = PBXContainerItemProxy;
+			containerPortal = CD7BB8612351F46C8DDA6E2122DF3D58 /* EXInAppPurchases.xcodeproj */;
+			proxyType = 1;
+			remoteGlobalIDString = D42675B43F7A8B793138E364CE98BFEE;
+			remoteInfo = EXInAppPurchases;
+		};
+		29274D18BE473FDE091D7987FF62C41A /* PBXContainerItemProxy */ = {
+			isa = PBXContainerItemProxy;
+			containerPortal = 56B8792D518DED4CB68CC532FCC3BE42 /* EXPermissions.xcodeproj */;
+			proxyType = 1;
+			remoteGlobalIDString = 488F0C19AB92FC4B503EB55CC688FCF5;
+			remoteInfo = EXPermissions;
+		};
+		29A6EDEF0E45D2C57B58D960EDCD08AC /* PBXContainerItemProxy */ = {
+			isa = PBXContainerItemProxy;
+			containerPortal = 5ED0A79C887698A0883397DD4017D4C1 /* EXHaptics.xcodeproj */;
+			proxyType = 1;
+			remoteGlobalIDString = 458E4E0DEA9D752CC28F1A42E4B306AC;
+			remoteInfo = EXHaptics;
+		};
+		2A0CC9A3E09C11D1C684265221826BE6 /* PBXContainerItemProxy */ = {
+			isa = PBXContainerItemProxy;
+			containerPortal = B89563D2FAFEED41D53F68365A8F0176 /* RNSVG.xcodeproj */;
+			proxyType = 1;
+			remoteGlobalIDString = 37F56A737644EA890F883EB95588CAD3;
+			remoteInfo = RNSVG;
+		};
+		2BC6BB964546B6B9FB2F45BDC71C8784 /* PBXContainerItemProxy */ = {
+			isa = PBXContainerItemProxy;
+			containerPortal = 4CA742EEC8DC3D2F3D7AFE09F67CE3D1 /* expo-dev-menu.xcodeproj */;
+			proxyType = 1;
+			remoteGlobalIDString = E3CE9F665E43CE3A24403912B50AAE19;
+			remoteInfo = "expo-dev-menu";
+		};
+		2C103E3492924BF37E57187036E8CCAB /* PBXContainerItemProxy */ = {
+			isa = PBXContainerItemProxy;
+			containerPortal = F6F7D810F070165026AFBCF106957ADF /* EXImageManipulator.xcodeproj */;
+			proxyType = 1;
+			remoteGlobalIDString = C3AA7C99B7CAD2FC22B8AA8928D7DF6F;
+			remoteInfo = EXImageManipulator;
+		};
+		2C9CD32AF604A8EA0AF981DCBE41B737 /* PBXContainerItemProxy */ = {
+			isa = PBXContainerItemProxy;
+			containerPortal = 06BD82889784BDB7337312B1B1A240E1 /* react-native-appearance.xcodeproj */;
+			proxyType = 1;
+			remoteGlobalIDString = A6256F4276AA88FDEAAA83D3F4FEBA89;
+			remoteInfo = "react-native-appearance";
+		};
+		2D8423EEA52E711E1C0EA2CD93BBE1F5 /* PBXContainerItemProxy */ = {
+			isa = PBXContainerItemProxy;
+			containerPortal = 52FDF71F2FBC2CACD658A49DE96AF459 /* FlipperKit.xcodeproj */;
+			proxyType = 1;
+			remoteGlobalIDString = 21747C582544BA8AFFF8CE8331CB4D93;
+			remoteInfo = FlipperKit;
+		};
+		2F979D2397C36D8DDDDD81F4F218FB05 /* PBXContainerItemProxy */ = {
+			isa = PBXContainerItemProxy;
+			containerPortal = 00B7CDA5F4075559310437DE67CF053B /* EXFirebaseCore.xcodeproj */;
+			proxyType = 1;
+			remoteGlobalIDString = DCC8E69A56EE37BAFC3269F2C48FBBF8;
+			remoteInfo = EXFirebaseCore;
+		};
+		2FBD1E4418B955605420746716ECFE6F /* PBXContainerItemProxy */ = {
+			isa = PBXContainerItemProxy;
+			containerPortal = 7239A6D2C5310692D2F48466FCB313F8 /* react-native-netinfo.xcodeproj */;
+			proxyType = 1;
+			remoteGlobalIDString = 0C0919986EFBF5011021A24B7EA0C60C;
+			remoteInfo = "react-native-netinfo";
+		};
+		309F735EAFB6C48DD6E5D19C8E2D75E8 /* PBXContainerItemProxy */ = {
+			isa = PBXContainerItemProxy;
+			containerPortal = 6863D44A14A52301D97B60A1A01418B5 /* EXNotifications.xcodeproj */;
+			proxyType = 1;
+			remoteGlobalIDString = 6C660F81CE4F0EC96D208B20C3E8B154;
+			remoteInfo = EXNotifications;
+		};
+		31002C3E7FDE3C1B6F27098643AEA67A /* PBXContainerItemProxy */ = {
+			isa = PBXContainerItemProxy;
+			containerPortal = 394BAAF96F29AE89D9AD5795489E23BD /* UMImageLoaderInterface.xcodeproj */;
+			proxyType = 1;
+			remoteGlobalIDString = A734124238F83C1FEE81C0FEDC5CDC5C;
+			remoteInfo = UMImageLoaderInterface;
+		};
+		321C8CFE654A0C997A43BA567F111190 /* PBXContainerItemProxy */ = {
+			isa = PBXContainerItemProxy;
+			containerPortal = 3DD93A96139A87BDB8791FE03C58F060 /* FBReactNativeSpec.xcodeproj */;
+			proxyType = 1;
+			remoteGlobalIDString = 5CDFFFDA1BEA16A0D3629FE9F761022A;
+			remoteInfo = FBReactNativeSpec;
+		};
+		33D84C55C855365F80A07123641DBE7A /* PBXContainerItemProxy */ = {
+			isa = PBXContainerItemProxy;
+			containerPortal = 605D61C7DCB44FC8F9A997D3D1A47D8E /* EXSensors.xcodeproj */;
+			proxyType = 1;
+			remoteGlobalIDString = 5F5B88A2576A073FBDD91B02A10308F1;
+			remoteInfo = EXSensors;
+		};
+		35152563EA4ADB782472401794367E24 /* PBXContainerItemProxy */ = {
+			isa = PBXContainerItemProxy;
+			containerPortal = B53D91B4F7EF3C29345DB5938AFB1F6F /* React.xcodeproj */;
+			proxyType = 1;
+			remoteGlobalIDString = 94DA87F24FB4B93E5D08FE961D5E5A3E;
+			remoteInfo = React;
+		};
+		3529964064412CE99FF143DC919396A6 /* PBXContainerItemProxy */ = {
+			isa = PBXContainerItemProxy;
+			containerPortal = 117A4A0082514C4FAACA6E412F0734E3 /* EXLocalization.xcodeproj */;
+			proxyType = 1;
+			remoteGlobalIDString = 55C7C51CE4B49B971674C896CB1DC301;
+			remoteInfo = EXLocalization;
+		};
+		36BBE38CAD16D3C4DF1BFD4F733EB351 /* PBXContainerItemProxy */ = {
+			isa = PBXContainerItemProxy;
+			containerPortal = 102C38CB7BF54238AB393DA8D3A69E6F /* EXCellular.xcodeproj */;
+			proxyType = 1;
+			remoteGlobalIDString = 0F0F7D35F4DD6BA6A33589D3CB5759F3;
+			remoteInfo = EXCellular;
+		};
+		37F7AF3D6C6F164EEB2143034C4C1A88 /* PBXContainerItemProxy */ = {
+			isa = PBXContainerItemProxy;
+			containerPortal = 8BB7AC369A35F2199530E634EE2B0C1F /* RNCAsyncStorage.xcodeproj */;
+			proxyType = 1;
+			remoteGlobalIDString = 67B87A0A71A334A77129363BDFF7DC94;
+			remoteInfo = RNCAsyncStorage;
+		};
+		3883AD1B31BF27519BED6474DF023311 /* PBXContainerItemProxy */ = {
+			isa = PBXContainerItemProxy;
+			containerPortal = E38C06FEB56FD0CF9019956B79FDBF45 /* EXSegment.xcodeproj */;
+			proxyType = 1;
+			remoteGlobalIDString = D65C18BEC619DFEA9C73805518539F66;
+			remoteInfo = EXSegment;
+		};
+		3AB467C4C2BE5BEBA11D984EDFC0C18C /* PBXContainerItemProxy */ = {
+			isa = PBXContainerItemProxy;
+			containerPortal = 87999DC6B486C71A49650D89BDFEBBF8 /* EXSQLite.xcodeproj */;
+			proxyType = 1;
+			remoteGlobalIDString = B8358C45B103287E90F710967785DD34;
+			remoteInfo = EXSQLite;
+		};
+		3AE0DCE9E1A744BF6D3D274352DB17FC /* PBXContainerItemProxy */ = {
+			isa = PBXContainerItemProxy;
+			containerPortal = 2E483DC4012184C7FC2BAA381A6AB759 /* EXGL_CPP_LEGACY.xcodeproj */;
+			proxyType = 1;
+			remoteGlobalIDString = 5EEBA13DB7CDD47A8E500D0B04E4FF1A;
+			remoteInfo = EXGL_CPP_LEGACY;
+		};
+		3B1AC7D2F0DC28D6F5D7DCAC311C139C /* PBXContainerItemProxy */ = {
+			isa = PBXContainerItemProxy;
+			containerPortal = D375AD5887CCE98317E1C5198CD37EAD /* glog.xcodeproj */;
+			proxyType = 1;
+			remoteGlobalIDString = 86F597DC3D8F3D7A34EC5A5C413F7255;
+			remoteInfo = glog;
+		};
+		3BD492B2A79C320EEE8E75BB97680AB4 /* PBXContainerItemProxy */ = {
+			isa = PBXContainerItemProxy;
+			containerPortal = ED04DBA3C0DA0D6F5DF3F3D8C09E9813 /* Flipper.xcodeproj */;
+			proxyType = 1;
+			remoteGlobalIDString = E37FFB87E7DF4D8CB6E3FBD5373DC6D0;
+			remoteInfo = Flipper;
+		};
+		3BEE3266E6741ADB0B05D4E5644B9A7E /* PBXContainerItemProxy */ = {
+			isa = PBXContainerItemProxy;
+			containerPortal = 9074163772D0F481382E7268E09B2A33 /* Flipper-PeerTalk.xcodeproj */;
+			proxyType = 1;
+			remoteGlobalIDString = 1A523ED12092D1D5730897FA5D8F0D95;
+			remoteInfo = "Flipper-PeerTalk";
+		};
+		3C167BF65283DFE9945A432F4B68162F /* PBXContainerItemProxy */ = {
+			isa = PBXContainerItemProxy;
+			containerPortal = 1576FA1FE4BB819726A11729EE458EC3 /* EXBrightness.xcodeproj */;
+			proxyType = 1;
+			remoteGlobalIDString = 4AA3EE5BEEB58B2975A12819B1C58D97;
+			remoteInfo = EXBrightness;
+		};
+		3D94286A4943A53B4075B047A8FA6756 /* PBXContainerItemProxy */ = {
+			isa = PBXContainerItemProxy;
+			containerPortal = E614714409A2173048C7C4574F0E1E60 /* GoogleToolboxForMac.xcodeproj */;
+			proxyType = 1;
+			remoteGlobalIDString = 6A6C31AF5480BB69EDDFCD50D28967CD;
+			remoteInfo = GoogleToolboxForMac;
+		};
+		3E4B34D2A1D8B9C370AE3D47F6362245 /* PBXContainerItemProxy */ = {
+			isa = PBXContainerItemProxy;
+			containerPortal = CD4062E81F212EFC94C00E5FAD7A0197 /* EXContacts.xcodeproj */;
+			proxyType = 1;
+			remoteGlobalIDString = B22EE26A55A92797A576C80A1202EFFD;
+			remoteInfo = EXContacts;
+		};
+		3F8082562648AD757996A02066FE8ECE /* PBXContainerItemProxy */ = {
+			isa = PBXContainerItemProxy;
+			containerPortal = B89563D2FAFEED41D53F68365A8F0176 /* RNSVG.xcodeproj */;
+			proxyType = 1;
+			remoteGlobalIDString = 37F56A737644EA890F883EB95588CAD3;
+			remoteInfo = RNSVG;
+		};
+		408E1DE62CE92A256552BEAE182900F0 /* PBXContainerItemProxy */ = {
+			isa = PBXContainerItemProxy;
+			containerPortal = DE4A88F98E08287CD0F8CAD33DEA3A07 /* UMSensorsInterface.xcodeproj */;
+			proxyType = 1;
+			remoteGlobalIDString = 1FDCE556B997E87DAB0DA2727CC69285;
+			remoteInfo = UMSensorsInterface;
+		};
+		40C8C69CF1403763E707D8813FD89DA9 /* PBXContainerItemProxy */ = {
+			isa = PBXContainerItemProxy;
+			containerPortal = 293E7C16B525FE22C3BEAE8F41EF6E07 /* EXCamera.xcodeproj */;
+			proxyType = 1;
+			remoteGlobalIDString = 4B109C23F45DFD6B4CA40B87D733EB11;
+			remoteInfo = EXCamera;
+		};
+		4229A09B65BE4AEA1FE2623262F49787 /* PBXContainerItemProxy */ = {
+			isa = PBXContainerItemProxy;
+			containerPortal = 2247C61D70F4566139B9683A09302D96 /* UMReactNativeAdapter.xcodeproj */;
+			proxyType = 1;
+			remoteGlobalIDString = E0F5743D6C158230DA447A63190DF2E9;
+			remoteInfo = UMReactNativeAdapter;
+		};
+		42372FC57305A20CB5DBB5BA2D5B3D14 /* PBXContainerItemProxy */ = {
+			isa = PBXContainerItemProxy;
+			containerPortal = 6014E816CA3E755BC2D78114C2781BD2 /* FirebaseCoreDiagnostics.xcodeproj */;
+			proxyType = 1;
+			remoteGlobalIDString = 0CE453D8DBD3396B4C74B9ACD7A09387;
+			remoteInfo = FirebaseCoreDiagnostics;
+		};
+		4625AA72AF51668CD07A6D99D343A200 /* PBXContainerItemProxy */ = {
+			isa = PBXContainerItemProxy;
+			containerPortal = C864AA65CCC0D1BB803636E8FE0E4AF9 /* RCTRequired.xcodeproj */;
+			proxyType = 1;
+			remoteGlobalIDString = 7B4E6DC12B1D694845842E9A06C59213;
+			remoteInfo = RCTRequired;
+		};
+		475C0E2F7504E9B9E7E166E13A557112 /* PBXContainerItemProxy */ = {
+			isa = PBXContainerItemProxy;
+			containerPortal = 6A5E879D9950AE73A90CFD7F0BF61E16 /* EXDevice.xcodeproj */;
+			proxyType = 1;
+			remoteGlobalIDString = 61CE878EC16A63D023F23DA6C1B824B9;
+			remoteInfo = EXDevice;
+		};
+		48158ABC0417905E5672AA66DC0C4774 /* PBXContainerItemProxy */ = {
+			isa = PBXContainerItemProxy;
+			containerPortal = F7DE4F9106C7F27A5E6A0AE148DCDEB2 /* react-native-safe-area-context.xcodeproj */;
+			proxyType = 1;
+			remoteGlobalIDString = 6FF729CB9CEA59FDDF1BA16AEB2B98D6;
+			remoteInfo = "react-native-safe-area-context";
+		};
+		4816961E3424C598ED5944817962E843 /* PBXContainerItemProxy */ = {
+			isa = PBXContainerItemProxy;
+			containerPortal = B53D91B4F7EF3C29345DB5938AFB1F6F /* React.xcodeproj */;
+			proxyType = 1;
+			remoteGlobalIDString = 94DA87F24FB4B93E5D08FE961D5E5A3E;
+			remoteInfo = React;
+		};
+		4973FA9CFD46B0F049FF2F65263C2B8A /* PBXContainerItemProxy */ = {
+			isa = PBXContainerItemProxy;
+			containerPortal = E48756B87A5672131FC122E040E752F3 /* React-Core.xcodeproj */;
+			proxyType = 1;
+			remoteGlobalIDString = 5DA1A74647F652AE8E4DE074AFC4C6B7;
+			remoteInfo = "React-Core";
+		};
+		4996629D0150841C8A47BEC6287BADA2 /* PBXContainerItemProxy */ = {
+			isa = PBXContainerItemProxy;
+			containerPortal = 3908E99C715AF1E0B84A3F4C6A1F5FC8 /* RNScreens.xcodeproj */;
+			proxyType = 1;
+			remoteGlobalIDString = A72DB725A68697789F3F72BCF9C3A522;
+			remoteInfo = RNScreens;
+		};
+		4A0E83D656EC92989E815D4929A904A0 /* PBXContainerItemProxy */ = {
+			isa = PBXContainerItemProxy;
+			containerPortal = 677F134CD071C75EE728091A83275BC5 /* Flipper-DoubleConversion.xcodeproj */;
+			proxyType = 1;
+			remoteGlobalIDString = 37536435931E49AAE030DC5B8307BD28;
+			remoteInfo = "Flipper-DoubleConversion";
+		};
+		4B849F75863148649CCCE667FC9AC633 /* PBXContainerItemProxy */ = {
+			isa = PBXContainerItemProxy;
+			containerPortal = 7B0D47E94FD59D0F5CEAC9D844DE39D5 /* EXSMS.xcodeproj */;
+			proxyType = 1;
+			remoteGlobalIDString = 1309E054CB75DA99E029D5D2C8C2210E;
+			remoteInfo = EXSMS;
+		};
+		4C173A025DDDB49E66BAF6678937EEA4 /* PBXContainerItemProxy */ = {
+			isa = PBXContainerItemProxy;
+			containerPortal = 4E0CFEAFC4D4874912CBDBEE44D2484C /* UMFontInterface.xcodeproj */;
+			proxyType = 1;
+			remoteGlobalIDString = 7F4112A673122B6D50845D9BC1D9AFDB;
+			remoteInfo = UMFontInterface;
+		};
+		4D83ACDF387219705514A39B0718EDBD /* PBXContainerItemProxy */ = {
+			isa = PBXContainerItemProxy;
+			containerPortal = 9090CE0FED146B0E640604E842BC8E9B /* React-RCTNetwork.xcodeproj */;
+			proxyType = 1;
+			remoteGlobalIDString = B42CC4F102742853C37E7C4841756DBE;
+			remoteInfo = "React-RCTNetwork";
+		};
+		4E9292912E41D7FB17B9264D72E835B4 /* PBXContainerItemProxy */ = {
+			isa = PBXContainerItemProxy;
+			containerPortal = A40ACE5C33D64889AA4499850F33D6B9 /* GTMSessionFetcher.xcodeproj */;
+			proxyType = 1;
+			remoteGlobalIDString = BD7A8A3BC22FD28DCB40568BE43D7C70;
+			remoteInfo = GTMSessionFetcher;
+		};
+		4F18CC72277ACA772F5F8E545DA9D694 /* PBXContainerItemProxy */ = {
+			isa = PBXContainerItemProxy;
+			containerPortal = 0CCC8DA224D8B3A7FEC8E2E8B2F64A33 /* EXAmplitude.xcodeproj */;
+			proxyType = 1;
+			remoteGlobalIDString = 700BA3D76A8C4362E721FECC92A96DFB;
+			remoteInfo = EXAmplitude;
+		};
+		4F22D25FE755E38361DD3AA890942067 /* PBXContainerItemProxy */ = {
+			isa = PBXContainerItemProxy;
+			containerPortal = F506473B06AD733AF1028C50B43F0937 /* react-native-viewpager.xcodeproj */;
+			proxyType = 1;
+			remoteGlobalIDString = CFC877DE04A417D8C15AFE74E1B178E8;
+			remoteInfo = "react-native-viewpager";
+		};
+		5162194EDDC7820A822EFABAB857ECDA /* PBXContainerItemProxy */ = {
+			isa = PBXContainerItemProxy;
+			containerPortal = D106C6B513B3B9A83D7FA3587FDD0630 /* GTMAppAuth.xcodeproj */;
+			proxyType = 1;
+			remoteGlobalIDString = AFFE62B58843E7D325544E4D760E8920;
+			remoteInfo = GTMAppAuth;
+		};
+		51DE109C690F8747F6394B381AF4F301 /* PBXContainerItemProxy */ = {
+			isa = PBXContainerItemProxy;
+			containerPortal = 9A73016C70C0EC097DA2522540055F69 /* FirebaseInstanceID.xcodeproj */;
+			proxyType = 1;
+			remoteGlobalIDString = 828A845A4F63A824ED62A82D61941B85;
+			remoteInfo = FirebaseInstanceID;
+		};
+		5557A3DEE4B504315ACF5AD91070AF77 /* PBXContainerItemProxy */ = {
+			isa = PBXContainerItemProxy;
+			containerPortal = F5CF1F33861A574F472734D6BDB899FB /* EXKeepAwake.xcodeproj */;
+			proxyType = 1;
+			remoteGlobalIDString = E593B1631324E147D59AE9990EDA53A2;
+			remoteInfo = EXKeepAwake;
+		};
+		5570B0BB8177DE3A9DC55D2EEBB91E0B /* PBXContainerItemProxy */ = {
+			isa = PBXContainerItemProxy;
+			containerPortal = F29EEB226FBE1AB29252C8AF4F628A61 /* React-jsiexecutor.xcodeproj */;
+			proxyType = 1;
+			remoteGlobalIDString = 7F7693C84AD2D676CE4E5741F508C198;
+			remoteInfo = "React-jsiexecutor";
+		};
+		565F8BA1D78AFF409F8F113930A71B76 /* PBXContainerItemProxy */ = {
+			isa = PBXContainerItemProxy;
+			containerPortal = 55F2ED85BC43AF604AB8621FB9D13F3D /* FirebaseAnalytics.xcodeproj */;
+			proxyType = 1;
+			remoteGlobalIDString = 3DC59710253F562E6B3BE135BABFBA19;
+			remoteInfo = FirebaseAnalytics;
+		};
+		56FE340C8EA3A3D3C77DB97B68AF186F /* PBXContainerItemProxy */ = {
+			isa = PBXContainerItemProxy;
+			containerPortal = F87DD4BBB8BD5EDFF8D83E40FF763843 /* Folly.xcodeproj */;
+			proxyType = 1;
+			remoteGlobalIDString = 14BB2B7275726942E762F076FA966088;
+			remoteInfo = Folly;
+		};
+		5766E402E4BB170EAAF44617E7838A3F /* PBXContainerItemProxy */ = {
+			isa = PBXContainerItemProxy;
+			containerPortal = CC5A3E8DE091FEED10B3CE3C791BE226 /* GoogleAppMeasurement.xcodeproj */;
+			proxyType = 1;
+			remoteGlobalIDString = 9677266E0E3834B96EA12E3394F9063D;
+			remoteInfo = GoogleAppMeasurement;
+		};
+		58F22B8244F8EFF491EE6E962DCCD9CC /* PBXContainerItemProxy */ = {
+			isa = PBXContainerItemProxy;
+			containerPortal = 7D00471A534F3903EE918F90A856D3EF /* UMCameraInterface.xcodeproj */;
+			proxyType = 1;
+			remoteGlobalIDString = 86372E925D4E10D72894E239CC18BCD9;
+			remoteInfo = UMCameraInterface;
+		};
+		59562824CCF1A73A6AA796AAB2D4185F /* PBXContainerItemProxy */ = {
+			isa = PBXContainerItemProxy;
+			containerPortal = A79AD6DADE4E03B23168882197DF9053 /* FirebaseMLVision.xcodeproj */;
+			proxyType = 1;
+			remoteGlobalIDString = 3D5358053745F186EF3299093007AD97;
+			remoteInfo = FirebaseMLVision;
+		};
+		5ACA2C855D0BCB7F46991F850FE89890 /* PBXContainerItemProxy */ = {
+			isa = PBXContainerItemProxy;
+			containerPortal = 4B868D323549013C5EFFCDE6EAAB3AE6 /* RNGestureHandler.xcodeproj */;
+			proxyType = 1;
+			remoteGlobalIDString = 0356CDCA5DB6D4F4B4F5991088D05580;
+			remoteInfo = RNGestureHandler;
+		};
+		5B25DD73C90CC6164CC71A63360B5BCB /* PBXContainerItemProxy */ = {
+			isa = PBXContainerItemProxy;
+			containerPortal = 9FCA64F87E83A2B406246C7B47B2F61E /* EXAV.xcodeproj */;
+			proxyType = 1;
+			remoteGlobalIDString = 657B3E0E8F77DB91FA182432EC404FBF;
+			remoteInfo = EXAV;
+		};
+		5C07A56282994554167A4555EC34D7D5 /* PBXContainerItemProxy */ = {
+			isa = PBXContainerItemProxy;
+			containerPortal = 743B4D64AE0CE7D166A0735823E8FBD3 /* react-native-view-shot.xcodeproj */;
+			proxyType = 1;
+			remoteGlobalIDString = E2467C029EBD31A567D815A97DFFBB51;
+			remoteInfo = "react-native-view-shot";
+		};
+		5C4C351D1B999BBF05B3568EDEE90472 /* PBXContainerItemProxy */ = {
+			isa = PBXContainerItemProxy;
+			containerPortal = 3DD93A96139A87BDB8791FE03C58F060 /* FBReactNativeSpec.xcodeproj */;
+			proxyType = 1;
+			remoteGlobalIDString = 5CDFFFDA1BEA16A0D3629FE9F761022A;
+			remoteInfo = FBReactNativeSpec;
+		};
+		5C50B84CC06A7AC89524E5DE14950769 /* PBXContainerItemProxy */ = {
+			isa = PBXContainerItemProxy;
+			containerPortal = 1C6E6314FAB3F2B82522B1AA80658C1E /* ZXingObjC.xcodeproj */;
+			proxyType = 1;
+			remoteGlobalIDString = F1A98E99C5291C55C29C32D889990685;
+			remoteInfo = ZXingObjC;
+		};
+		5D179296E85902D5DD8D69A051E4E336 /* PBXContainerItemProxy */ = {
+			isa = PBXContainerItemProxy;
+			containerPortal = 30B1790EDFFFC4F5D85D1A81E1BBA0FB /* EXCalendar.xcodeproj */;
+			proxyType = 1;
+			remoteGlobalIDString = 0F2988851D689F1E41CFC89C31422758;
+			remoteInfo = EXCalendar;
+		};
+		5DE2C05A8595E22298A05D47599C224E /* PBXContainerItemProxy */ = {
+			isa = PBXContainerItemProxy;
+			containerPortal = 7B51C669889A06E000BF6EE77B9617CE /* RNDateTimePicker.xcodeproj */;
+			proxyType = 1;
+			remoteGlobalIDString = 862E1DA0F45BF8C82AA7330F871534CF;
+			remoteInfo = RNDateTimePicker;
+		};
+		5F0B1CF35645899352A33EE6FE55361A /* PBXContainerItemProxy */ = {
+			isa = PBXContainerItemProxy;
+			containerPortal = EB33A8599CA850C3767F9D7CECF3CE68 /* UMTaskManagerInterface.xcodeproj */;
+			proxyType = 1;
+			remoteGlobalIDString = A565C99DEFBAFA44A1B5C3B49ADD8A84;
+			remoteInfo = UMTaskManagerInterface;
+		};
+		5FC5DE4C8DB2DFF765C3DF106493EC24 /* PBXContainerItemProxy */ = {
+			isa = PBXContainerItemProxy;
+			containerPortal = BC4EDB574328101E0D633F4B6B979EE4 /* React-RCTImage.xcodeproj */;
+			proxyType = 1;
+			remoteGlobalIDString = C78CA5C5EDDCCF5EC637E0FC8BB4C96E;
+			remoteInfo = "React-RCTImage";
+		};
+		60728EE676EEBD29EC3F7EE338919ACD /* PBXContainerItemProxy */ = {
+			isa = PBXContainerItemProxy;
+			containerPortal = 6F3A797FEB2EB6ACB29C04529B069884 /* EXSecureStore.xcodeproj */;
+			proxyType = 1;
+			remoteGlobalIDString = C4DBAA5ED98E7A037D09674FF42AF66F;
+			remoteInfo = EXSecureStore;
+		};
+		60BFCE5D6A3D0230AC9CDDD8879709F3 /* PBXContainerItemProxy */ = {
+			isa = PBXContainerItemProxy;
+			containerPortal = AC7D9385BC521192FB097FCE979EC8B6 /* GoogleSignIn.xcodeproj */;
+			proxyType = 1;
+			remoteGlobalIDString = 70D52585A9FA4EEA343010638ADABC11;
+			remoteInfo = GoogleSignIn;
+		};
+		60D2B2FDD0E0BD794BF2C58341BDCCBA /* PBXContainerItemProxy */ = {
+			isa = PBXContainerItemProxy;
+			containerPortal = B63833E199E0EC484F88D8463E304053 /* Amplitude.xcodeproj */;
+			proxyType = 1;
+			remoteGlobalIDString = A8506691BCF493596D6E68176F7E0129;
+			remoteInfo = Amplitude;
+		};
+		615549E664815962F401E6B0B08513F7 /* PBXContainerItemProxy */ = {
+			isa = PBXContainerItemProxy;
+			containerPortal = FADD9A55B639A829EA43A245A55AC5F1 /* react-native-webview.xcodeproj */;
+			proxyType = 1;
+			remoteGlobalIDString = 42F64E6A68A3E4462CDCAC8DD31120D1;
+			remoteInfo = "react-native-webview";
+		};
+		62524FDBC9E847BD4DCA61D8FE202767 /* PBXContainerItemProxy */ = {
+			isa = PBXContainerItemProxy;
+			containerPortal = 02E3B4675D2352B6A731C4D1D1FCD2A0 /* EXTaskManager.xcodeproj */;
+			proxyType = 1;
+			remoteGlobalIDString = 86D546D1F048CDA66BE7589194F91D23;
+			remoteInfo = EXTaskManager;
+		};
+		62BE56C8CC16B28EF0157321C4DF591E /* PBXContainerItemProxy */ = {
+			isa = PBXContainerItemProxy;
+			containerPortal = 809D9F43D12E0038EE1525D72C6DD977 /* EXFileSystem.xcodeproj */;
+			proxyType = 1;
+			remoteGlobalIDString = 5232535845650ADAE59870B722468D8A;
+			remoteInfo = EXFileSystem;
+		};
+		643CCFDD1D1457B816C8FE8FF224BA11 /* PBXContainerItemProxy */ = {
+			isa = PBXContainerItemProxy;
+			containerPortal = 7E45C6166BDF19D09F854E2AE3576F6A /* EXImageLoader.xcodeproj */;
+			proxyType = 1;
+			remoteGlobalIDString = E9B8755E94C7C9AA493F2BF95AB61410;
+			remoteInfo = EXImageLoader;
+		};
+		65289E1969C73A0ACF95725AE9CFBC06 /* PBXContainerItemProxy */ = {
+			isa = PBXContainerItemProxy;
+			containerPortal = 84EB59F32F1F3836EA8B873EBF00C89F /* Yoga.xcodeproj */;
+			proxyType = 1;
+			remoteGlobalIDString = 8DB658880A3F558549A84D99BCFADCBC;
+			remoteInfo = Yoga;
+		};
+		68FDE90EB709D22930D6C766FE863493 /* PBXContainerItemProxy */ = {
+			isa = PBXContainerItemProxy;
+			containerPortal = 29D44B16241619F08AF318146BC2CC35 /* PromisesObjC.xcodeproj */;
+			proxyType = 1;
+			remoteGlobalIDString = 615BB6D15EC37D16C898941802F0D251;
+			remoteInfo = PromisesObjC;
+		};
+		6C7A1AB4D2D7BD56FBA307BA96D7AC4A /* PBXContainerItemProxy */ = {
+			isa = PBXContainerItemProxy;
+			containerPortal = D04846BD224E861212A18C6DC2CE98F1 /* EXPrint.xcodeproj */;
+			proxyType = 1;
+			remoteGlobalIDString = FEAB4A1E3F5EAA6EBAE612E8CBDD2612;
+			remoteInfo = EXPrint;
+		};
+		6CEABEAC87717B95679AE0C947ED320F /* PBXContainerItemProxy */ = {
+			isa = PBXContainerItemProxy;
+			containerPortal = 8CA7060EBF0EBCED2490822E6AE4F407 /* EXErrorRecovery.xcodeproj */;
+			proxyType = 1;
+			remoteGlobalIDString = 49603BA4A7FB1CFC9ACD589B8CE05EA2;
+			remoteInfo = EXErrorRecovery;
+		};
+		6D1D2B106CEC452CEC4EB467864B0C09 /* PBXContainerItemProxy */ = {
+			isa = PBXContainerItemProxy;
+			containerPortal = DBACEDCCB6E70C8F87DCB1BA2E297AF5 /* UMFaceDetectorInterface.xcodeproj */;
+			proxyType = 1;
+			remoteGlobalIDString = 8DC606D9CFDD04C553C81728629364B3;
+			remoteInfo = UMFaceDetectorInterface;
+		};
+		6DAFA08FFA7798164CF6C74C68DB31C0 /* PBXContainerItemProxy */ = {
+			isa = PBXContainerItemProxy;
+			containerPortal = EB33A8599CA850C3767F9D7CECF3CE68 /* UMTaskManagerInterface.xcodeproj */;
+			proxyType = 1;
+			remoteGlobalIDString = A565C99DEFBAFA44A1B5C3B49ADD8A84;
+			remoteInfo = UMTaskManagerInterface;
+		};
+		6E8D6528773426C2F239F95B44B297B1 /* PBXContainerItemProxy */ = {
+			isa = PBXContainerItemProxy;
+			containerPortal = B3791CAFF4562236306A61DCE7EFA8A0 /* React-RCTLinking.xcodeproj */;
+			proxyType = 1;
+			remoteGlobalIDString = FF1621D1C3F9AF33EDD2BF51FEDEB3D8;
+			remoteInfo = "React-RCTLinking";
+		};
+		6EA2C90F1894938AD49380F1097D2D97 /* PBXContainerItemProxy */ = {
+			isa = PBXContainerItemProxy;
+			containerPortal = CF49C7684970FDCE47B5C319E34E6791 /* FirebaseCore.xcodeproj */;
+			proxyType = 1;
+			remoteGlobalIDString = 4BD5DE1E00ED67A59118DB4A3CD5F288;
+			remoteInfo = FirebaseCore;
+		};
+		6FA04F5B9B3733EB7D108D82C4710A4C /* PBXContainerItemProxy */ = {
+			isa = PBXContainerItemProxy;
+			containerPortal = BF09AED786FC32038CFF2F2B32C6CAA7 /* Flipper-Folly.xcodeproj */;
+			proxyType = 1;
+			remoteGlobalIDString = BC71C7B21753292689B3040E2CC24B53;
+			remoteInfo = "Flipper-Folly";
+		};
+		70E1D11A3ED24A4EF3E1DD4DDC161872 /* PBXContainerItemProxy */ = {
+			isa = PBXContainerItemProxy;
+			containerPortal = 6A5E879D9950AE73A90CFD7F0BF61E16 /* EXDevice.xcodeproj */;
+			proxyType = 1;
+			remoteGlobalIDString = 61CE878EC16A63D023F23DA6C1B824B9;
+			remoteInfo = EXDevice;
+		};
+		7106DE498256E8FA44B6EDD15F78B611 /* PBXContainerItemProxy */ = {
+			isa = PBXContainerItemProxy;
+			containerPortal = 4B868D323549013C5EFFCDE6EAAB3AE6 /* RNGestureHandler.xcodeproj */;
+			proxyType = 1;
+			remoteGlobalIDString = 0356CDCA5DB6D4F4B4F5991088D05580;
+			remoteInfo = RNGestureHandler;
+		};
+		715A305291BCCE2877B94C8A73432B54 /* PBXContainerItemProxy */ = {
+			isa = PBXContainerItemProxy;
+			containerPortal = FC6F3BD88279EADCFC5C1C085D5D4FA6 /* EXFont.xcodeproj */;
+			proxyType = 1;
+			remoteGlobalIDString = 0A4A001679E384FB337FF08C5D081399;
+			remoteInfo = EXFont;
+		};
+		71BA236C06A2F3EFEEE18A461E679CDB /* PBXContainerItemProxy */ = {
+			isa = PBXContainerItemProxy;
+			containerPortal = E40BF8DFC6F5884461DD885BCDD09EEC /* FirebaseCoreDiagnosticsInterop.xcodeproj */;
+			proxyType = 1;
+			remoteGlobalIDString = 82BE183BB67FD85793E8A161FAEDC1AF;
+			remoteInfo = FirebaseCoreDiagnosticsInterop;
+		};
+		73DBC1E6422AEAA8C924AC8D3F0AAD1C /* PBXContainerItemProxy */ = {
+			isa = PBXContainerItemProxy;
+			containerPortal = 0FECC6A5ABEE8F38B910660ED77538BC /* RCTTypeSafety.xcodeproj */;
+			proxyType = 1;
+			remoteGlobalIDString = 9C3601DE72183D42B9DC3FF333D35CF7;
+			remoteInfo = RCTTypeSafety;
+		};
+		73E85D63D775527E542D93621EEB18F7 /* PBXContainerItemProxy */ = {
+			isa = PBXContainerItemProxy;
+			containerPortal = D042BAA7ED0F4A6A9642B031F11D474C /* EXFaceDetector.xcodeproj */;
+			proxyType = 1;
+			remoteGlobalIDString = E3D1D7C85F27952DD8B1371AFE371A98;
+			remoteInfo = EXFaceDetector;
+		};
+		7403991A5D4799AB47895F1D1A42F9BA /* PBXContainerItemProxy */ = {
+			isa = PBXContainerItemProxy;
+			containerPortal = 5ED0A79C887698A0883397DD4017D4C1 /* EXHaptics.xcodeproj */;
+			proxyType = 1;
+			remoteGlobalIDString = 458E4E0DEA9D752CC28F1A42E4B306AC;
+			remoteInfo = EXHaptics;
+		};
+		77FA2ECDC47224DA57D7117A96505A2F /* PBXContainerItemProxy */ = {
+			isa = PBXContainerItemProxy;
+			containerPortal = 8601C484F0FB1654FB8A5860D685C64C /* React-cxxreact.xcodeproj */;
+			proxyType = 1;
+			remoteGlobalIDString = BD509719D4F0C3D8910F2BED0B6AB5F3;
+			remoteInfo = "React-cxxreact";
+		};
+		78E5129D53CF3F49FBBC8ECE0CB33150 /* PBXContainerItemProxy */ = {
+			isa = PBXContainerItemProxy;
+			containerPortal = 03A9FED7C08727D68847929312016966 /* GoogleDataTransport.xcodeproj */;
+			proxyType = 1;
+			remoteGlobalIDString = 78B41281B6D2EAC6C3C75FFE5052E985;
+			remoteInfo = GoogleDataTransport;
+		};
+		790FA4092324C308895080DBF1A9D83A /* PBXContainerItemProxy */ = {
+			isa = PBXContainerItemProxy;
+			containerPortal = C31685A50051811E4368009ABD3F0655 /* GoogleUtilities.xcodeproj */;
+			proxyType = 1;
+			remoteGlobalIDString = 80B861CBFC18436AFD9A3703F00CEEC4;
+			remoteInfo = GoogleUtilities;
+		};
+		793B022E46D3058EC01BE596DFDD1326 /* PBXContainerItemProxy */ = {
+			isa = PBXContainerItemProxy;
+			containerPortal = 743B4D64AE0CE7D166A0735823E8FBD3 /* react-native-view-shot.xcodeproj */;
+			proxyType = 1;
+			remoteGlobalIDString = E2467C029EBD31A567D815A97DFFBB51;
+			remoteInfo = "react-native-view-shot";
+		};
+		79646AB2F1A6F3E69E2DF8A4422DD331 /* PBXContainerItemProxy */ = {
+			isa = PBXContainerItemProxy;
+			containerPortal = 75ED80FF32F2127E972649EEEEFA79D8 /* Firebase.xcodeproj */;
+			proxyType = 1;
+			remoteGlobalIDString = 15B99218A87324F316F0E937B3DAAC8B;
+			remoteInfo = Firebase;
+		};
+		7B1AE085327490CDA8F706B2C2AE8F60 /* PBXContainerItemProxy */ = {
+			isa = PBXContainerItemProxy;
+			containerPortal = E40BF8DFC6F5884461DD885BCDD09EEC /* FirebaseCoreDiagnosticsInterop.xcodeproj */;
+			proxyType = 1;
+			remoteGlobalIDString = 82BE183BB67FD85793E8A161FAEDC1AF;
+			remoteInfo = FirebaseCoreDiagnosticsInterop;
+		};
+		7BCC043CEFE60D41C4BAE18917D0B682 /* PBXContainerItemProxy */ = {
+			isa = PBXContainerItemProxy;
+			containerPortal = CD7BB8612351F46C8DDA6E2122DF3D58 /* EXInAppPurchases.xcodeproj */;
+			proxyType = 1;
+			remoteGlobalIDString = D42675B43F7A8B793138E364CE98BFEE;
+			remoteInfo = EXInAppPurchases;
+		};
+		7C4B947708A25053BF72B696C750E326 /* PBXContainerItemProxy */ = {
+			isa = PBXContainerItemProxy;
+			containerPortal = C8865C2A018A866F8105F53AE7BC773B /* EXRandom.xcodeproj */;
+			proxyType = 1;
+			remoteGlobalIDString = 00EB4A6BB9778AFFF7F587D732973596;
+			remoteInfo = EXRandom;
+		};
+		7DF3B92E8100157A1D34BAD338BF531D /* PBXContainerItemProxy */ = {
+			isa = PBXContainerItemProxy;
+			containerPortal = 8C08D0778F275AAFD51D9D446B69A8EF /* DoubleConversion.xcodeproj */;
+			proxyType = 1;
+			remoteGlobalIDString = 725D0E8C1060F8939288E8C91236BA4F;
+			remoteInfo = DoubleConversion;
+		};
+		7E2C07EC2FE3CB733A3588A30262143E /* PBXContainerItemProxy */ = {
+			isa = PBXContainerItemProxy;
+			containerPortal = 06BD82889784BDB7337312B1B1A240E1 /* react-native-appearance.xcodeproj */;
+			proxyType = 1;
+			remoteGlobalIDString = A6256F4276AA88FDEAAA83D3F4FEBA89;
+			remoteInfo = "react-native-appearance";
+		};
+		80359B5841F9BB47718B83DBCE4E826E /* PBXContainerItemProxy */ = {
+			isa = PBXContainerItemProxy;
+			containerPortal = B0BD189A3B241E2F38935B09186676D9 /* React-jsinspector.xcodeproj */;
+			proxyType = 1;
+			remoteGlobalIDString = 1AC0EAF3E808B6AA276E43B30A5B20AA;
+			remoteInfo = "React-jsinspector";
+		};
+		81669CCB8B7D4B3A644D74F559DE5718 /* PBXContainerItemProxy */ = {
+			isa = PBXContainerItemProxy;
+			containerPortal = 4E6CBE257728FD3FB9A154BB1287E225 /* React-RCTText.xcodeproj */;
+			proxyType = 1;
+			remoteGlobalIDString = F0809BF90AC70C40646AB597C21CC420;
+			remoteInfo = "React-RCTText";
+		};
+		837076FC973765328DD36C1B77BEA4CD /* PBXContainerItemProxy */ = {
+			isa = PBXContainerItemProxy;
+			containerPortal = B3791CAFF4562236306A61DCE7EFA8A0 /* React-RCTLinking.xcodeproj */;
+			proxyType = 1;
+			remoteGlobalIDString = FF1621D1C3F9AF33EDD2BF51FEDEB3D8;
+			remoteInfo = "React-RCTLinking";
+		};
+		83A8F227A851B1C4279C4A5B925F2872 /* PBXContainerItemProxy */ = {
+			isa = PBXContainerItemProxy;
+			containerPortal = DBACEDCCB6E70C8F87DCB1BA2E297AF5 /* UMFaceDetectorInterface.xcodeproj */;
+			proxyType = 1;
+			remoteGlobalIDString = 8DC606D9CFDD04C553C81728629364B3;
+			remoteInfo = UMFaceDetectorInterface;
+		};
+		861EE30D20587312623CC9D3804BE0D9 /* PBXContainerItemProxy */ = {
+			isa = PBXContainerItemProxy;
+			containerPortal = 68A9D053FF22D61DA9BA94BB920884D2 /* FBLazyVector.xcodeproj */;
+			proxyType = 1;
+			remoteGlobalIDString = 4B95F1280DBD545D036916608691C3EF;
+			remoteInfo = FBLazyVector;
+		};
+		863C56186F2ACE735E3AE6ABD14891F6 /* PBXContainerItemProxy */ = {
+			isa = PBXContainerItemProxy;
+			containerPortal = D5614A461D407E513471E83DD2D0414E /* expo-dev-launcher.xcodeproj */;
+			proxyType = 1;
+			remoteGlobalIDString = 26E7F2DCC5852B236EADEC0282A1217D;
+			remoteInfo = "expo-dev-launcher";
+		};
+		86608D8EDEA340C4FF9BE401FBCE1F96 /* PBXContainerItemProxy */ = {
+			isa = PBXContainerItemProxy;
+			containerPortal = E79818593F05F7B8170C961F0EA4C156 /* EXGL_CPP.xcodeproj */;
+			proxyType = 1;
+			remoteGlobalIDString = 4C66693C554B15E2593FB1F665F8BA01;
+			remoteInfo = EXGL_CPP;
+		};
+		86865EBA8D8D79837FC6019DB656702A /* PBXContainerItemProxy */ = {
+			isa = PBXContainerItemProxy;
+			containerPortal = 1D5857035D42905D4EDA095F6851D4BC /* GoogleAPIClientForREST.xcodeproj */;
+			proxyType = 1;
+			remoteGlobalIDString = E899E01EE94E3AAE44DBC0A0C183AD70;
+			remoteInfo = GoogleAPIClientForREST;
+		};
+		869A171BEDE90D34B5EC02100E781BD4 /* PBXContainerItemProxy */ = {
+			isa = PBXContainerItemProxy;
+			containerPortal = 7B51C669889A06E000BF6EE77B9617CE /* RNDateTimePicker.xcodeproj */;
+			proxyType = 1;
+			remoteGlobalIDString = 862E1DA0F45BF8C82AA7330F871534CF;
+			remoteInfo = RNDateTimePicker;
+		};
+		86EC7E784051B25DAB0ADF59C495922B /* PBXContainerItemProxy */ = {
+			isa = PBXContainerItemProxy;
+			containerPortal = A5F9FB2EAFDEAD782E8A636C7A07F5AF /* EXMediaLibrary.xcodeproj */;
+			proxyType = 1;
+			remoteGlobalIDString = 422CF65902B3ABF0E6A47527F9209CC8;
+			remoteInfo = EXMediaLibrary;
+		};
+		873273974E1927143F21761D95208100 /* PBXContainerItemProxy */ = {
+			isa = PBXContainerItemProxy;
+			containerPortal = 6863D44A14A52301D97B60A1A01418B5 /* EXNotifications.xcodeproj */;
+			proxyType = 1;
+			remoteGlobalIDString = 6C660F81CE4F0EC96D208B20C3E8B154;
+			remoteInfo = EXNotifications;
+		};
+		8B086A8DB17E0404CF0185392D7A41CA /* PBXContainerItemProxy */ = {
+			isa = PBXContainerItemProxy;
+			containerPortal = A40ACE5C33D64889AA4499850F33D6B9 /* GTMSessionFetcher.xcodeproj */;
+			proxyType = 1;
+			remoteGlobalIDString = BD7A8A3BC22FD28DCB40568BE43D7C70;
+			remoteInfo = GTMSessionFetcher;
+		};
+		8B291EAF0E4EFB25E0C172A6A1C38A2C /* PBXContainerItemProxy */ = {
+			isa = PBXContainerItemProxy;
+			containerPortal = 242B3811837E2776DB5D6084403CBAC3 /* OpenSSL-Universal.xcodeproj */;
+			proxyType = 1;
+			remoteGlobalIDString = 6F68E8F1AF30EB52FE60841D139BAC02;
+			remoteInfo = "OpenSSL-Universal";
+		};
+		8B3900CA96C8719009BBDDDF0C131523 /* PBXContainerItemProxy */ = {
+			isa = PBXContainerItemProxy;
+			containerPortal = 86868382CCEBB6B1EA3E103936BB777F /* SDWebImage.xcodeproj */;
+			proxyType = 1;
+			remoteGlobalIDString = 4ECF4E662EEBE4FA58102FF984D920CC;
+			remoteInfo = SDWebImage;
+		};
+		8C91D2F21E6C8AAB2204C412E02B25A7 /* PBXContainerItemProxy */ = {
+			isa = PBXContainerItemProxy;
+			containerPortal = 4CA742EEC8DC3D2F3D7AFE09F67CE3D1 /* expo-dev-menu.xcodeproj */;
+			proxyType = 1;
+			remoteGlobalIDString = E3CE9F665E43CE3A24403912B50AAE19;
+			remoteInfo = "expo-dev-menu";
+		};
+		8CDD32BDFA01FECB9B9E621566C38408 /* PBXContainerItemProxy */ = {
+			isa = PBXContainerItemProxy;
+			containerPortal = 3B6D5F756B86C56C9B725A04A16FD35D /* RNReanimated.xcodeproj */;
+			proxyType = 1;
+			remoteGlobalIDString = E9E22639328ACC061EB56756AD5B4F57;
+			remoteInfo = RNReanimated;
+		};
+		8E253F3FEFFC70F21837C41AC1FC862D /* PBXContainerItemProxy */ = {
+			isa = PBXContainerItemProxy;
+			containerPortal = E79818593F05F7B8170C961F0EA4C156 /* EXGL_CPP.xcodeproj */;
+			proxyType = 1;
+			remoteGlobalIDString = 4C66693C554B15E2593FB1F665F8BA01;
+			remoteInfo = EXGL_CPP;
+		};
+		8F6E1469D856DD0609426DCCAA6AA889 /* PBXContainerItemProxy */ = {
+			isa = PBXContainerItemProxy;
+			containerPortal = D375AD5887CCE98317E1C5198CD37EAD /* glog.xcodeproj */;
+			proxyType = 1;
+			remoteGlobalIDString = 86F597DC3D8F3D7A34EC5A5C413F7255;
+			remoteInfo = glog;
+		};
+		8FAD2C718C972DBA224A12108684C2BB /* PBXContainerItemProxy */ = {
+			isa = PBXContainerItemProxy;
+			containerPortal = EDCCDC1FCEA68CA7D6832B30A6EB752E /* React-CoreModules.xcodeproj */;
+			proxyType = 1;
+			remoteGlobalIDString = 42F070932EC272C376353459CE0FA76E;
+			remoteInfo = "React-CoreModules";
+		};
+		90BF522423518CD6B13172362AB16230 /* PBXContainerItemProxy */ = {
+			isa = PBXContainerItemProxy;
+			containerPortal = D106C6B513B3B9A83D7FA3587FDD0630 /* GTMAppAuth.xcodeproj */;
+			proxyType = 1;
+			remoteGlobalIDString = AFFE62B58843E7D325544E4D760E8920;
+			remoteInfo = GTMAppAuth;
+		};
+		912FB5A1DD0A971B7ACAA963B6E62B1A /* PBXContainerItemProxy */ = {
+			isa = PBXContainerItemProxy;
+			containerPortal = 24CE01C2E4C7243A6C8E09416A2F06DE /* EXScreenCapture.xcodeproj */;
+			proxyType = 1;
+			remoteGlobalIDString = 41748256BF35CA80D3CE24FFC0C6012B;
+			remoteInfo = EXScreenCapture;
+		};
+		91DC0ACF722C20A03159D4641B863973 /* PBXContainerItemProxy */ = {
+			isa = PBXContainerItemProxy;
+			containerPortal = 2A9A336C16F22A2B92A6703800D79058 /* EXFirebaseAnalytics.xcodeproj */;
+			proxyType = 1;
+			remoteGlobalIDString = FABBE34C5533203C60B1FB31DA23FC99;
+			remoteInfo = EXFirebaseAnalytics;
+		};
+		926DDC011BD44A6F344C392A04B03D39 /* PBXContainerItemProxy */ = {
+			isa = PBXContainerItemProxy;
+			containerPortal = 682AF6A7ECADDBA2FA1215A1EF8EF1DA /* EXSharing.xcodeproj */;
+			proxyType = 1;
+			remoteGlobalIDString = 1458926EF4B0A3DF1C40B5639E7358B1;
+			remoteInfo = EXSharing;
+		};
+		9294030349215A184C073ADC8384F4E3 /* PBXContainerItemProxy */ = {
+			isa = PBXContainerItemProxy;
+			containerPortal = 7BCF5690FD24AE21289EFBC3562082DF /* EXFacebook.xcodeproj */;
+			proxyType = 1;
+			remoteGlobalIDString = FEAA3FBA5C5225363EE9E6D0B5B3183B;
+			remoteInfo = EXFacebook;
+		};
+		933DA7755557DEDAA9612AE77F18A3AE /* PBXContainerItemProxy */ = {
+			isa = PBXContainerItemProxy;
+			containerPortal = 55F2ED85BC43AF604AB8621FB9D13F3D /* FirebaseAnalytics.xcodeproj */;
+			proxyType = 1;
+			remoteGlobalIDString = 3DC59710253F562E6B3BE135BABFBA19;
+			remoteInfo = FirebaseAnalytics;
+		};
+		93B7255139830A8B61F23F2D6A3C9BBA /* PBXContainerItemProxy */ = {
+			isa = PBXContainerItemProxy;
+			containerPortal = 6F3A797FEB2EB6ACB29C04529B069884 /* EXSecureStore.xcodeproj */;
+			proxyType = 1;
+			remoteGlobalIDString = C4DBAA5ED98E7A037D09674FF42AF66F;
+			remoteInfo = EXSecureStore;
+		};
+		94D2CA7B63E6C41A633222E64EE110D8 /* PBXContainerItemProxy */ = {
+			isa = PBXContainerItemProxy;
+			containerPortal = 605D61C7DCB44FC8F9A997D3D1A47D8E /* EXSensors.xcodeproj */;
+			proxyType = 1;
+			remoteGlobalIDString = 5F5B88A2576A073FBDD91B02A10308F1;
+			remoteInfo = EXSensors;
+		};
+		95242AD3CCDBC6CF981FAE3F8C18C69D /* PBXContainerItemProxy */ = {
+			isa = PBXContainerItemProxy;
+			containerPortal = 8AAEE9489F785445E87FE77062A67B30 /* EXVideoThumbnails.xcodeproj */;
+			proxyType = 1;
+			remoteGlobalIDString = 16ED442C06F5D444E672AE845A57E796;
+			remoteInfo = EXVideoThumbnails;
+		};
+		95C8F46254CD25092A91127B0D60FEBE /* PBXContainerItemProxy */ = {
+			isa = PBXContainerItemProxy;
+			containerPortal = 47FC83BC2DB094DD803FB0A5F5241C43 /* Flipper-Glog.xcodeproj */;
+			proxyType = 1;
+			remoteGlobalIDString = 62C2C1B208D60EBCBCCEFAF36D906B32;
+			remoteInfo = "Flipper-Glog";
+		};
+		967F34EB7DFDF2598153FEA05DEFF572 /* PBXContainerItemProxy */ = {
+			isa = PBXContainerItemProxy;
+			containerPortal = F29EEB226FBE1AB29252C8AF4F628A61 /* React-jsiexecutor.xcodeproj */;
+			proxyType = 1;
+			remoteGlobalIDString = 7F7693C84AD2D676CE4E5741F508C198;
+			remoteInfo = "React-jsiexecutor";
+		};
+		97DA57ECF9DF34589FD44F0942E34FAF /* PBXContainerItemProxy */ = {
+			isa = PBXContainerItemProxy;
+			containerPortal = 7239A6D2C5310692D2F48466FCB313F8 /* react-native-netinfo.xcodeproj */;
+			proxyType = 1;
+			remoteGlobalIDString = 0C0919986EFBF5011021A24B7EA0C60C;
+			remoteInfo = "react-native-netinfo";
+		};
+		99DC9F0B83345B60B54C8C9BE85238B5 /* PBXContainerItemProxy */ = {
+			isa = PBXContainerItemProxy;
+			containerPortal = 468A2D35855D0C6EBA9B60F3D73C5455 /* FacebookSDK.xcodeproj */;
+			proxyType = 1;
+			remoteGlobalIDString = 5E4E18D34A90F67EF015BC6C80458877;
+			remoteInfo = FacebookSDK;
+		};
+		9B50BEC35C3A8D7CEC1A29AB7C2E9458 /* PBXContainerItemProxy */ = {
+			isa = PBXContainerItemProxy;
+			containerPortal = 97C8CFC7F6F999B46A509CE651662D84 /* EXBattery.xcodeproj */;
+			proxyType = 1;
+			remoteGlobalIDString = 5941E7B2BA388644B9A594045D22DE1D;
+			remoteInfo = EXBattery;
+		};
+		9BE8C86309DCCB7B046245E5FA423102 /* PBXContainerItemProxy */ = {
+			isa = PBXContainerItemProxy;
+			containerPortal = C77ADAA754CC5A00BCBBC9F9EBADA5B7 /* EXImagePicker.xcodeproj */;
+			proxyType = 1;
+			remoteGlobalIDString = 9ACF1D2895E366F44F904503F65171CD;
+			remoteInfo = EXImagePicker;
+		};
+		9C4C8A145F0A47ED4B601804C47506F4 /* PBXContainerItemProxy */ = {
+			isa = PBXContainerItemProxy;
+			containerPortal = 2A12F3945F9BAA21C094664B57C3EBB5 /* boost-for-react-native.xcodeproj */;
+			proxyType = 1;
+			remoteGlobalIDString = AA4CE39926C0C12D02F874C1C48A5710;
+			remoteInfo = "boost-for-react-native";
+		};
+		9D32D6667081677B0C657C50170CD4CF /* PBXContainerItemProxy */ = {
+			isa = PBXContainerItemProxy;
+			containerPortal = FC6F3BD88279EADCFC5C1C085D5D4FA6 /* EXFont.xcodeproj */;
+			proxyType = 1;
+			remoteGlobalIDString = 0A4A001679E384FB337FF08C5D081399;
+			remoteInfo = EXFont;
+		};
+		A033C2A4C680B063FEA40DB21D3484F2 /* PBXContainerItemProxy */ = {
+			isa = PBXContainerItemProxy;
+			containerPortal = 2A9A336C16F22A2B92A6703800D79058 /* EXFirebaseAnalytics.xcodeproj */;
+			proxyType = 1;
+			remoteGlobalIDString = FABBE34C5533203C60B1FB31DA23FC99;
+			remoteInfo = EXFirebaseAnalytics;
+		};
+		A07033655A73CCC5A70FB592E5FF012C /* PBXContainerItemProxy */ = {
+			isa = PBXContainerItemProxy;
+			containerPortal = F20601D4DDC60384F824C8C76326B039 /* EXCrypto.xcodeproj */;
+			proxyType = 1;
+			remoteGlobalIDString = 7313EAFC3221A55173D00B5135657D25;
+			remoteInfo = EXCrypto;
+		};
+		A21A0142CC768A91A6DDA76202D731C0 /* PBXContainerItemProxy */ = {
+			isa = PBXContainerItemProxy;
+			containerPortal = F3D50FBE12D86A325D52610D820772D5 /* EXLinearGradient.xcodeproj */;
+			proxyType = 1;
+			remoteGlobalIDString = AF5113FDFEF2ECEBDD58149C34DD4634;
+			remoteInfo = EXLinearGradient;
+		};
+		A302639E044D32D34DB90C5093907303 /* PBXContainerItemProxy */ = {
+			isa = PBXContainerItemProxy;
+			containerPortal = 41D82819ADD71C5AF6460B98B2C7EC9D /* EXGoogleSignIn.xcodeproj */;
+			proxyType = 1;
+			remoteGlobalIDString = 1EBA7C3FD4A2348A1EFF618E12286F06;
+			remoteInfo = EXGoogleSignIn;
+		};
+		A3A89FE77496E1CE0DB261AFCAF6194C /* PBXContainerItemProxy */ = {
+			isa = PBXContainerItemProxy;
+			containerPortal = 23E5C35941635D644BF011710A82A280 /* ReactCommon.xcodeproj */;
+			proxyType = 1;
+			remoteGlobalIDString = 2610D146B211EB79FECF83D4FA5AB36D;
+			remoteInfo = ReactCommon;
+		};
+		A665670CBE1413C6F45EAA4F83D00A96 /* PBXContainerItemProxy */ = {
+			isa = PBXContainerItemProxy;
+			containerPortal = 21934735A3B6357546095B40E5458EE3 /* EXSpeech.xcodeproj */;
+			proxyType = 1;
+			remoteGlobalIDString = AC043527FC46D59E5210AD9D49B847FC;
+			remoteInfo = EXSpeech;
+		};
+		A6AD39C46185D3F71D6E44F9BA47C00E /* PBXContainerItemProxy */ = {
+			isa = PBXContainerItemProxy;
+			containerPortal = 56E94097DA76DCD151C6361F6A2D0C50 /* EXBarCodeScanner.xcodeproj */;
+			proxyType = 1;
+			remoteGlobalIDString = E6D544E86F973F511B82FE486E5E25CD;
+			remoteInfo = EXBarCodeScanner;
+		};
+		A88AAB5490E1AA49762C78427EEDB891 /* PBXContainerItemProxy */ = {
+			isa = PBXContainerItemProxy;
+			containerPortal = F3D50FBE12D86A325D52610D820772D5 /* EXLinearGradient.xcodeproj */;
+			proxyType = 1;
+			remoteGlobalIDString = AF5113FDFEF2ECEBDD58149C34DD4634;
+			remoteInfo = EXLinearGradient;
+		};
+		A8CB80B3327632F8D30A37B0198B0E33 /* PBXContainerItemProxy */ = {
+			isa = PBXContainerItemProxy;
+			containerPortal = D6B867B005F25617EBE4B009675EA6F6 /* UMPermissionsInterface.xcodeproj */;
+			proxyType = 1;
+			remoteGlobalIDString = 12FF61416C5E794E9DEAC78D381D9726;
+			remoteInfo = UMPermissionsInterface;
+		};
+		A8F2A7FBAF5845E54ABB288FAB355F0D /* PBXContainerItemProxy */ = {
+			isa = PBXContainerItemProxy;
+			containerPortal = 88FE5C7F0A9955DF61A47CF9AD47857F /* EXBackgroundFetch.xcodeproj */;
+			proxyType = 1;
+			remoteGlobalIDString = 280658D584B63A5E8CB5F0405789A353;
+			remoteInfo = EXBackgroundFetch;
+		};
+		A9CCD495E8644050A1D5FB3B5A1BA708 /* PBXContainerItemProxy */ = {
+			isa = PBXContainerItemProxy;
+			containerPortal = 23E5C35941635D644BF011710A82A280 /* ReactCommon.xcodeproj */;
+			proxyType = 1;
+			remoteGlobalIDString = 2610D146B211EB79FECF83D4FA5AB36D;
+			remoteInfo = ReactCommon;
+		};
+		AB1596D191ED160FD171F960CDB7A392 /* PBXContainerItemProxy */ = {
+			isa = PBXContainerItemProxy;
+			containerPortal = C185363EDCC5183B86D8A94AB18DAA0A /* EXAppAuth.xcodeproj */;
+			proxyType = 1;
+			remoteGlobalIDString = 5FB7695B45E2F2A9171D3B6C97B3A1A2;
+			remoteInfo = EXAppAuth;
+		};
+		AB8DB6B7E7330A7885F53A580FF9B667 /* PBXContainerItemProxy */ = {
+			isa = PBXContainerItemProxy;
+			containerPortal = 7D48A8A798C6BA243F5F9B18B34FE596 /* React-jsi.xcodeproj */;
+			proxyType = 1;
+			remoteGlobalIDString = D0DB82AB65D33935072718EA2468992F;
+			remoteInfo = "React-jsi";
+		};
+		AC0096384CAF9812699366F2DD1D51F4 /* PBXContainerItemProxy */ = {
+			isa = PBXContainerItemProxy;
+			containerPortal = 51BD8F5E7451A7DD67C5ABF2D89FA08B /* nanopb.xcodeproj */;
+			proxyType = 1;
+			remoteGlobalIDString = 052B66B57BF269A4B160A5659F7D46D4;
+			remoteInfo = nanopb;
+		};
+		AC885C8C647D13A493C80D425C20B09F /* PBXContainerItemProxy */ = {
+			isa = PBXContainerItemProxy;
+			containerPortal = 6C78D5BF28419853A894A58B65E4181F /* EXLocalAuthentication.xcodeproj */;
+			proxyType = 1;
+			remoteGlobalIDString = 8D12244750972C21D688A2875A0E77F4;
+			remoteInfo = EXLocalAuthentication;
+		};
+		AC9FA2450269169CF2D5F7A71D1645CD /* PBXContainerItemProxy */ = {
+			isa = PBXContainerItemProxy;
+			containerPortal = D5614A461D407E513471E83DD2D0414E /* expo-dev-launcher.xcodeproj */;
+			proxyType = 1;
+			remoteGlobalIDString = 26E7F2DCC5852B236EADEC0282A1217D;
+			remoteInfo = "expo-dev-launcher";
+		};
+		AD35B0B4B8029EC844CB5D9412AF08B4 /* PBXContainerItemProxy */ = {
+			isa = PBXContainerItemProxy;
+			containerPortal = DE4A88F98E08287CD0F8CAD33DEA3A07 /* UMSensorsInterface.xcodeproj */;
+			proxyType = 1;
+			remoteGlobalIDString = 1FDCE556B997E87DAB0DA2727CC69285;
+			remoteInfo = UMSensorsInterface;
+		};
+		AD48CB88A6F88DB7626776AF694F3C3E /* PBXContainerItemProxy */ = {
+			isa = PBXContainerItemProxy;
+			containerPortal = 4E6CBE257728FD3FB9A154BB1287E225 /* React-RCTText.xcodeproj */;
+			proxyType = 1;
+			remoteGlobalIDString = F0809BF90AC70C40646AB597C21CC420;
+			remoteInfo = "React-RCTText";
+		};
+		AFE7FF3D130CEA38296EB7DCDA1BBCE1 /* PBXContainerItemProxy */ = {
+			isa = PBXContainerItemProxy;
+			containerPortal = B4F06955242ED2CEDDFD5E3789D235E1 /* react-native-segmented-control.xcodeproj */;
+			proxyType = 1;
+			remoteGlobalIDString = 16ABF49F17747086945AFC5E30F90858;
+			remoteInfo = "react-native-segmented-control";
+		};
+		B1330E0FEF3659136DEEEFBF2F9C1F8B /* PBXContainerItemProxy */ = {
+			isa = PBXContainerItemProxy;
+			containerPortal = 64E0E980D83036C5FF161588D5042410 /* EXNetwork.xcodeproj */;
+			proxyType = 1;
+			remoteGlobalIDString = 71F2A4AC24C8FBC0E24B6A613BB4F7BC;
+			remoteInfo = EXNetwork;
+		};
+		B13610F3BBBC9492D75218E2D810FE8E /* PBXContainerItemProxy */ = {
+			isa = PBXContainerItemProxy;
+			containerPortal = D042BAA7ED0F4A6A9642B031F11D474C /* EXFaceDetector.xcodeproj */;
+			proxyType = 1;
+			remoteGlobalIDString = E3D1D7C85F27952DD8B1371AFE371A98;
+			remoteInfo = EXFaceDetector;
+		};
+		B1BCB2410AEE8203D960FDD2B293F11F /* PBXContainerItemProxy */ = {
 			isa = PBXContainerItemProxy;
 			containerPortal = F96044516E07158DA1F33760AA3C8DF7 /* FirebaseMLVisionFaceModel.xcodeproj */;
 			proxyType = 1;
 			remoteGlobalIDString = D61B01865B69609E47812F6C78446AFB;
 			remoteInfo = FirebaseMLVisionFaceModel;
 		};
-		044BE8E5B7D1F29AC3A5B1ECB83B4777 /* PBXContainerItemProxy */ = {
+		B2841ED9BC9E40538C6ADF5770F766FD /* PBXContainerItemProxy */ = {
+			isa = PBXContainerItemProxy;
+			containerPortal = 61F51869A18782E03B5F26AC66169AE0 /* EXBlur.xcodeproj */;
+			proxyType = 1;
+			remoteGlobalIDString = D08BCCD5DE12C8EFB6429B9126525E9F;
+			remoteInfo = EXBlur;
+		};
+		B289072FD4771F10D1AB3BA6B86871BE /* PBXContainerItemProxy */ = {
+			isa = PBXContainerItemProxy;
+			containerPortal = F7DE4F9106C7F27A5E6A0AE148DCDEB2 /* react-native-safe-area-context.xcodeproj */;
+			proxyType = 1;
+			remoteGlobalIDString = 6FF729CB9CEA59FDDF1BA16AEB2B98D6;
+			remoteInfo = "react-native-safe-area-context";
+		};
+		B2A7E97E6559D464679C6874ADF2D577 /* PBXContainerItemProxy */ = {
+			isa = PBXContainerItemProxy;
+			containerPortal = B63833E199E0EC484F88D8463E304053 /* Amplitude.xcodeproj */;
+			proxyType = 1;
+			remoteGlobalIDString = A8506691BCF493596D6E68176F7E0129;
+			remoteInfo = Amplitude;
+		};
+		B47453445CBE18DC1A3F73DEC9F4E8B6 /* PBXContainerItemProxy */ = {
+			isa = PBXContainerItemProxy;
+			containerPortal = 83AE48139D32E974338B10D0E05826F1 /* expo-dev-menu-interface.xcodeproj */;
+			proxyType = 1;
+			remoteGlobalIDString = EA5CD250B8A6DE0639CB6EC046B239A9;
+			remoteInfo = "expo-dev-menu-interface";
+		};
+		B47C14762481477D9ABFA040AA6C34DB /* PBXContainerItemProxy */ = {
+			isa = PBXContainerItemProxy;
+			containerPortal = 88FE5C7F0A9955DF61A47CF9AD47857F /* EXBackgroundFetch.xcodeproj */;
+			proxyType = 1;
+			remoteGlobalIDString = 280658D584B63A5E8CB5F0405789A353;
+			remoteInfo = EXBackgroundFetch;
+		};
+		B5F254DDADD1DE947AC5495567EBF7F1 /* PBXContainerItemProxy */ = {
+			isa = PBXContainerItemProxy;
+			containerPortal = 25E07B616E4D0072A746281E0E043CD7 /* RNSharedElement.xcodeproj */;
+			proxyType = 1;
+			remoteGlobalIDString = 3B3381B4254E1D060981A4320138A0DD;
+			remoteInfo = RNSharedElement;
+		};
+		B73A64FFC72E7CCD59F04FAB396206AC /* PBXContainerItemProxy */ = {
+			isa = PBXContainerItemProxy;
+			containerPortal = 8AAEE9489F785445E87FE77062A67B30 /* EXVideoThumbnails.xcodeproj */;
+			proxyType = 1;
+			remoteGlobalIDString = 16ED442C06F5D444E672AE845A57E796;
+			remoteInfo = EXVideoThumbnails;
+		};
+		B819C861B4F58833FD87BA6C1F98D6CA /* PBXContainerItemProxy */ = {
+			isa = PBXContainerItemProxy;
+			containerPortal = 468A2D35855D0C6EBA9B60F3D73C5455 /* FacebookSDK.xcodeproj */;
+			proxyType = 1;
+			remoteGlobalIDString = 5E4E18D34A90F67EF015BC6C80458877;
+			remoteInfo = FacebookSDK;
+		};
+		B82D6376ED83CC8F5F1B0CAE6679D231 /* PBXContainerItemProxy */ = {
+			isa = PBXContainerItemProxy;
+			containerPortal = 30B1790EDFFFC4F5D85D1A81E1BBA0FB /* EXCalendar.xcodeproj */;
+			proxyType = 1;
+			remoteGlobalIDString = 0F2988851D689F1E41CFC89C31422758;
+			remoteInfo = EXCalendar;
+		};
+		B91A0C401D353BEA28D1F090C1CA3FD1 /* PBXContainerItemProxy */ = {
+			isa = PBXContainerItemProxy;
+			containerPortal = CF49C7684970FDCE47B5C319E34E6791 /* FirebaseCore.xcodeproj */;
+			proxyType = 1;
+			remoteGlobalIDString = 4BD5DE1E00ED67A59118DB4A3CD5F288;
+			remoteInfo = FirebaseCore;
+		};
+		BA68ED0D5FE8BBBA95F4E421BBC2FBDD /* PBXContainerItemProxy */ = {
+			isa = PBXContainerItemProxy;
+			containerPortal = 636258CDC46D990AE4A22FAF921FE17C /* Flipper-RSocket.xcodeproj */;
+			proxyType = 1;
+			remoteGlobalIDString = 1A456A673F68CCC772569FBA33E4A9E0;
+			remoteInfo = "Flipper-RSocket";
+		};
+		BB5989BBF1F70361A3B75176211809FC /* PBXContainerItemProxy */ = {
+			isa = PBXContainerItemProxy;
+			containerPortal = 29CD574E03DA3035BCB115C7783E69CC /* FirebaseMLCommon.xcodeproj */;
+			proxyType = 1;
+			remoteGlobalIDString = 655B4D5DC1C1034B3458073E51ECD859;
+			remoteInfo = FirebaseMLCommon;
+		};
+		BB7C0F2EC06284529715EDD6AF5243D1 /* PBXContainerItemProxy */ = {
+			isa = PBXContainerItemProxy;
+			containerPortal = 389FD05EF688B432AE3C0468F9404F43 /* React-RCTActionSheet.xcodeproj */;
+			proxyType = 1;
+			remoteGlobalIDString = 2B622CBAFD85AC413ED6306FD8B71B00;
+			remoteInfo = "React-RCTActionSheet";
+		};
+		BBC0D9A8D78487BA38A338F8E0E33B08 /* PBXContainerItemProxy */ = {
+			isa = PBXContainerItemProxy;
+			containerPortal = 7D00471A534F3903EE918F90A856D3EF /* UMCameraInterface.xcodeproj */;
+			proxyType = 1;
+			remoteGlobalIDString = 86372E925D4E10D72894E239CC18BCD9;
+			remoteInfo = UMCameraInterface;
+		};
+		BD8301E1BE0B686F5D5F764E3B27F52D /* PBXContainerItemProxy */ = {
+			isa = PBXContainerItemProxy;
+			containerPortal = BCD1ADA1348CD94EEEA80BE4BD259F76 /* react-native-slider.xcodeproj */;
+			proxyType = 1;
+			remoteGlobalIDString = F3C1D8A71F2007982BE1C3D3D3B64151;
+			remoteInfo = "react-native-slider";
+		};
+		BECBB34B6B589B415B3B149819308748 /* PBXContainerItemProxy */ = {
+			isa = PBXContainerItemProxy;
+			containerPortal = 97C8CFC7F6F999B46A509CE651662D84 /* EXBattery.xcodeproj */;
+			proxyType = 1;
+			remoteGlobalIDString = 5941E7B2BA388644B9A594045D22DE1D;
+			remoteInfo = EXBattery;
+		};
+		BECEBA08CDEB07F6A2009DF910EA1501 /* PBXContainerItemProxy */ = {
+			isa = PBXContainerItemProxy;
+			containerPortal = 81F66EA49CAE55FAB0BEFFE43310CC3E /* UMFileSystemInterface.xcodeproj */;
+			proxyType = 1;
+			remoteGlobalIDString = 1C326487F8F888A9111422C7014319AC;
+			remoteInfo = UMFileSystemInterface;
+		};
+		BF61CBAE3E8C824546A187E259C52656 /* PBXContainerItemProxy */ = {
 			isa = PBXContainerItemProxy;
 			containerPortal = 571F48BC799AC6C2219EABE9A1404006 /* CocoaLibEvent.xcodeproj */;
 			proxyType = 1;
 			remoteGlobalIDString = 0E4F8F3811F0945641866082B5F12145;
 			remoteInfo = CocoaLibEvent;
 		};
-		04B29614880FC533FC93D030A0D6280C /* PBXContainerItemProxy */ = {
-			isa = PBXContainerItemProxy;
-			containerPortal = 75D8B6DD553BE4E0968603589BEB0A3F /* RNCAsyncStorage.xcodeproj */;
-			proxyType = 1;
-			remoteGlobalIDString = 67B87A0A71A334A77129363BDFF7DC94;
-			remoteInfo = RNCAsyncStorage;
-		};
-		04D7677B817D4B699A185C48374D79FB /* PBXContainerItemProxy */ = {
-			isa = PBXContainerItemProxy;
-			containerPortal = 2D8F777E54B5436A35D74A9065CFF2B2 /* EXCellular.xcodeproj */;
+		BF8D34A9149C6B80EF01549340FE53EA /* PBXContainerItemProxy */ = {
+			isa = PBXContainerItemProxy;
+			containerPortal = 75349CEB57CEFB5A7AE6018533A629A8 /* EXMailComposer.xcodeproj */;
+			proxyType = 1;
+			remoteGlobalIDString = 2E02530F5AAAD2AC2A43FE2B8AC3E99C;
+			remoteInfo = EXMailComposer;
+		};
+		C07982C85F540DCBF118BC78AAA39C2A /* PBXContainerItemProxy */ = {
+			isa = PBXContainerItemProxy;
+			containerPortal = 394BAAF96F29AE89D9AD5795489E23BD /* UMImageLoaderInterface.xcodeproj */;
+			proxyType = 1;
+			remoteGlobalIDString = A734124238F83C1FEE81C0FEDC5CDC5C;
+			remoteInfo = UMImageLoaderInterface;
+		};
+		C1106D2E183AA24805C9FB616BB7F8CB /* PBXContainerItemProxy */ = {
+			isa = PBXContainerItemProxy;
+			containerPortal = 4E0CFEAFC4D4874912CBDBEE44D2484C /* UMFontInterface.xcodeproj */;
+			proxyType = 1;
+			remoteGlobalIDString = 7F4112A673122B6D50845D9BC1D9AFDB;
+			remoteInfo = UMFontInterface;
+		};
+		C16005CB9A138BBAF4604CF6217D52BF /* PBXContainerItemProxy */ = {
+			isa = PBXContainerItemProxy;
+			containerPortal = 56E94097DA76DCD151C6361F6A2D0C50 /* EXBarCodeScanner.xcodeproj */;
+			proxyType = 1;
+			remoteGlobalIDString = E6D544E86F973F511B82FE486E5E25CD;
+			remoteInfo = EXBarCodeScanner;
+		};
+		C17A5C141937CB344449253033F7BAEB /* PBXContainerItemProxy */ = {
+			isa = PBXContainerItemProxy;
+			containerPortal = 1C6E6314FAB3F2B82522B1AA80658C1E /* ZXingObjC.xcodeproj */;
+			proxyType = 1;
+			remoteGlobalIDString = F1A98E99C5291C55C29C32D889990685;
+			remoteInfo = ZXingObjC;
+		};
+		C319C4B9917EE6CDCFD1A2EC80E25A20 /* PBXContainerItemProxy */ = {
+			isa = PBXContainerItemProxy;
+			containerPortal = 6115DBBBBA8F5FBD556C4A129AB0E557 /* GoogleDataTransportCCTSupport.xcodeproj */;
+			proxyType = 1;
+			remoteGlobalIDString = 11C41BD6B3D59337B4AE45F453918096;
+			remoteInfo = GoogleDataTransportCCTSupport;
+		};
+		C335636609BB20D281A4F47E8801864A /* PBXContainerItemProxy */ = {
+			isa = PBXContainerItemProxy;
+			containerPortal = 8DD585548C71BE03EF672DA3BC1CAB81 /* UMConstantsInterface.xcodeproj */;
+			proxyType = 1;
+			remoteGlobalIDString = 46F82E84687582F366B907E2BD5F1EA2;
+			remoteInfo = UMConstantsInterface;
+		};
+		C3CC801683EF590C75E27EB7FA9F8C6D /* PBXContainerItemProxy */ = {
+			isa = PBXContainerItemProxy;
+			containerPortal = 117A4A0082514C4FAACA6E412F0734E3 /* EXLocalization.xcodeproj */;
+			proxyType = 1;
+			remoteGlobalIDString = 55C7C51CE4B49B971674C896CB1DC301;
+			remoteInfo = EXLocalization;
+		};
+		C3CDA27FD2DB541E490DDBFAB60D0520 /* PBXContainerItemProxy */ = {
+			isa = PBXContainerItemProxy;
+			containerPortal = 38A32CCFFB9E6EA810BF6412CA964CCC /* EXDocumentPicker.xcodeproj */;
+			proxyType = 1;
+			remoteGlobalIDString = 40300EFA08DDB78C6AFF84A0F118E9CD;
+			remoteInfo = EXDocumentPicker;
+		};
+		C4E4B291A060B77D9F2A56366E010D4D /* PBXContainerItemProxy */ = {
+			isa = PBXContainerItemProxy;
+			containerPortal = F6F7D810F070165026AFBCF106957ADF /* EXImageManipulator.xcodeproj */;
+			proxyType = 1;
+			remoteGlobalIDString = C3AA7C99B7CAD2FC22B8AA8928D7DF6F;
+			remoteInfo = EXImageManipulator;
+		};
+		C5810027AE8AE0C4048017EE76DD751E /* PBXContainerItemProxy */ = {
+			isa = PBXContainerItemProxy;
+			containerPortal = 754DB60CCD25830E20959408775124DF /* Analytics.xcodeproj */;
+			proxyType = 1;
+			remoteGlobalIDString = 428EE321470913F61A7C253ACF3B4D53;
+			remoteInfo = Analytics;
+		};
+		C5A695C11FCD5900AEECFDD31B0770AA /* PBXContainerItemProxy */ = {
+			isa = PBXContainerItemProxy;
+			containerPortal = 75349CEB57CEFB5A7AE6018533A629A8 /* EXMailComposer.xcodeproj */;
+			proxyType = 1;
+			remoteGlobalIDString = 2E02530F5AAAD2AC2A43FE2B8AC3E99C;
+			remoteInfo = EXMailComposer;
+		};
+		C5CCEDE7F85F2296A596971FCDBC88B4 /* PBXContainerItemProxy */ = {
+			isa = PBXContainerItemProxy;
+			containerPortal = 94CBA3CA180F74FDBCB79EFD20F0D0BB /* EXApplication.xcodeproj */;
+			proxyType = 1;
+			remoteGlobalIDString = 2C391225329DE46C6566ED1ADF52F10D;
+			remoteInfo = EXApplication;
+		};
+		C67F3F9F800760E0066004F8B861920F /* PBXContainerItemProxy */ = {
+			isa = PBXContainerItemProxy;
+			containerPortal = 4DB768C8EBC7260D5DAB9F45AB52E616 /* UMCore.xcodeproj */;
+			proxyType = 1;
+			remoteGlobalIDString = 153171642F5C5CBC05FD3EF6B23A3F36;
+			remoteInfo = UMCore;
+		};
+		C74A26FE1F0E999EFFE64F003E0EE671 /* PBXContainerItemProxy */ = {
+			isa = PBXContainerItemProxy;
+			containerPortal = 436C54A481BD40C6B6D180EC8C85FD08 /* EXScreenOrientation.xcodeproj */;
+			proxyType = 1;
+			remoteGlobalIDString = AA651E1AC215FDCE87E218058A342349;
+			remoteInfo = EXScreenOrientation;
+		};
+		C7B2BC670B8B8BAFC0467B90E1FF0C72 /* PBXContainerItemProxy */ = {
+			isa = PBXContainerItemProxy;
+			containerPortal = E38C06FEB56FD0CF9019956B79FDBF45 /* EXSegment.xcodeproj */;
+			proxyType = 1;
+			remoteGlobalIDString = D65C18BEC619DFEA9C73805518539F66;
+			remoteInfo = EXSegment;
+		};
+		C7D74F23603320B745E275B021F94425 /* PBXContainerItemProxy */ = {
+			isa = PBXContainerItemProxy;
+			containerPortal = C7BA11C3192238170B3EEF99D29DC5AE /* UMBarCodeScannerInterface.xcodeproj */;
+			proxyType = 1;
+			remoteGlobalIDString = 971E60E1AF9163E7E08105622FC91C16;
+			remoteInfo = UMBarCodeScannerInterface;
+		};
+		C851EA1FCC80BFE992ACD8393555927B /* PBXContainerItemProxy */ = {
+			isa = PBXContainerItemProxy;
+			containerPortal = 24CE01C2E4C7243A6C8E09416A2F06DE /* EXScreenCapture.xcodeproj */;
+			proxyType = 1;
+			remoteGlobalIDString = 41748256BF35CA80D3CE24FFC0C6012B;
+			remoteInfo = EXScreenCapture;
+		};
+		C8C748C508AD1E8A09F02FA036D65F7F /* PBXContainerItemProxy */ = {
+			isa = PBXContainerItemProxy;
+			containerPortal = 250C5A9586C04BB7208A2704BC22BF0B /* RNCPicker.xcodeproj */;
+			proxyType = 1;
+			remoteGlobalIDString = 379A5889161D6AB9EB39C236491A579D;
+			remoteInfo = RNCPicker;
+		};
+		C8EFBA43A1B972486FAAF5C06A5AA0E0 /* PBXContainerItemProxy */ = {
+			isa = PBXContainerItemProxy;
+			containerPortal = 6014E816CA3E755BC2D78114C2781BD2 /* FirebaseCoreDiagnostics.xcodeproj */;
+			proxyType = 1;
+			remoteGlobalIDString = 0CE453D8DBD3396B4C74B9ACD7A09387;
+			remoteInfo = FirebaseCoreDiagnostics;
+		};
+		C94BF3FD0BE01D41B4690EE60666B50D /* PBXContainerItemProxy */ = {
+			isa = PBXContainerItemProxy;
+			containerPortal = C8865C2A018A866F8105F53AE7BC773B /* EXRandom.xcodeproj */;
+			proxyType = 1;
+			remoteGlobalIDString = 00EB4A6BB9778AFFF7F587D732973596;
+			remoteInfo = EXRandom;
+		};
+		C9538A22C7C19E4B10F7714184106170 /* PBXContainerItemProxy */ = {
+			isa = PBXContainerItemProxy;
+			containerPortal = C185363EDCC5183B86D8A94AB18DAA0A /* EXAppAuth.xcodeproj */;
+			proxyType = 1;
+			remoteGlobalIDString = 5FB7695B45E2F2A9171D3B6C97B3A1A2;
+			remoteInfo = EXAppAuth;
+		};
+		CBF5106513BB736DCCA6A4E5B6C58BCE /* PBXContainerItemProxy */ = {
+			isa = PBXContainerItemProxy;
+			containerPortal = 2E12F6642A72983D2DFDFDCB5DCDB16F /* EXWebBrowser.xcodeproj */;
+			proxyType = 1;
+			remoteGlobalIDString = 026359A12CA511AF12897ED05A83462C;
+			remoteInfo = EXWebBrowser;
+		};
+		CC3F4D47F3FFCCF5B98BDDE17EB48F99 /* PBXContainerItemProxy */ = {
+			isa = PBXContainerItemProxy;
+			containerPortal = F87DD4BBB8BD5EDFF8D83E40FF763843 /* Folly.xcodeproj */;
+			proxyType = 1;
+			remoteGlobalIDString = 14BB2B7275726942E762F076FA966088;
+			remoteInfo = Folly;
+		};
+		CCA918FB18B91F727B2E381A578EE64E /* PBXContainerItemProxy */ = {
+			isa = PBXContainerItemProxy;
+			containerPortal = 8CA7060EBF0EBCED2490822E6AE4F407 /* EXErrorRecovery.xcodeproj */;
+			proxyType = 1;
+			remoteGlobalIDString = 49603BA4A7FB1CFC9ACD589B8CE05EA2;
+			remoteInfo = EXErrorRecovery;
+		};
+		CCB1EB4A5FBB047B2A4D0EC4A06FAA8F /* PBXContainerItemProxy */ = {
+			isa = PBXContainerItemProxy;
+			containerPortal = BD3C08D065ED501A7EDE2BEA80E62546 /* EXConstants.xcodeproj */;
+			proxyType = 1;
+			remoteGlobalIDString = F3E96ACB94E2361FA9D83BE599DEC427;
+			remoteInfo = EXConstants;
+		};
+		CDE44C2F03F41D0671BFD74CA44EDFC5 /* PBXContainerItemProxy */ = {
+			isa = PBXContainerItemProxy;
+			containerPortal = 41D82819ADD71C5AF6460B98B2C7EC9D /* EXGoogleSignIn.xcodeproj */;
+			proxyType = 1;
+			remoteGlobalIDString = 1EBA7C3FD4A2348A1EFF618E12286F06;
+			remoteInfo = EXGoogleSignIn;
+		};
+		CE016AFE02EA82E4E453A46B908CF73F /* PBXContainerItemProxy */ = {
+			isa = PBXContainerItemProxy;
+			containerPortal = B0BD189A3B241E2F38935B09186676D9 /* React-jsinspector.xcodeproj */;
+			proxyType = 1;
+			remoteGlobalIDString = 1AC0EAF3E808B6AA276E43B30A5B20AA;
+			remoteInfo = "React-jsinspector";
+		};
+		CEF16FDC1A6C6C10263FFD7DBD8CFE0B /* PBXContainerItemProxy */ = {
+			isa = PBXContainerItemProxy;
+			containerPortal = 03A9FED7C08727D68847929312016966 /* GoogleDataTransport.xcodeproj */;
+			proxyType = 1;
+			remoteGlobalIDString = 78B41281B6D2EAC6C3C75FFE5052E985;
+			remoteInfo = GoogleDataTransport;
+		};
+		CFB0A4A243E8ED83980EE2C03B73AEB1 /* PBXContainerItemProxy */ = {
+			isa = PBXContainerItemProxy;
+			containerPortal = 0FECC6A5ABEE8F38B910660ED77538BC /* RCTTypeSafety.xcodeproj */;
+			proxyType = 1;
+			remoteGlobalIDString = 9C3601DE72183D42B9DC3FF333D35CF7;
+			remoteInfo = RCTTypeSafety;
+		};
+		CFD26B6A29157E448E9D939A635D6EAC /* PBXContainerItemProxy */ = {
+			isa = PBXContainerItemProxy;
+			containerPortal = 6D2C217B3A7EB86C54B54C12ECB555F5 /* React-callinvoker.xcodeproj */;
+			proxyType = 1;
+			remoteGlobalIDString = 704FBB32EAA23CE28E7EE270C43D6624;
+			remoteInfo = "React-callinvoker";
+		};
+		D0B1FC79DFC2E9E3A831673A571D8F98 /* PBXContainerItemProxy */ = {
+			isa = PBXContainerItemProxy;
+			containerPortal = 519853DC9ACAEF049C18B13058C317EF /* EXGL.xcodeproj */;
+			proxyType = 1;
+			remoteGlobalIDString = 78CC35D6F49ACC0F72F0095F78EFDCE7;
+			remoteInfo = EXGL;
+		};
+		D0CC7457098CE027402A1755A739F4A4 /* PBXContainerItemProxy */ = {
+			isa = PBXContainerItemProxy;
+			containerPortal = 81F66EA49CAE55FAB0BEFFE43310CC3E /* UMFileSystemInterface.xcodeproj */;
+			proxyType = 1;
+			remoteGlobalIDString = 1C326487F8F888A9111422C7014319AC;
+			remoteInfo = UMFileSystemInterface;
+		};
+		D0CFA96319554153790DD787E3F3CB74 /* PBXContainerItemProxy */ = {
+			isa = PBXContainerItemProxy;
+			containerPortal = 0381C365B8449E4E0899615BFFFC4A5B /* React-RCTVibration.xcodeproj */;
+			proxyType = 1;
+			remoteGlobalIDString = 502D208480A94D02F62BB739D7512657;
+			remoteInfo = "React-RCTVibration";
+		};
+		D10EF5EEA1773446BEC0AD9D7CE9A82D /* PBXContainerItemProxy */ = {
+			isa = PBXContainerItemProxy;
+			containerPortal = 02E3B4675D2352B6A731C4D1D1FCD2A0 /* EXTaskManager.xcodeproj */;
+			proxyType = 1;
+			remoteGlobalIDString = 86D546D1F048CDA66BE7589194F91D23;
+			remoteInfo = EXTaskManager;
+		};
+		D17813FF96DC6BBF72128BC207146F7D /* PBXContainerItemProxy */ = {
+			isa = PBXContainerItemProxy;
+			containerPortal = BCD1ADA1348CD94EEEA80BE4BD259F76 /* react-native-slider.xcodeproj */;
+			proxyType = 1;
+			remoteGlobalIDString = F3C1D8A71F2007982BE1C3D3D3B64151;
+			remoteInfo = "react-native-slider";
+		};
+		D30C9A993AD827C424F689E58C680C56 /* PBXContainerItemProxy */ = {
+			isa = PBXContainerItemProxy;
+			containerPortal = 8601C484F0FB1654FB8A5860D685C64C /* React-cxxreact.xcodeproj */;
+			proxyType = 1;
+			remoteGlobalIDString = BD509719D4F0C3D8910F2BED0B6AB5F3;
+			remoteInfo = "React-cxxreact";
+		};
+		D3D07D67D4E6262C4417A00094FA3A5B /* PBXContainerItemProxy */ = {
+			isa = PBXContainerItemProxy;
+			containerPortal = C77ADAA754CC5A00BCBBC9F9EBADA5B7 /* EXImagePicker.xcodeproj */;
+			proxyType = 1;
+			remoteGlobalIDString = 9ACF1D2895E366F44F904503F65171CD;
+			remoteInfo = EXImagePicker;
+		};
+		D40B3D58BF2942AD249BE7E4CCD287E6 /* PBXContainerItemProxy */ = {
+			isa = PBXContainerItemProxy;
+			containerPortal = 102C38CB7BF54238AB393DA8D3A69E6F /* EXCellular.xcodeproj */;
 			proxyType = 1;
 			remoteGlobalIDString = 0F0F7D35F4DD6BA6A33589D3CB5759F3;
 			remoteInfo = EXCellular;
 		};
-		0568A1E52C5607C05577445AF7D0DB81 /* PBXContainerItemProxy */ = {
-			isa = PBXContainerItemProxy;
-			containerPortal = 59EBB59AE2D633A0D2C4A586D8449A65 /* EXNotifications.xcodeproj */;
-			proxyType = 1;
-			remoteGlobalIDString = 6C660F81CE4F0EC96D208B20C3E8B154;
-			remoteInfo = EXNotifications;
-		};
-		06917F263C0BDFB7A2EA68DE0666E438 /* PBXContainerItemProxy */ = {
-			isa = PBXContainerItemProxy;
-			containerPortal = EE5DF60767B09709E79C21CCAC61980E /* React-RCTText.xcodeproj */;
-			proxyType = 1;
-			remoteGlobalIDString = F0809BF90AC70C40646AB597C21CC420;
-			remoteInfo = "React-RCTText";
-		};
-		0698A59E3B75DED1F9705A81B0AFEF85 /* PBXContainerItemProxy */ = {
-			isa = PBXContainerItemProxy;
-			containerPortal = A79AD6DADE4E03B23168882197DF9053 /* FirebaseMLVision.xcodeproj */;
-			proxyType = 1;
-			remoteGlobalIDString = 3D5358053745F186EF3299093007AD97;
-			remoteInfo = FirebaseMLVision;
-		};
-		06BAF6A0F0D3ED30FE00F1F9A3FEFE15 /* PBXContainerItemProxy */ = {
-			isa = PBXContainerItemProxy;
-			containerPortal = 22AEBDDC042007E0C72405A7CD1595F6 /* EXCrypto.xcodeproj */;
+		D4B20E97384AF9A5EBB8A961A0417E9E /* PBXContainerItemProxy */ = {
+			isa = PBXContainerItemProxy;
+			containerPortal = 8DD585548C71BE03EF672DA3BC1CAB81 /* UMConstantsInterface.xcodeproj */;
+			proxyType = 1;
+			remoteGlobalIDString = 46F82E84687582F366B907E2BD5F1EA2;
+			remoteInfo = UMConstantsInterface;
+		};
+		D5D40E79534812F56D69122996F94C0F /* PBXContainerItemProxy */ = {
+			isa = PBXContainerItemProxy;
+			containerPortal = 61F51869A18782E03B5F26AC66169AE0 /* EXBlur.xcodeproj */;
+			proxyType = 1;
+			remoteGlobalIDString = D08BCCD5DE12C8EFB6429B9126525E9F;
+			remoteInfo = EXBlur;
+		};
+		D600629DD9F7780A8AE184681EDE250D /* PBXContainerItemProxy */ = {
+			isa = PBXContainerItemProxy;
+			containerPortal = 2247C61D70F4566139B9683A09302D96 /* UMReactNativeAdapter.xcodeproj */;
+			proxyType = 1;
+			remoteGlobalIDString = E0F5743D6C158230DA447A63190DF2E9;
+			remoteInfo = UMReactNativeAdapter;
+		};
+		D68ED99BA6C14FDA7278E717C0969B88 /* PBXContainerItemProxy */ = {
+			isa = PBXContainerItemProxy;
+			containerPortal = B4F06955242ED2CEDDFD5E3789D235E1 /* react-native-segmented-control.xcodeproj */;
+			proxyType = 1;
+			remoteGlobalIDString = 16ABF49F17747086945AFC5E30F90858;
+			remoteInfo = "react-native-segmented-control";
+		};
+		D693FB746FAE34302AF6398F15D88712 /* PBXContainerItemProxy */ = {
+			isa = PBXContainerItemProxy;
+			containerPortal = 165D0889FBA05930EF7093EA9CC1CE33 /* UMAppLoader.xcodeproj */;
+			proxyType = 1;
+			remoteGlobalIDString = AD914734744A00B4515A3E7A846EDC15;
+			remoteInfo = UMAppLoader;
+		};
+		D6955E095E1579EA4DF7FBC9983FE2E1 /* PBXContainerItemProxy */ = {
+			isa = PBXContainerItemProxy;
+			containerPortal = FADD9A55B639A829EA43A245A55AC5F1 /* react-native-webview.xcodeproj */;
+			proxyType = 1;
+			remoteGlobalIDString = 42F64E6A68A3E4462CDCAC8DD31120D1;
+			remoteInfo = "react-native-webview";
+		};
+		D79445213D08D5A53C6CC05DFBE4727A /* PBXContainerItemProxy */ = {
+			isa = PBXContainerItemProxy;
+			containerPortal = 2E483DC4012184C7FC2BAA381A6AB759 /* EXGL_CPP_LEGACY.xcodeproj */;
+			proxyType = 1;
+			remoteGlobalIDString = 5EEBA13DB7CDD47A8E500D0B04E4FF1A;
+			remoteInfo = EXGL_CPP_LEGACY;
+		};
+		D79A163953A56991AA7AA2C580B2E497 /* PBXContainerItemProxy */ = {
+			isa = PBXContainerItemProxy;
+			containerPortal = BD3C08D065ED501A7EDE2BEA80E62546 /* EXConstants.xcodeproj */;
+			proxyType = 1;
+			remoteGlobalIDString = F3E96ACB94E2361FA9D83BE599DEC427;
+			remoteInfo = EXConstants;
+		};
+		D9833A2F1213F5A4A88DC142253706DA /* PBXContainerItemProxy */ = {
+			isa = PBXContainerItemProxy;
+			containerPortal = 4DB768C8EBC7260D5DAB9F45AB52E616 /* UMCore.xcodeproj */;
+			proxyType = 1;
+			remoteGlobalIDString = 153171642F5C5CBC05FD3EF6B23A3F36;
+			remoteInfo = UMCore;
+		};
+		D99816DBC67D85E341005B332F536BBA /* PBXContainerItemProxy */ = {
+			isa = PBXContainerItemProxy;
+			containerPortal = C7BA11C3192238170B3EEF99D29DC5AE /* UMBarCodeScannerInterface.xcodeproj */;
+			proxyType = 1;
+			remoteGlobalIDString = 971E60E1AF9163E7E08105622FC91C16;
+			remoteInfo = UMBarCodeScannerInterface;
+		};
+		DA091A0D97E2015145C7ED4F2A6BB6AA /* PBXContainerItemProxy */ = {
+			isa = PBXContainerItemProxy;
+			containerPortal = 552B42C13B987DAF6EE07A5DEB43F240 /* Protobuf.xcodeproj */;
+			proxyType = 1;
+			remoteGlobalIDString = BF47F3270E009392526FDEE0C3BA42AD;
+			remoteInfo = Protobuf;
+		};
+		DA3BA3C0C367A1BDE94B9969B87BAE9D /* PBXContainerItemProxy */ = {
+			isa = PBXContainerItemProxy;
+			containerPortal = A5F9FB2EAFDEAD782E8A636C7A07F5AF /* EXMediaLibrary.xcodeproj */;
+			proxyType = 1;
+			remoteGlobalIDString = 422CF65902B3ABF0E6A47527F9209CC8;
+			remoteInfo = EXMediaLibrary;
+		};
+		DBED16DABCE01112D3DF441F3C773CE8 /* PBXContainerItemProxy */ = {
+			isa = PBXContainerItemProxy;
+			containerPortal = 293E7C16B525FE22C3BEAE8F41EF6E07 /* EXCamera.xcodeproj */;
+			proxyType = 1;
+			remoteGlobalIDString = 4B109C23F45DFD6B4CA40B87D733EB11;
+			remoteInfo = EXCamera;
+		};
+		DD051194FD89BC35C86C71094C436A4C /* PBXContainerItemProxy */ = {
+			isa = PBXContainerItemProxy;
+			containerPortal = D2182DD1BCB40B1DE24CFB68E46D6207 /* EXLocation.xcodeproj */;
+			proxyType = 1;
+			remoteGlobalIDString = 9448EAC8D0286D37F065B24667BFBB8F;
+			remoteInfo = EXLocation;
+		};
+		DD0E5E67F36E8FA591E61DC62B71FE7A /* PBXContainerItemProxy */ = {
+			isa = PBXContainerItemProxy;
+			containerPortal = 00B7CDA5F4075559310437DE67CF053B /* EXFirebaseCore.xcodeproj */;
+			proxyType = 1;
+			remoteGlobalIDString = DCC8E69A56EE37BAFC3269F2C48FBBF8;
+			remoteInfo = EXFirebaseCore;
+		};
+		DD3831A70935042DECC5EC7A7BBC021C /* PBXContainerItemProxy */ = {
+			isa = PBXContainerItemProxy;
+			containerPortal = 86868382CCEBB6B1EA3E103936BB777F /* SDWebImage.xcodeproj */;
+			proxyType = 1;
+			remoteGlobalIDString = 4ECF4E662EEBE4FA58102FF984D920CC;
+			remoteInfo = SDWebImage;
+		};
+		E01E9BBB6A8D99069BB96EC73B678170 /* PBXContainerItemProxy */ = {
+			isa = PBXContainerItemProxy;
+			containerPortal = 519853DC9ACAEF049C18B13058C317EF /* EXGL.xcodeproj */;
+			proxyType = 1;
+			remoteGlobalIDString = 78CC35D6F49ACC0F72F0095F78EFDCE7;
+			remoteInfo = EXGL;
+		};
+		E096187BAF82E303CA0536E17EE84712 /* PBXContainerItemProxy */ = {
+			isa = PBXContainerItemProxy;
+			containerPortal = 62704410391E9BE1069CC3061462B0C4 /* React-RCTBlob.xcodeproj */;
+			proxyType = 1;
+			remoteGlobalIDString = D8D59AAB809693DB02967107370F4619;
+			remoteInfo = "React-RCTBlob";
+		};
+		E0C36E361ECC0C046C5E47CA72C392C0 /* PBXContainerItemProxy */ = {
+			isa = PBXContainerItemProxy;
+			containerPortal = 1576FA1FE4BB819726A11729EE458EC3 /* EXBrightness.xcodeproj */;
+			proxyType = 1;
+			remoteGlobalIDString = 4AA3EE5BEEB58B2975A12819B1C58D97;
+			remoteInfo = EXBrightness;
+		};
+		E1D9A36F56153720EA570EDDC3A99CEE /* PBXContainerItemProxy */ = {
+			isa = PBXContainerItemProxy;
+			containerPortal = C864AA65CCC0D1BB803636E8FE0E4AF9 /* RCTRequired.xcodeproj */;
+			proxyType = 1;
+			remoteGlobalIDString = 7B4E6DC12B1D694845842E9A06C59213;
+			remoteInfo = RCTRequired;
+		};
+		E2147A0228638D6A45BD72CCF19CB9CF /* PBXContainerItemProxy */ = {
+			isa = PBXContainerItemProxy;
+			containerPortal = 6D2C217B3A7EB86C54B54C12ECB555F5 /* React-callinvoker.xcodeproj */;
+			proxyType = 1;
+			remoteGlobalIDString = 704FBB32EAA23CE28E7EE270C43D6624;
+			remoteInfo = "React-callinvoker";
+		};
+		E2C1205EA5B8E2582FC4A2D83BDBCDC7 /* PBXContainerItemProxy */ = {
+			isa = PBXContainerItemProxy;
+			containerPortal = 64E0E980D83036C5FF161588D5042410 /* EXNetwork.xcodeproj */;
+			proxyType = 1;
+			remoteGlobalIDString = 71F2A4AC24C8FBC0E24B6A613BB4F7BC;
+			remoteInfo = EXNetwork;
+		};
+		E33B916ED0194A2FA0A98605B27CA579 /* PBXContainerItemProxy */ = {
+			isa = PBXContainerItemProxy;
+			containerPortal = D6B867B005F25617EBE4B009675EA6F6 /* UMPermissionsInterface.xcodeproj */;
+			proxyType = 1;
+			remoteGlobalIDString = 12FF61416C5E794E9DEAC78D381D9726;
+			remoteInfo = UMPermissionsInterface;
+		};
+		E48644AEF20AE8A26A68B24F784D2769 /* PBXContainerItemProxy */ = {
+			isa = PBXContainerItemProxy;
+			containerPortal = 3B6D5F756B86C56C9B725A04A16FD35D /* RNReanimated.xcodeproj */;
+			proxyType = 1;
+			remoteGlobalIDString = E9E22639328ACC061EB56756AD5B4F57;
+			remoteInfo = RNReanimated;
+		};
+		E5AFED41887BF364DFDC18920A6E10D4 /* PBXContainerItemProxy */ = {
+			isa = PBXContainerItemProxy;
+			containerPortal = C37BF3291CE66A2FDD09B9A2E246D3FB /* EXSplashScreen.xcodeproj */;
+			proxyType = 1;
+			remoteGlobalIDString = DB238802456FCDBECAB3DEF87BC88AC7;
+			remoteInfo = EXSplashScreen;
+		};
+		E61087272EB96684610B942105BA3577 /* PBXContainerItemProxy */ = {
+			isa = PBXContainerItemProxy;
+			containerPortal = 38A32CCFFB9E6EA810BF6412CA964CCC /* EXDocumentPicker.xcodeproj */;
+			proxyType = 1;
+			remoteGlobalIDString = 40300EFA08DDB78C6AFF84A0F118E9CD;
+			remoteInfo = EXDocumentPicker;
+		};
+		E64EFBAF5B6E4811E59BE007D7B42F1F /* PBXContainerItemProxy */ = {
+			isa = PBXContainerItemProxy;
+			containerPortal = F20601D4DDC60384F824C8C76326B039 /* EXCrypto.xcodeproj */;
 			proxyType = 1;
 			remoteGlobalIDString = 7313EAFC3221A55173D00B5135657D25;
 			remoteInfo = EXCrypto;
 		};
-		0702682AE70CA86107A4383599BB3180 /* PBXContainerItemProxy */ = {
-			isa = PBXContainerItemProxy;
-			containerPortal = 02DC06C6AB4903006105193B75427AED /* EXErrorRecovery.xcodeproj */;
-			proxyType = 1;
-			remoteGlobalIDString = 49603BA4A7FB1CFC9ACD589B8CE05EA2;
-			remoteInfo = EXErrorRecovery;
-		};
-		07D75C62C580CF4B461A35A76F58B34B /* PBXContainerItemProxy */ = {
-			isa = PBXContainerItemProxy;
-			containerPortal = 00E6CB1E1EF6AC9AD6F7D547CAB4E0A4 /* EXConstants.xcodeproj */;
-			proxyType = 1;
-			remoteGlobalIDString = F3E96ACB94E2361FA9D83BE599DEC427;
-			remoteInfo = EXConstants;
-		};
-		07E5BC97F92011AE99B9C39D65A61725 /* PBXContainerItemProxy */ = {
-			isa = PBXContainerItemProxy;
-			containerPortal = CF1219F812A3382EB4F9F216D60D5772 /* EXFaceDetector.xcodeproj */;
-			proxyType = 1;
-			remoteGlobalIDString = E3D1D7C85F27952DD8B1371AFE371A98;
-			remoteInfo = EXFaceDetector;
-		};
-		07EA7285A599CDC212735F21C68E0673 /* PBXContainerItemProxy */ = {
-			isa = PBXContainerItemProxy;
-			containerPortal = 67525EC57A7ED766674AB161023B7C06 /* EXPermissions.xcodeproj */;
-			proxyType = 1;
-			remoteGlobalIDString = 488F0C19AB92FC4B503EB55CC688FCF5;
-			remoteInfo = EXPermissions;
-		};
-		0966B6BF4C818FC70464D78528336AC9 /* PBXContainerItemProxy */ = {
-			isa = PBXContainerItemProxy;
-			containerPortal = 509834C6C58EE3D752833F8868C027F6 /* EXFacebook.xcodeproj */;
-			proxyType = 1;
-			remoteGlobalIDString = FEAA3FBA5C5225363EE9E6D0B5B3183B;
-			remoteInfo = EXFacebook;
-		};
-		0A45F21D38B4D4314EA062C2D9F68620 /* PBXContainerItemProxy */ = {
-			isa = PBXContainerItemProxy;
-			containerPortal = F917630B955BB10C2DDBCD0EDED95983 /* UMTaskManagerInterface.xcodeproj */;
-			proxyType = 1;
-			remoteGlobalIDString = A565C99DEFBAFA44A1B5C3B49ADD8A84;
-			remoteInfo = UMTaskManagerInterface;
-		};
-		0A69592DBC89EE2A797A9D9741F7A944 /* PBXContainerItemProxy */ = {
+		E651B4296961758CB71F957C041A7988 /* PBXContainerItemProxy */ = {
+			isa = PBXContainerItemProxy;
+			containerPortal = F5CF1F33861A574F472734D6BDB899FB /* EXKeepAwake.xcodeproj */;
+			proxyType = 1;
+			remoteGlobalIDString = E593B1631324E147D59AE9990EDA53A2;
+			remoteInfo = EXKeepAwake;
+		};
+		E731F11B3B8778CBD630402CCA5F7F35 /* PBXContainerItemProxy */ = {
+			isa = PBXContainerItemProxy;
+			containerPortal = 0381C365B8449E4E0899615BFFFC4A5B /* React-RCTVibration.xcodeproj */;
+			proxyType = 1;
+			remoteGlobalIDString = 502D208480A94D02F62BB739D7512657;
+			remoteInfo = "React-RCTVibration";
+		};
+		E79EC0FCF4F7369B656537B7719B185D /* PBXContainerItemProxy */ = {
+			isa = PBXContainerItemProxy;
+			containerPortal = 250C5A9586C04BB7208A2704BC22BF0B /* RNCPicker.xcodeproj */;
+			proxyType = 1;
+			remoteGlobalIDString = 379A5889161D6AB9EB39C236491A579D;
+			remoteInfo = RNCPicker;
+		};
+		E8146C303CDA4CC86D1E73A760DB778A /* PBXContainerItemProxy */ = {
 			isa = PBXContainerItemProxy;
 			containerPortal = 6115DBBBBA8F5FBD556C4A129AB0E557 /* GoogleDataTransportCCTSupport.xcodeproj */;
 			proxyType = 1;
 			remoteGlobalIDString = 11C41BD6B3D59337B4AE45F453918096;
 			remoteInfo = GoogleDataTransportCCTSupport;
 		};
-		0C8FEA460F2756DE6D01D8B8D5DF7F94 /* PBXContainerItemProxy */ = {
-			isa = PBXContainerItemProxy;
-			containerPortal = D106C6B513B3B9A83D7FA3587FDD0630 /* GTMAppAuth.xcodeproj */;
-			proxyType = 1;
-			remoteGlobalIDString = AFFE62B58843E7D325544E4D760E8920;
-			remoteInfo = GTMAppAuth;
-		};
-		0E3AE8BC8F6822D38E4D1481A4244492 /* PBXContainerItemProxy */ = {
-			isa = PBXContainerItemProxy;
-			containerPortal = 8C3D7DB247C953648A4CB66E5DF473DE /* UMCore.xcodeproj */;
-			proxyType = 1;
-			remoteGlobalIDString = 153171642F5C5CBC05FD3EF6B23A3F36;
-			remoteInfo = UMCore;
-		};
-		10063FCF1FD18B7CA8A77D1B4652B661 /* PBXContainerItemProxy */ = {
-			isa = PBXContainerItemProxy;
-			containerPortal = D50BEC05A97980C07A509D4CA5AED218 /* Yoga.xcodeproj */;
-			proxyType = 1;
-			remoteGlobalIDString = 8DB658880A3F558549A84D99BCFADCBC;
-			remoteInfo = Yoga;
-		};
-		102B0A42BF95148AA9339EFE43CC660E /* PBXContainerItemProxy */ = {
-			isa = PBXContainerItemProxy;
-			containerPortal = 6115DBBBBA8F5FBD556C4A129AB0E557 /* GoogleDataTransportCCTSupport.xcodeproj */;
-			proxyType = 1;
-			remoteGlobalIDString = 11C41BD6B3D59337B4AE45F453918096;
-			remoteInfo = GoogleDataTransportCCTSupport;
-		};
-		1163BAEDE4CCDAE1F00BB6FA02D9AD58 /* PBXContainerItemProxy */ = {
-			isa = PBXContainerItemProxy;
-			containerPortal = 2B8DB464F76D6CE88449E38D36C3F004 /* EXAV.xcodeproj */;
+		E9BED04247B9467D99B633BFA7F7719A /* PBXContainerItemProxy */ = {
+			isa = PBXContainerItemProxy;
+			containerPortal = 9FCA64F87E83A2B406246C7B47B2F61E /* EXAV.xcodeproj */;
 			proxyType = 1;
 			remoteGlobalIDString = 657B3E0E8F77DB91FA182432EC404FBF;
 			remoteInfo = EXAV;
 		};
-		116D23AFCA89CC33A05FB10017FA01EF /* PBXContainerItemProxy */ = {
+		EB9C11DA57200890BA5C3FF9E274261C /* PBXContainerItemProxy */ = {
+			isa = PBXContainerItemProxy;
+			containerPortal = 2A12F3945F9BAA21C094664B57C3EBB5 /* boost-for-react-native.xcodeproj */;
+			proxyType = 1;
+			remoteGlobalIDString = AA4CE39926C0C12D02F874C1C48A5710;
+			remoteInfo = "boost-for-react-native";
+		};
+		EC547C732AD9603D461F424AA4276DBF /* PBXContainerItemProxy */ = {
+			isa = PBXContainerItemProxy;
+			containerPortal = D2182DD1BCB40B1DE24CFB68E46D6207 /* EXLocation.xcodeproj */;
+			proxyType = 1;
+			remoteGlobalIDString = 9448EAC8D0286D37F065B24667BFBB8F;
+			remoteInfo = EXLocation;
+		};
+		EC6B968614532D175183AE2A095B4478 /* PBXContainerItemProxy */ = {
+			isa = PBXContainerItemProxy;
+			containerPortal = 68A9D053FF22D61DA9BA94BB920884D2 /* FBLazyVector.xcodeproj */;
+			proxyType = 1;
+			remoteGlobalIDString = 4B95F1280DBD545D036916608691C3EF;
+			remoteInfo = FBLazyVector;
+		};
+		EF22BBBB1BBFE6FF1AE341EB192FBA8A /* PBXContainerItemProxy */ = {
+			isa = PBXContainerItemProxy;
+			containerPortal = A9DE39801662DC00E0E93C30DE733E20 /* expo-image.xcodeproj */;
+			proxyType = 1;
+			remoteGlobalIDString = 3D9EF1DD98EB7E08A487963855D70CFB;
+			remoteInfo = "expo-image";
+		};
+		EF48048FFE91E1B32D8BF15A89C488DC /* PBXContainerItemProxy */ = {
+			isa = PBXContainerItemProxy;
+			containerPortal = 3908E99C715AF1E0B84A3F4C6A1F5FC8 /* RNScreens.xcodeproj */;
+			proxyType = 1;
+			remoteGlobalIDString = A72DB725A68697789F3F72BCF9C3A522;
+			remoteInfo = RNScreens;
+		};
+		EF7666A335D21F345BE617615D46BA3D /* PBXContainerItemProxy */ = {
+			isa = PBXContainerItemProxy;
+			containerPortal = 75ED80FF32F2127E972649EEEEFA79D8 /* Firebase.xcodeproj */;
+			proxyType = 1;
+			remoteGlobalIDString = 15B99218A87324F316F0E937B3DAAC8B;
+			remoteInfo = Firebase;
+		};
+		F03AF8E79877467ABC801D7453751C08 /* PBXContainerItemProxy */ = {
+			isa = PBXContainerItemProxy;
+			containerPortal = 552B42C13B987DAF6EE07A5DEB43F240 /* Protobuf.xcodeproj */;
+			proxyType = 1;
+			remoteGlobalIDString = BF47F3270E009392526FDEE0C3BA42AD;
+			remoteInfo = Protobuf;
+		};
+		F27CAF4D25CB0AD4CE805461D2BD3D34 /* PBXContainerItemProxy */ = {
+			isa = PBXContainerItemProxy;
+			containerPortal = CC5A3E8DE091FEED10B3CE3C791BE226 /* GoogleAppMeasurement.xcodeproj */;
+			proxyType = 1;
+			remoteGlobalIDString = 9677266E0E3834B96EA12E3394F9063D;
+			remoteInfo = GoogleAppMeasurement;
+		};
+		F3958B94B31631D8CBD383CD12A8F2FD /* PBXContainerItemProxy */ = {
+			isa = PBXContainerItemProxy;
+			containerPortal = E614714409A2173048C7C4574F0E1E60 /* GoogleToolboxForMac.xcodeproj */;
+			proxyType = 1;
+			remoteGlobalIDString = 6A6C31AF5480BB69EDDFCD50D28967CD;
+			remoteInfo = GoogleToolboxForMac;
+		};
+		F48E65AF53C8E0BB59FDC80142606147 /* PBXContainerItemProxy */ = {
+			isa = PBXContainerItemProxy;
+			containerPortal = D82CE019CCB72D0766637E3130DE22E0 /* RNCMaskedView.xcodeproj */;
+			proxyType = 1;
+			remoteGlobalIDString = 3A3AC6D68A9DF5A1C1346B6F2C044396;
+			remoteInfo = RNCMaskedView;
+		};
+		F4B0EF23A527B688D904F5D3053873AA /* PBXContainerItemProxy */ = {
+			isa = PBXContainerItemProxy;
+			containerPortal = 209BAAAF59C9458117078949E0EEA638 /* React-RCTSettings.xcodeproj */;
+			proxyType = 1;
+			remoteGlobalIDString = 02DD1E05F06C403A8300ABEFC2C29A3D;
+			remoteInfo = "React-RCTSettings";
+		};
+		F5188D0783E15811710BAE136485A618 /* PBXContainerItemProxy */ = {
+			isa = PBXContainerItemProxy;
+			containerPortal = 94CBA3CA180F74FDBCB79EFD20F0D0BB /* EXApplication.xcodeproj */;
+			proxyType = 1;
+			remoteGlobalIDString = 2C391225329DE46C6566ED1ADF52F10D;
+			remoteInfo = EXApplication;
+		};
+		F5AB6E4D4983D4BE15C15BC8668EAA7E /* PBXContainerItemProxy */ = {
+			isa = PBXContainerItemProxy;
+			containerPortal = DFC4E7D762485404AEBD4D7EE4FD1292 /* AppAuth.xcodeproj */;
+			proxyType = 1;
+			remoteGlobalIDString = 4EFA7E4CE531453CF475A9A4322A84F8;
+			remoteInfo = AppAuth;
+		};
+		F6A8382D309DBA3E4A39BA02CEB70B04 /* PBXContainerItemProxy */ = {
+			isa = PBXContainerItemProxy;
+			containerPortal = 8C08D0778F275AAFD51D9D446B69A8EF /* DoubleConversion.xcodeproj */;
+			proxyType = 1;
+			remoteGlobalIDString = 725D0E8C1060F8939288E8C91236BA4F;
+			remoteInfo = DoubleConversion;
+		};
+		F7ADAF04B4558FFD5812399A46A9D06C /* PBXContainerItemProxy */ = {
+			isa = PBXContainerItemProxy;
+			containerPortal = 25E07B616E4D0072A746281E0E043CD7 /* RNSharedElement.xcodeproj */;
+			proxyType = 1;
+			remoteGlobalIDString = 3B3381B4254E1D060981A4320138A0DD;
+			remoteInfo = RNSharedElement;
+		};
+		F7E8253702536DE56526DD3561859847 /* PBXContainerItemProxy */ = {
+			isa = PBXContainerItemProxy;
+			containerPortal = 7D48A8A798C6BA243F5F9B18B34FE596 /* React-jsi.xcodeproj */;
+			proxyType = 1;
+			remoteGlobalIDString = D0DB82AB65D33935072718EA2468992F;
+			remoteInfo = "React-jsi";
+		};
+		F9C947B0EABEA9B69EE32B4AC84FAE15 /* PBXContainerItemProxy */ = {
+			isa = PBXContainerItemProxy;
+			containerPortal = D04846BD224E861212A18C6DC2CE98F1 /* EXPrint.xcodeproj */;
+			proxyType = 1;
+			remoteGlobalIDString = FEAB4A1E3F5EAA6EBAE612E8CBDD2612;
+			remoteInfo = EXPrint;
+		};
+		F9DD3BFE8228305891F846D722B140F2 /* PBXContainerItemProxy */ = {
+			isa = PBXContainerItemProxy;
+			containerPortal = F96044516E07158DA1F33760AA3C8DF7 /* FirebaseMLVisionFaceModel.xcodeproj */;
+			proxyType = 1;
+			remoteGlobalIDString = D61B01865B69609E47812F6C78446AFB;
+			remoteInfo = FirebaseMLVisionFaceModel;
+		};
+		FA2E15BF60BDCE8D36FAD38498DE2C78 /* PBXContainerItemProxy */ = {
+			isa = PBXContainerItemProxy;
+			containerPortal = CD4062E81F212EFC94C00E5FAD7A0197 /* EXContacts.xcodeproj */;
+			proxyType = 1;
+			remoteGlobalIDString = B22EE26A55A92797A576C80A1202EFFD;
+			remoteInfo = EXContacts;
+		};
+		FB6245B3F46343B805FAD27C5E5AABF5 /* PBXContainerItemProxy */ = {
 			isa = PBXContainerItemProxy;
 			containerPortal = 754DB60CCD25830E20959408775124DF /* Analytics.xcodeproj */;
 			proxyType = 1;
 			remoteGlobalIDString = 428EE321470913F61A7C253ACF3B4D53;
 			remoteInfo = Analytics;
 		};
-		1237068FD477A6248456FB12E013D0DB /* PBXContainerItemProxy */ = {
-			isa = PBXContainerItemProxy;
-			containerPortal = 499849E2FDC70ED77BA4C9DD1ED15979 /* React-cxxreact.xcodeproj */;
-			proxyType = 1;
-			remoteGlobalIDString = BD509719D4F0C3D8910F2BED0B6AB5F3;
-			remoteInfo = "React-cxxreact";
-		};
-		12D4FC25523CC27D77976CBEBE50F24C /* PBXContainerItemProxy */ = {
-			isa = PBXContainerItemProxy;
-			containerPortal = 75ED80FF32F2127E972649EEEEFA79D8 /* Firebase.xcodeproj */;
-			proxyType = 1;
-			remoteGlobalIDString = 15B99218A87324F316F0E937B3DAAC8B;
-			remoteInfo = Firebase;
-		};
-		13D0A37A1D479AAC4344E7AA1898B68A /* PBXContainerItemProxy */ = {
-			isa = PBXContainerItemProxy;
-			containerPortal = B7BF843A35B09EE818044C130E1E97C7 /* React-jsiexecutor.xcodeproj */;
-			proxyType = 1;
-			remoteGlobalIDString = 7F7693C84AD2D676CE4E5741F508C198;
-			remoteInfo = "React-jsiexecutor";
-		};
-		13E01CA395E2A30FEB60598380BCD177 /* PBXContainerItemProxy */ = {
-			isa = PBXContainerItemProxy;
-			containerPortal = CC93987B54E2A359283FB4431B378265 /* RCTTypeSafety.xcodeproj */;
-			proxyType = 1;
-			remoteGlobalIDString = 9C3601DE72183D42B9DC3FF333D35CF7;
-			remoteInfo = RCTTypeSafety;
-		};
-		1413EB09B4F3D81B9C21172E97EBF5A5 /* PBXContainerItemProxy */ = {
-			isa = PBXContainerItemProxy;
-			containerPortal = 1283A1024C2B2CA97A0EC0DB6143D886 /* React-RCTNetwork.xcodeproj */;
-			proxyType = 1;
-			remoteGlobalIDString = B42CC4F102742853C37E7C4841756DBE;
-			remoteInfo = "React-RCTNetwork";
-		};
-		1526B1C339420602F6A0B6BBD87BF10C /* PBXContainerItemProxy */ = {
-			isa = PBXContainerItemProxy;
-			containerPortal = F96044516E07158DA1F33760AA3C8DF7 /* FirebaseMLVisionFaceModel.xcodeproj */;
-			proxyType = 1;
-			remoteGlobalIDString = D61B01865B69609E47812F6C78446AFB;
-			remoteInfo = FirebaseMLVisionFaceModel;
-		};
-		1555C0BEC7A0E20C9A2B201DA4C926C1 /* PBXContainerItemProxy */ = {
-			isa = PBXContainerItemProxy;
-			containerPortal = B7BF843A35B09EE818044C130E1E97C7 /* React-jsiexecutor.xcodeproj */;
-			proxyType = 1;
-			remoteGlobalIDString = 7F7693C84AD2D676CE4E5741F508C198;
-			remoteInfo = "React-jsiexecutor";
-		};
-		1672CC05EC688C8E8AB6DBCC602148CB /* PBXContainerItemProxy */ = {
-			isa = PBXContainerItemProxy;
-			containerPortal = 75A8BFB460A42E4A22786902D45B0237 /* EXTaskManager.xcodeproj */;
-			proxyType = 1;
-			remoteGlobalIDString = 86D546D1F048CDA66BE7589194F91D23;
-			remoteInfo = EXTaskManager;
-		};
-		16BE4C95AFE2D88CF739EEDA71B3F116 /* PBXContainerItemProxy */ = {
-			isa = PBXContainerItemProxy;
-			containerPortal = C3F086A315957247501298768EC13B6E /* EXCalendar.xcodeproj */;
-			proxyType = 1;
-			remoteGlobalIDString = 0F2988851D689F1E41CFC89C31422758;
-			remoteInfo = EXCalendar;
-		};
-		16C7A07C6CEC12154B258DBB63F6ACBF /* PBXContainerItemProxy */ = {
-			isa = PBXContainerItemProxy;
-			containerPortal = DBCB3867C5EA54E4BD5258DE8589C147 /* EXHaptics.xcodeproj */;
-			proxyType = 1;
-			remoteGlobalIDString = 458E4E0DEA9D752CC28F1A42E4B306AC;
-			remoteInfo = EXHaptics;
-		};
-		16CD01E3263D94D71DAB8EDDD16D52EE /* PBXContainerItemProxy */ = {
-			isa = PBXContainerItemProxy;
-			containerPortal = 4C962A2198D93AFBFA6E7AE4B541BBB3 /* React-RCTVibration.xcodeproj */;
-			proxyType = 1;
-			remoteGlobalIDString = 502D208480A94D02F62BB739D7512657;
-			remoteInfo = "React-RCTVibration";
-		};
-		16D0615AF90D2F96969E6FB5762107EA /* PBXContainerItemProxy */ = {
-			isa = PBXContainerItemProxy;
-			containerPortal = 55F2ED85BC43AF604AB8621FB9D13F3D /* FirebaseAnalytics.xcodeproj */;
-			proxyType = 1;
-			remoteGlobalIDString = 3DC59710253F562E6B3BE135BABFBA19;
-			remoteInfo = FirebaseAnalytics;
-		};
-		171507B45AB7C99798939B305AA285A3 /* PBXContainerItemProxy */ = {
-			isa = PBXContainerItemProxy;
-			containerPortal = C7D8DBE00425952E2962780737627FCD /* EXRandom.xcodeproj */;
-			proxyType = 1;
-			remoteGlobalIDString = 00EB4A6BB9778AFFF7F587D732973596;
-			remoteInfo = EXRandom;
-		};
-		1718384730E4A21D422921D2E12941B7 /* PBXContainerItemProxy */ = {
-			isa = PBXContainerItemProxy;
-			containerPortal = CCBC80B8417ED580B5B87D2F6269B27A /* expo-dev-launcher.xcodeproj */;
-			proxyType = 1;
-			remoteGlobalIDString = 26E7F2DCC5852B236EADEC0282A1217D;
-			remoteInfo = "expo-dev-launcher";
-		};
-		177296B2313365A08FDA0C86622EF454 /* PBXContainerItemProxy */ = {
-			isa = PBXContainerItemProxy;
-			containerPortal = 458E53B7A8C8CAAB2E21C39C4A0C444F /* RNDateTimePicker.xcodeproj */;
-			proxyType = 1;
-			remoteGlobalIDString = 862E1DA0F45BF8C82AA7330F871534CF;
-			remoteInfo = RNDateTimePicker;
-		};
-		18D595702AF3E1A731D17D022D1B201C /* PBXContainerItemProxy */ = {
-			isa = PBXContainerItemProxy;
-			containerPortal = BB6B7BDFBC5DF80B226073E3395885A0 /* UMImageLoaderInterface.xcodeproj */;
-			proxyType = 1;
-			remoteGlobalIDString = A734124238F83C1FEE81C0FEDC5CDC5C;
-			remoteInfo = UMImageLoaderInterface;
-		};
-		1985E33A08C88703C9F5BB5C1BDCA40E /* PBXContainerItemProxy */ = {
-			isa = PBXContainerItemProxy;
-			containerPortal = 242B3811837E2776DB5D6084403CBAC3 /* OpenSSL-Universal.xcodeproj */;
-			proxyType = 1;
-			remoteGlobalIDString = 6F68E8F1AF30EB52FE60841D139BAC02;
-			remoteInfo = "OpenSSL-Universal";
-		};
-		1A0E2611F0DBD7C7333BF933E5F6137E /* PBXContainerItemProxy */ = {
-			isa = PBXContainerItemProxy;
-			containerPortal = 1C7D55EFA86B539DB14875668BD3904A /* EXDocumentPicker.xcodeproj */;
-			proxyType = 1;
-			remoteGlobalIDString = 40300EFA08DDB78C6AFF84A0F118E9CD;
-			remoteInfo = EXDocumentPicker;
-		};
-		1A422DE221D66A7AD80DD0129DA029C0 /* PBXContainerItemProxy */ = {
-			isa = PBXContainerItemProxy;
-			containerPortal = A40ACE5C33D64889AA4499850F33D6B9 /* GTMSessionFetcher.xcodeproj */;
-			proxyType = 1;
-			remoteGlobalIDString = BD7A8A3BC22FD28DCB40568BE43D7C70;
-			remoteInfo = GTMSessionFetcher;
-		};
-		1A8D17CAEED1BFBF4553D43E189F8FFA /* PBXContainerItemProxy */ = {
-			isa = PBXContainerItemProxy;
-			containerPortal = A3F741471C50FCFFF43C5DBD3B8A56C3 /* react-native-segmented-control.xcodeproj */;
-			proxyType = 1;
-			remoteGlobalIDString = 16ABF49F17747086945AFC5E30F90858;
-			remoteInfo = "react-native-segmented-control";
-		};
-		1ACE9322C79D3ED16D78A89D2E285934 /* PBXContainerItemProxy */ = {
-			isa = PBXContainerItemProxy;
-			containerPortal = 9F74C13CCAA2F13EA9EB77547EB5211B /* UMFontInterface.xcodeproj */;
-			proxyType = 1;
-			remoteGlobalIDString = 7F4112A673122B6D50845D9BC1D9AFDB;
-			remoteInfo = UMFontInterface;
-		};
-		1B17E12C5B34703445DEDC0025FAF36D /* PBXContainerItemProxy */ = {
-			isa = PBXContainerItemProxy;
-			containerPortal = 24D0152FA413A026C81B57D0FD3935C5 /* EXLocalization.xcodeproj */;
-			proxyType = 1;
-			remoteGlobalIDString = 55C7C51CE4B49B971674C896CB1DC301;
-			remoteInfo = EXLocalization;
-		};
-		1B76DB574DE1994C4A3C40D1CE222F9B /* PBXContainerItemProxy */ = {
-			isa = PBXContainerItemProxy;
-			containerPortal = 78180FCC591E5DB5156BD99208276E70 /* EXImagePicker.xcodeproj */;
-			proxyType = 1;
-			remoteGlobalIDString = 9ACF1D2895E366F44F904503F65171CD;
-			remoteInfo = EXImagePicker;
-		};
-		1B9D4DAFC12FF0621D9A31A24993E4A8 /* PBXContainerItemProxy */ = {
-			isa = PBXContainerItemProxy;
-			containerPortal = 1F4085EFF3391846D7CF0F7959EC31B5 /* EXSegment.xcodeproj */;
-			proxyType = 1;
-			remoteGlobalIDString = D65C18BEC619DFEA9C73805518539F66;
-			remoteInfo = EXSegment;
-		};
-		1BF0BBF10CEDDF3D739B645D711B8F5B /* PBXContainerItemProxy */ = {
-			isa = PBXContainerItemProxy;
-			containerPortal = F7DF5ED646397A309B3DBE1A9E728C24 /* EXAppAuth.xcodeproj */;
-			proxyType = 1;
-			remoteGlobalIDString = 5FB7695B45E2F2A9171D3B6C97B3A1A2;
-			remoteInfo = EXAppAuth;
-		};
-		1C0C59D29EFF9FC72674FB578A2497AD /* PBXContainerItemProxy */ = {
-			isa = PBXContainerItemProxy;
-			containerPortal = DBC427AD7B7E4FA302334390525577A4 /* EXImageLoader.xcodeproj */;
-			proxyType = 1;
-			remoteGlobalIDString = E9B8755E94C7C9AA493F2BF95AB61410;
-			remoteInfo = EXImageLoader;
-		};
-		1C1A4143812BF1DB45A5BA0FE9991F5B /* PBXContainerItemProxy */ = {
-			isa = PBXContainerItemProxy;
-			containerPortal = 6014E816CA3E755BC2D78114C2781BD2 /* FirebaseCoreDiagnostics.xcodeproj */;
-			proxyType = 1;
-			remoteGlobalIDString = 0CE453D8DBD3396B4C74B9ACD7A09387;
-			remoteInfo = FirebaseCoreDiagnostics;
-		};
-		1C43A614384D224C7BCEE439F0AACB7A /* PBXContainerItemProxy */ = {
-			isa = PBXContainerItemProxy;
-			containerPortal = 9F74C13CCAA2F13EA9EB77547EB5211B /* UMFontInterface.xcodeproj */;
-			proxyType = 1;
-			remoteGlobalIDString = 7F4112A673122B6D50845D9BC1D9AFDB;
-			remoteInfo = UMFontInterface;
-		};
-		1CAB546EC1B502E69ECEC934C833C186 /* PBXContainerItemProxy */ = {
-			isa = PBXContainerItemProxy;
-			containerPortal = 8C08D0778F275AAFD51D9D446B69A8EF /* DoubleConversion.xcodeproj */;
-			proxyType = 1;
-			remoteGlobalIDString = 725D0E8C1060F8939288E8C91236BA4F;
-			remoteInfo = DoubleConversion;
-		};
-		20C222FAE94506CDF3051639F17D81AD /* PBXContainerItemProxy */ = {
-			isa = PBXContainerItemProxy;
-			containerPortal = B63833E199E0EC484F88D8463E304053 /* Amplitude.xcodeproj */;
-			proxyType = 1;
-			remoteGlobalIDString = A8506691BCF493596D6E68176F7E0129;
-			remoteInfo = Amplitude;
-		};
-		217BCDB870BD0FD874229A029268C06E /* PBXContainerItemProxy */ = {
-			isa = PBXContainerItemProxy;
-			containerPortal = BC25BC49A81691204D308261427A93E3 /* EXLocalAuthentication.xcodeproj */;
-			proxyType = 1;
-			remoteGlobalIDString = 8D12244750972C21D688A2875A0E77F4;
-			remoteInfo = EXLocalAuthentication;
-		};
-		21E2AA2348313CD074932D9A52149845 /* PBXContainerItemProxy */ = {
-			isa = PBXContainerItemProxy;
-			containerPortal = 781E0BD0ACC1F52CE0B71B79AEFB762E /* RNReanimated.xcodeproj */;
-			proxyType = 1;
-			remoteGlobalIDString = E9E22639328ACC061EB56756AD5B4F57;
-			remoteInfo = RNReanimated;
-		};
-		24585D261938CDA1D64FB6A6D8D62DB7 /* PBXContainerItemProxy */ = {
-			isa = PBXContainerItemProxy;
-			containerPortal = FB9D633C7E8B88D8DDEB73828EF424F0 /* EXSMS.xcodeproj */;
-			proxyType = 1;
-			remoteGlobalIDString = 1309E054CB75DA99E029D5D2C8C2210E;
-			remoteInfo = EXSMS;
-		};
-		24891061AA434B45BFF045AAAE3F8639 /* PBXContainerItemProxy */ = {
-			isa = PBXContainerItemProxy;
-			containerPortal = B01211669510B62A368B985F3CEA2FF5 /* EXImageManipulator.xcodeproj */;
-			proxyType = 1;
-			remoteGlobalIDString = C3AA7C99B7CAD2FC22B8AA8928D7DF6F;
-			remoteInfo = EXImageManipulator;
-		};
-		252A6D6972AF23BC4F1A96D9386E42E8 /* PBXContainerItemProxy */ = {
-			isa = PBXContainerItemProxy;
-			containerPortal = 509834C6C58EE3D752833F8868C027F6 /* EXFacebook.xcodeproj */;
-			proxyType = 1;
-			remoteGlobalIDString = FEAA3FBA5C5225363EE9E6D0B5B3183B;
-			remoteInfo = EXFacebook;
-		};
-		26854B7E53EB038DE0316CB50811F4DF /* PBXContainerItemProxy */ = {
-			isa = PBXContainerItemProxy;
-			containerPortal = E40BF8DFC6F5884461DD885BCDD09EEC /* FirebaseCoreDiagnosticsInterop.xcodeproj */;
-			proxyType = 1;
-			remoteGlobalIDString = 82BE183BB67FD85793E8A161FAEDC1AF;
-			remoteInfo = FirebaseCoreDiagnosticsInterop;
-		};
-		27AC98368450E0B8218F267F28F58A4C /* PBXContainerItemProxy */ = {
-			isa = PBXContainerItemProxy;
-			containerPortal = AC7D9385BC521192FB097FCE979EC8B6 /* GoogleSignIn.xcodeproj */;
-			proxyType = 1;
-			remoteGlobalIDString = 70D52585A9FA4EEA343010638ADABC11;
-			remoteInfo = GoogleSignIn;
-		};
-		28383881A6088F0A5713866318173E35 /* PBXContainerItemProxy */ = {
-			isa = PBXContainerItemProxy;
-			containerPortal = C3F086A315957247501298768EC13B6E /* EXCalendar.xcodeproj */;
-			proxyType = 1;
-			remoteGlobalIDString = 0F2988851D689F1E41CFC89C31422758;
-			remoteInfo = EXCalendar;
-		};
-		29639610090017BECD5CF0F604F349A3 /* PBXContainerItemProxy */ = {
-			isa = PBXContainerItemProxy;
-			containerPortal = B7524DE167A9EECB9BB8212F5E9B00AF /* React-jsi.xcodeproj */;
-			proxyType = 1;
-			remoteGlobalIDString = D0DB82AB65D33935072718EA2468992F;
-			remoteInfo = "React-jsi";
-		};
-		2982CABE87C63257FC4941AB51F57D14 /* PBXContainerItemProxy */ = {
-			isa = PBXContainerItemProxy;
-			containerPortal = C9365B2C90BDED7A77388359E147C3B3 /* EXScreenCapture.xcodeproj */;
-			proxyType = 1;
-			remoteGlobalIDString = 41748256BF35CA80D3CE24FFC0C6012B;
-			remoteInfo = EXScreenCapture;
-		};
-		2A8CD0415EB5E475EF445A51041F2812 /* PBXContainerItemProxy */ = {
-			isa = PBXContainerItemProxy;
-			containerPortal = 86868382CCEBB6B1EA3E103936BB777F /* SDWebImage.xcodeproj */;
-			proxyType = 1;
-			remoteGlobalIDString = 4ECF4E662EEBE4FA58102FF984D920CC;
-			remoteInfo = SDWebImage;
-		};
-		2BADC2CC448B29E3E6B4B54541CF3848 /* PBXContainerItemProxy */ = {
-			isa = PBXContainerItemProxy;
-			containerPortal = CC5A3E8DE091FEED10B3CE3C791BE226 /* GoogleAppMeasurement.xcodeproj */;
-			proxyType = 1;
-			remoteGlobalIDString = 9677266E0E3834B96EA12E3394F9063D;
-			remoteInfo = GoogleAppMeasurement;
-		};
-		2CCEAA75B0FC2831FE477FC9F95B5BDD /* PBXContainerItemProxy */ = {
-			isa = PBXContainerItemProxy;
-			containerPortal = 61469ED4948D33FD1C8AA77AE9D750D7 /* EXSensors.xcodeproj */;
-			proxyType = 1;
-			remoteGlobalIDString = 5F5B88A2576A073FBDD91B02A10308F1;
-			remoteInfo = EXSensors;
-		};
-		2EFB7E54B74B3CF16732695A080CBE0E /* PBXContainerItemProxy */ = {
-			isa = PBXContainerItemProxy;
-			containerPortal = 1C7D55EFA86B539DB14875668BD3904A /* EXDocumentPicker.xcodeproj */;
-			proxyType = 1;
-			remoteGlobalIDString = 40300EFA08DDB78C6AFF84A0F118E9CD;
-			remoteInfo = EXDocumentPicker;
-		};
-		2F16683FBE9A1103D85689CE9A0D9F1F /* PBXContainerItemProxy */ = {
+		FB65D4EA9AC2F37A1B567E5BA0D3C7AD /* PBXContainerItemProxy */ = {
 			isa = PBXContainerItemProxy;
 			containerPortal = 1D5857035D42905D4EDA095F6851D4BC /* GoogleAPIClientForREST.xcodeproj */;
 			proxyType = 1;
 			remoteGlobalIDString = E899E01EE94E3AAE44DBC0A0C183AD70;
 			remoteInfo = GoogleAPIClientForREST;
 		};
-		2FA72EA7D56F25AC0A474F9517DC3860 /* PBXContainerItemProxy */ = {
-			isa = PBXContainerItemProxy;
-			containerPortal = E1BCEAB960040CFA721A1499720928B5 /* EXGL_CPP_LEGACY.xcodeproj */;
-			proxyType = 1;
-			remoteGlobalIDString = 5EEBA13DB7CDD47A8E500D0B04E4FF1A;
-			remoteInfo = EXGL_CPP_LEGACY;
-		};
-		2FACFF5EAC69B136E8070FBAC0CDD105 /* PBXContainerItemProxy */ = {
-			isa = PBXContainerItemProxy;
-			containerPortal = 3D3EE59C03DA8014CBDDAAC01F2351D7 /* EXCamera.xcodeproj */;
-			proxyType = 1;
-			remoteGlobalIDString = 4B109C23F45DFD6B4CA40B87D733EB11;
-			remoteInfo = EXCamera;
-		};
-		2FE4BC0E7B1DD065D69633BC00B9BA1B /* PBXContainerItemProxy */ = {
-			isa = PBXContainerItemProxy;
-			containerPortal = 8C08D0778F275AAFD51D9D446B69A8EF /* DoubleConversion.xcodeproj */;
-			proxyType = 1;
-			remoteGlobalIDString = 725D0E8C1060F8939288E8C91236BA4F;
-			remoteInfo = DoubleConversion;
-		};
-		30EF712A11058A25B0BD83AE28B844AF /* PBXContainerItemProxy */ = {
-			isa = PBXContainerItemProxy;
-			containerPortal = 6E98312285A657DB6EAB1EBBCAE8F85B /* EXBlur.xcodeproj */;
-			proxyType = 1;
-			remoteGlobalIDString = D08BCCD5DE12C8EFB6429B9126525E9F;
-			remoteInfo = EXBlur;
-		};
-		31DE6F89E06E44659DBD29AFE6D587F7 /* PBXContainerItemProxy */ = {
-			isa = PBXContainerItemProxy;
-			containerPortal = D106C6B513B3B9A83D7FA3587FDD0630 /* GTMAppAuth.xcodeproj */;
-			proxyType = 1;
-			remoteGlobalIDString = AFFE62B58843E7D325544E4D760E8920;
-			remoteInfo = GTMAppAuth;
-		};
-		3594DD4EEC91FD277BE6F946BB79F5E6 /* PBXContainerItemProxy */ = {
-			isa = PBXContainerItemProxy;
-			containerPortal = 754DB60CCD25830E20959408775124DF /* Analytics.xcodeproj */;
-			proxyType = 1;
-			remoteGlobalIDString = 428EE321470913F61A7C253ACF3B4D53;
-			remoteInfo = Analytics;
-		};
-		35A824A7132CFD9227891B1BDDDD31D4 /* PBXContainerItemProxy */ = {
-			isa = PBXContainerItemProxy;
-			containerPortal = 9074163772D0F481382E7268E09B2A33 /* Flipper-PeerTalk.xcodeproj */;
-			proxyType = 1;
-			remoteGlobalIDString = 1A523ED12092D1D5730897FA5D8F0D95;
-			remoteInfo = "Flipper-PeerTalk";
-		};
-		3652D940B8F32EF48D447947D671D471 /* PBXContainerItemProxy */ = {
-			isa = PBXContainerItemProxy;
-			containerPortal = 86868382CCEBB6B1EA3E103936BB777F /* SDWebImage.xcodeproj */;
-			proxyType = 1;
-			remoteGlobalIDString = 4ECF4E662EEBE4FA58102FF984D920CC;
-			remoteInfo = SDWebImage;
-		};
-		3770B261C7F6D3A39BFED635A94993C8 /* PBXContainerItemProxy */ = {
-			isa = PBXContainerItemProxy;
-			containerPortal = 499849E2FDC70ED77BA4C9DD1ED15979 /* React-cxxreact.xcodeproj */;
-			proxyType = 1;
-			remoteGlobalIDString = BD509719D4F0C3D8910F2BED0B6AB5F3;
-			remoteInfo = "React-cxxreact";
-		};
-		37E7A529508FC1F23BCBF6081DB4678E /* PBXContainerItemProxy */ = {
-			isa = PBXContainerItemProxy;
-			containerPortal = C2A4E21E4B7F06AC38CE759726A8A2F8 /* EXBarCodeScanner.xcodeproj */;
-			proxyType = 1;
-			remoteGlobalIDString = E6D544E86F973F511B82FE486E5E25CD;
-			remoteInfo = EXBarCodeScanner;
-		};
-		393C7D3D950F443F2CE6F50C33AB20E9 /* PBXContainerItemProxy */ = {
-			isa = PBXContainerItemProxy;
-			containerPortal = 2E497D89744DFCA74BA997C95002A2A2 /* expo-dev-menu-interface.xcodeproj */;
-			proxyType = 1;
-			remoteGlobalIDString = EA5CD250B8A6DE0639CB6EC046B239A9;
-			remoteInfo = "expo-dev-menu-interface";
-		};
-		39607DAAA9A6E914473E6DA6E1B66FFB /* PBXContainerItemProxy */ = {
-			isa = PBXContainerItemProxy;
-			containerPortal = 51BD8F5E7451A7DD67C5ABF2D89FA08B /* nanopb.xcodeproj */;
-			proxyType = 1;
-			remoteGlobalIDString = 052B66B57BF269A4B160A5659F7D46D4;
-			remoteInfo = nanopb;
-		};
-		3977DFD93794ED0582E9FE606111C85E /* PBXContainerItemProxy */ = {
-			isa = PBXContainerItemProxy;
-			containerPortal = 552B42C13B987DAF6EE07A5DEB43F240 /* Protobuf.xcodeproj */;
-			proxyType = 1;
-			remoteGlobalIDString = BF47F3270E009392526FDEE0C3BA42AD;
-			remoteInfo = Protobuf;
-		};
-		39B48249D7E55869BA4DFC1FFE4F6DFB /* PBXContainerItemProxy */ = {
-			isa = PBXContainerItemProxy;
-			containerPortal = F917630B955BB10C2DDBCD0EDED95983 /* UMTaskManagerInterface.xcodeproj */;
-			proxyType = 1;
-			remoteGlobalIDString = A565C99DEFBAFA44A1B5C3B49ADD8A84;
-			remoteInfo = UMTaskManagerInterface;
-		};
-		3A0875CAF90FB629B9F3AFD7357FCFAC /* PBXContainerItemProxy */ = {
-			isa = PBXContainerItemProxy;
-			containerPortal = CC93987B54E2A359283FB4431B378265 /* RCTTypeSafety.xcodeproj */;
-			proxyType = 1;
-			remoteGlobalIDString = 9C3601DE72183D42B9DC3FF333D35CF7;
-			remoteInfo = RCTTypeSafety;
-		};
-		3DD5B8A84918864BFA74CD90CE57DC09 /* PBXContainerItemProxy */ = {
-			isa = PBXContainerItemProxy;
-			containerPortal = 2C34044F063B346FAE108B72F834F156 /* react-native-webview.xcodeproj */;
-			proxyType = 1;
-			remoteGlobalIDString = 42F64E6A68A3E4462CDCAC8DD31120D1;
-			remoteInfo = "react-native-webview";
-		};
-		3E9F36B1C80E47AD026A0CDAA27D7BAC /* PBXContainerItemProxy */ = {
-			isa = PBXContainerItemProxy;
-			containerPortal = 1283A1024C2B2CA97A0EC0DB6143D886 /* React-RCTNetwork.xcodeproj */;
-			proxyType = 1;
-			remoteGlobalIDString = B42CC4F102742853C37E7C4841756DBE;
-			remoteInfo = "React-RCTNetwork";
-		};
-		3F00263BBB5690C574BC13FA7C86DB2E /* PBXContainerItemProxy */ = {
-			isa = PBXContainerItemProxy;
-			containerPortal = CC90C88A081CB7E3F843142797594D3C /* RNScreens.xcodeproj */;
-			proxyType = 1;
-			remoteGlobalIDString = A72DB725A68697789F3F72BCF9C3A522;
-			remoteInfo = RNScreens;
-		};
-		3F0328212CE1C0B3F20B0DB72D3B8E2F /* PBXContainerItemProxy */ = {
-			isa = PBXContainerItemProxy;
-			containerPortal = 431B2EF2ACEACC0CB8F37184D4997C9C /* UMPermissionsInterface.xcodeproj */;
-			proxyType = 1;
-			remoteGlobalIDString = 12FF61416C5E794E9DEAC78D381D9726;
-			remoteInfo = UMPermissionsInterface;
-		};
-		3F13D0A45C56EC9927E586FED5C3E1EE /* PBXContainerItemProxy */ = {
-			isa = PBXContainerItemProxy;
-			containerPortal = 1D5857035D42905D4EDA095F6851D4BC /* GoogleAPIClientForREST.xcodeproj */;
-			proxyType = 1;
-			remoteGlobalIDString = E899E01EE94E3AAE44DBC0A0C183AD70;
-			remoteInfo = GoogleAPIClientForREST;
-		};
-		4040294D0FA96C1E34AA49322D8185B3 /* PBXContainerItemProxy */ = {
-			isa = PBXContainerItemProxy;
-			containerPortal = 2D16698670F23CA69D6A2FA74C34953A /* EXLocation.xcodeproj */;
-			proxyType = 1;
-			remoteGlobalIDString = 9448EAC8D0286D37F065B24667BFBB8F;
-			remoteInfo = EXLocation;
-		};
-		4106FE42151DFDE75CB4FA09F5B9137D /* PBXContainerItemProxy */ = {
-			isa = PBXContainerItemProxy;
-			containerPortal = B0388A571C16491B87BB4E1E6AAF6807 /* React-callinvoker.xcodeproj */;
-			proxyType = 1;
-			remoteGlobalIDString = 704FBB32EAA23CE28E7EE270C43D6624;
-			remoteInfo = "React-callinvoker";
-		};
-		41C7E457D9A699A48BB1DF8035F413CE /* PBXContainerItemProxy */ = {
-			isa = PBXContainerItemProxy;
-			containerPortal = 24D0152FA413A026C81B57D0FD3935C5 /* EXLocalization.xcodeproj */;
-			proxyType = 1;
-			remoteGlobalIDString = 55C7C51CE4B49B971674C896CB1DC301;
-			remoteInfo = EXLocalization;
-		};
-		425CF9FD18D59AB8BC1D2F4E06780775 /* PBXContainerItemProxy */ = {
-			isa = PBXContainerItemProxy;
-			containerPortal = DFC4E7D762485404AEBD4D7EE4FD1292 /* AppAuth.xcodeproj */;
-			proxyType = 1;
-			remoteGlobalIDString = 4EFA7E4CE531453CF475A9A4322A84F8;
-			remoteInfo = AppAuth;
-		};
-		436790E014F83F0D480AA9C1309935B9 /* PBXContainerItemProxy */ = {
-			isa = PBXContainerItemProxy;
-			containerPortal = 294D5729F7E4B395D4C2CD2CA8D9FD50 /* RNSVG.xcodeproj */;
-			proxyType = 1;
-			remoteGlobalIDString = 37F56A737644EA890F883EB95588CAD3;
-			remoteInfo = RNSVG;
-		};
-		448E880C999A9DDEF6045C646365AEF9 /* PBXContainerItemProxy */ = {
-			isa = PBXContainerItemProxy;
-			containerPortal = 781E0BD0ACC1F52CE0B71B79AEFB762E /* RNReanimated.xcodeproj */;
-			proxyType = 1;
-			remoteGlobalIDString = E9E22639328ACC061EB56756AD5B4F57;
-			remoteInfo = RNReanimated;
-		};
-		478EEFFC29F97A99AC3D0CA165EC5F6C /* PBXContainerItemProxy */ = {
-			isa = PBXContainerItemProxy;
-			containerPortal = 2C34044F063B346FAE108B72F834F156 /* react-native-webview.xcodeproj */;
-			proxyType = 1;
-			remoteGlobalIDString = 42F64E6A68A3E4462CDCAC8DD31120D1;
-			remoteInfo = "react-native-webview";
-		};
-		4835823EB2D965101F4ABD00F9FFA2E6 /* PBXContainerItemProxy */ = {
-			isa = PBXContainerItemProxy;
-			containerPortal = 702287F70FFEF96166AC2B4C43F9FE2F /* expo-image.xcodeproj */;
-			proxyType = 1;
-			remoteGlobalIDString = 3D9EF1DD98EB7E08A487963855D70CFB;
-			remoteInfo = "expo-image";
-		};
-		4BA4856EC5A84449728219938D8509D0 /* PBXContainerItemProxy */ = {
-			isa = PBXContainerItemProxy;
-			containerPortal = E2D2435E3A11C8C210B8B29E5ABAA846 /* EXMediaLibrary.xcodeproj */;
-			proxyType = 1;
-			remoteGlobalIDString = 422CF65902B3ABF0E6A47527F9209CC8;
-			remoteInfo = EXMediaLibrary;
-		};
-		4BE820E9CAE6C8123027F929B9DC4067 /* PBXContainerItemProxy */ = {
-			isa = PBXContainerItemProxy;
-			containerPortal = 4E3F4F3B630EAE30AFF6CC74E8C03C5B /* RNGestureHandler.xcodeproj */;
-			proxyType = 1;
-			remoteGlobalIDString = 0356CDCA5DB6D4F4B4F5991088D05580;
-			remoteInfo = RNGestureHandler;
-		};
-		4C016E19ED71F312285B855E23D5FFD2 /* PBXContainerItemProxy */ = {
-			isa = PBXContainerItemProxy;
-			containerPortal = 22AEBDDC042007E0C72405A7CD1595F6 /* EXCrypto.xcodeproj */;
-			proxyType = 1;
-			remoteGlobalIDString = 7313EAFC3221A55173D00B5135657D25;
-			remoteInfo = EXCrypto;
-		};
-		4C06AC451CA27C969535FAEFBA03158B /* PBXContainerItemProxy */ = {
-			isa = PBXContainerItemProxy;
-			containerPortal = CCBC80B8417ED580B5B87D2F6269B27A /* expo-dev-launcher.xcodeproj */;
-			proxyType = 1;
-			remoteGlobalIDString = 26E7F2DCC5852B236EADEC0282A1217D;
-			remoteInfo = "expo-dev-launcher";
-		};
-		4E8DF0B29F979CCE970FD18913BC469F /* PBXContainerItemProxy */ = {
-			isa = PBXContainerItemProxy;
-			containerPortal = C89E16364FA3F3DF0C6BC3FAE3405CA7 /* EXFirebaseCore.xcodeproj */;
-			proxyType = 1;
-			remoteGlobalIDString = DCC8E69A56EE37BAFC3269F2C48FBBF8;
-			remoteInfo = EXFirebaseCore;
-		};
-		4ED643570CFC54810BEA76DFE1F12D4E /* PBXContainerItemProxy */ = {
-			isa = PBXContainerItemProxy;
-			containerPortal = 45C71945F4BAD6EAFB8A6D931BBAD570 /* EXGoogleSignIn.xcodeproj */;
-			proxyType = 1;
-			remoteGlobalIDString = 1EBA7C3FD4A2348A1EFF618E12286F06;
-			remoteInfo = EXGoogleSignIn;
-		};
-		4EF4049790416D07665B8D05C1C6D1DA /* PBXContainerItemProxy */ = {
-			isa = PBXContainerItemProxy;
-			containerPortal = 90E3CBED1E19B189D4BFC784303A0138 /* EXAmplitude.xcodeproj */;
-			proxyType = 1;
-			remoteGlobalIDString = 700BA3D76A8C4362E721FECC92A96DFB;
-			remoteInfo = EXAmplitude;
-		};
-		4F129D488472DAAE636DFD149BEE8BBA /* PBXContainerItemProxy */ = {
-			isa = PBXContainerItemProxy;
-			containerPortal = 38795933E3CEC237521BE127450AD892 /* EXDevice.xcodeproj */;
-			proxyType = 1;
-			remoteGlobalIDString = 61CE878EC16A63D023F23DA6C1B824B9;
-			remoteInfo = EXDevice;
-		};
-		4F49E076C717196B71DD14D3DCED4D33 /* PBXContainerItemProxy */ = {
-			isa = PBXContainerItemProxy;
-			containerPortal = AD1A303EB41499F9361EA8705311B4C1 /* UMFileSystemInterface.xcodeproj */;
-			proxyType = 1;
-			remoteGlobalIDString = 1C326487F8F888A9111422C7014319AC;
-			remoteInfo = UMFileSystemInterface;
-		};
-		4FC2BF1885D29E1397B1ABD5F05FF1F8 /* PBXContainerItemProxy */ = {
-			isa = PBXContainerItemProxy;
-			containerPortal = 44376C9792A32A131177EEAB44EF030E /* EXSQLite.xcodeproj */;
-			proxyType = 1;
-			remoteGlobalIDString = B8358C45B103287E90F710967785DD34;
-			remoteInfo = EXSQLite;
-		};
-		51729645776307B4831DEB9C29238D96 /* PBXContainerItemProxy */ = {
-			isa = PBXContainerItemProxy;
-			containerPortal = C89E16364FA3F3DF0C6BC3FAE3405CA7 /* EXFirebaseCore.xcodeproj */;
-			proxyType = 1;
-			remoteGlobalIDString = DCC8E69A56EE37BAFC3269F2C48FBBF8;
-			remoteInfo = EXFirebaseCore;
-		};
-		539436CC176F322BAC1F19DF31F652F6 /* PBXContainerItemProxy */ = {
-			isa = PBXContainerItemProxy;
-			containerPortal = 52E6BE62AB322E4D477BB5F8D5E499C2 /* ReactCommon.xcodeproj */;
-			proxyType = 1;
-			remoteGlobalIDString = 2610D146B211EB79FECF83D4FA5AB36D;
-			remoteInfo = ReactCommon;
-		};
-		5553A6C15AE10CDAB0B10A41AC058E87 /* PBXContainerItemProxy */ = {
-			isa = PBXContainerItemProxy;
-			containerPortal = CC90C88A081CB7E3F843142797594D3C /* RNScreens.xcodeproj */;
-			proxyType = 1;
-			remoteGlobalIDString = A72DB725A68697789F3F72BCF9C3A522;
-			remoteInfo = RNScreens;
-		};
-		55682F918CAF3D2753CF425C1BAE3FA2 /* PBXContainerItemProxy */ = {
-			isa = PBXContainerItemProxy;
-			containerPortal = C2A4E21E4B7F06AC38CE759726A8A2F8 /* EXBarCodeScanner.xcodeproj */;
-			proxyType = 1;
-			remoteGlobalIDString = E6D544E86F973F511B82FE486E5E25CD;
-			remoteInfo = EXBarCodeScanner;
-		};
-		559D5FB724965174CE65F0A354A63BD0 /* PBXContainerItemProxy */ = {
-			isa = PBXContainerItemProxy;
-			containerPortal = 49E636A52BB87EF6237963627AB2A7D3 /* EXMailComposer.xcodeproj */;
-			proxyType = 1;
-			remoteGlobalIDString = 2E02530F5AAAD2AC2A43FE2B8AC3E99C;
-			remoteInfo = EXMailComposer;
-		};
-		564FFAFE757FBC16C23CFF612F50835A /* PBXContainerItemProxy */ = {
-			isa = PBXContainerItemProxy;
-			containerPortal = BC25BC49A81691204D308261427A93E3 /* EXLocalAuthentication.xcodeproj */;
-			proxyType = 1;
-			remoteGlobalIDString = 8D12244750972C21D688A2875A0E77F4;
-			remoteInfo = EXLocalAuthentication;
-		};
-		56A3F9A434E6B2DA90DBE9D239D79727 /* PBXContainerItemProxy */ = {
-			isa = PBXContainerItemProxy;
-			containerPortal = 8DF53AF7E5948F009E26DC5641BA66FA /* EXStoreReview.xcodeproj */;
-			proxyType = 1;
-			remoteGlobalIDString = F2C74458D282DA74DB95F8A7FE6A5207;
-			remoteInfo = EXStoreReview;
-		};
-		5735193419D7571AE4DF51DC9DA8D7C0 /* PBXContainerItemProxy */ = {
-			isa = PBXContainerItemProxy;
-			containerPortal = 483E2317F74CE2CF10CCA50AD80A1F91 /* EXSharing.xcodeproj */;
-			proxyType = 1;
-			remoteGlobalIDString = 1458926EF4B0A3DF1C40B5639E7358B1;
-			remoteInfo = EXSharing;
-		};
-		575C1AC7B0ECBE006DAAA4C779175531 /* PBXContainerItemProxy */ = {
-			isa = PBXContainerItemProxy;
-			containerPortal = CA2869DD2BA90E1BE1DA5047CB3DA49F /* React.xcodeproj */;
-			proxyType = 1;
-			remoteGlobalIDString = 94DA87F24FB4B93E5D08FE961D5E5A3E;
-			remoteInfo = React;
-		};
-		58FA56B4F8D2688E527FC45D5F131251 /* PBXContainerItemProxy */ = {
-			isa = PBXContainerItemProxy;
-			containerPortal = E40BF8DFC6F5884461DD885BCDD09EEC /* FirebaseCoreDiagnosticsInterop.xcodeproj */;
-			proxyType = 1;
-			remoteGlobalIDString = 82BE183BB67FD85793E8A161FAEDC1AF;
-			remoteInfo = FirebaseCoreDiagnosticsInterop;
-		};
-		5943968DA92644B67F06AF8D714A4C62 /* PBXContainerItemProxy */ = {
-			isa = PBXContainerItemProxy;
-			containerPortal = 9A73016C70C0EC097DA2522540055F69 /* FirebaseInstanceID.xcodeproj */;
-			proxyType = 1;
-			remoteGlobalIDString = 828A845A4F63A824ED62A82D61941B85;
-			remoteInfo = FirebaseInstanceID;
-		};
-		59F3FB5CF4F24EA0D7FB4B979526D31F /* PBXContainerItemProxy */ = {
-			isa = PBXContainerItemProxy;
-			containerPortal = 2A12F3945F9BAA21C094664B57C3EBB5 /* boost-for-react-native.xcodeproj */;
-			proxyType = 1;
-			remoteGlobalIDString = AA4CE39926C0C12D02F874C1C48A5710;
-			remoteInfo = "boost-for-react-native";
-		};
-		5A8D0032F455047851FBCFE24C395E70 /* PBXContainerItemProxy */ = {
-			isa = PBXContainerItemProxy;
-			containerPortal = FEC54B6138C5F1D214BE011520845A36 /* React-Core.xcodeproj */;
-			proxyType = 1;
-			remoteGlobalIDString = 5DA1A74647F652AE8E4DE074AFC4C6B7;
-			remoteInfo = "React-Core";
-		};
-		5AE3A17AD1C523AE9432D867E93ECB14 /* PBXContainerItemProxy */ = {
-			isa = PBXContainerItemProxy;
-			containerPortal = 9EC26B75AB44238E003C7AEF2CB80A71 /* React-RCTSettings.xcodeproj */;
-			proxyType = 1;
-			remoteGlobalIDString = 02DD1E05F06C403A8300ABEFC2C29A3D;
-			remoteInfo = "React-RCTSettings";
-		};
-		5B41881D01EF93289C1E71E6A4029D88 /* PBXContainerItemProxy */ = {
-			isa = PBXContainerItemProxy;
-			containerPortal = 52FDF71F2FBC2CACD658A49DE96AF459 /* FlipperKit.xcodeproj */;
-			proxyType = 1;
-			remoteGlobalIDString = 21747C582544BA8AFFF8CE8331CB4D93;
-			remoteInfo = FlipperKit;
-		};
-		5C8FE46A247DD76D2F44D1A67B2F571A /* PBXContainerItemProxy */ = {
-			isa = PBXContainerItemProxy;
-			containerPortal = 6A8609007B788EF46991FA8C3A8824A0 /* EXBrightness.xcodeproj */;
-			proxyType = 1;
-			remoteGlobalIDString = 4AA3EE5BEEB58B2975A12819B1C58D97;
-			remoteInfo = EXBrightness;
-		};
-		5E3C74F57F4C7C21DB67FE9CAF19CDCC /* PBXContainerItemProxy */ = {
-			isa = PBXContainerItemProxy;
-			containerPortal = 90E3CBED1E19B189D4BFC784303A0138 /* EXAmplitude.xcodeproj */;
-			proxyType = 1;
-			remoteGlobalIDString = 700BA3D76A8C4362E721FECC92A96DFB;
-			remoteInfo = EXAmplitude;
-		};
-		5EF0B83459C974B62E88901C0D2687FD /* PBXContainerItemProxy */ = {
-			isa = PBXContainerItemProxy;
-			containerPortal = 59EBB59AE2D633A0D2C4A586D8449A65 /* EXNotifications.xcodeproj */;
-			proxyType = 1;
-			remoteGlobalIDString = 6C660F81CE4F0EC96D208B20C3E8B154;
-			remoteInfo = EXNotifications;
-		};
-		6004016CABB9BF1E78E28A2161553C49 /* PBXContainerItemProxy */ = {
-			isa = PBXContainerItemProxy;
-			containerPortal = 636258CDC46D990AE4A22FAF921FE17C /* Flipper-RSocket.xcodeproj */;
-			proxyType = 1;
-			remoteGlobalIDString = 1A456A673F68CCC772569FBA33E4A9E0;
-			remoteInfo = "Flipper-RSocket";
-		};
-		622F8B4919A9175D90437DC811F0DF8F /* PBXContainerItemProxy */ = {
-			isa = PBXContainerItemProxy;
-			containerPortal = 468A2D35855D0C6EBA9B60F3D73C5455 /* FacebookSDK.xcodeproj */;
-			proxyType = 1;
-			remoteGlobalIDString = 5E4E18D34A90F67EF015BC6C80458877;
-			remoteInfo = FacebookSDK;
-		};
-		638720032173DCCADEA265774543F66A /* PBXContainerItemProxy */ = {
-			isa = PBXContainerItemProxy;
-			containerPortal = 2AFAFE879D456385D7052FCA3812D7EE /* react-native-safe-area-context.xcodeproj */;
-			proxyType = 1;
-			remoteGlobalIDString = 6FF729CB9CEA59FDDF1BA16AEB2B98D6;
-			remoteInfo = "react-native-safe-area-context";
-		};
-		63BD1E3044BE3C4281918661530487A3 /* PBXContainerItemProxy */ = {
-			isa = PBXContainerItemProxy;
-			containerPortal = 3B6D440BEDA7B22997CADF9E4C08F891 /* react-native-view-shot.xcodeproj */;
-			proxyType = 1;
-			remoteGlobalIDString = E2467C029EBD31A567D815A97DFFBB51;
-			remoteInfo = "react-native-view-shot";
-		};
-		65BA3B27E9CCA822508790049935A3C8 /* PBXContainerItemProxy */ = {
-			isa = PBXContainerItemProxy;
-			containerPortal = B01211669510B62A368B985F3CEA2FF5 /* EXImageManipulator.xcodeproj */;
-			proxyType = 1;
-			remoteGlobalIDString = C3AA7C99B7CAD2FC22B8AA8928D7DF6F;
-			remoteInfo = EXImageManipulator;
-		};
-		685FB966F8E7C4DA97A754E8450A66E1 /* PBXContainerItemProxy */ = {
-			isa = PBXContainerItemProxy;
-			containerPortal = B7524DE167A9EECB9BB8212F5E9B00AF /* React-jsi.xcodeproj */;
-			proxyType = 1;
-			remoteGlobalIDString = D0DB82AB65D33935072718EA2468992F;
-			remoteInfo = "React-jsi";
-		};
-		6920737C9B5F4A432840E9297DD02035 /* PBXContainerItemProxy */ = {
-			isa = PBXContainerItemProxy;
-			containerPortal = 47FC83BC2DB094DD803FB0A5F5241C43 /* Flipper-Glog.xcodeproj */;
-			proxyType = 1;
-			remoteGlobalIDString = 62C2C1B208D60EBCBCCEFAF36D906B32;
-			remoteInfo = "Flipper-Glog";
-		};
-		696B7F569D1DDDFD8919FE7B43966810 /* PBXContainerItemProxy */ = {
-			isa = PBXContainerItemProxy;
-			containerPortal = 30670F0E70FDEEA19A795919E2607161 /* RNSharedElement.xcodeproj */;
-			proxyType = 1;
-			remoteGlobalIDString = 3B3381B4254E1D060981A4320138A0DD;
-			remoteInfo = RNSharedElement;
-		};
-		6A4C2255271657E40532951B36FADB4C /* PBXContainerItemProxy */ = {
-			isa = PBXContainerItemProxy;
-			containerPortal = A143424D96637B88186B54F2E2EDF8F5 /* EXKeepAwake.xcodeproj */;
-			proxyType = 1;
-			remoteGlobalIDString = E593B1631324E147D59AE9990EDA53A2;
-			remoteInfo = EXKeepAwake;
-		};
-		6B88FF54DD85263E06E525AD547A75A3 /* PBXContainerItemProxy */ = {
-			isa = PBXContainerItemProxy;
-			containerPortal = CC1BA5CDD40F357798F698E214D296C5 /* EXGL_CPP.xcodeproj */;
-			proxyType = 1;
-			remoteGlobalIDString = 4C66693C554B15E2593FB1F665F8BA01;
-			remoteInfo = EXGL_CPP;
-		};
-<<<<<<< HEAD
-		6BA15265D9958104D00BF3FF8A2D9D7D /* PBXContainerItemProxy */ = {
-			isa = PBXContainerItemProxy;
-			containerPortal = 2D8F777E54B5436A35D74A9065CFF2B2 /* EXCellular.xcodeproj */;
-			proxyType = 1;
-			remoteGlobalIDString = 0F0F7D35F4DD6BA6A33589D3CB5759F3;
-			remoteInfo = EXCellular;
-		};
-		6EA4F8CB46C596499BF9E545E32C1359 /* PBXContainerItemProxy */ = {
-=======
-		7A1AC294FFD9A3809621E5B5D6960982 /* PBXContainerItemProxy */ = {
->>>>>>> 0e08d74d
-			isa = PBXContainerItemProxy;
-			containerPortal = FB9D633C7E8B88D8DDEB73828EF424F0 /* EXSMS.xcodeproj */;
-			proxyType = 1;
-			remoteGlobalIDString = 1309E054CB75DA99E029D5D2C8C2210E;
-			remoteInfo = EXSMS;
-		};
-		6F0A939CAE6FE9DD8EEDDEE9F7AC2D5D /* PBXContainerItemProxy */ = {
-			isa = PBXContainerItemProxy;
-			containerPortal = C9365B2C90BDED7A77388359E147C3B3 /* EXScreenCapture.xcodeproj */;
-			proxyType = 1;
-			remoteGlobalIDString = 41748256BF35CA80D3CE24FFC0C6012B;
-			remoteInfo = EXScreenCapture;
-		};
-		715ACFF89A75BBD360E6D7F8D2403770 /* PBXContainerItemProxy */ = {
-			isa = PBXContainerItemProxy;
-			containerPortal = 208A718BB853E72B5AAF78066E00D291 /* RNCPicker.xcodeproj */;
-			proxyType = 1;
-			remoteGlobalIDString = 379A5889161D6AB9EB39C236491A579D;
-			remoteInfo = RNCPicker;
-		};
-		71945D547FC55C21C5B1B7554219DF1C /* PBXContainerItemProxy */ = {
-			isa = PBXContainerItemProxy;
-			containerPortal = 294D5729F7E4B395D4C2CD2CA8D9FD50 /* RNSVG.xcodeproj */;
-			proxyType = 1;
-			remoteGlobalIDString = 37F56A737644EA890F883EB95588CAD3;
-			remoteInfo = RNSVG;
-		};
-		719694072B67FDE3AB53660C7BBF443A /* PBXContainerItemProxy */ = {
-			isa = PBXContainerItemProxy;
-			containerPortal = 024681B32B628CDF3F9123EBA01185CE /* EXApplication.xcodeproj */;
-			proxyType = 1;
-			remoteGlobalIDString = 2C391225329DE46C6566ED1ADF52F10D;
-			remoteInfo = EXApplication;
-		};
-		72281BD489375CF3D2A4EA6BE80DB772 /* PBXContainerItemProxy */ = {
-			isa = PBXContainerItemProxy;
-			containerPortal = 1F4085EFF3391846D7CF0F7959EC31B5 /* EXSegment.xcodeproj */;
-			proxyType = 1;
-			remoteGlobalIDString = D65C18BEC619DFEA9C73805518539F66;
-			remoteInfo = EXSegment;
-		};
-		72FE107888A8C31E5210292BA994A613 /* PBXContainerItemProxy */ = {
-			isa = PBXContainerItemProxy;
-			containerPortal = 54812706E85E73951BA38CA35E8AF258 /* EXWebBrowser.xcodeproj */;
-			proxyType = 1;
-			remoteGlobalIDString = 026359A12CA511AF12897ED05A83462C;
-			remoteInfo = EXWebBrowser;
-		};
-		73B54AE4636D2CD01F1532430CD0CB56 /* PBXContainerItemProxy */ = {
-			isa = PBXContainerItemProxy;
-			containerPortal = C31685A50051811E4368009ABD3F0655 /* GoogleUtilities.xcodeproj */;
-			proxyType = 1;
-			remoteGlobalIDString = 80B861CBFC18436AFD9A3703F00CEEC4;
-			remoteInfo = GoogleUtilities;
-		};
-		7486CF906694F074DA1B100538C389E6 /* PBXContainerItemProxy */ = {
-			isa = PBXContainerItemProxy;
-			containerPortal = 6497CE4D25A9D0E5D7487402FD878C4B /* EXPrint.xcodeproj */;
-			proxyType = 1;
-			remoteGlobalIDString = FEAB4A1E3F5EAA6EBAE612E8CBDD2612;
-			remoteInfo = EXPrint;
-		};
-		759B4E5E74A7F82B68F27E560C2AA1D2 /* PBXContainerItemProxy */ = {
-			isa = PBXContainerItemProxy;
-			containerPortal = 67525EC57A7ED766674AB161023B7C06 /* EXPermissions.xcodeproj */;
-			proxyType = 1;
-			remoteGlobalIDString = 488F0C19AB92FC4B503EB55CC688FCF5;
-			remoteInfo = EXPermissions;
-		};
-		75BD3051604C431AA4E9431DE574EA5E /* PBXContainerItemProxy */ = {
-			isa = PBXContainerItemProxy;
-			containerPortal = 03BE951DE9BBF87E17165A897C871769 /* react-native-netinfo.xcodeproj */;
-			proxyType = 1;
-			remoteGlobalIDString = 0C0919986EFBF5011021A24B7EA0C60C;
-			remoteInfo = "react-native-netinfo";
-		};
-		7712F7E1A3B7F01947E7EE5C4F49CF7D /* PBXContainerItemProxy */ = {
-			isa = PBXContainerItemProxy;
-			containerPortal = A72608F52C6137575E67EF44525AFC86 /* UMAppLoader.xcodeproj */;
+		FD7E70ED31A18E53C176447F281499C1 /* PBXContainerItemProxy */ = {
+			isa = PBXContainerItemProxy;
+			containerPortal = 29CD574E03DA3035BCB115C7783E69CC /* FirebaseMLCommon.xcodeproj */;
+			proxyType = 1;
+			remoteGlobalIDString = 655B4D5DC1C1034B3458073E51ECD859;
+			remoteInfo = FirebaseMLCommon;
+		};
+		FED93BC6534CB405E99DAFC56958E5C0 /* PBXContainerItemProxy */ = {
+			isa = PBXContainerItemProxy;
+			containerPortal = 165D0889FBA05930EF7093EA9CC1CE33 /* UMAppLoader.xcodeproj */;
 			proxyType = 1;
 			remoteGlobalIDString = AD914734744A00B4515A3E7A846EDC15;
 			remoteInfo = UMAppLoader;
-		};
-		78954D96DA90DB1A406FAB278B671021 /* PBXContainerItemProxy */ = {
-			isa = PBXContainerItemProxy;
-			containerPortal = A40ACE5C33D64889AA4499850F33D6B9 /* GTMSessionFetcher.xcodeproj */;
-			proxyType = 1;
-			remoteGlobalIDString = BD7A8A3BC22FD28DCB40568BE43D7C70;
-			remoteInfo = GTMSessionFetcher;
-		};
-		78F093C9ADB5AC46670CC614B8C97E2C /* PBXContainerItemProxy */ = {
-			isa = PBXContainerItemProxy;
-			containerPortal = AC7D9385BC521192FB097FCE979EC8B6 /* GoogleSignIn.xcodeproj */;
-			proxyType = 1;
-			remoteGlobalIDString = 70D52585A9FA4EEA343010638ADABC11;
-			remoteInfo = GoogleSignIn;
-		};
-		79CF2C0DAE9BBE1836AD2B1C211CB0D7 /* PBXContainerItemProxy */ = {
-			isa = PBXContainerItemProxy;
-			containerPortal = 8DF53AF7E5948F009E26DC5641BA66FA /* EXStoreReview.xcodeproj */;
-			proxyType = 1;
-			remoteGlobalIDString = F2C74458D282DA74DB95F8A7FE6A5207;
-			remoteInfo = EXStoreReview;
-		};
-		79E616650BAC9C8B331FDB73262D3B00 /* PBXContainerItemProxy */ = {
-			isa = PBXContainerItemProxy;
-			containerPortal = 9A73016C70C0EC097DA2522540055F69 /* FirebaseInstanceID.xcodeproj */;
-			proxyType = 1;
-			remoteGlobalIDString = 828A845A4F63A824ED62A82D61941B85;
-			remoteInfo = FirebaseInstanceID;
-		};
-		7A5E6726B8A3EA5050AD7BEC483BF389 /* PBXContainerItemProxy */ = {
-			isa = PBXContainerItemProxy;
-			containerPortal = 29CD574E03DA3035BCB115C7783E69CC /* FirebaseMLCommon.xcodeproj */;
-			proxyType = 1;
-			remoteGlobalIDString = 655B4D5DC1C1034B3458073E51ECD859;
-			remoteInfo = FirebaseMLCommon;
-		};
-		7B34D90D9C6CF78837EF7454768F961B /* PBXContainerItemProxy */ = {
-			isa = PBXContainerItemProxy;
-			containerPortal = CF49C7684970FDCE47B5C319E34E6791 /* FirebaseCore.xcodeproj */;
-			proxyType = 1;
-			remoteGlobalIDString = 4BD5DE1E00ED67A59118DB4A3CD5F288;
-			remoteInfo = FirebaseCore;
-		};
-		7B3B850C7DE7BA85B403A214C2F9C135 /* PBXContainerItemProxy */ = {
-			isa = PBXContainerItemProxy;
-			containerPortal = 6014E816CA3E755BC2D78114C2781BD2 /* FirebaseCoreDiagnostics.xcodeproj */;
-			proxyType = 1;
-			remoteGlobalIDString = 0CE453D8DBD3396B4C74B9ACD7A09387;
-			remoteInfo = FirebaseCoreDiagnostics;
-		};
-		7C662CD0AAEBCCB98DDB214B4AB7B8D2 /* PBXContainerItemProxy */ = {
-			isa = PBXContainerItemProxy;
-			containerPortal = 75ED80FF32F2127E972649EEEEFA79D8 /* Firebase.xcodeproj */;
-			proxyType = 1;
-			remoteGlobalIDString = 15B99218A87324F316F0E937B3DAAC8B;
-			remoteInfo = Firebase;
-		};
-		7CD1A719383F849BB4DC17DBA46E8F2B /* PBXContainerItemProxy */ = {
-			isa = PBXContainerItemProxy;
-			containerPortal = 042CECAD7766B50A251A612EF692FDDF /* React-jsinspector.xcodeproj */;
-			proxyType = 1;
-			remoteGlobalIDString = 1AC0EAF3E808B6AA276E43B30A5B20AA;
-			remoteInfo = "React-jsinspector";
-		};
-		7D464FB814BC0B412A0E6C897C93B658 /* PBXContainerItemProxy */ = {
-			isa = PBXContainerItemProxy;
-			containerPortal = 03A9FED7C08727D68847929312016966 /* GoogleDataTransport.xcodeproj */;
-			proxyType = 1;
-			remoteGlobalIDString = 78B41281B6D2EAC6C3C75FFE5052E985;
-			remoteInfo = GoogleDataTransport;
-		};
-		7DF9A02A19A9848402ADCAB29DE47777 /* PBXContainerItemProxy */ = {
-			isa = PBXContainerItemProxy;
-			containerPortal = DFC4E7D762485404AEBD4D7EE4FD1292 /* AppAuth.xcodeproj */;
-			proxyType = 1;
-			remoteGlobalIDString = 4EFA7E4CE531453CF475A9A4322A84F8;
-			remoteInfo = AppAuth;
-		};
-		7E9664C8F4F41B7039CC3B43FD033BDE /* PBXContainerItemProxy */ = {
-			isa = PBXContainerItemProxy;
-			containerPortal = A351A1429C738E4FBB399E29643798EA /* EXScreenOrientation.xcodeproj */;
-			proxyType = 1;
-			remoteGlobalIDString = AA651E1AC215FDCE87E218058A342349;
-			remoteInfo = EXScreenOrientation;
-		};
-		7F5A6A37945AAEC02E15BE4CBACEF411 /* PBXContainerItemProxy */ = {
-			isa = PBXContainerItemProxy;
-			containerPortal = AFE0943EE547430CE5B6F0984091C1D3 /* React-RCTAnimation.xcodeproj */;
-			proxyType = 1;
-			remoteGlobalIDString = 8FD0C9BFE0E509D0066C67C06EE170B5;
-			remoteInfo = "React-RCTAnimation";
-		};
-		7FE3F7A8ACF8CF4BF1262B7B639981F3 /* PBXContainerItemProxy */ = {
-			isa = PBXContainerItemProxy;
-			containerPortal = 9B446B02A56A7155503AEECCDEEA8262 /* CocoaAsyncSocket.xcodeproj */;
-			proxyType = 1;
-			remoteGlobalIDString = 028565F879BDCF0F420E4AB07AAF9426;
-			remoteInfo = CocoaAsyncSocket;
-		};
-		8094A39EE53733748FC079693B291856 /* PBXContainerItemProxy */ = {
-			isa = PBXContainerItemProxy;
-			containerPortal = CC5A3E8DE091FEED10B3CE3C791BE226 /* GoogleAppMeasurement.xcodeproj */;
-			proxyType = 1;
-			remoteGlobalIDString = 9677266E0E3834B96EA12E3394F9063D;
-			remoteInfo = GoogleAppMeasurement;
-		};
-		80AB56DBDBF832351E7E8DE410AA1EF5 /* PBXContainerItemProxy */ = {
-			isa = PBXContainerItemProxy;
-			containerPortal = 9EC26B75AB44238E003C7AEF2CB80A71 /* React-RCTSettings.xcodeproj */;
-			proxyType = 1;
-			remoteGlobalIDString = 02DD1E05F06C403A8300ABEFC2C29A3D;
-			remoteInfo = "React-RCTSettings";
-		};
-		829D82F9E45F3D55A96163B913E00AED /* PBXContainerItemProxy */ = {
-			isa = PBXContainerItemProxy;
-			containerPortal = C234E444167C9D210BCF3C21BAE712A5 /* FBReactNativeSpec.xcodeproj */;
-			proxyType = 1;
-			remoteGlobalIDString = 5CDFFFDA1BEA16A0D3629FE9F761022A;
-			remoteInfo = FBReactNativeSpec;
-		};
-		830767D469996DC795310108BCCD381F /* PBXContainerItemProxy */ = {
-			isa = PBXContainerItemProxy;
-			containerPortal = 042CECAD7766B50A251A612EF692FDDF /* React-jsinspector.xcodeproj */;
-			proxyType = 1;
-			remoteGlobalIDString = 1AC0EAF3E808B6AA276E43B30A5B20AA;
-			remoteInfo = "React-jsinspector";
-		};
-		83B4B1379E8C6D2C1BF44D6C3103E62D /* PBXContainerItemProxy */ = {
-			isa = PBXContainerItemProxy;
-			containerPortal = E614714409A2173048C7C4574F0E1E60 /* GoogleToolboxForMac.xcodeproj */;
-			proxyType = 1;
-			remoteGlobalIDString = 6A6C31AF5480BB69EDDFCD50D28967CD;
-			remoteInfo = GoogleToolboxForMac;
-		};
-		84AE60445B6E07A1C25901BCDB73D357 /* PBXContainerItemProxy */ = {
-			isa = PBXContainerItemProxy;
-			containerPortal = 90BE90BC06FE1EF94A57D72B1926E89A /* EXInAppPurchases.xcodeproj */;
-			proxyType = 1;
-			remoteGlobalIDString = D42675B43F7A8B793138E364CE98BFEE;
-			remoteInfo = EXInAppPurchases;
-		};
-		85D501F4E127052F9E8F315CB1C5A5AD /* PBXContainerItemProxy */ = {
-			isa = PBXContainerItemProxy;
-			containerPortal = A577D854EAD9D7A27A5DF231D3FD80BE /* EXBattery.xcodeproj */;
-			proxyType = 1;
-			remoteGlobalIDString = 5941E7B2BA388644B9A594045D22DE1D;
-			remoteInfo = EXBattery;
-		};
-		87727EEAC132B62557CA455EA059DA14 /* PBXContainerItemProxy */ = {
-			isa = PBXContainerItemProxy;
-			containerPortal = B521501C90BF05C3251539E921B8C330 /* EXFirebaseAnalytics.xcodeproj */;
-			proxyType = 1;
-			remoteGlobalIDString = FABBE34C5533203C60B1FB31DA23FC99;
-			remoteInfo = EXFirebaseAnalytics;
-		};
-		87F98F87C75F1439B861F80EB9F34758 /* PBXContainerItemProxy */ = {
-			isa = PBXContainerItemProxy;
-			containerPortal = 0F32450FC1CD1263967156E48C7E8727 /* UMConstantsInterface.xcodeproj */;
-			proxyType = 1;
-			remoteGlobalIDString = 46F82E84687582F366B907E2BD5F1EA2;
-			remoteInfo = UMConstantsInterface;
-		};
-		8A37140ADAA983DD6646EAFB4DE5E6B4 /* PBXContainerItemProxy */ = {
-			isa = PBXContainerItemProxy;
-			containerPortal = B8EE9AE95B222E175D44E09419A7503E /* RNCMaskedView.xcodeproj */;
-			proxyType = 1;
-			remoteGlobalIDString = 3A3AC6D68A9DF5A1C1346B6F2C044396;
-			remoteInfo = RNCMaskedView;
-		};
-		8AC8DA08A62BFA50B93A49CB1B3BCC81 /* PBXContainerItemProxy */ = {
-			isa = PBXContainerItemProxy;
-			containerPortal = 024681B32B628CDF3F9123EBA01185CE /* EXApplication.xcodeproj */;
-			proxyType = 1;
-			remoteGlobalIDString = 2C391225329DE46C6566ED1ADF52F10D;
-			remoteInfo = EXApplication;
-		};
-		8BC99997154834E0D7FDA8759A006F18 /* PBXContainerItemProxy */ = {
-			isa = PBXContainerItemProxy;
-			containerPortal = 29D44B16241619F08AF318146BC2CC35 /* PromisesObjC.xcodeproj */;
-			proxyType = 1;
-			remoteGlobalIDString = 615BB6D15EC37D16C898941802F0D251;
-			remoteInfo = PromisesObjC;
-		};
-		8D235277B4DE20AAAB9E8680538BF40D /* PBXContainerItemProxy */ = {
-			isa = PBXContainerItemProxy;
-			containerPortal = 30670F0E70FDEEA19A795919E2607161 /* RNSharedElement.xcodeproj */;
-			proxyType = 1;
-			remoteGlobalIDString = 3B3381B4254E1D060981A4320138A0DD;
-			remoteInfo = RNSharedElement;
-		};
-		8EC9A9914B51255EAFF6E4848AB6D32C /* PBXContainerItemProxy */ = {
-			isa = PBXContainerItemProxy;
-			containerPortal = 1411AB01041B119260CF08B13FCB5FE1 /* React-RCTLinking.xcodeproj */;
-			proxyType = 1;
-			remoteGlobalIDString = FF1621D1C3F9AF33EDD2BF51FEDEB3D8;
-			remoteInfo = "React-RCTLinking";
-		};
-		8FCA941A7504981AD0B59D24EFE5BF41 /* PBXContainerItemProxy */ = {
-			isa = PBXContainerItemProxy;
-			containerPortal = 49E636A52BB87EF6237963627AB2A7D3 /* EXMailComposer.xcodeproj */;
-			proxyType = 1;
-			remoteGlobalIDString = 2E02530F5AAAD2AC2A43FE2B8AC3E99C;
-			remoteInfo = EXMailComposer;
-		};
-		92226A8D273426FA0464569939266D60 /* PBXContainerItemProxy */ = {
-			isa = PBXContainerItemProxy;
-			containerPortal = A577D854EAD9D7A27A5DF231D3FD80BE /* EXBattery.xcodeproj */;
-			proxyType = 1;
-			remoteGlobalIDString = 5941E7B2BA388644B9A594045D22DE1D;
-			remoteInfo = EXBattery;
-		};
-<<<<<<< HEAD
-		931DC235360777BD1882C7B4D66B6700 /* PBXContainerItemProxy */ = {
-			isa = PBXContainerItemProxy;
-			containerPortal = 4F3262B535837CC284888695F374116E /* React-RCTActionSheet.xcodeproj */;
-			proxyType = 1;
-			remoteGlobalIDString = 2B622CBAFD85AC413ED6306FD8B71B00;
-			remoteInfo = "React-RCTActionSheet";
-		};
-		963D66AE02DDD90FDF88F0B9DE7E80F6 /* PBXContainerItemProxy */ = {
-=======
-		9F9991025C1D725BC482D5535B9F3C57 /* PBXContainerItemProxy */ = {
->>>>>>> 0e08d74d
-			isa = PBXContainerItemProxy;
-			containerPortal = D375AD5887CCE98317E1C5198CD37EAD /* glog.xcodeproj */;
-			proxyType = 1;
-			remoteGlobalIDString = 86F597DC3D8F3D7A34EC5A5C413F7255;
-			remoteInfo = glog;
-		};
-		986F46E44D7D897220175FE0E0671816 /* PBXContainerItemProxy */ = {
-			isa = PBXContainerItemProxy;
-			containerPortal = CF1219F812A3382EB4F9F216D60D5772 /* EXFaceDetector.xcodeproj */;
-			proxyType = 1;
-			remoteGlobalIDString = E3D1D7C85F27952DD8B1371AFE371A98;
-			remoteInfo = EXFaceDetector;
-		};
-		98763AEF65BBCA359114E1B407F29BC9 /* PBXContainerItemProxy */ = {
-			isa = PBXContainerItemProxy;
-			containerPortal = BB6B7BDFBC5DF80B226073E3395885A0 /* UMImageLoaderInterface.xcodeproj */;
-			proxyType = 1;
-			remoteGlobalIDString = A734124238F83C1FEE81C0FEDC5CDC5C;
-			remoteInfo = UMImageLoaderInterface;
-		};
-		988327A049BDDBA5BCC60DC65D29D5C3 /* PBXContainerItemProxy */ = {
-			isa = PBXContainerItemProxy;
-			containerPortal = EFC2302ADD5F03972B81D652695BEDBE /* EXFont.xcodeproj */;
-			proxyType = 1;
-			remoteGlobalIDString = 0A4A001679E384FB337FF08C5D081399;
-			remoteInfo = EXFont;
-		};
-		9921988AA03523F884CC1DF4FACAE819 /* PBXContainerItemProxy */ = {
-			isa = PBXContainerItemProxy;
-			containerPortal = AD1A303EB41499F9361EA8705311B4C1 /* UMFileSystemInterface.xcodeproj */;
-			proxyType = 1;
-			remoteGlobalIDString = 1C326487F8F888A9111422C7014319AC;
-			remoteInfo = UMFileSystemInterface;
-		};
-		9A1B2EE51DBC3B9D08FF12C0BC96C33E /* PBXContainerItemProxy */ = {
-			isa = PBXContainerItemProxy;
-			containerPortal = CDE58339CF6686068B273E00FBCABAC8 /* EXGL.xcodeproj */;
-			proxyType = 1;
-			remoteGlobalIDString = 78CC35D6F49ACC0F72F0095F78EFDCE7;
-			remoteInfo = EXGL;
-		};
-		9A236E6198316BA2C8FE2E85F4DC44E3 /* PBXContainerItemProxy */ = {
-			isa = PBXContainerItemProxy;
-			containerPortal = F7DF5ED646397A309B3DBE1A9E728C24 /* EXAppAuth.xcodeproj */;
-			proxyType = 1;
-			remoteGlobalIDString = 5FB7695B45E2F2A9171D3B6C97B3A1A2;
-			remoteInfo = EXAppAuth;
-		};
-		9A9191C6E7B9FA3B76AEA250C7649093 /* PBXContainerItemProxy */ = {
-			isa = PBXContainerItemProxy;
-			containerPortal = 4C962A2198D93AFBFA6E7AE4B541BBB3 /* React-RCTVibration.xcodeproj */;
-			proxyType = 1;
-			remoteGlobalIDString = 502D208480A94D02F62BB739D7512657;
-			remoteInfo = "React-RCTVibration";
-		};
-		9AEF0DE0F9BD307BC9AD6C60A1CE86AF /* PBXContainerItemProxy */ = {
-			isa = PBXContainerItemProxy;
-			containerPortal = 0D2B6A951534F3B39D293391E9C267B5 /* react-native-viewpager.xcodeproj */;
-			proxyType = 1;
-			remoteGlobalIDString = CFC877DE04A417D8C15AFE74E1B178E8;
-			remoteInfo = "react-native-viewpager";
-		};
-		9CE512CC7474AA3F4B72A526521841BB /* PBXContainerItemProxy */ = {
-			isa = PBXContainerItemProxy;
-			containerPortal = 02DC06C6AB4903006105193B75427AED /* EXErrorRecovery.xcodeproj */;
-			proxyType = 1;
-			remoteGlobalIDString = 49603BA4A7FB1CFC9ACD589B8CE05EA2;
-			remoteInfo = EXErrorRecovery;
-		};
-		9CEBDDFC6011A150D276E00DCF605310 /* PBXContainerItemProxy */ = {
-			isa = PBXContainerItemProxy;
-			containerPortal = 38795933E3CEC237521BE127450AD892 /* EXDevice.xcodeproj */;
-			proxyType = 1;
-			remoteGlobalIDString = 61CE878EC16A63D023F23DA6C1B824B9;
-			remoteInfo = EXDevice;
-		};
-		9E31366FC8624E7F11239F0AE7D0DAC4 /* PBXContainerItemProxy */ = {
-			isa = PBXContainerItemProxy;
-			containerPortal = E1BCEAB960040CFA721A1499720928B5 /* EXGL_CPP_LEGACY.xcodeproj */;
-			proxyType = 1;
-			remoteGlobalIDString = 5EEBA13DB7CDD47A8E500D0B04E4FF1A;
-			remoteInfo = EXGL_CPP_LEGACY;
-		};
-		9F2088BFE347ACBB19666F32DA8787B7 /* PBXContainerItemProxy */ = {
-			isa = PBXContainerItemProxy;
-			containerPortal = D2329938617EC542E1FE7CCCD57E872B /* EXBackgroundFetch.xcodeproj */;
-			proxyType = 1;
-			remoteGlobalIDString = 280658D584B63A5E8CB5F0405789A353;
-			remoteInfo = EXBackgroundFetch;
-		};
-		A03F5249EBCA6F940379E25733613B16 /* PBXContainerItemProxy */ = {
-			isa = PBXContainerItemProxy;
-			containerPortal = E1B0A3B0CB21BEF70A400410E1B280CB /* expo-dev-menu.xcodeproj */;
-			proxyType = 1;
-			remoteGlobalIDString = E3CE9F665E43CE3A24403912B50AAE19;
-			remoteInfo = "expo-dev-menu";
-		};
-		A1CDE3C34A1DFBD87C3A965D67C57AAB /* PBXContainerItemProxy */ = {
-			isa = PBXContainerItemProxy;
-			containerPortal = 29D44B16241619F08AF318146BC2CC35 /* PromisesObjC.xcodeproj */;
-			proxyType = 1;
-			remoteGlobalIDString = 615BB6D15EC37D16C898941802F0D251;
-			remoteInfo = PromisesObjC;
-		};
-		A212A077833FAF38301D524E949EEA67 /* PBXContainerItemProxy */ = {
-			isa = PBXContainerItemProxy;
-			containerPortal = E352048ADD7FCC7FE6875240E65A9C78 /* UMSensorsInterface.xcodeproj */;
-			proxyType = 1;
-			remoteGlobalIDString = 1FDCE556B997E87DAB0DA2727CC69285;
-			remoteInfo = UMSensorsInterface;
-		};
-		A26DE75412E519C2F0EAC3A5D1D31BCB /* PBXContainerItemProxy */ = {
-			isa = PBXContainerItemProxy;
-			containerPortal = 5BFE482EFC2F553D9822E519EC3BC4D6 /* React-CoreModules.xcodeproj */;
-			proxyType = 1;
-			remoteGlobalIDString = 42F070932EC272C376353459CE0FA76E;
-			remoteInfo = "React-CoreModules";
-		};
-		A367B969A0C23507EE09279AA9AF353E /* PBXContainerItemProxy */ = {
-			isa = PBXContainerItemProxy;
-			containerPortal = 44376C9792A32A131177EEAB44EF030E /* EXSQLite.xcodeproj */;
-			proxyType = 1;
-			remoteGlobalIDString = B8358C45B103287E90F710967785DD34;
-			remoteInfo = EXSQLite;
-		};
-		A40224D549E22FB604F3212BBD1BB921 /* PBXContainerItemProxy */ = {
-			isa = PBXContainerItemProxy;
-			containerPortal = B93018D4E897DA73ECF163D1D764222E /* EXSpeech.xcodeproj */;
-			proxyType = 1;
-			remoteGlobalIDString = AC043527FC46D59E5210AD9D49B847FC;
-			remoteInfo = EXSpeech;
-		};
-		A45955ADD95A18D3A6AFD3971DCFF777 /* PBXContainerItemProxy */ = {
-			isa = PBXContainerItemProxy;
-			containerPortal = 0E168F8B3A75F923ED9131B157EEF4ED /* UMReactNativeAdapter.xcodeproj */;
-			proxyType = 1;
-			remoteGlobalIDString = E0F5743D6C158230DA447A63190DF2E9;
-			remoteInfo = UMReactNativeAdapter;
-		};
-		A4DCE557836D36B2C4E998E873EB0186 /* PBXContainerItemProxy */ = {
-			isa = PBXContainerItemProxy;
-			containerPortal = 4E3F4F3B630EAE30AFF6CC74E8C03C5B /* RNGestureHandler.xcodeproj */;
-			proxyType = 1;
-			remoteGlobalIDString = 0356CDCA5DB6D4F4B4F5991088D05580;
-			remoteInfo = RNGestureHandler;
-		};
-		A549407382F1802FBF87FE90790FEAA1 /* PBXContainerItemProxy */ = {
-			isa = PBXContainerItemProxy;
-			containerPortal = C294AD073ACF50CE5F3A6560C318DBF6 /* UMBarCodeScannerInterface.xcodeproj */;
-			proxyType = 1;
-			remoteGlobalIDString = 971E60E1AF9163E7E08105622FC91C16;
-			remoteInfo = UMBarCodeScannerInterface;
-		};
-		A54EB4389A0C90D8F86FA6F6DA4BB383 /* PBXContainerItemProxy */ = {
-			isa = PBXContainerItemProxy;
-			containerPortal = 3F4C3D6268A958FAAE4CE2B05DF45F18 /* React-RCTBlob.xcodeproj */;
-			proxyType = 1;
-			remoteGlobalIDString = D8D59AAB809693DB02967107370F4619;
-			remoteInfo = "React-RCTBlob";
-		};
-		A5586E71AC522DE858207F5AE639EA9B /* PBXContainerItemProxy */ = {
-			isa = PBXContainerItemProxy;
-			containerPortal = 0B67179372E80E9D72CBBC25ECCAEBE3 /* EXContacts.xcodeproj */;
-			proxyType = 1;
-			remoteGlobalIDString = B22EE26A55A92797A576C80A1202EFFD;
-			remoteInfo = EXContacts;
-		};
-		A5CA0959C75F5CF8E6EA4C809B8F4622 /* PBXContainerItemProxy */ = {
-			isa = PBXContainerItemProxy;
-			containerPortal = 45C71945F4BAD6EAFB8A6D931BBAD570 /* EXGoogleSignIn.xcodeproj */;
-			proxyType = 1;
-			remoteGlobalIDString = 1EBA7C3FD4A2348A1EFF618E12286F06;
-			remoteInfo = EXGoogleSignIn;
-		};
-		A5D454E35B34A653A0C23352BEC7F68E /* PBXContainerItemProxy */ = {
-			isa = PBXContainerItemProxy;
-			containerPortal = D2329938617EC542E1FE7CCCD57E872B /* EXBackgroundFetch.xcodeproj */;
-			proxyType = 1;
-			remoteGlobalIDString = 280658D584B63A5E8CB5F0405789A353;
-			remoteInfo = EXBackgroundFetch;
-		};
-		A6167F8A86FAF606BA1B67298022436D /* PBXContainerItemProxy */ = {
-			isa = PBXContainerItemProxy;
-			containerPortal = E614714409A2173048C7C4574F0E1E60 /* GoogleToolboxForMac.xcodeproj */;
-			proxyType = 1;
-			remoteGlobalIDString = 6A6C31AF5480BB69EDDFCD50D28967CD;
-			remoteInfo = GoogleToolboxForMac;
-		};
-		A67AAA7169719E9B0D10537E733A7C5F /* PBXContainerItemProxy */ = {
-			isa = PBXContainerItemProxy;
-			containerPortal = 1411AB01041B119260CF08B13FCB5FE1 /* React-RCTLinking.xcodeproj */;
-			proxyType = 1;
-			remoteGlobalIDString = FF1621D1C3F9AF33EDD2BF51FEDEB3D8;
-			remoteInfo = "React-RCTLinking";
-		};
-		A69C1EC253CC25AA08AAF4D02D5EB57D /* PBXContainerItemProxy */ = {
-			isa = PBXContainerItemProxy;
-			containerPortal = 06FDFDF87D7B3C129E1562D3965B6B45 /* EXSecureStore.xcodeproj */;
-			proxyType = 1;
-			remoteGlobalIDString = C4DBAA5ED98E7A037D09674FF42AF66F;
-			remoteInfo = EXSecureStore;
-		};
-		A702EE522EAAA090F7F5A21C435B37FD /* PBXContainerItemProxy */ = {
-			isa = PBXContainerItemProxy;
-			containerPortal = 13BE1EAEA3DB3537D9DDC29AE5DE1447 /* EXLinearGradient.xcodeproj */;
-			proxyType = 1;
-			remoteGlobalIDString = AF5113FDFEF2ECEBDD58149C34DD4634;
-			remoteInfo = EXLinearGradient;
-		};
-		A8AFBD6BCC193A4F75E9CE084C444A51 /* PBXContainerItemProxy */ = {
-			isa = PBXContainerItemProxy;
-			containerPortal = 208A718BB853E72B5AAF78066E00D291 /* RNCPicker.xcodeproj */;
-			proxyType = 1;
-			remoteGlobalIDString = 379A5889161D6AB9EB39C236491A579D;
-			remoteInfo = RNCPicker;
-		};
-		ABAAFC2FCF28DA5ACCA93B9B6BF9074D /* PBXContainerItemProxy */ = {
-			isa = PBXContainerItemProxy;
-			containerPortal = AFE0943EE547430CE5B6F0984091C1D3 /* React-RCTAnimation.xcodeproj */;
-			proxyType = 1;
-			remoteGlobalIDString = 8FD0C9BFE0E509D0066C67C06EE170B5;
-			remoteInfo = "React-RCTAnimation";
-		};
-		ABD022B0351C8C4B895037AB421B8D0C /* PBXContainerItemProxy */ = {
-			isa = PBXContainerItemProxy;
-			containerPortal = 0B67179372E80E9D72CBBC25ECCAEBE3 /* EXContacts.xcodeproj */;
-			proxyType = 1;
-			remoteGlobalIDString = B22EE26A55A92797A576C80A1202EFFD;
-			remoteInfo = EXContacts;
-		};
-		ABE2AA6F9C50A27B8B00A39B9E857FFC /* PBXContainerItemProxy */ = {
-			isa = PBXContainerItemProxy;
-			containerPortal = 55F2ED85BC43AF604AB8621FB9D13F3D /* FirebaseAnalytics.xcodeproj */;
-			proxyType = 1;
-			remoteGlobalIDString = 3DC59710253F562E6B3BE135BABFBA19;
-			remoteInfo = FirebaseAnalytics;
-		};
-		ACF6A2022C70BEADE667C87C89FDB279 /* PBXContainerItemProxy */ = {
-			isa = PBXContainerItemProxy;
-			containerPortal = AB3DF3852AC83DD18917109E45147FDF /* React-RCTImage.xcodeproj */;
-			proxyType = 1;
-			remoteGlobalIDString = C78CA5C5EDDCCF5EC637E0FC8BB4C96E;
-			remoteInfo = "React-RCTImage";
-		};
-		AE0338775EEF0995F14340C593C9A8ED /* PBXContainerItemProxy */ = {
-			isa = PBXContainerItemProxy;
-			containerPortal = 552B42C13B987DAF6EE07A5DEB43F240 /* Protobuf.xcodeproj */;
-			proxyType = 1;
-			remoteGlobalIDString = BF47F3270E009392526FDEE0C3BA42AD;
-			remoteInfo = Protobuf;
-		};
-		AEC7A36BC22C9415C705D838378DA879 /* PBXContainerItemProxy */ = {
-			isa = PBXContainerItemProxy;
-			containerPortal = 5A7BBB20B7C9479488DF0C4CEE411B88 /* UMFaceDetectorInterface.xcodeproj */;
-			proxyType = 1;
-			remoteGlobalIDString = 8DC606D9CFDD04C553C81728629364B3;
-			remoteInfo = UMFaceDetectorInterface;
-		};
-		AF852B92C2238C9D95D9997FEBF91006 /* PBXContainerItemProxy */ = {
-			isa = PBXContainerItemProxy;
-			containerPortal = 702287F70FFEF96166AC2B4C43F9FE2F /* expo-image.xcodeproj */;
-			proxyType = 1;
-			remoteGlobalIDString = 3D9EF1DD98EB7E08A487963855D70CFB;
-			remoteInfo = "expo-image";
-		};
-		AFF64602E1002BAFCC0F60DF786329B3 /* PBXContainerItemProxy */ = {
-			isa = PBXContainerItemProxy;
-			containerPortal = B93018D4E897DA73ECF163D1D764222E /* EXSpeech.xcodeproj */;
-			proxyType = 1;
-			remoteGlobalIDString = AC043527FC46D59E5210AD9D49B847FC;
-			remoteInfo = EXSpeech;
-		};
-		B04D974F099F296642D709A8E0BACB9C /* PBXContainerItemProxy */ = {
-			isa = PBXContainerItemProxy;
-			containerPortal = 2B8DB464F76D6CE88449E38D36C3F004 /* EXAV.xcodeproj */;
-			proxyType = 1;
-			remoteGlobalIDString = 657B3E0E8F77DB91FA182432EC404FBF;
-			remoteInfo = EXAV;
-		};
-		B0A9FB334DB4C7BB776713A4727084DA /* PBXContainerItemProxy */ = {
-			isa = PBXContainerItemProxy;
-			containerPortal = F87DD4BBB8BD5EDFF8D83E40FF763843 /* Folly.xcodeproj */;
-			proxyType = 1;
-			remoteGlobalIDString = 14BB2B7275726942E762F076FA966088;
-			remoteInfo = Folly;
-		};
-		B1A6AE9EB9D20F5A5F77DC1509592DD2 /* PBXContainerItemProxy */ = {
-			isa = PBXContainerItemProxy;
-			containerPortal = C294AD073ACF50CE5F3A6560C318DBF6 /* UMBarCodeScannerInterface.xcodeproj */;
-			proxyType = 1;
-			remoteGlobalIDString = 971E60E1AF9163E7E08105622FC91C16;
-			remoteInfo = UMBarCodeScannerInterface;
-		};
-		B30507A4621565284EB075AC6F29B7F1 /* PBXContainerItemProxy */ = {
-			isa = PBXContainerItemProxy;
-			containerPortal = 468A2D35855D0C6EBA9B60F3D73C5455 /* FacebookSDK.xcodeproj */;
-			proxyType = 1;
-			remoteGlobalIDString = 5E4E18D34A90F67EF015BC6C80458877;
-			remoteInfo = FacebookSDK;
-		};
-		B39EBCF5BC6204E6C2A404C94FEA30EF /* PBXContainerItemProxy */ = {
-			isa = PBXContainerItemProxy;
-			containerPortal = A143424D96637B88186B54F2E2EDF8F5 /* EXKeepAwake.xcodeproj */;
-			proxyType = 1;
-			remoteGlobalIDString = E593B1631324E147D59AE9990EDA53A2;
-			remoteInfo = EXKeepAwake;
-		};
-		B47608726015EECB4F6C5ABEB611F7AC /* PBXContainerItemProxy */ = {
-			isa = PBXContainerItemProxy;
-			containerPortal = A3F741471C50FCFFF43C5DBD3B8A56C3 /* react-native-segmented-control.xcodeproj */;
-			proxyType = 1;
-			remoteGlobalIDString = 16ABF49F17747086945AFC5E30F90858;
-			remoteInfo = "react-native-segmented-control";
-		};
-		B4C289F011AA302E3E1F93A67B65CA1E /* PBXContainerItemProxy */ = {
-			isa = PBXContainerItemProxy;
-			containerPortal = A351A1429C738E4FBB399E29643798EA /* EXScreenOrientation.xcodeproj */;
-			proxyType = 1;
-			remoteGlobalIDString = AA651E1AC215FDCE87E218058A342349;
-			remoteInfo = EXScreenOrientation;
-		};
-		B5B066430CC35135F0EA57FB4AF9BA08 /* PBXContainerItemProxy */ = {
-			isa = PBXContainerItemProxy;
-			containerPortal = 3D3EE59C03DA8014CBDDAAC01F2351D7 /* EXCamera.xcodeproj */;
-			proxyType = 1;
-			remoteGlobalIDString = 4B109C23F45DFD6B4CA40B87D733EB11;
-			remoteInfo = EXCamera;
-		};
-		B78ABEAD27D37F76B7C6E057EBE54B39 /* PBXContainerItemProxy */ = {
-			isa = PBXContainerItemProxy;
-			containerPortal = 0E168F8B3A75F923ED9131B157EEF4ED /* UMReactNativeAdapter.xcodeproj */;
-			proxyType = 1;
-			remoteGlobalIDString = E0F5743D6C158230DA447A63190DF2E9;
-			remoteInfo = UMReactNativeAdapter;
-		};
-		B9A59307D70BEED4A469AC9696434019 /* PBXContainerItemProxy */ = {
-			isa = PBXContainerItemProxy;
-			containerPortal = 92B3A8BEF55BEF2E4854E48EDF518177 /* RCTRequired.xcodeproj */;
-			proxyType = 1;
-			remoteGlobalIDString = 7B4E6DC12B1D694845842E9A06C59213;
-			remoteInfo = RCTRequired;
-		};
-		BAAC97469F2FAEE31582ECB28AC7507F /* PBXContainerItemProxy */ = {
-			isa = PBXContainerItemProxy;
-			containerPortal = EE87BCAA3D05292B15C7AF3ED994635F /* react-native-appearance.xcodeproj */;
-			proxyType = 1;
-			remoteGlobalIDString = A6256F4276AA88FDEAAA83D3F4FEBA89;
-			remoteInfo = "react-native-appearance";
-		};
-		BC2F237ED8C72F0D95F5B5364D8CE045 /* PBXContainerItemProxy */ = {
-			isa = PBXContainerItemProxy;
-			containerPortal = 9B12DA39265B103830B7F70DA5324698 /* EXFileSystem.xcodeproj */;
-			proxyType = 1;
-			remoteGlobalIDString = 5232535845650ADAE59870B722468D8A;
-			remoteInfo = EXFileSystem;
-		};
-		BE38CA5CBCEE232CC8A26D98DC884109 /* PBXContainerItemProxy */ = {
-			isa = PBXContainerItemProxy;
-			containerPortal = 81505D4E6C6AE129A26C6FC8D3068C5D /* react-native-slider.xcodeproj */;
-			proxyType = 1;
-			remoteGlobalIDString = F3C1D8A71F2007982BE1C3D3D3B64151;
-			remoteInfo = "react-native-slider";
-		};
-		C0121B16339005D393B4800B1310860B /* PBXContainerItemProxy */ = {
-			isa = PBXContainerItemProxy;
-			containerPortal = 6497CE4D25A9D0E5D7487402FD878C4B /* EXPrint.xcodeproj */;
-			proxyType = 1;
-			remoteGlobalIDString = FEAB4A1E3F5EAA6EBAE612E8CBDD2612;
-			remoteInfo = EXPrint;
-		};
-		C0C6572717A4FBA4F5912A3A60108D8B /* PBXContainerItemProxy */ = {
-			isa = PBXContainerItemProxy;
-			containerPortal = 07A66F8431384AF0EBB0458CB4A30283 /* EXVideoThumbnails.xcodeproj */;
-			proxyType = 1;
-			remoteGlobalIDString = 16ED442C06F5D444E672AE845A57E796;
-			remoteInfo = EXVideoThumbnails;
-		};
-		C0DC636778BDFE79E42E50A741701226 /* PBXContainerItemProxy */ = {
-			isa = PBXContainerItemProxy;
-			containerPortal = 0D2B6A951534F3B39D293391E9C267B5 /* react-native-viewpager.xcodeproj */;
-			proxyType = 1;
-			remoteGlobalIDString = CFC877DE04A417D8C15AFE74E1B178E8;
-			remoteInfo = "react-native-viewpager";
-		};
-		C16988A80B1D3691C7ACA1A02F9B3D93 /* PBXContainerItemProxy */ = {
-			isa = PBXContainerItemProxy;
-			containerPortal = 3B6D440BEDA7B22997CADF9E4C08F891 /* react-native-view-shot.xcodeproj */;
-			proxyType = 1;
-			remoteGlobalIDString = E2467C029EBD31A567D815A97DFFBB51;
-			remoteInfo = "react-native-view-shot";
-		};
-		C1852B82FAC525EDE0385E05DA16374E /* PBXContainerItemProxy */ = {
-			isa = PBXContainerItemProxy;
-			containerPortal = C7D8DBE00425952E2962780737627FCD /* EXRandom.xcodeproj */;
-			proxyType = 1;
-			remoteGlobalIDString = 00EB4A6BB9778AFFF7F587D732973596;
-			remoteInfo = EXRandom;
-		};
-		C257F327CDDF6F9F16BE1A551E9FEB06 /* PBXContainerItemProxy */ = {
-			isa = PBXContainerItemProxy;
-			containerPortal = C31685A50051811E4368009ABD3F0655 /* GoogleUtilities.xcodeproj */;
-			proxyType = 1;
-			remoteGlobalIDString = 80B861CBFC18436AFD9A3703F00CEEC4;
-			remoteInfo = GoogleUtilities;
-		};
-		C2991E49B7B231412A52D492F4C60EBF /* PBXContainerItemProxy */ = {
-			isa = PBXContainerItemProxy;
-			containerPortal = AB3DF3852AC83DD18917109E45147FDF /* React-RCTImage.xcodeproj */;
-			proxyType = 1;
-			remoteGlobalIDString = C78CA5C5EDDCCF5EC637E0FC8BB4C96E;
-			remoteInfo = "React-RCTImage";
-		};
-		C4E46114C5419AEB64C9FDBBDDEAB563 /* PBXContainerItemProxy */ = {
-			isa = PBXContainerItemProxy;
-			containerPortal = 5A7BBB20B7C9479488DF0C4CEE411B88 /* UMFaceDetectorInterface.xcodeproj */;
-			proxyType = 1;
-			remoteGlobalIDString = 8DC606D9CFDD04C553C81728629364B3;
-			remoteInfo = UMFaceDetectorInterface;
-		};
-		C7545506FB61170BF4D6BEDAF4B8EE3C /* PBXContainerItemProxy */ = {
-			isa = PBXContainerItemProxy;
-			containerPortal = 2AFAFE879D456385D7052FCA3812D7EE /* react-native-safe-area-context.xcodeproj */;
-			proxyType = 1;
-			remoteGlobalIDString = 6FF729CB9CEA59FDDF1BA16AEB2B98D6;
-			remoteInfo = "react-native-safe-area-context";
-		};
-		C7F24C736F2CC73457E9A7C207F80104 /* PBXContainerItemProxy */ = {
-			isa = PBXContainerItemProxy;
-			containerPortal = E2D2435E3A11C8C210B8B29E5ABAA846 /* EXMediaLibrary.xcodeproj */;
-			proxyType = 1;
-			remoteGlobalIDString = 422CF65902B3ABF0E6A47527F9209CC8;
-			remoteInfo = EXMediaLibrary;
-		};
-		C8ACC62DF054EE35D4DF240EC2B5134A /* PBXContainerItemProxy */ = {
-			isa = PBXContainerItemProxy;
-			containerPortal = 75A8BFB460A42E4A22786902D45B0237 /* EXTaskManager.xcodeproj */;
-			proxyType = 1;
-			remoteGlobalIDString = 86D546D1F048CDA66BE7589194F91D23;
-			remoteInfo = EXTaskManager;
-		};
-		C8CE3ED0D902D076FE53527343A01182 /* PBXContainerItemProxy */ = {
-			isa = PBXContainerItemProxy;
-			containerPortal = 8C3D7DB247C953648A4CB66E5DF473DE /* UMCore.xcodeproj */;
-			proxyType = 1;
-			remoteGlobalIDString = 153171642F5C5CBC05FD3EF6B23A3F36;
-			remoteInfo = UMCore;
-		};
-		C9E9B1D6F7676CE1821B8FAB389C201B /* PBXContainerItemProxy */ = {
-			isa = PBXContainerItemProxy;
-			containerPortal = 2A12F3945F9BAA21C094664B57C3EBB5 /* boost-for-react-native.xcodeproj */;
-			proxyType = 1;
-			remoteGlobalIDString = AA4CE39926C0C12D02F874C1C48A5710;
-			remoteInfo = "boost-for-react-native";
-		};
-		CA11802A7A5F3BE7F82C63E74E1251D5 /* PBXContainerItemProxy */ = {
-			isa = PBXContainerItemProxy;
-			containerPortal = 75D8B6DD553BE4E0968603589BEB0A3F /* RNCAsyncStorage.xcodeproj */;
-			proxyType = 1;
-			remoteGlobalIDString = 67B87A0A71A334A77129363BDFF7DC94;
-			remoteInfo = RNCAsyncStorage;
-		};
-		CA2F56C763013F2E5A075D665C231507 /* PBXContainerItemProxy */ = {
-			isa = PBXContainerItemProxy;
-			containerPortal = EB11D39ECC54D52B87E7AD99B6A3B9B4 /* UMCameraInterface.xcodeproj */;
-			proxyType = 1;
-			remoteGlobalIDString = 86372E925D4E10D72894E239CC18BCD9;
-			remoteInfo = UMCameraInterface;
-		};
-		CA9ACBBEDD1C9942CC325630D2F799C2 /* PBXContainerItemProxy */ = {
-			isa = PBXContainerItemProxy;
-			containerPortal = 458E53B7A8C8CAAB2E21C39C4A0C444F /* RNDateTimePicker.xcodeproj */;
-			proxyType = 1;
-			remoteGlobalIDString = 862E1DA0F45BF8C82AA7330F871534CF;
-			remoteInfo = RNDateTimePicker;
-		};
-		CB00515540AE746CE5101EBA140EA61A /* PBXContainerItemProxy */ = {
-			isa = PBXContainerItemProxy;
-			containerPortal = CC1BA5CDD40F357798F698E214D296C5 /* EXGL_CPP.xcodeproj */;
-			proxyType = 1;
-			remoteGlobalIDString = 4C66693C554B15E2593FB1F665F8BA01;
-			remoteInfo = EXGL_CPP;
-		};
-<<<<<<< HEAD
-		CB5708F629F0EEE3385409CD617C37C4 /* PBXContainerItemProxy */ = {
-=======
-		D40FED8EFB3B2949B9721B615F932268 /* PBXContainerItemProxy */ = {
-			isa = PBXContainerItemProxy;
-			containerPortal = 305EFD19B149C3CCAD3ED9E136CBF362 /* expo-dev-launcher.xcodeproj */;
-			proxyType = 1;
-			remoteGlobalIDString = 26E7F2DCC5852B236EADEC0282A1217D;
-			remoteInfo = "expo-dev-launcher";
-		};
-		D45794C1C8B6F8DB3E6E777B42BAFAF6 /* PBXContainerItemProxy */ = {
->>>>>>> 0e08d74d
-			isa = PBXContainerItemProxy;
-			containerPortal = EE5DF60767B09709E79C21CCAC61980E /* React-RCTText.xcodeproj */;
-			proxyType = 1;
-			remoteGlobalIDString = F0809BF90AC70C40646AB597C21CC420;
-			remoteInfo = "React-RCTText";
-		};
-		CC18BB3C93DF34590DF16CB46DB60A12 /* PBXContainerItemProxy */ = {
-			isa = PBXContainerItemProxy;
-			containerPortal = 6A8609007B788EF46991FA8C3A8824A0 /* EXBrightness.xcodeproj */;
-			proxyType = 1;
-			remoteGlobalIDString = 4AA3EE5BEEB58B2975A12819B1C58D97;
-			remoteInfo = EXBrightness;
-		};
-		CC2083C240F521AC38CC2316AFFF4B8D /* PBXContainerItemProxy */ = {
-			isa = PBXContainerItemProxy;
-			containerPortal = 54812706E85E73951BA38CA35E8AF258 /* EXWebBrowser.xcodeproj */;
-			proxyType = 1;
-			remoteGlobalIDString = 026359A12CA511AF12897ED05A83462C;
-			remoteInfo = EXWebBrowser;
-		};
-		CC4BC6A5495F1B18B660FEDD176997F5 /* PBXContainerItemProxy */ = {
-			isa = PBXContainerItemProxy;
-			containerPortal = 78180FCC591E5DB5156BD99208276E70 /* EXImagePicker.xcodeproj */;
-			proxyType = 1;
-			remoteGlobalIDString = 9ACF1D2895E366F44F904503F65171CD;
-			remoteInfo = EXImagePicker;
-		};
-		CCF50EA5744CF3C147DAE2C569948A86 /* PBXContainerItemProxy */ = {
-			isa = PBXContainerItemProxy;
-			containerPortal = 90BE90BC06FE1EF94A57D72B1926E89A /* EXInAppPurchases.xcodeproj */;
-			proxyType = 1;
-			remoteGlobalIDString = D42675B43F7A8B793138E364CE98BFEE;
-			remoteInfo = EXInAppPurchases;
-		};
-		CCFA40961FB63F740ED41174698E5EB5 /* PBXContainerItemProxy */ = {
-			isa = PBXContainerItemProxy;
-			containerPortal = 483E2317F74CE2CF10CCA50AD80A1F91 /* EXSharing.xcodeproj */;
-			proxyType = 1;
-			remoteGlobalIDString = 1458926EF4B0A3DF1C40B5639E7358B1;
-			remoteInfo = EXSharing;
-		};
-		CDE53F5F7E11C3B4A1F2E7CC1D0FE539 /* PBXContainerItemProxy */ = {
-			isa = PBXContainerItemProxy;
-			containerPortal = A72608F52C6137575E67EF44525AFC86 /* UMAppLoader.xcodeproj */;
-			proxyType = 1;
-			remoteGlobalIDString = AD914734744A00B4515A3E7A846EDC15;
-			remoteInfo = UMAppLoader;
-		};
-		CF1B2500D87A5E159F3D8D669D8AA31C /* PBXContainerItemProxy */ = {
-			isa = PBXContainerItemProxy;
-			containerPortal = 929666B4401385C0C5DBFB48A98763F3 /* EXNetwork.xcodeproj */;
-			proxyType = 1;
-			remoteGlobalIDString = 71F2A4AC24C8FBC0E24B6A613BB4F7BC;
-			remoteInfo = EXNetwork;
-		};
-		D0089CA17C72E9536ED22F3B8DB04FD7 /* PBXContainerItemProxy */ = {
-			isa = PBXContainerItemProxy;
-			containerPortal = 3F4C3D6268A958FAAE4CE2B05DF45F18 /* React-RCTBlob.xcodeproj */;
-			proxyType = 1;
-			remoteGlobalIDString = D8D59AAB809693DB02967107370F4619;
-			remoteInfo = "React-RCTBlob";
-		};
-		D039617163B6857B8B0E48E7C2C56D59 /* PBXContainerItemProxy */ = {
-			isa = PBXContainerItemProxy;
-			containerPortal = 1C6E6314FAB3F2B82522B1AA80658C1E /* ZXingObjC.xcodeproj */;
-			proxyType = 1;
-			remoteGlobalIDString = F1A98E99C5291C55C29C32D889990685;
-			remoteInfo = ZXingObjC;
-		};
-		D0DD0E368F5AFEBE79F890E25388BB79 /* PBXContainerItemProxy */ = {
-			isa = PBXContainerItemProxy;
-			containerPortal = F87DD4BBB8BD5EDFF8D83E40FF763843 /* Folly.xcodeproj */;
-			proxyType = 1;
-			remoteGlobalIDString = 14BB2B7275726942E762F076FA966088;
-			remoteInfo = Folly;
-		};
-		D18F689DF333DFE5A913F89914C0234B /* PBXContainerItemProxy */ = {
-			isa = PBXContainerItemProxy;
-			containerPortal = 03A9FED7C08727D68847929312016966 /* GoogleDataTransport.xcodeproj */;
-			proxyType = 1;
-			remoteGlobalIDString = 78B41281B6D2EAC6C3C75FFE5052E985;
-			remoteInfo = GoogleDataTransport;
-		};
-		D398BA8169A11262B61578314D9008BF /* PBXContainerItemProxy */ = {
-			isa = PBXContainerItemProxy;
-			containerPortal = 2EF7C45BB185A6D862663536BA9A135F /* FBLazyVector.xcodeproj */;
-			proxyType = 1;
-			remoteGlobalIDString = 4B95F1280DBD545D036916608691C3EF;
-			remoteInfo = FBLazyVector;
-		};
-		D400C3466AB6565AFB21B86A0148FC13 /* PBXContainerItemProxy */ = {
-			isa = PBXContainerItemProxy;
-			containerPortal = 2EF7C45BB185A6D862663536BA9A135F /* FBLazyVector.xcodeproj */;
-			proxyType = 1;
-			remoteGlobalIDString = 4B95F1280DBD545D036916608691C3EF;
-			remoteInfo = FBLazyVector;
-		};
-		D4E92AA2CFBF1A2EF3D1DE22B5C614C4 /* PBXContainerItemProxy */ = {
-			isa = PBXContainerItemProxy;
-			containerPortal = 5BFE482EFC2F553D9822E519EC3BC4D6 /* React-CoreModules.xcodeproj */;
-			proxyType = 1;
-			remoteGlobalIDString = 42F070932EC272C376353459CE0FA76E;
-			remoteInfo = "React-CoreModules";
-		};
-		D5F180BED46B5CAE75ACE1631BCC7569 /* PBXContainerItemProxy */ = {
-			isa = PBXContainerItemProxy;
-			containerPortal = 00E6CB1E1EF6AC9AD6F7D547CAB4E0A4 /* EXConstants.xcodeproj */;
-			proxyType = 1;
-			remoteGlobalIDString = F3E96ACB94E2361FA9D83BE599DEC427;
-			remoteInfo = EXConstants;
-		};
-		D7677E52BA249D78D3DDFA7E4C457848 /* PBXContainerItemProxy */ = {
-			isa = PBXContainerItemProxy;
-			containerPortal = A79AD6DADE4E03B23168882197DF9053 /* FirebaseMLVision.xcodeproj */;
-			proxyType = 1;
-			remoteGlobalIDString = 3D5358053745F186EF3299093007AD97;
-			remoteInfo = FirebaseMLVision;
-		};
-		D8E0FAAB3BABDB403E485205E0C8BDB7 /* PBXContainerItemProxy */ = {
-			isa = PBXContainerItemProxy;
-			containerPortal = B8EE9AE95B222E175D44E09419A7503E /* RNCMaskedView.xcodeproj */;
-			proxyType = 1;
-			remoteGlobalIDString = 3A3AC6D68A9DF5A1C1346B6F2C044396;
-			remoteInfo = RNCMaskedView;
-		};
-<<<<<<< HEAD
-		DA0BF99E6A74014D5ADEF737437FF85C /* PBXContainerItemProxy */ = {
-=======
-		DEF4D7D1098C255C215A78C23175D214 /* PBXContainerItemProxy */ = {
-			isa = PBXContainerItemProxy;
-			containerPortal = 305EFD19B149C3CCAD3ED9E136CBF362 /* expo-dev-launcher.xcodeproj */;
-			proxyType = 1;
-			remoteGlobalIDString = 26E7F2DCC5852B236EADEC0282A1217D;
-			remoteInfo = "expo-dev-launcher";
-		};
-		DF1953C0DB8C060456DD767B7B163E29 /* PBXContainerItemProxy */ = {
->>>>>>> 0e08d74d
-			isa = PBXContainerItemProxy;
-			containerPortal = 51BD8F5E7451A7DD67C5ABF2D89FA08B /* nanopb.xcodeproj */;
-			proxyType = 1;
-			remoteGlobalIDString = 052B66B57BF269A4B160A5659F7D46D4;
-			remoteInfo = nanopb;
-		};
-		DA862BCA9DE4361A1738271891545780 /* PBXContainerItemProxy */ = {
-			isa = PBXContainerItemProxy;
-			containerPortal = 13BE1EAEA3DB3537D9DDC29AE5DE1447 /* EXLinearGradient.xcodeproj */;
-			proxyType = 1;
-			remoteGlobalIDString = AF5113FDFEF2ECEBDD58149C34DD4634;
-			remoteInfo = EXLinearGradient;
-		};
-		DAFF990E88819EA12A0B5EA4C7619024 /* PBXContainerItemProxy */ = {
-			isa = PBXContainerItemProxy;
-			containerPortal = ED04DBA3C0DA0D6F5DF3F3D8C09E9813 /* Flipper.xcodeproj */;
-			proxyType = 1;
-			remoteGlobalIDString = E37FFB87E7DF4D8CB6E3FBD5373DC6D0;
-			remoteInfo = Flipper;
-		};
-		DB63D1FE001F4722B0F7010B3F7F4E7E /* PBXContainerItemProxy */ = {
-			isa = PBXContainerItemProxy;
-			containerPortal = F71A6563A88E16A9E7DD51643E7DC047 /* EXSplashScreen.xcodeproj */;
-			proxyType = 1;
-			remoteGlobalIDString = DB238802456FCDBECAB3DEF87BC88AC7;
-			remoteInfo = EXSplashScreen;
-		};
-		DDA9006B07392F18B0DC83C90F2D222A /* PBXContainerItemProxy */ = {
-			isa = PBXContainerItemProxy;
-			containerPortal = BF09AED786FC32038CFF2F2B32C6CAA7 /* Flipper-Folly.xcodeproj */;
-			proxyType = 1;
-			remoteGlobalIDString = BC71C7B21753292689B3040E2CC24B53;
-			remoteInfo = "Flipper-Folly";
-		};
-		DDEC8C714C7BD05F8D9448E77706865C /* PBXContainerItemProxy */ = {
-			isa = PBXContainerItemProxy;
-			containerPortal = 03BE951DE9BBF87E17165A897C871769 /* react-native-netinfo.xcodeproj */;
-			proxyType = 1;
-			remoteGlobalIDString = 0C0919986EFBF5011021A24B7EA0C60C;
-			remoteInfo = "react-native-netinfo";
-		};
-		DE19A7C199E2E9CF46007E602962E823 /* PBXContainerItemProxy */ = {
-			isa = PBXContainerItemProxy;
-			containerPortal = F71A6563A88E16A9E7DD51643E7DC047 /* EXSplashScreen.xcodeproj */;
-			proxyType = 1;
-			remoteGlobalIDString = DB238802456FCDBECAB3DEF87BC88AC7;
-			remoteInfo = EXSplashScreen;
-		};
-		E17609169F7E57F7BC1D85E47968AA62 /* PBXContainerItemProxy */ = {
-			isa = PBXContainerItemProxy;
-			containerPortal = 4F3262B535837CC284888695F374116E /* React-RCTActionSheet.xcodeproj */;
-			proxyType = 1;
-			remoteGlobalIDString = 2B622CBAFD85AC413ED6306FD8B71B00;
-			remoteInfo = "React-RCTActionSheet";
-		};
-		E1DC638681E0C08AA9E4D84BEDFD32AF /* PBXContainerItemProxy */ = {
-			isa = PBXContainerItemProxy;
-			containerPortal = C234E444167C9D210BCF3C21BAE712A5 /* FBReactNativeSpec.xcodeproj */;
-			proxyType = 1;
-			remoteGlobalIDString = 5CDFFFDA1BEA16A0D3629FE9F761022A;
-			remoteInfo = FBReactNativeSpec;
-		};
-		E3504DB86917F72FBFBB2DB7A1E715A5 /* PBXContainerItemProxy */ = {
-			isa = PBXContainerItemProxy;
-			containerPortal = D50BEC05A97980C07A509D4CA5AED218 /* Yoga.xcodeproj */;
-			proxyType = 1;
-			remoteGlobalIDString = 8DB658880A3F558549A84D99BCFADCBC;
-			remoteInfo = Yoga;
-		};
-		E372FAC7FA354AB1EA87CA570DC7AE33 /* PBXContainerItemProxy */ = {
-			isa = PBXContainerItemProxy;
-			containerPortal = 1C6E6314FAB3F2B82522B1AA80658C1E /* ZXingObjC.xcodeproj */;
-			proxyType = 1;
-			remoteGlobalIDString = F1A98E99C5291C55C29C32D889990685;
-			remoteInfo = ZXingObjC;
-		};
-		E44160E550D3439BF3997FA5EC35573A /* PBXContainerItemProxy */ = {
-			isa = PBXContainerItemProxy;
-			containerPortal = 61469ED4948D33FD1C8AA77AE9D750D7 /* EXSensors.xcodeproj */;
-			proxyType = 1;
-			remoteGlobalIDString = 5F5B88A2576A073FBDD91B02A10308F1;
-			remoteInfo = EXSensors;
-		};
-		E44DD195BB6F34C7A747E6200FFFA6FA /* PBXContainerItemProxy */ = {
-			isa = PBXContainerItemProxy;
-			containerPortal = EB11D39ECC54D52B87E7AD99B6A3B9B4 /* UMCameraInterface.xcodeproj */;
-			proxyType = 1;
-			remoteGlobalIDString = 86372E925D4E10D72894E239CC18BCD9;
-			remoteInfo = UMCameraInterface;
-		};
-		E5D8AD399F198E4DA33D8C276DBA6966 /* PBXContainerItemProxy */ = {
-			isa = PBXContainerItemProxy;
-			containerPortal = 2D16698670F23CA69D6A2FA74C34953A /* EXLocation.xcodeproj */;
-			proxyType = 1;
-			remoteGlobalIDString = 9448EAC8D0286D37F065B24667BFBB8F;
-			remoteInfo = EXLocation;
-		};
-		E687913297234F48AC074458B94E91BA /* PBXContainerItemProxy */ = {
-			isa = PBXContainerItemProxy;
-			containerPortal = 29CD574E03DA3035BCB115C7783E69CC /* FirebaseMLCommon.xcodeproj */;
-			proxyType = 1;
-			remoteGlobalIDString = 655B4D5DC1C1034B3458073E51ECD859;
-			remoteInfo = FirebaseMLCommon;
-		};
-		E7A4C6803A98132BE1DCCAFD4EF2D582 /* PBXContainerItemProxy */ = {
-			isa = PBXContainerItemProxy;
-			containerPortal = B0388A571C16491B87BB4E1E6AAF6807 /* React-callinvoker.xcodeproj */;
-			proxyType = 1;
-			remoteGlobalIDString = 704FBB32EAA23CE28E7EE270C43D6624;
-			remoteInfo = "React-callinvoker";
-		};
-		E7EE3AB119C47C44F130CFAE5B8983E5 /* PBXContainerItemProxy */ = {
-			isa = PBXContainerItemProxy;
-			containerPortal = E1B0A3B0CB21BEF70A400410E1B280CB /* expo-dev-menu.xcodeproj */;
-			proxyType = 1;
-			remoteGlobalIDString = E3CE9F665E43CE3A24403912B50AAE19;
-			remoteInfo = "expo-dev-menu";
-		};
-		E86C6B00F8388C756AB0BAC2BD61D156 /* PBXContainerItemProxy */ = {
-			isa = PBXContainerItemProxy;
-			containerPortal = E352048ADD7FCC7FE6875240E65A9C78 /* UMSensorsInterface.xcodeproj */;
-			proxyType = 1;
-			remoteGlobalIDString = 1FDCE556B997E87DAB0DA2727CC69285;
-			remoteInfo = UMSensorsInterface;
-		};
-		E9A70F0F5A3A32C967C2462019E96A32 /* PBXContainerItemProxy */ = {
-			isa = PBXContainerItemProxy;
-			containerPortal = B63833E199E0EC484F88D8463E304053 /* Amplitude.xcodeproj */;
-			proxyType = 1;
-			remoteGlobalIDString = A8506691BCF493596D6E68176F7E0129;
-			remoteInfo = Amplitude;
-		};
-		EA08BE45F4A386605901681B9E15BAF0 /* PBXContainerItemProxy */ = {
-			isa = PBXContainerItemProxy;
-			containerPortal = 9B12DA39265B103830B7F70DA5324698 /* EXFileSystem.xcodeproj */;
-			proxyType = 1;
-			remoteGlobalIDString = 5232535845650ADAE59870B722468D8A;
-			remoteInfo = EXFileSystem;
-		};
-		EC2F29E2C1A2B4CC84DAB36F1F6A0561 /* PBXContainerItemProxy */ = {
-			isa = PBXContainerItemProxy;
-			containerPortal = EF0BC5C03A38E526F47811FA30B4495F /* YogaKit.xcodeproj */;
-			proxyType = 1;
-			remoteGlobalIDString = 0329F50521131A4BC4034736FA91D109;
-			remoteInfo = YogaKit;
-		};
-		EC4A090A21592BED6B6886D700E37D75 /* PBXContainerItemProxy */ = {
-			isa = PBXContainerItemProxy;
-			containerPortal = 6E98312285A657DB6EAB1EBBCAE8F85B /* EXBlur.xcodeproj */;
-			proxyType = 1;
-			remoteGlobalIDString = D08BCCD5DE12C8EFB6429B9126525E9F;
-			remoteInfo = EXBlur;
-		};
-		EC52D30F01F4E8D9192FA88AC8150902 /* PBXContainerItemProxy */ = {
-			isa = PBXContainerItemProxy;
-			containerPortal = 0F32450FC1CD1263967156E48C7E8727 /* UMConstantsInterface.xcodeproj */;
-			proxyType = 1;
-			remoteGlobalIDString = 46F82E84687582F366B907E2BD5F1EA2;
-			remoteInfo = UMConstantsInterface;
-		};
-		ED9A3B6535E5F4FB6960CFA74D972F58 /* PBXContainerItemProxy */ = {
-			isa = PBXContainerItemProxy;
-			containerPortal = 07A66F8431384AF0EBB0458CB4A30283 /* EXVideoThumbnails.xcodeproj */;
-			proxyType = 1;
-			remoteGlobalIDString = 16ED442C06F5D444E672AE845A57E796;
-			remoteInfo = EXVideoThumbnails;
-		};
-		EE2AEBA15485D0D575140E0C35F30653 /* PBXContainerItemProxy */ = {
-			isa = PBXContainerItemProxy;
-			containerPortal = 677F134CD071C75EE728091A83275BC5 /* Flipper-DoubleConversion.xcodeproj */;
-			proxyType = 1;
-			remoteGlobalIDString = 37536435931E49AAE030DC5B8307BD28;
-			remoteInfo = "Flipper-DoubleConversion";
-		};
-		EFC5704F6B15F792E11C9BEE18766F0F /* PBXContainerItemProxy */ = {
-			isa = PBXContainerItemProxy;
-			containerPortal = 92B3A8BEF55BEF2E4854E48EDF518177 /* RCTRequired.xcodeproj */;
-			proxyType = 1;
-			remoteGlobalIDString = 7B4E6DC12B1D694845842E9A06C59213;
-			remoteInfo = RCTRequired;
-		};
-		F0B1DD40EDBE4DD5BE402984065486A1 /* PBXContainerItemProxy */ = {
-			isa = PBXContainerItemProxy;
-			containerPortal = DBCB3867C5EA54E4BD5258DE8589C147 /* EXHaptics.xcodeproj */;
-			proxyType = 1;
-			remoteGlobalIDString = 458E4E0DEA9D752CC28F1A42E4B306AC;
-			remoteInfo = EXHaptics;
-		};
-		F2C70772F388DD2C60FD01ECD999CAF3 /* PBXContainerItemProxy */ = {
-			isa = PBXContainerItemProxy;
-			containerPortal = 52E6BE62AB322E4D477BB5F8D5E499C2 /* ReactCommon.xcodeproj */;
-			proxyType = 1;
-			remoteGlobalIDString = 2610D146B211EB79FECF83D4FA5AB36D;
-			remoteInfo = ReactCommon;
-		};
-		F4B5D7DC57203D5CB8023F4837A5FFE6 /* PBXContainerItemProxy */ = {
-			isa = PBXContainerItemProxy;
-			containerPortal = EFC2302ADD5F03972B81D652695BEDBE /* EXFont.xcodeproj */;
-			proxyType = 1;
-			remoteGlobalIDString = 0A4A001679E384FB337FF08C5D081399;
-			remoteInfo = EXFont;
-		};
-		F8C7B8E2F38C2C6581B5B0B5D70437E3 /* PBXContainerItemProxy */ = {
-			isa = PBXContainerItemProxy;
-			containerPortal = DBC427AD7B7E4FA302334390525577A4 /* EXImageLoader.xcodeproj */;
-			proxyType = 1;
-			remoteGlobalIDString = E9B8755E94C7C9AA493F2BF95AB61410;
-			remoteInfo = EXImageLoader;
-		};
-		F8FD6D28C8970780A962002373EF362E /* PBXContainerItemProxy */ = {
-			isa = PBXContainerItemProxy;
-			containerPortal = B521501C90BF05C3251539E921B8C330 /* EXFirebaseAnalytics.xcodeproj */;
-			proxyType = 1;
-			remoteGlobalIDString = FABBE34C5533203C60B1FB31DA23FC99;
-			remoteInfo = EXFirebaseAnalytics;
-		};
-		FA58B2C95458F3397DC03066839C9C41 /* PBXContainerItemProxy */ = {
-			isa = PBXContainerItemProxy;
-			containerPortal = 431B2EF2ACEACC0CB8F37184D4997C9C /* UMPermissionsInterface.xcodeproj */;
-			proxyType = 1;
-			remoteGlobalIDString = 12FF61416C5E794E9DEAC78D381D9726;
-			remoteInfo = UMPermissionsInterface;
-		};
-		FB608E0F35188EDBF8565EFF84EF6C16 /* PBXContainerItemProxy */ = {
-			isa = PBXContainerItemProxy;
-			containerPortal = EE87BCAA3D05292B15C7AF3ED994635F /* react-native-appearance.xcodeproj */;
-			proxyType = 1;
-			remoteGlobalIDString = A6256F4276AA88FDEAAA83D3F4FEBA89;
-			remoteInfo = "react-native-appearance";
-		};
-		FBA0B5175C6033B547F70B21BD112ADC /* PBXContainerItemProxy */ = {
-			isa = PBXContainerItemProxy;
-			containerPortal = CF49C7684970FDCE47B5C319E34E6791 /* FirebaseCore.xcodeproj */;
-			proxyType = 1;
-			remoteGlobalIDString = 4BD5DE1E00ED67A59118DB4A3CD5F288;
-			remoteInfo = FirebaseCore;
-		};
-		FCF15D2E44869619E22BB929C75F93D3 /* PBXContainerItemProxy */ = {
-			isa = PBXContainerItemProxy;
-			containerPortal = 81505D4E6C6AE129A26C6FC8D3068C5D /* react-native-slider.xcodeproj */;
-			proxyType = 1;
-			remoteGlobalIDString = F3C1D8A71F2007982BE1C3D3D3B64151;
-			remoteInfo = "react-native-slider";
-		};
-		FD83C01013A867275D1917739F67CBA5 /* PBXContainerItemProxy */ = {
-			isa = PBXContainerItemProxy;
-			containerPortal = CA2869DD2BA90E1BE1DA5047CB3DA49F /* React.xcodeproj */;
-			proxyType = 1;
-			remoteGlobalIDString = 94DA87F24FB4B93E5D08FE961D5E5A3E;
-			remoteInfo = React;
-		};
-		FE0E1A0C2A426B5F494A120469294AC3 /* PBXContainerItemProxy */ = {
-			isa = PBXContainerItemProxy;
-			containerPortal = 929666B4401385C0C5DBFB48A98763F3 /* EXNetwork.xcodeproj */;
-			proxyType = 1;
-			remoteGlobalIDString = 71F2A4AC24C8FBC0E24B6A613BB4F7BC;
-			remoteInfo = EXNetwork;
-		};
-		FE10CA7FDB6F947038D5481258939271 /* PBXContainerItemProxy */ = {
-			isa = PBXContainerItemProxy;
-			containerPortal = CDE58339CF6686068B273E00FBCABAC8 /* EXGL.xcodeproj */;
-			proxyType = 1;
-			remoteGlobalIDString = 78CC35D6F49ACC0F72F0095F78EFDCE7;
-			remoteInfo = EXGL;
-		};
-		FE206984D3DEEE7429B8BFC1614A55A9 /* PBXContainerItemProxy */ = {
-			isa = PBXContainerItemProxy;
-			containerPortal = 06FDFDF87D7B3C129E1562D3965B6B45 /* EXSecureStore.xcodeproj */;
-			proxyType = 1;
-			remoteGlobalIDString = C4DBAA5ED98E7A037D09674FF42AF66F;
-			remoteInfo = EXSecureStore;
-		};
-		FE903CAA74B98112B2973994892D2F08 /* PBXContainerItemProxy */ = {
-			isa = PBXContainerItemProxy;
-			containerPortal = FEC54B6138C5F1D214BE011520845A36 /* React-Core.xcodeproj */;
-			proxyType = 1;
-			remoteGlobalIDString = 5DA1A74647F652AE8E4DE074AFC4C6B7;
-			remoteInfo = "React-Core";
-		};
-		FFEEDC1D1C2B70E30B6ACDF4F34716A4 /* PBXContainerItemProxy */ = {
-			isa = PBXContainerItemProxy;
-			containerPortal = D375AD5887CCE98317E1C5198CD37EAD /* glog.xcodeproj */;
-			proxyType = 1;
-			remoteGlobalIDString = 86F597DC3D8F3D7A34EC5A5C413F7255;
-			remoteInfo = glog;
 		};
 /* End PBXContainerItemProxy section */
 
 /* Begin PBXFileReference section */
-		00E6CB1E1EF6AC9AD6F7D547CAB4E0A4 /* EXConstants */ = {isa = PBXFileReference; lastKnownFileType = "wrapper.pb-project"; name = EXConstants; path = EXConstants.xcodeproj; sourceTree = "<group>"; };
-		024681B32B628CDF3F9123EBA01185CE /* EXApplication */ = {isa = PBXFileReference; lastKnownFileType = "wrapper.pb-project"; name = EXApplication; path = EXApplication.xcodeproj; sourceTree = "<group>"; };
-		02DC06C6AB4903006105193B75427AED /* EXErrorRecovery */ = {isa = PBXFileReference; lastKnownFileType = "wrapper.pb-project"; name = EXErrorRecovery; path = EXErrorRecovery.xcodeproj; sourceTree = "<group>"; };
+		00B7CDA5F4075559310437DE67CF053B /* EXFirebaseCore */ = {isa = PBXFileReference; lastKnownFileType = "wrapper.pb-project"; name = EXFirebaseCore; path = EXFirebaseCore.xcodeproj; sourceTree = "<group>"; };
+		02E3B4675D2352B6A731C4D1D1FCD2A0 /* EXTaskManager */ = {isa = PBXFileReference; lastKnownFileType = "wrapper.pb-project"; name = EXTaskManager; path = EXTaskManager.xcodeproj; sourceTree = "<group>"; };
+		0381C365B8449E4E0899615BFFFC4A5B /* React-RCTVibration */ = {isa = PBXFileReference; lastKnownFileType = "wrapper.pb-project"; name = "React-RCTVibration"; path = "React-RCTVibration.xcodeproj"; sourceTree = "<group>"; };
 		03A9FED7C08727D68847929312016966 /* GoogleDataTransport */ = {isa = PBXFileReference; lastKnownFileType = "wrapper.pb-project"; name = GoogleDataTransport; path = GoogleDataTransport.xcodeproj; sourceTree = "<group>"; };
-		03BE951DE9BBF87E17165A897C871769 /* react-native-netinfo */ = {isa = PBXFileReference; lastKnownFileType = "wrapper.pb-project"; name = "react-native-netinfo"; path = "react-native-netinfo.xcodeproj"; sourceTree = "<group>"; };
-		042CECAD7766B50A251A612EF692FDDF /* React-jsinspector */ = {isa = PBXFileReference; lastKnownFileType = "wrapper.pb-project"; name = "React-jsinspector"; path = "React-jsinspector.xcodeproj"; sourceTree = "<group>"; };
 		04E72FED729C2BE85ADB706109787C4D /* Pods-BareExpoMain-BareExpoDetox-acknowledgements.plist */ = {isa = PBXFileReference; includeInIndex = 1; lastKnownFileType = text.plist.xml; path = "Pods-BareExpoMain-BareExpoDetox-acknowledgements.plist"; sourceTree = "<group>"; };
-		06FDFDF87D7B3C129E1562D3965B6B45 /* EXSecureStore */ = {isa = PBXFileReference; lastKnownFileType = "wrapper.pb-project"; name = EXSecureStore; path = EXSecureStore.xcodeproj; sourceTree = "<group>"; };
-		07A66F8431384AF0EBB0458CB4A30283 /* EXVideoThumbnails */ = {isa = PBXFileReference; lastKnownFileType = "wrapper.pb-project"; name = EXVideoThumbnails; path = EXVideoThumbnails.xcodeproj; sourceTree = "<group>"; };
-		0B67179372E80E9D72CBBC25ECCAEBE3 /* EXContacts */ = {isa = PBXFileReference; lastKnownFileType = "wrapper.pb-project"; name = EXContacts; path = EXContacts.xcodeproj; sourceTree = "<group>"; };
+		06BD82889784BDB7337312B1B1A240E1 /* react-native-appearance */ = {isa = PBXFileReference; lastKnownFileType = "wrapper.pb-project"; name = "react-native-appearance"; path = "react-native-appearance.xcodeproj"; sourceTree = "<group>"; };
+		0CCC8DA224D8B3A7FEC8E2E8B2F64A33 /* EXAmplitude */ = {isa = PBXFileReference; lastKnownFileType = "wrapper.pb-project"; name = EXAmplitude; path = EXAmplitude.xcodeproj; sourceTree = "<group>"; };
 		0CD30D1403C8B9AFD6C150FF4CA9D196 /* Pods-BareExpoMain-BareExpoDetox.debug.xcconfig */ = {isa = PBXFileReference; includeInIndex = 1; lastKnownFileType = text.xcconfig; path = "Pods-BareExpoMain-BareExpoDetox.debug.xcconfig"; sourceTree = "<group>"; };
-		0D2B6A951534F3B39D293391E9C267B5 /* react-native-viewpager */ = {isa = PBXFileReference; lastKnownFileType = "wrapper.pb-project"; name = "react-native-viewpager"; path = "react-native-viewpager.xcodeproj"; sourceTree = "<group>"; };
-		0E168F8B3A75F923ED9131B157EEF4ED /* UMReactNativeAdapter */ = {isa = PBXFileReference; lastKnownFileType = "wrapper.pb-project"; name = UMReactNativeAdapter; path = UMReactNativeAdapter.xcodeproj; sourceTree = "<group>"; };
-		0F32450FC1CD1263967156E48C7E8727 /* UMConstantsInterface */ = {isa = PBXFileReference; lastKnownFileType = "wrapper.pb-project"; name = UMConstantsInterface; path = UMConstantsInterface.xcodeproj; sourceTree = "<group>"; };
-		1283A1024C2B2CA97A0EC0DB6143D886 /* React-RCTNetwork */ = {isa = PBXFileReference; lastKnownFileType = "wrapper.pb-project"; name = "React-RCTNetwork"; path = "React-RCTNetwork.xcodeproj"; sourceTree = "<group>"; };
-		13BE1EAEA3DB3537D9DDC29AE5DE1447 /* EXLinearGradient */ = {isa = PBXFileReference; lastKnownFileType = "wrapper.pb-project"; name = EXLinearGradient; path = EXLinearGradient.xcodeproj; sourceTree = "<group>"; };
-		1411AB01041B119260CF08B13FCB5FE1 /* React-RCTLinking */ = {isa = PBXFileReference; lastKnownFileType = "wrapper.pb-project"; name = "React-RCTLinking"; path = "React-RCTLinking.xcodeproj"; sourceTree = "<group>"; };
+		0FECC6A5ABEE8F38B910660ED77538BC /* RCTTypeSafety */ = {isa = PBXFileReference; lastKnownFileType = "wrapper.pb-project"; name = RCTTypeSafety; path = RCTTypeSafety.xcodeproj; sourceTree = "<group>"; };
+		102C38CB7BF54238AB393DA8D3A69E6F /* EXCellular */ = {isa = PBXFileReference; lastKnownFileType = "wrapper.pb-project"; name = EXCellular; path = EXCellular.xcodeproj; sourceTree = "<group>"; };
+		117A4A0082514C4FAACA6E412F0734E3 /* EXLocalization */ = {isa = PBXFileReference; lastKnownFileType = "wrapper.pb-project"; name = EXLocalization; path = EXLocalization.xcodeproj; sourceTree = "<group>"; };
+		1576FA1FE4BB819726A11729EE458EC3 /* EXBrightness */ = {isa = PBXFileReference; lastKnownFileType = "wrapper.pb-project"; name = EXBrightness; path = EXBrightness.xcodeproj; sourceTree = "<group>"; };
+		165D0889FBA05930EF7093EA9CC1CE33 /* UMAppLoader */ = {isa = PBXFileReference; lastKnownFileType = "wrapper.pb-project"; name = UMAppLoader; path = UMAppLoader.xcodeproj; sourceTree = "<group>"; };
 		1C6E6314FAB3F2B82522B1AA80658C1E /* ZXingObjC */ = {isa = PBXFileReference; lastKnownFileType = "wrapper.pb-project"; name = ZXingObjC; path = ZXingObjC.xcodeproj; sourceTree = "<group>"; };
-		1C7D55EFA86B539DB14875668BD3904A /* EXDocumentPicker */ = {isa = PBXFileReference; lastKnownFileType = "wrapper.pb-project"; name = EXDocumentPicker; path = EXDocumentPicker.xcodeproj; sourceTree = "<group>"; };
 		1C7D64F8FA960AF0C67CF8D57E3970BA /* Pods-BareExpoMain-BareExpo-umbrella.h */ = {isa = PBXFileReference; includeInIndex = 1; lastKnownFileType = sourcecode.c.h; path = "Pods-BareExpoMain-BareExpo-umbrella.h"; sourceTree = "<group>"; };
 		1D5857035D42905D4EDA095F6851D4BC /* GoogleAPIClientForREST */ = {isa = PBXFileReference; lastKnownFileType = "wrapper.pb-project"; name = GoogleAPIClientForREST; path = GoogleAPIClientForREST.xcodeproj; sourceTree = "<group>"; };
-		1F4085EFF3391846D7CF0F7959EC31B5 /* EXSegment */ = {isa = PBXFileReference; lastKnownFileType = "wrapper.pb-project"; name = EXSegment; path = EXSegment.xcodeproj; sourceTree = "<group>"; };
-		208A718BB853E72B5AAF78066E00D291 /* RNCPicker */ = {isa = PBXFileReference; lastKnownFileType = "wrapper.pb-project"; name = RNCPicker; path = RNCPicker.xcodeproj; sourceTree = "<group>"; };
-		22AEBDDC042007E0C72405A7CD1595F6 /* EXCrypto */ = {isa = PBXFileReference; lastKnownFileType = "wrapper.pb-project"; name = EXCrypto; path = EXCrypto.xcodeproj; sourceTree = "<group>"; };
+		209BAAAF59C9458117078949E0EEA638 /* React-RCTSettings */ = {isa = PBXFileReference; lastKnownFileType = "wrapper.pb-project"; name = "React-RCTSettings"; path = "React-RCTSettings.xcodeproj"; sourceTree = "<group>"; };
+		21934735A3B6357546095B40E5458EE3 /* EXSpeech */ = {isa = PBXFileReference; lastKnownFileType = "wrapper.pb-project"; name = EXSpeech; path = EXSpeech.xcodeproj; sourceTree = "<group>"; };
+		2247C61D70F4566139B9683A09302D96 /* UMReactNativeAdapter */ = {isa = PBXFileReference; lastKnownFileType = "wrapper.pb-project"; name = UMReactNativeAdapter; path = UMReactNativeAdapter.xcodeproj; sourceTree = "<group>"; };
+		23E5C35941635D644BF011710A82A280 /* ReactCommon */ = {isa = PBXFileReference; lastKnownFileType = "wrapper.pb-project"; name = ReactCommon; path = ReactCommon.xcodeproj; sourceTree = "<group>"; };
 		242B3811837E2776DB5D6084403CBAC3 /* OpenSSL-Universal */ = {isa = PBXFileReference; lastKnownFileType = "wrapper.pb-project"; name = "OpenSSL-Universal"; path = "OpenSSL-Universal.xcodeproj"; sourceTree = "<group>"; };
-		24D0152FA413A026C81B57D0FD3935C5 /* EXLocalization */ = {isa = PBXFileReference; lastKnownFileType = "wrapper.pb-project"; name = EXLocalization; path = EXLocalization.xcodeproj; sourceTree = "<group>"; };
+		24CE01C2E4C7243A6C8E09416A2F06DE /* EXScreenCapture */ = {isa = PBXFileReference; lastKnownFileType = "wrapper.pb-project"; name = EXScreenCapture; path = EXScreenCapture.xcodeproj; sourceTree = "<group>"; };
+		250C5A9586C04BB7208A2704BC22BF0B /* RNCPicker */ = {isa = PBXFileReference; lastKnownFileType = "wrapper.pb-project"; name = RNCPicker; path = RNCPicker.xcodeproj; sourceTree = "<group>"; };
+		25E07B616E4D0072A746281E0E043CD7 /* RNSharedElement */ = {isa = PBXFileReference; lastKnownFileType = "wrapper.pb-project"; name = RNSharedElement; path = RNSharedElement.xcodeproj; sourceTree = "<group>"; };
 		28D42FFEBEF21E268B339AE038B4CF17 /* Pods-BareExpoMain-BareExpo.release.xcconfig */ = {isa = PBXFileReference; includeInIndex = 1; lastKnownFileType = text.xcconfig; path = "Pods-BareExpoMain-BareExpo.release.xcconfig"; sourceTree = "<group>"; };
-		294D5729F7E4B395D4C2CD2CA8D9FD50 /* RNSVG */ = {isa = PBXFileReference; lastKnownFileType = "wrapper.pb-project"; name = RNSVG; path = RNSVG.xcodeproj; sourceTree = "<group>"; };
+		293E7C16B525FE22C3BEAE8F41EF6E07 /* EXCamera */ = {isa = PBXFileReference; lastKnownFileType = "wrapper.pb-project"; name = EXCamera; path = EXCamera.xcodeproj; sourceTree = "<group>"; };
 		29CD574E03DA3035BCB115C7783E69CC /* FirebaseMLCommon */ = {isa = PBXFileReference; lastKnownFileType = "wrapper.pb-project"; name = FirebaseMLCommon; path = FirebaseMLCommon.xcodeproj; sourceTree = "<group>"; };
 		29D44B16241619F08AF318146BC2CC35 /* PromisesObjC */ = {isa = PBXFileReference; lastKnownFileType = "wrapper.pb-project"; name = PromisesObjC; path = PromisesObjC.xcodeproj; sourceTree = "<group>"; };
 		2A12F3945F9BAA21C094664B57C3EBB5 /* boost-for-react-native */ = {isa = PBXFileReference; lastKnownFileType = "wrapper.pb-project"; name = "boost-for-react-native"; path = "boost-for-react-native.xcodeproj"; sourceTree = "<group>"; };
-		2AFAFE879D456385D7052FCA3812D7EE /* react-native-safe-area-context */ = {isa = PBXFileReference; lastKnownFileType = "wrapper.pb-project"; name = "react-native-safe-area-context"; path = "react-native-safe-area-context.xcodeproj"; sourceTree = "<group>"; };
-		2B8DB464F76D6CE88449E38D36C3F004 /* EXAV */ = {isa = PBXFileReference; lastKnownFileType = "wrapper.pb-project"; name = EXAV; path = EXAV.xcodeproj; sourceTree = "<group>"; };
-		2C34044F063B346FAE108B72F834F156 /* react-native-webview */ = {isa = PBXFileReference; lastKnownFileType = "wrapper.pb-project"; name = "react-native-webview"; path = "react-native-webview.xcodeproj"; sourceTree = "<group>"; };
-		2D16698670F23CA69D6A2FA74C34953A /* EXLocation */ = {isa = PBXFileReference; lastKnownFileType = "wrapper.pb-project"; name = EXLocation; path = EXLocation.xcodeproj; sourceTree = "<group>"; };
-		2D8F777E54B5436A35D74A9065CFF2B2 /* EXCellular */ = {isa = PBXFileReference; lastKnownFileType = "wrapper.pb-project"; name = EXCellular; path = EXCellular.xcodeproj; sourceTree = "<group>"; };
-		2E497D89744DFCA74BA997C95002A2A2 /* expo-dev-menu-interface */ = {isa = PBXFileReference; lastKnownFileType = "wrapper.pb-project"; name = "expo-dev-menu-interface"; path = "expo-dev-menu-interface.xcodeproj"; sourceTree = "<group>"; };
-		2EF7C45BB185A6D862663536BA9A135F /* FBLazyVector */ = {isa = PBXFileReference; lastKnownFileType = "wrapper.pb-project"; name = FBLazyVector; path = FBLazyVector.xcodeproj; sourceTree = "<group>"; };
-		30670F0E70FDEEA19A795919E2607161 /* RNSharedElement */ = {isa = PBXFileReference; lastKnownFileType = "wrapper.pb-project"; name = RNSharedElement; path = RNSharedElement.xcodeproj; sourceTree = "<group>"; };
+		2A9A336C16F22A2B92A6703800D79058 /* EXFirebaseAnalytics */ = {isa = PBXFileReference; lastKnownFileType = "wrapper.pb-project"; name = EXFirebaseAnalytics; path = EXFirebaseAnalytics.xcodeproj; sourceTree = "<group>"; };
+		2E12F6642A72983D2DFDFDCB5DCDB16F /* EXWebBrowser */ = {isa = PBXFileReference; lastKnownFileType = "wrapper.pb-project"; name = EXWebBrowser; path = EXWebBrowser.xcodeproj; sourceTree = "<group>"; };
+		2E483DC4012184C7FC2BAA381A6AB759 /* EXGL_CPP_LEGACY */ = {isa = PBXFileReference; lastKnownFileType = "wrapper.pb-project"; name = EXGL_CPP_LEGACY; path = EXGL_CPP_LEGACY.xcodeproj; sourceTree = "<group>"; };
+		30B1790EDFFFC4F5D85D1A81E1BBA0FB /* EXCalendar */ = {isa = PBXFileReference; lastKnownFileType = "wrapper.pb-project"; name = EXCalendar; path = EXCalendar.xcodeproj; sourceTree = "<group>"; };
 		383863948079B7253EEC82555AEEAC20 /* Pods-BareExpoTests.debug.xcconfig */ = {isa = PBXFileReference; includeInIndex = 1; lastKnownFileType = text.xcconfig; path = "Pods-BareExpoTests.debug.xcconfig"; sourceTree = "<group>"; };
-		38795933E3CEC237521BE127450AD892 /* EXDevice */ = {isa = PBXFileReference; lastKnownFileType = "wrapper.pb-project"; name = EXDevice; path = EXDevice.xcodeproj; sourceTree = "<group>"; };
-		3B6D440BEDA7B22997CADF9E4C08F891 /* react-native-view-shot */ = {isa = PBXFileReference; lastKnownFileType = "wrapper.pb-project"; name = "react-native-view-shot"; path = "react-native-view-shot.xcodeproj"; sourceTree = "<group>"; };
-		3D3EE59C03DA8014CBDDAAC01F2351D7 /* EXCamera */ = {isa = PBXFileReference; lastKnownFileType = "wrapper.pb-project"; name = EXCamera; path = EXCamera.xcodeproj; sourceTree = "<group>"; };
+		389FD05EF688B432AE3C0468F9404F43 /* React-RCTActionSheet */ = {isa = PBXFileReference; lastKnownFileType = "wrapper.pb-project"; name = "React-RCTActionSheet"; path = "React-RCTActionSheet.xcodeproj"; sourceTree = "<group>"; };
+		38A32CCFFB9E6EA810BF6412CA964CCC /* EXDocumentPicker */ = {isa = PBXFileReference; lastKnownFileType = "wrapper.pb-project"; name = EXDocumentPicker; path = EXDocumentPicker.xcodeproj; sourceTree = "<group>"; };
+		3908E99C715AF1E0B84A3F4C6A1F5FC8 /* RNScreens */ = {isa = PBXFileReference; lastKnownFileType = "wrapper.pb-project"; name = RNScreens; path = RNScreens.xcodeproj; sourceTree = "<group>"; };
+		394BAAF96F29AE89D9AD5795489E23BD /* UMImageLoaderInterface */ = {isa = PBXFileReference; lastKnownFileType = "wrapper.pb-project"; name = UMImageLoaderInterface; path = UMImageLoaderInterface.xcodeproj; sourceTree = "<group>"; };
+		3B6D5F756B86C56C9B725A04A16FD35D /* RNReanimated */ = {isa = PBXFileReference; lastKnownFileType = "wrapper.pb-project"; name = RNReanimated; path = RNReanimated.xcodeproj; sourceTree = "<group>"; };
+		3DD93A96139A87BDB8791FE03C58F060 /* FBReactNativeSpec */ = {isa = PBXFileReference; lastKnownFileType = "wrapper.pb-project"; name = FBReactNativeSpec; path = FBReactNativeSpec.xcodeproj; sourceTree = "<group>"; };
 		3E59DB68CF37B1E99D90958B0FC53C39 /* Pods-BareExpoMain-BareExpo.modulemap */ = {isa = PBXFileReference; includeInIndex = 1; lastKnownFileType = sourcecode.module; path = "Pods-BareExpoMain-BareExpo.modulemap"; sourceTree = "<group>"; };
-		3F4C3D6268A958FAAE4CE2B05DF45F18 /* React-RCTBlob */ = {isa = PBXFileReference; lastKnownFileType = "wrapper.pb-project"; name = "React-RCTBlob"; path = "React-RCTBlob.xcodeproj"; sourceTree = "<group>"; };
-		431B2EF2ACEACC0CB8F37184D4997C9C /* UMPermissionsInterface */ = {isa = PBXFileReference; lastKnownFileType = "wrapper.pb-project"; name = UMPermissionsInterface; path = UMPermissionsInterface.xcodeproj; sourceTree = "<group>"; };
-		44376C9792A32A131177EEAB44EF030E /* EXSQLite */ = {isa = PBXFileReference; lastKnownFileType = "wrapper.pb-project"; name = EXSQLite; path = EXSQLite.xcodeproj; sourceTree = "<group>"; };
+		41D82819ADD71C5AF6460B98B2C7EC9D /* EXGoogleSignIn */ = {isa = PBXFileReference; lastKnownFileType = "wrapper.pb-project"; name = EXGoogleSignIn; path = EXGoogleSignIn.xcodeproj; sourceTree = "<group>"; };
+		436C54A481BD40C6B6D180EC8C85FD08 /* EXScreenOrientation */ = {isa = PBXFileReference; lastKnownFileType = "wrapper.pb-project"; name = EXScreenOrientation; path = EXScreenOrientation.xcodeproj; sourceTree = "<group>"; };
 		45031050266C5C4F99C2343042E93C3D /* Pods-BareExpoMain-BareExpoDetox-acknowledgements.markdown */ = {isa = PBXFileReference; includeInIndex = 1; lastKnownFileType = text; path = "Pods-BareExpoMain-BareExpoDetox-acknowledgements.markdown"; sourceTree = "<group>"; };
-		458E53B7A8C8CAAB2E21C39C4A0C444F /* RNDateTimePicker */ = {isa = PBXFileReference; lastKnownFileType = "wrapper.pb-project"; name = RNDateTimePicker; path = RNDateTimePicker.xcodeproj; sourceTree = "<group>"; };
-		45C71945F4BAD6EAFB8A6D931BBAD570 /* EXGoogleSignIn */ = {isa = PBXFileReference; lastKnownFileType = "wrapper.pb-project"; name = EXGoogleSignIn; path = EXGoogleSignIn.xcodeproj; sourceTree = "<group>"; };
 		468A2D35855D0C6EBA9B60F3D73C5455 /* FacebookSDK */ = {isa = PBXFileReference; lastKnownFileType = "wrapper.pb-project"; name = FacebookSDK; path = FacebookSDK.xcodeproj; sourceTree = "<group>"; };
 		47FC83BC2DB094DD803FB0A5F5241C43 /* Flipper-Glog */ = {isa = PBXFileReference; lastKnownFileType = "wrapper.pb-project"; name = "Flipper-Glog"; path = "Flipper-Glog.xcodeproj"; sourceTree = "<group>"; };
-		483E2317F74CE2CF10CCA50AD80A1F91 /* EXSharing */ = {isa = PBXFileReference; lastKnownFileType = "wrapper.pb-project"; name = EXSharing; path = EXSharing.xcodeproj; sourceTree = "<group>"; };
 		4981049BBF3D5851F65DE4CEB0AAE1A6 /* Pods-BareExpoMain-BareExpoDetox-resources.sh */ = {isa = PBXFileReference; includeInIndex = 1; lastKnownFileType = text.script.sh; path = "Pods-BareExpoMain-BareExpoDetox-resources.sh"; sourceTree = "<group>"; };
-		499849E2FDC70ED77BA4C9DD1ED15979 /* React-cxxreact */ = {isa = PBXFileReference; lastKnownFileType = "wrapper.pb-project"; name = "React-cxxreact"; path = "React-cxxreact.xcodeproj"; sourceTree = "<group>"; };
-		49E636A52BB87EF6237963627AB2A7D3 /* EXMailComposer */ = {isa = PBXFileReference; lastKnownFileType = "wrapper.pb-project"; name = EXMailComposer; path = EXMailComposer.xcodeproj; sourceTree = "<group>"; };
-		4C962A2198D93AFBFA6E7AE4B541BBB3 /* React-RCTVibration */ = {isa = PBXFileReference; lastKnownFileType = "wrapper.pb-project"; name = "React-RCTVibration"; path = "React-RCTVibration.xcodeproj"; sourceTree = "<group>"; };
-		4E3F4F3B630EAE30AFF6CC74E8C03C5B /* RNGestureHandler */ = {isa = PBXFileReference; lastKnownFileType = "wrapper.pb-project"; name = RNGestureHandler; path = RNGestureHandler.xcodeproj; sourceTree = "<group>"; };
-		4F3262B535837CC284888695F374116E /* React-RCTActionSheet */ = {isa = PBXFileReference; lastKnownFileType = "wrapper.pb-project"; name = "React-RCTActionSheet"; path = "React-RCTActionSheet.xcodeproj"; sourceTree = "<group>"; };
-		509834C6C58EE3D752833F8868C027F6 /* EXFacebook */ = {isa = PBXFileReference; lastKnownFileType = "wrapper.pb-project"; name = EXFacebook; path = EXFacebook.xcodeproj; sourceTree = "<group>"; };
+		4B868D323549013C5EFFCDE6EAAB3AE6 /* RNGestureHandler */ = {isa = PBXFileReference; lastKnownFileType = "wrapper.pb-project"; name = RNGestureHandler; path = RNGestureHandler.xcodeproj; sourceTree = "<group>"; };
+		4CA742EEC8DC3D2F3D7AFE09F67CE3D1 /* expo-dev-menu */ = {isa = PBXFileReference; lastKnownFileType = "wrapper.pb-project"; name = "expo-dev-menu"; path = "expo-dev-menu.xcodeproj"; sourceTree = "<group>"; };
+		4DB768C8EBC7260D5DAB9F45AB52E616 /* UMCore */ = {isa = PBXFileReference; lastKnownFileType = "wrapper.pb-project"; name = UMCore; path = UMCore.xcodeproj; sourceTree = "<group>"; };
+		4E0CFEAFC4D4874912CBDBEE44D2484C /* UMFontInterface */ = {isa = PBXFileReference; lastKnownFileType = "wrapper.pb-project"; name = UMFontInterface; path = UMFontInterface.xcodeproj; sourceTree = "<group>"; };
+		4E6CBE257728FD3FB9A154BB1287E225 /* React-RCTText */ = {isa = PBXFileReference; lastKnownFileType = "wrapper.pb-project"; name = "React-RCTText"; path = "React-RCTText.xcodeproj"; sourceTree = "<group>"; };
+		519853DC9ACAEF049C18B13058C317EF /* EXGL */ = {isa = PBXFileReference; lastKnownFileType = "wrapper.pb-project"; name = EXGL; path = EXGL.xcodeproj; sourceTree = "<group>"; };
 		51BD8F5E7451A7DD67C5ABF2D89FA08B /* nanopb */ = {isa = PBXFileReference; lastKnownFileType = "wrapper.pb-project"; name = nanopb; path = nanopb.xcodeproj; sourceTree = "<group>"; };
-		52E6BE62AB322E4D477BB5F8D5E499C2 /* ReactCommon */ = {isa = PBXFileReference; lastKnownFileType = "wrapper.pb-project"; name = ReactCommon; path = ReactCommon.xcodeproj; sourceTree = "<group>"; };
 		52FDF71F2FBC2CACD658A49DE96AF459 /* FlipperKit */ = {isa = PBXFileReference; lastKnownFileType = "wrapper.pb-project"; name = FlipperKit; path = FlipperKit.xcodeproj; sourceTree = "<group>"; };
-		54812706E85E73951BA38CA35E8AF258 /* EXWebBrowser */ = {isa = PBXFileReference; lastKnownFileType = "wrapper.pb-project"; name = EXWebBrowser; path = EXWebBrowser.xcodeproj; sourceTree = "<group>"; };
 		552B42C13B987DAF6EE07A5DEB43F240 /* Protobuf */ = {isa = PBXFileReference; lastKnownFileType = "wrapper.pb-project"; name = Protobuf; path = Protobuf.xcodeproj; sourceTree = "<group>"; };
 		55F2ED85BC43AF604AB8621FB9D13F3D /* FirebaseAnalytics */ = {isa = PBXFileReference; lastKnownFileType = "wrapper.pb-project"; name = FirebaseAnalytics; path = FirebaseAnalytics.xcodeproj; sourceTree = "<group>"; };
+		56B8792D518DED4CB68CC532FCC3BE42 /* EXPermissions */ = {isa = PBXFileReference; lastKnownFileType = "wrapper.pb-project"; name = EXPermissions; path = EXPermissions.xcodeproj; sourceTree = "<group>"; };
+		56E94097DA76DCD151C6361F6A2D0C50 /* EXBarCodeScanner */ = {isa = PBXFileReference; lastKnownFileType = "wrapper.pb-project"; name = EXBarCodeScanner; path = EXBarCodeScanner.xcodeproj; sourceTree = "<group>"; };
 		571F48BC799AC6C2219EABE9A1404006 /* CocoaLibEvent */ = {isa = PBXFileReference; lastKnownFileType = "wrapper.pb-project"; name = CocoaLibEvent; path = CocoaLibEvent.xcodeproj; sourceTree = "<group>"; };
-		59EBB59AE2D633A0D2C4A586D8449A65 /* EXNotifications */ = {isa = PBXFileReference; lastKnownFileType = "wrapper.pb-project"; name = EXNotifications; path = EXNotifications.xcodeproj; sourceTree = "<group>"; };
-		5A7BBB20B7C9479488DF0C4CEE411B88 /* UMFaceDetectorInterface */ = {isa = PBXFileReference; lastKnownFileType = "wrapper.pb-project"; name = UMFaceDetectorInterface; path = UMFaceDetectorInterface.xcodeproj; sourceTree = "<group>"; };
-		5BFE482EFC2F553D9822E519EC3BC4D6 /* React-CoreModules */ = {isa = PBXFileReference; lastKnownFileType = "wrapper.pb-project"; name = "React-CoreModules"; path = "React-CoreModules.xcodeproj"; sourceTree = "<group>"; };
+		5ED0A79C887698A0883397DD4017D4C1 /* EXHaptics */ = {isa = PBXFileReference; lastKnownFileType = "wrapper.pb-project"; name = EXHaptics; path = EXHaptics.xcodeproj; sourceTree = "<group>"; };
 		5FA80CFA13BE6BDFF27D5588103CB83D /* Pods-BareExpoTests-dummy.m */ = {isa = PBXFileReference; includeInIndex = 1; lastKnownFileType = sourcecode.c.objc; path = "Pods-BareExpoTests-dummy.m"; sourceTree = "<group>"; };
 		6014E816CA3E755BC2D78114C2781BD2 /* FirebaseCoreDiagnostics */ = {isa = PBXFileReference; lastKnownFileType = "wrapper.pb-project"; name = FirebaseCoreDiagnostics; path = FirebaseCoreDiagnostics.xcodeproj; sourceTree = "<group>"; };
+		605D61C7DCB44FC8F9A997D3D1A47D8E /* EXSensors */ = {isa = PBXFileReference; lastKnownFileType = "wrapper.pb-project"; name = EXSensors; path = EXSensors.xcodeproj; sourceTree = "<group>"; };
 		6115DBBBBA8F5FBD556C4A129AB0E557 /* GoogleDataTransportCCTSupport */ = {isa = PBXFileReference; lastKnownFileType = "wrapper.pb-project"; name = GoogleDataTransportCCTSupport; path = GoogleDataTransportCCTSupport.xcodeproj; sourceTree = "<group>"; };
-		61469ED4948D33FD1C8AA77AE9D750D7 /* EXSensors */ = {isa = PBXFileReference; lastKnownFileType = "wrapper.pb-project"; name = EXSensors; path = EXSensors.xcodeproj; sourceTree = "<group>"; };
+		61F51869A18782E03B5F26AC66169AE0 /* EXBlur */ = {isa = PBXFileReference; lastKnownFileType = "wrapper.pb-project"; name = EXBlur; path = EXBlur.xcodeproj; sourceTree = "<group>"; };
+		62704410391E9BE1069CC3061462B0C4 /* React-RCTBlob */ = {isa = PBXFileReference; lastKnownFileType = "wrapper.pb-project"; name = "React-RCTBlob"; path = "React-RCTBlob.xcodeproj"; sourceTree = "<group>"; };
 		636258CDC46D990AE4A22FAF921FE17C /* Flipper-RSocket */ = {isa = PBXFileReference; lastKnownFileType = "wrapper.pb-project"; name = "Flipper-RSocket"; path = "Flipper-RSocket.xcodeproj"; sourceTree = "<group>"; };
-		6497CE4D25A9D0E5D7487402FD878C4B /* EXPrint */ = {isa = PBXFileReference; lastKnownFileType = "wrapper.pb-project"; name = EXPrint; path = EXPrint.xcodeproj; sourceTree = "<group>"; };
-		67525EC57A7ED766674AB161023B7C06 /* EXPermissions */ = {isa = PBXFileReference; lastKnownFileType = "wrapper.pb-project"; name = EXPermissions; path = EXPermissions.xcodeproj; sourceTree = "<group>"; };
+		64E0E980D83036C5FF161588D5042410 /* EXNetwork */ = {isa = PBXFileReference; lastKnownFileType = "wrapper.pb-project"; name = EXNetwork; path = EXNetwork.xcodeproj; sourceTree = "<group>"; };
 		675F6A61E4D4DBBA3E0E7A825D1DBCA0 /* Pods-BareExpoMain-BareExpo-resources.sh */ = {isa = PBXFileReference; includeInIndex = 1; lastKnownFileType = text.script.sh; path = "Pods-BareExpoMain-BareExpo-resources.sh"; sourceTree = "<group>"; };
 		677F134CD071C75EE728091A83275BC5 /* Flipper-DoubleConversion */ = {isa = PBXFileReference; lastKnownFileType = "wrapper.pb-project"; name = "Flipper-DoubleConversion"; path = "Flipper-DoubleConversion.xcodeproj"; sourceTree = "<group>"; };
-		6A8609007B788EF46991FA8C3A8824A0 /* EXBrightness */ = {isa = PBXFileReference; lastKnownFileType = "wrapper.pb-project"; name = EXBrightness; path = EXBrightness.xcodeproj; sourceTree = "<group>"; };
+		682AF6A7ECADDBA2FA1215A1EF8EF1DA /* EXSharing */ = {isa = PBXFileReference; lastKnownFileType = "wrapper.pb-project"; name = EXSharing; path = EXSharing.xcodeproj; sourceTree = "<group>"; };
+		6863D44A14A52301D97B60A1A01418B5 /* EXNotifications */ = {isa = PBXFileReference; lastKnownFileType = "wrapper.pb-project"; name = EXNotifications; path = EXNotifications.xcodeproj; sourceTree = "<group>"; };
+		68A9D053FF22D61DA9BA94BB920884D2 /* FBLazyVector */ = {isa = PBXFileReference; lastKnownFileType = "wrapper.pb-project"; name = FBLazyVector; path = FBLazyVector.xcodeproj; sourceTree = "<group>"; };
+		6A5E879D9950AE73A90CFD7F0BF61E16 /* EXDevice */ = {isa = PBXFileReference; lastKnownFileType = "wrapper.pb-project"; name = EXDevice; path = EXDevice.xcodeproj; sourceTree = "<group>"; };
 		6AF3E889C369A2BE4603AD2995CE32CA /* Pods-BareExpoMain-BareExpo-frameworks.sh */ = {isa = PBXFileReference; includeInIndex = 1; lastKnownFileType = text.script.sh; path = "Pods-BareExpoMain-BareExpo-frameworks.sh"; sourceTree = "<group>"; };
-		6E98312285A657DB6EAB1EBBCAE8F85B /* EXBlur */ = {isa = PBXFileReference; lastKnownFileType = "wrapper.pb-project"; name = EXBlur; path = EXBlur.xcodeproj; sourceTree = "<group>"; };
-		702287F70FFEF96166AC2B4C43F9FE2F /* expo-image */ = {isa = PBXFileReference; lastKnownFileType = "wrapper.pb-project"; name = "expo-image"; path = "expo-image.xcodeproj"; sourceTree = "<group>"; };
+		6C78D5BF28419853A894A58B65E4181F /* EXLocalAuthentication */ = {isa = PBXFileReference; lastKnownFileType = "wrapper.pb-project"; name = EXLocalAuthentication; path = EXLocalAuthentication.xcodeproj; sourceTree = "<group>"; };
+		6D2C217B3A7EB86C54B54C12ECB555F5 /* React-callinvoker */ = {isa = PBXFileReference; lastKnownFileType = "wrapper.pb-project"; name = "React-callinvoker"; path = "React-callinvoker.xcodeproj"; sourceTree = "<group>"; };
+		6F3A797FEB2EB6ACB29C04529B069884 /* EXSecureStore */ = {isa = PBXFileReference; lastKnownFileType = "wrapper.pb-project"; name = EXSecureStore; path = EXSecureStore.xcodeproj; sourceTree = "<group>"; };
+		7239A6D2C5310692D2F48466FCB313F8 /* react-native-netinfo */ = {isa = PBXFileReference; lastKnownFileType = "wrapper.pb-project"; name = "react-native-netinfo"; path = "react-native-netinfo.xcodeproj"; sourceTree = "<group>"; };
+		743B4D64AE0CE7D166A0735823E8FBD3 /* react-native-view-shot */ = {isa = PBXFileReference; lastKnownFileType = "wrapper.pb-project"; name = "react-native-view-shot"; path = "react-native-view-shot.xcodeproj"; sourceTree = "<group>"; };
+		75349CEB57CEFB5A7AE6018533A629A8 /* EXMailComposer */ = {isa = PBXFileReference; lastKnownFileType = "wrapper.pb-project"; name = EXMailComposer; path = EXMailComposer.xcodeproj; sourceTree = "<group>"; };
 		754DB60CCD25830E20959408775124DF /* Analytics */ = {isa = PBXFileReference; lastKnownFileType = "wrapper.pb-project"; name = Analytics; path = Analytics.xcodeproj; sourceTree = "<group>"; };
-		75A8BFB460A42E4A22786902D45B0237 /* EXTaskManager */ = {isa = PBXFileReference; lastKnownFileType = "wrapper.pb-project"; name = EXTaskManager; path = EXTaskManager.xcodeproj; sourceTree = "<group>"; };
-		75D8B6DD553BE4E0968603589BEB0A3F /* RNCAsyncStorage */ = {isa = PBXFileReference; lastKnownFileType = "wrapper.pb-project"; name = RNCAsyncStorage; path = RNCAsyncStorage.xcodeproj; sourceTree = "<group>"; };
 		75ED80FF32F2127E972649EEEEFA79D8 /* Firebase */ = {isa = PBXFileReference; lastKnownFileType = "wrapper.pb-project"; name = Firebase; path = Firebase.xcodeproj; sourceTree = "<group>"; };
-		78180FCC591E5DB5156BD99208276E70 /* EXImagePicker */ = {isa = PBXFileReference; lastKnownFileType = "wrapper.pb-project"; name = EXImagePicker; path = EXImagePicker.xcodeproj; sourceTree = "<group>"; };
-		781E0BD0ACC1F52CE0B71B79AEFB762E /* RNReanimated */ = {isa = PBXFileReference; lastKnownFileType = "wrapper.pb-project"; name = RNReanimated; path = RNReanimated.xcodeproj; sourceTree = "<group>"; };
+		7B0D47E94FD59D0F5CEAC9D844DE39D5 /* EXSMS */ = {isa = PBXFileReference; lastKnownFileType = "wrapper.pb-project"; name = EXSMS; path = EXSMS.xcodeproj; sourceTree = "<group>"; };
+		7B51C669889A06E000BF6EE77B9617CE /* RNDateTimePicker */ = {isa = PBXFileReference; lastKnownFileType = "wrapper.pb-project"; name = RNDateTimePicker; path = RNDateTimePicker.xcodeproj; sourceTree = "<group>"; };
+		7BCF5690FD24AE21289EFBC3562082DF /* EXFacebook */ = {isa = PBXFileReference; lastKnownFileType = "wrapper.pb-project"; name = EXFacebook; path = EXFacebook.xcodeproj; sourceTree = "<group>"; };
 		7C714D827F70E8AAFC0A007AD78E26CA /* Pods-BareExpoMain-BareExpo.debug.xcconfig */ = {isa = PBXFileReference; includeInIndex = 1; lastKnownFileType = text.xcconfig; path = "Pods-BareExpoMain-BareExpo.debug.xcconfig"; sourceTree = "<group>"; };
-		81505D4E6C6AE129A26C6FC8D3068C5D /* react-native-slider */ = {isa = PBXFileReference; lastKnownFileType = "wrapper.pb-project"; name = "react-native-slider"; path = "react-native-slider.xcodeproj"; sourceTree = "<group>"; };
+		7D00471A534F3903EE918F90A856D3EF /* UMCameraInterface */ = {isa = PBXFileReference; lastKnownFileType = "wrapper.pb-project"; name = UMCameraInterface; path = UMCameraInterface.xcodeproj; sourceTree = "<group>"; };
+		7D48A8A798C6BA243F5F9B18B34FE596 /* React-jsi */ = {isa = PBXFileReference; lastKnownFileType = "wrapper.pb-project"; name = "React-jsi"; path = "React-jsi.xcodeproj"; sourceTree = "<group>"; };
+		7E45C6166BDF19D09F854E2AE3576F6A /* EXImageLoader */ = {isa = PBXFileReference; lastKnownFileType = "wrapper.pb-project"; name = EXImageLoader; path = EXImageLoader.xcodeproj; sourceTree = "<group>"; };
+		809D9F43D12E0038EE1525D72C6DD977 /* EXFileSystem */ = {isa = PBXFileReference; lastKnownFileType = "wrapper.pb-project"; name = EXFileSystem; path = EXFileSystem.xcodeproj; sourceTree = "<group>"; };
+		81F66EA49CAE55FAB0BEFFE43310CC3E /* UMFileSystemInterface */ = {isa = PBXFileReference; lastKnownFileType = "wrapper.pb-project"; name = UMFileSystemInterface; path = UMFileSystemInterface.xcodeproj; sourceTree = "<group>"; };
+		83AE48139D32E974338B10D0E05826F1 /* expo-dev-menu-interface */ = {isa = PBXFileReference; lastKnownFileType = "wrapper.pb-project"; name = "expo-dev-menu-interface"; path = "expo-dev-menu-interface.xcodeproj"; sourceTree = "<group>"; };
+		84EB59F32F1F3836EA8B873EBF00C89F /* Yoga */ = {isa = PBXFileReference; lastKnownFileType = "wrapper.pb-project"; name = Yoga; path = Yoga.xcodeproj; sourceTree = "<group>"; };
+		8601C484F0FB1654FB8A5860D685C64C /* React-cxxreact */ = {isa = PBXFileReference; lastKnownFileType = "wrapper.pb-project"; name = "React-cxxreact"; path = "React-cxxreact.xcodeproj"; sourceTree = "<group>"; };
 		86868382CCEBB6B1EA3E103936BB777F /* SDWebImage */ = {isa = PBXFileReference; lastKnownFileType = "wrapper.pb-project"; name = SDWebImage; path = SDWebImage.xcodeproj; sourceTree = "<group>"; };
 		878E77864652C9881F9C85C3BC4CA6E7 /* libPods-BareExpoTests.a */ = {isa = PBXFileReference; explicitFileType = archive.ar; includeInIndex = 0; name = "libPods-BareExpoTests.a"; path = "libPods-BareExpoTests.a"; sourceTree = BUILT_PRODUCTS_DIR; };
+		87999DC6B486C71A49650D89BDFEBBF8 /* EXSQLite */ = {isa = PBXFileReference; lastKnownFileType = "wrapper.pb-project"; name = EXSQLite; path = EXSQLite.xcodeproj; sourceTree = "<group>"; };
+		88FE5C7F0A9955DF61A47CF9AD47857F /* EXBackgroundFetch */ = {isa = PBXFileReference; lastKnownFileType = "wrapper.pb-project"; name = EXBackgroundFetch; path = EXBackgroundFetch.xcodeproj; sourceTree = "<group>"; };
+		8AAEE9489F785445E87FE77062A67B30 /* EXVideoThumbnails */ = {isa = PBXFileReference; lastKnownFileType = "wrapper.pb-project"; name = EXVideoThumbnails; path = EXVideoThumbnails.xcodeproj; sourceTree = "<group>"; };
+		8BB7AC369A35F2199530E634EE2B0C1F /* RNCAsyncStorage */ = {isa = PBXFileReference; lastKnownFileType = "wrapper.pb-project"; name = RNCAsyncStorage; path = RNCAsyncStorage.xcodeproj; sourceTree = "<group>"; };
 		8C08D0778F275AAFD51D9D446B69A8EF /* DoubleConversion */ = {isa = PBXFileReference; lastKnownFileType = "wrapper.pb-project"; name = DoubleConversion; path = DoubleConversion.xcodeproj; sourceTree = "<group>"; };
-		8C3D7DB247C953648A4CB66E5DF473DE /* UMCore */ = {isa = PBXFileReference; lastKnownFileType = "wrapper.pb-project"; name = UMCore; path = UMCore.xcodeproj; sourceTree = "<group>"; };
-		8DF53AF7E5948F009E26DC5641BA66FA /* EXStoreReview */ = {isa = PBXFileReference; lastKnownFileType = "wrapper.pb-project"; name = EXStoreReview; path = EXStoreReview.xcodeproj; sourceTree = "<group>"; };
+		8CA7060EBF0EBCED2490822E6AE4F407 /* EXErrorRecovery */ = {isa = PBXFileReference; lastKnownFileType = "wrapper.pb-project"; name = EXErrorRecovery; path = EXErrorRecovery.xcodeproj; sourceTree = "<group>"; };
+		8DD585548C71BE03EF672DA3BC1CAB81 /* UMConstantsInterface */ = {isa = PBXFileReference; lastKnownFileType = "wrapper.pb-project"; name = UMConstantsInterface; path = UMConstantsInterface.xcodeproj; sourceTree = "<group>"; };
 		9074163772D0F481382E7268E09B2A33 /* Flipper-PeerTalk */ = {isa = PBXFileReference; lastKnownFileType = "wrapper.pb-project"; name = "Flipper-PeerTalk"; path = "Flipper-PeerTalk.xcodeproj"; sourceTree = "<group>"; };
 		907BAF7E426922876132B61DBFCBE999 /* Pods-BareExpoMain-BareExpo-acknowledgements.plist */ = {isa = PBXFileReference; includeInIndex = 1; lastKnownFileType = text.plist.xml; path = "Pods-BareExpoMain-BareExpo-acknowledgements.plist"; sourceTree = "<group>"; };
-		90BE90BC06FE1EF94A57D72B1926E89A /* EXInAppPurchases */ = {isa = PBXFileReference; lastKnownFileType = "wrapper.pb-project"; name = EXInAppPurchases; path = EXInAppPurchases.xcodeproj; sourceTree = "<group>"; };
-		90E3CBED1E19B189D4BFC784303A0138 /* EXAmplitude */ = {isa = PBXFileReference; lastKnownFileType = "wrapper.pb-project"; name = EXAmplitude; path = EXAmplitude.xcodeproj; sourceTree = "<group>"; };
-		929666B4401385C0C5DBFB48A98763F3 /* EXNetwork */ = {isa = PBXFileReference; lastKnownFileType = "wrapper.pb-project"; name = EXNetwork; path = EXNetwork.xcodeproj; sourceTree = "<group>"; };
-		92B3A8BEF55BEF2E4854E48EDF518177 /* RCTRequired */ = {isa = PBXFileReference; lastKnownFileType = "wrapper.pb-project"; name = RCTRequired; path = RCTRequired.xcodeproj; sourceTree = "<group>"; };
+		9090CE0FED146B0E640604E842BC8E9B /* React-RCTNetwork */ = {isa = PBXFileReference; lastKnownFileType = "wrapper.pb-project"; name = "React-RCTNetwork"; path = "React-RCTNetwork.xcodeproj"; sourceTree = "<group>"; };
+		915BC001F4FECB83DB66F5884B3632EC /* React-RCTAnimation */ = {isa = PBXFileReference; lastKnownFileType = "wrapper.pb-project"; name = "React-RCTAnimation"; path = "React-RCTAnimation.xcodeproj"; sourceTree = "<group>"; };
+		94CBA3CA180F74FDBCB79EFD20F0D0BB /* EXApplication */ = {isa = PBXFileReference; lastKnownFileType = "wrapper.pb-project"; name = EXApplication; path = EXApplication.xcodeproj; sourceTree = "<group>"; };
 		973A9E961AA7A39F4512F2CA5635CB59 /* Pods-BareExpoMain-BareExpo-dummy.m */ = {isa = PBXFileReference; includeInIndex = 1; lastKnownFileType = sourcecode.c.objc; path = "Pods-BareExpoMain-BareExpo-dummy.m"; sourceTree = "<group>"; };
+		97C8CFC7F6F999B46A509CE651662D84 /* EXBattery */ = {isa = PBXFileReference; lastKnownFileType = "wrapper.pb-project"; name = EXBattery; path = EXBattery.xcodeproj; sourceTree = "<group>"; };
 		9A73016C70C0EC097DA2522540055F69 /* FirebaseInstanceID */ = {isa = PBXFileReference; lastKnownFileType = "wrapper.pb-project"; name = FirebaseInstanceID; path = FirebaseInstanceID.xcodeproj; sourceTree = "<group>"; };
-		9B12DA39265B103830B7F70DA5324698 /* EXFileSystem */ = {isa = PBXFileReference; lastKnownFileType = "wrapper.pb-project"; name = EXFileSystem; path = EXFileSystem.xcodeproj; sourceTree = "<group>"; };
 		9B446B02A56A7155503AEECCDEEA8262 /* CocoaAsyncSocket */ = {isa = PBXFileReference; lastKnownFileType = "wrapper.pb-project"; name = CocoaAsyncSocket; path = CocoaAsyncSocket.xcodeproj; sourceTree = "<group>"; };
 		9D940727FF8FB9C785EB98E56350EF41 /* Podfile */ = {isa = PBXFileReference; explicitFileType = text.script.ruby; includeInIndex = 1; indentWidth = 2; lastKnownFileType = text; name = Podfile; path = ../Podfile; sourceTree = SOURCE_ROOT; tabWidth = 2; xcLanguageSpecificationIdentifier = xcode.lang.ruby; };
-		9EC26B75AB44238E003C7AEF2CB80A71 /* React-RCTSettings */ = {isa = PBXFileReference; lastKnownFileType = "wrapper.pb-project"; name = "React-RCTSettings"; path = "React-RCTSettings.xcodeproj"; sourceTree = "<group>"; };
-		9F74C13CCAA2F13EA9EB77547EB5211B /* UMFontInterface */ = {isa = PBXFileReference; lastKnownFileType = "wrapper.pb-project"; name = UMFontInterface; path = UMFontInterface.xcodeproj; sourceTree = "<group>"; };
 		9F86C2CDAA67DE7D5036A71809583C42 /* Pods-BareExpoMain-BareExpoDetox.modulemap */ = {isa = PBXFileReference; includeInIndex = 1; lastKnownFileType = sourcecode.module; path = "Pods-BareExpoMain-BareExpoDetox.modulemap"; sourceTree = "<group>"; };
+		9FCA64F87E83A2B406246C7B47B2F61E /* EXAV */ = {isa = PBXFileReference; lastKnownFileType = "wrapper.pb-project"; name = EXAV; path = EXAV.xcodeproj; sourceTree = "<group>"; };
 		A07A9FEC3695A0865ED85188401753B1 /* libPods-BareExpoMain-BareExpo.a */ = {isa = PBXFileReference; explicitFileType = archive.ar; includeInIndex = 0; name = "libPods-BareExpoMain-BareExpo.a"; path = "libPods-BareExpoMain-BareExpo.a"; sourceTree = BUILT_PRODUCTS_DIR; };
-		A143424D96637B88186B54F2E2EDF8F5 /* EXKeepAwake */ = {isa = PBXFileReference; lastKnownFileType = "wrapper.pb-project"; name = EXKeepAwake; path = EXKeepAwake.xcodeproj; sourceTree = "<group>"; };
-		A351A1429C738E4FBB399E29643798EA /* EXScreenOrientation */ = {isa = PBXFileReference; lastKnownFileType = "wrapper.pb-project"; name = EXScreenOrientation; path = EXScreenOrientation.xcodeproj; sourceTree = "<group>"; };
-		A3F741471C50FCFFF43C5DBD3B8A56C3 /* react-native-segmented-control */ = {isa = PBXFileReference; lastKnownFileType = "wrapper.pb-project"; name = "react-native-segmented-control"; path = "react-native-segmented-control.xcodeproj"; sourceTree = "<group>"; };
 		A40ACE5C33D64889AA4499850F33D6B9 /* GTMSessionFetcher */ = {isa = PBXFileReference; lastKnownFileType = "wrapper.pb-project"; name = GTMSessionFetcher; path = GTMSessionFetcher.xcodeproj; sourceTree = "<group>"; };
-		A577D854EAD9D7A27A5DF231D3FD80BE /* EXBattery */ = {isa = PBXFileReference; lastKnownFileType = "wrapper.pb-project"; name = EXBattery; path = EXBattery.xcodeproj; sourceTree = "<group>"; };
-		A72608F52C6137575E67EF44525AFC86 /* UMAppLoader */ = {isa = PBXFileReference; lastKnownFileType = "wrapper.pb-project"; name = UMAppLoader; path = UMAppLoader.xcodeproj; sourceTree = "<group>"; };
+		A5F9FB2EAFDEAD782E8A636C7A07F5AF /* EXMediaLibrary */ = {isa = PBXFileReference; lastKnownFileType = "wrapper.pb-project"; name = EXMediaLibrary; path = EXMediaLibrary.xcodeproj; sourceTree = "<group>"; };
 		A79AD6DADE4E03B23168882197DF9053 /* FirebaseMLVision */ = {isa = PBXFileReference; lastKnownFileType = "wrapper.pb-project"; name = FirebaseMLVision; path = FirebaseMLVision.xcodeproj; sourceTree = "<group>"; };
-		AB3DF3852AC83DD18917109E45147FDF /* React-RCTImage */ = {isa = PBXFileReference; lastKnownFileType = "wrapper.pb-project"; name = "React-RCTImage"; path = "React-RCTImage.xcodeproj"; sourceTree = "<group>"; };
+		A9DE39801662DC00E0E93C30DE733E20 /* expo-image */ = {isa = PBXFileReference; lastKnownFileType = "wrapper.pb-project"; name = "expo-image"; path = "expo-image.xcodeproj"; sourceTree = "<group>"; };
 		AC7D9385BC521192FB097FCE979EC8B6 /* GoogleSignIn */ = {isa = PBXFileReference; lastKnownFileType = "wrapper.pb-project"; name = GoogleSignIn; path = GoogleSignIn.xcodeproj; sourceTree = "<group>"; };
-		AD1A303EB41499F9361EA8705311B4C1 /* UMFileSystemInterface */ = {isa = PBXFileReference; lastKnownFileType = "wrapper.pb-project"; name = UMFileSystemInterface; path = UMFileSystemInterface.xcodeproj; sourceTree = "<group>"; };
 		AE3FDA3B5E0C7369CB4F984ED50C1D5F /* Pods-BareExpoMain-BareExpoDetox.release.xcconfig */ = {isa = PBXFileReference; includeInIndex = 1; lastKnownFileType = text.xcconfig; path = "Pods-BareExpoMain-BareExpoDetox.release.xcconfig"; sourceTree = "<group>"; };
-		AFE0943EE547430CE5B6F0984091C1D3 /* React-RCTAnimation */ = {isa = PBXFileReference; lastKnownFileType = "wrapper.pb-project"; name = "React-RCTAnimation"; path = "React-RCTAnimation.xcodeproj"; sourceTree = "<group>"; };
-		B01211669510B62A368B985F3CEA2FF5 /* EXImageManipulator */ = {isa = PBXFileReference; lastKnownFileType = "wrapper.pb-project"; name = EXImageManipulator; path = EXImageManipulator.xcodeproj; sourceTree = "<group>"; };
-		B0388A571C16491B87BB4E1E6AAF6807 /* React-callinvoker */ = {isa = PBXFileReference; lastKnownFileType = "wrapper.pb-project"; name = "React-callinvoker"; path = "React-callinvoker.xcodeproj"; sourceTree = "<group>"; };
-		B521501C90BF05C3251539E921B8C330 /* EXFirebaseAnalytics */ = {isa = PBXFileReference; lastKnownFileType = "wrapper.pb-project"; name = EXFirebaseAnalytics; path = EXFirebaseAnalytics.xcodeproj; sourceTree = "<group>"; };
+		B0BD189A3B241E2F38935B09186676D9 /* React-jsinspector */ = {isa = PBXFileReference; lastKnownFileType = "wrapper.pb-project"; name = "React-jsinspector"; path = "React-jsinspector.xcodeproj"; sourceTree = "<group>"; };
+		B3791CAFF4562236306A61DCE7EFA8A0 /* React-RCTLinking */ = {isa = PBXFileReference; lastKnownFileType = "wrapper.pb-project"; name = "React-RCTLinking"; path = "React-RCTLinking.xcodeproj"; sourceTree = "<group>"; };
+		B4F06955242ED2CEDDFD5E3789D235E1 /* react-native-segmented-control */ = {isa = PBXFileReference; lastKnownFileType = "wrapper.pb-project"; name = "react-native-segmented-control"; path = "react-native-segmented-control.xcodeproj"; sourceTree = "<group>"; };
+		B53D91B4F7EF3C29345DB5938AFB1F6F /* React */ = {isa = PBXFileReference; lastKnownFileType = "wrapper.pb-project"; name = React; path = React.xcodeproj; sourceTree = "<group>"; };
 		B63833E199E0EC484F88D8463E304053 /* Amplitude */ = {isa = PBXFileReference; lastKnownFileType = "wrapper.pb-project"; name = Amplitude; path = Amplitude.xcodeproj; sourceTree = "<group>"; };
-		B7524DE167A9EECB9BB8212F5E9B00AF /* React-jsi */ = {isa = PBXFileReference; lastKnownFileType = "wrapper.pb-project"; name = "React-jsi"; path = "React-jsi.xcodeproj"; sourceTree = "<group>"; };
-		B7BF843A35B09EE818044C130E1E97C7 /* React-jsiexecutor */ = {isa = PBXFileReference; lastKnownFileType = "wrapper.pb-project"; name = "React-jsiexecutor"; path = "React-jsiexecutor.xcodeproj"; sourceTree = "<group>"; };
-		B8EE9AE95B222E175D44E09419A7503E /* RNCMaskedView */ = {isa = PBXFileReference; lastKnownFileType = "wrapper.pb-project"; name = RNCMaskedView; path = RNCMaskedView.xcodeproj; sourceTree = "<group>"; };
-		B93018D4E897DA73ECF163D1D764222E /* EXSpeech */ = {isa = PBXFileReference; lastKnownFileType = "wrapper.pb-project"; name = EXSpeech; path = EXSpeech.xcodeproj; sourceTree = "<group>"; };
-		BB6B7BDFBC5DF80B226073E3395885A0 /* UMImageLoaderInterface */ = {isa = PBXFileReference; lastKnownFileType = "wrapper.pb-project"; name = UMImageLoaderInterface; path = UMImageLoaderInterface.xcodeproj; sourceTree = "<group>"; };
-		BC25BC49A81691204D308261427A93E3 /* EXLocalAuthentication */ = {isa = PBXFileReference; lastKnownFileType = "wrapper.pb-project"; name = EXLocalAuthentication; path = EXLocalAuthentication.xcodeproj; sourceTree = "<group>"; };
+		B89563D2FAFEED41D53F68365A8F0176 /* RNSVG */ = {isa = PBXFileReference; lastKnownFileType = "wrapper.pb-project"; name = RNSVG; path = RNSVG.xcodeproj; sourceTree = "<group>"; };
+		BC4EDB574328101E0D633F4B6B979EE4 /* React-RCTImage */ = {isa = PBXFileReference; lastKnownFileType = "wrapper.pb-project"; name = "React-RCTImage"; path = "React-RCTImage.xcodeproj"; sourceTree = "<group>"; };
+		BCD1ADA1348CD94EEEA80BE4BD259F76 /* react-native-slider */ = {isa = PBXFileReference; lastKnownFileType = "wrapper.pb-project"; name = "react-native-slider"; path = "react-native-slider.xcodeproj"; sourceTree = "<group>"; };
+		BD3C08D065ED501A7EDE2BEA80E62546 /* EXConstants */ = {isa = PBXFileReference; lastKnownFileType = "wrapper.pb-project"; name = EXConstants; path = EXConstants.xcodeproj; sourceTree = "<group>"; };
 		BD3D3AA6A044BD5381C7AE3F1C03ED4A /* Pods-BareExpoTests.release.xcconfig */ = {isa = PBXFileReference; includeInIndex = 1; lastKnownFileType = text.xcconfig; path = "Pods-BareExpoTests.release.xcconfig"; sourceTree = "<group>"; };
 		BF09AED786FC32038CFF2F2B32C6CAA7 /* Flipper-Folly */ = {isa = PBXFileReference; lastKnownFileType = "wrapper.pb-project"; name = "Flipper-Folly"; path = "Flipper-Folly.xcodeproj"; sourceTree = "<group>"; };
 		C0DAC93A3B8D96F3081E0D5FF13D1B39 /* Pods-BareExpoMain-BareExpoDetox-frameworks.sh */ = {isa = PBXFileReference; includeInIndex = 1; lastKnownFileType = text.script.sh; path = "Pods-BareExpoMain-BareExpoDetox-frameworks.sh"; sourceTree = "<group>"; };
-		C234E444167C9D210BCF3C21BAE712A5 /* FBReactNativeSpec */ = {isa = PBXFileReference; lastKnownFileType = "wrapper.pb-project"; name = FBReactNativeSpec; path = FBReactNativeSpec.xcodeproj; sourceTree = "<group>"; };
-		C294AD073ACF50CE5F3A6560C318DBF6 /* UMBarCodeScannerInterface */ = {isa = PBXFileReference; lastKnownFileType = "wrapper.pb-project"; name = UMBarCodeScannerInterface; path = UMBarCodeScannerInterface.xcodeproj; sourceTree = "<group>"; };
-		C2A4E21E4B7F06AC38CE759726A8A2F8 /* EXBarCodeScanner */ = {isa = PBXFileReference; lastKnownFileType = "wrapper.pb-project"; name = EXBarCodeScanner; path = EXBarCodeScanner.xcodeproj; sourceTree = "<group>"; };
+		C185363EDCC5183B86D8A94AB18DAA0A /* EXAppAuth */ = {isa = PBXFileReference; lastKnownFileType = "wrapper.pb-project"; name = EXAppAuth; path = EXAppAuth.xcodeproj; sourceTree = "<group>"; };
 		C31685A50051811E4368009ABD3F0655 /* GoogleUtilities */ = {isa = PBXFileReference; lastKnownFileType = "wrapper.pb-project"; name = GoogleUtilities; path = GoogleUtilities.xcodeproj; sourceTree = "<group>"; };
-		C3F086A315957247501298768EC13B6E /* EXCalendar */ = {isa = PBXFileReference; lastKnownFileType = "wrapper.pb-project"; name = EXCalendar; path = EXCalendar.xcodeproj; sourceTree = "<group>"; };
+		C37BF3291CE66A2FDD09B9A2E246D3FB /* EXSplashScreen */ = {isa = PBXFileReference; lastKnownFileType = "wrapper.pb-project"; name = EXSplashScreen; path = EXSplashScreen.xcodeproj; sourceTree = "<group>"; };
 		C5C59FBB2C53AD9B1F03061C3A88FC41 /* Pods-BareExpoMain-BareExpoDetox-umbrella.h */ = {isa = PBXFileReference; includeInIndex = 1; lastKnownFileType = sourcecode.c.h; path = "Pods-BareExpoMain-BareExpoDetox-umbrella.h"; sourceTree = "<group>"; };
-		C7D8DBE00425952E2962780737627FCD /* EXRandom */ = {isa = PBXFileReference; lastKnownFileType = "wrapper.pb-project"; name = EXRandom; path = EXRandom.xcodeproj; sourceTree = "<group>"; };
-		C89E16364FA3F3DF0C6BC3FAE3405CA7 /* EXFirebaseCore */ = {isa = PBXFileReference; lastKnownFileType = "wrapper.pb-project"; name = EXFirebaseCore; path = EXFirebaseCore.xcodeproj; sourceTree = "<group>"; };
-		C9365B2C90BDED7A77388359E147C3B3 /* EXScreenCapture */ = {isa = PBXFileReference; lastKnownFileType = "wrapper.pb-project"; name = EXScreenCapture; path = EXScreenCapture.xcodeproj; sourceTree = "<group>"; };
-		CA2869DD2BA90E1BE1DA5047CB3DA49F /* React */ = {isa = PBXFileReference; lastKnownFileType = "wrapper.pb-project"; name = React; path = React.xcodeproj; sourceTree = "<group>"; };
+		C5F8E13C6A60909F281AEBF7DE93E77A /* EXStoreReview */ = {isa = PBXFileReference; lastKnownFileType = "wrapper.pb-project"; name = EXStoreReview; path = EXStoreReview.xcodeproj; sourceTree = "<group>"; };
+		C77ADAA754CC5A00BCBBC9F9EBADA5B7 /* EXImagePicker */ = {isa = PBXFileReference; lastKnownFileType = "wrapper.pb-project"; name = EXImagePicker; path = EXImagePicker.xcodeproj; sourceTree = "<group>"; };
+		C7BA11C3192238170B3EEF99D29DC5AE /* UMBarCodeScannerInterface */ = {isa = PBXFileReference; lastKnownFileType = "wrapper.pb-project"; name = UMBarCodeScannerInterface; path = UMBarCodeScannerInterface.xcodeproj; sourceTree = "<group>"; };
+		C864AA65CCC0D1BB803636E8FE0E4AF9 /* RCTRequired */ = {isa = PBXFileReference; lastKnownFileType = "wrapper.pb-project"; name = RCTRequired; path = RCTRequired.xcodeproj; sourceTree = "<group>"; };
+		C8865C2A018A866F8105F53AE7BC773B /* EXRandom */ = {isa = PBXFileReference; lastKnownFileType = "wrapper.pb-project"; name = EXRandom; path = EXRandom.xcodeproj; sourceTree = "<group>"; };
 		CBA9D1101424DC8408CDD7E62FDB017C /* Pods-BareExpoMain-BareExpo-acknowledgements.markdown */ = {isa = PBXFileReference; includeInIndex = 1; lastKnownFileType = text; path = "Pods-BareExpoMain-BareExpo-acknowledgements.markdown"; sourceTree = "<group>"; };
-		CC1BA5CDD40F357798F698E214D296C5 /* EXGL_CPP */ = {isa = PBXFileReference; lastKnownFileType = "wrapper.pb-project"; name = EXGL_CPP; path = EXGL_CPP.xcodeproj; sourceTree = "<group>"; };
 		CC5A3E8DE091FEED10B3CE3C791BE226 /* GoogleAppMeasurement */ = {isa = PBXFileReference; lastKnownFileType = "wrapper.pb-project"; name = GoogleAppMeasurement; path = GoogleAppMeasurement.xcodeproj; sourceTree = "<group>"; };
-		CC90C88A081CB7E3F843142797594D3C /* RNScreens */ = {isa = PBXFileReference; lastKnownFileType = "wrapper.pb-project"; name = RNScreens; path = RNScreens.xcodeproj; sourceTree = "<group>"; };
-		CC93987B54E2A359283FB4431B378265 /* RCTTypeSafety */ = {isa = PBXFileReference; lastKnownFileType = "wrapper.pb-project"; name = RCTTypeSafety; path = RCTTypeSafety.xcodeproj; sourceTree = "<group>"; };
-		CCBC80B8417ED580B5B87D2F6269B27A /* expo-dev-launcher */ = {isa = PBXFileReference; lastKnownFileType = "wrapper.pb-project"; name = "expo-dev-launcher"; path = "expo-dev-launcher.xcodeproj"; sourceTree = "<group>"; };
-		CDE58339CF6686068B273E00FBCABAC8 /* EXGL */ = {isa = PBXFileReference; lastKnownFileType = "wrapper.pb-project"; name = EXGL; path = EXGL.xcodeproj; sourceTree = "<group>"; };
-		CF1219F812A3382EB4F9F216D60D5772 /* EXFaceDetector */ = {isa = PBXFileReference; lastKnownFileType = "wrapper.pb-project"; name = EXFaceDetector; path = EXFaceDetector.xcodeproj; sourceTree = "<group>"; };
+		CD4062E81F212EFC94C00E5FAD7A0197 /* EXContacts */ = {isa = PBXFileReference; lastKnownFileType = "wrapper.pb-project"; name = EXContacts; path = EXContacts.xcodeproj; sourceTree = "<group>"; };
+		CD7BB8612351F46C8DDA6E2122DF3D58 /* EXInAppPurchases */ = {isa = PBXFileReference; lastKnownFileType = "wrapper.pb-project"; name = EXInAppPurchases; path = EXInAppPurchases.xcodeproj; sourceTree = "<group>"; };
 		CF49C7684970FDCE47B5C319E34E6791 /* FirebaseCore */ = {isa = PBXFileReference; lastKnownFileType = "wrapper.pb-project"; name = FirebaseCore; path = FirebaseCore.xcodeproj; sourceTree = "<group>"; };
+		D042BAA7ED0F4A6A9642B031F11D474C /* EXFaceDetector */ = {isa = PBXFileReference; lastKnownFileType = "wrapper.pb-project"; name = EXFaceDetector; path = EXFaceDetector.xcodeproj; sourceTree = "<group>"; };
+		D04846BD224E861212A18C6DC2CE98F1 /* EXPrint */ = {isa = PBXFileReference; lastKnownFileType = "wrapper.pb-project"; name = EXPrint; path = EXPrint.xcodeproj; sourceTree = "<group>"; };
 		D106C6B513B3B9A83D7FA3587FDD0630 /* GTMAppAuth */ = {isa = PBXFileReference; lastKnownFileType = "wrapper.pb-project"; name = GTMAppAuth; path = GTMAppAuth.xcodeproj; sourceTree = "<group>"; };
-		D2329938617EC542E1FE7CCCD57E872B /* EXBackgroundFetch */ = {isa = PBXFileReference; lastKnownFileType = "wrapper.pb-project"; name = EXBackgroundFetch; path = EXBackgroundFetch.xcodeproj; sourceTree = "<group>"; };
+		D2182DD1BCB40B1DE24CFB68E46D6207 /* EXLocation */ = {isa = PBXFileReference; lastKnownFileType = "wrapper.pb-project"; name = EXLocation; path = EXLocation.xcodeproj; sourceTree = "<group>"; };
 		D375AD5887CCE98317E1C5198CD37EAD /* glog */ = {isa = PBXFileReference; lastKnownFileType = "wrapper.pb-project"; name = glog; path = glog.xcodeproj; sourceTree = "<group>"; };
 		D3B05150A32AC5A1E8DED41C264B1489 /* Pods-BareExpoTests-acknowledgements.markdown */ = {isa = PBXFileReference; includeInIndex = 1; lastKnownFileType = text; path = "Pods-BareExpoTests-acknowledgements.markdown"; sourceTree = "<group>"; };
-		D50BEC05A97980C07A509D4CA5AED218 /* Yoga */ = {isa = PBXFileReference; lastKnownFileType = "wrapper.pb-project"; name = Yoga; path = Yoga.xcodeproj; sourceTree = "<group>"; };
+		D5614A461D407E513471E83DD2D0414E /* expo-dev-launcher */ = {isa = PBXFileReference; lastKnownFileType = "wrapper.pb-project"; name = "expo-dev-launcher"; path = "expo-dev-launcher.xcodeproj"; sourceTree = "<group>"; };
 		D5AC82266ADEA1B85C78939C9DF4FD9B /* libPods-BareExpoMain-BareExpoDetox.a */ = {isa = PBXFileReference; explicitFileType = archive.ar; includeInIndex = 0; name = "libPods-BareExpoMain-BareExpoDetox.a"; path = "libPods-BareExpoMain-BareExpoDetox.a"; sourceTree = BUILT_PRODUCTS_DIR; };
-		DBC427AD7B7E4FA302334390525577A4 /* EXImageLoader */ = {isa = PBXFileReference; lastKnownFileType = "wrapper.pb-project"; name = EXImageLoader; path = EXImageLoader.xcodeproj; sourceTree = "<group>"; };
-		DBCB3867C5EA54E4BD5258DE8589C147 /* EXHaptics */ = {isa = PBXFileReference; lastKnownFileType = "wrapper.pb-project"; name = EXHaptics; path = EXHaptics.xcodeproj; sourceTree = "<group>"; };
+		D6B867B005F25617EBE4B009675EA6F6 /* UMPermissionsInterface */ = {isa = PBXFileReference; lastKnownFileType = "wrapper.pb-project"; name = UMPermissionsInterface; path = UMPermissionsInterface.xcodeproj; sourceTree = "<group>"; };
+		D82CE019CCB72D0766637E3130DE22E0 /* RNCMaskedView */ = {isa = PBXFileReference; lastKnownFileType = "wrapper.pb-project"; name = RNCMaskedView; path = RNCMaskedView.xcodeproj; sourceTree = "<group>"; };
+		DBACEDCCB6E70C8F87DCB1BA2E297AF5 /* UMFaceDetectorInterface */ = {isa = PBXFileReference; lastKnownFileType = "wrapper.pb-project"; name = UMFaceDetectorInterface; path = UMFaceDetectorInterface.xcodeproj; sourceTree = "<group>"; };
+		DE4A88F98E08287CD0F8CAD33DEA3A07 /* UMSensorsInterface */ = {isa = PBXFileReference; lastKnownFileType = "wrapper.pb-project"; name = UMSensorsInterface; path = UMSensorsInterface.xcodeproj; sourceTree = "<group>"; };
 		DFC4E7D762485404AEBD4D7EE4FD1292 /* AppAuth */ = {isa = PBXFileReference; lastKnownFileType = "wrapper.pb-project"; name = AppAuth; path = AppAuth.xcodeproj; sourceTree = "<group>"; };
-		E1B0A3B0CB21BEF70A400410E1B280CB /* expo-dev-menu */ = {isa = PBXFileReference; lastKnownFileType = "wrapper.pb-project"; name = "expo-dev-menu"; path = "expo-dev-menu.xcodeproj"; sourceTree = "<group>"; };
-		E1BCEAB960040CFA721A1499720928B5 /* EXGL_CPP_LEGACY */ = {isa = PBXFileReference; lastKnownFileType = "wrapper.pb-project"; name = EXGL_CPP_LEGACY; path = EXGL_CPP_LEGACY.xcodeproj; sourceTree = "<group>"; };
-		E2D2435E3A11C8C210B8B29E5ABAA846 /* EXMediaLibrary */ = {isa = PBXFileReference; lastKnownFileType = "wrapper.pb-project"; name = EXMediaLibrary; path = EXMediaLibrary.xcodeproj; sourceTree = "<group>"; };
-		E352048ADD7FCC7FE6875240E65A9C78 /* UMSensorsInterface */ = {isa = PBXFileReference; lastKnownFileType = "wrapper.pb-project"; name = UMSensorsInterface; path = UMSensorsInterface.xcodeproj; sourceTree = "<group>"; };
+		E38C06FEB56FD0CF9019956B79FDBF45 /* EXSegment */ = {isa = PBXFileReference; lastKnownFileType = "wrapper.pb-project"; name = EXSegment; path = EXSegment.xcodeproj; sourceTree = "<group>"; };
 		E40BF8DFC6F5884461DD885BCDD09EEC /* FirebaseCoreDiagnosticsInterop */ = {isa = PBXFileReference; lastKnownFileType = "wrapper.pb-project"; name = FirebaseCoreDiagnosticsInterop; path = FirebaseCoreDiagnosticsInterop.xcodeproj; sourceTree = "<group>"; };
+		E48756B87A5672131FC122E040E752F3 /* React-Core */ = {isa = PBXFileReference; lastKnownFileType = "wrapper.pb-project"; name = "React-Core"; path = "React-Core.xcodeproj"; sourceTree = "<group>"; };
 		E614714409A2173048C7C4574F0E1E60 /* GoogleToolboxForMac */ = {isa = PBXFileReference; lastKnownFileType = "wrapper.pb-project"; name = GoogleToolboxForMac; path = GoogleToolboxForMac.xcodeproj; sourceTree = "<group>"; };
-		EB11D39ECC54D52B87E7AD99B6A3B9B4 /* UMCameraInterface */ = {isa = PBXFileReference; lastKnownFileType = "wrapper.pb-project"; name = UMCameraInterface; path = UMCameraInterface.xcodeproj; sourceTree = "<group>"; };
+		E79818593F05F7B8170C961F0EA4C156 /* EXGL_CPP */ = {isa = PBXFileReference; lastKnownFileType = "wrapper.pb-project"; name = EXGL_CPP; path = EXGL_CPP.xcodeproj; sourceTree = "<group>"; };
+		EB33A8599CA850C3767F9D7CECF3CE68 /* UMTaskManagerInterface */ = {isa = PBXFileReference; lastKnownFileType = "wrapper.pb-project"; name = UMTaskManagerInterface; path = UMTaskManagerInterface.xcodeproj; sourceTree = "<group>"; };
 		ED04DBA3C0DA0D6F5DF3F3D8C09E9813 /* Flipper */ = {isa = PBXFileReference; lastKnownFileType = "wrapper.pb-project"; name = Flipper; path = Flipper.xcodeproj; sourceTree = "<group>"; };
-		EE5DF60767B09709E79C21CCAC61980E /* React-RCTText */ = {isa = PBXFileReference; lastKnownFileType = "wrapper.pb-project"; name = "React-RCTText"; path = "React-RCTText.xcodeproj"; sourceTree = "<group>"; };
-		EE87BCAA3D05292B15C7AF3ED994635F /* react-native-appearance */ = {isa = PBXFileReference; lastKnownFileType = "wrapper.pb-project"; name = "react-native-appearance"; path = "react-native-appearance.xcodeproj"; sourceTree = "<group>"; };
+		EDCCDC1FCEA68CA7D6832B30A6EB752E /* React-CoreModules */ = {isa = PBXFileReference; lastKnownFileType = "wrapper.pb-project"; name = "React-CoreModules"; path = "React-CoreModules.xcodeproj"; sourceTree = "<group>"; };
 		EF0BC5C03A38E526F47811FA30B4495F /* YogaKit */ = {isa = PBXFileReference; lastKnownFileType = "wrapper.pb-project"; name = YogaKit; path = YogaKit.xcodeproj; sourceTree = "<group>"; };
-		EFC2302ADD5F03972B81D652695BEDBE /* EXFont */ = {isa = PBXFileReference; lastKnownFileType = "wrapper.pb-project"; name = EXFont; path = EXFont.xcodeproj; sourceTree = "<group>"; };
+		F20601D4DDC60384F824C8C76326B039 /* EXCrypto */ = {isa = PBXFileReference; lastKnownFileType = "wrapper.pb-project"; name = EXCrypto; path = EXCrypto.xcodeproj; sourceTree = "<group>"; };
+		F29EEB226FBE1AB29252C8AF4F628A61 /* React-jsiexecutor */ = {isa = PBXFileReference; lastKnownFileType = "wrapper.pb-project"; name = "React-jsiexecutor"; path = "React-jsiexecutor.xcodeproj"; sourceTree = "<group>"; };
 		F3C529FE9765C7C0487CC95A643E4103 /* Pods-BareExpoTests-acknowledgements.plist */ = {isa = PBXFileReference; includeInIndex = 1; lastKnownFileType = text.plist.xml; path = "Pods-BareExpoTests-acknowledgements.plist"; sourceTree = "<group>"; };
+		F3D50FBE12D86A325D52610D820772D5 /* EXLinearGradient */ = {isa = PBXFileReference; lastKnownFileType = "wrapper.pb-project"; name = EXLinearGradient; path = EXLinearGradient.xcodeproj; sourceTree = "<group>"; };
+		F506473B06AD733AF1028C50B43F0937 /* react-native-viewpager */ = {isa = PBXFileReference; lastKnownFileType = "wrapper.pb-project"; name = "react-native-viewpager"; path = "react-native-viewpager.xcodeproj"; sourceTree = "<group>"; };
 		F597E415759B32990E663842D6C6DA29 /* Pods-BareExpoMain-BareExpoDetox-dummy.m */ = {isa = PBXFileReference; includeInIndex = 1; lastKnownFileType = sourcecode.c.objc; path = "Pods-BareExpoMain-BareExpoDetox-dummy.m"; sourceTree = "<group>"; };
-		F71A6563A88E16A9E7DD51643E7DC047 /* EXSplashScreen */ = {isa = PBXFileReference; lastKnownFileType = "wrapper.pb-project"; name = EXSplashScreen; path = EXSplashScreen.xcodeproj; sourceTree = "<group>"; };
-		F7DF5ED646397A309B3DBE1A9E728C24 /* EXAppAuth */ = {isa = PBXFileReference; lastKnownFileType = "wrapper.pb-project"; name = EXAppAuth; path = EXAppAuth.xcodeproj; sourceTree = "<group>"; };
+		F5CF1F33861A574F472734D6BDB899FB /* EXKeepAwake */ = {isa = PBXFileReference; lastKnownFileType = "wrapper.pb-project"; name = EXKeepAwake; path = EXKeepAwake.xcodeproj; sourceTree = "<group>"; };
+		F6F7D810F070165026AFBCF106957ADF /* EXImageManipulator */ = {isa = PBXFileReference; lastKnownFileType = "wrapper.pb-project"; name = EXImageManipulator; path = EXImageManipulator.xcodeproj; sourceTree = "<group>"; };
+		F7DE4F9106C7F27A5E6A0AE148DCDEB2 /* react-native-safe-area-context */ = {isa = PBXFileReference; lastKnownFileType = "wrapper.pb-project"; name = "react-native-safe-area-context"; path = "react-native-safe-area-context.xcodeproj"; sourceTree = "<group>"; };
 		F87DD4BBB8BD5EDFF8D83E40FF763843 /* Folly */ = {isa = PBXFileReference; lastKnownFileType = "wrapper.pb-project"; name = Folly; path = Folly.xcodeproj; sourceTree = "<group>"; };
-		F917630B955BB10C2DDBCD0EDED95983 /* UMTaskManagerInterface */ = {isa = PBXFileReference; lastKnownFileType = "wrapper.pb-project"; name = UMTaskManagerInterface; path = UMTaskManagerInterface.xcodeproj; sourceTree = "<group>"; };
 		F96044516E07158DA1F33760AA3C8DF7 /* FirebaseMLVisionFaceModel */ = {isa = PBXFileReference; lastKnownFileType = "wrapper.pb-project"; name = FirebaseMLVisionFaceModel; path = FirebaseMLVisionFaceModel.xcodeproj; sourceTree = "<group>"; };
-		FB9D633C7E8B88D8DDEB73828EF424F0 /* EXSMS */ = {isa = PBXFileReference; lastKnownFileType = "wrapper.pb-project"; name = EXSMS; path = EXSMS.xcodeproj; sourceTree = "<group>"; };
-		FEC54B6138C5F1D214BE011520845A36 /* React-Core */ = {isa = PBXFileReference; lastKnownFileType = "wrapper.pb-project"; name = "React-Core"; path = "React-Core.xcodeproj"; sourceTree = "<group>"; };
+		FADD9A55B639A829EA43A245A55AC5F1 /* react-native-webview */ = {isa = PBXFileReference; lastKnownFileType = "wrapper.pb-project"; name = "react-native-webview"; path = "react-native-webview.xcodeproj"; sourceTree = "<group>"; };
+		FC6F3BD88279EADCFC5C1C085D5D4FA6 /* EXFont */ = {isa = PBXFileReference; lastKnownFileType = "wrapper.pb-project"; name = EXFont; path = EXFont.xcodeproj; sourceTree = "<group>"; };
 /* End PBXFileReference section */
 
 /* Begin PBXFrameworksBuildPhase section */
@@ -2471,125 +2441,125 @@
 			name = Pods;
 			sourceTree = "<group>";
 		};
-		9D0A093500EC050DB01B3514809FB91B /* Development Pods */ = {
+		95307E2BA3E0A1A11044B50DC8505033 /* Development Pods */ = {
 			isa = PBXGroup;
 			children = (
-				90E3CBED1E19B189D4BFC784303A0138 /* EXAmplitude */,
-				F7DF5ED646397A309B3DBE1A9E728C24 /* EXAppAuth */,
-				024681B32B628CDF3F9123EBA01185CE /* EXApplication */,
-				2B8DB464F76D6CE88449E38D36C3F004 /* EXAV */,
-				D2329938617EC542E1FE7CCCD57E872B /* EXBackgroundFetch */,
-				C2A4E21E4B7F06AC38CE759726A8A2F8 /* EXBarCodeScanner */,
-				A577D854EAD9D7A27A5DF231D3FD80BE /* EXBattery */,
-				6E98312285A657DB6EAB1EBBCAE8F85B /* EXBlur */,
-				6A8609007B788EF46991FA8C3A8824A0 /* EXBrightness */,
-				C3F086A315957247501298768EC13B6E /* EXCalendar */,
-				3D3EE59C03DA8014CBDDAAC01F2351D7 /* EXCamera */,
-				2D8F777E54B5436A35D74A9065CFF2B2 /* EXCellular */,
-				00E6CB1E1EF6AC9AD6F7D547CAB4E0A4 /* EXConstants */,
-				0B67179372E80E9D72CBBC25ECCAEBE3 /* EXContacts */,
-				22AEBDDC042007E0C72405A7CD1595F6 /* EXCrypto */,
-				38795933E3CEC237521BE127450AD892 /* EXDevice */,
-				1C7D55EFA86B539DB14875668BD3904A /* EXDocumentPicker */,
-				02DC06C6AB4903006105193B75427AED /* EXErrorRecovery */,
-				509834C6C58EE3D752833F8868C027F6 /* EXFacebook */,
-				CF1219F812A3382EB4F9F216D60D5772 /* EXFaceDetector */,
-				9B12DA39265B103830B7F70DA5324698 /* EXFileSystem */,
-				B521501C90BF05C3251539E921B8C330 /* EXFirebaseAnalytics */,
-				C89E16364FA3F3DF0C6BC3FAE3405CA7 /* EXFirebaseCore */,
-				EFC2302ADD5F03972B81D652695BEDBE /* EXFont */,
-				CDE58339CF6686068B273E00FBCABAC8 /* EXGL */,
-				CC1BA5CDD40F357798F698E214D296C5 /* EXGL_CPP */,
-				E1BCEAB960040CFA721A1499720928B5 /* EXGL_CPP_LEGACY */,
-				45C71945F4BAD6EAFB8A6D931BBAD570 /* EXGoogleSignIn */,
-				DBCB3867C5EA54E4BD5258DE8589C147 /* EXHaptics */,
-				DBC427AD7B7E4FA302334390525577A4 /* EXImageLoader */,
-				B01211669510B62A368B985F3CEA2FF5 /* EXImageManipulator */,
-				78180FCC591E5DB5156BD99208276E70 /* EXImagePicker */,
-				90BE90BC06FE1EF94A57D72B1926E89A /* EXInAppPurchases */,
-				A143424D96637B88186B54F2E2EDF8F5 /* EXKeepAwake */,
-				13BE1EAEA3DB3537D9DDC29AE5DE1447 /* EXLinearGradient */,
-				BC25BC49A81691204D308261427A93E3 /* EXLocalAuthentication */,
-				24D0152FA413A026C81B57D0FD3935C5 /* EXLocalization */,
-				2D16698670F23CA69D6A2FA74C34953A /* EXLocation */,
-				49E636A52BB87EF6237963627AB2A7D3 /* EXMailComposer */,
-				E2D2435E3A11C8C210B8B29E5ABAA846 /* EXMediaLibrary */,
-				929666B4401385C0C5DBFB48A98763F3 /* EXNetwork */,
-				59EBB59AE2D633A0D2C4A586D8449A65 /* EXNotifications */,
-				67525EC57A7ED766674AB161023B7C06 /* EXPermissions */,
-				CCBC80B8417ED580B5B87D2F6269B27A /* expo-dev-launcher */,
-				E1B0A3B0CB21BEF70A400410E1B280CB /* expo-dev-menu */,
-				2E497D89744DFCA74BA997C95002A2A2 /* expo-dev-menu-interface */,
-				702287F70FFEF96166AC2B4C43F9FE2F /* expo-image */,
-				6497CE4D25A9D0E5D7487402FD878C4B /* EXPrint */,
-				C7D8DBE00425952E2962780737627FCD /* EXRandom */,
-				C9365B2C90BDED7A77388359E147C3B3 /* EXScreenCapture */,
-				A351A1429C738E4FBB399E29643798EA /* EXScreenOrientation */,
-				06FDFDF87D7B3C129E1562D3965B6B45 /* EXSecureStore */,
-				1F4085EFF3391846D7CF0F7959EC31B5 /* EXSegment */,
-				61469ED4948D33FD1C8AA77AE9D750D7 /* EXSensors */,
-				483E2317F74CE2CF10CCA50AD80A1F91 /* EXSharing */,
-				FB9D633C7E8B88D8DDEB73828EF424F0 /* EXSMS */,
-				B93018D4E897DA73ECF163D1D764222E /* EXSpeech */,
-				F71A6563A88E16A9E7DD51643E7DC047 /* EXSplashScreen */,
-				44376C9792A32A131177EEAB44EF030E /* EXSQLite */,
-				8DF53AF7E5948F009E26DC5641BA66FA /* EXStoreReview */,
-				75A8BFB460A42E4A22786902D45B0237 /* EXTaskManager */,
-				07A66F8431384AF0EBB0458CB4A30283 /* EXVideoThumbnails */,
-				54812706E85E73951BA38CA35E8AF258 /* EXWebBrowser */,
-				2EF7C45BB185A6D862663536BA9A135F /* FBLazyVector */,
-				C234E444167C9D210BCF3C21BAE712A5 /* FBReactNativeSpec */,
-				92B3A8BEF55BEF2E4854E48EDF518177 /* RCTRequired */,
-				CC93987B54E2A359283FB4431B378265 /* RCTTypeSafety */,
-				CA2869DD2BA90E1BE1DA5047CB3DA49F /* React */,
-				B0388A571C16491B87BB4E1E6AAF6807 /* React-callinvoker */,
-				FEC54B6138C5F1D214BE011520845A36 /* React-Core */,
-				5BFE482EFC2F553D9822E519EC3BC4D6 /* React-CoreModules */,
-				499849E2FDC70ED77BA4C9DD1ED15979 /* React-cxxreact */,
-				B7524DE167A9EECB9BB8212F5E9B00AF /* React-jsi */,
-				B7BF843A35B09EE818044C130E1E97C7 /* React-jsiexecutor */,
-				042CECAD7766B50A251A612EF692FDDF /* React-jsinspector */,
-				EE87BCAA3D05292B15C7AF3ED994635F /* react-native-appearance */,
-				03BE951DE9BBF87E17165A897C871769 /* react-native-netinfo */,
-				2AFAFE879D456385D7052FCA3812D7EE /* react-native-safe-area-context */,
-				A3F741471C50FCFFF43C5DBD3B8A56C3 /* react-native-segmented-control */,
-				81505D4E6C6AE129A26C6FC8D3068C5D /* react-native-slider */,
-				3B6D440BEDA7B22997CADF9E4C08F891 /* react-native-view-shot */,
-				0D2B6A951534F3B39D293391E9C267B5 /* react-native-viewpager */,
-				2C34044F063B346FAE108B72F834F156 /* react-native-webview */,
-				4F3262B535837CC284888695F374116E /* React-RCTActionSheet */,
-				AFE0943EE547430CE5B6F0984091C1D3 /* React-RCTAnimation */,
-				3F4C3D6268A958FAAE4CE2B05DF45F18 /* React-RCTBlob */,
-				AB3DF3852AC83DD18917109E45147FDF /* React-RCTImage */,
-				1411AB01041B119260CF08B13FCB5FE1 /* React-RCTLinking */,
-				1283A1024C2B2CA97A0EC0DB6143D886 /* React-RCTNetwork */,
-				9EC26B75AB44238E003C7AEF2CB80A71 /* React-RCTSettings */,
-				EE5DF60767B09709E79C21CCAC61980E /* React-RCTText */,
-				4C962A2198D93AFBFA6E7AE4B541BBB3 /* React-RCTVibration */,
-				52E6BE62AB322E4D477BB5F8D5E499C2 /* ReactCommon */,
-				75D8B6DD553BE4E0968603589BEB0A3F /* RNCAsyncStorage */,
-				B8EE9AE95B222E175D44E09419A7503E /* RNCMaskedView */,
-				208A718BB853E72B5AAF78066E00D291 /* RNCPicker */,
-				458E53B7A8C8CAAB2E21C39C4A0C444F /* RNDateTimePicker */,
-				4E3F4F3B630EAE30AFF6CC74E8C03C5B /* RNGestureHandler */,
-				781E0BD0ACC1F52CE0B71B79AEFB762E /* RNReanimated */,
-				CC90C88A081CB7E3F843142797594D3C /* RNScreens */,
-				30670F0E70FDEEA19A795919E2607161 /* RNSharedElement */,
-				294D5729F7E4B395D4C2CD2CA8D9FD50 /* RNSVG */,
-				A72608F52C6137575E67EF44525AFC86 /* UMAppLoader */,
-				C294AD073ACF50CE5F3A6560C318DBF6 /* UMBarCodeScannerInterface */,
-				EB11D39ECC54D52B87E7AD99B6A3B9B4 /* UMCameraInterface */,
-				0F32450FC1CD1263967156E48C7E8727 /* UMConstantsInterface */,
-				8C3D7DB247C953648A4CB66E5DF473DE /* UMCore */,
-				5A7BBB20B7C9479488DF0C4CEE411B88 /* UMFaceDetectorInterface */,
-				AD1A303EB41499F9361EA8705311B4C1 /* UMFileSystemInterface */,
-				9F74C13CCAA2F13EA9EB77547EB5211B /* UMFontInterface */,
-				BB6B7BDFBC5DF80B226073E3395885A0 /* UMImageLoaderInterface */,
-				431B2EF2ACEACC0CB8F37184D4997C9C /* UMPermissionsInterface */,
-				0E168F8B3A75F923ED9131B157EEF4ED /* UMReactNativeAdapter */,
-				E352048ADD7FCC7FE6875240E65A9C78 /* UMSensorsInterface */,
-				F917630B955BB10C2DDBCD0EDED95983 /* UMTaskManagerInterface */,
-				D50BEC05A97980C07A509D4CA5AED218 /* Yoga */,
+				0CCC8DA224D8B3A7FEC8E2E8B2F64A33 /* EXAmplitude */,
+				C185363EDCC5183B86D8A94AB18DAA0A /* EXAppAuth */,
+				94CBA3CA180F74FDBCB79EFD20F0D0BB /* EXApplication */,
+				9FCA64F87E83A2B406246C7B47B2F61E /* EXAV */,
+				88FE5C7F0A9955DF61A47CF9AD47857F /* EXBackgroundFetch */,
+				56E94097DA76DCD151C6361F6A2D0C50 /* EXBarCodeScanner */,
+				97C8CFC7F6F999B46A509CE651662D84 /* EXBattery */,
+				61F51869A18782E03B5F26AC66169AE0 /* EXBlur */,
+				1576FA1FE4BB819726A11729EE458EC3 /* EXBrightness */,
+				30B1790EDFFFC4F5D85D1A81E1BBA0FB /* EXCalendar */,
+				293E7C16B525FE22C3BEAE8F41EF6E07 /* EXCamera */,
+				102C38CB7BF54238AB393DA8D3A69E6F /* EXCellular */,
+				BD3C08D065ED501A7EDE2BEA80E62546 /* EXConstants */,
+				CD4062E81F212EFC94C00E5FAD7A0197 /* EXContacts */,
+				F20601D4DDC60384F824C8C76326B039 /* EXCrypto */,
+				6A5E879D9950AE73A90CFD7F0BF61E16 /* EXDevice */,
+				38A32CCFFB9E6EA810BF6412CA964CCC /* EXDocumentPicker */,
+				8CA7060EBF0EBCED2490822E6AE4F407 /* EXErrorRecovery */,
+				7BCF5690FD24AE21289EFBC3562082DF /* EXFacebook */,
+				D042BAA7ED0F4A6A9642B031F11D474C /* EXFaceDetector */,
+				809D9F43D12E0038EE1525D72C6DD977 /* EXFileSystem */,
+				2A9A336C16F22A2B92A6703800D79058 /* EXFirebaseAnalytics */,
+				00B7CDA5F4075559310437DE67CF053B /* EXFirebaseCore */,
+				FC6F3BD88279EADCFC5C1C085D5D4FA6 /* EXFont */,
+				519853DC9ACAEF049C18B13058C317EF /* EXGL */,
+				E79818593F05F7B8170C961F0EA4C156 /* EXGL_CPP */,
+				2E483DC4012184C7FC2BAA381A6AB759 /* EXGL_CPP_LEGACY */,
+				41D82819ADD71C5AF6460B98B2C7EC9D /* EXGoogleSignIn */,
+				5ED0A79C887698A0883397DD4017D4C1 /* EXHaptics */,
+				7E45C6166BDF19D09F854E2AE3576F6A /* EXImageLoader */,
+				F6F7D810F070165026AFBCF106957ADF /* EXImageManipulator */,
+				C77ADAA754CC5A00BCBBC9F9EBADA5B7 /* EXImagePicker */,
+				CD7BB8612351F46C8DDA6E2122DF3D58 /* EXInAppPurchases */,
+				F5CF1F33861A574F472734D6BDB899FB /* EXKeepAwake */,
+				F3D50FBE12D86A325D52610D820772D5 /* EXLinearGradient */,
+				6C78D5BF28419853A894A58B65E4181F /* EXLocalAuthentication */,
+				117A4A0082514C4FAACA6E412F0734E3 /* EXLocalization */,
+				D2182DD1BCB40B1DE24CFB68E46D6207 /* EXLocation */,
+				75349CEB57CEFB5A7AE6018533A629A8 /* EXMailComposer */,
+				A5F9FB2EAFDEAD782E8A636C7A07F5AF /* EXMediaLibrary */,
+				64E0E980D83036C5FF161588D5042410 /* EXNetwork */,
+				6863D44A14A52301D97B60A1A01418B5 /* EXNotifications */,
+				56B8792D518DED4CB68CC532FCC3BE42 /* EXPermissions */,
+				D5614A461D407E513471E83DD2D0414E /* expo-dev-launcher */,
+				4CA742EEC8DC3D2F3D7AFE09F67CE3D1 /* expo-dev-menu */,
+				83AE48139D32E974338B10D0E05826F1 /* expo-dev-menu-interface */,
+				A9DE39801662DC00E0E93C30DE733E20 /* expo-image */,
+				D04846BD224E861212A18C6DC2CE98F1 /* EXPrint */,
+				C8865C2A018A866F8105F53AE7BC773B /* EXRandom */,
+				24CE01C2E4C7243A6C8E09416A2F06DE /* EXScreenCapture */,
+				436C54A481BD40C6B6D180EC8C85FD08 /* EXScreenOrientation */,
+				6F3A797FEB2EB6ACB29C04529B069884 /* EXSecureStore */,
+				E38C06FEB56FD0CF9019956B79FDBF45 /* EXSegment */,
+				605D61C7DCB44FC8F9A997D3D1A47D8E /* EXSensors */,
+				682AF6A7ECADDBA2FA1215A1EF8EF1DA /* EXSharing */,
+				7B0D47E94FD59D0F5CEAC9D844DE39D5 /* EXSMS */,
+				21934735A3B6357546095B40E5458EE3 /* EXSpeech */,
+				C37BF3291CE66A2FDD09B9A2E246D3FB /* EXSplashScreen */,
+				87999DC6B486C71A49650D89BDFEBBF8 /* EXSQLite */,
+				C5F8E13C6A60909F281AEBF7DE93E77A /* EXStoreReview */,
+				02E3B4675D2352B6A731C4D1D1FCD2A0 /* EXTaskManager */,
+				8AAEE9489F785445E87FE77062A67B30 /* EXVideoThumbnails */,
+				2E12F6642A72983D2DFDFDCB5DCDB16F /* EXWebBrowser */,
+				68A9D053FF22D61DA9BA94BB920884D2 /* FBLazyVector */,
+				3DD93A96139A87BDB8791FE03C58F060 /* FBReactNativeSpec */,
+				C864AA65CCC0D1BB803636E8FE0E4AF9 /* RCTRequired */,
+				0FECC6A5ABEE8F38B910660ED77538BC /* RCTTypeSafety */,
+				B53D91B4F7EF3C29345DB5938AFB1F6F /* React */,
+				6D2C217B3A7EB86C54B54C12ECB555F5 /* React-callinvoker */,
+				E48756B87A5672131FC122E040E752F3 /* React-Core */,
+				EDCCDC1FCEA68CA7D6832B30A6EB752E /* React-CoreModules */,
+				8601C484F0FB1654FB8A5860D685C64C /* React-cxxreact */,
+				7D48A8A798C6BA243F5F9B18B34FE596 /* React-jsi */,
+				F29EEB226FBE1AB29252C8AF4F628A61 /* React-jsiexecutor */,
+				B0BD189A3B241E2F38935B09186676D9 /* React-jsinspector */,
+				06BD82889784BDB7337312B1B1A240E1 /* react-native-appearance */,
+				7239A6D2C5310692D2F48466FCB313F8 /* react-native-netinfo */,
+				F7DE4F9106C7F27A5E6A0AE148DCDEB2 /* react-native-safe-area-context */,
+				B4F06955242ED2CEDDFD5E3789D235E1 /* react-native-segmented-control */,
+				BCD1ADA1348CD94EEEA80BE4BD259F76 /* react-native-slider */,
+				743B4D64AE0CE7D166A0735823E8FBD3 /* react-native-view-shot */,
+				F506473B06AD733AF1028C50B43F0937 /* react-native-viewpager */,
+				FADD9A55B639A829EA43A245A55AC5F1 /* react-native-webview */,
+				389FD05EF688B432AE3C0468F9404F43 /* React-RCTActionSheet */,
+				915BC001F4FECB83DB66F5884B3632EC /* React-RCTAnimation */,
+				62704410391E9BE1069CC3061462B0C4 /* React-RCTBlob */,
+				BC4EDB574328101E0D633F4B6B979EE4 /* React-RCTImage */,
+				B3791CAFF4562236306A61DCE7EFA8A0 /* React-RCTLinking */,
+				9090CE0FED146B0E640604E842BC8E9B /* React-RCTNetwork */,
+				209BAAAF59C9458117078949E0EEA638 /* React-RCTSettings */,
+				4E6CBE257728FD3FB9A154BB1287E225 /* React-RCTText */,
+				0381C365B8449E4E0899615BFFFC4A5B /* React-RCTVibration */,
+				23E5C35941635D644BF011710A82A280 /* ReactCommon */,
+				8BB7AC369A35F2199530E634EE2B0C1F /* RNCAsyncStorage */,
+				D82CE019CCB72D0766637E3130DE22E0 /* RNCMaskedView */,
+				250C5A9586C04BB7208A2704BC22BF0B /* RNCPicker */,
+				7B51C669889A06E000BF6EE77B9617CE /* RNDateTimePicker */,
+				4B868D323549013C5EFFCDE6EAAB3AE6 /* RNGestureHandler */,
+				3B6D5F756B86C56C9B725A04A16FD35D /* RNReanimated */,
+				3908E99C715AF1E0B84A3F4C6A1F5FC8 /* RNScreens */,
+				25E07B616E4D0072A746281E0E043CD7 /* RNSharedElement */,
+				B89563D2FAFEED41D53F68365A8F0176 /* RNSVG */,
+				165D0889FBA05930EF7093EA9CC1CE33 /* UMAppLoader */,
+				C7BA11C3192238170B3EEF99D29DC5AE /* UMBarCodeScannerInterface */,
+				7D00471A534F3903EE918F90A856D3EF /* UMCameraInterface */,
+				8DD585548C71BE03EF672DA3BC1CAB81 /* UMConstantsInterface */,
+				4DB768C8EBC7260D5DAB9F45AB52E616 /* UMCore */,
+				DBACEDCCB6E70C8F87DCB1BA2E297AF5 /* UMFaceDetectorInterface */,
+				81F66EA49CAE55FAB0BEFFE43310CC3E /* UMFileSystemInterface */,
+				4E0CFEAFC4D4874912CBDBEE44D2484C /* UMFontInterface */,
+				394BAAF96F29AE89D9AD5795489E23BD /* UMImageLoaderInterface */,
+				D6B867B005F25617EBE4B009675EA6F6 /* UMPermissionsInterface */,
+				2247C61D70F4566139B9683A09302D96 /* UMReactNativeAdapter */,
+				DE4A88F98E08287CD0F8CAD33DEA3A07 /* UMSensorsInterface */,
+				EB33A8599CA850C3767F9D7CECF3CE68 /* UMTaskManagerInterface */,
+				84EB59F32F1F3836EA8B873EBF00C89F /* Yoga */,
 			);
 			name = "Development Pods";
 			sourceTree = "<group>";
@@ -2611,7 +2581,7 @@
 			isa = PBXGroup;
 			children = (
 				9D940727FF8FB9C785EB98E56350EF41 /* Podfile */,
-				9D0A093500EC050DB01B3514809FB91B /* Development Pods */,
+				95307E2BA3E0A1A11044B50DC8505033 /* Development Pods */,
 				D89477F20FB1DE18A04690586D7808C4 /* Frameworks */,
 				6A27657F195677964CD9FAFCC90F3C63 /* Pods */,
 				205D6D356C46FA58341B41FCF50EE1FA /* Products */,
@@ -2710,326 +2680,164 @@
 			buildRules = (
 			);
 			dependencies = (
-<<<<<<< HEAD
-				16CDD6353871857C8F07223CB42BD386 /* PBXTargetDependency */,
-				9FFBF610CB3DB08686EBD16598A51033 /* PBXTargetDependency */,
-				89AF0E1CB6D7770F8C79B6E7940C1F40 /* PBXTargetDependency */,
-				9214B23878BA85D200684BBE1F5AF2BC /* PBXTargetDependency */,
-				589CB73AD4DABB7141DB457F04BE75DC /* PBXTargetDependency */,
-				56031DF174F83AADA8B02F9435EF2A5B /* PBXTargetDependency */,
-				1F880A08D948DD8F3A6EFE154AC602A4 /* PBXTargetDependency */,
-				86DA9CA58BE562D057F77FE14F4BBEA2 /* PBXTargetDependency */,
-				D355E069EF5043D01A2812DCE8F170C3 /* PBXTargetDependency */,
-				0DF3C4CC2AF2FBCF48211AF2277124E7 /* PBXTargetDependency */,
-				CBC2BA463B865EA05A8A483A95DB6DAB /* PBXTargetDependency */,
-				83CCE56BD4975FAAF7A58147274C0A3C /* PBXTargetDependency */,
-				4DAE726C2D225058CF9420B0CDB3D73A /* PBXTargetDependency */,
-				A31575A971DC5D9FAD1418F701FF62B0 /* PBXTargetDependency */,
-				85D30491C60CC4574FA267F7232DE9C2 /* PBXTargetDependency */,
-				0F4084E91AF4C70E7976DED982638162 /* PBXTargetDependency */,
-				FEA3706FC6C1F7BEE76A9180EBF86721 /* PBXTargetDependency */,
-				05082D7A6C7FFC4F0DBF39E16E45BDD4 /* PBXTargetDependency */,
-				B810A9A20E4FE2A8C912A312BAC6494F /* PBXTargetDependency */,
-				0B234E70723D7254965CC0B47AE3C720 /* PBXTargetDependency */,
-				AFAE98BE1E944E23B4822CA6170BC1D5 /* PBXTargetDependency */,
-				6075E91CF987D91771454CAC82958E1F /* PBXTargetDependency */,
-				F79A9C9280D57BE76F78225ADAF1E844 /* PBXTargetDependency */,
-				8741F986CE249DC717B9748C80A0DD5C /* PBXTargetDependency */,
-				9766A45B1330D1BD1F85B8C3E4638E5B /* PBXTargetDependency */,
-				B3036B039FB1BB27F1CF923665FEFDC6 /* PBXTargetDependency */,
-				36DDEB84C360F7250A99FCC49554206E /* PBXTargetDependency */,
-				D3BF38E7960EAC3D3F816AAD5E850640 /* PBXTargetDependency */,
-				25376F3929B9AFD09C332AF1E176CBA7 /* PBXTargetDependency */,
-				4A0F7079030A5B0F8BCFB8A25FFB884C /* PBXTargetDependency */,
-				120EF9A87E62614D108427CC130223B7 /* PBXTargetDependency */,
-				DD99D647FD7974A4D5BB9F89B7A84459 /* PBXTargetDependency */,
-				85B3F28834F8D1FAF5A057FA0BBDD55F /* PBXTargetDependency */,
-				AFA6058A0B5A97DF145BD228D36BE09F /* PBXTargetDependency */,
-				EE5FB356CB6A7E5BE711AB89B2E2E39D /* PBXTargetDependency */,
-				63CF18BB79ACA890600CC132821CA309 /* PBXTargetDependency */,
-				4D22FC5DF3449F90B37681CE291D5F84 /* PBXTargetDependency */,
-				3223E9D6482286708BC39506256398AA /* PBXTargetDependency */,
-				B91C6E438AA91F7F70EEF58B5B05A5CF /* PBXTargetDependency */,
-				B8CAA39A4C10801716C2DE2EFEEAD92F /* PBXTargetDependency */,
-				1D2471EC67A08A4F392F0E052D5C6D85 /* PBXTargetDependency */,
-				AD809B8C96E7B4957D4EA73F913369C8 /* PBXTargetDependency */,
-				4AE115AEF72673ACC725D7C563C038D6 /* PBXTargetDependency */,
-				23D13DBF73E832F3DB3418E331AB9A2D /* PBXTargetDependency */,
-				DCC521161AEC393AA1C5D88352137AF0 /* PBXTargetDependency */,
-				25B18DB500664F0CCF80CF91FFE95ACA /* PBXTargetDependency */,
-				948C833C7A43BDB63D2B10B1D72977D9 /* PBXTargetDependency */,
-				894D2E534752318114F1CA980B77269F /* PBXTargetDependency */,
-				D885A231D1B147E494EA03666E8EA9F3 /* PBXTargetDependency */,
-				884300E3557C3A9AC039BA3622A4273B /* PBXTargetDependency */,
-				B658C9DD82345C25A5BB6ED1253422B6 /* PBXTargetDependency */,
-				CE0054599458BC9C8C9A68E5ECE8C467 /* PBXTargetDependency */,
-				AC31D23C600166CDA5326A5F87A23398 /* PBXTargetDependency */,
-				4BB8C4570F961832506340FE4B30680E /* PBXTargetDependency */,
-				A43D93A42EAB8C547E73AE352036D5BF /* PBXTargetDependency */,
-				E794F63202E504D8A78A1057E6CEB17C /* PBXTargetDependency */,
-				304B5213D201C9D7B6F17FC0D3B32357 /* PBXTargetDependency */,
-				1B80B18227CC6BAD76926D22EB48DC20 /* PBXTargetDependency */,
-				40BC861AFD3CEE09BACCC71290A399FA /* PBXTargetDependency */,
-				BD0AB63B2AE47429A9B47CFD4117F28F /* PBXTargetDependency */,
-				226F54F8AE404471E26E6D7C0E6A6CA9 /* PBXTargetDependency */,
-				DE99134E3F39126DA08C0B01FC207081 /* PBXTargetDependency */,
-				528642844AA13288105BD83838A88723 /* PBXTargetDependency */,
-				C18A0E5FBDF7AE9D086ADE655DC0FD71 /* PBXTargetDependency */,
-				B51623D9FBB486CF1B467F4662CBFFEC /* PBXTargetDependency */,
-				3D4CAC94867F771B5B3F01B2B8F022E3 /* PBXTargetDependency */,
-				32BD3F133F5958252E6C3B3C43B9D622 /* PBXTargetDependency */,
-				C7FEB4FA48A7C3EAF1FA8B8504FBB891 /* PBXTargetDependency */,
-				BB841C61F0A34DDA4F9A46673AF2D7F6 /* PBXTargetDependency */,
-				AB762F0BEC3CBCAFDE8C4AE430CC0BC8 /* PBXTargetDependency */,
-				C4931BA916393044F19B43E74D580857 /* PBXTargetDependency */,
-				8869FF0892E32C55A57AD0F220C5B95B /* PBXTargetDependency */,
-				E80C245D0B8FDC042F7699CD5B04C87B /* PBXTargetDependency */,
-				826959ADDD8841DE7FCFB01256B4D9AB /* PBXTargetDependency */,
-				4535636E77029951D84DD5BC5CF54B2A /* PBXTargetDependency */,
-				D497853527106A9FD1242F54C10779C8 /* PBXTargetDependency */,
-				FD00FDC8817850CBF379CEAF28DAD3AA /* PBXTargetDependency */,
-				2CD05219BF0C6669C372B786890CB24F /* PBXTargetDependency */,
-				6E36B8E7313A94625B5E6C6B7D20C71D /* PBXTargetDependency */,
-				FC64B937BBDDCE39E499A6FAE65F7264 /* PBXTargetDependency */,
-				48F41B0A4F0855E82FEA02C8D6D4079D /* PBXTargetDependency */,
-				8CCF4207A09ED40DD9DF4271B62B6AD1 /* PBXTargetDependency */,
-				C7BD1ADA13EB8C9B87DE6F445A8EB35F /* PBXTargetDependency */,
-				50B4F44F6BF5A6F76AFF451A1BBD2B86 /* PBXTargetDependency */,
-				D4B6415F49C4267259889F30805365D3 /* PBXTargetDependency */,
-				12E9363DB5E025C7F2C24BD123D451C7 /* PBXTargetDependency */,
-				900E5D8A5E08B5DAA340A312ED2653BA /* PBXTargetDependency */,
-				F59A37EC469C0771564DEB876CF805BB /* PBXTargetDependency */,
-				923F7441AB5F39B9129B6945451788CB /* PBXTargetDependency */,
-				0E8995DA1C078CC7E4C7902F1B0A74B8 /* PBXTargetDependency */,
-				3811352B4B15A353875E0D732522470F /* PBXTargetDependency */,
-				FCC27437D99496687C0381803575320B /* PBXTargetDependency */,
-				7C12875C0A72D0B39FE6D37284BECA08 /* PBXTargetDependency */,
-				2CDD80F58585B64CF8EF2944B5EB942F /* PBXTargetDependency */,
-				2DC16E266E5BCBBCA45D7F8BCFC66958 /* PBXTargetDependency */,
-				BF9C6FFD9E32883A94F979CF90D58824 /* PBXTargetDependency */,
-				40F13BA7DCAA155293AC51CFA8426B3E /* PBXTargetDependency */,
-				32BC94CAEF6858262CBE7FEE7D1CAA32 /* PBXTargetDependency */,
-				6D5CF42CACEC6EFC13EC3D7B5A59D5C1 /* PBXTargetDependency */,
-				57975358B95C457ACD8927E7F4B730C8 /* PBXTargetDependency */,
-				774761A6CF083461929D7EC9AB90D4F0 /* PBXTargetDependency */,
-				FD2724F13A7A14C1E6DC7630BD7386CC /* PBXTargetDependency */,
-				CFDDA08A2251438EB05A445A3CDDB9CB /* PBXTargetDependency */,
-				510535466C0D14D4D3B8CC9B6D804001 /* PBXTargetDependency */,
-				5F6E5573690A9274CE914FEA80C372BF /* PBXTargetDependency */,
-				3B9A19C567D9D92E9DD1F7643E275EEE /* PBXTargetDependency */,
-				1B0FC43A621E0CB2B6ECEF80C98A35A9 /* PBXTargetDependency */,
-				02659BDBC7EC9029404E122E38C5A426 /* PBXTargetDependency */,
-				3461FED4DD06E8930B8AB3855AB82B13 /* PBXTargetDependency */,
-				C1EBBDC2DE3528DB283242D5EE1A43AD /* PBXTargetDependency */,
-				6DBDAC3787CB80283CC424FD45FCC6B2 /* PBXTargetDependency */,
-				6C6BDCBA4B538AE0FD0624AC439ECD59 /* PBXTargetDependency */,
-				4AD8CC0191A59BB0C00B43B343124E72 /* PBXTargetDependency */,
-				DE7E34E6B52441DA29FF50BF516C6F46 /* PBXTargetDependency */,
-				594460F1D690630E259D3F474237FEE2 /* PBXTargetDependency */,
-				431B3A67E43619340989273BEEEA1AC5 /* PBXTargetDependency */,
-				0E73D7530D2C3CCA2E0D114C31B220A6 /* PBXTargetDependency */,
-				E2E8E713BB7065ECBFEDF1B5F7D8ACEF /* PBXTargetDependency */,
-				C8B8C1F455329143CD6EDFE46B48EFD2 /* PBXTargetDependency */,
-				6FF78367BF28106A0ED125EAC363B1F1 /* PBXTargetDependency */,
-				457E11DFA848E494026D885061F02967 /* PBXTargetDependency */,
-				83B3961AD6B0265CE7181758D3BD7A83 /* PBXTargetDependency */,
-				FD0F8C076A20F224F6F98BF493467874 /* PBXTargetDependency */,
-				6814E4693ECDA360D9D6B18F726C628A /* PBXTargetDependency */,
-				3FBCDE37FD96C2DA18B5ACCD10275995 /* PBXTargetDependency */,
-				5EA7940DD17E4409DD115D0AC832FDBF /* PBXTargetDependency */,
-				7DF4F4BC44B14CA4B7453BD1E5076E81 /* PBXTargetDependency */,
-				0082F57D259B25D30ED9461ACD44C815 /* PBXTargetDependency */,
-				EB6E5A634008B6E2EC5CAA613FDD97E3 /* PBXTargetDependency */,
-				A6EDE6191FA9F8305EAF834A62C94E79 /* PBXTargetDependency */,
-				308069473C475098B61C8AB88BA70762 /* PBXTargetDependency */,
-				111AEFBFE5728BBF9F4DBC2BCCDDAE41 /* PBXTargetDependency */,
-				CA80DBA6EC28985064378D6298818A91 /* PBXTargetDependency */,
-				52758A9FD99F8FFA2FD6AAFEEA671D27 /* PBXTargetDependency */,
-				D9C57CDB65139FB46266EC3F61368757 /* PBXTargetDependency */,
-				EB36D495ED249D95CF69C79EB0D5B744 /* PBXTargetDependency */,
-				4BB2846C2927CAC9C7079AE0DF4D1AEF /* PBXTargetDependency */,
-				4023CE60489651B3D110A99AC6EFE27B /* PBXTargetDependency */,
-				71920CF1858BCE235BFA380A9B83F109 /* PBXTargetDependency */,
-				F6763FBBB8D6E75AC3118A11BE7562E0 /* PBXTargetDependency */,
-				4487818FA828CD3F7316BDE2D2DB83AF /* PBXTargetDependency */,
-				4F53661C89223B82CE1A305E793F5CCA /* PBXTargetDependency */,
-				FB6E6F9654173475DD7460CDCF690637 /* PBXTargetDependency */,
-				693BFD8FA2E634418963B60D8F045C22 /* PBXTargetDependency */,
-				447D2EAD15744F4DC23CB4EDD8F1BA6C /* PBXTargetDependency */,
-				0FC36F5EA716F36A789E845F7613EC9F /* PBXTargetDependency */,
-				5E9518393D3896551CD1FDDC8458AFB5 /* PBXTargetDependency */,
-				F2A1992E82AC9201F1C9CF789842B3FB /* PBXTargetDependency */,
-				2F09355DADFB3AE357A0C9191B906D84 /* PBXTargetDependency */,
-				CF5197F87CE683807D446B0FEC07DF76 /* PBXTargetDependency */,
-				ED237D381C9447A60A247F6648E8F0E8 /* PBXTargetDependency */,
-				9DAF97CFDC0A10DC649E459B172BE13D /* PBXTargetDependency */,
-				67E0B4DEEAF4BE756B4ED080D85A5545 /* PBXTargetDependency */,
-				B2DA79AE7B2B0E9052DF4BF9A39CE484 /* PBXTargetDependency */,
-				0951679CCEF149236A6C5AA4151AF53D /* PBXTargetDependency */,
-				932060E0CBC2C7B0E2639B4AA1FAF779 /* PBXTargetDependency */,
-				05BB7C189DF9C07405D56FDF710C949A /* PBXTargetDependency */,
-				52E53ECD45A484CAC546500B84BBA4CD /* PBXTargetDependency */,
-=======
-				69A415197CCE8E69E2537137814D6812 /* PBXTargetDependency */,
-				43645AB401F791B437F45414CB537325 /* PBXTargetDependency */,
-				D0CB305C4E02ECF88FCDF8C855F9C15D /* PBXTargetDependency */,
-				3C82310E7FBEE875B81171F5887279BC /* PBXTargetDependency */,
-				5F3308776A4C9739EB9AA60FD7CFAEB9 /* PBXTargetDependency */,
-				E9294BE0696FF4CF7E0197A4584E3C41 /* PBXTargetDependency */,
-				57DDA557BC39B51B013F353CD0D1420A /* PBXTargetDependency */,
-				30654164E1D4DCAB34BB6B015CEE05C7 /* PBXTargetDependency */,
-				0F066530DBF984F9764A18BDF6C6EC75 /* PBXTargetDependency */,
-				607AA45DF25E09F12889D643013900BC /* PBXTargetDependency */,
-				99B446561CD38AF2093B074E69CB1C15 /* PBXTargetDependency */,
-				90BD6A8A947961E2E9BC8F3F5EB0141E /* PBXTargetDependency */,
-				770C289EC8C97D96029C200FCF5B6373 /* PBXTargetDependency */,
-				918E25638BD2DC1D83183612AD463883 /* PBXTargetDependency */,
-				7B77B31C5F388C6E9D749A0C6F3414AF /* PBXTargetDependency */,
-				8FEBBC7833D510C25A9FE65FCCE13D25 /* PBXTargetDependency */,
-				B174971D2E1E3058407040C5126CE39E /* PBXTargetDependency */,
-				AEAC968C4155D6D9B59255FF9B650EFD /* PBXTargetDependency */,
-				6D68046B648559E5B08EF026A410DE72 /* PBXTargetDependency */,
-				C08E3B9ADDA91F6F8B1797630C6037F0 /* PBXTargetDependency */,
-				9C09182BEA1376B599C6556BCB0175B7 /* PBXTargetDependency */,
-				EFEFE9F82EE92993BD434F7FE57522FE /* PBXTargetDependency */,
-				B44BB429D0C90B7EC0379AF95BF6CD85 /* PBXTargetDependency */,
-				2624E4D962EEBCCBD85E1712BB712CA8 /* PBXTargetDependency */,
-				012D89AF827528A82E9014E103FA41DD /* PBXTargetDependency */,
-				BB16D6AC5B50370CDD373F7C6E7B374D /* PBXTargetDependency */,
-				1DB58E7FDD02FC87810AA5D7FF0BD950 /* PBXTargetDependency */,
-				6A968F971410A0DF9DB3C2352EE1D0B1 /* PBXTargetDependency */,
-				DCEB2B66A69941D88AD135C968CE5A2A /* PBXTargetDependency */,
-				F79234D8361F1BECAB6C2E971B320FFB /* PBXTargetDependency */,
-				C72BDA92EDF206DB5B1BCE040F7B5DDD /* PBXTargetDependency */,
-				EBED66CE02D37FF1F068EB45ED0FB53B /* PBXTargetDependency */,
-				5993AC3A48976CFF93AAED82E43222FC /* PBXTargetDependency */,
-				B8BD580B57769BC602BD79C7AFF62CF7 /* PBXTargetDependency */,
-				AACE9BD9575D0AA186E120A23B025715 /* PBXTargetDependency */,
-				B517CF7F4A94CCE45B1047010BF846FC /* PBXTargetDependency */,
-				223BFB3E3762A9D1BBB88A2F9D346D41 /* PBXTargetDependency */,
-				02D1AC8DFA87EF6FDC87DF916726C5C0 /* PBXTargetDependency */,
-				E4F6C48B958DAABD628D47A3926AE26D /* PBXTargetDependency */,
-				2A7934506900C9FA82D894E2270CAB3C /* PBXTargetDependency */,
-				3D48745601B85844950991F9E08F57AC /* PBXTargetDependency */,
-				0A9272081CC74F74790ED2143450052F /* PBXTargetDependency */,
-				A92E7793AE91FAEC2FF6EA85FEE8F40C /* PBXTargetDependency */,
-				9202107C458802FF775810B582E3B71B /* PBXTargetDependency */,
-				6BC4E6073E3FEF8FDA0994DDF5402F2D /* PBXTargetDependency */,
-				539CC1B2A2DD65E23AD8C9489FEFB59D /* PBXTargetDependency */,
-				7867CF038A0C5E828E34E3237E6C11C4 /* PBXTargetDependency */,
-				1667FAFBB654378C3D557D1E5F595C90 /* PBXTargetDependency */,
-				DC9EB1BAB618AD59EDDBA6828D076199 /* PBXTargetDependency */,
-				0EF536AB4C91018F7AD99DF4FD8AA289 /* PBXTargetDependency */,
-				8FF12E4CF2FAA3E8671A8A366E16C885 /* PBXTargetDependency */,
-				254CFC61A2ACB28ECF00007EAF13CE98 /* PBXTargetDependency */,
-				F42FC5A1BEA9FB79505F6B379A0B962D /* PBXTargetDependency */,
-				CBE9DDE559DC11A137E07CEACCA45470 /* PBXTargetDependency */,
-				A5AF5D5B4036CFC7F536C062B952BA97 /* PBXTargetDependency */,
-				D72A6EB091DB72495E74A120E2B92E9E /* PBXTargetDependency */,
-				7468CF4E2C9D8B0DD5854D5CA018966F /* PBXTargetDependency */,
-				17556E69CFC4AAA6EBFF20EFDF2F1800 /* PBXTargetDependency */,
-				CCCE5C8CDF7C12D770603DA436EDB43E /* PBXTargetDependency */,
-				2DE14191E73A30EBA44FACED21FC3C8B /* PBXTargetDependency */,
-				C39677DAF1493D5C647079FDC08981D3 /* PBXTargetDependency */,
-				35B8CA8F90F8CCC90EE2947056168E89 /* PBXTargetDependency */,
-				FDBFAA3323AFCB0E784B383179883AE7 /* PBXTargetDependency */,
-				3B90967BE1F7161A860AEF7B6C719D91 /* PBXTargetDependency */,
-				72748F44CEEF5D5AF6EA4E27E7E4F3FB /* PBXTargetDependency */,
-				B05FF6C3A0D4ADAFE40BF4BCEB1E197D /* PBXTargetDependency */,
-				A227884C4AB56E588F8ABE84D9CBB60D /* PBXTargetDependency */,
-				80F529CCB15D4BDF795279CAA36CC832 /* PBXTargetDependency */,
-				D799CCB9919B0D843386050BDE232148 /* PBXTargetDependency */,
-				3439555A87BF944E78F87851C8B98E28 /* PBXTargetDependency */,
-				F293C4F030DEA82E57B5F19E4D9624D6 /* PBXTargetDependency */,
-				F0E08C71F81B8C0B120C4F090C54C10E /* PBXTargetDependency */,
-				E8A7BB1AE3BEB4C5899DB7D61F1E8EEC /* PBXTargetDependency */,
-				6D8F41B176596CE8E52F8BB76ED3E6D0 /* PBXTargetDependency */,
-				128B0A0D84487F6AC775819E27A5C384 /* PBXTargetDependency */,
-				C521F0436C2B34661935A220FE653968 /* PBXTargetDependency */,
-				E7D32D14991B46477626EC891A2AF89D /* PBXTargetDependency */,
-				9C89B1E7D1915BAF6CBDA0EF1B867B97 /* PBXTargetDependency */,
-				5F9AB793AE151A9E32DC6F77344D449C /* PBXTargetDependency */,
-				FE9DFE5C34FE8EC47558C3FC486BE8C4 /* PBXTargetDependency */,
-				6926740C03F8A9D2C41DD6565AD17A7E /* PBXTargetDependency */,
-				3FE641229A677295A89C79D2CE704B95 /* PBXTargetDependency */,
-				70A8735CFA8F988691C0B3294E209275 /* PBXTargetDependency */,
-				9DED8902D1D9EBD5584B14494E01BA26 /* PBXTargetDependency */,
-				E8974635B5163F90B9F941F8A4E5B880 /* PBXTargetDependency */,
-				F79EF4F2122F82578B87FA7E79412E47 /* PBXTargetDependency */,
-				A9035E87B03EB528272AE6A02F14DC04 /* PBXTargetDependency */,
-				EAA1416370A7B2525B7808B74B49812C /* PBXTargetDependency */,
-				1B4778A04F5E33D0A690C8CBAD566CEC /* PBXTargetDependency */,
-				175897D6F8569A72D40AD1B2BBA37975 /* PBXTargetDependency */,
-				5C6F05E21239F762874A563A5C103644 /* PBXTargetDependency */,
-				84AC941D6FBD3E418DD9F8EB970C5444 /* PBXTargetDependency */,
-				931197684C66B6E146FF118A07833392 /* PBXTargetDependency */,
-				A5DD55CC96A2F73D85DD40B53FE13FF3 /* PBXTargetDependency */,
-				C492338E92DA4C6308831737BE583FC1 /* PBXTargetDependency */,
-				28B39810CFF261D7A42B9A4C21FC3EFE /* PBXTargetDependency */,
-				B36D8679BA4EFB8E18A4A7786F4BE511 /* PBXTargetDependency */,
-				E02A4741E9E390900BB831239C55F5EB /* PBXTargetDependency */,
-				7A5DCC061FA8FF7339821E8B85521BA4 /* PBXTargetDependency */,
-				94FB23F40EB86F450BB4A7FF331F888D /* PBXTargetDependency */,
-				55E35D3BE743EFFFE467AF539D8399D2 /* PBXTargetDependency */,
-				1221EC56741809A77C644A2422172E6A /* PBXTargetDependency */,
-				7DCD84F0ED5F9EDAC4B25FCCDD8D152F /* PBXTargetDependency */,
-				D0B841A6889ED08B815E601729E0E8CF /* PBXTargetDependency */,
-				E3CA7E1516C05F06D6F9988B5FE9E266 /* PBXTargetDependency */,
-				90F8606F62740E7CB5F1DE217EF4B376 /* PBXTargetDependency */,
-				F5D2896FACB8BEA7E7777F66CCA481A6 /* PBXTargetDependency */,
-				AADDD79D56C65207C94A59A271797E5A /* PBXTargetDependency */,
-				5FD2B93E6F48FFFB0F2DB28BB2AB5D7A /* PBXTargetDependency */,
-				27C53FBA60E081756E7AAC4FE888F450 /* PBXTargetDependency */,
-				807B7C5EF46767CE3CDC9C43A6943EAB /* PBXTargetDependency */,
-				37B37DCE54E411190F6A6CC95DB3F2B3 /* PBXTargetDependency */,
-				EC061B6CF6C266FA7281513F642DE216 /* PBXTargetDependency */,
-				D0A2D31BA013FC24B84D9152BA5D7542 /* PBXTargetDependency */,
-				63A37AE7ED1F16297A494FC3DA41CAFE /* PBXTargetDependency */,
-				449C6F19D81B44AE768C9CFA0CA969F3 /* PBXTargetDependency */,
-				E3B7460439DBB6371993CC0A828B0952 /* PBXTargetDependency */,
-				03F384EAAAD67EC73A463E03EFC9C414 /* PBXTargetDependency */,
-				E0E12DD39F165C3D1FAA50D9AD8ED5C3 /* PBXTargetDependency */,
-				70DCA056511ECDF40164A23E40E15753 /* PBXTargetDependency */,
-				91915555CF78333DF5D16A6EEBA89FFB /* PBXTargetDependency */,
-				DD6573A87989D726AA55597D5EE3C650 /* PBXTargetDependency */,
-				407305F3CB8690652313707D92442CEE /* PBXTargetDependency */,
-				0F3ACE5166D11B41542452B2245C426A /* PBXTargetDependency */,
-				A8D594690FED9EC38AB9662F8ED4F6E8 /* PBXTargetDependency */,
-				79BA6AD169EE3ED901A1EFB3B9C74D75 /* PBXTargetDependency */,
-				E66E7EED989278143A3F9D888E832902 /* PBXTargetDependency */,
-				10B0E471693FE4E337A8006600107089 /* PBXTargetDependency */,
-				CE3C8ADAFF4D643F84777C9CB232C1F7 /* PBXTargetDependency */,
-				067BD53A4A0A3FD4291938C7CBA6846E /* PBXTargetDependency */,
-				A35CD2AB33945F9FDFD4C785F1DD9C81 /* PBXTargetDependency */,
-				699D82D551CA05A8D3D0C9A02A04DCD8 /* PBXTargetDependency */,
-				F0E5BE5A39A9183BDDCEEE345581F7F4 /* PBXTargetDependency */,
-				837D0979CB15C4C34878FADEC258ADF6 /* PBXTargetDependency */,
-				A456E65CFD0DCD972A07B5DA18B4917C /* PBXTargetDependency */,
-				17412445872A888FAC3034DB51DFC926 /* PBXTargetDependency */,
-				35C6C979BE0E28522F44A564E12EF4D5 /* PBXTargetDependency */,
-				701D4B39CE4C95F5F9D42906E5BFBDDF /* PBXTargetDependency */,
-				17232D7B01F93CA0FA75EAF15E057914 /* PBXTargetDependency */,
-				CDECD8DC57E72997544CA217F6E9C99E /* PBXTargetDependency */,
-				4AA13588FACB8C7C2F9ADD30F137A17E /* PBXTargetDependency */,
-				BC60327FA2A06DD0A31F977C4652EF3C /* PBXTargetDependency */,
-				D552786AD0802476BDDE9AE49E4CEF53 /* PBXTargetDependency */,
-				F87953321973201887837E38CB212EB6 /* PBXTargetDependency */,
-				A28009F07FF3E124A92342E40A40E4D8 /* PBXTargetDependency */,
-				4B9D4F18CC465304D5E657AF746FD1C1 /* PBXTargetDependency */,
-				55982ED662379C1562F33C79148B2A0D /* PBXTargetDependency */,
-				A621390AC2BF233B2A6F83898256C25A /* PBXTargetDependency */,
-				CAFFF8D89250DED5D52788E7C1AC3C98 /* PBXTargetDependency */,
-				82C5770760C36461B7DDAAE69DB697A6 /* PBXTargetDependency */,
-				6DCA80CD2B67DF9A9BF7BEE00041C897 /* PBXTargetDependency */,
-				6D0BF5E72572233AC7075E9D751DD7E1 /* PBXTargetDependency */,
-				FCFD13B25EDBD86F508B0E3F71B5F2A1 /* PBXTargetDependency */,
-				FEDC3A7278F5E26029547CD19A065777 /* PBXTargetDependency */,
-				9E36C2E23EFEEF51DB31B5F8A1013A1A /* PBXTargetDependency */,
-				9A449D68D8BB8CAE920BEE1BCDDC9BB8 /* PBXTargetDependency */,
-				87C70CF35319D5999E6114DEAD798757 /* PBXTargetDependency */,
-				9DAC13872FAB04F5555A8FB5CDE2A095 /* PBXTargetDependency */,
-				AE4C6454D7FE2D433A91FF85C2D176BC /* PBXTargetDependency */,
->>>>>>> 0e08d74d
+				6D2933ADAE7F20D4C5C200F856AB5CB9 /* PBXTargetDependency */,
+				2676A3F91486FCB59E92BF9FAEF13AEA /* PBXTargetDependency */,
+				8429280B28625325042B2F6515B61FF1 /* PBXTargetDependency */,
+				111ABAE7D3D630ED5EBF440D6A0E2D5E /* PBXTargetDependency */,
+				94FF1ACF0C4207B8C2257C2177CB8C60 /* PBXTargetDependency */,
+				FDE4C084670810D56303EB5E4196FE9B /* PBXTargetDependency */,
+				30F02648DF2E561320EBA1AE9C78FD6D /* PBXTargetDependency */,
+				0EA12DF9EC262334F78880A6C308FF34 /* PBXTargetDependency */,
+				15D199144D2A0CB87C4FDAD9BC8896AC /* PBXTargetDependency */,
+				F51BB3FC9F049B82344AC0EAF501219A /* PBXTargetDependency */,
+				D6F261847A8F0A6AED917DEBE0F76D49 /* PBXTargetDependency */,
+				52DB93B3A2C9B73379D522F49CA0BB7B /* PBXTargetDependency */,
+				E80891D02AF26F4326752EB22E25BC4F /* PBXTargetDependency */,
+				38AB7CBF2D27EB92061BA9CC73B4B3D2 /* PBXTargetDependency */,
+				98FE59EAB422E2BD0AD08189A00A8AD6 /* PBXTargetDependency */,
+				BB94FDE0198A8058B4000462FABF3B12 /* PBXTargetDependency */,
+				FC8DF848BBFCB59AF6A44F6082AF6A71 /* PBXTargetDependency */,
+				353114FA1FB95B598EC15E6B747EBCE4 /* PBXTargetDependency */,
+				3C33C8046C37A3DCBA9787AFCCDE368D /* PBXTargetDependency */,
+				B2F491EC4C8EA90827C0763DAFDFCDD1 /* PBXTargetDependency */,
+				A21B198BDE9A8535A3369FAAF05F9068 /* PBXTargetDependency */,
+				35FFB10625900618FC053564F6709375 /* PBXTargetDependency */,
+				4726DE5B61E9AF174BAA78C4E4AA17F0 /* PBXTargetDependency */,
+				A930D9B3867EF3DDBC4E1B1FD0478EB7 /* PBXTargetDependency */,
+				90CC9F2FA24B5B496E16C521961909BA /* PBXTargetDependency */,
+				9F0387E6662BB5DB8565E559666871E9 /* PBXTargetDependency */,
+				FE8747CE7E70EF35C5464D5913E7B2B2 /* PBXTargetDependency */,
+				9BDD3CD1349C80E03B698D7DD9577E8D /* PBXTargetDependency */,
+				EFDAA9F61E7D1CEC0910EDF639B5C7E1 /* PBXTargetDependency */,
+				2E034BE678A4952CFDBB14266E3C42CA /* PBXTargetDependency */,
+				2D8B8AAF2A3D08D1AF5FE6E9F84EF0EC /* PBXTargetDependency */,
+				68EDAAB3D718C6E9FBAFE4DE3ECA977F /* PBXTargetDependency */,
+				EF7AD982A812BA245D9D34F7821E9810 /* PBXTargetDependency */,
+				D580D375F75F7625626A343E73C8DCED /* PBXTargetDependency */,
+				B14D311E2AA0C5224A59ADDD68A7ADEE /* PBXTargetDependency */,
+				538D2D20D7444F5E7EC705AE6C6A8470 /* PBXTargetDependency */,
+				FC8E1AAA2F946DC95CF4AB5551234B9D /* PBXTargetDependency */,
+				BEB53FDAFFD1FFAF4E27BCD79FC668D8 /* PBXTargetDependency */,
+				6361E727EFDDCD69BD58D3937FD521D5 /* PBXTargetDependency */,
+				5C98B1E7FC978C305356630C27253378 /* PBXTargetDependency */,
+				2A0A5F39F47652EF8814625B49389796 /* PBXTargetDependency */,
+				6918D20531C762027C66D2FAE6997177 /* PBXTargetDependency */,
+				A566D8B33AC5DD5476591E3E5FA60696 /* PBXTargetDependency */,
+				52C316386D409DD3DFAB9932445FBF50 /* PBXTargetDependency */,
+				65770D846621045B178505470FAC39B8 /* PBXTargetDependency */,
+				0ED8501F74C291B585189AC9BA6A7882 /* PBXTargetDependency */,
+				68321ABAF9F3A4675F428F2216AC630E /* PBXTargetDependency */,
+				316B34368DE527C75CEE3DC30A3FA6A7 /* PBXTargetDependency */,
+				E21D2DA913B31B1C9552A0B0C2217140 /* PBXTargetDependency */,
+				A637AE3E17BBF4E2B980AA940C328EC3 /* PBXTargetDependency */,
+				C30F3A653F0537381A4906771EB74285 /* PBXTargetDependency */,
+				CAED5EE91091C8E392D256A1BD427AA1 /* PBXTargetDependency */,
+				01FF4965FF9A0930146412811CA0F9DB /* PBXTargetDependency */,
+				501E110098732EFC82FDE51F1D686020 /* PBXTargetDependency */,
+				1412D29DCC7DA98B3691358203BD8464 /* PBXTargetDependency */,
+				C7BECA523E7C5E23E19BD2D54DA24220 /* PBXTargetDependency */,
+				5CBF681320BA2BE1B091C4F6F1C70503 /* PBXTargetDependency */,
+				6B7ADEF56E9A545766664915779F80C0 /* PBXTargetDependency */,
+				3F857A748B87A2EA99C8268A57C54276 /* PBXTargetDependency */,
+				2BB2E9FC10532E5F7041F78F02A3AE3C /* PBXTargetDependency */,
+				FD25E303CD53EEBD9C11776A341AA6EB /* PBXTargetDependency */,
+				D812AF0239EDE5E2151C08750F03EB31 /* PBXTargetDependency */,
+				A7D76396A8A5C3344A1C89504AD31646 /* PBXTargetDependency */,
+				E5B515FF96508BCC5DBF70BFB1EFCAD7 /* PBXTargetDependency */,
+				AE8F745424318092B37B287262D55C79 /* PBXTargetDependency */,
+				A4FE5D0AC1E777B8591A4903A79039D2 /* PBXTargetDependency */,
+				37A229D59F4CA35E5DE6C4783AF65966 /* PBXTargetDependency */,
+				E2670EEFE625E0575C75DF2FFC1A05E9 /* PBXTargetDependency */,
+				CC58C113086B1698E09E25FB25CF8B66 /* PBXTargetDependency */,
+				77C5570F98047F5B475E08B047B14713 /* PBXTargetDependency */,
+				B9DCE05C32AD99C27402CF3C807AC671 /* PBXTargetDependency */,
+				61B97B74E975FBA30CBFD0B1E917F02C /* PBXTargetDependency */,
+				6B00C84538774FAB1045CFC929342A7C /* PBXTargetDependency */,
+				3673E8A13D4C6C4EFE172C700ACDBA12 /* PBXTargetDependency */,
+				409B3A208EB4D535A9409D26CF95D878 /* PBXTargetDependency */,
+				7B802EC5ACCF63562ADFDF4E5D3173D6 /* PBXTargetDependency */,
+				52652F6345282581EF9F60C93FF0D136 /* PBXTargetDependency */,
+				DF31AA6BF16A0BD5809E4E121C8249E8 /* PBXTargetDependency */,
+				5E07189ED1FC56308BE5581E9F59A0FC /* PBXTargetDependency */,
+				7ABFE7F3B9E9637C7E2042DC42B10502 /* PBXTargetDependency */,
+				B42711FC35BAF5924A5050C0620E971B /* PBXTargetDependency */,
+				8C3F1D62F62769F3B34FB68BDA0BA454 /* PBXTargetDependency */,
+				3235D6053D78EA42D30169E3B4358DF1 /* PBXTargetDependency */,
+				BC3A3AE89033E209A2E6AE85896D92E1 /* PBXTargetDependency */,
+				A6014AD2F630506820032418B88EBAEE /* PBXTargetDependency */,
+				039BDC0C27650B80247AE9682BEFC145 /* PBXTargetDependency */,
+				F98F749D0971156C7AAC3D2723581762 /* PBXTargetDependency */,
+				26AC4A177E81C371197B145C2B6318EF /* PBXTargetDependency */,
+				69389802356865277D5D3ACE769AEE0A /* PBXTargetDependency */,
+				EE7326D6A3B4F4A384BDB4D68CBCF76D /* PBXTargetDependency */,
+				D86C0EA8793CB4F97018630D804D2C59 /* PBXTargetDependency */,
+				074CF69193B9C571B3D6F9972522DE8B /* PBXTargetDependency */,
+				998ADC2D595679E7A4289CC3C6A900F1 /* PBXTargetDependency */,
+				B0AA6E04225911B38E2B83CB7B37E63C /* PBXTargetDependency */,
+				B0CD88441FB269DF3B3289521B5FD061 /* PBXTargetDependency */,
+				FD939DBD2E4D93D050BCC0A921EE39EC /* PBXTargetDependency */,
+				F79072147495333731F1CB80E6D7DA2A /* PBXTargetDependency */,
+				428FE6C55A5CD32A322A687A63EB1AD1 /* PBXTargetDependency */,
+				B4B87F25B573181ACC580A57061464F4 /* PBXTargetDependency */,
+				DCDEE07AEB6DD681E02B29C71280E4FC /* PBXTargetDependency */,
+				3240289B82634030A891D8AB29ECC04F /* PBXTargetDependency */,
+				74AA4715D6038F0FE00ACD792338CFC2 /* PBXTargetDependency */,
+				101DB8241DCF34A607880BBB11E2CA8A /* PBXTargetDependency */,
+				C0C08170D256373CA870E46A9BF119F8 /* PBXTargetDependency */,
+				20D7C47FB4A006625049EFE764AF093A /* PBXTargetDependency */,
+				4CCD7F76B7485F92E2F4769708FD7CCF /* PBXTargetDependency */,
+				FD249C0FE28AF6C9C5D12F1EE7A3243E /* PBXTargetDependency */,
+				B2A29EC486A1A782F08FD29B8BF2BE85 /* PBXTargetDependency */,
+				5F91A26927B9D9EEC7D50A7ADF436EDE /* PBXTargetDependency */,
+				5FED2035B6AAA3A1BB82A1B40B6307F7 /* PBXTargetDependency */,
+				E95A57CFFF8657C1F8422D7467084ABC /* PBXTargetDependency */,
+				983709E6845F7E46D8443FC5C325070E /* PBXTargetDependency */,
+				CE30E45898EBBAA3EF41407E6658DF4B /* PBXTargetDependency */,
+				A9EF2AD2DB9ABBCF7DF7E0080342F5EC /* PBXTargetDependency */,
+				ED36EDF2B067985EBEB370DAD947B05A /* PBXTargetDependency */,
+				077DB9ECA67C0ADFCA483D022FAE3553 /* PBXTargetDependency */,
+				0DA7A1FF68569D59515DDB8A04C8DB4D /* PBXTargetDependency */,
+				248A19E88005630ADC580ADD4061B03A /* PBXTargetDependency */,
+				3001BF8F6967ED69B5DAC519086212A3 /* PBXTargetDependency */,
+				C366D3EDB15F8BC8A12B1FB0C02D8968 /* PBXTargetDependency */,
+				F79468E5AC44D63392CAC31F5C4C3F78 /* PBXTargetDependency */,
+				13B30A3AE60E6F880FD44899E4D9E291 /* PBXTargetDependency */,
+				F0EE0939AD4C6C145282DFED4F8D943C /* PBXTargetDependency */,
+				A5738E03C2391049E67A4B73242F5EB6 /* PBXTargetDependency */,
+				AAE9ABED2B7FA142463C6672BC46E057 /* PBXTargetDependency */,
+				1507E1F52FD10A1B2E5D44D4A9D427C9 /* PBXTargetDependency */,
+				054B3D657C8B92CE7AD5EF51970EA906 /* PBXTargetDependency */,
+				B838081F9185E2FB95CD4EBA4A3F6998 /* PBXTargetDependency */,
+				A53417A74AA04FE064E1AB170CAF53F5 /* PBXTargetDependency */,
+				43CFE9F39101AA39721F5C8DEAAACFE3 /* PBXTargetDependency */,
+				A9D9FFC7856C9B29DEF4457FF441EE72 /* PBXTargetDependency */,
+				327353956EA02767E1FB511B4AE105DE /* PBXTargetDependency */,
+				65235ABAFE871456FE5EDF628B59B884 /* PBXTargetDependency */,
+				49EE7D66431DE2766B880C3F3E669A66 /* PBXTargetDependency */,
+				F5843F4FCE604CA8EABBC5E86131BCFF /* PBXTargetDependency */,
+				723C99DDD706450F81DD5EA1457EB43A /* PBXTargetDependency */,
+				19C5D5E53DE26247EA7D4D87C9912C8B /* PBXTargetDependency */,
+				3E79D1C3DEA72440C2CDAE7AA6AFAD08 /* PBXTargetDependency */,
+				85982A4CB5585CEE3D600E5213B622AD /* PBXTargetDependency */,
+				4C83624AB9507EB81F2400613054DA93 /* PBXTargetDependency */,
+				637E382E47E4E693BA3FAFFB60E44FBF /* PBXTargetDependency */,
+				F38FF46F54A3E818DE7207D84FDDB052 /* PBXTargetDependency */,
+				F717EF5CB515ECB558D65484B46A3629 /* PBXTargetDependency */,
+				D149174309170EAEEDC3DE8A9BB99E26 /* PBXTargetDependency */,
+				03A1550D36BDD3E5E3150D9EB878D5C2 /* PBXTargetDependency */,
+				B7B9D1211A00346A162E16D95F26B158 /* PBXTargetDependency */,
+				11C685F797A0FC1CCBFCFBB5268D7DC3 /* PBXTargetDependency */,
+				478A9F5AEE4CA105D3C7AF51EFF0D2EF /* PBXTargetDependency */,
+				81FC356E587C23C2CAF198920A8A91C6 /* PBXTargetDependency */,
+				F6FABCB5F84ED626CF4149B2AB2FC038 /* PBXTargetDependency */,
+				59DE93A73F2333A08857C721A884E68C /* PBXTargetDependency */,
+				12CE3118EDE5A894A7FFBCE7E4DB8B64 /* PBXTargetDependency */,
+				AD12525EBD3C5DA379FB0CA12DBA184C /* PBXTargetDependency */,
+				DDD7B2C107935E251FA06954C97D7C26 /* PBXTargetDependency */,
+				F09C44C125B90C87B662A9DB4C704365 /* PBXTargetDependency */,
+				F14C1814A129C614526714D4A150B9D3 /* PBXTargetDependency */,
+				11F3A569F92E0B2CF6BD3CA4F798FE0E /* PBXTargetDependency */,
+				C71AAF83ACC0FB166547D3A8624074E3 /* PBXTargetDependency */,
 			);
 			name = "Pods-BareExpoMain-BareExpo";
 			productName = "Pods-BareExpoMain-BareExpo";
@@ -3047,304 +2855,153 @@
 			buildRules = (
 			);
 			dependencies = (
-<<<<<<< HEAD
-				4A87D0011BB9F52F6D49D302564A6D1F /* PBXTargetDependency */,
-				819411E37AE649FB087A67A6B436DA18 /* PBXTargetDependency */,
-				DDC9E4876917112A1AA92A50B05E30EC /* PBXTargetDependency */,
-				3740AEDF6C7428FE5995770ED73197B8 /* PBXTargetDependency */,
-				03A44DA1B3ADC189EC535176F515BF6C /* PBXTargetDependency */,
-				37AA1134D5D1A92C8365147D9A004AF6 /* PBXTargetDependency */,
-				01964740EE82911BB4EF0109A4198D7A /* PBXTargetDependency */,
-				E58AEFF1475821FBB6F24E7DCA630E02 /* PBXTargetDependency */,
-				176B6E4709FE7D7C11D50CEFF5787DF2 /* PBXTargetDependency */,
-				013834C9663550B1EC18B5BC174E069E /* PBXTargetDependency */,
-				A0B19EA080A835DB9DECB146B02E9701 /* PBXTargetDependency */,
-				2E38ACD9A6E518E307A5C4D27D652E7D /* PBXTargetDependency */,
-				ADFF3EA714F46800018B32CDE1099E3F /* PBXTargetDependency */,
-				85FA2CAAB391170F5A91873256411946 /* PBXTargetDependency */,
-				EDAB0BC9F61061C605AD6A2F9FAC6B61 /* PBXTargetDependency */,
-				48183DB0EB6F7935B37A83E5D37E86A4 /* PBXTargetDependency */,
-				A6F7F02D5ADDEBAEF0AE7DC46527F7BA /* PBXTargetDependency */,
-				DC397D8A299B6495E17975355B40F778 /* PBXTargetDependency */,
-				2B2CE9DF3A4A1FB01C3F2370DBCEAD37 /* PBXTargetDependency */,
-				B6A02811FDB501B35BB2DBCD1E2D0BDA /* PBXTargetDependency */,
-				BC0F7697082F2045C3C92392E75A1F5F /* PBXTargetDependency */,
-				DFF28430FBCF92EC8DCCB5986AF65939 /* PBXTargetDependency */,
-				E61F6F3AEA734444A405A22CA4A58464 /* PBXTargetDependency */,
-				3A0A7FC81D1BFF7EE31269F71A760B96 /* PBXTargetDependency */,
-				DD3A464242C6196C0C3D6072CD270012 /* PBXTargetDependency */,
-				AB485B035E42C99C0F245090BB44CECF /* PBXTargetDependency */,
-				E6C87687EFA7230F765EDECF9D0A9FE5 /* PBXTargetDependency */,
-				56D295DBAA1CAAAE4F3FC1DDC206089A /* PBXTargetDependency */,
-				CEA32C85A995D4CF4063DBBC492439CE /* PBXTargetDependency */,
-				FF205521C9C192F29F11074B262A8A1D /* PBXTargetDependency */,
-				996884C68E9F4431097869C0ACCD8575 /* PBXTargetDependency */,
-				405A2551885A7FE6E38AC1A31762DE4A /* PBXTargetDependency */,
-				55DAD21DA959753A910FAD91C8439197 /* PBXTargetDependency */,
-				BB04B84B4B04FB6BC9F6C1ADA375E4C8 /* PBXTargetDependency */,
-				C3D581F986E5DFB8822B1B1F552D8047 /* PBXTargetDependency */,
-				08605B39F5D73E240F3F9296422A2750 /* PBXTargetDependency */,
-				380EE182334CB93892B529ABAB2FD8EC /* PBXTargetDependency */,
-				9622CF272D98D6D31087559FAD9B5AC9 /* PBXTargetDependency */,
-				0C6DC2BD2155464C3A834783B5904AD2 /* PBXTargetDependency */,
-				AEFFAED7D1FFE1CA1B9CCD9DEA3126D9 /* PBXTargetDependency */,
-				9D12169B3185FE946C2FEEEFC03FF76B /* PBXTargetDependency */,
-				3D9CF0D982A068B7208C1B197BA5449F /* PBXTargetDependency */,
-				ACDB9B907C16CA6596B67D76CE51B110 /* PBXTargetDependency */,
-				3D2E3A754A846D733774FE92E86E5086 /* PBXTargetDependency */,
-				589B24DDF0166327848B349230CD6648 /* PBXTargetDependency */,
-				B73218397E9129D19AA4F66E6CEB7DB2 /* PBXTargetDependency */,
-				AA246E6E1D780272D4A3D0829925147A /* PBXTargetDependency */,
-				37C0CF367C79083F9C3B37CD2660ECCB /* PBXTargetDependency */,
-				8F49973AB5EAC142E4153264D08DA8D9 /* PBXTargetDependency */,
-				E403BD8973F01666AFAF77CBE4DCC94D /* PBXTargetDependency */,
-				A4B7FF33EB9D977B6B42A4DB95BE8DFC /* PBXTargetDependency */,
-				FFC41EE98F7DC24EE31A01AFE65DF6D9 /* PBXTargetDependency */,
-				3E63892C620B2955BFB0B6D23ADA3D2D /* PBXTargetDependency */,
-				A584FBC7E8E2CE7DD8B3E7519841A456 /* PBXTargetDependency */,
-				819B36C12E5FFA14CC2F1B7F119460A4 /* PBXTargetDependency */,
-				7155985F13F5FB7AD6451700FB0A141B /* PBXTargetDependency */,
-				BCD17887FCF92A3087E40B5004A32F08 /* PBXTargetDependency */,
-				41F6CC97BC594FC9F1F245886FE57E03 /* PBXTargetDependency */,
-				F50936DB8FA5AA5244B985F922568508 /* PBXTargetDependency */,
-				E6E1F47E6F673BEC3202100AB0964CAA /* PBXTargetDependency */,
-				A5C1279C1939518AB52820F333825558 /* PBXTargetDependency */,
-				F566F4736F8905CAE8A223255318A7EF /* PBXTargetDependency */,
-				AB419AA6D8F7FEA9CFAB2CC3155D4415 /* PBXTargetDependency */,
-				035B5CAF48C4DF22BBACF5381C9C6273 /* PBXTargetDependency */,
-				270703D21CF272A6F660366399433D9A /* PBXTargetDependency */,
-				6F9FB89EB82DAF765D67D079F5031B09 /* PBXTargetDependency */,
-				B74C8926884CBA0AAAD7C94A0080E140 /* PBXTargetDependency */,
-				43FED23AFD31A18B1CBF7032BE933E1A /* PBXTargetDependency */,
-				6F98B8FC3A109F31FF1A1CFF1C6C1CAC /* PBXTargetDependency */,
-				5BD110ED0013BBDC9EFEB3A889A593F3 /* PBXTargetDependency */,
-				273967A32612078AB1C6162FF24A7BCD /* PBXTargetDependency */,
-				F2139B7DAC49BC110C3BB4369DC9DEA4 /* PBXTargetDependency */,
-				A84D274442B0A06FADFFC2E79AD9CFA8 /* PBXTargetDependency */,
-				D56116556FA2CB535F48BDDDB7248508 /* PBXTargetDependency */,
-				41CB3A64F1FE80579D7FF2E83C4EDB6F /* PBXTargetDependency */,
-				0E7AA2E8F8233B8D9AB77852F786459A /* PBXTargetDependency */,
-				AD1402624B9807F8324286F5F42ECA61 /* PBXTargetDependency */,
-				2872EE7006A5893C9D22110D3DA196CB /* PBXTargetDependency */,
-				08D0849217DFA6A0BB1F3050E38B121C /* PBXTargetDependency */,
-				E864FC2E99343BBE3F2AABB9681CCCDC /* PBXTargetDependency */,
-				7A33A65FA901E19A04BED10BDBFE3382 /* PBXTargetDependency */,
-				0622F524395F944045A7A39E49867572 /* PBXTargetDependency */,
-				8066A2B2AEC91A43709977D4973EB4AC /* PBXTargetDependency */,
-				2A4DC1DB6D950C49157013C4A42CBCEB /* PBXTargetDependency */,
-				D274F82D3C32211B1BBA573F27851313 /* PBXTargetDependency */,
-				C9C561A365320E313B783998D53A08EC /* PBXTargetDependency */,
-				4FBCBAE8E317AF62CAA8265A65376E4D /* PBXTargetDependency */,
-				C2BE0E037851DCF5EE7C407E078DC065 /* PBXTargetDependency */,
-				47A2B47603E20247F87DBC2F9CA0956B /* PBXTargetDependency */,
-				BBCD0565E81A9DA59714EF1EE54FB745 /* PBXTargetDependency */,
-				B40C5E9DE7D477A9A959CE27C9438A0A /* PBXTargetDependency */,
-				21012A8442BE61E80E076B49487F138F /* PBXTargetDependency */,
-				5919D5D1D78ADC25009FF28D7DFDC3C2 /* PBXTargetDependency */,
-				B77EDA074F4D29BF115FF5C79792B5FE /* PBXTargetDependency */,
-				15CA9FD5D8DF2CBFF80DE5922E2EB1B6 /* PBXTargetDependency */,
-				A01992AF58ED7B6DC1B22F48571F4321 /* PBXTargetDependency */,
-				C32A017383FD7353A418D880DD63D403 /* PBXTargetDependency */,
-				F31E9AC680B10EEBA4D0300DAB456379 /* PBXTargetDependency */,
-				70D0855A76C992FEA256E2698190A4D9 /* PBXTargetDependency */,
-				986AE2619E45183F2A5ADCCEB855B5BF /* PBXTargetDependency */,
-				15A9FE7C0D92EBD2007B6F80093A6ECB /* PBXTargetDependency */,
-				853C21ED25875CE5CD3D332046E7B8EC /* PBXTargetDependency */,
-				4BC1BADA0CB0B9B7EA9731053FCA0018 /* PBXTargetDependency */,
-				14825422872F53380A8FAE6DD6E4AD48 /* PBXTargetDependency */,
-				6E8571F34A4D4AB696695B0444B78EA0 /* PBXTargetDependency */,
-				E8242E553A0DC95520EA23D5BD38964E /* PBXTargetDependency */,
-				F3ABD303D552F853B54C850FD9FCECCE /* PBXTargetDependency */,
-				75C22D107B4AFD30FD93D1A10BE6A191 /* PBXTargetDependency */,
-				09D38462D90764A1B00F6609F9D31A0F /* PBXTargetDependency */,
-				D12DEA358A1DEA5B1117BA93D68D88D0 /* PBXTargetDependency */,
-				084F84D3772F546B8B7826E86B107F8B /* PBXTargetDependency */,
-				3F69FA9A719264A4D18B5B726F54838E /* PBXTargetDependency */,
-				F90D496289C2C2BED189255AEAF58DBB /* PBXTargetDependency */,
-				C5995E9A37E9AB33B0F05A618002028E /* PBXTargetDependency */,
-				0749DBD9629B958863DE7F38AD1F0F92 /* PBXTargetDependency */,
-				DF70B3972040E7A20C17667A6430B688 /* PBXTargetDependency */,
-				B01CB50D47387D5D6EE0C5A52E50609D /* PBXTargetDependency */,
-				C9E976C1FC38C3B9F598CF56C1593B27 /* PBXTargetDependency */,
-				0E9C764B09AFA32A1FFB0A339E597964 /* PBXTargetDependency */,
-				FA645E60B4663B1286E01AC8333BC575 /* PBXTargetDependency */,
-				6077EDA60B05D9A58824F21984A606FD /* PBXTargetDependency */,
-				D6C443B8D0A395B445D8D395B0A06523 /* PBXTargetDependency */,
-				A95FABC8C6A8A18253A709A3FAD7A20F /* PBXTargetDependency */,
-				04BF51638F95FFECA659B651D7850288 /* PBXTargetDependency */,
-				4A76F1736BE39CF6814864E0DD569B4F /* PBXTargetDependency */,
-				A932739EC2985E5D5B15AC14D55214D7 /* PBXTargetDependency */,
-				0F4092F578F1F7B6C33898D0D3D520AE /* PBXTargetDependency */,
-				45461493D768E1E923DBC20CCC832C68 /* PBXTargetDependency */,
-				F3426B1CAEFCC309DBF1ECA157DE9DFD /* PBXTargetDependency */,
-				B86AAA2C552A2B491575DFDAC0015585 /* PBXTargetDependency */,
-				4D06F189BB2D5381139C8E88FED457FE /* PBXTargetDependency */,
-				3C6D672B9A6CC4357789830E538D6D4B /* PBXTargetDependency */,
-				F63C45B0F7AF491647FE2FDFA69E9407 /* PBXTargetDependency */,
-				9D0FB8572492429B6EB788BA3295FC4D /* PBXTargetDependency */,
-				02BD70C59C3ADB813C4E956A9CF438C5 /* PBXTargetDependency */,
-				C07E070C6CF715F2170C13B794D7D0AE /* PBXTargetDependency */,
-				1EAB070793B0A7F535663897160B504D /* PBXTargetDependency */,
-				32CB90CB9079C95FDA0966CB8D94B168 /* PBXTargetDependency */,
-				B3AB500423503C5DFE7A574A5AAE02AA /* PBXTargetDependency */,
-				B4B09402E0811510F2D0E7449102A008 /* PBXTargetDependency */,
-				6869889E176EA0D8C0E262266F2DB379 /* PBXTargetDependency */,
-				DE508C4C4CC09E52AAA00A08C61C2125 /* PBXTargetDependency */,
-				DCF790675E2648074C1EAAB8E0D1B9DC /* PBXTargetDependency */,
-				0CAA56B8A6F633BFCB4E871915431553 /* PBXTargetDependency */,
-				4A3B7DFA638BA8E103140C82D818C6DB /* PBXTargetDependency */,
-				D36198488779EAC5B5FA7C1E65A56A8D /* PBXTargetDependency */,
-				C23C2E1DCDFB70CD12B988EBBA3DEF37 /* PBXTargetDependency */,
-=======
-				B77CF0CD8B7B67A731CB56913105F766 /* PBXTargetDependency */,
-				A308848D1F2EDEB7D0DB901DE19A316F /* PBXTargetDependency */,
-				DBBA508A373CD02F6DEA36615B9E1F02 /* PBXTargetDependency */,
-				C9EE4FA5C320BA2E9A97E242E27709F8 /* PBXTargetDependency */,
-				643FE9A16273FB44703514C68CAD380E /* PBXTargetDependency */,
-				A85DA3EEB4B3023E7D5D2685A1BA1C50 /* PBXTargetDependency */,
-				E2FB48687057A92D715E536975C99DAB /* PBXTargetDependency */,
-				91F16E913DB395BC948ADDF87183CD3F /* PBXTargetDependency */,
-				86B18D619917C8B76037A7BE1322FE0B /* PBXTargetDependency */,
-				44851EB7787C82D5D1D09665250C8BD7 /* PBXTargetDependency */,
-				40DFBA87F2D2524D5384DDCE473EA8CF /* PBXTargetDependency */,
-				A58AFBCE007D6BCE23CAC9BF07F6E06C /* PBXTargetDependency */,
-				9BA08057637A7FE32B914C8F86334BD1 /* PBXTargetDependency */,
-				AC41F1616BA1932957CB3A7D031A93A5 /* PBXTargetDependency */,
-				7AFB7D44E1842A0492D806DD981F4B26 /* PBXTargetDependency */,
-				E76D0FE3D7357EED44FD07CD638C6F3F /* PBXTargetDependency */,
-				926AE6F8C95C9B0DA9ACE6237127FFFC /* PBXTargetDependency */,
-				560F8212C603AB617D3D359385D9E9DF /* PBXTargetDependency */,
-				0B2AB234D1460F7CDA10E65563D7F73B /* PBXTargetDependency */,
-				0E5C9AAEECEDA662B3945149B510BC0B /* PBXTargetDependency */,
-				6328F05440C5CA350648A0403E691BF1 /* PBXTargetDependency */,
-				61CC09DD22A902905EE033DAF53AB4FD /* PBXTargetDependency */,
-				7C65D10C0119BD075D2B8A10864DBC19 /* PBXTargetDependency */,
-				0790DE0844D30537A107BDD1820603C6 /* PBXTargetDependency */,
-				153F4E7B6DD0ADAC36811A5E1D97C6C0 /* PBXTargetDependency */,
-				BA5328F721338EB3D4A137C48382D226 /* PBXTargetDependency */,
-				FA3265DF6AF3FA03851AACEDB0718D5F /* PBXTargetDependency */,
-				D070A3DA1994FBE5D42551A97A6FABD4 /* PBXTargetDependency */,
-				09CA4D4E7D94728C672BACEFF3CA4A5C /* PBXTargetDependency */,
-				DA2266B41E7A1AA38AF7BD4FFB30E6AE /* PBXTargetDependency */,
-				09E6B4F60F38F0B1BC9140F0D99CFDB9 /* PBXTargetDependency */,
-				31E523E6EE2528F3D94B9482939A06CD /* PBXTargetDependency */,
-				244CEF19A92667FE4BEE4FF4DE850909 /* PBXTargetDependency */,
-				7E4CE63BCFE9A8B9A1CE209A2B315200 /* PBXTargetDependency */,
-				AB736311247695288CB57DAC2262C1D4 /* PBXTargetDependency */,
-				777F4969AC3B0E256F56285BBB746843 /* PBXTargetDependency */,
-				61F9A453B43F503F6D175B08B0949E3F /* PBXTargetDependency */,
-				10A1B30CE1D70A09C729D3BB37CC0FCF /* PBXTargetDependency */,
-				2A4C82D1CF4B183E4E78F434A6FCBFE2 /* PBXTargetDependency */,
-				2F4B6BDD1832A549BE040EBE46041675 /* PBXTargetDependency */,
-				1E108371BC6F6C3F2E94709391EFA115 /* PBXTargetDependency */,
-				306CF66E7B476F2D106403797FAD1DA1 /* PBXTargetDependency */,
-				2C0FABCE97B142C426529DFBB928A8C6 /* PBXTargetDependency */,
-				19FAF46F20387E4C31620E472AB9C9B6 /* PBXTargetDependency */,
-				FE8AA44C905F87A41CAD7ECE5720AD5B /* PBXTargetDependency */,
-				25E13D66ABBC7F53463A947A3F76D53F /* PBXTargetDependency */,
-				4D1F49EB90054AE45720DBFB4B65BB0A /* PBXTargetDependency */,
-				DB21380803C20BCA079653FC455A1D48 /* PBXTargetDependency */,
-				B8C355A924DD752A887CD71B1631C712 /* PBXTargetDependency */,
-				42271B271CA38730BCF36E43B5648232 /* PBXTargetDependency */,
-				71E8058C703767E2E10D13E104481A09 /* PBXTargetDependency */,
-				151852CC566FA36E2FD426CDCCBA7B8B /* PBXTargetDependency */,
-				584BE56AFA6AB19B2B7CC361C60CCE3A /* PBXTargetDependency */,
-				C3759AD4334FBAC24E01D9583BB4AB69 /* PBXTargetDependency */,
-				F4FCF4CB85EC3F7707BFD2A80D2F4849 /* PBXTargetDependency */,
-				FA665A5C949D61CA34B24FCAADF230F7 /* PBXTargetDependency */,
-				A5AFF46EACFFDD1CFACD95DA4DCEF4AA /* PBXTargetDependency */,
-				CD72E544003D8AC2F926EF46953E3414 /* PBXTargetDependency */,
-				9207D4B7EAE1F57DBA6B8DF56082C7DD /* PBXTargetDependency */,
-				80581D152BA4940311356802745A027F /* PBXTargetDependency */,
-				6793F262452093252CA48700F83EA610 /* PBXTargetDependency */,
-				E67779DFA84117F0C672891594809CC4 /* PBXTargetDependency */,
-				4A36E4976DD4913DEF5A510B7831BD4F /* PBXTargetDependency */,
-				B96212462747320703FD640A503A59CA /* PBXTargetDependency */,
-				8DF127694BBA57FAD0D3B254A42946D7 /* PBXTargetDependency */,
-				5A867DC3A639F489FA48A8F75A598655 /* PBXTargetDependency */,
-				28C802EB88B8CD528843AAA2F1F6F795 /* PBXTargetDependency */,
-				CBD15BBC994496D1505159295A5F4B26 /* PBXTargetDependency */,
-				0DCF2E4DC9FF49DE417B74E6E95140A9 /* PBXTargetDependency */,
-				07ADCA084AAFF1D090788817C31C3F17 /* PBXTargetDependency */,
-				8A026541B083866D18F9A09BA3B84A4A /* PBXTargetDependency */,
-				3364939260E2B8D925D944F9B97FAC6E /* PBXTargetDependency */,
-				39EA871E533FC523DFDF1C1CA6A1D79C /* PBXTargetDependency */,
-				F21518CC6E75C12C79E61CE8F75C9D70 /* PBXTargetDependency */,
-				BE79CC84A0F36725729BA6A2F224EC26 /* PBXTargetDependency */,
-				F5FC3631DE4B9C061B1E1C38F537B6B6 /* PBXTargetDependency */,
-				20079AB98468ABB1E0CB5F7E4D5960DE /* PBXTargetDependency */,
-				37259CAB7C188F5A57C2DB4DA50FD238 /* PBXTargetDependency */,
-				17DA1B795232028D4214ACA51BC1B1F5 /* PBXTargetDependency */,
-				4D206439F66B03CABD203EFAF4DFD41B /* PBXTargetDependency */,
-				30C91E874F784CBDDFE974A0E3905C2B /* PBXTargetDependency */,
-				5FD5B6ECA78EB27103E383810DF4D408 /* PBXTargetDependency */,
-				EEDEB0F3A9929887C029E65BAEF6C469 /* PBXTargetDependency */,
-				541FB3D3046D08770E4496C6164095BD /* PBXTargetDependency */,
-				300BD490A967B1A21B372F75A9575856 /* PBXTargetDependency */,
-				FFDE8C49B866809CE606FED9E256D06A /* PBXTargetDependency */,
-				27BA3CD7CB7DE1B4CA67DEEC084AB332 /* PBXTargetDependency */,
-				B0B0B53D870E46473751C10858E32065 /* PBXTargetDependency */,
-				9B5963C215834072115B146D8547D27C /* PBXTargetDependency */,
-				DD7327C4F8379DBCA4DA0E1F25AD9DFC /* PBXTargetDependency */,
-				EA2A575A9AB63617FF0939A6D0A9F38D /* PBXTargetDependency */,
-				3944DF7CAA54733F559A87288BBFFA9C /* PBXTargetDependency */,
-				E89C5BAF73BCEF3EA5B4815EC27FF113 /* PBXTargetDependency */,
-				2AD7298506DB1064A7532E677B0C0722 /* PBXTargetDependency */,
-				1D63BB195DF9CB02135F7FB7407DB8EC /* PBXTargetDependency */,
-				D7796A33AC979EE531326B2092C39D74 /* PBXTargetDependency */,
-				624C2C46E3AF5D6EF9B3407EA22BF3CB /* PBXTargetDependency */,
-				4A81066C1341E1C56454E37FE97A00A8 /* PBXTargetDependency */,
-				87082195DBDFF7164D8D251B568B41D7 /* PBXTargetDependency */,
-				0B63E7500C1558327648685C02927881 /* PBXTargetDependency */,
-				8FF8F70EF9B704A09B27E2F716397A37 /* PBXTargetDependency */,
-				3CC4C383A074A5929573E895BB677704 /* PBXTargetDependency */,
-				47B212C53F1E5C7C39F03494CD2128FA /* PBXTargetDependency */,
-				26272611C7659CFB5098BDBDEDDB07F2 /* PBXTargetDependency */,
-				DEF045E19DE4A99EE35031F6648D8770 /* PBXTargetDependency */,
-				92566970D4915425AA83EF1C5239376D /* PBXTargetDependency */,
-				80C7F2DD935C469BFDF42E196AAA680F /* PBXTargetDependency */,
-				CB5CCF26DEB5BF1028CC879C759C9400 /* PBXTargetDependency */,
-				291FBF337EF44973613974E3ED0F7CDA /* PBXTargetDependency */,
-				E9D94530C6A4BBDE3321A0EFB0DA4B1E /* PBXTargetDependency */,
-				939E0CA17FBC3CB8602FD17DF2EBBC75 /* PBXTargetDependency */,
-				E165BF9DAE43110EEE826B1A7AA03FFA /* PBXTargetDependency */,
-				FBD52C0D2404C670B8E8CFE27AE67C05 /* PBXTargetDependency */,
-				1BE8DFC7AA388EF718899E422AFC315C /* PBXTargetDependency */,
-				A0571F2DBF69138096C551A83219E811 /* PBXTargetDependency */,
-				7F32AB7F45B80A501F971635BE6BB037 /* PBXTargetDependency */,
-				21FED3E3FED344242CBC783A0C2DC137 /* PBXTargetDependency */,
-				74FB8837BA6E5726403C27AE87EEEF35 /* PBXTargetDependency */,
-				5FC8BB508823C4424D727D81152F70FE /* PBXTargetDependency */,
-				78FA1923CF06B09E41E3F282AF5AA758 /* PBXTargetDependency */,
-				686C4CD4EEE5B936886D16C55B331039 /* PBXTargetDependency */,
-				3BFCB4E0D1F8B403345B9F958E769981 /* PBXTargetDependency */,
-				2D2728D7BF53CDDC9B9D2A7295F74F25 /* PBXTargetDependency */,
-				F5A232F7AB85D6F3442C19BF69413039 /* PBXTargetDependency */,
-				B900009D27CEEF2315FEA371F8B89476 /* PBXTargetDependency */,
-				C9395336EE235D117914C016FA11F132 /* PBXTargetDependency */,
-				FFB4079C91AB1E6F255364C35E9DADE3 /* PBXTargetDependency */,
-				62CE2E1791EFF055154B831E886119F7 /* PBXTargetDependency */,
-				675C2086D5658289988B2102D74AAAAD /* PBXTargetDependency */,
-				FBC3C645469CE6F633EBF6535C098E06 /* PBXTargetDependency */,
-				759044CD66804BEBA0D06CF750740178 /* PBXTargetDependency */,
-				E635F3E2EC57585C249D0EF1B6237B03 /* PBXTargetDependency */,
-				EFD224835BEBBBC5E22A71E1522B955E /* PBXTargetDependency */,
-				2C4DE02A6BC869D577A25E406C1D4548 /* PBXTargetDependency */,
-				25A044B62430E0A917882E81A526B665 /* PBXTargetDependency */,
-				E1958B2093471CEDE864AEB3ACCB2C04 /* PBXTargetDependency */,
-				A1169F61AB0D73C40D599629B1571301 /* PBXTargetDependency */,
-				966284E8FB5BE2058F49CA7965210172 /* PBXTargetDependency */,
-				AFEE816EBA2EA6D54FF31802A446611F /* PBXTargetDependency */,
-				04FE025C471E2F61B8FAF540EE7D6441 /* PBXTargetDependency */,
-				AE293080F085E3DD0324A8451AFAC7C1 /* PBXTargetDependency */,
-				A5E537C68846A7A4DD5D7A5D29B78C7D /* PBXTargetDependency */,
-				13E5B72AFF06619F7F6124C7EB62F597 /* PBXTargetDependency */,
-				07DD0A7527B4CEFC8EC1D3CC00C1530E /* PBXTargetDependency */,
-				2293B17CCE044AAEDA51981F78B8C82B /* PBXTargetDependency */,
-				C078E3057DF1D146E2F2CB642FED777E /* PBXTargetDependency */,
-				E09FDEB4511D8EAB832BEE958895E83A /* PBXTargetDependency */,
-				FA92350874924B25577FA01998D3F0F3 /* PBXTargetDependency */,
->>>>>>> 0e08d74d
+				E818095A85886DEB883D1AE290088BDB /* PBXTargetDependency */,
+				A05DFC9B02E4EB7B7F898C053EFC2F37 /* PBXTargetDependency */,
+				93C7BE0123A0420A674B2FCBD7C75A57 /* PBXTargetDependency */,
+				DB66E02F313049024376760D9DFC35B4 /* PBXTargetDependency */,
+				610CDE22BD0199A0BAFECFE79ED3F12A /* PBXTargetDependency */,
+				8DC42A1A9F47E93FDE708968D6342E95 /* PBXTargetDependency */,
+				2B97F59110C78C53343A564C43EE9970 /* PBXTargetDependency */,
+				784FE96E7D7DD10BA1F579DF8F3BAA72 /* PBXTargetDependency */,
+				29EF4434BD3D79CAB2ABACB48D02E6DA /* PBXTargetDependency */,
+				C4043690B51CEB5C839A29B16E18CDB3 /* PBXTargetDependency */,
+				236ABA5DF3B998E76AAD86A1B51A2FCB /* PBXTargetDependency */,
+				14C75AE67B98DFCE6BF0953240A12426 /* PBXTargetDependency */,
+				567A0FAB939273530864B60DA12D6C8E /* PBXTargetDependency */,
+				DAA4825F37C65F6CE0E41D1A50EBD58B /* PBXTargetDependency */,
+				3C5236A77D83FE50C20E558525D3E493 /* PBXTargetDependency */,
+				C3B8D8AFFB6FC04130EF0D357F948975 /* PBXTargetDependency */,
+				FA10D263E322ACA11CBEC758E4222B9E /* PBXTargetDependency */,
+				2FEB72845BDA3664FD7DF82D80E08ACA /* PBXTargetDependency */,
+				B50CCD44C695436249959F9B8EB7BF4C /* PBXTargetDependency */,
+				E5E960A3C1063E23A40DFBB0356E0180 /* PBXTargetDependency */,
+				63F2C2F6885494073F50EBCDB6558593 /* PBXTargetDependency */,
+				7D89BA300944E7D3EE9BD32B60790780 /* PBXTargetDependency */,
+				D594486F364BA80D20E3A7012D452A24 /* PBXTargetDependency */,
+				4D4FBE693255AA2164041C64B8158F36 /* PBXTargetDependency */,
+				4D8BDCC0370CDAC914F39A5F20AD0EFE /* PBXTargetDependency */,
+				6F7E1A11815419FCB9FFFCF2F586E791 /* PBXTargetDependency */,
+				9C7E0251A98DD6E3475F0BA988C5A754 /* PBXTargetDependency */,
+				1728A969D965352344EFAAC0E181A1DA /* PBXTargetDependency */,
+				36B49356F84E3962D2927B918FA0BEB2 /* PBXTargetDependency */,
+				1721D2D31867C0A00FF8206D933C3086 /* PBXTargetDependency */,
+				9ACEBE212999992E4B84BCC328E0C45F /* PBXTargetDependency */,
+				965CEC4D1F7AAD4196527BA1961CE99E /* PBXTargetDependency */,
+				DDB9E63EA46150452C10C7525F3E61A2 /* PBXTargetDependency */,
+				776B6D06557BFD5796F58935A8C2667F /* PBXTargetDependency */,
+				88D2D3EDF10823FD2DBED42EBCECCDFD /* PBXTargetDependency */,
+				9F6FE34E1A9AE3EB7DBE671EC5AAB545 /* PBXTargetDependency */,
+				71516490D245FC470E7088DE961E8683 /* PBXTargetDependency */,
+				920AA7F5746349883E679D5F65F28136 /* PBXTargetDependency */,
+				95E9B302BF4E1B6EBC8B6BAA6763176A /* PBXTargetDependency */,
+				EFF7673F1B9E5EF5493B799F0E7FA394 /* PBXTargetDependency */,
+				A565F0D4864AB289E7D211DE2F8840AB /* PBXTargetDependency */,
+				C147DCD1822BE0BAF0470ED9E7464DC7 /* PBXTargetDependency */,
+				9F07EE9CFAB3CBB68CE020450CCCFC2B /* PBXTargetDependency */,
+				8B3134A64419D24F1B752B6F4D75C778 /* PBXTargetDependency */,
+				6E82B71DD28ECA777B15C69D95A7E5AF /* PBXTargetDependency */,
+				08F7F0AA94C0620C08A9EBF6AC2EA338 /* PBXTargetDependency */,
+				573D4C590236D366B6EF451BEBF2A0E2 /* PBXTargetDependency */,
+				596FF5114112F7FC4CFBDDEC06436656 /* PBXTargetDependency */,
+				0A78AA90E6953728E205DBBDEBABD38C /* PBXTargetDependency */,
+				0E81716DEA77B95C7F348CC61AB653C1 /* PBXTargetDependency */,
+				4CA25C913FAF14A3221208A94EC4ADC6 /* PBXTargetDependency */,
+				94E31136B3C298AF6A1C56BE55453710 /* PBXTargetDependency */,
+				AC24503FE97B76B8DAFF0BB99F61A4BA /* PBXTargetDependency */,
+				E5B458EB49525908A9B17899E5730244 /* PBXTargetDependency */,
+				9E2ADB32C807366EFB75033C973F1E3B /* PBXTargetDependency */,
+				EEABAD286547EE35A2A621F5B3AA5187 /* PBXTargetDependency */,
+				992ACC0BA9B00A4A1AE1A345426086CD /* PBXTargetDependency */,
+				5445B77F87BAA1A7082890C041DD9477 /* PBXTargetDependency */,
+				9219A2EA2DB967A2C495D46BB257090A /* PBXTargetDependency */,
+				B32475EAB3CA9B3C82676CC1155655E0 /* PBXTargetDependency */,
+				D2DE4BA3E3DBF5F879F64AD2E5A0A25E /* PBXTargetDependency */,
+				1899ED2AD15D8AB46D38E8619F2C31FE /* PBXTargetDependency */,
+				6833BF6BD1B90B731D031DB1C340E571 /* PBXTargetDependency */,
+				61FBE1BD7656EE7C84AFB746F115CB22 /* PBXTargetDependency */,
+				91BA8F2A67D91FA047B0C80185E6B458 /* PBXTargetDependency */,
+				0BD2C9C6D3B2153209008A0916A3C1E5 /* PBXTargetDependency */,
+				033F6823D68EF6BA51FD67CCAEF8F995 /* PBXTargetDependency */,
+				12B501E54ADAD273C8C12285D483B9BE /* PBXTargetDependency */,
+				FB009749A51DCDBF11F6C754C04FC22A /* PBXTargetDependency */,
+				850A2DFC2EC5087F7FC897A36470F8CC /* PBXTargetDependency */,
+				1978A57FC877CAA66FF25727C5FE16CE /* PBXTargetDependency */,
+				0BF9DEC38D1EFCB20535A6265E13AA1A /* PBXTargetDependency */,
+				AC42AC0E6508D5A1E8C46BA02C6F28BA /* PBXTargetDependency */,
+				7173DB51D89614512DAC7FEBF0F68B06 /* PBXTargetDependency */,
+				2746105FAD48980CC20C3E2A8C121694 /* PBXTargetDependency */,
+				F1DDADC90C9D6A0D19B965A0A24ED0FF /* PBXTargetDependency */,
+				61069DBC4D96589ED5BB818B26E3CEA8 /* PBXTargetDependency */,
+				B3F14FC16DEA618EB702F58AC7E12B60 /* PBXTargetDependency */,
+				611A036009CB4C6234EF5A16FBD3E732 /* PBXTargetDependency */,
+				F459457800F97ADBE03DAC2D8E09282C /* PBXTargetDependency */,
+				99526D720DA896FF444530008C120184 /* PBXTargetDependency */,
+				C533922A9EA4BE5FD686027B1618184E /* PBXTargetDependency */,
+				004BD1B273DBCF35F7A51CAAF8F5936F /* PBXTargetDependency */,
+				3DE826F7F44D9B53AC246F04D9B32F1C /* PBXTargetDependency */,
+				9DEED94911470CA0B59BB917029541EB /* PBXTargetDependency */,
+				DEC41C4AC7346FD069855FEF4C840747 /* PBXTargetDependency */,
+				A9630E18DDA6F07D2B630558E5EBA64E /* PBXTargetDependency */,
+				D86A83B70367628431E9B78CA2B61907 /* PBXTargetDependency */,
+				4F4C5DEB58E00A426C5D546AEB7253BB /* PBXTargetDependency */,
+				7F6068E09C9581874C388E0295AEF2F9 /* PBXTargetDependency */,
+				7142DF6AB316F5AC381052EA71B84C3D /* PBXTargetDependency */,
+				CB0FA71BD06BB956EC9E5B14B1D007DB /* PBXTargetDependency */,
+				6F6B8301C6D22E75015753374CB3EB32 /* PBXTargetDependency */,
+				8ECA72870A391D29DCDC9D85604328B4 /* PBXTargetDependency */,
+				9857C7F0608BF303CE1722C886276412 /* PBXTargetDependency */,
+				99778E381B710AC835741787323EE3A8 /* PBXTargetDependency */,
+				9981423331CAA6FB7B0CA6F4BBA4CB99 /* PBXTargetDependency */,
+				7E7FA72F34ADAFD1EFC66E57392DF334 /* PBXTargetDependency */,
+				29B91DF6A7723221601211364920B004 /* PBXTargetDependency */,
+				40F2D70131D6767C4D09A2CCF614AAAE /* PBXTargetDependency */,
+				C2FDFD571E41C71B4B97C4F199152FB2 /* PBXTargetDependency */,
+				E1A47AFF6F8A128F7343E833E527CAA2 /* PBXTargetDependency */,
+				BF92CA9212C2482FC1670F9628D79395 /* PBXTargetDependency */,
+				6BC0081E083D7F4ED103DD5360754AE0 /* PBXTargetDependency */,
+				0CAEA30F96AF8402B38A425143733FFE /* PBXTargetDependency */,
+				6BBDF8049CE6C71DC55B9AD5B644EF70 /* PBXTargetDependency */,
+				848AB3A4A3CA4C4EBC064E6296B0568D /* PBXTargetDependency */,
+				E83B6FB4C9D507E2BC49291DED1CB389 /* PBXTargetDependency */,
+				9B8FAEE014C6D350FE6BA2A4C226D01C /* PBXTargetDependency */,
+				92EF68ED4B8AB709475DD5557B21AB62 /* PBXTargetDependency */,
+				E43F1E58FEA30DC102450D9EC7AAF7E5 /* PBXTargetDependency */,
+				E9BFA8A340032EE5C43A1FED8838ADE3 /* PBXTargetDependency */,
+				EC0990C63B85624AE295A4A9908D5E9A /* PBXTargetDependency */,
+				84EF05C20D6620940CEFC89624855BC8 /* PBXTargetDependency */,
+				FBCD2110A9D259B38B012A6C2EE737FD /* PBXTargetDependency */,
+				7AF903C58FDAA68A8B72A4A798BE6DCD /* PBXTargetDependency */,
+				BD66DE0163521BB821CABDF2CE25C662 /* PBXTargetDependency */,
+				321DCFBA566F661C98337C4851BAF020 /* PBXTargetDependency */,
+				86D529AC25B3D19675650FF8E2E34704 /* PBXTargetDependency */,
+				2F88252BB86E485F1C78DB3C7794027A /* PBXTargetDependency */,
+				BB93D8A4F07E3881B52463DCFFFBACDF /* PBXTargetDependency */,
+				A6A15F121189830FD640809D3277DE3C /* PBXTargetDependency */,
+				20BFDFD3508BD70EA56446032F6A4381 /* PBXTargetDependency */,
+				3CC3A5EFBE79FB054F7DAEEDF6CBAB67 /* PBXTargetDependency */,
+				9B5B91DE01EABB5BC358475577405D4F /* PBXTargetDependency */,
+				7487DB107339BB73A7B916370A971EED /* PBXTargetDependency */,
+				BA5259DE2FB1664A2A3F4E1B3CFE6768 /* PBXTargetDependency */,
+				15D8362E24593BCC813881D33DD924F9 /* PBXTargetDependency */,
+				C710A6036B3520BBB9CDB196C6977270 /* PBXTargetDependency */,
+				4B790B1406C18D2F02F2D93A7B52BD39 /* PBXTargetDependency */,
+				8607CFED106F7BA3F4F2A9616FF9C128 /* PBXTargetDependency */,
+				D77957C75E039B4BA0C757A5E5C21E24 /* PBXTargetDependency */,
+				3837BCC0763EE95317F90EBA9C3DD276 /* PBXTargetDependency */,
+				425DC0889E3E8FF12E5B885B6EA3EE76 /* PBXTargetDependency */,
+				9CBD28078E21579D63644CC7132F254F /* PBXTargetDependency */,
+				CC48476CAC53D3E7F379B85C40D10918 /* PBXTargetDependency */,
+				706F81F2DF9442A4526FE6DEA584B5F6 /* PBXTargetDependency */,
+				06917B2867F2AF516EA4A6FEFF355635 /* PBXTargetDependency */,
+				CA36CEAB9F1F87BAD5E4AACEB26F7C16 /* PBXTargetDependency */,
+				EF5DA1194922A6DB710E6644D7940491 /* PBXTargetDependency */,
+				E7876E0C33FCBEAD0DECF92FF447A92B /* PBXTargetDependency */,
+				E29804C1B30317D0A3B2351D51A028AF /* PBXTargetDependency */,
+				945C7B2D55544606207EA38BA79DFA30 /* PBXTargetDependency */,
+				49E2832D44D1764F7F7C8A332DC84F09 /* PBXTargetDependency */,
+				8386ADA26EE51C46BCC7134425E2DF3F /* PBXTargetDependency */,
+				2B302BB764471DD55B6B5D1881C1F72F /* PBXTargetDependency */,
+				3618E1E7BF9881386D7A80A614632A05 /* PBXTargetDependency */,
 			);
 			name = "Pods-BareExpoMain-BareExpoDetox";
 			productName = "Pods-BareExpoMain-BareExpoDetox";
@@ -3373,6 +3030,15 @@
 			projectDirPath = "";
 			projectReferences = (
 				{
+					ProjectRef = D5614A461D407E513471E83DD2D0414E /* expo-dev-launcher */;
+				},
+				{
+					ProjectRef = 4CA742EEC8DC3D2F3D7AFE09F67CE3D1 /* expo-dev-menu */;
+				},
+				{
+					ProjectRef = 83AE48139D32E974338B10D0E05826F1 /* expo-dev-menu-interface */;
+				},
+				{
 					ProjectRef = B63833E199E0EC484F88D8463E304053 /* Amplitude */;
 				},
 				{
@@ -3385,187 +3051,187 @@
 					ProjectRef = 8C08D0778F275AAFD51D9D446B69A8EF /* DoubleConversion */;
 				},
 				{
-					ProjectRef = 2B8DB464F76D6CE88449E38D36C3F004 /* EXAV */;
-				},
-				{
-					ProjectRef = 90E3CBED1E19B189D4BFC784303A0138 /* EXAmplitude */;
-				},
-				{
-					ProjectRef = F7DF5ED646397A309B3DBE1A9E728C24 /* EXAppAuth */;
-				},
-				{
-					ProjectRef = 024681B32B628CDF3F9123EBA01185CE /* EXApplication */;
-				},
-				{
-					ProjectRef = D2329938617EC542E1FE7CCCD57E872B /* EXBackgroundFetch */;
-				},
-				{
-					ProjectRef = C2A4E21E4B7F06AC38CE759726A8A2F8 /* EXBarCodeScanner */;
-				},
-				{
-					ProjectRef = A577D854EAD9D7A27A5DF231D3FD80BE /* EXBattery */;
-				},
-				{
-					ProjectRef = 6E98312285A657DB6EAB1EBBCAE8F85B /* EXBlur */;
-				},
-				{
-					ProjectRef = 6A8609007B788EF46991FA8C3A8824A0 /* EXBrightness */;
-				},
-				{
-					ProjectRef = C3F086A315957247501298768EC13B6E /* EXCalendar */;
-				},
-				{
-					ProjectRef = 3D3EE59C03DA8014CBDDAAC01F2351D7 /* EXCamera */;
-				},
-				{
-					ProjectRef = 2D8F777E54B5436A35D74A9065CFF2B2 /* EXCellular */;
-				},
-				{
-					ProjectRef = 00E6CB1E1EF6AC9AD6F7D547CAB4E0A4 /* EXConstants */;
-				},
-				{
-					ProjectRef = 0B67179372E80E9D72CBBC25ECCAEBE3 /* EXContacts */;
-				},
-				{
-					ProjectRef = 22AEBDDC042007E0C72405A7CD1595F6 /* EXCrypto */;
-				},
-				{
-					ProjectRef = 38795933E3CEC237521BE127450AD892 /* EXDevice */;
-				},
-				{
-					ProjectRef = 1C7D55EFA86B539DB14875668BD3904A /* EXDocumentPicker */;
-				},
-				{
-					ProjectRef = 02DC06C6AB4903006105193B75427AED /* EXErrorRecovery */;
-				},
-				{
-					ProjectRef = CF1219F812A3382EB4F9F216D60D5772 /* EXFaceDetector */;
-				},
-				{
-					ProjectRef = 509834C6C58EE3D752833F8868C027F6 /* EXFacebook */;
-				},
-				{
-					ProjectRef = 9B12DA39265B103830B7F70DA5324698 /* EXFileSystem */;
-				},
-				{
-					ProjectRef = B521501C90BF05C3251539E921B8C330 /* EXFirebaseAnalytics */;
-				},
-				{
-					ProjectRef = C89E16364FA3F3DF0C6BC3FAE3405CA7 /* EXFirebaseCore */;
-				},
-				{
-					ProjectRef = EFC2302ADD5F03972B81D652695BEDBE /* EXFont */;
-				},
-				{
-					ProjectRef = CDE58339CF6686068B273E00FBCABAC8 /* EXGL */;
-				},
-				{
-					ProjectRef = CC1BA5CDD40F357798F698E214D296C5 /* EXGL_CPP */;
-				},
-				{
-					ProjectRef = E1BCEAB960040CFA721A1499720928B5 /* EXGL_CPP_LEGACY */;
-				},
-				{
-					ProjectRef = 45C71945F4BAD6EAFB8A6D931BBAD570 /* EXGoogleSignIn */;
-				},
-				{
-					ProjectRef = DBCB3867C5EA54E4BD5258DE8589C147 /* EXHaptics */;
-				},
-				{
-					ProjectRef = DBC427AD7B7E4FA302334390525577A4 /* EXImageLoader */;
-				},
-				{
-					ProjectRef = B01211669510B62A368B985F3CEA2FF5 /* EXImageManipulator */;
-				},
-				{
-					ProjectRef = 78180FCC591E5DB5156BD99208276E70 /* EXImagePicker */;
-				},
-				{
-					ProjectRef = 90BE90BC06FE1EF94A57D72B1926E89A /* EXInAppPurchases */;
-				},
-				{
-					ProjectRef = A143424D96637B88186B54F2E2EDF8F5 /* EXKeepAwake */;
-				},
-				{
-					ProjectRef = 13BE1EAEA3DB3537D9DDC29AE5DE1447 /* EXLinearGradient */;
-				},
-				{
-					ProjectRef = BC25BC49A81691204D308261427A93E3 /* EXLocalAuthentication */;
-				},
-				{
-					ProjectRef = 24D0152FA413A026C81B57D0FD3935C5 /* EXLocalization */;
-				},
-				{
-					ProjectRef = 2D16698670F23CA69D6A2FA74C34953A /* EXLocation */;
-				},
-				{
-					ProjectRef = 49E636A52BB87EF6237963627AB2A7D3 /* EXMailComposer */;
-				},
-				{
-					ProjectRef = E2D2435E3A11C8C210B8B29E5ABAA846 /* EXMediaLibrary */;
-				},
-				{
-					ProjectRef = 929666B4401385C0C5DBFB48A98763F3 /* EXNetwork */;
-				},
-				{
-					ProjectRef = 59EBB59AE2D633A0D2C4A586D8449A65 /* EXNotifications */;
-				},
-				{
-					ProjectRef = 67525EC57A7ED766674AB161023B7C06 /* EXPermissions */;
-				},
-				{
-					ProjectRef = 6497CE4D25A9D0E5D7487402FD878C4B /* EXPrint */;
-				},
-				{
-					ProjectRef = C7D8DBE00425952E2962780737627FCD /* EXRandom */;
-				},
-				{
-					ProjectRef = FB9D633C7E8B88D8DDEB73828EF424F0 /* EXSMS */;
-				},
-				{
-					ProjectRef = 44376C9792A32A131177EEAB44EF030E /* EXSQLite */;
-				},
-				{
-					ProjectRef = C9365B2C90BDED7A77388359E147C3B3 /* EXScreenCapture */;
-				},
-				{
-					ProjectRef = A351A1429C738E4FBB399E29643798EA /* EXScreenOrientation */;
-				},
-				{
-					ProjectRef = 06FDFDF87D7B3C129E1562D3965B6B45 /* EXSecureStore */;
-				},
-				{
-					ProjectRef = 1F4085EFF3391846D7CF0F7959EC31B5 /* EXSegment */;
-				},
-				{
-					ProjectRef = 61469ED4948D33FD1C8AA77AE9D750D7 /* EXSensors */;
-				},
-				{
-					ProjectRef = 483E2317F74CE2CF10CCA50AD80A1F91 /* EXSharing */;
-				},
-				{
-					ProjectRef = B93018D4E897DA73ECF163D1D764222E /* EXSpeech */;
-				},
-				{
-					ProjectRef = F71A6563A88E16A9E7DD51643E7DC047 /* EXSplashScreen */;
-				},
-				{
-					ProjectRef = 8DF53AF7E5948F009E26DC5641BA66FA /* EXStoreReview */;
-				},
-				{
-					ProjectRef = 75A8BFB460A42E4A22786902D45B0237 /* EXTaskManager */;
-				},
-				{
-					ProjectRef = 07A66F8431384AF0EBB0458CB4A30283 /* EXVideoThumbnails */;
-				},
-				{
-					ProjectRef = 54812706E85E73951BA38CA35E8AF258 /* EXWebBrowser */;
-				},
-				{
-					ProjectRef = 2EF7C45BB185A6D862663536BA9A135F /* FBLazyVector */;
-				},
-				{
-					ProjectRef = C234E444167C9D210BCF3C21BAE712A5 /* FBReactNativeSpec */;
+					ProjectRef = 9FCA64F87E83A2B406246C7B47B2F61E /* EXAV */;
+				},
+				{
+					ProjectRef = 0CCC8DA224D8B3A7FEC8E2E8B2F64A33 /* EXAmplitude */;
+				},
+				{
+					ProjectRef = C185363EDCC5183B86D8A94AB18DAA0A /* EXAppAuth */;
+				},
+				{
+					ProjectRef = 94CBA3CA180F74FDBCB79EFD20F0D0BB /* EXApplication */;
+				},
+				{
+					ProjectRef = 88FE5C7F0A9955DF61A47CF9AD47857F /* EXBackgroundFetch */;
+				},
+				{
+					ProjectRef = 56E94097DA76DCD151C6361F6A2D0C50 /* EXBarCodeScanner */;
+				},
+				{
+					ProjectRef = 97C8CFC7F6F999B46A509CE651662D84 /* EXBattery */;
+				},
+				{
+					ProjectRef = 61F51869A18782E03B5F26AC66169AE0 /* EXBlur */;
+				},
+				{
+					ProjectRef = 1576FA1FE4BB819726A11729EE458EC3 /* EXBrightness */;
+				},
+				{
+					ProjectRef = 30B1790EDFFFC4F5D85D1A81E1BBA0FB /* EXCalendar */;
+				},
+				{
+					ProjectRef = 293E7C16B525FE22C3BEAE8F41EF6E07 /* EXCamera */;
+				},
+				{
+					ProjectRef = 102C38CB7BF54238AB393DA8D3A69E6F /* EXCellular */;
+				},
+				{
+					ProjectRef = BD3C08D065ED501A7EDE2BEA80E62546 /* EXConstants */;
+				},
+				{
+					ProjectRef = CD4062E81F212EFC94C00E5FAD7A0197 /* EXContacts */;
+				},
+				{
+					ProjectRef = F20601D4DDC60384F824C8C76326B039 /* EXCrypto */;
+				},
+				{
+					ProjectRef = 6A5E879D9950AE73A90CFD7F0BF61E16 /* EXDevice */;
+				},
+				{
+					ProjectRef = 38A32CCFFB9E6EA810BF6412CA964CCC /* EXDocumentPicker */;
+				},
+				{
+					ProjectRef = 8CA7060EBF0EBCED2490822E6AE4F407 /* EXErrorRecovery */;
+				},
+				{
+					ProjectRef = D042BAA7ED0F4A6A9642B031F11D474C /* EXFaceDetector */;
+				},
+				{
+					ProjectRef = 7BCF5690FD24AE21289EFBC3562082DF /* EXFacebook */;
+				},
+				{
+					ProjectRef = 809D9F43D12E0038EE1525D72C6DD977 /* EXFileSystem */;
+				},
+				{
+					ProjectRef = 2A9A336C16F22A2B92A6703800D79058 /* EXFirebaseAnalytics */;
+				},
+				{
+					ProjectRef = 00B7CDA5F4075559310437DE67CF053B /* EXFirebaseCore */;
+				},
+				{
+					ProjectRef = FC6F3BD88279EADCFC5C1C085D5D4FA6 /* EXFont */;
+				},
+				{
+					ProjectRef = 519853DC9ACAEF049C18B13058C317EF /* EXGL */;
+				},
+				{
+					ProjectRef = E79818593F05F7B8170C961F0EA4C156 /* EXGL_CPP */;
+				},
+				{
+					ProjectRef = 2E483DC4012184C7FC2BAA381A6AB759 /* EXGL_CPP_LEGACY */;
+				},
+				{
+					ProjectRef = 41D82819ADD71C5AF6460B98B2C7EC9D /* EXGoogleSignIn */;
+				},
+				{
+					ProjectRef = 5ED0A79C887698A0883397DD4017D4C1 /* EXHaptics */;
+				},
+				{
+					ProjectRef = 7E45C6166BDF19D09F854E2AE3576F6A /* EXImageLoader */;
+				},
+				{
+					ProjectRef = F6F7D810F070165026AFBCF106957ADF /* EXImageManipulator */;
+				},
+				{
+					ProjectRef = C77ADAA754CC5A00BCBBC9F9EBADA5B7 /* EXImagePicker */;
+				},
+				{
+					ProjectRef = CD7BB8612351F46C8DDA6E2122DF3D58 /* EXInAppPurchases */;
+				},
+				{
+					ProjectRef = F5CF1F33861A574F472734D6BDB899FB /* EXKeepAwake */;
+				},
+				{
+					ProjectRef = F3D50FBE12D86A325D52610D820772D5 /* EXLinearGradient */;
+				},
+				{
+					ProjectRef = 6C78D5BF28419853A894A58B65E4181F /* EXLocalAuthentication */;
+				},
+				{
+					ProjectRef = 117A4A0082514C4FAACA6E412F0734E3 /* EXLocalization */;
+				},
+				{
+					ProjectRef = D2182DD1BCB40B1DE24CFB68E46D6207 /* EXLocation */;
+				},
+				{
+					ProjectRef = 75349CEB57CEFB5A7AE6018533A629A8 /* EXMailComposer */;
+				},
+				{
+					ProjectRef = A5F9FB2EAFDEAD782E8A636C7A07F5AF /* EXMediaLibrary */;
+				},
+				{
+					ProjectRef = 64E0E980D83036C5FF161588D5042410 /* EXNetwork */;
+				},
+				{
+					ProjectRef = 6863D44A14A52301D97B60A1A01418B5 /* EXNotifications */;
+				},
+				{
+					ProjectRef = 56B8792D518DED4CB68CC532FCC3BE42 /* EXPermissions */;
+				},
+				{
+					ProjectRef = D04846BD224E861212A18C6DC2CE98F1 /* EXPrint */;
+				},
+				{
+					ProjectRef = C8865C2A018A866F8105F53AE7BC773B /* EXRandom */;
+				},
+				{
+					ProjectRef = 7B0D47E94FD59D0F5CEAC9D844DE39D5 /* EXSMS */;
+				},
+				{
+					ProjectRef = 87999DC6B486C71A49650D89BDFEBBF8 /* EXSQLite */;
+				},
+				{
+					ProjectRef = 24CE01C2E4C7243A6C8E09416A2F06DE /* EXScreenCapture */;
+				},
+				{
+					ProjectRef = 436C54A481BD40C6B6D180EC8C85FD08 /* EXScreenOrientation */;
+				},
+				{
+					ProjectRef = 6F3A797FEB2EB6ACB29C04529B069884 /* EXSecureStore */;
+				},
+				{
+					ProjectRef = E38C06FEB56FD0CF9019956B79FDBF45 /* EXSegment */;
+				},
+				{
+					ProjectRef = 605D61C7DCB44FC8F9A997D3D1A47D8E /* EXSensors */;
+				},
+				{
+					ProjectRef = 682AF6A7ECADDBA2FA1215A1EF8EF1DA /* EXSharing */;
+				},
+				{
+					ProjectRef = 21934735A3B6357546095B40E5458EE3 /* EXSpeech */;
+				},
+				{
+					ProjectRef = C37BF3291CE66A2FDD09B9A2E246D3FB /* EXSplashScreen */;
+				},
+				{
+					ProjectRef = C5F8E13C6A60909F281AEBF7DE93E77A /* EXStoreReview */;
+				},
+				{
+					ProjectRef = 02E3B4675D2352B6A731C4D1D1FCD2A0 /* EXTaskManager */;
+				},
+				{
+					ProjectRef = 8AAEE9489F785445E87FE77062A67B30 /* EXVideoThumbnails */;
+				},
+				{
+					ProjectRef = 2E12F6642A72983D2DFDFDCB5DCDB16F /* EXWebBrowser */;
+				},
+				{
+					ProjectRef = 68A9D053FF22D61DA9BA94BB920884D2 /* FBLazyVector */;
+				},
+				{
+					ProjectRef = 3DD93A96139A87BDB8791FE03C58F060 /* FBReactNativeSpec */;
 				},
 				{
 					ProjectRef = 468A2D35855D0C6EBA9B60F3D73C5455 /* FacebookSDK */;
@@ -3634,136 +3300,136 @@
 					ProjectRef = 552B42C13B987DAF6EE07A5DEB43F240 /* Protobuf */;
 				},
 				{
-					ProjectRef = 92B3A8BEF55BEF2E4854E48EDF518177 /* RCTRequired */;
-				},
-				{
-					ProjectRef = CC93987B54E2A359283FB4431B378265 /* RCTTypeSafety */;
-				},
-				{
-					ProjectRef = 75D8B6DD553BE4E0968603589BEB0A3F /* RNCAsyncStorage */;
-				},
-				{
-					ProjectRef = B8EE9AE95B222E175D44E09419A7503E /* RNCMaskedView */;
-				},
-				{
-					ProjectRef = 208A718BB853E72B5AAF78066E00D291 /* RNCPicker */;
-				},
-				{
-					ProjectRef = 458E53B7A8C8CAAB2E21C39C4A0C444F /* RNDateTimePicker */;
-				},
-				{
-					ProjectRef = 4E3F4F3B630EAE30AFF6CC74E8C03C5B /* RNGestureHandler */;
-				},
-				{
-					ProjectRef = 781E0BD0ACC1F52CE0B71B79AEFB762E /* RNReanimated */;
-				},
-				{
-					ProjectRef = 294D5729F7E4B395D4C2CD2CA8D9FD50 /* RNSVG */;
-				},
-				{
-					ProjectRef = CC90C88A081CB7E3F843142797594D3C /* RNScreens */;
-				},
-				{
-					ProjectRef = 30670F0E70FDEEA19A795919E2607161 /* RNSharedElement */;
-				},
-				{
-					ProjectRef = CA2869DD2BA90E1BE1DA5047CB3DA49F /* React */;
-				},
-				{
-					ProjectRef = FEC54B6138C5F1D214BE011520845A36 /* React-Core */;
-				},
-				{
-					ProjectRef = 5BFE482EFC2F553D9822E519EC3BC4D6 /* React-CoreModules */;
-				},
-				{
-					ProjectRef = 4F3262B535837CC284888695F374116E /* React-RCTActionSheet */;
-				},
-				{
-					ProjectRef = AFE0943EE547430CE5B6F0984091C1D3 /* React-RCTAnimation */;
-				},
-				{
-					ProjectRef = 3F4C3D6268A958FAAE4CE2B05DF45F18 /* React-RCTBlob */;
-				},
-				{
-					ProjectRef = AB3DF3852AC83DD18917109E45147FDF /* React-RCTImage */;
-				},
-				{
-					ProjectRef = 1411AB01041B119260CF08B13FCB5FE1 /* React-RCTLinking */;
-				},
-				{
-					ProjectRef = 1283A1024C2B2CA97A0EC0DB6143D886 /* React-RCTNetwork */;
-				},
-				{
-					ProjectRef = 9EC26B75AB44238E003C7AEF2CB80A71 /* React-RCTSettings */;
-				},
-				{
-					ProjectRef = EE5DF60767B09709E79C21CCAC61980E /* React-RCTText */;
-				},
-				{
-					ProjectRef = 4C962A2198D93AFBFA6E7AE4B541BBB3 /* React-RCTVibration */;
-				},
-				{
-					ProjectRef = B0388A571C16491B87BB4E1E6AAF6807 /* React-callinvoker */;
-				},
-				{
-					ProjectRef = 499849E2FDC70ED77BA4C9DD1ED15979 /* React-cxxreact */;
-				},
-				{
-					ProjectRef = B7524DE167A9EECB9BB8212F5E9B00AF /* React-jsi */;
-				},
-				{
-					ProjectRef = B7BF843A35B09EE818044C130E1E97C7 /* React-jsiexecutor */;
-				},
-				{
-					ProjectRef = 042CECAD7766B50A251A612EF692FDDF /* React-jsinspector */;
-				},
-				{
-					ProjectRef = 52E6BE62AB322E4D477BB5F8D5E499C2 /* ReactCommon */;
+					ProjectRef = C864AA65CCC0D1BB803636E8FE0E4AF9 /* RCTRequired */;
+				},
+				{
+					ProjectRef = 0FECC6A5ABEE8F38B910660ED77538BC /* RCTTypeSafety */;
+				},
+				{
+					ProjectRef = 8BB7AC369A35F2199530E634EE2B0C1F /* RNCAsyncStorage */;
+				},
+				{
+					ProjectRef = D82CE019CCB72D0766637E3130DE22E0 /* RNCMaskedView */;
+				},
+				{
+					ProjectRef = 250C5A9586C04BB7208A2704BC22BF0B /* RNCPicker */;
+				},
+				{
+					ProjectRef = 7B51C669889A06E000BF6EE77B9617CE /* RNDateTimePicker */;
+				},
+				{
+					ProjectRef = 4B868D323549013C5EFFCDE6EAAB3AE6 /* RNGestureHandler */;
+				},
+				{
+					ProjectRef = 3B6D5F756B86C56C9B725A04A16FD35D /* RNReanimated */;
+				},
+				{
+					ProjectRef = B89563D2FAFEED41D53F68365A8F0176 /* RNSVG */;
+				},
+				{
+					ProjectRef = 3908E99C715AF1E0B84A3F4C6A1F5FC8 /* RNScreens */;
+				},
+				{
+					ProjectRef = 25E07B616E4D0072A746281E0E043CD7 /* RNSharedElement */;
+				},
+				{
+					ProjectRef = B53D91B4F7EF3C29345DB5938AFB1F6F /* React */;
+				},
+				{
+					ProjectRef = E48756B87A5672131FC122E040E752F3 /* React-Core */;
+				},
+				{
+					ProjectRef = EDCCDC1FCEA68CA7D6832B30A6EB752E /* React-CoreModules */;
+				},
+				{
+					ProjectRef = 389FD05EF688B432AE3C0468F9404F43 /* React-RCTActionSheet */;
+				},
+				{
+					ProjectRef = 915BC001F4FECB83DB66F5884B3632EC /* React-RCTAnimation */;
+				},
+				{
+					ProjectRef = 62704410391E9BE1069CC3061462B0C4 /* React-RCTBlob */;
+				},
+				{
+					ProjectRef = BC4EDB574328101E0D633F4B6B979EE4 /* React-RCTImage */;
+				},
+				{
+					ProjectRef = B3791CAFF4562236306A61DCE7EFA8A0 /* React-RCTLinking */;
+				},
+				{
+					ProjectRef = 9090CE0FED146B0E640604E842BC8E9B /* React-RCTNetwork */;
+				},
+				{
+					ProjectRef = 209BAAAF59C9458117078949E0EEA638 /* React-RCTSettings */;
+				},
+				{
+					ProjectRef = 4E6CBE257728FD3FB9A154BB1287E225 /* React-RCTText */;
+				},
+				{
+					ProjectRef = 0381C365B8449E4E0899615BFFFC4A5B /* React-RCTVibration */;
+				},
+				{
+					ProjectRef = 6D2C217B3A7EB86C54B54C12ECB555F5 /* React-callinvoker */;
+				},
+				{
+					ProjectRef = 8601C484F0FB1654FB8A5860D685C64C /* React-cxxreact */;
+				},
+				{
+					ProjectRef = 7D48A8A798C6BA243F5F9B18B34FE596 /* React-jsi */;
+				},
+				{
+					ProjectRef = F29EEB226FBE1AB29252C8AF4F628A61 /* React-jsiexecutor */;
+				},
+				{
+					ProjectRef = B0BD189A3B241E2F38935B09186676D9 /* React-jsinspector */;
+				},
+				{
+					ProjectRef = 23E5C35941635D644BF011710A82A280 /* ReactCommon */;
 				},
 				{
 					ProjectRef = 86868382CCEBB6B1EA3E103936BB777F /* SDWebImage */;
 				},
 				{
-					ProjectRef = A72608F52C6137575E67EF44525AFC86 /* UMAppLoader */;
-				},
-				{
-					ProjectRef = C294AD073ACF50CE5F3A6560C318DBF6 /* UMBarCodeScannerInterface */;
-				},
-				{
-					ProjectRef = EB11D39ECC54D52B87E7AD99B6A3B9B4 /* UMCameraInterface */;
-				},
-				{
-					ProjectRef = 0F32450FC1CD1263967156E48C7E8727 /* UMConstantsInterface */;
-				},
-				{
-					ProjectRef = 8C3D7DB247C953648A4CB66E5DF473DE /* UMCore */;
-				},
-				{
-					ProjectRef = 5A7BBB20B7C9479488DF0C4CEE411B88 /* UMFaceDetectorInterface */;
-				},
-				{
-					ProjectRef = AD1A303EB41499F9361EA8705311B4C1 /* UMFileSystemInterface */;
-				},
-				{
-					ProjectRef = 9F74C13CCAA2F13EA9EB77547EB5211B /* UMFontInterface */;
-				},
-				{
-					ProjectRef = BB6B7BDFBC5DF80B226073E3395885A0 /* UMImageLoaderInterface */;
-				},
-				{
-					ProjectRef = 431B2EF2ACEACC0CB8F37184D4997C9C /* UMPermissionsInterface */;
-				},
-				{
-					ProjectRef = 0E168F8B3A75F923ED9131B157EEF4ED /* UMReactNativeAdapter */;
-				},
-				{
-					ProjectRef = E352048ADD7FCC7FE6875240E65A9C78 /* UMSensorsInterface */;
-				},
-				{
-					ProjectRef = F917630B955BB10C2DDBCD0EDED95983 /* UMTaskManagerInterface */;
-				},
-				{
-					ProjectRef = D50BEC05A97980C07A509D4CA5AED218 /* Yoga */;
+					ProjectRef = 165D0889FBA05930EF7093EA9CC1CE33 /* UMAppLoader */;
+				},
+				{
+					ProjectRef = C7BA11C3192238170B3EEF99D29DC5AE /* UMBarCodeScannerInterface */;
+				},
+				{
+					ProjectRef = 7D00471A534F3903EE918F90A856D3EF /* UMCameraInterface */;
+				},
+				{
+					ProjectRef = 8DD585548C71BE03EF672DA3BC1CAB81 /* UMConstantsInterface */;
+				},
+				{
+					ProjectRef = 4DB768C8EBC7260D5DAB9F45AB52E616 /* UMCore */;
+				},
+				{
+					ProjectRef = DBACEDCCB6E70C8F87DCB1BA2E297AF5 /* UMFaceDetectorInterface */;
+				},
+				{
+					ProjectRef = 81F66EA49CAE55FAB0BEFFE43310CC3E /* UMFileSystemInterface */;
+				},
+				{
+					ProjectRef = 4E0CFEAFC4D4874912CBDBEE44D2484C /* UMFontInterface */;
+				},
+				{
+					ProjectRef = 394BAAF96F29AE89D9AD5795489E23BD /* UMImageLoaderInterface */;
+				},
+				{
+					ProjectRef = D6B867B005F25617EBE4B009675EA6F6 /* UMPermissionsInterface */;
+				},
+				{
+					ProjectRef = 2247C61D70F4566139B9683A09302D96 /* UMReactNativeAdapter */;
+				},
+				{
+					ProjectRef = DE4A88F98E08287CD0F8CAD33DEA3A07 /* UMSensorsInterface */;
+				},
+				{
+					ProjectRef = EB33A8599CA850C3767F9D7CECF3CE68 /* UMTaskManagerInterface */;
+				},
+				{
+					ProjectRef = 84EB59F32F1F3836EA8B873EBF00C89F /* Yoga */;
 				},
 				{
 					ProjectRef = 1C6E6314FAB3F2B82522B1AA80658C1E /* ZXingObjC */;
@@ -3772,16 +3438,7 @@
 					ProjectRef = 2A12F3945F9BAA21C094664B57C3EBB5 /* boost-for-react-native */;
 				},
 				{
-					ProjectRef = CCBC80B8417ED580B5B87D2F6269B27A /* expo-dev-launcher */;
-				},
-				{
-					ProjectRef = E1B0A3B0CB21BEF70A400410E1B280CB /* expo-dev-menu */;
-				},
-				{
-					ProjectRef = 2E497D89744DFCA74BA997C95002A2A2 /* expo-dev-menu-interface */;
-				},
-				{
-					ProjectRef = 702287F70FFEF96166AC2B4C43F9FE2F /* expo-image */;
+					ProjectRef = A9DE39801662DC00E0E93C30DE733E20 /* expo-image */;
 				},
 				{
 					ProjectRef = D375AD5887CCE98317E1C5198CD37EAD /* glog */;
@@ -3790,28 +3447,28 @@
 					ProjectRef = 51BD8F5E7451A7DD67C5ABF2D89FA08B /* nanopb */;
 				},
 				{
-					ProjectRef = EE87BCAA3D05292B15C7AF3ED994635F /* react-native-appearance */;
-				},
-				{
-					ProjectRef = 03BE951DE9BBF87E17165A897C871769 /* react-native-netinfo */;
-				},
-				{
-					ProjectRef = 2AFAFE879D456385D7052FCA3812D7EE /* react-native-safe-area-context */;
-				},
-				{
-					ProjectRef = A3F741471C50FCFFF43C5DBD3B8A56C3 /* react-native-segmented-control */;
-				},
-				{
-					ProjectRef = 81505D4E6C6AE129A26C6FC8D3068C5D /* react-native-slider */;
-				},
-				{
-					ProjectRef = 3B6D440BEDA7B22997CADF9E4C08F891 /* react-native-view-shot */;
-				},
-				{
-					ProjectRef = 0D2B6A951534F3B39D293391E9C267B5 /* react-native-viewpager */;
-				},
-				{
-					ProjectRef = 2C34044F063B346FAE108B72F834F156 /* react-native-webview */;
+					ProjectRef = 06BD82889784BDB7337312B1B1A240E1 /* react-native-appearance */;
+				},
+				{
+					ProjectRef = 7239A6D2C5310692D2F48466FCB313F8 /* react-native-netinfo */;
+				},
+				{
+					ProjectRef = F7DE4F9106C7F27A5E6A0AE148DCDEB2 /* react-native-safe-area-context */;
+				},
+				{
+					ProjectRef = B4F06955242ED2CEDDFD5E3789D235E1 /* react-native-segmented-control */;
+				},
+				{
+					ProjectRef = BCD1ADA1348CD94EEEA80BE4BD259F76 /* react-native-slider */;
+				},
+				{
+					ProjectRef = 743B4D64AE0CE7D166A0735823E8FBD3 /* react-native-view-shot */;
+				},
+				{
+					ProjectRef = F506473B06AD733AF1028C50B43F0937 /* react-native-viewpager */;
+				},
+				{
+					ProjectRef = FADD9A55B639A829EA43A245A55AC5F1 /* react-native-webview */;
 				},
 				{
 					ProjectRef = 9B446B02A56A7155503AEECCDEEA8262 /* CocoaAsyncSocket */;
@@ -3884,1556 +3541,1530 @@
 /* End PBXSourcesBuildPhase section */
 
 /* Begin PBXTargetDependency section */
-		0082F57D259B25D30ED9461ACD44C815 /* PBXTargetDependency */ = {
+		004BD1B273DBCF35F7A51CAAF8F5936F /* PBXTargetDependency */ = {
+			isa = PBXTargetDependency;
+			name = GoogleSignIn;
+			targetProxy = 1592C5AB23E6D0D96D7E794D485DC7D1 /* PBXContainerItemProxy */;
+		};
+		01FF4965FF9A0930146412811CA0F9DB /* PBXTargetDependency */ = {
+			isa = PBXTargetDependency;
+			name = EXSQLite;
+			targetProxy = 3AB467C4C2BE5BEBA11D984EDFC0C18C /* PBXContainerItemProxy */;
+		};
+		033F6823D68EF6BA51FD67CCAEF8F995 /* PBXTargetDependency */ = {
+			isa = PBXTargetDependency;
+			name = Firebase;
+			targetProxy = EF7666A335D21F345BE617615D46BA3D /* PBXContainerItemProxy */;
+		};
+		039BDC0C27650B80247AE9682BEFC145 /* PBXTargetDependency */ = {
+			isa = PBXTargetDependency;
+			name = GTMAppAuth;
+			targetProxy = 5162194EDDC7820A822EFABAB857ECDA /* PBXContainerItemProxy */;
+		};
+		03A1550D36BDD3E5E3150D9EB878D5C2 /* PBXTargetDependency */ = {
+			isa = PBXTargetDependency;
+			name = "expo-dev-launcher";
+			targetProxy = AC9FA2450269169CF2D5F7A71D1645CD /* PBXContainerItemProxy */;
+		};
+		054B3D657C8B92CE7AD5EF51970EA906 /* PBXTargetDependency */ = {
+			isa = PBXTargetDependency;
+			name = SDWebImage;
+			targetProxy = DD3831A70935042DECC5EC7A7BBC021C /* PBXContainerItemProxy */;
+		};
+		06917B2867F2AF516EA4A6FEFF355635 /* PBXTargetDependency */ = {
+			isa = PBXTargetDependency;
+			name = glog;
+			targetProxy = 3B1AC7D2F0DC28D6F5D7DCAC311C139C /* PBXContainerItemProxy */;
+		};
+		074CF69193B9C571B3D6F9972522DE8B /* PBXTargetDependency */ = {
+			isa = PBXTargetDependency;
+			name = GoogleSignIn;
+			targetProxy = 60BFCE5D6A3D0230AC9CDDD8879709F3 /* PBXContainerItemProxy */;
+		};
+		077DB9ECA67C0ADFCA483D022FAE3553 /* PBXTargetDependency */ = {
+			isa = PBXTargetDependency;
+			name = "React-RCTLinking";
+			targetProxy = 6E8D6528773426C2F239F95B44B297B1 /* PBXContainerItemProxy */;
+		};
+		08F7F0AA94C0620C08A9EBF6AC2EA338 /* PBXTargetDependency */ = {
+			isa = PBXTargetDependency;
+			name = EXNotifications;
+			targetProxy = 309F735EAFB6C48DD6E5D19C8E2D75E8 /* PBXContainerItemProxy */;
+		};
+		0A78AA90E6953728E205DBBDEBABD38C /* PBXTargetDependency */ = {
+			isa = PBXTargetDependency;
+			name = EXRandom;
+			targetProxy = 7C4B947708A25053BF72B696C750E326 /* PBXContainerItemProxy */;
+		};
+		0BD2C9C6D3B2153209008A0916A3C1E5 /* PBXTargetDependency */ = {
+			isa = PBXTargetDependency;
+			name = FacebookSDK;
+			targetProxy = 99DC9F0B83345B60B54C8C9BE85238B5 /* PBXContainerItemProxy */;
+		};
+		0BF9DEC38D1EFCB20535A6265E13AA1A /* PBXTargetDependency */ = {
+			isa = PBXTargetDependency;
+			name = FirebaseInstanceID;
+			targetProxy = 51DE109C690F8747F6394B381AF4F301 /* PBXContainerItemProxy */;
+		};
+		0CAEA30F96AF8402B38A425143733FFE /* PBXTargetDependency */ = {
+			isa = PBXTargetDependency;
+			name = "React-RCTImage";
+			targetProxy = 5FC5DE4C8DB2DFF765C3DF106493EC24 /* PBXContainerItemProxy */;
+		};
+		0DA7A1FF68569D59515DDB8A04C8DB4D /* PBXTargetDependency */ = {
+			isa = PBXTargetDependency;
+			name = "React-RCTNetwork";
+			targetProxy = 0ADFE83FEBCD2137E6A696765B2F6A93 /* PBXContainerItemProxy */;
+		};
+		0E81716DEA77B95C7F348CC61AB653C1 /* PBXTargetDependency */ = {
+			isa = PBXTargetDependency;
+			name = EXSMS;
+			targetProxy = 4B849F75863148649CCCE667FC9AC633 /* PBXContainerItemProxy */;
+		};
+		0EA12DF9EC262334F78880A6C308FF34 /* PBXTargetDependency */ = {
+			isa = PBXTargetDependency;
+			name = EXAmplitude;
+			targetProxy = 4F18CC72277ACA772F5F8E545DA9D694 /* PBXContainerItemProxy */;
+		};
+		0ED8501F74C291B585189AC9BA6A7882 /* PBXTargetDependency */ = {
+			isa = PBXTargetDependency;
+			name = EXMediaLibrary;
+			targetProxy = DA3BA3C0C367A1BDE94B9969B87BAE9D /* PBXContainerItemProxy */;
+		};
+		101DB8241DCF34A607880BBB11E2CA8A /* PBXTargetDependency */ = {
+			isa = PBXTargetDependency;
+			name = RNDateTimePicker;
+			targetProxy = 5DE2C05A8595E22298A05D47599C224E /* PBXContainerItemProxy */;
+		};
+		111ABAE7D3D630ED5EBF440D6A0E2D5E /* PBXTargetDependency */ = {
+			isa = PBXTargetDependency;
+			name = CocoaAsyncSocket;
+			targetProxy = 0191A2E5B4ACF80A9570170341845BA1 /* PBXContainerItemProxy */;
+		};
+		11C685F797A0FC1CCBFCFBB5268D7DC3 /* PBXTargetDependency */ = {
+			isa = PBXTargetDependency;
+			name = "expo-dev-menu-interface";
+			targetProxy = 21551AB830487FFC57313021C0EB215C /* PBXContainerItemProxy */;
+		};
+		11F3A569F92E0B2CF6BD3CA4F798FE0E /* PBXTargetDependency */ = {
+			isa = PBXTargetDependency;
+			name = "react-native-viewpager";
+			targetProxy = 06EC2D15960E24777FA6290500B03917 /* PBXContainerItemProxy */;
+		};
+		12B501E54ADAD273C8C12285D483B9BE /* PBXTargetDependency */ = {
+			isa = PBXTargetDependency;
+			name = FirebaseAnalytics;
+			targetProxy = 565F8BA1D78AFF409F8F113930A71B76 /* PBXContainerItemProxy */;
+		};
+		12CE3118EDE5A894A7FFBCE7E4DB8B64 /* PBXTargetDependency */ = {
+			isa = PBXTargetDependency;
+			name = "react-native-netinfo";
+			targetProxy = 97DA57ECF9DF34589FD44F0942E34FAF /* PBXContainerItemProxy */;
+		};
+		13B30A3AE60E6F880FD44899E4D9E291 /* PBXTargetDependency */ = {
+			isa = PBXTargetDependency;
+			name = "React-cxxreact";
+			targetProxy = 77FA2ECDC47224DA57D7117A96505A2F /* PBXContainerItemProxy */;
+		};
+		1412D29DCC7DA98B3691358203BD8464 /* PBXTargetDependency */ = {
+			isa = PBXTargetDependency;
+			name = EXScreenOrientation;
+			targetProxy = 0B83E5103C48DF17A11CAECD0D6F7DA3 /* PBXContainerItemProxy */;
+		};
+		14C75AE67B98DFCE6BF0953240A12426 /* PBXTargetDependency */ = {
+			isa = PBXTargetDependency;
+			name = EXBlur;
+			targetProxy = D5D40E79534812F56D69122996F94C0F /* PBXContainerItemProxy */;
+		};
+		1507E1F52FD10A1B2E5D44D4A9D427C9 /* PBXTargetDependency */ = {
+			isa = PBXTargetDependency;
+			name = ReactCommon;
+			targetProxy = A9CCD495E8644050A1D5FB3B5A1BA708 /* PBXContainerItemProxy */;
+		};
+		15D199144D2A0CB87C4FDAD9BC8896AC /* PBXTargetDependency */ = {
+			isa = PBXTargetDependency;
+			name = EXAppAuth;
+			targetProxy = AB1596D191ED160FD171F960CDB7A392 /* PBXContainerItemProxy */;
+		};
+		15D8362E24593BCC813881D33DD924F9 /* PBXTargetDependency */ = {
+			isa = PBXTargetDependency;
+			name = UMReactNativeAdapter;
+			targetProxy = 4229A09B65BE4AEA1FE2623262F49787 /* PBXContainerItemProxy */;
+		};
+		1721D2D31867C0A00FF8206D933C3086 /* PBXTargetDependency */ = {
+			isa = PBXTargetDependency;
+			name = EXGL_CPP;
+			targetProxy = 86608D8EDEA340C4FF9BE401FBCE1F96 /* PBXContainerItemProxy */;
+		};
+		1728A969D965352344EFAAC0E181A1DA /* PBXTargetDependency */ = {
+			isa = PBXTargetDependency;
+			name = EXFont;
+			targetProxy = 715A305291BCCE2877B94C8A73432B54 /* PBXContainerItemProxy */;
+		};
+		1899ED2AD15D8AB46D38E8619F2C31FE /* PBXTargetDependency */ = {
+			isa = PBXTargetDependency;
+			name = EXVideoThumbnails;
+			targetProxy = B73A64FFC72E7CCD59F04FAB396206AC /* PBXContainerItemProxy */;
+		};
+		1978A57FC877CAA66FF25727C5FE16CE /* PBXTargetDependency */ = {
+			isa = PBXTargetDependency;
+			name = FirebaseCoreDiagnosticsInterop;
+			targetProxy = 7B1AE085327490CDA8F706B2C2AE8F60 /* PBXContainerItemProxy */;
+		};
+		19C5D5E53DE26247EA7D4D87C9912C8B /* PBXTargetDependency */ = {
+			isa = PBXTargetDependency;
+			name = UMPermissionsInterface;
+			targetProxy = A8CB80B3327632F8D30A37B0198B0E33 /* PBXContainerItemProxy */;
+		};
+		20BFDFD3508BD70EA56446032F6A4381 /* PBXTargetDependency */ = {
+			isa = PBXTargetDependency;
+			name = UMFaceDetectorInterface;
+			targetProxy = 83A8F227A851B1C4279C4A5B925F2872 /* PBXContainerItemProxy */;
+		};
+		20D7C47FB4A006625049EFE764AF093A /* PBXTargetDependency */ = {
+			isa = PBXTargetDependency;
+			name = RNReanimated;
+			targetProxy = 8CDD32BDFA01FECB9B9E621566C38408 /* PBXContainerItemProxy */;
+		};
+		236ABA5DF3B998E76AAD86A1B51A2FCB /* PBXTargetDependency */ = {
+			isa = PBXTargetDependency;
+			name = EXBattery;
+			targetProxy = BECBB34B6B589B415B3B149819308748 /* PBXContainerItemProxy */;
+		};
+		248A19E88005630ADC580ADD4061B03A /* PBXTargetDependency */ = {
+			isa = PBXTargetDependency;
+			name = "React-RCTSettings";
+			targetProxy = 21F30954B5E58CFB943D530173E6D9B2 /* PBXContainerItemProxy */;
+		};
+		2676A3F91486FCB59E92BF9FAEF13AEA /* PBXTargetDependency */ = {
+			isa = PBXTargetDependency;
+			name = Analytics;
+			targetProxy = C5810027AE8AE0C4048017EE76DD751E /* PBXContainerItemProxy */;
+		};
+		26AC4A177E81C371197B145C2B6318EF /* PBXTargetDependency */ = {
+			isa = PBXTargetDependency;
+			name = GoogleAPIClientForREST;
+			targetProxy = FB65D4EA9AC2F37A1B567E5BA0D3C7AD /* PBXContainerItemProxy */;
+		};
+		2746105FAD48980CC20C3E2A8C121694 /* PBXTargetDependency */ = {
+			isa = PBXTargetDependency;
+			name = FirebaseMLVisionFaceModel;
+			targetProxy = F9DD3BFE8228305891F846D722B140F2 /* PBXContainerItemProxy */;
+		};
+		29B91DF6A7723221601211364920B004 /* PBXTargetDependency */ = {
+			isa = PBXTargetDependency;
+			name = React;
+			targetProxy = 35152563EA4ADB782472401794367E24 /* PBXContainerItemProxy */;
+		};
+		29EF4434BD3D79CAB2ABACB48D02E6DA /* PBXTargetDependency */ = {
+			isa = PBXTargetDependency;
+			name = EXBackgroundFetch;
+			targetProxy = B47C14762481477D9ABFA040AA6C34DB /* PBXContainerItemProxy */;
+		};
+		2A0A5F39F47652EF8814625B49389796 /* PBXTargetDependency */ = {
+			isa = PBXTargetDependency;
+			name = EXLinearGradient;
+			targetProxy = A21A0142CC768A91A6DDA76202D731C0 /* PBXContainerItemProxy */;
+		};
+		2B302BB764471DD55B6B5D1881C1F72F /* PBXTargetDependency */ = {
+			isa = PBXTargetDependency;
+			name = "react-native-viewpager";
+			targetProxy = 4F22D25FE755E38361DD3AA890942067 /* PBXContainerItemProxy */;
+		};
+		2B97F59110C78C53343A564C43EE9970 /* PBXTargetDependency */ = {
+			isa = PBXTargetDependency;
+			name = EXAppAuth;
+			targetProxy = C9538A22C7C19E4B10F7714184106170 /* PBXContainerItemProxy */;
+		};
+		2BB2E9FC10532E5F7041F78F02A3AE3C /* PBXTargetDependency */ = {
+			isa = PBXTargetDependency;
+			name = EXSpeech;
+			targetProxy = A665670CBE1413C6F45EAA4F83D00A96 /* PBXContainerItemProxy */;
+		};
+		2D8B8AAF2A3D08D1AF5FE6E9F84EF0EC /* PBXTargetDependency */ = {
+			isa = PBXTargetDependency;
+			name = EXGL;
+			targetProxy = D0B1FC79DFC2E9E3A831673A571D8F98 /* PBXContainerItemProxy */;
+		};
+		2E034BE678A4952CFDBB14266E3C42CA /* PBXTargetDependency */ = {
+			isa = PBXTargetDependency;
+			name = EXFont;
+			targetProxy = 9D32D6667081677B0C657C50170CD4CF /* PBXContainerItemProxy */;
+		};
+		2F88252BB86E485F1C78DB3C7794027A /* PBXTargetDependency */ = {
+			isa = PBXTargetDependency;
+			name = UMCameraInterface;
+			targetProxy = 58F22B8244F8EFF491EE6E962DCCD9CC /* PBXContainerItemProxy */;
+		};
+		2FEB72845BDA3664FD7DF82D80E08ACA /* PBXTargetDependency */ = {
+			isa = PBXTargetDependency;
+			name = EXContacts;
+			targetProxy = 3E4B34D2A1D8B9C370AE3D47F6362245 /* PBXContainerItemProxy */;
+		};
+		3001BF8F6967ED69B5DAC519086212A3 /* PBXTargetDependency */ = {
+			isa = PBXTargetDependency;
+			name = "React-RCTText";
+			targetProxy = 81669CCB8B7D4B3A644D74F559DE5718 /* PBXContainerItemProxy */;
+		};
+		30F02648DF2E561320EBA1AE9C78FD6D /* PBXTargetDependency */ = {
+			isa = PBXTargetDependency;
+			name = EXAV;
+			targetProxy = E9BED04247B9467D99B633BFA7F7719A /* PBXContainerItemProxy */;
+		};
+		316B34368DE527C75CEE3DC30A3FA6A7 /* PBXTargetDependency */ = {
+			isa = PBXTargetDependency;
+			name = EXNotifications;
+			targetProxy = 873273974E1927143F21761D95208100 /* PBXContainerItemProxy */;
+		};
+		321DCFBA566F661C98337C4851BAF020 /* PBXTargetDependency */ = {
 			isa = PBXTargetDependency;
 			name = UMAppLoader;
-			targetProxy = 7712F7E1A3B7F01947E7EE5C4F49CF7D /* PBXContainerItemProxy */;
-		};
-		013834C9663550B1EC18B5BC174E069E /* PBXTargetDependency */ = {
+			targetProxy = FED93BC6534CB405E99DAFC56958E5C0 /* PBXContainerItemProxy */;
+		};
+		3235D6053D78EA42D30169E3B4358DF1 /* PBXTargetDependency */ = {
+			isa = PBXTargetDependency;
+			name = "Flipper-RSocket";
+			targetProxy = BA68ED0D5FE8BBBA95F4E421BBC2FBDD /* PBXContainerItemProxy */;
+		};
+		3240289B82634030A891D8AB29ECC04F /* PBXTargetDependency */ = {
+			isa = PBXTargetDependency;
+			name = RNCMaskedView;
+			targetProxy = F48E65AF53C8E0BB59FDC80142606147 /* PBXContainerItemProxy */;
+		};
+		327353956EA02767E1FB511B4AE105DE /* PBXTargetDependency */ = {
+			isa = PBXTargetDependency;
+			name = UMCore;
+			targetProxy = D9833A2F1213F5A4A88DC142253706DA /* PBXContainerItemProxy */;
+		};
+		353114FA1FB95B598EC15E6B747EBCE4 /* PBXTargetDependency */ = {
+			isa = PBXTargetDependency;
+			name = EXCellular;
+			targetProxy = D40B3D58BF2942AD249BE7E4CCD287E6 /* PBXContainerItemProxy */;
+		};
+		35FFB10625900618FC053564F6709375 /* PBXTargetDependency */ = {
+			isa = PBXTargetDependency;
+			name = EXDevice;
+			targetProxy = 70E1D11A3ED24A4EF3E1DD4DDC161872 /* PBXContainerItemProxy */;
+		};
+		3618E1E7BF9881386D7A80A614632A05 /* PBXTargetDependency */ = {
+			isa = PBXTargetDependency;
+			name = "react-native-webview";
+			targetProxy = 615549E664815962F401E6B0B08513F7 /* PBXContainerItemProxy */;
+		};
+		3673E8A13D4C6C4EFE172C700ACDBA12 /* PBXTargetDependency */ = {
+			isa = PBXTargetDependency;
+			name = FirebaseInstanceID;
+			targetProxy = 184EFCD5AAC4EE47739C6C2115743571 /* PBXContainerItemProxy */;
+		};
+		36B49356F84E3962D2927B918FA0BEB2 /* PBXTargetDependency */ = {
+			isa = PBXTargetDependency;
+			name = EXGL;
+			targetProxy = E01E9BBB6A8D99069BB96EC73B678170 /* PBXContainerItemProxy */;
+		};
+		37A229D59F4CA35E5DE6C4783AF65966 /* PBXTargetDependency */ = {
+			isa = PBXTargetDependency;
+			name = FBReactNativeSpec;
+			targetProxy = 5C4C351D1B999BBF05B3568EDEE90472 /* PBXContainerItemProxy */;
+		};
+		3837BCC0763EE95317F90EBA9C3DD276 /* PBXTargetDependency */ = {
+			isa = PBXTargetDependency;
+			name = "boost-for-react-native";
+			targetProxy = EB9C11DA57200890BA5C3FF9E274261C /* PBXContainerItemProxy */;
+		};
+		38AB7CBF2D27EB92061BA9CC73B4B3D2 /* PBXTargetDependency */ = {
+			isa = PBXTargetDependency;
+			name = EXBlur;
+			targetProxy = B2841ED9BC9E40538C6ADF5770F766FD /* PBXContainerItemProxy */;
+		};
+		3C33C8046C37A3DCBA9787AFCCDE368D /* PBXTargetDependency */ = {
+			isa = PBXTargetDependency;
+			name = EXConstants;
+			targetProxy = D79A163953A56991AA7AA2C580B2E497 /* PBXContainerItemProxy */;
+		};
+		3C5236A77D83FE50C20E558525D3E493 /* PBXTargetDependency */ = {
+			isa = PBXTargetDependency;
+			name = EXCamera;
+			targetProxy = DBED16DABCE01112D3DF441F3C773CE8 /* PBXContainerItemProxy */;
+		};
+		3CC3A5EFBE79FB054F7DAEEDF6CBAB67 /* PBXTargetDependency */ = {
+			isa = PBXTargetDependency;
+			name = UMFileSystemInterface;
+			targetProxy = D0CC7457098CE027402A1755A739F4A4 /* PBXContainerItemProxy */;
+		};
+		3DE826F7F44D9B53AC246F04D9B32F1C /* PBXTargetDependency */ = {
+			isa = PBXTargetDependency;
+			name = GoogleToolboxForMac;
+			targetProxy = 3D94286A4943A53B4075B047A8FA6756 /* PBXContainerItemProxy */;
+		};
+		3E79D1C3DEA72440C2CDAE7AA6AFAD08 /* PBXTargetDependency */ = {
+			isa = PBXTargetDependency;
+			name = UMReactNativeAdapter;
+			targetProxy = D600629DD9F7780A8AE184681EDE250D /* PBXContainerItemProxy */;
+		};
+		3F857A748B87A2EA99C8268A57C54276 /* PBXTargetDependency */ = {
+			isa = PBXTargetDependency;
+			name = EXSharing;
+			targetProxy = 926DDC011BD44A6F344C392A04B03D39 /* PBXContainerItemProxy */;
+		};
+		409B3A208EB4D535A9409D26CF95D878 /* PBXTargetDependency */ = {
+			isa = PBXTargetDependency;
+			name = FirebaseMLCommon;
+			targetProxy = FD7E70ED31A18E53C176447F281499C1 /* PBXContainerItemProxy */;
+		};
+		40F2D70131D6767C4D09A2CCF614AAAE /* PBXTargetDependency */ = {
+			isa = PBXTargetDependency;
+			name = "React-Core";
+			targetProxy = 23C6A59632BE08F138E280A33BD5B08F /* PBXContainerItemProxy */;
+		};
+		425DC0889E3E8FF12E5B885B6EA3EE76 /* PBXTargetDependency */ = {
+			isa = PBXTargetDependency;
+			name = "expo-dev-launcher";
+			targetProxy = 863C56186F2ACE735E3AE6ABD14891F6 /* PBXContainerItemProxy */;
+		};
+		428FE6C55A5CD32A322A687A63EB1AD1 /* PBXTargetDependency */ = {
+			isa = PBXTargetDependency;
+			name = RCTRequired;
+			targetProxy = E1D9A36F56153720EA570EDDC3A99CEE /* PBXContainerItemProxy */;
+		};
+		43CFE9F39101AA39721F5C8DEAAACFE3 /* PBXTargetDependency */ = {
+			isa = PBXTargetDependency;
+			name = UMCameraInterface;
+			targetProxy = BBC0D9A8D78487BA38A338F8E0E33B08 /* PBXContainerItemProxy */;
+		};
+		4726DE5B61E9AF174BAA78C4E4AA17F0 /* PBXTargetDependency */ = {
+			isa = PBXTargetDependency;
+			name = EXDocumentPicker;
+			targetProxy = C3CDA27FD2DB541E490DDBFAB60D0520 /* PBXContainerItemProxy */;
+		};
+		478A9F5AEE4CA105D3C7AF51EFF0D2EF /* PBXTargetDependency */ = {
+			isa = PBXTargetDependency;
+			name = "expo-image";
+			targetProxy = 1BB8B7A2B3F391ED3EE71CB5535A959A /* PBXContainerItemProxy */;
+		};
+		49E2832D44D1764F7F7C8A332DC84F09 /* PBXTargetDependency */ = {
+			isa = PBXTargetDependency;
+			name = "react-native-slider";
+			targetProxy = D17813FF96DC6BBF72128BC207146F7D /* PBXContainerItemProxy */;
+		};
+		49EE7D66431DE2766B880C3F3E669A66 /* PBXTargetDependency */ = {
+			isa = PBXTargetDependency;
+			name = UMFileSystemInterface;
+			targetProxy = BECEBA08CDEB07F6A2009DF910EA1501 /* PBXContainerItemProxy */;
+		};
+		4B790B1406C18D2F02F2D93A7B52BD39 /* PBXTargetDependency */ = {
+			isa = PBXTargetDependency;
+			name = UMTaskManagerInterface;
+			targetProxy = 5F0B1CF35645899352A33EE6FE55361A /* PBXContainerItemProxy */;
+		};
+		4C83624AB9507EB81F2400613054DA93 /* PBXTargetDependency */ = {
+			isa = PBXTargetDependency;
+			name = UMTaskManagerInterface;
+			targetProxy = 6DAFA08FFA7798164CF6C74C68DB31C0 /* PBXContainerItemProxy */;
+		};
+		4CA25C913FAF14A3221208A94EC4ADC6 /* PBXTargetDependency */ = {
+			isa = PBXTargetDependency;
+			name = EXSQLite;
+			targetProxy = 17BE39103CAD29AB6C030320F6CBB193 /* PBXContainerItemProxy */;
+		};
+		4CCD7F76B7485F92E2F4769708FD7CCF /* PBXTargetDependency */ = {
+			isa = PBXTargetDependency;
+			name = RNSVG;
+			targetProxy = 3F8082562648AD757996A02066FE8ECE /* PBXContainerItemProxy */;
+		};
+		4D4FBE693255AA2164041C64B8158F36 /* PBXTargetDependency */ = {
+			isa = PBXTargetDependency;
+			name = EXFacebook;
+			targetProxy = 9294030349215A184C073ADC8384F4E3 /* PBXContainerItemProxy */;
+		};
+		4D8BDCC0370CDAC914F39A5F20AD0EFE /* PBXTargetDependency */ = {
+			isa = PBXTargetDependency;
+			name = EXFileSystem;
+			targetProxy = 064FAC5C04C6CA32D9D1437E41AAAC18 /* PBXContainerItemProxy */;
+		};
+		4F4C5DEB58E00A426C5D546AEB7253BB /* PBXTargetDependency */ = {
+			isa = PBXTargetDependency;
+			name = RCTTypeSafety;
+			targetProxy = CFB0A4A243E8ED83980EE2C03B73AEB1 /* PBXContainerItemProxy */;
+		};
+		501E110098732EFC82FDE51F1D686020 /* PBXTargetDependency */ = {
+			isa = PBXTargetDependency;
+			name = EXScreenCapture;
+			targetProxy = 912FB5A1DD0A971B7ACAA963B6E62B1A /* PBXContainerItemProxy */;
+		};
+		52652F6345282581EF9F60C93FF0D136 /* PBXTargetDependency */ = {
+			isa = PBXTargetDependency;
+			name = FirebaseMLVisionFaceModel;
+			targetProxy = B1BCB2410AEE8203D960FDD2B293F11F /* PBXContainerItemProxy */;
+		};
+		52C316386D409DD3DFAB9932445FBF50 /* PBXTargetDependency */ = {
+			isa = PBXTargetDependency;
+			name = EXLocation;
+			targetProxy = DD051194FD89BC35C86C71094C436A4C /* PBXContainerItemProxy */;
+		};
+		52DB93B3A2C9B73379D522F49CA0BB7B /* PBXTargetDependency */ = {
 			isa = PBXTargetDependency;
 			name = EXBarCodeScanner;
-			targetProxy = 37E7A529508FC1F23BCBF6081DB4678E /* PBXContainerItemProxy */;
-		};
-		01964740EE82911BB4EF0109A4198D7A /* PBXTargetDependency */ = {
-			isa = PBXTargetDependency;
-			name = EXAppAuth;
-			targetProxy = 1BF0BBF10CEDDF3D739B645D711B8F5B /* PBXContainerItemProxy */;
-		};
-		02659BDBC7EC9029404E122E38C5A426 /* PBXTargetDependency */ = {
+			targetProxy = A6AD39C46185D3F71D6E44F9BA47C00E /* PBXContainerItemProxy */;
+		};
+		538D2D20D7444F5E7EC705AE6C6A8470 /* PBXTargetDependency */ = {
+			isa = PBXTargetDependency;
+			name = EXImageLoader;
+			targetProxy = 22706422B9F432D63E436AC8E84001B8 /* PBXContainerItemProxy */;
+		};
+		5445B77F87BAA1A7082890C041DD9477 /* PBXTargetDependency */ = {
+			isa = PBXTargetDependency;
+			name = EXSpeech;
+			targetProxy = 008F137B118C7736572D612E723D00F3 /* PBXContainerItemProxy */;
+		};
+		567A0FAB939273530864B60DA12D6C8E /* PBXTargetDependency */ = {
+			isa = PBXTargetDependency;
+			name = EXBrightness;
+			targetProxy = 3C167BF65283DFE9945A432F4B68162F /* PBXContainerItemProxy */;
+		};
+		573D4C590236D366B6EF451BEBF2A0E2 /* PBXTargetDependency */ = {
+			isa = PBXTargetDependency;
+			name = EXPermissions;
+			targetProxy = 07CD24FEE71E0018DBB34477DCF03661 /* PBXContainerItemProxy */;
+		};
+		596FF5114112F7FC4CFBDDEC06436656 /* PBXTargetDependency */ = {
+			isa = PBXTargetDependency;
+			name = EXPrint;
+			targetProxy = F9C947B0EABEA9B69EE32B4AC84FAE15 /* PBXContainerItemProxy */;
+		};
+		59DE93A73F2333A08857C721A884E68C /* PBXTargetDependency */ = {
+			isa = PBXTargetDependency;
+			name = "react-native-appearance";
+			targetProxy = 2C9CD32AF604A8EA0AF981DCBE41B737 /* PBXContainerItemProxy */;
+		};
+		5C98B1E7FC978C305356630C27253378 /* PBXTargetDependency */ = {
+			isa = PBXTargetDependency;
+			name = EXKeepAwake;
+			targetProxy = 5557A3DEE4B504315ACF5AD91070AF77 /* PBXContainerItemProxy */;
+		};
+		5CBF681320BA2BE1B091C4F6F1C70503 /* PBXTargetDependency */ = {
+			isa = PBXTargetDependency;
+			name = EXSegment;
+			targetProxy = C7B2BC670B8B8BAFC0467B90E1FF0C72 /* PBXContainerItemProxy */;
+		};
+		5E07189ED1FC56308BE5581E9F59A0FC /* PBXTargetDependency */ = {
+			isa = PBXTargetDependency;
+			name = "Flipper-DoubleConversion";
+			targetProxy = 4A0E83D656EC92989E815D4929A904A0 /* PBXContainerItemProxy */;
+		};
+		5F91A26927B9D9EEC7D50A7ADF436EDE /* PBXTargetDependency */ = {
+			isa = PBXTargetDependency;
+			name = React;
+			targetProxy = 4816961E3424C598ED5944817962E843 /* PBXContainerItemProxy */;
+		};
+		5FED2035B6AAA3A1BB82A1B40B6307F7 /* PBXTargetDependency */ = {
+			isa = PBXTargetDependency;
+			name = "React-Core";
+			targetProxy = 4973FA9CFD46B0F049FF2F65263C2B8A /* PBXContainerItemProxy */;
+		};
+		61069DBC4D96589ED5BB818B26E3CEA8 /* PBXTargetDependency */ = {
+			isa = PBXTargetDependency;
+			name = GTMAppAuth;
+			targetProxy = 90BF522423518CD6B13172362AB16230 /* PBXContainerItemProxy */;
+		};
+		610CDE22BD0199A0BAFECFE79ED3F12A /* PBXTargetDependency */ = {
+			isa = PBXTargetDependency;
+			name = EXAV;
+			targetProxy = 5B25DD73C90CC6164CC71A63360B5BCB /* PBXContainerItemProxy */;
+		};
+		611A036009CB4C6234EF5A16FBD3E732 /* PBXTargetDependency */ = {
+			isa = PBXTargetDependency;
+			name = GoogleAPIClientForREST;
+			targetProxy = 86865EBA8D8D79837FC6019DB656702A /* PBXContainerItemProxy */;
+		};
+		61B97B74E975FBA30CBFD0B1E917F02C /* PBXTargetDependency */ = {
+			isa = PBXTargetDependency;
+			name = FirebaseCoreDiagnostics;
+			targetProxy = 42372FC57305A20CB5DBB5BA2D5B3D14 /* PBXContainerItemProxy */;
+		};
+		61FBE1BD7656EE7C84AFB746F115CB22 /* PBXTargetDependency */ = {
+			isa = PBXTargetDependency;
+			name = FBLazyVector;
+			targetProxy = 861EE30D20587312623CC9D3804BE0D9 /* PBXContainerItemProxy */;
+		};
+		6361E727EFDDCD69BD58D3937FD521D5 /* PBXTargetDependency */ = {
+			isa = PBXTargetDependency;
+			name = EXInAppPurchases;
+			targetProxy = 7BCC043CEFE60D41C4BAE18917D0B682 /* PBXContainerItemProxy */;
+		};
+		637E382E47E4E693BA3FAFFB60E44FBF /* PBXTargetDependency */ = {
+			isa = PBXTargetDependency;
+			name = Yoga;
+			targetProxy = 25B4FFA90D6568DDE02FDA2044960818 /* PBXContainerItemProxy */;
+		};
+		63F2C2F6885494073F50EBCDB6558593 /* PBXTargetDependency */ = {
+			isa = PBXTargetDependency;
+			name = EXDocumentPicker;
+			targetProxy = E61087272EB96684610B942105BA3577 /* PBXContainerItemProxy */;
+		};
+		65235ABAFE871456FE5EDF628B59B884 /* PBXTargetDependency */ = {
+			isa = PBXTargetDependency;
+			name = UMFaceDetectorInterface;
+			targetProxy = 6D1D2B106CEC452CEC4EB467864B0C09 /* PBXContainerItemProxy */;
+		};
+		65770D846621045B178505470FAC39B8 /* PBXTargetDependency */ = {
+			isa = PBXTargetDependency;
+			name = EXMailComposer;
+			targetProxy = BF8D34A9149C6B80EF01549340FE53EA /* PBXContainerItemProxy */;
+		};
+		68321ABAF9F3A4675F428F2216AC630E /* PBXTargetDependency */ = {
+			isa = PBXTargetDependency;
+			name = EXNetwork;
+			targetProxy = E2C1205EA5B8E2582FC4A2D83BDBCDC7 /* PBXContainerItemProxy */;
+		};
+		6833BF6BD1B90B731D031DB1C340E571 /* PBXTargetDependency */ = {
+			isa = PBXTargetDependency;
+			name = EXWebBrowser;
+			targetProxy = 093245498F495277C615F56E255DC9A4 /* PBXContainerItemProxy */;
+		};
+		68EDAAB3D718C6E9FBAFE4DE3ECA977F /* PBXTargetDependency */ = {
+			isa = PBXTargetDependency;
+			name = EXGL_CPP;
+			targetProxy = 8E253F3FEFFC70F21837C41AC1FC862D /* PBXContainerItemProxy */;
+		};
+		6918D20531C762027C66D2FAE6997177 /* PBXTargetDependency */ = {
+			isa = PBXTargetDependency;
+			name = EXLocalAuthentication;
+			targetProxy = 192B296C9F4E25D0304B34286FEB1387 /* PBXContainerItemProxy */;
+		};
+		69389802356865277D5D3ACE769AEE0A /* PBXTargetDependency */ = {
+			isa = PBXTargetDependency;
+			name = GoogleAppMeasurement;
+			targetProxy = F27CAF4D25CB0AD4CE805461D2BD3D34 /* PBXContainerItemProxy */;
+		};
+		6B00C84538774FAB1045CFC929342A7C /* PBXTargetDependency */ = {
+			isa = PBXTargetDependency;
+			name = FirebaseCoreDiagnosticsInterop;
+			targetProxy = 71BA236C06A2F3EFEEE18A461E679CDB /* PBXContainerItemProxy */;
+		};
+		6B7ADEF56E9A545766664915779F80C0 /* PBXTargetDependency */ = {
+			isa = PBXTargetDependency;
+			name = EXSensors;
+			targetProxy = 33D84C55C855365F80A07123641DBE7A /* PBXContainerItemProxy */;
+		};
+		6BBDF8049CE6C71DC55B9AD5B644EF70 /* PBXTargetDependency */ = {
+			isa = PBXTargetDependency;
+			name = "React-RCTLinking";
+			targetProxy = 837076FC973765328DD36C1B77BEA4CD /* PBXContainerItemProxy */;
+		};
+		6BC0081E083D7F4ED103DD5360754AE0 /* PBXTargetDependency */ = {
+			isa = PBXTargetDependency;
+			name = "React-RCTBlob";
+			targetProxy = 170709DD8BC456AC7FDF00418C5C3AC6 /* PBXContainerItemProxy */;
+		};
+		6D2933ADAE7F20D4C5C200F856AB5CB9 /* PBXTargetDependency */ = {
+			isa = PBXTargetDependency;
+			name = Amplitude;
+			targetProxy = 60D2B2FDD0E0BD794BF2C58341BDCCBA /* PBXContainerItemProxy */;
+		};
+		6E82B71DD28ECA777B15C69D95A7E5AF /* PBXTargetDependency */ = {
+			isa = PBXTargetDependency;
+			name = EXNetwork;
+			targetProxy = B1330E0FEF3659136DEEEFBF2F9C1F8B /* PBXContainerItemProxy */;
+		};
+		6F6B8301C6D22E75015753374CB3EB32 /* PBXTargetDependency */ = {
+			isa = PBXTargetDependency;
+			name = RNDateTimePicker;
+			targetProxy = 869A171BEDE90D34B5EC02100E781BD4 /* PBXContainerItemProxy */;
+		};
+		6F7E1A11815419FCB9FFFCF2F586E791 /* PBXTargetDependency */ = {
+			isa = PBXTargetDependency;
+			name = EXFirebaseAnalytics;
+			targetProxy = 91DC0ACF722C20A03159D4641B863973 /* PBXContainerItemProxy */;
+		};
+		706F81F2DF9442A4526FE6DEA584B5F6 /* PBXTargetDependency */ = {
+			isa = PBXTargetDependency;
+			name = "expo-image";
+			targetProxy = EF22BBBB1BBFE6FF1AE341EB192FBA8A /* PBXContainerItemProxy */;
+		};
+		7142DF6AB316F5AC381052EA71B84C3D /* PBXTargetDependency */ = {
+			isa = PBXTargetDependency;
+			name = RNCMaskedView;
+			targetProxy = 20184F36E6D203F1E3FE5E3CCF3BBBE8 /* PBXContainerItemProxy */;
+		};
+		71516490D245FC470E7088DE961E8683 /* PBXTargetDependency */ = {
+			isa = PBXTargetDependency;
+			name = EXInAppPurchases;
+			targetProxy = 287DB545B14E262DDD894A873D138CE7 /* PBXContainerItemProxy */;
+		};
+		7173DB51D89614512DAC7FEBF0F68B06 /* PBXTargetDependency */ = {
+			isa = PBXTargetDependency;
+			name = FirebaseMLVision;
+			targetProxy = 59562824CCF1A73A6AA796AAB2D4185F /* PBXContainerItemProxy */;
+		};
+		723C99DDD706450F81DD5EA1457EB43A /* PBXTargetDependency */ = {
+			isa = PBXTargetDependency;
+			name = UMImageLoaderInterface;
+			targetProxy = 31002C3E7FDE3C1B6F27098643AEA67A /* PBXContainerItemProxy */;
+		};
+		7487DB107339BB73A7B916370A971EED /* PBXTargetDependency */ = {
+			isa = PBXTargetDependency;
+			name = UMImageLoaderInterface;
+			targetProxy = C07982C85F540DCBF118BC78AAA39C2A /* PBXContainerItemProxy */;
+		};
+		74AA4715D6038F0FE00ACD792338CFC2 /* PBXTargetDependency */ = {
+			isa = PBXTargetDependency;
+			name = RNCPicker;
+			targetProxy = C8C748C508AD1E8A09F02FA036D65F7F /* PBXContainerItemProxy */;
+		};
+		776B6D06557BFD5796F58935A8C2667F /* PBXTargetDependency */ = {
+			isa = PBXTargetDependency;
+			name = EXImageLoader;
+			targetProxy = 643CCFDD1D1457B816C8FE8FF224BA11 /* PBXContainerItemProxy */;
+		};
+		77C5570F98047F5B475E08B047B14713 /* PBXTargetDependency */ = {
+			isa = PBXTargetDependency;
+			name = FirebaseAnalytics;
+			targetProxy = 933DA7755557DEDAA9612AE77F18A3AE /* PBXContainerItemProxy */;
+		};
+		784FE96E7D7DD10BA1F579DF8F3BAA72 /* PBXTargetDependency */ = {
+			isa = PBXTargetDependency;
+			name = EXApplication;
+			targetProxy = F5188D0783E15811710BAE136485A618 /* PBXContainerItemProxy */;
+		};
+		7ABFE7F3B9E9637C7E2042DC42B10502 /* PBXTargetDependency */ = {
+			isa = PBXTargetDependency;
+			name = "Flipper-Folly";
+			targetProxy = 6FA04F5B9B3733EB7D108D82C4710A4C /* PBXContainerItemProxy */;
+		};
+		7AF903C58FDAA68A8B72A4A798BE6DCD /* PBXTargetDependency */ = {
+			isa = PBXTargetDependency;
+			name = ReactCommon;
+			targetProxy = A3A89FE77496E1CE0DB261AFCAF6194C /* PBXContainerItemProxy */;
+		};
+		7B802EC5ACCF63562ADFDF4E5D3173D6 /* PBXTargetDependency */ = {
+			isa = PBXTargetDependency;
+			name = FirebaseMLVision;
+			targetProxy = 1294B44E58883C7991908A206A0DA8F6 /* PBXContainerItemProxy */;
+		};
+		7D89BA300944E7D3EE9BD32B60790780 /* PBXTargetDependency */ = {
+			isa = PBXTargetDependency;
+			name = EXErrorRecovery;
+			targetProxy = CCA918FB18B91F727B2E381A578EE64E /* PBXContainerItemProxy */;
+		};
+		7E7FA72F34ADAFD1EFC66E57392DF334 /* PBXTargetDependency */ = {
 			isa = PBXTargetDependency;
 			name = RNSharedElement;
-			targetProxy = 8D235277B4DE20AAAB9E8680538BF40D /* PBXContainerItemProxy */;
-		};
-		02BD70C59C3ADB813C4E956A9CF438C5 /* PBXTargetDependency */ = {
+			targetProxy = F7ADAF04B4558FFD5812399A46A9D06C /* PBXContainerItemProxy */;
+		};
+		7F6068E09C9581874C388E0295AEF2F9 /* PBXTargetDependency */ = {
+			isa = PBXTargetDependency;
+			name = RNCAsyncStorage;
+			targetProxy = 37F7AF3D6C6F164EEB2143034C4C1A88 /* PBXContainerItemProxy */;
+		};
+		81FC356E587C23C2CAF198920A8A91C6 /* PBXTargetDependency */ = {
+			isa = PBXTargetDependency;
+			name = glog;
+			targetProxy = 8F6E1469D856DD0609426DCCAA6AA889 /* PBXContainerItemProxy */;
+		};
+		8386ADA26EE51C46BCC7134425E2DF3F /* PBXTargetDependency */ = {
+			isa = PBXTargetDependency;
+			name = "react-native-view-shot";
+			targetProxy = 5C07A56282994554167A4555EC34D7D5 /* PBXContainerItemProxy */;
+		};
+		8429280B28625325042B2F6515B61FF1 /* PBXTargetDependency */ = {
+			isa = PBXTargetDependency;
+			name = AppAuth;
+			targetProxy = 1AC6DEB622FFE298450FB3A987F7244A /* PBXContainerItemProxy */;
+		};
+		848AB3A4A3CA4C4EBC064E6296B0568D /* PBXTargetDependency */ = {
+			isa = PBXTargetDependency;
+			name = "React-RCTNetwork";
+			targetProxy = 4D83ACDF387219705514A39B0718EDBD /* PBXContainerItemProxy */;
+		};
+		84EF05C20D6620940CEFC89624855BC8 /* PBXTargetDependency */ = {
+			isa = PBXTargetDependency;
+			name = "React-jsiexecutor";
+			targetProxy = 967F34EB7DFDF2598153FEA05DEFF572 /* PBXContainerItemProxy */;
+		};
+		850A2DFC2EC5087F7FC897A36470F8CC /* PBXTargetDependency */ = {
+			isa = PBXTargetDependency;
+			name = FirebaseCoreDiagnostics;
+			targetProxy = C8EFBA43A1B972486FAAF5C06A5AA0E0 /* PBXContainerItemProxy */;
+		};
+		85982A4CB5585CEE3D600E5213B622AD /* PBXTargetDependency */ = {
+			isa = PBXTargetDependency;
+			name = UMSensorsInterface;
+			targetProxy = 408E1DE62CE92A256552BEAE182900F0 /* PBXContainerItemProxy */;
+		};
+		8607CFED106F7BA3F4F2A9616FF9C128 /* PBXTargetDependency */ = {
+			isa = PBXTargetDependency;
+			name = Yoga;
+			targetProxy = 65289E1969C73A0ACF95725AE9CFBC06 /* PBXContainerItemProxy */;
+		};
+		86D529AC25B3D19675650FF8E2E34704 /* PBXTargetDependency */ = {
+			isa = PBXTargetDependency;
+			name = UMBarCodeScannerInterface;
+			targetProxy = C7D74F23603320B745E275B021F94425 /* PBXContainerItemProxy */;
+		};
+		88D2D3EDF10823FD2DBED42EBCECCDFD /* PBXTargetDependency */ = {
+			isa = PBXTargetDependency;
+			name = EXImageManipulator;
+			targetProxy = 2C103E3492924BF37E57187036E8CCAB /* PBXContainerItemProxy */;
+		};
+		8B3134A64419D24F1B752B6F4D75C778 /* PBXTargetDependency */ = {
+			isa = PBXTargetDependency;
+			name = EXMediaLibrary;
+			targetProxy = 86EC7E784051B25DAB0ADF59C495922B /* PBXContainerItemProxy */;
+		};
+		8C3F1D62F62769F3B34FB68BDA0BA454 /* PBXTargetDependency */ = {
+			isa = PBXTargetDependency;
+			name = "Flipper-PeerTalk";
+			targetProxy = 3BEE3266E6741ADB0B05D4E5644B9A7E /* PBXContainerItemProxy */;
+		};
+		8DC42A1A9F47E93FDE708968D6342E95 /* PBXTargetDependency */ = {
+			isa = PBXTargetDependency;
+			name = EXAmplitude;
+			targetProxy = 226EB3CD8C686EB5D4C7019F451E36CF /* PBXContainerItemProxy */;
+		};
+		8ECA72870A391D29DCDC9D85604328B4 /* PBXTargetDependency */ = {
+			isa = PBXTargetDependency;
+			name = RNGestureHandler;
+			targetProxy = 7106DE498256E8FA44B6EDD15F78B611 /* PBXContainerItemProxy */;
+		};
+		90CC9F2FA24B5B496E16C521961909BA /* PBXTargetDependency */ = {
+			isa = PBXTargetDependency;
+			name = EXFaceDetector;
+			targetProxy = B13610F3BBBC9492D75218E2D810FE8E /* PBXContainerItemProxy */;
+		};
+		91BA8F2A67D91FA047B0C80185E6B458 /* PBXTargetDependency */ = {
+			isa = PBXTargetDependency;
+			name = FBReactNativeSpec;
+			targetProxy = 321C8CFE654A0C997A43BA567F111190 /* PBXContainerItemProxy */;
+		};
+		920AA7F5746349883E679D5F65F28136 /* PBXTargetDependency */ = {
+			isa = PBXTargetDependency;
+			name = EXKeepAwake;
+			targetProxy = E651B4296961758CB71F957C041A7988 /* PBXContainerItemProxy */;
+		};
+		9219A2EA2DB967A2C495D46BB257090A /* PBXTargetDependency */ = {
+			isa = PBXTargetDependency;
+			name = EXSplashScreen;
+			targetProxy = 04ED23E3095F531E237756D385786236 /* PBXContainerItemProxy */;
+		};
+		92EF68ED4B8AB709475DD5557B21AB62 /* PBXTargetDependency */ = {
+			isa = PBXTargetDependency;
+			name = "React-RCTVibration";
+			targetProxy = E731F11B3B8778CBD630402CCA5F7F35 /* PBXContainerItemProxy */;
+		};
+		93C7BE0123A0420A674B2FCBD7C75A57 /* PBXTargetDependency */ = {
+			isa = PBXTargetDependency;
+			name = AppAuth;
+			targetProxy = F5AB6E4D4983D4BE15C15BC8668EAA7E /* PBXContainerItemProxy */;
+		};
+		945C7B2D55544606207EA38BA79DFA30 /* PBXTargetDependency */ = {
+			isa = PBXTargetDependency;
+			name = "react-native-segmented-control";
+			targetProxy = AFE7FF3D130CEA38296EB7DCDA1BBCE1 /* PBXContainerItemProxy */;
+		};
+		94E31136B3C298AF6A1C56BE55453710 /* PBXTargetDependency */ = {
+			isa = PBXTargetDependency;
+			name = EXScreenCapture;
+			targetProxy = C851EA1FCC80BFE992ACD8393555927B /* PBXContainerItemProxy */;
+		};
+		94FF1ACF0C4207B8C2257C2177CB8C60 /* PBXTargetDependency */ = {
+			isa = PBXTargetDependency;
+			name = CocoaLibEvent;
+			targetProxy = BF61CBAE3E8C824546A187E259C52656 /* PBXContainerItemProxy */;
+		};
+		95E9B302BF4E1B6EBC8B6BAA6763176A /* PBXTargetDependency */ = {
+			isa = PBXTargetDependency;
+			name = EXLinearGradient;
+			targetProxy = A88AAB5490E1AA49762C78427EEDB891 /* PBXContainerItemProxy */;
+		};
+		965CEC4D1F7AAD4196527BA1961CE99E /* PBXTargetDependency */ = {
+			isa = PBXTargetDependency;
+			name = EXGoogleSignIn;
+			targetProxy = CDE44C2F03F41D0671BFD74CA44EDFC5 /* PBXContainerItemProxy */;
+		};
+		983709E6845F7E46D8443FC5C325070E /* PBXTargetDependency */ = {
+			isa = PBXTargetDependency;
+			name = "React-RCTActionSheet";
+			targetProxy = 1AE60AD2297355CB5A2447BC8DDD820F /* PBXContainerItemProxy */;
+		};
+		9857C7F0608BF303CE1722C886276412 /* PBXTargetDependency */ = {
+			isa = PBXTargetDependency;
+			name = RNReanimated;
+			targetProxy = E48644AEF20AE8A26A68B24F784D2769 /* PBXContainerItemProxy */;
+		};
+		98FE59EAB422E2BD0AD08189A00A8AD6 /* PBXTargetDependency */ = {
+			isa = PBXTargetDependency;
+			name = EXBrightness;
+			targetProxy = E0C36E361ECC0C046C5E47CA72C392C0 /* PBXContainerItemProxy */;
+		};
+		992ACC0BA9B00A4A1AE1A345426086CD /* PBXTargetDependency */ = {
+			isa = PBXTargetDependency;
+			name = EXSharing;
+			targetProxy = 22BD4B416A8CA428CA944D0702CE6720 /* PBXContainerItemProxy */;
+		};
+		99526D720DA896FF444530008C120184 /* PBXTargetDependency */ = {
+			isa = PBXTargetDependency;
+			name = GoogleDataTransport;
+			targetProxy = 78E5129D53CF3F49FBBC8ECE0CB33150 /* PBXContainerItemProxy */;
+		};
+		99778E381B710AC835741787323EE3A8 /* PBXTargetDependency */ = {
+			isa = PBXTargetDependency;
+			name = RNSVG;
+			targetProxy = 2A0CC9A3E09C11D1C684265221826BE6 /* PBXContainerItemProxy */;
+		};
+		9981423331CAA6FB7B0CA6F4BBA4CB99 /* PBXTargetDependency */ = {
+			isa = PBXTargetDependency;
+			name = RNScreens;
+			targetProxy = EF48048FFE91E1B32D8BF15A89C488DC /* PBXContainerItemProxy */;
+		};
+		998ADC2D595679E7A4289CC3C6A900F1 /* PBXTargetDependency */ = {
+			isa = PBXTargetDependency;
+			name = GoogleToolboxForMac;
+			targetProxy = F3958B94B31631D8CBD383CD12A8F2FD /* PBXContainerItemProxy */;
+		};
+		9ACEBE212999992E4B84BCC328E0C45F /* PBXTargetDependency */ = {
+			isa = PBXTargetDependency;
+			name = EXGL_CPP_LEGACY;
+			targetProxy = D79445213D08D5A53C6CC05DFBE4727A /* PBXContainerItemProxy */;
+		};
+		9B5B91DE01EABB5BC358475577405D4F /* PBXTargetDependency */ = {
+			isa = PBXTargetDependency;
+			name = UMFontInterface;
+			targetProxy = 4C173A025DDDB49E66BAF6678937EEA4 /* PBXContainerItemProxy */;
+		};
+		9B8FAEE014C6D350FE6BA2A4C226D01C /* PBXTargetDependency */ = {
+			isa = PBXTargetDependency;
+			name = "React-RCTText";
+			targetProxy = AD48CB88A6F88DB7626776AF694F3C3E /* PBXContainerItemProxy */;
+		};
+		9BDD3CD1349C80E03B698D7DD9577E8D /* PBXTargetDependency */ = {
+			isa = PBXTargetDependency;
+			name = EXFirebaseAnalytics;
+			targetProxy = A033C2A4C680B063FEA40DB21D3484F2 /* PBXContainerItemProxy */;
+		};
+		9C7E0251A98DD6E3475F0BA988C5A754 /* PBXTargetDependency */ = {
+			isa = PBXTargetDependency;
+			name = EXFirebaseCore;
+			targetProxy = 2F979D2397C36D8DDDDD81F4F218FB05 /* PBXContainerItemProxy */;
+		};
+		9CBD28078E21579D63644CC7132F254F /* PBXTargetDependency */ = {
 			isa = PBXTargetDependency;
 			name = "expo-dev-menu";
-			targetProxy = A03F5249EBCA6F940379E25733613B16 /* PBXContainerItemProxy */;
-		};
-		035B5CAF48C4DF22BBACF5381C9C6273 /* PBXTargetDependency */ = {
+			targetProxy = 8C91D2F21E6C8AAB2204C412E02B25A7 /* PBXContainerItemProxy */;
+		};
+		9DEED94911470CA0B59BB917029541EB /* PBXTargetDependency */ = {
+			isa = PBXTargetDependency;
+			name = GoogleUtilities;
+			targetProxy = 0FAED9B4AF4F6A8018517BFED04B3ECE /* PBXContainerItemProxy */;
+		};
+		9E2ADB32C807366EFB75033C973F1E3B /* PBXTargetDependency */ = {
+			isa = PBXTargetDependency;
+			name = EXSegment;
+			targetProxy = 3883AD1B31BF27519BED6474DF023311 /* PBXContainerItemProxy */;
+		};
+		9F0387E6662BB5DB8565E559666871E9 /* PBXTargetDependency */ = {
+			isa = PBXTargetDependency;
+			name = EXFacebook;
+			targetProxy = 25B692E07303EF45AE86EAE28B135D87 /* PBXContainerItemProxy */;
+		};
+		9F07EE9CFAB3CBB68CE020450CCCFC2B /* PBXTargetDependency */ = {
+			isa = PBXTargetDependency;
+			name = EXMailComposer;
+			targetProxy = C5A695C11FCD5900AEECFDD31B0770AA /* PBXContainerItemProxy */;
+		};
+		9F6FE34E1A9AE3EB7DBE671EC5AAB545 /* PBXTargetDependency */ = {
+			isa = PBXTargetDependency;
+			name = EXImagePicker;
+			targetProxy = D3D07D67D4E6262C4417A00094FA3A5B /* PBXContainerItemProxy */;
+		};
+		A05DFC9B02E4EB7B7F898C053EFC2F37 /* PBXTargetDependency */ = {
+			isa = PBXTargetDependency;
+			name = Analytics;
+			targetProxy = FB6245B3F46343B805FAD27C5E5AABF5 /* PBXContainerItemProxy */;
+		};
+		A21B198BDE9A8535A3369FAAF05F9068 /* PBXTargetDependency */ = {
+			isa = PBXTargetDependency;
+			name = EXCrypto;
+			targetProxy = A07033655A73CCC5A70FB592E5FF012C /* PBXContainerItemProxy */;
+		};
+		A4FE5D0AC1E777B8591A4903A79039D2 /* PBXTargetDependency */ = {
 			isa = PBXTargetDependency;
 			name = FBLazyVector;
-			targetProxy = D398BA8169A11262B61578314D9008BF /* PBXContainerItemProxy */;
-		};
-		03A44DA1B3ADC189EC535176F515BF6C /* PBXTargetDependency */ = {
-			isa = PBXTargetDependency;
-			name = EXAV;
-			targetProxy = 1163BAEDE4CCDAE1F00BB6FA02D9AD58 /* PBXContainerItemProxy */;
-		};
-		04BF51638F95FFECA659B651D7850288 /* PBXTargetDependency */ = {
-			isa = PBXTargetDependency;
-			name = UMFileSystemInterface;
-			targetProxy = 4F49E076C717196B71DD14D3DCED4D33 /* PBXContainerItemProxy */;
-		};
-		05082D7A6C7FFC4F0DBF39E16E45BDD4 /* PBXTargetDependency */ = {
+			targetProxy = EC6B968614532D175183AE2A095B4478 /* PBXContainerItemProxy */;
+		};
+		A53417A74AA04FE064E1AB170CAF53F5 /* PBXTargetDependency */ = {
+			isa = PBXTargetDependency;
+			name = UMBarCodeScannerInterface;
+			targetProxy = D99816DBC67D85E341005B332F536BBA /* PBXContainerItemProxy */;
+		};
+		A565F0D4864AB289E7D211DE2F8840AB /* PBXTargetDependency */ = {
+			isa = PBXTargetDependency;
+			name = EXLocalization;
+			targetProxy = 3529964064412CE99FF143DC919396A6 /* PBXContainerItemProxy */;
+		};
+		A566D8B33AC5DD5476591E3E5FA60696 /* PBXTargetDependency */ = {
+			isa = PBXTargetDependency;
+			name = EXLocalization;
+			targetProxy = C3CC801683EF590C75E27EB7FA9F8C6D /* PBXContainerItemProxy */;
+		};
+		A5738E03C2391049E67A4B73242F5EB6 /* PBXTargetDependency */ = {
+			isa = PBXTargetDependency;
+			name = "React-jsiexecutor";
+			targetProxy = 5570B0BB8177DE3A9DC55D2EEBB91E0B /* PBXContainerItemProxy */;
+		};
+		A6014AD2F630506820032418B88EBAEE /* PBXTargetDependency */ = {
+			isa = PBXTargetDependency;
+			name = Folly;
+			targetProxy = CC3F4D47F3FFCCF5B98BDDE17EB48F99 /* PBXContainerItemProxy */;
+		};
+		A637AE3E17BBF4E2B980AA940C328EC3 /* PBXTargetDependency */ = {
+			isa = PBXTargetDependency;
+			name = EXPrint;
+			targetProxy = 6C7A1AB4D2D7BD56FBA307BA96D7AC4A /* PBXContainerItemProxy */;
+		};
+		A6A15F121189830FD640809D3277DE3C /* PBXTargetDependency */ = {
+			isa = PBXTargetDependency;
+			name = UMCore;
+			targetProxy = C67F3F9F800760E0066004F8B861920F /* PBXContainerItemProxy */;
+		};
+		A7D76396A8A5C3344A1C89504AD31646 /* PBXTargetDependency */ = {
+			isa = PBXTargetDependency;
+			name = EXTaskManager;
+			targetProxy = D10EF5EEA1773446BEC0AD9D7CE9A82D /* PBXContainerItemProxy */;
+		};
+		A930D9B3867EF3DDBC4E1B1FD0478EB7 /* PBXTargetDependency */ = {
+			isa = PBXTargetDependency;
+			name = EXErrorRecovery;
+			targetProxy = 6CEABEAC87717B95679AE0C947ED320F /* PBXContainerItemProxy */;
+		};
+		A9630E18DDA6F07D2B630558E5EBA64E /* PBXTargetDependency */ = {
+			isa = PBXTargetDependency;
+			name = Protobuf;
+			targetProxy = F03AF8E79877467ABC801D7453751C08 /* PBXContainerItemProxy */;
+		};
+		A9D9FFC7856C9B29DEF4457FF441EE72 /* PBXTargetDependency */ = {
+			isa = PBXTargetDependency;
+			name = UMConstantsInterface;
+			targetProxy = C335636609BB20D281A4F47E8801864A /* PBXContainerItemProxy */;
+		};
+		A9EF2AD2DB9ABBCF7DF7E0080342F5EC /* PBXTargetDependency */ = {
+			isa = PBXTargetDependency;
+			name = "React-RCTBlob";
+			targetProxy = E096187BAF82E303CA0536E17EE84712 /* PBXContainerItemProxy */;
+		};
+		AAE9ABED2B7FA142463C6672BC46E057 /* PBXTargetDependency */ = {
+			isa = PBXTargetDependency;
+			name = "React-jsinspector";
+			targetProxy = 80359B5841F9BB47718B83DBCE4E826E /* PBXContainerItemProxy */;
+		};
+		AC24503FE97B76B8DAFF0BB99F61A4BA /* PBXTargetDependency */ = {
+			isa = PBXTargetDependency;
+			name = EXScreenOrientation;
+			targetProxy = C74A26FE1F0E999EFFE64F003E0EE671 /* PBXContainerItemProxy */;
+		};
+		AC42AC0E6508D5A1E8C46BA02C6F28BA /* PBXTargetDependency */ = {
+			isa = PBXTargetDependency;
+			name = FirebaseMLCommon;
+			targetProxy = BB5989BBF1F70361A3B75176211809FC /* PBXContainerItemProxy */;
+		};
+		AD12525EBD3C5DA379FB0CA12DBA184C /* PBXTargetDependency */ = {
+			isa = PBXTargetDependency;
+			name = "react-native-safe-area-context";
+			targetProxy = 48158ABC0417905E5672AA66DC0C4774 /* PBXContainerItemProxy */;
+		};
+		AE8F745424318092B37B287262D55C79 /* PBXTargetDependency */ = {
+			isa = PBXTargetDependency;
+			name = EXWebBrowser;
+			targetProxy = CBF5106513BB736DCCA6A4E5B6C58BCE /* PBXContainerItemProxy */;
+		};
+		B0AA6E04225911B38E2B83CB7B37E63C /* PBXTargetDependency */ = {
+			isa = PBXTargetDependency;
+			name = GoogleUtilities;
+			targetProxy = 790FA4092324C308895080DBF1A9D83A /* PBXContainerItemProxy */;
+		};
+		B0CD88441FB269DF3B3289521B5FD061 /* PBXTargetDependency */ = {
+			isa = PBXTargetDependency;
+			name = "OpenSSL-Universal";
+			targetProxy = 8B291EAF0E4EFB25E0C172A6A1C38A2C /* PBXContainerItemProxy */;
+		};
+		B14D311E2AA0C5224A59ADDD68A7ADEE /* PBXTargetDependency */ = {
+			isa = PBXTargetDependency;
+			name = EXHaptics;
+			targetProxy = 29A6EDEF0E45D2C57B58D960EDCD08AC /* PBXContainerItemProxy */;
+		};
+		B2A29EC486A1A782F08FD29B8BF2BE85 /* PBXTargetDependency */ = {
+			isa = PBXTargetDependency;
+			name = RNSharedElement;
+			targetProxy = B5F254DDADD1DE947AC5495567EBF7F1 /* PBXContainerItemProxy */;
+		};
+		B2F491EC4C8EA90827C0763DAFDFCDD1 /* PBXTargetDependency */ = {
+			isa = PBXTargetDependency;
+			name = EXContacts;
+			targetProxy = FA2E15BF60BDCE8D36FAD38498DE2C78 /* PBXContainerItemProxy */;
+		};
+		B32475EAB3CA9B3C82676CC1155655E0 /* PBXTargetDependency */ = {
+			isa = PBXTargetDependency;
+			name = EXStoreReview;
+			targetProxy = 0815978C2C9FF91A011C0E1500AA7893 /* PBXContainerItemProxy */;
+		};
+		B3F14FC16DEA618EB702F58AC7E12B60 /* PBXTargetDependency */ = {
+			isa = PBXTargetDependency;
+			name = GTMSessionFetcher;
+			targetProxy = 8B086A8DB17E0404CF0185392D7A41CA /* PBXContainerItemProxy */;
+		};
+		B42711FC35BAF5924A5050C0620E971B /* PBXTargetDependency */ = {
+			isa = PBXTargetDependency;
+			name = "Flipper-Glog";
+			targetProxy = 95C8F46254CD25092A91127B0D60FEBE /* PBXContainerItemProxy */;
+		};
+		B4B87F25B573181ACC580A57061464F4 /* PBXTargetDependency */ = {
+			isa = PBXTargetDependency;
+			name = RCTTypeSafety;
+			targetProxy = 73DBC1E6422AEAA8C924AC8D3F0AAD1C /* PBXContainerItemProxy */;
+		};
+		B50CCD44C695436249959F9B8EB7BF4C /* PBXTargetDependency */ = {
+			isa = PBXTargetDependency;
+			name = EXCrypto;
+			targetProxy = E64EFBAF5B6E4811E59BE007D7B42F1F /* PBXContainerItemProxy */;
+		};
+		B7B9D1211A00346A162E16D95F26B158 /* PBXTargetDependency */ = {
+			isa = PBXTargetDependency;
+			name = "expo-dev-menu";
+			targetProxy = 2BC6BB964546B6B9FB2F45BDC71C8784 /* PBXContainerItemProxy */;
+		};
+		B838081F9185E2FB95CD4EBA4A3F6998 /* PBXTargetDependency */ = {
+			isa = PBXTargetDependency;
+			name = UMAppLoader;
+			targetProxy = D693FB746FAE34302AF6398F15D88712 /* PBXContainerItemProxy */;
+		};
+		B9DCE05C32AD99C27402CF3C807AC671 /* PBXTargetDependency */ = {
+			isa = PBXTargetDependency;
+			name = FirebaseCore;
+			targetProxy = B91A0C401D353BEA28D1F090C1CA3FD1 /* PBXContainerItemProxy */;
+		};
+		BA5259DE2FB1664A2A3F4E1B3CFE6768 /* PBXTargetDependency */ = {
+			isa = PBXTargetDependency;
+			name = UMPermissionsInterface;
+			targetProxy = E33B916ED0194A2FA0A98605B27CA579 /* PBXContainerItemProxy */;
+		};
+		BB93D8A4F07E3881B52463DCFFFBACDF /* PBXTargetDependency */ = {
+			isa = PBXTargetDependency;
+			name = UMConstantsInterface;
+			targetProxy = D4B20E97384AF9A5EBB8A961A0417E9E /* PBXContainerItemProxy */;
+		};
+		BB94FDE0198A8058B4000462FABF3B12 /* PBXTargetDependency */ = {
+			isa = PBXTargetDependency;
+			name = EXCalendar;
+			targetProxy = B82D6376ED83CC8F5F1B0CAE6679D231 /* PBXContainerItemProxy */;
+		};
+		BC3A3AE89033E209A2E6AE85896D92E1 /* PBXTargetDependency */ = {
+			isa = PBXTargetDependency;
+			name = FlipperKit;
+			targetProxy = 2D8423EEA52E711E1C0EA2CD93BBE1F5 /* PBXContainerItemProxy */;
+		};
+		BD66DE0163521BB821CABDF2CE25C662 /* PBXTargetDependency */ = {
+			isa = PBXTargetDependency;
+			name = SDWebImage;
+			targetProxy = 8B3900CA96C8719009BBDDDF0C131523 /* PBXContainerItemProxy */;
+		};
+		BEB53FDAFFD1FFAF4E27BCD79FC668D8 /* PBXTargetDependency */ = {
+			isa = PBXTargetDependency;
+			name = EXImagePicker;
+			targetProxy = 9BE8C86309DCCB7B046245E5FA423102 /* PBXContainerItemProxy */;
+		};
+		BF92CA9212C2482FC1670F9628D79395 /* PBXTargetDependency */ = {
+			isa = PBXTargetDependency;
+			name = "React-RCTAnimation";
+			targetProxy = 153F5DEE8CDFF05D008C0F6A7B6651A1 /* PBXContainerItemProxy */;
+		};
+		C0C08170D256373CA870E46A9BF119F8 /* PBXTargetDependency */ = {
+			isa = PBXTargetDependency;
+			name = RNGestureHandler;
+			targetProxy = 5ACA2C855D0BCB7F46991F850FE89890 /* PBXContainerItemProxy */;
+		};
+		C147DCD1822BE0BAF0470ED9E7464DC7 /* PBXTargetDependency */ = {
+			isa = PBXTargetDependency;
+			name = EXLocation;
+			targetProxy = EC547C732AD9603D461F424AA4276DBF /* PBXContainerItemProxy */;
+		};
+		C2FDFD571E41C71B4B97C4F199152FB2 /* PBXTargetDependency */ = {
+			isa = PBXTargetDependency;
+			name = "React-CoreModules";
+			targetProxy = 186B1ECD416972E061D40B060579145F /* PBXContainerItemProxy */;
+		};
+		C30F3A653F0537381A4906771EB74285 /* PBXTargetDependency */ = {
+			isa = PBXTargetDependency;
+			name = EXRandom;
+			targetProxy = C94BF3FD0BE01D41B4690EE60666B50D /* PBXContainerItemProxy */;
+		};
+		C366D3EDB15F8BC8A12B1FB0C02D8968 /* PBXTargetDependency */ = {
+			isa = PBXTargetDependency;
+			name = "React-RCTVibration";
+			targetProxy = D0CFA96319554153790DD787E3F3CB74 /* PBXContainerItemProxy */;
+		};
+		C3B8D8AFFB6FC04130EF0D357F948975 /* PBXTargetDependency */ = {
 			isa = PBXTargetDependency;
 			name = EXCellular;
-			targetProxy = 6BA15265D9958104D00BF3FF8A2D9D7D /* PBXContainerItemProxy */;
-		};
-		05BB7C189DF9C07405D56FDF710C949A /* PBXTargetDependency */ = {
-			isa = PBXTargetDependency;
-			name = "react-native-viewpager";
-			targetProxy = 9AEF0DE0F9BD307BC9AD6C60A1CE86AF /* PBXContainerItemProxy */;
-		};
-		0622F524395F944045A7A39E49867572 /* PBXTargetDependency */ = {
+			targetProxy = 36BBE38CAD16D3C4DF1BFD4F733EB351 /* PBXContainerItemProxy */;
+		};
+		C4043690B51CEB5C839A29B16E18CDB3 /* PBXTargetDependency */ = {
+			isa = PBXTargetDependency;
+			name = EXBarCodeScanner;
+			targetProxy = C16005CB9A138BBAF4604CF6217D52BF /* PBXContainerItemProxy */;
+		};
+		C533922A9EA4BE5FD686027B1618184E /* PBXTargetDependency */ = {
 			isa = PBXTargetDependency;
 			name = GoogleDataTransportCCTSupport;
-			targetProxy = 102B0A42BF95148AA9339EFE43CC660E /* PBXContainerItemProxy */;
-		};
-		0749DBD9629B958863DE7F38AD1F0F92 /* PBXTargetDependency */ = {
+			targetProxy = E8146C303CDA4CC86D1E73A760DB778A /* PBXContainerItemProxy */;
+		};
+		C710A6036B3520BBB9CDB196C6977270 /* PBXTargetDependency */ = {
+			isa = PBXTargetDependency;
+			name = UMSensorsInterface;
+			targetProxy = AD35B0B4B8029EC844CB5D9412AF08B4 /* PBXContainerItemProxy */;
+		};
+		C71AAF83ACC0FB166547D3A8624074E3 /* PBXTargetDependency */ = {
+			isa = PBXTargetDependency;
+			name = "react-native-webview";
+			targetProxy = D6955E095E1579EA4DF7FBC9983FE2E1 /* PBXContainerItemProxy */;
+		};
+		C7BECA523E7C5E23E19BD2D54DA24220 /* PBXTargetDependency */ = {
+			isa = PBXTargetDependency;
+			name = EXSecureStore;
+			targetProxy = 60728EE676EEBD29EC3F7EE338919ACD /* PBXContainerItemProxy */;
+		};
+		CA36CEAB9F1F87BAD5E4AACEB26F7C16 /* PBXTargetDependency */ = {
+			isa = PBXTargetDependency;
+			name = nanopb;
+			targetProxy = AC0096384CAF9812699366F2DD1D51F4 /* PBXContainerItemProxy */;
+		};
+		CAED5EE91091C8E392D256A1BD427AA1 /* PBXTargetDependency */ = {
+			isa = PBXTargetDependency;
+			name = EXSMS;
+			targetProxy = 1E9F6EA3D9699D986560EA1E7A161987 /* PBXContainerItemProxy */;
+		};
+		CB0FA71BD06BB956EC9E5B14B1D007DB /* PBXTargetDependency */ = {
+			isa = PBXTargetDependency;
+			name = RNCPicker;
+			targetProxy = E79EC0FCF4F7369B656537B7719B185D /* PBXContainerItemProxy */;
+		};
+		CC48476CAC53D3E7F379B85C40D10918 /* PBXTargetDependency */ = {
+			isa = PBXTargetDependency;
+			name = "expo-dev-menu-interface";
+			targetProxy = B47453445CBE18DC1A3F73DEC9F4E8B6 /* PBXContainerItemProxy */;
+		};
+		CC58C113086B1698E09E25FB25CF8B66 /* PBXTargetDependency */ = {
+			isa = PBXTargetDependency;
+			name = Firebase;
+			targetProxy = 79646AB2F1A6F3E69E2DF8A4422DD331 /* PBXContainerItemProxy */;
+		};
+		CE30E45898EBBAA3EF41407E6658DF4B /* PBXTargetDependency */ = {
+			isa = PBXTargetDependency;
+			name = "React-RCTAnimation";
+			targetProxy = 1C3F6E1673E7FB3E6061A03A6698BDAB /* PBXContainerItemProxy */;
+		};
+		D149174309170EAEEDC3DE8A9BB99E26 /* PBXTargetDependency */ = {
+			isa = PBXTargetDependency;
+			name = "boost-for-react-native";
+			targetProxy = 9C4C8A145F0A47ED4B601804C47506F4 /* PBXContainerItemProxy */;
+		};
+		D2DE4BA3E3DBF5F879F64AD2E5A0A25E /* PBXTargetDependency */ = {
+			isa = PBXTargetDependency;
+			name = EXTaskManager;
+			targetProxy = 62524FDBC9E847BD4DCA61D8FE202767 /* PBXContainerItemProxy */;
+		};
+		D580D375F75F7625626A343E73C8DCED /* PBXTargetDependency */ = {
+			isa = PBXTargetDependency;
+			name = EXGoogleSignIn;
+			targetProxy = A302639E044D32D34DB90C5093907303 /* PBXContainerItemProxy */;
+		};
+		D594486F364BA80D20E3A7012D452A24 /* PBXTargetDependency */ = {
+			isa = PBXTargetDependency;
+			name = EXFaceDetector;
+			targetProxy = 73E85D63D775527E542D93621EEB18F7 /* PBXContainerItemProxy */;
+		};
+		D6F261847A8F0A6AED917DEBE0F76D49 /* PBXTargetDependency */ = {
+			isa = PBXTargetDependency;
+			name = EXBackgroundFetch;
+			targetProxy = A8F2A7FBAF5845E54ABB288FAB355F0D /* PBXContainerItemProxy */;
+		};
+		D77957C75E039B4BA0C757A5E5C21E24 /* PBXTargetDependency */ = {
+			isa = PBXTargetDependency;
+			name = ZXingObjC;
+			targetProxy = 5C50B84CC06A7AC89524E5DE14950769 /* PBXContainerItemProxy */;
+		};
+		D812AF0239EDE5E2151C08750F03EB31 /* PBXTargetDependency */ = {
+			isa = PBXTargetDependency;
+			name = EXStoreReview;
+			targetProxy = 1A640339CC8012B1B91020A109BF59E9 /* PBXContainerItemProxy */;
+		};
+		D86A83B70367628431E9B78CA2B61907 /* PBXTargetDependency */ = {
+			isa = PBXTargetDependency;
+			name = RCTRequired;
+			targetProxy = 4625AA72AF51668CD07A6D99D343A200 /* PBXContainerItemProxy */;
+		};
+		D86C0EA8793CB4F97018630D804D2C59 /* PBXTargetDependency */ = {
+			isa = PBXTargetDependency;
+			name = GoogleDataTransportCCTSupport;
+			targetProxy = C319C4B9917EE6CDCFD1A2EC80E25A20 /* PBXContainerItemProxy */;
+		};
+		DAA4825F37C65F6CE0E41D1A50EBD58B /* PBXTargetDependency */ = {
+			isa = PBXTargetDependency;
+			name = EXCalendar;
+			targetProxy = 5D179296E85902D5DD8D69A051E4E336 /* PBXContainerItemProxy */;
+		};
+		DB66E02F313049024376760D9DFC35B4 /* PBXTargetDependency */ = {
+			isa = PBXTargetDependency;
+			name = DoubleConversion;
+			targetProxy = F6A8382D309DBA3E4A39BA02CEB70B04 /* PBXContainerItemProxy */;
+		};
+		DCDEE07AEB6DD681E02B29C71280E4FC /* PBXTargetDependency */ = {
+			isa = PBXTargetDependency;
+			name = RNCAsyncStorage;
+			targetProxy = 0C72425542D3F49CBF46133FF35A108D /* PBXContainerItemProxy */;
+		};
+		DDB9E63EA46150452C10C7525F3E61A2 /* PBXTargetDependency */ = {
+			isa = PBXTargetDependency;
+			name = EXHaptics;
+			targetProxy = 7403991A5D4799AB47895F1D1A42F9BA /* PBXContainerItemProxy */;
+		};
+		DDD7B2C107935E251FA06954C97D7C26 /* PBXTargetDependency */ = {
+			isa = PBXTargetDependency;
+			name = "react-native-segmented-control";
+			targetProxy = D68ED99BA6C14FDA7278E717C0969B88 /* PBXContainerItemProxy */;
+		};
+		DEC41C4AC7346FD069855FEF4C840747 /* PBXTargetDependency */ = {
+			isa = PBXTargetDependency;
+			name = PromisesObjC;
+			targetProxy = 11874594D9FDFA1CE42096792099458C /* PBXContainerItemProxy */;
+		};
+		DF31AA6BF16A0BD5809E4E121C8249E8 /* PBXTargetDependency */ = {
+			isa = PBXTargetDependency;
+			name = Flipper;
+			targetProxy = 3BD492B2A79C320EEE8E75BB97680AB4 /* PBXContainerItemProxy */;
+		};
+		E1A47AFF6F8A128F7343E833E527CAA2 /* PBXTargetDependency */ = {
+			isa = PBXTargetDependency;
+			name = "React-RCTActionSheet";
+			targetProxy = BB7C0F2EC06284529715EDD6AF5243D1 /* PBXContainerItemProxy */;
+		};
+		E21D2DA913B31B1C9552A0B0C2217140 /* PBXTargetDependency */ = {
+			isa = PBXTargetDependency;
+			name = EXPermissions;
+			targetProxy = 29274D18BE473FDE091D7987FF62C41A /* PBXContainerItemProxy */;
+		};
+		E2670EEFE625E0575C75DF2FFC1A05E9 /* PBXTargetDependency */ = {
+			isa = PBXTargetDependency;
+			name = FacebookSDK;
+			targetProxy = B819C861B4F58833FD87BA6C1F98D6CA /* PBXContainerItemProxy */;
+		};
+		E29804C1B30317D0A3B2351D51A028AF /* PBXTargetDependency */ = {
+			isa = PBXTargetDependency;
+			name = "react-native-safe-area-context";
+			targetProxy = B289072FD4771F10D1AB3BA6B86871BE /* PBXContainerItemProxy */;
+		};
+		E43F1E58FEA30DC102450D9EC7AAF7E5 /* PBXTargetDependency */ = {
+			isa = PBXTargetDependency;
+			name = "React-callinvoker";
+			targetProxy = CFD26B6A29157E448E9D939A635D6EAC /* PBXContainerItemProxy */;
+		};
+		E5B458EB49525908A9B17899E5730244 /* PBXTargetDependency */ = {
+			isa = PBXTargetDependency;
+			name = EXSecureStore;
+			targetProxy = 93B7255139830A8B61F23F2D6A3C9BBA /* PBXContainerItemProxy */;
+		};
+		E5B515FF96508BCC5DBF70BFB1EFCAD7 /* PBXTargetDependency */ = {
+			isa = PBXTargetDependency;
+			name = EXVideoThumbnails;
+			targetProxy = 95242AD3CCDBC6CF981FAE3F8C18C69D /* PBXContainerItemProxy */;
+		};
+		E5E960A3C1063E23A40DFBB0356E0180 /* PBXTargetDependency */ = {
+			isa = PBXTargetDependency;
+			name = EXDevice;
+			targetProxy = 475C0E2F7504E9B9E7E166E13A557112 /* PBXContainerItemProxy */;
+		};
+		E7876E0C33FCBEAD0DECF92FF447A92B /* PBXTargetDependency */ = {
+			isa = PBXTargetDependency;
+			name = "react-native-netinfo";
+			targetProxy = 2FBD1E4418B955605420746716ECFE6F /* PBXContainerItemProxy */;
+		};
+		E80891D02AF26F4326752EB22E25BC4F /* PBXTargetDependency */ = {
+			isa = PBXTargetDependency;
+			name = EXBattery;
+			targetProxy = 9B50BEC35C3A8D7CEC1A29AB7C2E9458 /* PBXContainerItemProxy */;
+		};
+		E818095A85886DEB883D1AE290088BDB /* PBXTargetDependency */ = {
+			isa = PBXTargetDependency;
+			name = Amplitude;
+			targetProxy = B2A7E97E6559D464679C6874ADF2D577 /* PBXContainerItemProxy */;
+		};
+		E83B6FB4C9D507E2BC49291DED1CB389 /* PBXTargetDependency */ = {
+			isa = PBXTargetDependency;
+			name = "React-RCTSettings";
+			targetProxy = F4B0EF23A527B688D904F5D3053873AA /* PBXContainerItemProxy */;
+		};
+		E95A57CFFF8657C1F8422D7467084ABC /* PBXTargetDependency */ = {
+			isa = PBXTargetDependency;
+			name = "React-CoreModules";
+			targetProxy = 8FAD2C718C972DBA224A12108684C2BB /* PBXContainerItemProxy */;
+		};
+		E9BFA8A340032EE5C43A1FED8838ADE3 /* PBXTargetDependency */ = {
+			isa = PBXTargetDependency;
+			name = "React-cxxreact";
+			targetProxy = D30C9A993AD827C424F689E58C680C56 /* PBXContainerItemProxy */;
+		};
+		EC0990C63B85624AE295A4A9908D5E9A /* PBXTargetDependency */ = {
+			isa = PBXTargetDependency;
+			name = "React-jsi";
+			targetProxy = F7E8253702536DE56526DD3561859847 /* PBXContainerItemProxy */;
+		};
+		ED36EDF2B067985EBEB370DAD947B05A /* PBXTargetDependency */ = {
+			isa = PBXTargetDependency;
+			name = "React-RCTImage";
+			targetProxy = 14376E44ED40E3AD5C88FCB88B2A5222 /* PBXContainerItemProxy */;
+		};
+		EE7326D6A3B4F4A384BDB4D68CBCF76D /* PBXTargetDependency */ = {
+			isa = PBXTargetDependency;
+			name = GoogleDataTransport;
+			targetProxy = CEF16FDC1A6C6C10263FFD7DBD8CFE0B /* PBXContainerItemProxy */;
+		};
+		EEABAD286547EE35A2A621F5B3AA5187 /* PBXTargetDependency */ = {
+			isa = PBXTargetDependency;
+			name = EXSensors;
+			targetProxy = 94D2CA7B63E6C41A633222E64EE110D8 /* PBXContainerItemProxy */;
+		};
+		EF5DA1194922A6DB710E6644D7940491 /* PBXTargetDependency */ = {
+			isa = PBXTargetDependency;
+			name = "react-native-appearance";
+			targetProxy = 7E2C07EC2FE3CB733A3588A30262143E /* PBXContainerItemProxy */;
+		};
+		EF7AD982A812BA245D9D34F7821E9810 /* PBXTargetDependency */ = {
+			isa = PBXTargetDependency;
+			name = EXGL_CPP_LEGACY;
+			targetProxy = 3AE0DCE9E1A744BF6D3D274352DB17FC /* PBXContainerItemProxy */;
+		};
+		EFDAA9F61E7D1CEC0910EDF639B5C7E1 /* PBXTargetDependency */ = {
+			isa = PBXTargetDependency;
+			name = EXFirebaseCore;
+			targetProxy = DD0E5E67F36E8FA591E61DC62B71FE7A /* PBXContainerItemProxy */;
+		};
+		EFF7673F1B9E5EF5493B799F0E7FA394 /* PBXTargetDependency */ = {
+			isa = PBXTargetDependency;
+			name = EXLocalAuthentication;
+			targetProxy = AC885C8C647D13A493C80D425C20B09F /* PBXContainerItemProxy */;
+		};
+		F09C44C125B90C87B662A9DB4C704365 /* PBXTargetDependency */ = {
+			isa = PBXTargetDependency;
+			name = "react-native-slider";
+			targetProxy = BD8301E1BE0B686F5D5F764E3B27F52D /* PBXContainerItemProxy */;
+		};
+		F0EE0939AD4C6C145282DFED4F8D943C /* PBXTargetDependency */ = {
+			isa = PBXTargetDependency;
+			name = "React-jsi";
+			targetProxy = AB8DB6B7E7330A7885F53A580FF9B667 /* PBXContainerItemProxy */;
+		};
+		F14C1814A129C614526714D4A150B9D3 /* PBXTargetDependency */ = {
+			isa = PBXTargetDependency;
+			name = "react-native-view-shot";
+			targetProxy = 793B022E46D3058EC01BE596DFDD1326 /* PBXContainerItemProxy */;
+		};
+		F1DDADC90C9D6A0D19B965A0A24ED0FF /* PBXTargetDependency */ = {
+			isa = PBXTargetDependency;
+			name = Folly;
+			targetProxy = 56FE340C8EA3A3D3C77DB97B68AF186F /* PBXContainerItemProxy */;
+		};
+		F38FF46F54A3E818DE7207D84FDDB052 /* PBXTargetDependency */ = {
+			isa = PBXTargetDependency;
+			name = YogaKit;
+			targetProxy = 0A55C55B44887757CE61499D2E6BE2BA /* PBXContainerItemProxy */;
+		};
+		F459457800F97ADBE03DAC2D8E09282C /* PBXTargetDependency */ = {
+			isa = PBXTargetDependency;
+			name = GoogleAppMeasurement;
+			targetProxy = 5766E402E4BB170EAAF44617E7838A3F /* PBXContainerItemProxy */;
+		};
+		F51BB3FC9F049B82344AC0EAF501219A /* PBXTargetDependency */ = {
+			isa = PBXTargetDependency;
+			name = EXApplication;
+			targetProxy = C5CCEDE7F85F2296A596971FCDBC88B4 /* PBXContainerItemProxy */;
+		};
+		F5843F4FCE604CA8EABBC5E86131BCFF /* PBXTargetDependency */ = {
+			isa = PBXTargetDependency;
+			name = UMFontInterface;
+			targetProxy = C1106D2E183AA24805C9FB616BB7F8CB /* PBXContainerItemProxy */;
+		};
+		F6FABCB5F84ED626CF4149B2AB2FC038 /* PBXTargetDependency */ = {
+			isa = PBXTargetDependency;
+			name = nanopb;
+			targetProxy = 03ED651042AC869039FCABA472CC6444 /* PBXContainerItemProxy */;
+		};
+		F717EF5CB515ECB558D65484B46A3629 /* PBXTargetDependency */ = {
+			isa = PBXTargetDependency;
+			name = ZXingObjC;
+			targetProxy = C17A5C141937CB344449253033F7BAEB /* PBXContainerItemProxy */;
+		};
+		F79072147495333731F1CB80E6D7DA2A /* PBXTargetDependency */ = {
+			isa = PBXTargetDependency;
+			name = Protobuf;
+			targetProxy = DA091A0D97E2015145C7ED4F2A6BB6AA /* PBXContainerItemProxy */;
+		};
+		F79468E5AC44D63392CAC31F5C4C3F78 /* PBXTargetDependency */ = {
+			isa = PBXTargetDependency;
+			name = "React-callinvoker";
+			targetProxy = E2147A0228638D6A45BD72CCF19CB9CF /* PBXContainerItemProxy */;
+		};
+		F98F749D0971156C7AAC3D2723581762 /* PBXTargetDependency */ = {
+			isa = PBXTargetDependency;
+			name = GTMSessionFetcher;
+			targetProxy = 4E9292912E41D7FB17B9264D72E835B4 /* PBXContainerItemProxy */;
+		};
+		FA10D263E322ACA11CBEC758E4222B9E /* PBXTargetDependency */ = {
+			isa = PBXTargetDependency;
+			name = EXConstants;
+			targetProxy = CCB1EB4A5FBB047B2A4D0EC4A06FAA8F /* PBXContainerItemProxy */;
+		};
+		FB009749A51DCDBF11F6C754C04FC22A /* PBXTargetDependency */ = {
+			isa = PBXTargetDependency;
+			name = FirebaseCore;
+			targetProxy = 6EA2C90F1894938AD49380F1097D2D97 /* PBXContainerItemProxy */;
+		};
+		FBCD2110A9D259B38B012A6C2EE737FD /* PBXTargetDependency */ = {
 			isa = PBXTargetDependency;
 			name = "React-jsinspector";
-			targetProxy = 830767D469996DC795310108BCCD381F /* PBXContainerItemProxy */;
-		};
-		084F84D3772F546B8B7826E86B107F8B /* PBXTargetDependency */ = {
-			isa = PBXTargetDependency;
-			name = "React-callinvoker";
-			targetProxy = 4106FE42151DFDE75CB4FA09F5B9137D /* PBXContainerItemProxy */;
-		};
-		08605B39F5D73E240F3F9296422A2750 /* PBXTargetDependency */ = {
-			isa = PBXTargetDependency;
-			name = EXImagePicker;
-			targetProxy = 1B76DB574DE1994C4A3C40D1CE222F9B /* PBXContainerItemProxy */;
-		};
-		08D0849217DFA6A0BB1F3050E38B121C /* PBXTargetDependency */ = {
-			isa = PBXTargetDependency;
-			name = GoogleAPIClientForREST;
-			targetProxy = 2F16683FBE9A1103D85689CE9A0D9F1F /* PBXContainerItemProxy */;
-		};
-		0951679CCEF149236A6C5AA4151AF53D /* PBXTargetDependency */ = {
-			isa = PBXTargetDependency;
-			name = "react-native-slider";
-			targetProxy = FCF15D2E44869619E22BB929C75F93D3 /* PBXContainerItemProxy */;
-		};
-		09D38462D90764A1B00F6609F9D31A0F /* PBXTargetDependency */ = {
-			isa = PBXTargetDependency;
-			name = "React-RCTText";
-			targetProxy = 06917F263C0BDFB7A2EA68DE0666E438 /* PBXContainerItemProxy */;
-		};
-		0B234E70723D7254965CC0B47AE3C720 /* PBXTargetDependency */ = {
-			isa = PBXTargetDependency;
-			name = EXContacts;
-			targetProxy = ABD022B0351C8C4B895037AB421B8D0C /* PBXContainerItemProxy */;
-		};
-		0C6DC2BD2155464C3A834783B5904AD2 /* PBXTargetDependency */ = {
-			isa = PBXTargetDependency;
-			name = EXLinearGradient;
-			targetProxy = A702EE522EAAA090F7F5A21C435B37FD /* PBXContainerItemProxy */;
-		};
-		0CAA56B8A6F633BFCB4E871915431553 /* PBXTargetDependency */ = {
-			isa = PBXTargetDependency;
-			name = "react-native-slider";
-			targetProxy = BE38CA5CBCEE232CC8A26D98DC884109 /* PBXContainerItemProxy */;
-		};
-		0DF3C4CC2AF2FBCF48211AF2277124E7 /* PBXTargetDependency */ = {
-			isa = PBXTargetDependency;
-			name = EXApplication;
-			targetProxy = 8AC8DA08A62BFA50B93A49CB1B3BCC81 /* PBXContainerItemProxy */;
-		};
-		0E73D7530D2C3CCA2E0D114C31B220A6 /* PBXTargetDependency */ = {
-			isa = PBXTargetDependency;
-			name = "React-RCTNetwork";
-			targetProxy = 1413EB09B4F3D81B9C21172E97EBF5A5 /* PBXContainerItemProxy */;
-		};
-		0E7AA2E8F8233B8D9AB77852F786459A /* PBXTargetDependency */ = {
-			isa = PBXTargetDependency;
-			name = Folly;
-			targetProxy = B0A9FB334DB4C7BB776713A4727084DA /* PBXContainerItemProxy */;
-		};
-		0E8995DA1C078CC7E4C7902F1B0A74B8 /* PBXTargetDependency */ = {
-			isa = PBXTargetDependency;
-			name = GoogleDataTransport;
-			targetProxy = D18F689DF333DFE5A913F89914C0234B /* PBXContainerItemProxy */;
-		};
-		0E9C764B09AFA32A1FFB0A339E597964 /* PBXTargetDependency */ = {
-			isa = PBXTargetDependency;
-			name = UMBarCodeScannerInterface;
-			targetProxy = A549407382F1802FBF87FE90790FEAA1 /* PBXContainerItemProxy */;
-		};
-		0F4084E91AF4C70E7976DED982638162 /* PBXTargetDependency */ = {
-			isa = PBXTargetDependency;
-			name = EXCalendar;
-			targetProxy = 28383881A6088F0A5713866318173E35 /* PBXContainerItemProxy */;
-		};
-		0F4092F578F1F7B6C33898D0D3D520AE /* PBXTargetDependency */ = {
-			isa = PBXTargetDependency;
-			name = UMPermissionsInterface;
-			targetProxy = FA58B2C95458F3397DC03066839C9C41 /* PBXContainerItemProxy */;
-		};
-		0FC36F5EA716F36A789E845F7613EC9F /* PBXTargetDependency */ = {
-			isa = PBXTargetDependency;
-			name = "expo-dev-menu";
-			targetProxy = E7EE3AB119C47C44F130CFAE5B8983E5 /* PBXContainerItemProxy */;
-		};
-		111AEFBFE5728BBF9F4DBC2BCCDDAE41 /* PBXTargetDependency */ = {
-			isa = PBXTargetDependency;
-			name = UMCore;
-			targetProxy = 0E3AE8BC8F6822D38E4D1481A4244492 /* PBXContainerItemProxy */;
-		};
-		120EF9A87E62614D108427CC130223B7 /* PBXTargetDependency */ = {
-			isa = PBXTargetDependency;
-			name = EXGL;
-			targetProxy = FE10CA7FDB6F947038D5481258939271 /* PBXContainerItemProxy */;
-		};
-		12E9363DB5E025C7F2C24BD123D451C7 /* PBXTargetDependency */ = {
-			isa = PBXTargetDependency;
-			name = GTMAppAuth;
-			targetProxy = 31DE6F89E06E44659DBD29AFE6D587F7 /* PBXContainerItemProxy */;
-		};
-		14825422872F53380A8FAE6DD6E4AD48 /* PBXTargetDependency */ = {
-			isa = PBXTargetDependency;
-			name = "React-RCTBlob";
-			targetProxy = D0089CA17C72E9536ED22F3B8DB04FD7 /* PBXContainerItemProxy */;
-		};
-		15A9FE7C0D92EBD2007B6F80093A6ECB /* PBXTargetDependency */ = {
-			isa = PBXTargetDependency;
-			name = "React-CoreModules";
-			targetProxy = D4E92AA2CFBF1A2EF3D1DE22B5C614C4 /* PBXContainerItemProxy */;
-		};
-		15CA9FD5D8DF2CBFF80DE5922E2EB1B6 /* PBXTargetDependency */ = {
-			isa = PBXTargetDependency;
-			name = RNReanimated;
-			targetProxy = 448E880C999A9DDEF6045C646365AEF9 /* PBXContainerItemProxy */;
-		};
-		16CDD6353871857C8F07223CB42BD386 /* PBXTargetDependency */ = {
-			isa = PBXTargetDependency;
-			name = Amplitude;
-			targetProxy = E9A70F0F5A3A32C967C2462019E96A32 /* PBXContainerItemProxy */;
-		};
-		176B6E4709FE7D7C11D50CEFF5787DF2 /* PBXTargetDependency */ = {
-			isa = PBXTargetDependency;
-			name = EXBackgroundFetch;
-			targetProxy = A5D454E35B34A653A0C23352BEC7F68E /* PBXContainerItemProxy */;
-		};
-		1B0FC43A621E0CB2B6ECEF80C98A35A9 /* PBXTargetDependency */ = {
+			targetProxy = CE016AFE02EA82E4E453A46B908CF73F /* PBXContainerItemProxy */;
+		};
+		FC8DF848BBFCB59AF6A44F6082AF6A71 /* PBXTargetDependency */ = {
+			isa = PBXTargetDependency;
+			name = EXCamera;
+			targetProxy = 40C8C69CF1403763E707D8813FD89DA9 /* PBXContainerItemProxy */;
+		};
+		FC8E1AAA2F946DC95CF4AB5551234B9D /* PBXTargetDependency */ = {
+			isa = PBXTargetDependency;
+			name = EXImageManipulator;
+			targetProxy = C4E4B291A060B77D9F2A56366E010D4D /* PBXContainerItemProxy */;
+		};
+		FD249C0FE28AF6C9C5D12F1EE7A3243E /* PBXTargetDependency */ = {
 			isa = PBXTargetDependency;
 			name = RNScreens;
-			targetProxy = 3F00263BBB5690C574BC13FA7C86DB2E /* PBXContainerItemProxy */;
-		};
-		1B80B18227CC6BAD76926D22EB48DC20 /* PBXTargetDependency */ = {
-			isa = PBXTargetDependency;
-			name = EXSensors;
-			targetProxy = E44160E550D3439BF3997FA5EC35573A /* PBXContainerItemProxy */;
-		};
-		1D2471EC67A08A4F392F0E052D5C6D85 /* PBXTargetDependency */ = {
-			isa = PBXTargetDependency;
-			name = EXLinearGradient;
-			targetProxy = DA862BCA9DE4361A1738271891545780 /* PBXContainerItemProxy */;
-		};
-		1EAB070793B0A7F535663897160B504D /* PBXTargetDependency */ = {
-			isa = PBXTargetDependency;
-			name = "expo-image";
-			targetProxy = AF852B92C2238C9D95D9997FEBF91006 /* PBXContainerItemProxy */;
-		};
-		1F880A08D948DD8F3A6EFE154AC602A4 /* PBXTargetDependency */ = {
-			isa = PBXTargetDependency;
-			name = EXAV;
-			targetProxy = B04D974F099F296642D709A8E0BACB9C /* PBXContainerItemProxy */;
-		};
-<<<<<<< HEAD
-		21012A8442BE61E80E076B49487F138F /* PBXTargetDependency */ = {
-=======
-		25A044B62430E0A917882E81A526B665 /* PBXTargetDependency */ = {
-			isa = PBXTargetDependency;
-			name = "expo-dev-launcher";
-			targetProxy = DEF4D7D1098C255C215A78C23175D214 /* PBXContainerItemProxy */;
-		};
-		25E13D66ABBC7F53463A947A3F76D53F /* PBXTargetDependency */ = {
->>>>>>> 0e08d74d
-			isa = PBXTargetDependency;
-			name = RNCPicker;
-			targetProxy = A8AFBD6BCC193A4F75E9CE084C444A51 /* PBXContainerItemProxy */;
-		};
-		226F54F8AE404471E26E6D7C0E6A6CA9 /* PBXTargetDependency */ = {
+			targetProxy = 4996629D0150841C8A47BEC6287BADA2 /* PBXContainerItemProxy */;
+		};
+		FD25E303CD53EEBD9C11776A341AA6EB /* PBXTargetDependency */ = {
 			isa = PBXTargetDependency;
 			name = EXSplashScreen;
-			targetProxy = DB63D1FE001F4722B0F7010B3F7F4E7E /* PBXContainerItemProxy */;
-		};
-		23D13DBF73E832F3DB3418E331AB9A2D /* PBXTargetDependency */ = {
-			isa = PBXTargetDependency;
-			name = EXLocation;
-			targetProxy = 4040294D0FA96C1E34AA49322D8185B3 /* PBXContainerItemProxy */;
-		};
-		25376F3929B9AFD09C332AF1E176CBA7 /* PBXTargetDependency */ = {
-			isa = PBXTargetDependency;
-			name = EXFirebaseCore;
-			targetProxy = 4E8DF0B29F979CCE970FD18913BC469F /* PBXContainerItemProxy */;
-		};
-		25B18DB500664F0CCF80CF91FFE95ACA /* PBXTargetDependency */ = {
-			isa = PBXTargetDependency;
-			name = EXMediaLibrary;
-			targetProxy = 4BA4856EC5A84449728219938D8509D0 /* PBXContainerItemProxy */;
-		};
-		270703D21CF272A6F660366399433D9A /* PBXTargetDependency */ = {
-			isa = PBXTargetDependency;
-			name = FBReactNativeSpec;
-			targetProxy = E1DC638681E0C08AA9E4D84BEDFD32AF /* PBXContainerItemProxy */;
-		};
-		273967A32612078AB1C6162FF24A7BCD /* PBXTargetDependency */ = {
-			isa = PBXTargetDependency;
-			name = FirebaseCoreDiagnosticsInterop;
-			targetProxy = 26854B7E53EB038DE0316CB50811F4DF /* PBXContainerItemProxy */;
-		};
-		2872EE7006A5893C9D22110D3DA196CB /* PBXTargetDependency */ = {
-			isa = PBXTargetDependency;
-			name = GTMSessionFetcher;
-			targetProxy = 1A422DE221D66A7AD80DD0129DA029C0 /* PBXContainerItemProxy */;
-		};
-		2A4DC1DB6D950C49157013C4A42CBCEB /* PBXTargetDependency */ = {
-			isa = PBXTargetDependency;
-			name = GoogleToolboxForMac;
-			targetProxy = 83B4B1379E8C6D2C1BF44D6C3103E62D /* PBXContainerItemProxy */;
-		};
-		2B2CE9DF3A4A1FB01C3F2370DBCEAD37 /* PBXTargetDependency */ = {
-			isa = PBXTargetDependency;
-			name = EXCrypto;
-			targetProxy = 4C016E19ED71F312285B855E23D5FFD2 /* PBXContainerItemProxy */;
-		};
-		2CD05219BF0C6669C372B786890CB24F /* PBXTargetDependency */ = {
-			isa = PBXTargetDependency;
-			name = Flipper;
-			targetProxy = DAFF990E88819EA12A0B5EA4C7619024 /* PBXContainerItemProxy */;
-		};
-		2CDD80F58585B64CF8EF2944B5EB942F /* PBXTargetDependency */ = {
-			isa = PBXTargetDependency;
-			name = GoogleUtilities;
-			targetProxy = C257F327CDDF6F9F16BE1A551E9FEB06 /* PBXContainerItemProxy */;
-		};
-		2DC16E266E5BCBBCA45D7F8BCFC66958 /* PBXTargetDependency */ = {
-			isa = PBXTargetDependency;
-			name = "OpenSSL-Universal";
-			targetProxy = 1985E33A08C88703C9F5BB5C1BDCA40E /* PBXContainerItemProxy */;
-		};
-		2E38ACD9A6E518E307A5C4D27D652E7D /* PBXTargetDependency */ = {
-			isa = PBXTargetDependency;
-			name = EXBlur;
-			targetProxy = 30EF712A11058A25B0BD83AE28B844AF /* PBXContainerItemProxy */;
-		};
-		2F09355DADFB3AE357A0C9191B906D84 /* PBXTargetDependency */ = {
-			isa = PBXTargetDependency;
-			name = glog;
-			targetProxy = 963D66AE02DDD90FDF88F0B9DE7E80F6 /* PBXContainerItemProxy */;
-		};
-		304B5213D201C9D7B6F17FC0D3B32357 /* PBXTargetDependency */ = {
-			isa = PBXTargetDependency;
-			name = EXSegment;
-			targetProxy = 72281BD489375CF3D2A4EA6BE80DB772 /* PBXContainerItemProxy */;
-		};
-		308069473C475098B61C8AB88BA70762 /* PBXTargetDependency */ = {
-			isa = PBXTargetDependency;
-			name = UMConstantsInterface;
-			targetProxy = EC52D30F01F4E8D9192FA88AC8150902 /* PBXContainerItemProxy */;
-		};
-		3223E9D6482286708BC39506256398AA /* PBXTargetDependency */ = {
-			isa = PBXTargetDependency;
-			name = EXImagePicker;
-			targetProxy = CC4BC6A5495F1B18B660FEDD176997F5 /* PBXContainerItemProxy */;
-		};
-		32BC94CAEF6858262CBE7FEE7D1CAA32 /* PBXTargetDependency */ = {
-			isa = PBXTargetDependency;
-			name = RCTRequired;
-			targetProxy = B9A59307D70BEED4A469AC9696434019 /* PBXContainerItemProxy */;
-		};
-		32BD3F133F5958252E6C3B3C43B9D622 /* PBXTargetDependency */ = {
-			isa = PBXTargetDependency;
-			name = FBReactNativeSpec;
-			targetProxy = 829D82F9E45F3D55A96163B913E00AED /* PBXContainerItemProxy */;
-		};
-		32CB90CB9079C95FDA0966CB8D94B168 /* PBXTargetDependency */ = {
-			isa = PBXTargetDependency;
-			name = glog;
-			targetProxy = FFEEDC1D1C2B70E30B6ACDF4F34716A4 /* PBXContainerItemProxy */;
-		};
-		3461FED4DD06E8930B8AB3855AB82B13 /* PBXTargetDependency */ = {
-			isa = PBXTargetDependency;
-			name = React;
-			targetProxy = 575C1AC7B0ECBE006DAAA4C779175531 /* PBXContainerItemProxy */;
-		};
-		36DDEB84C360F7250A99FCC49554206E /* PBXTargetDependency */ = {
+			targetProxy = E5AFED41887BF364DFDC18920A6E10D4 /* PBXContainerItemProxy */;
+		};
+		FD939DBD2E4D93D050BCC0A921EE39EC /* PBXTargetDependency */ = {
+			isa = PBXTargetDependency;
+			name = PromisesObjC;
+			targetProxy = 68FDE90EB709D22930D6C766FE863493 /* PBXContainerItemProxy */;
+		};
+		FDE4C084670810D56303EB5E4196FE9B /* PBXTargetDependency */ = {
+			isa = PBXTargetDependency;
+			name = DoubleConversion;
+			targetProxy = 7DF3B92E8100157A1D34BAD338BF531D /* PBXContainerItemProxy */;
+		};
+		FE8747CE7E70EF35C5464D5913E7B2B2 /* PBXTargetDependency */ = {
 			isa = PBXTargetDependency;
 			name = EXFileSystem;
-			targetProxy = EA08BE45F4A386605901681B9E15BAF0 /* PBXContainerItemProxy */;
-		};
-		3740AEDF6C7428FE5995770ED73197B8 /* PBXTargetDependency */ = {
-			isa = PBXTargetDependency;
-			name = DoubleConversion;
-			targetProxy = 1CAB546EC1B502E69ECEC934C833C186 /* PBXContainerItemProxy */;
-		};
-		37AA1134D5D1A92C8365147D9A004AF6 /* PBXTargetDependency */ = {
-			isa = PBXTargetDependency;
-			name = EXAmplitude;
-			targetProxy = 5E3C74F57F4C7C21DB67FE9CAF19CDCC /* PBXContainerItemProxy */;
-		};
-		37C0CF367C79083F9C3B37CD2660ECCB /* PBXTargetDependency */ = {
-			isa = PBXTargetDependency;
-			name = EXPrint;
-			targetProxy = C0121B16339005D393B4800B1310860B /* PBXContainerItemProxy */;
-		};
-		380EE182334CB93892B529ABAB2FD8EC /* PBXTargetDependency */ = {
-			isa = PBXTargetDependency;
-			name = EXInAppPurchases;
-			targetProxy = CCF50EA5744CF3C147DAE2C569948A86 /* PBXContainerItemProxy */;
-		};
-		3811352B4B15A353875E0D732522470F /* PBXTargetDependency */ = {
-			isa = PBXTargetDependency;
-			name = GoogleDataTransportCCTSupport;
-			targetProxy = 0A69592DBC89EE2A797A9D9741F7A944 /* PBXContainerItemProxy */;
-		};
-		3A0A7FC81D1BFF7EE31269F71A760B96 /* PBXTargetDependency */ = {
-			isa = PBXTargetDependency;
-			name = EXFacebook;
-			targetProxy = 252A6D6972AF23BC4F1A96D9386E42E8 /* PBXContainerItemProxy */;
-		};
-		3B9A19C567D9D92E9DD1F7643E275EEE /* PBXTargetDependency */ = {
-			isa = PBXTargetDependency;
-			name = RNSVG;
-			targetProxy = 71945D547FC55C21C5B1B7554219DF1C /* PBXContainerItemProxy */;
-		};
-		3C6D672B9A6CC4357789830E538D6D4B /* PBXTargetDependency */ = {
-			isa = PBXTargetDependency;
-			name = ZXingObjC;
-			targetProxy = D039617163B6857B8B0E48E7C2C56D59 /* PBXContainerItemProxy */;
-		};
-		3D2E3A754A846D733774FE92E86E5086 /* PBXTargetDependency */ = {
-			isa = PBXTargetDependency;
-			name = EXMediaLibrary;
-			targetProxy = C7F24C736F2CC73457E9A7C207F80104 /* PBXContainerItemProxy */;
-		};
-		3D4CAC94867F771B5B3F01B2B8F022E3 /* PBXTargetDependency */ = {
-			isa = PBXTargetDependency;
-			name = FBLazyVector;
-			targetProxy = D400C3466AB6565AFB21B86A0148FC13 /* PBXContainerItemProxy */;
-		};
-		3D9CF0D982A068B7208C1B197BA5449F /* PBXTargetDependency */ = {
-			isa = PBXTargetDependency;
-			name = EXLocation;
-			targetProxy = E5D8AD399F198E4DA33D8C276DBA6966 /* PBXContainerItemProxy */;
-		};
-		3E63892C620B2955BFB0B6D23ADA3D2D /* PBXTargetDependency */ = {
-			isa = PBXTargetDependency;
-			name = EXScreenOrientation;
-			targetProxy = 7E9664C8F4F41B7039CC3B43FD033BDE /* PBXContainerItemProxy */;
-		};
-		3F69FA9A719264A4D18B5B726F54838E /* PBXTargetDependency */ = {
-			isa = PBXTargetDependency;
-			name = "React-cxxreact";
-			targetProxy = 3770B261C7F6D3A39BFED635A94993C8 /* PBXContainerItemProxy */;
-		};
-		3FBCDE37FD96C2DA18B5ACCD10275995 /* PBXTargetDependency */ = {
-			isa = PBXTargetDependency;
-			name = "React-jsinspector";
-			targetProxy = 7CD1A719383F849BB4DC17DBA46E8F2B /* PBXContainerItemProxy */;
-		};
-		4023CE60489651B3D110A99AC6EFE27B /* PBXTargetDependency */ = {
-			isa = PBXTargetDependency;
-			name = UMReactNativeAdapter;
-			targetProxy = A45955ADD95A18D3A6AFD3971DCFF777 /* PBXContainerItemProxy */;
-		};
-		405A2551885A7FE6E38AC1A31762DE4A /* PBXTargetDependency */ = {
-			isa = PBXTargetDependency;
-			name = EXGoogleSignIn;
-			targetProxy = A5CA0959C75F5CF8E6EA4C809B8F4622 /* PBXContainerItemProxy */;
-		};
-		40BC861AFD3CEE09BACCC71290A399FA /* PBXTargetDependency */ = {
-			isa = PBXTargetDependency;
-			name = EXSharing;
-			targetProxy = 5735193419D7571AE4DF51DC9DA8D7C0 /* PBXContainerItemProxy */;
-		};
-		40F13BA7DCAA155293AC51CFA8426B3E /* PBXTargetDependency */ = {
-			isa = PBXTargetDependency;
-			name = Protobuf;
-			targetProxy = 3977DFD93794ED0582E9FE606111C85E /* PBXContainerItemProxy */;
-		};
-		41CB3A64F1FE80579D7FF2E83C4EDB6F /* PBXTargetDependency */ = {
-			isa = PBXTargetDependency;
-			name = FirebaseMLVisionFaceModel;
-			targetProxy = 1526B1C339420602F6A0B6BBD87BF10C /* PBXContainerItemProxy */;
-		};
-		41F6CC97BC594FC9F1F245886FE57E03 /* PBXTargetDependency */ = {
-			isa = PBXTargetDependency;
-			name = EXSpeech;
-			targetProxy = AFF64602E1002BAFCC0F60DF786329B3 /* PBXContainerItemProxy */;
-		};
-		431B3A67E43619340989273BEEEA1AC5 /* PBXTargetDependency */ = {
-			isa = PBXTargetDependency;
-			name = "React-RCTLinking";
-			targetProxy = A67AAA7169719E9B0D10537E733A7C5F /* PBXContainerItemProxy */;
-		};
-<<<<<<< HEAD
-		43FED23AFD31A18B1CBF7032BE933E1A /* PBXTargetDependency */ = {
-=======
-		4B9D4F18CC465304D5E657AF746FD1C1 /* PBXTargetDependency */ = {
-			isa = PBXTargetDependency;
-			name = "expo-dev-launcher";
-			targetProxy = D40FED8EFB3B2949B9721B615F932268 /* PBXContainerItemProxy */;
-		};
-		4D1F49EB90054AE45720DBFB4B65BB0A /* PBXTargetDependency */ = {
->>>>>>> 0e08d74d
-			isa = PBXTargetDependency;
-			name = FirebaseAnalytics;
-			targetProxy = 16D0615AF90D2F96969E6FB5762107EA /* PBXContainerItemProxy */;
-		};
-		447D2EAD15744F4DC23CB4EDD8F1BA6C /* PBXTargetDependency */ = {
-			isa = PBXTargetDependency;
-			name = "expo-dev-launcher";
-			targetProxy = 1718384730E4A21D422921D2E12941B7 /* PBXContainerItemProxy */;
-		};
-		4487818FA828CD3F7316BDE2D2DB83AF /* PBXTargetDependency */ = {
-			isa = PBXTargetDependency;
-			name = Yoga;
-			targetProxy = E3504DB86917F72FBFBB2DB7A1E715A5 /* PBXContainerItemProxy */;
-		};
-		4535636E77029951D84DD5BC5CF54B2A /* PBXTargetDependency */ = {
-			isa = PBXTargetDependency;
-			name = FirebaseMLCommon;
-			targetProxy = 7A5E6726B8A3EA5050AD7BEC483BF389 /* PBXContainerItemProxy */;
-		};
-		45461493D768E1E923DBC20CCC832C68 /* PBXTargetDependency */ = {
-			isa = PBXTargetDependency;
-			name = UMReactNativeAdapter;
-			targetProxy = B78ABEAD27D37F76B7C6E057EBE54B39 /* PBXContainerItemProxy */;
-		};
-		457E11DFA848E494026D885061F02967 /* PBXTargetDependency */ = {
-			isa = PBXTargetDependency;
-			name = "React-callinvoker";
-			targetProxy = E7A4C6803A98132BE1DCCAFD4EF2D582 /* PBXContainerItemProxy */;
-		};
-		47A2B47603E20247F87DBC2F9CA0956B /* PBXTargetDependency */ = {
-			isa = PBXTargetDependency;
-			name = RCTTypeSafety;
-			targetProxy = 13E01CA395E2A30FEB60598380BCD177 /* PBXContainerItemProxy */;
-		};
-		48183DB0EB6F7935B37A83E5D37E86A4 /* PBXTargetDependency */ = {
-			isa = PBXTargetDependency;
-			name = EXCellular;
-			targetProxy = 04D7677B817D4B699A185C48374D79FB /* PBXContainerItemProxy */;
-		};
-		48F41B0A4F0855E82FEA02C8D6D4079D /* PBXTargetDependency */ = {
-			isa = PBXTargetDependency;
-			name = "Flipper-Glog";
-			targetProxy = 6920737C9B5F4A432840E9297DD02035 /* PBXContainerItemProxy */;
-		};
-		4A0F7079030A5B0F8BCFB8A25FFB884C /* PBXTargetDependency */ = {
-			isa = PBXTargetDependency;
-			name = EXFont;
-			targetProxy = 988327A049BDDBA5BCC60DC65D29D5C3 /* PBXContainerItemProxy */;
-		};
-		4A3B7DFA638BA8E103140C82D818C6DB /* PBXTargetDependency */ = {
-			isa = PBXTargetDependency;
-			name = "react-native-view-shot";
-			targetProxy = C16988A80B1D3691C7ACA1A02F9B3D93 /* PBXContainerItemProxy */;
-		};
-		4A76F1736BE39CF6814864E0DD569B4F /* PBXTargetDependency */ = {
-			isa = PBXTargetDependency;
-			name = UMFontInterface;
-			targetProxy = 1ACE9322C79D3ED16D78A89D2E285934 /* PBXContainerItemProxy */;
-		};
-		4A87D0011BB9F52F6D49D302564A6D1F /* PBXTargetDependency */ = {
-			isa = PBXTargetDependency;
-			name = Amplitude;
-			targetProxy = 20C222FAE94506CDF3051639F17D81AD /* PBXContainerItemProxy */;
-		};
-		4AD8CC0191A59BB0C00B43B343124E72 /* PBXTargetDependency */ = {
-			isa = PBXTargetDependency;
-			name = "React-RCTAnimation";
-			targetProxy = 7F5A6A37945AAEC02E15BE4CBACEF411 /* PBXContainerItemProxy */;
-		};
-		4AE115AEF72673ACC725D7C563C038D6 /* PBXTargetDependency */ = {
-			isa = PBXTargetDependency;
-			name = EXLocalization;
-			targetProxy = 41C7E457D9A699A48BB1DF8035F413CE /* PBXContainerItemProxy */;
-		};
-		4BB2846C2927CAC9C7079AE0DF4D1AEF /* PBXTargetDependency */ = {
-			isa = PBXTargetDependency;
-			name = UMPermissionsInterface;
-			targetProxy = 3F0328212CE1C0B3F20B0DB72D3B8E2F /* PBXContainerItemProxy */;
-		};
-		4BB8C4570F961832506340FE4B30680E /* PBXTargetDependency */ = {
-			isa = PBXTargetDependency;
-			name = EXScreenCapture;
-			targetProxy = 2982CABE87C63257FC4941AB51F57D14 /* PBXContainerItemProxy */;
-		};
-		4BC1BADA0CB0B9B7EA9731053FCA0018 /* PBXTargetDependency */ = {
-			isa = PBXTargetDependency;
-			name = "React-RCTAnimation";
-			targetProxy = ABAAFC2FCF28DA5ACCA93B9B6BF9074D /* PBXContainerItemProxy */;
-		};
-		4D06F189BB2D5381139C8E88FED457FE /* PBXTargetDependency */ = {
-			isa = PBXTargetDependency;
-			name = Yoga;
-			targetProxy = 10063FCF1FD18B7CA8A77D1B4652B661 /* PBXContainerItemProxy */;
-		};
-		4D22FC5DF3449F90B37681CE291D5F84 /* PBXTargetDependency */ = {
-			isa = PBXTargetDependency;
-			name = EXImageManipulator;
-			targetProxy = 24891061AA434B45BFF045AAAE3F8639 /* PBXContainerItemProxy */;
-		};
-		4DAE726C2D225058CF9420B0CDB3D73A /* PBXTargetDependency */ = {
-			isa = PBXTargetDependency;
-			name = EXBattery;
-			targetProxy = 85D501F4E127052F9E8F315CB1C5A5AD /* PBXContainerItemProxy */;
-		};
-		4F53661C89223B82CE1A305E793F5CCA /* PBXTargetDependency */ = {
-			isa = PBXTargetDependency;
-			name = YogaKit;
-			targetProxy = EC2F29E2C1A2B4CC84DAB36F1F6A0561 /* PBXContainerItemProxy */;
-		};
-		4FBCBAE8E317AF62CAA8265A65376E4D /* PBXTargetDependency */ = {
-			isa = PBXTargetDependency;
-			name = Protobuf;
-			targetProxy = AE0338775EEF0995F14340C593C9A8ED /* PBXContainerItemProxy */;
-		};
-		50B4F44F6BF5A6F76AFF451A1BBD2B86 /* PBXTargetDependency */ = {
-			isa = PBXTargetDependency;
-			name = FlipperKit;
-			targetProxy = 5B41881D01EF93289C1E71E6A4029D88 /* PBXContainerItemProxy */;
-		};
-		510535466C0D14D4D3B8CC9B6D804001 /* PBXTargetDependency */ = {
-			isa = PBXTargetDependency;
-			name = RNGestureHandler;
-			targetProxy = 4BE820E9CAE6C8123027F929B9DC4067 /* PBXContainerItemProxy */;
-		};
-		52758A9FD99F8FFA2FD6AAFEEA671D27 /* PBXTargetDependency */ = {
-			isa = PBXTargetDependency;
-			name = UMFileSystemInterface;
-			targetProxy = 9921988AA03523F884CC1DF4FACAE819 /* PBXContainerItemProxy */;
-		};
-		528642844AA13288105BD83838A88723 /* PBXTargetDependency */ = {
-			isa = PBXTargetDependency;
-			name = EXTaskManager;
-			targetProxy = C8ACC62DF054EE35D4DF240EC2B5134A /* PBXContainerItemProxy */;
-		};
-		52E53ECD45A484CAC546500B84BBA4CD /* PBXTargetDependency */ = {
-			isa = PBXTargetDependency;
-			name = "react-native-webview";
-			targetProxy = 3DD5B8A84918864BFA74CD90CE57DC09 /* PBXContainerItemProxy */;
-		};
-		55DAD21DA959753A910FAD91C8439197 /* PBXTargetDependency */ = {
-			isa = PBXTargetDependency;
-			name = EXHaptics;
-			targetProxy = F0B1DD40EDBE4DD5BE402984065486A1 /* PBXContainerItemProxy */;
-		};
-		56031DF174F83AADA8B02F9435EF2A5B /* PBXTargetDependency */ = {
-			isa = PBXTargetDependency;
-			name = DoubleConversion;
-			targetProxy = 2FE4BC0E7B1DD065D69633BC00B9BA1B /* PBXContainerItemProxy */;
-		};
-		56D295DBAA1CAAAE4F3FC1DDC206089A /* PBXTargetDependency */ = {
-			isa = PBXTargetDependency;
-			name = EXFont;
-			targetProxy = F4B5D7DC57203D5CB8023F4837A5FFE6 /* PBXContainerItemProxy */;
-		};
-		57975358B95C457ACD8927E7F4B730C8 /* PBXTargetDependency */ = {
-			isa = PBXTargetDependency;
-			name = RNCAsyncStorage;
-			targetProxy = 04B29614880FC533FC93D030A0D6280C /* PBXContainerItemProxy */;
-		};
-		589B24DDF0166327848B349230CD6648 /* PBXTargetDependency */ = {
-			isa = PBXTargetDependency;
-			name = EXNetwork;
-			targetProxy = FE0E1A0C2A426B5F494A120469294AC3 /* PBXContainerItemProxy */;
-		};
-		589CB73AD4DABB7141DB457F04BE75DC /* PBXTargetDependency */ = {
-			isa = PBXTargetDependency;
-			name = CocoaLibEvent;
-			targetProxy = 044BE8E5B7D1F29AC3A5B1ECB83B4777 /* PBXContainerItemProxy */;
-		};
-		5919D5D1D78ADC25009FF28D7DFDC3C2 /* PBXTargetDependency */ = {
-			isa = PBXTargetDependency;
-			name = RNDateTimePicker;
-			targetProxy = 177296B2313365A08FDA0C86622EF454 /* PBXContainerItemProxy */;
-		};
-		594460F1D690630E259D3F474237FEE2 /* PBXTargetDependency */ = {
-			isa = PBXTargetDependency;
-			name = "React-RCTImage";
-			targetProxy = C2991E49B7B231412A52D492F4C60EBF /* PBXContainerItemProxy */;
-		};
-		5BD110ED0013BBDC9EFEB3A889A593F3 /* PBXTargetDependency */ = {
-			isa = PBXTargetDependency;
-			name = FirebaseCoreDiagnostics;
-			targetProxy = 1C1A4143812BF1DB45A5BA0FE9991F5B /* PBXContainerItemProxy */;
-		};
-		5E9518393D3896551CD1FDDC8458AFB5 /* PBXTargetDependency */ = {
-			isa = PBXTargetDependency;
-			name = "expo-dev-menu-interface";
-			targetProxy = 01068D4B73C42B411490326C52666AD7 /* PBXContainerItemProxy */;
-		};
-		5EA7940DD17E4409DD115D0AC832FDBF /* PBXTargetDependency */ = {
-			isa = PBXTargetDependency;
-			name = ReactCommon;
-			targetProxy = F2C70772F388DD2C60FD01ECD999CAF3 /* PBXContainerItemProxy */;
-		};
-		5F6E5573690A9274CE914FEA80C372BF /* PBXTargetDependency */ = {
-			isa = PBXTargetDependency;
-			name = RNReanimated;
-			targetProxy = 21E2AA2348313CD074932D9A52149845 /* PBXContainerItemProxy */;
-		};
-		6075E91CF987D91771454CAC82958E1F /* PBXTargetDependency */ = {
-			isa = PBXTargetDependency;
-			name = EXDevice;
-			targetProxy = 4F129D488472DAAE636DFD149BEE8BBA /* PBXContainerItemProxy */;
-		};
-		6077EDA60B05D9A58824F21984A606FD /* PBXTargetDependency */ = {
-			isa = PBXTargetDependency;
-			name = UMConstantsInterface;
-			targetProxy = 87F98F87C75F1439B861F80EB9F34758 /* PBXContainerItemProxy */;
-		};
-		63CF18BB79ACA890600CC132821CA309 /* PBXTargetDependency */ = {
-			isa = PBXTargetDependency;
-			name = EXImageLoader;
-			targetProxy = F8C7B8E2F38C2C6581B5B0B5D70437E3 /* PBXContainerItemProxy */;
-		};
-		67E0B4DEEAF4BE756B4ED080D85A5545 /* PBXTargetDependency */ = {
-			isa = PBXTargetDependency;
-			name = "react-native-safe-area-context";
-			targetProxy = 638720032173DCCADEA265774543F66A /* PBXContainerItemProxy */;
-		};
-		6814E4693ECDA360D9D6B18F726C628A /* PBXTargetDependency */ = {
-			isa = PBXTargetDependency;
-			name = "React-jsiexecutor";
-			targetProxy = 13D0A37A1D479AAC4344E7AA1898B68A /* PBXContainerItemProxy */;
-		};
-		6869889E176EA0D8C0E262266F2DB379 /* PBXTargetDependency */ = {
-			isa = PBXTargetDependency;
-			name = "react-native-netinfo";
-			targetProxy = 75BD3051604C431AA4E9431DE574EA5E /* PBXContainerItemProxy */;
-		};
-		693BFD8FA2E634418963B60D8F045C22 /* PBXTargetDependency */ = {
-			isa = PBXTargetDependency;
-			name = "boost-for-react-native";
-			targetProxy = C9E9B1D6F7676CE1821B8FAB389C201B /* PBXContainerItemProxy */;
-		};
-		6C6BDCBA4B538AE0FD0624AC439ECD59 /* PBXTargetDependency */ = {
-			isa = PBXTargetDependency;
-			name = "React-RCTActionSheet";
-			targetProxy = 931DC235360777BD1882C7B4D66B6700 /* PBXContainerItemProxy */;
-		};
-		6D5CF42CACEC6EFC13EC3D7B5A59D5C1 /* PBXTargetDependency */ = {
-			isa = PBXTargetDependency;
-			name = RCTTypeSafety;
-			targetProxy = 3A0875CAF90FB629B9F3AFD7357FCFAC /* PBXContainerItemProxy */;
-		};
-		6DBDAC3787CB80283CC424FD45FCC6B2 /* PBXTargetDependency */ = {
-			isa = PBXTargetDependency;
-			name = "React-CoreModules";
-			targetProxy = A26DE75412E519C2F0EAC3A5D1D31BCB /* PBXContainerItemProxy */;
-		};
-		6E36B8E7313A94625B5E6C6B7D20C71D /* PBXTargetDependency */ = {
-			isa = PBXTargetDependency;
-			name = "Flipper-DoubleConversion";
-			targetProxy = EE2AEBA15485D0D575140E0C35F30653 /* PBXContainerItemProxy */;
-		};
-		6E8571F34A4D4AB696695B0444B78EA0 /* PBXTargetDependency */ = {
-			isa = PBXTargetDependency;
-			name = "React-RCTImage";
-			targetProxy = ACF6A2022C70BEADE667C87C89FDB279 /* PBXContainerItemProxy */;
-		};
-		6F98B8FC3A109F31FF1A1CFF1C6C1CAC /* PBXTargetDependency */ = {
-			isa = PBXTargetDependency;
-			name = FirebaseCore;
-			targetProxy = FBA0B5175C6033B547F70B21BD112ADC /* PBXContainerItemProxy */;
-		};
-		6F9FB89EB82DAF765D67D079F5031B09 /* PBXTargetDependency */ = {
-			isa = PBXTargetDependency;
-			name = FacebookSDK;
-			targetProxy = 622F8B4919A9175D90437DC811F0DF8F /* PBXContainerItemProxy */;
-		};
-<<<<<<< HEAD
-		6FF78367BF28106A0ED125EAC363B1F1 /* PBXTargetDependency */ = {
-			isa = PBXTargetDependency;
-			name = "React-RCTVibration";
-			targetProxy = 9A9191C6E7B9FA3B76AEA250C7649093 /* PBXContainerItemProxy */;
-		};
-		70D0855A76C992FEA256E2698190A4D9 /* PBXTargetDependency */ = {
-=======
-		7DCD84F0ED5F9EDAC4B25FCCDD8D152F /* PBXTargetDependency */ = {
->>>>>>> 0e08d74d
-			isa = PBXTargetDependency;
-			name = React;
-			targetProxy = FD83C01013A867275D1917739F67CBA5 /* PBXContainerItemProxy */;
-		};
-		7155985F13F5FB7AD6451700FB0A141B /* PBXTargetDependency */ = {
-			isa = PBXTargetDependency;
-			name = EXSensors;
-			targetProxy = 2CCEAA75B0FC2831FE477FC9F95B5BDD /* PBXContainerItemProxy */;
-		};
-		71920CF1858BCE235BFA380A9B83F109 /* PBXTargetDependency */ = {
-			isa = PBXTargetDependency;
-			name = UMSensorsInterface;
-			targetProxy = E86C6B00F8388C756AB0BAC2BD61D156 /* PBXContainerItemProxy */;
-		};
-		75C22D107B4AFD30FD93D1A10BE6A191 /* PBXTargetDependency */ = {
-			isa = PBXTargetDependency;
-			name = "React-RCTSettings";
-			targetProxy = 5AE3A17AD1C523AE9432D867E93ECB14 /* PBXContainerItemProxy */;
-		};
-		774761A6CF083461929D7EC9AB90D4F0 /* PBXTargetDependency */ = {
-			isa = PBXTargetDependency;
-			name = RNCMaskedView;
-			targetProxy = 8A37140ADAA983DD6646EAFB4DE5E6B4 /* PBXContainerItemProxy */;
-		};
-		7A33A65FA901E19A04BED10BDBFE3382 /* PBXTargetDependency */ = {
-			isa = PBXTargetDependency;
-			name = GoogleDataTransport;
-			targetProxy = 7D464FB814BC0B412A0E6C897C93B658 /* PBXContainerItemProxy */;
-		};
-		7C12875C0A72D0B39FE6D37284BECA08 /* PBXTargetDependency */ = {
-			isa = PBXTargetDependency;
-			name = GoogleToolboxForMac;
-			targetProxy = A6167F8A86FAF606BA1B67298022436D /* PBXContainerItemProxy */;
-		};
-		7DF4F4BC44B14CA4B7453BD1E5076E81 /* PBXTargetDependency */ = {
-			isa = PBXTargetDependency;
-			name = SDWebImage;
-			targetProxy = 3652D940B8F32EF48D447947D671D471 /* PBXContainerItemProxy */;
-		};
-		8066A2B2AEC91A43709977D4973EB4AC /* PBXTargetDependency */ = {
-			isa = PBXTargetDependency;
-			name = GoogleSignIn;
-			targetProxy = 78F093C9ADB5AC46670CC614B8C97E2C /* PBXContainerItemProxy */;
-		};
-		819411E37AE649FB087A67A6B436DA18 /* PBXTargetDependency */ = {
-			isa = PBXTargetDependency;
-			name = Analytics;
-			targetProxy = 116D23AFCA89CC33A05FB10017FA01EF /* PBXContainerItemProxy */;
-		};
-		819B36C12E5FFA14CC2F1B7F119460A4 /* PBXTargetDependency */ = {
-			isa = PBXTargetDependency;
-			name = EXSegment;
-			targetProxy = 1B9D4DAFC12FF0621D9A31A24993E4A8 /* PBXContainerItemProxy */;
-		};
-		826959ADDD8841DE7FCFB01256B4D9AB /* PBXTargetDependency */ = {
-			isa = PBXTargetDependency;
-			name = FirebaseInstanceID;
-			targetProxy = 79E616650BAC9C8B331FDB73262D3B00 /* PBXContainerItemProxy */;
-		};
-		83B3961AD6B0265CE7181758D3BD7A83 /* PBXTargetDependency */ = {
-			isa = PBXTargetDependency;
-			name = "React-cxxreact";
-			targetProxy = 1237068FD477A6248456FB12E013D0DB /* PBXContainerItemProxy */;
-		};
-		83CCE56BD4975FAAF7A58147274C0A3C /* PBXTargetDependency */ = {
-			isa = PBXTargetDependency;
-			name = EXBarCodeScanner;
-			targetProxy = 55682F918CAF3D2753CF425C1BAE3FA2 /* PBXContainerItemProxy */;
-		};
-		853C21ED25875CE5CD3D332046E7B8EC /* PBXTargetDependency */ = {
-			isa = PBXTargetDependency;
-			name = "React-RCTActionSheet";
-			targetProxy = E17609169F7E57F7BC1D85E47968AA62 /* PBXContainerItemProxy */;
-		};
-		85B3F28834F8D1FAF5A057FA0BBDD55F /* PBXTargetDependency */ = {
-			isa = PBXTargetDependency;
-			name = EXGL_CPP_LEGACY;
-			targetProxy = 9E31366FC8624E7F11239F0AE7D0DAC4 /* PBXContainerItemProxy */;
-		};
-		85D30491C60CC4574FA267F7232DE9C2 /* PBXTargetDependency */ = {
-			isa = PBXTargetDependency;
-			name = EXBrightness;
-			targetProxy = CC18BB3C93DF34590DF16CB46DB60A12 /* PBXContainerItemProxy */;
-		};
-		85FA2CAAB391170F5A91873256411946 /* PBXTargetDependency */ = {
-			isa = PBXTargetDependency;
-			name = EXCalendar;
-			targetProxy = 16BE4C95AFE2D88CF739EEDA71B3F116 /* PBXContainerItemProxy */;
-		};
-		86DA9CA58BE562D057F77FE14F4BBEA2 /* PBXTargetDependency */ = {
-			isa = PBXTargetDependency;
-			name = EXAmplitude;
-			targetProxy = 4EF4049790416D07665B8D05C1C6D1DA /* PBXContainerItemProxy */;
-		};
-		8741F986CE249DC717B9748C80A0DD5C /* PBXTargetDependency */ = {
-			isa = PBXTargetDependency;
-			name = EXErrorRecovery;
-			targetProxy = 0702682AE70CA86107A4383599BB3180 /* PBXContainerItemProxy */;
-		};
-		884300E3557C3A9AC039BA3622A4273B /* PBXTargetDependency */ = {
-			isa = PBXTargetDependency;
-			name = EXPrint;
-			targetProxy = 7486CF906694F074DA1B100538C389E6 /* PBXContainerItemProxy */;
-		};
-		8869FF0892E32C55A57AD0F220C5B95B /* PBXTargetDependency */ = {
-			isa = PBXTargetDependency;
-			name = FirebaseCoreDiagnostics;
-			targetProxy = 7B3B850C7DE7BA85B403A214C2F9C135 /* PBXContainerItemProxy */;
-		};
-		894D2E534752318114F1CA980B77269F /* PBXTargetDependency */ = {
-			isa = PBXTargetDependency;
-			name = EXNotifications;
-			targetProxy = 0568A1E52C5607C05577445AF7D0DB81 /* PBXContainerItemProxy */;
-		};
-		89AF0E1CB6D7770F8C79B6E7940C1F40 /* PBXTargetDependency */ = {
-			isa = PBXTargetDependency;
-			name = AppAuth;
-			targetProxy = 425CF9FD18D59AB8BC1D2F4E06780775 /* PBXContainerItemProxy */;
-		};
-		8CCF4207A09ED40DD9DF4271B62B6AD1 /* PBXTargetDependency */ = {
-			isa = PBXTargetDependency;
-			name = "Flipper-PeerTalk";
-			targetProxy = 35A824A7132CFD9227891B1BDDDD31D4 /* PBXContainerItemProxy */;
-		};
-		8F49973AB5EAC142E4153264D08DA8D9 /* PBXTargetDependency */ = {
-			isa = PBXTargetDependency;
-			name = EXRandom;
-			targetProxy = C1852B82FAC525EDE0385E05DA16374E /* PBXContainerItemProxy */;
-		};
-		900E5D8A5E08B5DAA340A312ED2653BA /* PBXTargetDependency */ = {
-			isa = PBXTargetDependency;
-			name = GTMSessionFetcher;
-			targetProxy = 78954D96DA90DB1A406FAB278B671021 /* PBXContainerItemProxy */;
-		};
-		9214B23878BA85D200684BBE1F5AF2BC /* PBXTargetDependency */ = {
-			isa = PBXTargetDependency;
-			name = CocoaAsyncSocket;
-			targetProxy = 7FE3F7A8ACF8CF4BF1262B7B639981F3 /* PBXContainerItemProxy */;
-		};
-		923F7441AB5F39B9129B6945451788CB /* PBXTargetDependency */ = {
-			isa = PBXTargetDependency;
-			name = GoogleAppMeasurement;
-			targetProxy = 2BADC2CC448B29E3E6B4B54541CF3848 /* PBXContainerItemProxy */;
-		};
-		932060E0CBC2C7B0E2639B4AA1FAF779 /* PBXTargetDependency */ = {
-			isa = PBXTargetDependency;
-			name = "react-native-view-shot";
-			targetProxy = 63BD1E3044BE3C4281918661530487A3 /* PBXContainerItemProxy */;
-		};
-		948C833C7A43BDB63D2B10B1D72977D9 /* PBXTargetDependency */ = {
-			isa = PBXTargetDependency;
-			name = EXNetwork;
-			targetProxy = CF1B2500D87A5E159F3D8D669D8AA31C /* PBXContainerItemProxy */;
-		};
-		9622CF272D98D6D31087559FAD9B5AC9 /* PBXTargetDependency */ = {
-			isa = PBXTargetDependency;
-			name = EXKeepAwake;
-			targetProxy = 6A4C2255271657E40532951B36FADB4C /* PBXContainerItemProxy */;
-		};
-		9766A45B1330D1BD1F85B8C3E4638E5B /* PBXTargetDependency */ = {
-			isa = PBXTargetDependency;
-			name = EXFaceDetector;
-			targetProxy = 986F46E44D7D897220175FE0E0671816 /* PBXContainerItemProxy */;
-		};
-		986AE2619E45183F2A5ADCCEB855B5BF /* PBXTargetDependency */ = {
-			isa = PBXTargetDependency;
-			name = "React-Core";
-			targetProxy = FE903CAA74B98112B2973994892D2F08 /* PBXContainerItemProxy */;
-		};
-		996884C68E9F4431097869C0ACCD8575 /* PBXTargetDependency */ = {
-			isa = PBXTargetDependency;
-			name = EXGL_CPP_LEGACY;
-			targetProxy = 2FA72EA7D56F25AC0A474F9517DC3860 /* PBXContainerItemProxy */;
-		};
-		9D0FB8572492429B6EB788BA3295FC4D /* PBXTargetDependency */ = {
-			isa = PBXTargetDependency;
-			name = "expo-dev-launcher";
-			targetProxy = 4C06AC451CA27C969535FAEFBA03158B /* PBXContainerItemProxy */;
-		};
-		9D12169B3185FE946C2FEEEFC03FF76B /* PBXTargetDependency */ = {
-			isa = PBXTargetDependency;
-			name = EXLocalization;
-			targetProxy = 1B17E12C5B34703445DEDC0025FAF36D /* PBXContainerItemProxy */;
-		};
-		9DAF97CFDC0A10DC649E459B172BE13D /* PBXTargetDependency */ = {
-			isa = PBXTargetDependency;
-			name = "react-native-netinfo";
-			targetProxy = DDEC8C714C7BD05F8D9448E77706865C /* PBXContainerItemProxy */;
-		};
-		9FFBF610CB3DB08686EBD16598A51033 /* PBXTargetDependency */ = {
-			isa = PBXTargetDependency;
-			name = Analytics;
-			targetProxy = 3594DD4EEC91FD277BE6F946BB79F5E6 /* PBXContainerItemProxy */;
-		};
-		A01992AF58ED7B6DC1B22F48571F4321 /* PBXTargetDependency */ = {
-			isa = PBXTargetDependency;
-			name = RNSVG;
-			targetProxy = 436790E014F83F0D480AA9C1309935B9 /* PBXContainerItemProxy */;
-		};
-		A0B19EA080A835DB9DECB146B02E9701 /* PBXTargetDependency */ = {
-			isa = PBXTargetDependency;
-			name = EXBattery;
-			targetProxy = 92226A8D273426FA0464569939266D60 /* PBXContainerItemProxy */;
-		};
-		A31575A971DC5D9FAD1418F701FF62B0 /* PBXTargetDependency */ = {
-			isa = PBXTargetDependency;
-			name = EXBlur;
-			targetProxy = EC4A090A21592BED6B6886D700E37D75 /* PBXContainerItemProxy */;
-		};
-		A43D93A42EAB8C547E73AE352036D5BF /* PBXTargetDependency */ = {
-			isa = PBXTargetDependency;
-			name = EXScreenOrientation;
-			targetProxy = B4C289F011AA302E3E1F93A67B65CA1E /* PBXContainerItemProxy */;
-		};
-		A4B7FF33EB9D977B6B42A4DB95BE8DFC /* PBXTargetDependency */ = {
-			isa = PBXTargetDependency;
-			name = EXSQLite;
-			targetProxy = 4FC2BF1885D29E1397B1ABD5F05FF1F8 /* PBXContainerItemProxy */;
-		};
-		A584FBC7E8E2CE7DD8B3E7519841A456 /* PBXTargetDependency */ = {
-			isa = PBXTargetDependency;
-			name = EXSecureStore;
-			targetProxy = FE206984D3DEEE7429B8BFC1614A55A9 /* PBXContainerItemProxy */;
-		};
-		A5C1279C1939518AB52820F333825558 /* PBXTargetDependency */ = {
-			isa = PBXTargetDependency;
-			name = EXTaskManager;
-			targetProxy = 1672CC05EC688C8E8AB6DBCC602148CB /* PBXContainerItemProxy */;
-		};
-		A6EDE6191FA9F8305EAF834A62C94E79 /* PBXTargetDependency */ = {
-			isa = PBXTargetDependency;
-			name = UMCameraInterface;
-			targetProxy = E44DD195BB6F34C7A747E6200FFFA6FA /* PBXContainerItemProxy */;
-		};
-		A6F7F02D5ADDEBAEF0AE7DC46527F7BA /* PBXTargetDependency */ = {
-			isa = PBXTargetDependency;
-			name = EXConstants;
-			targetProxy = 07D75C62C580CF4B461A35A76F58B34B /* PBXContainerItemProxy */;
-		};
-		A84D274442B0A06FADFFC2E79AD9CFA8 /* PBXTargetDependency */ = {
-			isa = PBXTargetDependency;
-			name = FirebaseMLCommon;
-			targetProxy = E687913297234F48AC074458B94E91BA /* PBXContainerItemProxy */;
-		};
-		A932739EC2985E5D5B15AC14D55214D7 /* PBXTargetDependency */ = {
-			isa = PBXTargetDependency;
-			name = UMImageLoaderInterface;
-			targetProxy = 98763AEF65BBCA359114E1B407F29BC9 /* PBXContainerItemProxy */;
-		};
-		A95FABC8C6A8A18253A709A3FAD7A20F /* PBXTargetDependency */ = {
-			isa = PBXTargetDependency;
-			name = UMFaceDetectorInterface;
-			targetProxy = C4E46114C5419AEB64C9FDBBDDEAB563 /* PBXContainerItemProxy */;
-		};
-		AA246E6E1D780272D4A3D0829925147A /* PBXTargetDependency */ = {
-			isa = PBXTargetDependency;
-			name = EXPermissions;
-			targetProxy = 07EA7285A599CDC212735F21C68E0673 /* PBXContainerItemProxy */;
-		};
-		AB419AA6D8F7FEA9CFAB2CC3155D4415 /* PBXTargetDependency */ = {
-			isa = PBXTargetDependency;
-			name = EXWebBrowser;
-			targetProxy = CC2083C240F521AC38CC2316AFFF4B8D /* PBXContainerItemProxy */;
-		};
-		AB485B035E42C99C0F245090BB44CECF /* PBXTargetDependency */ = {
-			isa = PBXTargetDependency;
-			name = EXFirebaseAnalytics;
-			targetProxy = F8FD6D28C8970780A962002373EF362E /* PBXContainerItemProxy */;
-		};
-		AB762F0BEC3CBCAFDE8C4AE430CC0BC8 /* PBXTargetDependency */ = {
-			isa = PBXTargetDependency;
-			name = FirebaseAnalytics;
-			targetProxy = ABE2AA6F9C50A27B8B00A39B9E857FFC /* PBXContainerItemProxy */;
-		};
-		AC31D23C600166CDA5326A5F87A23398 /* PBXTargetDependency */ = {
-			isa = PBXTargetDependency;
-			name = EXSQLite;
-			targetProxy = A367B969A0C23507EE09279AA9AF353E /* PBXContainerItemProxy */;
-		};
-		ACDB9B907C16CA6596B67D76CE51B110 /* PBXTargetDependency */ = {
-			isa = PBXTargetDependency;
-			name = EXMailComposer;
-			targetProxy = 8FCA941A7504981AD0B59D24EFE5BF41 /* PBXContainerItemProxy */;
-		};
-		AD1402624B9807F8324286F5F42ECA61 /* PBXTargetDependency */ = {
-			isa = PBXTargetDependency;
-			name = GTMAppAuth;
-			targetProxy = 0C8FEA460F2756DE6D01D8B8D5DF7F94 /* PBXContainerItemProxy */;
-		};
-		AD809B8C96E7B4957D4EA73F913369C8 /* PBXTargetDependency */ = {
-			isa = PBXTargetDependency;
-			name = EXLocalAuthentication;
-			targetProxy = 217BCDB870BD0FD874229A029268C06E /* PBXContainerItemProxy */;
-		};
-		ADFF3EA714F46800018B32CDE1099E3F /* PBXTargetDependency */ = {
-			isa = PBXTargetDependency;
-			name = EXBrightness;
-			targetProxy = 5C8FE46A247DD76D2F44D1A67B2F571A /* PBXContainerItemProxy */;
-		};
-		AEFFAED7D1FFE1CA1B9CCD9DEA3126D9 /* PBXTargetDependency */ = {
-			isa = PBXTargetDependency;
-			name = EXLocalAuthentication;
-			targetProxy = 564FFAFE757FBC16C23CFF612F50835A /* PBXContainerItemProxy */;
-		};
-		AFA6058A0B5A97DF145BD228D36BE09F /* PBXTargetDependency */ = {
-			isa = PBXTargetDependency;
-			name = EXGoogleSignIn;
-			targetProxy = 4ED643570CFC54810BEA76DFE1F12D4E /* PBXContainerItemProxy */;
-		};
-		AFAE98BE1E944E23B4822CA6170BC1D5 /* PBXTargetDependency */ = {
-			isa = PBXTargetDependency;
-			name = EXCrypto;
-			targetProxy = 06BAF6A0F0D3ED30FE00F1F9A3FEFE15 /* PBXContainerItemProxy */;
-		};
-		B01CB50D47387D5D6EE0C5A52E50609D /* PBXTargetDependency */ = {
-			isa = PBXTargetDependency;
-			name = SDWebImage;
-			targetProxy = 2A8CD0415EB5E475EF445A51041F2812 /* PBXContainerItemProxy */;
-		};
-		B2DA79AE7B2B0E9052DF4BF9A39CE484 /* PBXTargetDependency */ = {
-			isa = PBXTargetDependency;
-			name = "react-native-segmented-control";
-			targetProxy = B47608726015EECB4F6C5ABEB611F7AC /* PBXContainerItemProxy */;
-		};
-		B3036B039FB1BB27F1CF923665FEFDC6 /* PBXTargetDependency */ = {
-			isa = PBXTargetDependency;
-			name = EXFacebook;
-			targetProxy = 0966B6BF4C818FC70464D78528336AC9 /* PBXContainerItemProxy */;
-		};
-		B3AB500423503C5DFE7A574A5AAE02AA /* PBXTargetDependency */ = {
-			isa = PBXTargetDependency;
-			name = nanopb;
-			targetProxy = 39607DAAA9A6E914473E6DA6E1B66FFB /* PBXContainerItemProxy */;
-		};
-		B40C5E9DE7D477A9A959CE27C9438A0A /* PBXTargetDependency */ = {
-			isa = PBXTargetDependency;
-			name = RNCMaskedView;
-			targetProxy = D8E0FAAB3BABDB403E485205E0C8BDB7 /* PBXContainerItemProxy */;
-		};
-		B4B09402E0811510F2D0E7449102A008 /* PBXTargetDependency */ = {
-			isa = PBXTargetDependency;
-			name = "react-native-appearance";
-			targetProxy = FB608E0F35188EDBF8565EFF84EF6C16 /* PBXContainerItemProxy */;
-		};
-		B51623D9FBB486CF1B467F4662CBFFEC /* PBXTargetDependency */ = {
-			isa = PBXTargetDependency;
-			name = EXWebBrowser;
-			targetProxy = 72FE107888A8C31E5210292BA994A613 /* PBXContainerItemProxy */;
-		};
-		B658C9DD82345C25A5BB6ED1253422B6 /* PBXTargetDependency */ = {
-			isa = PBXTargetDependency;
-			name = EXRandom;
-			targetProxy = 171507B45AB7C99798939B305AA285A3 /* PBXContainerItemProxy */;
-		};
-		B6A02811FDB501B35BB2DBCD1E2D0BDA /* PBXTargetDependency */ = {
-			isa = PBXTargetDependency;
-			name = EXDevice;
-			targetProxy = 9CEBDDFC6011A150D276E00DCF605310 /* PBXContainerItemProxy */;
-		};
-		B73218397E9129D19AA4F66E6CEB7DB2 /* PBXTargetDependency */ = {
-			isa = PBXTargetDependency;
-			name = EXNotifications;
-			targetProxy = 5EF0B83459C974B62E88901C0D2687FD /* PBXContainerItemProxy */;
-		};
-		B74C8926884CBA0AAAD7C94A0080E140 /* PBXTargetDependency */ = {
-			isa = PBXTargetDependency;
-			name = Firebase;
-			targetProxy = 12D4FC25523CC27D77976CBEBE50F24C /* PBXContainerItemProxy */;
-		};
-		B77EDA074F4D29BF115FF5C79792B5FE /* PBXTargetDependency */ = {
-			isa = PBXTargetDependency;
-			name = RNGestureHandler;
-			targetProxy = A4DCE557836D36B2C4E998E873EB0186 /* PBXContainerItemProxy */;
-		};
-		B810A9A20E4FE2A8C912A312BAC6494F /* PBXTargetDependency */ = {
-			isa = PBXTargetDependency;
-			name = EXConstants;
-			targetProxy = D5F180BED46B5CAE75ACE1631BCC7569 /* PBXContainerItemProxy */;
-		};
-		B86AAA2C552A2B491575DFDAC0015585 /* PBXTargetDependency */ = {
-			isa = PBXTargetDependency;
-			name = UMTaskManagerInterface;
-			targetProxy = 39B48249D7E55869BA4DFC1FFE4F6DFB /* PBXContainerItemProxy */;
-		};
-		B8CAA39A4C10801716C2DE2EFEEAD92F /* PBXTargetDependency */ = {
-			isa = PBXTargetDependency;
-			name = EXKeepAwake;
-			targetProxy = B39EBCF5BC6204E6C2A404C94FEA30EF /* PBXContainerItemProxy */;
-		};
-		B91C6E438AA91F7F70EEF58B5B05A5CF /* PBXTargetDependency */ = {
-			isa = PBXTargetDependency;
-			name = EXInAppPurchases;
-			targetProxy = 84AE60445B6E07A1C25901BCDB73D357 /* PBXContainerItemProxy */;
-		};
-		BB04B84B4B04FB6BC9F6C1ADA375E4C8 /* PBXTargetDependency */ = {
-			isa = PBXTargetDependency;
-			name = EXImageLoader;
-			targetProxy = 1C0C59D29EFF9FC72674FB578A2497AD /* PBXContainerItemProxy */;
-		};
-		BB841C61F0A34DDA4F9A46673AF2D7F6 /* PBXTargetDependency */ = {
-			isa = PBXTargetDependency;
-			name = Firebase;
-			targetProxy = 7C662CD0AAEBCCB98DDB214B4AB7B8D2 /* PBXContainerItemProxy */;
-		};
-		BBCD0565E81A9DA59714EF1EE54FB745 /* PBXTargetDependency */ = {
-			isa = PBXTargetDependency;
-			name = RNCAsyncStorage;
-			targetProxy = CA11802A7A5F3BE7F82C63E74E1251D5 /* PBXContainerItemProxy */;
-		};
-		BC0F7697082F2045C3C92392E75A1F5F /* PBXTargetDependency */ = {
-			isa = PBXTargetDependency;
-			name = EXDocumentPicker;
-			targetProxy = 2EFB7E54B74B3CF16732695A080CBE0E /* PBXContainerItemProxy */;
-		};
-		BCD17887FCF92A3087E40B5004A32F08 /* PBXTargetDependency */ = {
-			isa = PBXTargetDependency;
-			name = EXSharing;
-			targetProxy = CCFA40961FB63F740ED41174698E5EB5 /* PBXContainerItemProxy */;
-		};
-		BD0AB63B2AE47429A9B47CFD4117F28F /* PBXTargetDependency */ = {
-			isa = PBXTargetDependency;
-			name = EXSpeech;
-			targetProxy = A40224D549E22FB604F3212BBD1BB921 /* PBXContainerItemProxy */;
-		};
-		BF9C6FFD9E32883A94F979CF90D58824 /* PBXTargetDependency */ = {
-			isa = PBXTargetDependency;
-			name = PromisesObjC;
-			targetProxy = 8BC99997154834E0D7FDA8759A006F18 /* PBXContainerItemProxy */;
-		};
-		C07E070C6CF715F2170C13B794D7D0AE /* PBXTargetDependency */ = {
-			isa = PBXTargetDependency;
-			name = "expo-dev-menu-interface";
-			targetProxy = 393C7D3D950F443F2CE6F50C33AB20E9 /* PBXContainerItemProxy */;
-		};
-		C18A0E5FBDF7AE9D086ADE655DC0FD71 /* PBXTargetDependency */ = {
-			isa = PBXTargetDependency;
-			name = EXVideoThumbnails;
-			targetProxy = C0C6572717A4FBA4F5912A3A60108D8B /* PBXContainerItemProxy */;
-		};
-		C1EBBDC2DE3528DB283242D5EE1A43AD /* PBXTargetDependency */ = {
-			isa = PBXTargetDependency;
-			name = "React-Core";
-			targetProxy = 5A8D0032F455047851FBCFE24C395E70 /* PBXContainerItemProxy */;
-		};
-		C23C2E1DCDFB70CD12B988EBBA3DEF37 /* PBXTargetDependency */ = {
-			isa = PBXTargetDependency;
-			name = "react-native-webview";
-			targetProxy = 478EEFFC29F97A99AC3D0CA165EC5F6C /* PBXContainerItemProxy */;
-		};
-		C2BE0E037851DCF5EE7C407E078DC065 /* PBXTargetDependency */ = {
-			isa = PBXTargetDependency;
-			name = RCTRequired;
-			targetProxy = EFC5704F6B15F792E11C9BEE18766F0F /* PBXContainerItemProxy */;
-		};
-		C32A017383FD7353A418D880DD63D403 /* PBXTargetDependency */ = {
-			isa = PBXTargetDependency;
-			name = RNScreens;
-			targetProxy = 5553A6C15AE10CDAB0B10A41AC058E87 /* PBXContainerItemProxy */;
-		};
-		C3D581F986E5DFB8822B1B1F552D8047 /* PBXTargetDependency */ = {
-			isa = PBXTargetDependency;
-			name = EXImageManipulator;
-			targetProxy = 65BA3B27E9CCA822508790049935A3C8 /* PBXContainerItemProxy */;
-		};
-		C4931BA916393044F19B43E74D580857 /* PBXTargetDependency */ = {
-			isa = PBXTargetDependency;
-			name = FirebaseCore;
-			targetProxy = 7B34D90D9C6CF78837EF7454768F961B /* PBXContainerItemProxy */;
-		};
-		C5995E9A37E9AB33B0F05A618002028E /* PBXTargetDependency */ = {
-			isa = PBXTargetDependency;
-			name = "React-jsiexecutor";
-			targetProxy = 1555C0BEC7A0E20C9A2B201DA4C926C1 /* PBXContainerItemProxy */;
-		};
-		C7BD1ADA13EB8C9B87DE6F445A8EB35F /* PBXTargetDependency */ = {
-			isa = PBXTargetDependency;
-			name = "Flipper-RSocket";
-			targetProxy = 6004016CABB9BF1E78E28A2161553C49 /* PBXContainerItemProxy */;
-		};
-		C7FEB4FA48A7C3EAF1FA8B8504FBB891 /* PBXTargetDependency */ = {
-			isa = PBXTargetDependency;
-			name = FacebookSDK;
-			targetProxy = B30507A4621565284EB075AC6F29B7F1 /* PBXContainerItemProxy */;
-		};
-		C8B8C1F455329143CD6EDFE46B48EFD2 /* PBXTargetDependency */ = {
-			isa = PBXTargetDependency;
-			name = "React-RCTText";
-			targetProxy = CB5708F629F0EEE3385409CD617C37C4 /* PBXContainerItemProxy */;
-		};
-		C9C561A365320E313B783998D53A08EC /* PBXTargetDependency */ = {
-			isa = PBXTargetDependency;
-			name = PromisesObjC;
-			targetProxy = A1CDE3C34A1DFBD87C3A965D67C57AAB /* PBXContainerItemProxy */;
-		};
-		C9E976C1FC38C3B9F598CF56C1593B27 /* PBXTargetDependency */ = {
-			isa = PBXTargetDependency;
-			name = UMAppLoader;
-			targetProxy = CDE53F5F7E11C3B4A1F2E7CC1D0FE539 /* PBXContainerItemProxy */;
-		};
-		CA80DBA6EC28985064378D6298818A91 /* PBXTargetDependency */ = {
-			isa = PBXTargetDependency;
-			name = UMFaceDetectorInterface;
-			targetProxy = AEC7A36BC22C9415C705D838378DA879 /* PBXContainerItemProxy */;
-		};
-		CBC2BA463B865EA05A8A483A95DB6DAB /* PBXTargetDependency */ = {
-			isa = PBXTargetDependency;
-			name = EXBackgroundFetch;
-			targetProxy = 9F2088BFE347ACBB19666F32DA8787B7 /* PBXContainerItemProxy */;
-		};
-		CE0054599458BC9C8C9A68E5ECE8C467 /* PBXTargetDependency */ = {
-			isa = PBXTargetDependency;
-			name = EXSMS;
-			targetProxy = 24585D261938CDA1D64FB6A6D8D62DB7 /* PBXContainerItemProxy */;
-		};
-		CEA32C85A995D4CF4063DBBC492439CE /* PBXTargetDependency */ = {
-			isa = PBXTargetDependency;
-			name = EXGL;
-			targetProxy = 9A1B2EE51DBC3B9D08FF12C0BC96C33E /* PBXContainerItemProxy */;
-		};
-		CF5197F87CE683807D446B0FEC07DF76 /* PBXTargetDependency */ = {
-			isa = PBXTargetDependency;
-			name = nanopb;
-			targetProxy = DA0BF99E6A74014D5ADEF737437FF85C /* PBXContainerItemProxy */;
-		};
-		CFDDA08A2251438EB05A445A3CDDB9CB /* PBXTargetDependency */ = {
-			isa = PBXTargetDependency;
-			name = RNDateTimePicker;
-			targetProxy = CA9ACBBEDD1C9942CC325630D2F799C2 /* PBXContainerItemProxy */;
-		};
-		D12DEA358A1DEA5B1117BA93D68D88D0 /* PBXTargetDependency */ = {
-			isa = PBXTargetDependency;
-			name = "React-RCTVibration";
-			targetProxy = 16CD01E3263D94D71DAB8EDDD16D52EE /* PBXContainerItemProxy */;
-		};
-		D274F82D3C32211B1BBA573F27851313 /* PBXTargetDependency */ = {
-			isa = PBXTargetDependency;
-			name = GoogleUtilities;
-			targetProxy = 73B54AE4636D2CD01F1532430CD0CB56 /* PBXContainerItemProxy */;
-		};
-		D355E069EF5043D01A2812DCE8F170C3 /* PBXTargetDependency */ = {
-			isa = PBXTargetDependency;
-			name = EXAppAuth;
-			targetProxy = 9A236E6198316BA2C8FE2E85F4DC44E3 /* PBXContainerItemProxy */;
-		};
-		D36198488779EAC5B5FA7C1E65A56A8D /* PBXTargetDependency */ = {
-			isa = PBXTargetDependency;
-			name = "react-native-viewpager";
-			targetProxy = C0DC636778BDFE79E42E50A741701226 /* PBXContainerItemProxy */;
-		};
-		D3BF38E7960EAC3D3F816AAD5E850640 /* PBXTargetDependency */ = {
-			isa = PBXTargetDependency;
-			name = EXFirebaseAnalytics;
-			targetProxy = 87727EEAC132B62557CA455EA059DA14 /* PBXContainerItemProxy */;
-		};
-		D497853527106A9FD1242F54C10779C8 /* PBXTargetDependency */ = {
-			isa = PBXTargetDependency;
-			name = FirebaseMLVision;
-			targetProxy = D7677E52BA249D78D3DDFA7E4C457848 /* PBXContainerItemProxy */;
-		};
-		D4B6415F49C4267259889F30805365D3 /* PBXTargetDependency */ = {
-			isa = PBXTargetDependency;
-			name = Folly;
-			targetProxy = D0DD0E368F5AFEBE79F890E25388BB79 /* PBXContainerItemProxy */;
-		};
-		D56116556FA2CB535F48BDDDB7248508 /* PBXTargetDependency */ = {
-			isa = PBXTargetDependency;
-			name = FirebaseMLVision;
-			targetProxy = 0698A59E3B75DED1F9705A81B0AFEF85 /* PBXContainerItemProxy */;
-		};
-		D6C443B8D0A395B445D8D395B0A06523 /* PBXTargetDependency */ = {
-			isa = PBXTargetDependency;
-			name = UMCore;
-			targetProxy = C8CE3ED0D902D076FE53527343A01182 /* PBXContainerItemProxy */;
-		};
-		D885A231D1B147E494EA03666E8EA9F3 /* PBXTargetDependency */ = {
-			isa = PBXTargetDependency;
-			name = EXPermissions;
-			targetProxy = 759B4E5E74A7F82B68F27E560C2AA1D2 /* PBXContainerItemProxy */;
-		};
-		D9C57CDB65139FB46266EC3F61368757 /* PBXTargetDependency */ = {
-			isa = PBXTargetDependency;
-			name = UMFontInterface;
-			targetProxy = 1C43A614384D224C7BCEE439F0AACB7A /* PBXContainerItemProxy */;
-		};
-		DC397D8A299B6495E17975355B40F778 /* PBXTargetDependency */ = {
-			isa = PBXTargetDependency;
-			name = EXContacts;
-			targetProxy = A5586E71AC522DE858207F5AE639EA9B /* PBXContainerItemProxy */;
-		};
-		DCC521161AEC393AA1C5D88352137AF0 /* PBXTargetDependency */ = {
-			isa = PBXTargetDependency;
-			name = EXMailComposer;
-			targetProxy = 559D5FB724965174CE65F0A354A63BD0 /* PBXContainerItemProxy */;
-		};
-		DCF790675E2648074C1EAAB8E0D1B9DC /* PBXTargetDependency */ = {
-			isa = PBXTargetDependency;
-			name = "react-native-segmented-control";
-			targetProxy = 1A8D17CAEED1BFBF4553D43E189F8FFA /* PBXContainerItemProxy */;
-		};
-<<<<<<< HEAD
-		DD3A464242C6196C0C3D6072CD270012 /* PBXTargetDependency */ = {
-			isa = PBXTargetDependency;
-			name = EXFileSystem;
-			targetProxy = BC2F237ED8C72F0D95F5B5364D8CE045 /* PBXContainerItemProxy */;
-		};
-		DD99D647FD7974A4D5BB9F89B7A84459 /* PBXTargetDependency */ = {
-=======
-		E3B7460439DBB6371993CC0A828B0952 /* PBXTargetDependency */ = {
->>>>>>> 0e08d74d
-			isa = PBXTargetDependency;
-			name = EXGL_CPP;
-			targetProxy = 6B88FF54DD85263E06E525AD547A75A3 /* PBXContainerItemProxy */;
-		};
-		DDC9E4876917112A1AA92A50B05E30EC /* PBXTargetDependency */ = {
-			isa = PBXTargetDependency;
-			name = AppAuth;
-			targetProxy = 7DF9A02A19A9848402ADCAB29DE47777 /* PBXContainerItemProxy */;
-		};
-		DE508C4C4CC09E52AAA00A08C61C2125 /* PBXTargetDependency */ = {
-			isa = PBXTargetDependency;
-			name = "react-native-safe-area-context";
-			targetProxy = C7545506FB61170BF4D6BEDAF4B8EE3C /* PBXContainerItemProxy */;
-		};
-		DE7E34E6B52441DA29FF50BF516C6F46 /* PBXTargetDependency */ = {
-			isa = PBXTargetDependency;
-			name = "React-RCTBlob";
-			targetProxy = A54EB4389A0C90D8F86FA6F6DA4BB383 /* PBXContainerItemProxy */;
-		};
-		DE99134E3F39126DA08C0B01FC207081 /* PBXTargetDependency */ = {
-			isa = PBXTargetDependency;
-			name = EXStoreReview;
-			targetProxy = 56A3F9A434E6B2DA90DBE9D239D79727 /* PBXContainerItemProxy */;
-		};
-		DF70B3972040E7A20C17667A6430B688 /* PBXTargetDependency */ = {
-			isa = PBXTargetDependency;
-			name = ReactCommon;
-			targetProxy = 539436CC176F322BAC1F19DF31F652F6 /* PBXContainerItemProxy */;
-		};
-		DFF28430FBCF92EC8DCCB5986AF65939 /* PBXTargetDependency */ = {
-			isa = PBXTargetDependency;
-			name = EXErrorRecovery;
-			targetProxy = 9CE512CC7474AA3F4B72A526521841BB /* PBXContainerItemProxy */;
-		};
-		E2E8E713BB7065ECBFEDF1B5F7D8ACEF /* PBXTargetDependency */ = {
-			isa = PBXTargetDependency;
-			name = "React-RCTSettings";
-			targetProxy = 80AB56DBDBF832351E7E8DE410AA1EF5 /* PBXContainerItemProxy */;
-		};
-		E403BD8973F01666AFAF77CBE4DCC94D /* PBXTargetDependency */ = {
-			isa = PBXTargetDependency;
-			name = EXSMS;
-			targetProxy = 6EA4F8CB46C596499BF9E545E32C1359 /* PBXContainerItemProxy */;
-		};
-		E58AEFF1475821FBB6F24E7DCA630E02 /* PBXTargetDependency */ = {
-			isa = PBXTargetDependency;
-			name = EXApplication;
-			targetProxy = 719694072B67FDE3AB53660C7BBF443A /* PBXContainerItemProxy */;
-		};
-		E61F6F3AEA734444A405A22CA4A58464 /* PBXTargetDependency */ = {
-			isa = PBXTargetDependency;
-			name = EXFaceDetector;
-			targetProxy = 07E5BC97F92011AE99B9C39D65A61725 /* PBXContainerItemProxy */;
-		};
-		E6C87687EFA7230F765EDECF9D0A9FE5 /* PBXTargetDependency */ = {
-			isa = PBXTargetDependency;
-			name = EXFirebaseCore;
-			targetProxy = 51729645776307B4831DEB9C29238D96 /* PBXContainerItemProxy */;
-		};
-		E6E1F47E6F673BEC3202100AB0964CAA /* PBXTargetDependency */ = {
-			isa = PBXTargetDependency;
-			name = EXStoreReview;
-			targetProxy = 79CF2C0DAE9BBE1836AD2B1C211CB0D7 /* PBXContainerItemProxy */;
-		};
-		E794F63202E504D8A78A1057E6CEB17C /* PBXTargetDependency */ = {
-			isa = PBXTargetDependency;
-			name = EXSecureStore;
-			targetProxy = A69C1EC253CC25AA08AAF4D02D5EB57D /* PBXContainerItemProxy */;
-		};
-		E80C245D0B8FDC042F7699CD5B04C87B /* PBXTargetDependency */ = {
-			isa = PBXTargetDependency;
-			name = FirebaseCoreDiagnosticsInterop;
-			targetProxy = 58FA56B4F8D2688E527FC45D5F131251 /* PBXContainerItemProxy */;
-		};
-		E8242E553A0DC95520EA23D5BD38964E /* PBXTargetDependency */ = {
-			isa = PBXTargetDependency;
-			name = "React-RCTLinking";
-			targetProxy = 8EC9A9914B51255EAFF6E4848AB6D32C /* PBXContainerItemProxy */;
-		};
-		E864FC2E99343BBE3F2AABB9681CCCDC /* PBXTargetDependency */ = {
-			isa = PBXTargetDependency;
-			name = GoogleAppMeasurement;
-			targetProxy = 8094A39EE53733748FC079693B291856 /* PBXContainerItemProxy */;
-		};
-		EB36D495ED249D95CF69C79EB0D5B744 /* PBXTargetDependency */ = {
-			isa = PBXTargetDependency;
-			name = UMImageLoaderInterface;
-			targetProxy = 18D595702AF3E1A731D17D022D1B201C /* PBXContainerItemProxy */;
-		};
-		EB6E5A634008B6E2EC5CAA613FDD97E3 /* PBXTargetDependency */ = {
-			isa = PBXTargetDependency;
-			name = UMBarCodeScannerInterface;
-			targetProxy = B1A6AE9EB9D20F5A5F77DC1509592DD2 /* PBXContainerItemProxy */;
-		};
-		ED237D381C9447A60A247F6648E8F0E8 /* PBXTargetDependency */ = {
-			isa = PBXTargetDependency;
-			name = "react-native-appearance";
-			targetProxy = BAAC97469F2FAEE31582ECB28AC7507F /* PBXContainerItemProxy */;
-		};
-		EDAB0BC9F61061C605AD6A2F9FAC6B61 /* PBXTargetDependency */ = {
-			isa = PBXTargetDependency;
-			name = EXCamera;
-			targetProxy = B5B066430CC35135F0EA57FB4AF9BA08 /* PBXContainerItemProxy */;
-		};
-		EE5FB356CB6A7E5BE711AB89B2E2E39D /* PBXTargetDependency */ = {
-			isa = PBXTargetDependency;
-			name = EXHaptics;
-			targetProxy = 16C7A07C6CEC12154B258DBB63F6ACBF /* PBXContainerItemProxy */;
-		};
-		F2139B7DAC49BC110C3BB4369DC9DEA4 /* PBXTargetDependency */ = {
-			isa = PBXTargetDependency;
-			name = FirebaseInstanceID;
-			targetProxy = 5943968DA92644B67F06AF8D714A4C62 /* PBXContainerItemProxy */;
-		};
-		F2A1992E82AC9201F1C9CF789842B3FB /* PBXTargetDependency */ = {
-			isa = PBXTargetDependency;
-			name = "expo-image";
-			targetProxy = 4835823EB2D965101F4ABD00F9FFA2E6 /* PBXContainerItemProxy */;
-		};
-		F31E9AC680B10EEBA4D0300DAB456379 /* PBXTargetDependency */ = {
-			isa = PBXTargetDependency;
-			name = RNSharedElement;
-			targetProxy = 696B7F569D1DDDFD8919FE7B43966810 /* PBXContainerItemProxy */;
-		};
-		F3426B1CAEFCC309DBF1ECA157DE9DFD /* PBXTargetDependency */ = {
-			isa = PBXTargetDependency;
-			name = UMSensorsInterface;
-			targetProxy = A212A077833FAF38301D524E949EEA67 /* PBXContainerItemProxy */;
-		};
-		F3ABD303D552F853B54C850FD9FCECCE /* PBXTargetDependency */ = {
-			isa = PBXTargetDependency;
-			name = "React-RCTNetwork";
-			targetProxy = 3E9F36B1C80E47AD026A0CDAA27D7BAC /* PBXContainerItemProxy */;
-		};
-		F50936DB8FA5AA5244B985F922568508 /* PBXTargetDependency */ = {
-			isa = PBXTargetDependency;
-			name = EXSplashScreen;
-			targetProxy = DE19A7C199E2E9CF46007E602962E823 /* PBXContainerItemProxy */;
-		};
-		F566F4736F8905CAE8A223255318A7EF /* PBXTargetDependency */ = {
-			isa = PBXTargetDependency;
-			name = EXVideoThumbnails;
-			targetProxy = ED9A3B6535E5F4FB6960CFA74D972F58 /* PBXContainerItemProxy */;
-		};
-		F59A37EC469C0771564DEB876CF805BB /* PBXTargetDependency */ = {
-			isa = PBXTargetDependency;
-			name = GoogleAPIClientForREST;
-			targetProxy = 3F13D0A45C56EC9927E586FED5C3E1EE /* PBXContainerItemProxy */;
-		};
-		F63C45B0F7AF491647FE2FDFA69E9407 /* PBXTargetDependency */ = {
-			isa = PBXTargetDependency;
-			name = "boost-for-react-native";
-			targetProxy = 59F3FB5CF4F24EA0D7FB4B979526D31F /* PBXContainerItemProxy */;
-		};
-		F6763FBBB8D6E75AC3118A11BE7562E0 /* PBXTargetDependency */ = {
-			isa = PBXTargetDependency;
-			name = UMTaskManagerInterface;
-			targetProxy = 0A45F21D38B4D4314EA062C2D9F68620 /* PBXContainerItemProxy */;
-		};
-		F79A9C9280D57BE76F78225ADAF1E844 /* PBXTargetDependency */ = {
-			isa = PBXTargetDependency;
-			name = EXDocumentPicker;
-			targetProxy = 1A0E2611F0DBD7C7333BF933E5F6137E /* PBXContainerItemProxy */;
-		};
-		F90D496289C2C2BED189255AEAF58DBB /* PBXTargetDependency */ = {
-			isa = PBXTargetDependency;
-			name = "React-jsi";
-			targetProxy = 685FB966F8E7C4DA97A754E8450A66E1 /* PBXContainerItemProxy */;
-		};
-		FA645E60B4663B1286E01AC8333BC575 /* PBXTargetDependency */ = {
-			isa = PBXTargetDependency;
-			name = UMCameraInterface;
-			targetProxy = CA2F56C763013F2E5A075D665C231507 /* PBXContainerItemProxy */;
-		};
-		FB6E6F9654173475DD7460CDCF690637 /* PBXTargetDependency */ = {
-			isa = PBXTargetDependency;
-			name = ZXingObjC;
-			targetProxy = E372FAC7FA354AB1EA87CA570DC7AE33 /* PBXContainerItemProxy */;
-		};
-		FC64B937BBDDCE39E499A6FAE65F7264 /* PBXTargetDependency */ = {
-			isa = PBXTargetDependency;
-			name = "Flipper-Folly";
-			targetProxy = DDA9006B07392F18B0DC83C90F2D222A /* PBXContainerItemProxy */;
-		};
-		FCC27437D99496687C0381803575320B /* PBXTargetDependency */ = {
-			isa = PBXTargetDependency;
-			name = GoogleSignIn;
-			targetProxy = 27AC98368450E0B8218F267F28F58A4C /* PBXContainerItemProxy */;
-		};
-		FD00FDC8817850CBF379CEAF28DAD3AA /* PBXTargetDependency */ = {
-			isa = PBXTargetDependency;
-			name = FirebaseMLVisionFaceModel;
-			targetProxy = 01C5768647FE65375F508708FE916E42 /* PBXContainerItemProxy */;
-		};
-		FD0F8C076A20F224F6F98BF493467874 /* PBXTargetDependency */ = {
-			isa = PBXTargetDependency;
-			name = "React-jsi";
-			targetProxy = 29639610090017BECD5CF0F604F349A3 /* PBXContainerItemProxy */;
-		};
-		FD2724F13A7A14C1E6DC7630BD7386CC /* PBXTargetDependency */ = {
-			isa = PBXTargetDependency;
-			name = RNCPicker;
-			targetProxy = 715ACFF89A75BBD360E6D7F8D2403770 /* PBXContainerItemProxy */;
-		};
-		FEA3706FC6C1F7BEE76A9180EBF86721 /* PBXTargetDependency */ = {
-			isa = PBXTargetDependency;
-			name = EXCamera;
-			targetProxy = 2FACFF5EAC69B136E8070FBAC0CDD105 /* PBXContainerItemProxy */;
-		};
-		FF205521C9C192F29F11074B262A8A1D /* PBXTargetDependency */ = {
-			isa = PBXTargetDependency;
-			name = EXGL_CPP;
-			targetProxy = CB00515540AE746CE5101EBA140EA61A /* PBXContainerItemProxy */;
-		};
-		FFC41EE98F7DC24EE31A01AFE65DF6D9 /* PBXTargetDependency */ = {
-			isa = PBXTargetDependency;
-			name = EXScreenCapture;
-			targetProxy = 6F0A939CAE6FE9DD8EEDDEE9F7AC2D5D /* PBXContainerItemProxy */;
+			targetProxy = 62BE56C8CC16B28EF0157321C4DF591E /* PBXContainerItemProxy */;
 		};
 /* End PBXTargetDependency section */
 
