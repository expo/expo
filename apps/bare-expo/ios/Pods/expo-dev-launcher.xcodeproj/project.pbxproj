--- conflicted
+++ resolved
@@ -37,10 +37,7 @@
 /* End PBXBuildFile section */
 
 /* Begin PBXContainerItemProxy section */
-<<<<<<< HEAD
-		20D3F4CC48150DF1AB19798DEDCD6FF6 /* PBXContainerItemProxy */ = {
-=======
-		515D5A8EF9D690A88B20E95861ABE635 /* PBXContainerItemProxy */ = {
+		1C799D31022938DC1BF478E44106B164 /* PBXContainerItemProxy */ = {
 			isa = PBXContainerItemProxy;
 			containerPortal = 34B59E00CA2CB49441A848A048806DAF /* expo-dev-menu-interface.xcodeproj */;
 			proxyType = 1;
@@ -48,19 +45,11 @@
 			remoteInfo = "expo-dev-menu-interface";
 		};
 		69922982928569571B300CDCDA242E1B /* PBXContainerItemProxy */ = {
->>>>>>> 0e08d74d
 			isa = PBXContainerItemProxy;
 			containerPortal = 352BD83886927175B4D09C65EE305E23 /* React.xcodeproj */;
 			proxyType = 1;
 			remoteGlobalIDString = 94DA87F24FB4B93E5D08FE961D5E5A3E;
 			remoteInfo = React;
-		};
-		89FC75D107BCE49D2F3409EA40591E8A /* PBXContainerItemProxy */ = {
-			isa = PBXContainerItemProxy;
-			containerPortal = 34B59E00CA2CB49441A848A048806DAF /* expo-dev-menu-interface.xcodeproj */;
-			proxyType = 1;
-			remoteGlobalIDString = EA5CD250B8A6DE0639CB6EC046B239A9;
-			remoteInfo = "expo-dev-menu-interface";
 		};
 /* End PBXContainerItemProxy section */
 
@@ -270,13 +259,8 @@
 			buildRules = (
 			);
 			dependencies = (
-<<<<<<< HEAD
-				FE5133EC7A04717AD76A0D283DBAD799 /* PBXTargetDependency */,
-				7B523A7519944D95CF7131673FC8C1F7 /* PBXTargetDependency */,
-=======
 				55826DB8A30F5698F1CE6AE0ECE3E62D /* PBXTargetDependency */,
-				60F000DED642763D95A185E09D5DDC4A /* PBXTargetDependency */,
->>>>>>> 0e08d74d
+				CFD89C50E528214F7F9ED5BE54B1830F /* PBXTargetDependency */,
 			);
 			name = "expo-dev-launcher";
 			productName = "expo-dev-launcher";
@@ -371,27 +355,15 @@
 /* End PBXSourcesBuildPhase section */
 
 /* Begin PBXTargetDependency section */
-<<<<<<< HEAD
-		7B523A7519944D95CF7131673FC8C1F7 /* PBXTargetDependency */ = {
-			isa = PBXTargetDependency;
-			name = "expo-dev-menu-interface";
-			targetProxy = 89FC75D107BCE49D2F3409EA40591E8A /* PBXContainerItemProxy */;
-		};
-		FE5133EC7A04717AD76A0D283DBAD799 /* PBXTargetDependency */ = {
-			isa = PBXTargetDependency;
-			name = React;
-			targetProxy = 20D3F4CC48150DF1AB19798DEDCD6FF6 /* PBXContainerItemProxy */;
-=======
 		55826DB8A30F5698F1CE6AE0ECE3E62D /* PBXTargetDependency */ = {
 			isa = PBXTargetDependency;
 			name = React;
 			targetProxy = 69922982928569571B300CDCDA242E1B /* PBXContainerItemProxy */;
 		};
-		60F000DED642763D95A185E09D5DDC4A /* PBXTargetDependency */ = {
+		CFD89C50E528214F7F9ED5BE54B1830F /* PBXTargetDependency */ = {
 			isa = PBXTargetDependency;
 			name = "expo-dev-menu-interface";
-			targetProxy = 515D5A8EF9D690A88B20E95861ABE635 /* PBXContainerItemProxy */;
->>>>>>> 0e08d74d
+			targetProxy = 1C799D31022938DC1BF478E44106B164 /* PBXContainerItemProxy */;
 		};
 /* End PBXTargetDependency section */
 
