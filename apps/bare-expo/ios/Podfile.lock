--- conflicted
+++ resolved
@@ -259,14 +259,14 @@
     - ExpoModulesCore
     - UMAppLoader
   - EXUpdatesInterface (0.9.2)
-  - FBLazyVector (0.72.0-rc.6)
-  - FBReactNativeSpec (0.72.0-rc.6):
-    - RCT-Folly (= 2021.07.22.00)
-    - RCTRequired (= 0.72.0-rc.6)
-    - RCTTypeSafety (= 0.72.0-rc.6)
-    - React-Core (= 0.72.0-rc.6)
-    - React-jsi (= 0.72.0-rc.6)
-    - ReactCommon/turbomodule/core (= 0.72.0-rc.6)
+  - FBLazyVector (0.72.0-rc.5)
+  - FBReactNativeSpec (0.72.0-rc.5):
+    - RCT-Folly (= 2021.07.22.00)
+    - RCTRequired (= 0.72.0-rc.5)
+    - RCTTypeSafety (= 0.72.0-rc.5)
+    - React-Core (= 0.72.0-rc.5)
+    - React-jsi (= 0.72.0-rc.5)
+    - ReactCommon/turbomodule/core (= 0.72.0-rc.5)
   - fmt (6.2.1)
   - glog (0.3.5)
   - GoogleDataTransport (9.2.0):
@@ -305,9 +305,9 @@
   - GoogleUtilitiesComponents (1.1.0):
     - GoogleUtilities/Logger
   - GTMSessionFetcher/Core (1.7.2)
-  - hermes-engine (0.72.0-rc.6):
-    - hermes-engine/Pre-built (= 0.72.0-rc.6)
-  - hermes-engine/Pre-built (0.72.0-rc.6)
+  - hermes-engine (0.72.0-rc.5):
+    - hermes-engine/Pre-built (= 0.72.0-rc.5)
+  - hermes-engine/Pre-built (0.72.0-rc.5)
   - libaom (3.0.0):
     - libvmaf (>= 2.2.0)
   - libavif (0.11.1):
@@ -386,26 +386,26 @@
     - fmt (~> 6.2.1)
     - glog
     - libevent
-  - RCTRequired (0.72.0-rc.6)
-  - RCTTypeSafety (0.72.0-rc.6):
-    - FBLazyVector (= 0.72.0-rc.6)
-    - RCTRequired (= 0.72.0-rc.6)
-    - React-Core (= 0.72.0-rc.6)
-  - React (0.72.0-rc.6):
-    - React-Core (= 0.72.0-rc.6)
-    - React-Core/DevSupport (= 0.72.0-rc.6)
-    - React-Core/RCTWebSocket (= 0.72.0-rc.6)
-    - React-RCTActionSheet (= 0.72.0-rc.6)
-    - React-RCTAnimation (= 0.72.0-rc.6)
-    - React-RCTBlob (= 0.72.0-rc.6)
-    - React-RCTImage (= 0.72.0-rc.6)
-    - React-RCTLinking (= 0.72.0-rc.6)
-    - React-RCTNetwork (= 0.72.0-rc.6)
-    - React-RCTSettings (= 0.72.0-rc.6)
-    - React-RCTText (= 0.72.0-rc.6)
-    - React-RCTVibration (= 0.72.0-rc.6)
-  - React-callinvoker (0.72.0-rc.6)
-  - React-Codegen (0.72.0-rc.6):
+  - RCTRequired (0.72.0-rc.5)
+  - RCTTypeSafety (0.72.0-rc.5):
+    - FBLazyVector (= 0.72.0-rc.5)
+    - RCTRequired (= 0.72.0-rc.5)
+    - React-Core (= 0.72.0-rc.5)
+  - React (0.72.0-rc.5):
+    - React-Core (= 0.72.0-rc.5)
+    - React-Core/DevSupport (= 0.72.0-rc.5)
+    - React-Core/RCTWebSocket (= 0.72.0-rc.5)
+    - React-RCTActionSheet (= 0.72.0-rc.5)
+    - React-RCTAnimation (= 0.72.0-rc.5)
+    - React-RCTBlob (= 0.72.0-rc.5)
+    - React-RCTImage (= 0.72.0-rc.5)
+    - React-RCTLinking (= 0.72.0-rc.5)
+    - React-RCTNetwork (= 0.72.0-rc.5)
+    - React-RCTSettings (= 0.72.0-rc.5)
+    - React-RCTText (= 0.72.0-rc.5)
+    - React-RCTVibration (= 0.72.0-rc.5)
+  - React-callinvoker (0.72.0-rc.5)
+  - React-Codegen (0.72.0-rc.5):
     - DoubleConversion
     - FBReactNativeSpec
     - glog
@@ -420,11 +420,11 @@
     - React-rncore
     - ReactCommon/turbomodule/bridging
     - ReactCommon/turbomodule/core
-  - React-Core (0.72.0-rc.6):
-    - glog
-    - hermes-engine
-    - RCT-Folly (= 2021.07.22.00)
-    - React-Core/Default (= 0.72.0-rc.6)
+  - React-Core (0.72.0-rc.5):
+    - glog
+    - hermes-engine
+    - RCT-Folly (= 2021.07.22.00)
+    - React-Core/Default (= 0.72.0-rc.5)
     - React-cxxreact
     - React-hermes
     - React-jsi
@@ -434,7 +434,7 @@
     - React-utils
     - SocketRocket (= 0.6.0)
     - Yoga
-  - React-Core/CoreModulesHeaders (0.72.0-rc.6):
+  - React-Core/CoreModulesHeaders (0.72.0-rc.5):
     - glog
     - hermes-engine
     - RCT-Folly (= 2021.07.22.00)
@@ -448,7 +448,7 @@
     - React-utils
     - SocketRocket (= 0.6.0)
     - Yoga
-  - React-Core/Default (0.72.0-rc.6):
+  - React-Core/Default (0.72.0-rc.5):
     - glog
     - hermes-engine
     - RCT-Folly (= 2021.07.22.00)
@@ -461,23 +461,23 @@
     - React-utils
     - SocketRocket (= 0.6.0)
     - Yoga
-  - React-Core/DevSupport (0.72.0-rc.6):
-    - glog
-    - hermes-engine
-    - RCT-Folly (= 2021.07.22.00)
-    - React-Core/Default (= 0.72.0-rc.6)
-    - React-Core/RCTWebSocket (= 0.72.0-rc.6)
+  - React-Core/DevSupport (0.72.0-rc.5):
+    - glog
+    - hermes-engine
+    - RCT-Folly (= 2021.07.22.00)
+    - React-Core/Default (= 0.72.0-rc.5)
+    - React-Core/RCTWebSocket (= 0.72.0-rc.5)
     - React-cxxreact
     - React-hermes
     - React-jsi
     - React-jsiexecutor
-    - React-jsinspector (= 0.72.0-rc.6)
+    - React-jsinspector (= 0.72.0-rc.5)
     - React-perflogger
     - React-runtimeexecutor
     - React-utils
     - SocketRocket (= 0.6.0)
     - Yoga
-  - React-Core/RCTActionSheetHeaders (0.72.0-rc.6):
+  - React-Core/RCTActionSheetHeaders (0.72.0-rc.5):
     - glog
     - hermes-engine
     - RCT-Folly (= 2021.07.22.00)
@@ -491,7 +491,7 @@
     - React-utils
     - SocketRocket (= 0.6.0)
     - Yoga
-  - React-Core/RCTAnimationHeaders (0.72.0-rc.6):
+  - React-Core/RCTAnimationHeaders (0.72.0-rc.5):
     - glog
     - hermes-engine
     - RCT-Folly (= 2021.07.22.00)
@@ -505,7 +505,7 @@
     - React-utils
     - SocketRocket (= 0.6.0)
     - Yoga
-  - React-Core/RCTBlobHeaders (0.72.0-rc.6):
+  - React-Core/RCTBlobHeaders (0.72.0-rc.5):
     - glog
     - hermes-engine
     - RCT-Folly (= 2021.07.22.00)
@@ -519,7 +519,7 @@
     - React-utils
     - SocketRocket (= 0.6.0)
     - Yoga
-  - React-Core/RCTImageHeaders (0.72.0-rc.6):
+  - React-Core/RCTImageHeaders (0.72.0-rc.5):
     - glog
     - hermes-engine
     - RCT-Folly (= 2021.07.22.00)
@@ -533,7 +533,7 @@
     - React-utils
     - SocketRocket (= 0.6.0)
     - Yoga
-  - React-Core/RCTLinkingHeaders (0.72.0-rc.6):
+  - React-Core/RCTLinkingHeaders (0.72.0-rc.5):
     - glog
     - hermes-engine
     - RCT-Folly (= 2021.07.22.00)
@@ -547,7 +547,7 @@
     - React-utils
     - SocketRocket (= 0.6.0)
     - Yoga
-  - React-Core/RCTNetworkHeaders (0.72.0-rc.6):
+  - React-Core/RCTNetworkHeaders (0.72.0-rc.5):
     - glog
     - hermes-engine
     - RCT-Folly (= 2021.07.22.00)
@@ -561,7 +561,7 @@
     - React-utils
     - SocketRocket (= 0.6.0)
     - Yoga
-  - React-Core/RCTSettingsHeaders (0.72.0-rc.6):
+  - React-Core/RCTSettingsHeaders (0.72.0-rc.5):
     - glog
     - hermes-engine
     - RCT-Folly (= 2021.07.22.00)
@@ -575,7 +575,7 @@
     - React-utils
     - SocketRocket (= 0.6.0)
     - Yoga
-  - React-Core/RCTTextHeaders (0.72.0-rc.6):
+  - React-Core/RCTTextHeaders (0.72.0-rc.5):
     - glog
     - hermes-engine
     - RCT-Folly (= 2021.07.22.00)
@@ -589,7 +589,7 @@
     - React-utils
     - SocketRocket (= 0.6.0)
     - Yoga
-  - React-Core/RCTVibrationHeaders (0.72.0-rc.6):
+  - React-Core/RCTVibrationHeaders (0.72.0-rc.5):
     - glog
     - hermes-engine
     - RCT-Folly (= 2021.07.22.00)
@@ -603,11 +603,11 @@
     - React-utils
     - SocketRocket (= 0.6.0)
     - Yoga
-  - React-Core/RCTWebSocket (0.72.0-rc.6):
-    - glog
-    - hermes-engine
-    - RCT-Folly (= 2021.07.22.00)
-    - React-Core/Default (= 0.72.0-rc.6)
+  - React-Core/RCTWebSocket (0.72.0-rc.5):
+    - glog
+    - hermes-engine
+    - RCT-Folly (= 2021.07.22.00)
+    - React-Core/Default (= 0.72.0-rc.5)
     - React-cxxreact
     - React-hermes
     - React-jsi
@@ -617,56 +617,56 @@
     - React-utils
     - SocketRocket (= 0.6.0)
     - Yoga
-  - React-CoreModules (0.72.0-rc.6):
-    - RCT-Folly (= 2021.07.22.00)
-    - RCTTypeSafety (= 0.72.0-rc.6)
-    - React-Codegen (= 0.72.0-rc.6)
-    - React-Core/CoreModulesHeaders (= 0.72.0-rc.6)
-    - React-jsi (= 0.72.0-rc.6)
+  - React-CoreModules (0.72.0-rc.5):
+    - RCT-Folly (= 2021.07.22.00)
+    - RCTTypeSafety (= 0.72.0-rc.5)
+    - React-Codegen (= 0.72.0-rc.5)
+    - React-Core/CoreModulesHeaders (= 0.72.0-rc.5)
+    - React-jsi (= 0.72.0-rc.5)
     - React-RCTBlob
-    - React-RCTImage (= 0.72.0-rc.6)
-    - ReactCommon/turbomodule/core (= 0.72.0-rc.6)
+    - React-RCTImage (= 0.72.0-rc.5)
+    - ReactCommon/turbomodule/core (= 0.72.0-rc.5)
     - SocketRocket (= 0.6.0)
-  - React-cxxreact (0.72.0-rc.6):
+  - React-cxxreact (0.72.0-rc.5):
     - boost (= 1.76.0)
     - DoubleConversion
     - glog
     - hermes-engine
     - RCT-Folly (= 2021.07.22.00)
-    - React-callinvoker (= 0.72.0-rc.6)
-    - React-jsi (= 0.72.0-rc.6)
-    - React-jsinspector (= 0.72.0-rc.6)
-    - React-logger (= 0.72.0-rc.6)
-    - React-perflogger (= 0.72.0-rc.6)
-    - React-runtimeexecutor (= 0.72.0-rc.6)
-  - React-debug (0.72.0-rc.6)
-  - React-hermes (0.72.0-rc.6):
+    - React-callinvoker (= 0.72.0-rc.5)
+    - React-jsi (= 0.72.0-rc.5)
+    - React-jsinspector (= 0.72.0-rc.5)
+    - React-logger (= 0.72.0-rc.5)
+    - React-perflogger (= 0.72.0-rc.5)
+    - React-runtimeexecutor (= 0.72.0-rc.5)
+  - React-debug (0.72.0-rc.5)
+  - React-hermes (0.72.0-rc.5):
     - DoubleConversion
     - glog
     - hermes-engine
     - RCT-Folly (= 2021.07.22.00)
     - RCT-Folly/Futures (= 2021.07.22.00)
-    - React-cxxreact (= 0.72.0-rc.6)
-    - React-jsi
-    - React-jsiexecutor (= 0.72.0-rc.6)
-    - React-jsinspector (= 0.72.0-rc.6)
-    - React-perflogger (= 0.72.0-rc.6)
-  - React-jsi (0.72.0-rc.6):
+    - React-cxxreact (= 0.72.0-rc.5)
+    - React-jsi
+    - React-jsiexecutor (= 0.72.0-rc.5)
+    - React-jsinspector (= 0.72.0-rc.5)
+    - React-perflogger (= 0.72.0-rc.5)
+  - React-jsi (0.72.0-rc.5):
     - boost (= 1.76.0)
     - DoubleConversion
     - glog
     - hermes-engine
     - RCT-Folly (= 2021.07.22.00)
-  - React-jsiexecutor (0.72.0-rc.6):
+  - React-jsiexecutor (0.72.0-rc.5):
     - DoubleConversion
     - glog
     - hermes-engine
     - RCT-Folly (= 2021.07.22.00)
-    - React-cxxreact (= 0.72.0-rc.6)
-    - React-jsi (= 0.72.0-rc.6)
-    - React-perflogger (= 0.72.0-rc.6)
-  - React-jsinspector (0.72.0-rc.6)
-  - React-logger (0.72.0-rc.6):
+    - React-cxxreact (= 0.72.0-rc.5)
+    - React-jsi (= 0.72.0-rc.5)
+    - React-perflogger (= 0.72.0-rc.5)
+  - React-jsinspector (0.72.0-rc.5)
+  - React-logger (0.72.0-rc.5):
     - glog
   - react-native-netinfo (9.3.10):
     - React-Core
@@ -686,7 +686,7 @@
     - React-Core
   - react-native-webview (11.26.0):
     - React-Core
-  - React-NativeModulesApple (0.72.0-rc.6):
+  - React-NativeModulesApple (0.72.0-rc.5):
     - hermes-engine
     - React-callinvoker
     - React-Core
@@ -695,17 +695,17 @@
     - React-runtimeexecutor
     - ReactCommon/turbomodule/bridging
     - ReactCommon/turbomodule/core
-  - React-perflogger (0.72.0-rc.6)
-  - React-RCTActionSheet (0.72.0-rc.6):
-    - React-Core/RCTActionSheetHeaders (= 0.72.0-rc.6)
-  - React-RCTAnimation (0.72.0-rc.6):
-    - RCT-Folly (= 2021.07.22.00)
-    - RCTTypeSafety (= 0.72.0-rc.6)
-    - React-Codegen (= 0.72.0-rc.6)
-    - React-Core/RCTAnimationHeaders (= 0.72.0-rc.6)
-    - React-jsi (= 0.72.0-rc.6)
-    - ReactCommon/turbomodule/core (= 0.72.0-rc.6)
-  - React-RCTAppDelegate (0.72.0-rc.6):
+  - React-perflogger (0.72.0-rc.5)
+  - React-RCTActionSheet (0.72.0-rc.5):
+    - React-Core/RCTActionSheetHeaders (= 0.72.0-rc.5)
+  - React-RCTAnimation (0.72.0-rc.5):
+    - RCT-Folly (= 2021.07.22.00)
+    - RCTTypeSafety (= 0.72.0-rc.5)
+    - React-Codegen (= 0.72.0-rc.5)
+    - React-Core/RCTAnimationHeaders (= 0.72.0-rc.5)
+    - React-jsi (= 0.72.0-rc.5)
+    - ReactCommon/turbomodule/core (= 0.72.0-rc.5)
+  - React-RCTAppDelegate (0.72.0-rc.5):
     - RCT-Folly
     - RCTRequired
     - RCTTypeSafety
@@ -717,54 +717,54 @@
     - React-RCTNetwork
     - React-runtimescheduler
     - ReactCommon/turbomodule/core
-  - React-RCTBlob (0.72.0-rc.6):
-    - hermes-engine
-    - RCT-Folly (= 2021.07.22.00)
-    - React-Codegen (= 0.72.0-rc.6)
-    - React-Core/RCTBlobHeaders (= 0.72.0-rc.6)
-    - React-Core/RCTWebSocket (= 0.72.0-rc.6)
-    - React-jsi (= 0.72.0-rc.6)
-    - React-RCTNetwork (= 0.72.0-rc.6)
-    - ReactCommon/turbomodule/core (= 0.72.0-rc.6)
-  - React-RCTImage (0.72.0-rc.6):
-    - RCT-Folly (= 2021.07.22.00)
-    - RCTTypeSafety (= 0.72.0-rc.6)
-    - React-Codegen (= 0.72.0-rc.6)
-    - React-Core/RCTImageHeaders (= 0.72.0-rc.6)
-    - React-jsi (= 0.72.0-rc.6)
-    - React-RCTNetwork (= 0.72.0-rc.6)
-    - ReactCommon/turbomodule/core (= 0.72.0-rc.6)
-  - React-RCTLinking (0.72.0-rc.6):
-    - React-Codegen (= 0.72.0-rc.6)
-    - React-Core/RCTLinkingHeaders (= 0.72.0-rc.6)
-    - React-jsi (= 0.72.0-rc.6)
-    - ReactCommon/turbomodule/core (= 0.72.0-rc.6)
-  - React-RCTNetwork (0.72.0-rc.6):
-    - RCT-Folly (= 2021.07.22.00)
-    - RCTTypeSafety (= 0.72.0-rc.6)
-    - React-Codegen (= 0.72.0-rc.6)
-    - React-Core/RCTNetworkHeaders (= 0.72.0-rc.6)
-    - React-jsi (= 0.72.0-rc.6)
-    - ReactCommon/turbomodule/core (= 0.72.0-rc.6)
-  - React-RCTSettings (0.72.0-rc.6):
-    - RCT-Folly (= 2021.07.22.00)
-    - RCTTypeSafety (= 0.72.0-rc.6)
-    - React-Codegen (= 0.72.0-rc.6)
-    - React-Core/RCTSettingsHeaders (= 0.72.0-rc.6)
-    - React-jsi (= 0.72.0-rc.6)
-    - ReactCommon/turbomodule/core (= 0.72.0-rc.6)
-  - React-RCTText (0.72.0-rc.6):
-    - React-Core/RCTTextHeaders (= 0.72.0-rc.6)
-  - React-RCTVibration (0.72.0-rc.6):
-    - RCT-Folly (= 2021.07.22.00)
-    - React-Codegen (= 0.72.0-rc.6)
-    - React-Core/RCTVibrationHeaders (= 0.72.0-rc.6)
-    - React-jsi (= 0.72.0-rc.6)
-    - ReactCommon/turbomodule/core (= 0.72.0-rc.6)
-  - React-rncore (0.72.0-rc.6)
-  - React-runtimeexecutor (0.72.0-rc.6):
-    - React-jsi (= 0.72.0-rc.6)
-  - React-runtimescheduler (0.72.0-rc.6):
+  - React-RCTBlob (0.72.0-rc.5):
+    - hermes-engine
+    - RCT-Folly (= 2021.07.22.00)
+    - React-Codegen (= 0.72.0-rc.5)
+    - React-Core/RCTBlobHeaders (= 0.72.0-rc.5)
+    - React-Core/RCTWebSocket (= 0.72.0-rc.5)
+    - React-jsi (= 0.72.0-rc.5)
+    - React-RCTNetwork (= 0.72.0-rc.5)
+    - ReactCommon/turbomodule/core (= 0.72.0-rc.5)
+  - React-RCTImage (0.72.0-rc.5):
+    - RCT-Folly (= 2021.07.22.00)
+    - RCTTypeSafety (= 0.72.0-rc.5)
+    - React-Codegen (= 0.72.0-rc.5)
+    - React-Core/RCTImageHeaders (= 0.72.0-rc.5)
+    - React-jsi (= 0.72.0-rc.5)
+    - React-RCTNetwork (= 0.72.0-rc.5)
+    - ReactCommon/turbomodule/core (= 0.72.0-rc.5)
+  - React-RCTLinking (0.72.0-rc.5):
+    - React-Codegen (= 0.72.0-rc.5)
+    - React-Core/RCTLinkingHeaders (= 0.72.0-rc.5)
+    - React-jsi (= 0.72.0-rc.5)
+    - ReactCommon/turbomodule/core (= 0.72.0-rc.5)
+  - React-RCTNetwork (0.72.0-rc.5):
+    - RCT-Folly (= 2021.07.22.00)
+    - RCTTypeSafety (= 0.72.0-rc.5)
+    - React-Codegen (= 0.72.0-rc.5)
+    - React-Core/RCTNetworkHeaders (= 0.72.0-rc.5)
+    - React-jsi (= 0.72.0-rc.5)
+    - ReactCommon/turbomodule/core (= 0.72.0-rc.5)
+  - React-RCTSettings (0.72.0-rc.5):
+    - RCT-Folly (= 2021.07.22.00)
+    - RCTTypeSafety (= 0.72.0-rc.5)
+    - React-Codegen (= 0.72.0-rc.5)
+    - React-Core/RCTSettingsHeaders (= 0.72.0-rc.5)
+    - React-jsi (= 0.72.0-rc.5)
+    - ReactCommon/turbomodule/core (= 0.72.0-rc.5)
+  - React-RCTText (0.72.0-rc.5):
+    - React-Core/RCTTextHeaders (= 0.72.0-rc.5)
+  - React-RCTVibration (0.72.0-rc.5):
+    - RCT-Folly (= 2021.07.22.00)
+    - React-Codegen (= 0.72.0-rc.5)
+    - React-Core/RCTVibrationHeaders (= 0.72.0-rc.5)
+    - React-jsi (= 0.72.0-rc.5)
+    - ReactCommon/turbomodule/core (= 0.72.0-rc.5)
+  - React-rncore (0.72.0-rc.5)
+  - React-runtimeexecutor (0.72.0-rc.5):
+    - React-jsi (= 0.72.0-rc.5)
+  - React-runtimescheduler (0.72.0-rc.5):
     - glog
     - hermes-engine
     - RCT-Folly (= 2021.07.22.00)
@@ -772,30 +772,30 @@
     - React-debug
     - React-jsi
     - React-runtimeexecutor
-  - React-utils (0.72.0-rc.6):
+  - React-utils (0.72.0-rc.5):
     - glog
     - RCT-Folly (= 2021.07.22.00)
     - React-debug
-  - ReactCommon/turbomodule/bridging (0.72.0-rc.6):
+  - ReactCommon/turbomodule/bridging (0.72.0-rc.5):
     - DoubleConversion
     - glog
     - hermes-engine
     - RCT-Folly (= 2021.07.22.00)
-    - React-callinvoker (= 0.72.0-rc.6)
-    - React-cxxreact (= 0.72.0-rc.6)
-    - React-jsi (= 0.72.0-rc.6)
-    - React-logger (= 0.72.0-rc.6)
-    - React-perflogger (= 0.72.0-rc.6)
-  - ReactCommon/turbomodule/core (0.72.0-rc.6):
+    - React-callinvoker (= 0.72.0-rc.5)
+    - React-cxxreact (= 0.72.0-rc.5)
+    - React-jsi (= 0.72.0-rc.5)
+    - React-logger (= 0.72.0-rc.5)
+    - React-perflogger (= 0.72.0-rc.5)
+  - ReactCommon/turbomodule/core (0.72.0-rc.5):
     - DoubleConversion
     - glog
     - hermes-engine
     - RCT-Folly (= 2021.07.22.00)
-    - React-callinvoker (= 0.72.0-rc.6)
-    - React-cxxreact (= 0.72.0-rc.6)
-    - React-jsi (= 0.72.0-rc.6)
-    - React-logger (= 0.72.0-rc.6)
-    - React-perflogger (= 0.72.0-rc.6)
+    - React-callinvoker (= 0.72.0-rc.5)
+    - React-cxxreact (= 0.72.0-rc.5)
+    - React-jsi (= 0.72.0-rc.5)
+    - React-logger (= 0.72.0-rc.5)
+    - React-perflogger (= 0.72.0-rc.5)
   - RNCAsyncStorage (1.17.11):
     - React-Core
   - RNCMaskedView (0.2.9):
@@ -1427,8 +1427,8 @@
   EXStructuredHeaders: f3a6d417d5d12ef369fd1a31320d1c188a1b0f4b
   EXTaskManager: a7a387c4e222176988261341680aa7e3f621a335
   EXUpdatesInterface: c08eaa7e4d1fdafff3820e0539a6d42a75fa0258
-  FBLazyVector: b327077cb8fb7b15c901db6748abc4f971c1c9cc
-  FBReactNativeSpec: c7127cf79200367a7667f35773af314d5ff038c9
+  FBLazyVector: 91795e0512b78676010d3749c823a6fca803f267
+  FBReactNativeSpec: 0e9bcd5290de044d95c5e6921401e13f4434898f
   fmt: ff9d55029c625d3757ed641535fd4a75fedc7ce9
   glog: 04b94705f318337d7ead9e6d17c019bd9b1f6b1b
   GoogleDataTransport: 1c8145da7117bd68bbbed00cf304edb6a24de00f
@@ -1439,7 +1439,7 @@
   GoogleUtilities: 1d20a6ad97ef46f67bbdec158ce00563a671ebb7
   GoogleUtilitiesComponents: 679b2c881db3b615a2777504623df6122dd20afe
   GTMSessionFetcher: 5595ec75acf5be50814f81e9189490412bad82ba
-  hermes-engine: b7b46b6fedb0d8befdb394e1b0e109b87db39687
+  hermes-engine: d7bcb29c5d42379f36b62f2e45cebb0728df0ec4
   libaom: 144606b1da4b5915a1054383c3a4459ccdb3c661
   libavif: 84bbb62fb232c3018d6f1bab79beea87e35de7b7
   libevent: 4049cae6c81cdb3654a443be001fb9bdceff7913
@@ -1456,24 +1456,6 @@
   Protobuf: f4128517d7a42302e106cc3afe614ee3a7513e94
   Quick: 749aa754fd1e7d984f2000fe051e18a3a9809179
   RCT-Folly: 424b8c9a7a0b9ab2886ffe9c3b041ef628fd4fb1
-<<<<<<< HEAD
-  RCTRequired: 881fc393d0025a76cd0191e3349ceb736ec50799
-  RCTTypeSafety: 77a1f5e830d1f5683703c33aa4753c0e26ea997f
-  React: 6d972a04537887ab0812de2f8758f658d31d9fc1
-  React-callinvoker: 412f0bfcb32bce15000bcef52c28a4ef4a9e0ba9
-  React-Codegen: bd498538c8325390118e0c2cd18cc0e13e81b4d3
-  React-Core: 9e900e8e77ba418f111621d461a93f21e76a4543
-  React-CoreModules: 4fce20f69edee84fb7708330729cb1c9d4b80366
-  React-cxxreact: e006b2a8034868e747b1fd6fd90de2dbe849c9cd
-  React-debug: aa37d4b18af17d58c15bff93a60d9ebd87535d73
-  React-hermes: fea5cade517f826d985196a6299ba46bf4038a1a
-  React-jsi: 3cda877ae5cd4426c09fda573c00378536af20bd
-  React-jsiexecutor: d67920d4867084a5b623b1d5e0626469a649239f
-  React-jsinspector: c99ac821c8d3668addbe9806c67b148248e80828
-  React-logger: 51643121d274c21ca716923edee5fd5189428487
-  react-native-netinfo: 2517ad504b3d303e90d7a431b0fcaef76d207983
-  react-native-pager-view: 54bed894cecebe28cede54c01038d9d1e122de43
-=======
   RCTRequired: ab0bb4750b93e59bc84f9b531c9071aa6a27e5d4
   RCTTypeSafety: af9ac331cabd410959662cec7418417431f02903
   React: 7e1c835762e0a93c4fdb356462a81d786afa3b64
@@ -1490,29 +1472,28 @@
   React-logger: 4e8c28425ddc27abb6cde80eece89cc765da7d86
   react-native-netinfo: ccbe1085dffd16592791d550189772e13bf479e2
   react-native-pager-view: 0ccb8bf60e2ebd38b1f3669fa3650ecce81db2df
->>>>>>> 5a20e3f4
   react-native-safe-area-context: 39c2d8be3328df5d437ac1700f4f3a4f75716acc
   react-native-segmented-control: 06607462630512ff8eef652ec560e6235a30cc3e
   react-native-slider: 33b8d190b59d4f67a541061bb91775d53d617d9d
   react-native-view-shot: 705f999ac2a24e4e6c909c0ca65c732ed33ca2ff
   react-native-webview: 994b9f8fbb504d6314dc40d83f94f27c6831b3bf
-  React-NativeModulesApple: 8b5255fe93e8a49ebb53c7f3b508f2a4b0ec8cfc
-  React-perflogger: c1a35079d1650dd3251f1124825d87ef89daf0d5
-  React-RCTActionSheet: 328269f83b39c7d2bc081ab286b7b203df06d3c8
-  React-RCTAnimation: ae7281dfca522186aa6a16e8d5a94b34932668e3
-  React-RCTAppDelegate: c9f50d8480d9df8deb84ccaefcf1852a477cb48d
-  React-RCTBlob: 310cc6633fb669dd9d8178ec42af2c8087c0ba54
-  React-RCTImage: 4938b3fc638fbbf27f65863d4316ce7959a829ca
-  React-RCTLinking: a293119b2a124882eb4dbc9eccb0a288ab192545
-  React-RCTNetwork: 4af4fd79b7ec6f11591e22c6cf1289129d480222
-  React-RCTSettings: caefab543e5b20d027c7b8c61daac448049e601a
-  React-RCTText: 2e01374e3b49287ebe6d9ec956d97285d336c5c7
-  React-RCTVibration: 6dc8d33d4f95220f4d74e62fdfdfe73d9df947e1
-  React-rncore: cdaed6c0e6db539bc145547947a6ecf4cb2be057
-  React-runtimeexecutor: b3a712130fa860c67d9e25eb3e133a9757ada4f9
-  React-runtimescheduler: db65884681ac1783322cd68883754743b306e774
-  React-utils: d60ffef504983522e67ea57af91b9b06221e016f
-  ReactCommon: 60d83b96ccf3ee5921a1ca908afcf686691f306c
+  React-NativeModulesApple: ae27f95a2a84a877785a20ce4c689995dd5f4a64
+  React-perflogger: fdd8c2969761105b1c85432fecdfff0616100cc6
+  React-RCTActionSheet: 5aaa270460794991553f80d393bcdcb97a372273
+  React-RCTAnimation: f1e0d1a03ce881c0e45fa151b63b1fd8d4068841
+  React-RCTAppDelegate: 187a149f532d9864f74d30fc8963fb7e824cbf29
+  React-RCTBlob: 5d83c1bd6d0b88b308f65a61685fac6cc9b58e84
+  React-RCTImage: 84508714b0a1858ae4aca6671bc7b4b19294f430
+  React-RCTLinking: ef848e8770be7d7f35c64309fb562dcdc884b9e0
+  React-RCTNetwork: d394c5490766ab69f6eb9ad8d66f704ca9ab0977
+  React-RCTSettings: 1f4386527e084c0638cce5c3ef059e8f1deab568
+  React-RCTText: 0a7c41b2305f7627d0dd00242aabb9a10789cb4f
+  React-RCTVibration: 291e568b172f21b2dc9b4f7c1512e33a0930f918
+  React-rncore: 7e4adc5d019cbe81bcfa8f137a4cf2b34397e73c
+  React-runtimeexecutor: 6fdf535f19ae660f0b9537d0f2d1b750abe1f55d
+  React-runtimescheduler: 7c3287c689ba5bbff52ef95400fb8d6964cc8eae
+  React-utils: cbbe99dc2e49db0a3fbb425c304f511a422f0ca2
+  ReactCommon: 01b6643cfeef0d9078c8125378066d20cc34ddfe
   RNCAsyncStorage: 8616bd5a58af409453ea4e1b246521bb76578d60
   RNCMaskedView: 949696f25ec596bfc697fc88e6f95cf0c79669b6
   RNCPicker: 0bf8ef8f7800524f32d2bb2a8bcadd53eda0ecd1
@@ -1529,7 +1510,7 @@
   SDWebImageWebPCoder: 295a6573c512f54ad2dd58098e64e17dcf008499
   SocketRocket: fccef3f9c5cedea1353a9ef6ada904fde10d6608
   UMAppLoader: d1cd37524ea948f9e695722994496784a6d6213c
-  Yoga: 92ab64929c1f79204763209c223497c6c8d3ac1e
+  Yoga: 258bd5f6f188432f18cc3f854497f1cf6a0f21c1
   ZXingObjC: fdbb269f25dd2032da343e06f10224d62f537bdb
 
 PODFILE CHECKSUM: 49c132781c105867a55ae7ef111bc2c6c2a9eddd
