PODS:
  - Amplitude (6.0.0)
  - Analytics (4.0.4)
  - AppAuth (1.4.0):
    - AppAuth/Core (= 1.4.0)
    - AppAuth/ExternalUserAgent (= 1.4.0)
  - AppAuth/Core (1.4.0)
  - AppAuth/ExternalUserAgent (1.4.0)
  - boost-for-react-native (1.63.0)
  - CocoaAsyncSocket (7.6.5)
  - DoubleConversion (1.1.6)
  - EXAmplitude (10.1.0):
    - Amplitude (~> 6.0.0)
    - UMCore
  - EXAppAuth (10.1.2):
    - AppAuth (~> 1.2)
    - UMCore
  - EXApplication (3.1.2):
    - UMCore
  - EXAV (9.1.2):
    - ExpoModulesCore
    - UMCore
    - UMPermissionsInterface
  - EXBackgroundFetch (9.1.0):
    - UMCore
    - UMTaskManagerInterface
  - EXBarCodeScanner (10.1.2):
    - ExpoModulesCore
    - UMCore
    - UMImageLoaderInterface
    - UMPermissionsInterface
    - ZXingObjC/OneD
    - ZXingObjC/PDF417
  - EXBattery (4.1.0):
    - UMCore
  - EXBlur (9.0.3):
    - UMCore
  - EXBrightness (9.1.2):
    - UMCore
    - UMPermissionsInterface
  - EXCalendar (9.1.2):
    - UMCore
    - UMPermissionsInterface
  - EXCamera (11.0.3):
    - ExpoModulesCore
<<<<<<< HEAD
    - UMBarCodeScannerInterface
=======
>>>>>>> 916ad6e7
    - UMCore
    - UMImageLoaderInterface
    - UMPermissionsInterface
  - EXCellular (3.1.0):
    - UMCore
  - EXConstants (10.1.3):
    - ExpoModulesCore
    - UMCore
  - EXContacts (9.1.2):
    - ExpoModulesCore
    - UMCore
    - UMPermissionsInterface
  - EXCrypto (9.1.0):
    - UMCore
  - EXDevice (3.2.0):
    - UMCore
  - EXDocumentPicker (9.1.2):
    - ExpoModulesCore
    - UMCore
  - EXErrorRecovery (2.1.0):
    - UMCore
  - EXFacebook (11.1.1):
    - FacebookSDK/CoreKit (= 9.2.0)
    - FacebookSDK/LoginKit (= 9.2.0)
    - UMCore
    - UMPermissionsInterface
  - EXFaceDetector (10.0.1):
    - ExpoModulesCore
    - GoogleMLKit/FaceDetection (= 2.1.0)
    - MLKitCommon (= 2.1.0)
    - MLKitFaceDetection (= 1.2.0)
    - MLKitVision (= 1.2.0)
    - UMCore
  - EXFileSystem (11.0.2):
    - ExpoModulesCore
    - UMCore
  - EXFirebaseAnalytics (4.0.1):
    - EXFirebaseCore
    - Firebase/Core (= 7.7.0)
    - UMCore
  - EXFirebaseCore (3.0.0):
    - Firebase/Core (= 7.7.0)
    - UMCore
  - EXFont (9.1.0):
    - ExpoModulesCore
    - UMCore
  - EXGL (10.3.0):
    - EXGL_CPP
    - ExpoModulesCore
    - UMCore
  - EXGL_CPP (10.3.0):
    - React-jsi
  - EXGoogleSignIn (9.1.0):
    - GoogleSignIn (~> 5.0.2)
    - UMCore
  - EXHaptics (10.0.0):
    - UMCore
  - EXImageLoader (2.1.1):
    - React-Core
    - UMCore
    - UMImageLoaderInterface
  - EXImageManipulator (9.1.0):
    - ExpoModulesCore
    - UMCore
    - UMImageLoaderInterface
  - EXImagePicker (10.1.3):
    - ExpoModulesCore
    - UMCore
    - UMPermissionsInterface
  - EXInAppPurchases (10.1.1):
    - UMCore
  - EXKeepAwake (9.1.2):
    - UMCore
  - EXLinearGradient (9.1.0):
    - UMCore
  - EXLocalAuthentication (11.0.2):
    - UMCore
  - EXLocalization (10.1.0):
    - UMCore
  - EXLocation (12.0.4):
    - UMCore
    - UMPermissionsInterface
    - UMTaskManagerInterface
  - EXMailComposer (10.1.2):
    - ExpoModulesCore
    - UMCore
  - EXMediaLibrary (12.0.2):
    - ExpoModulesCore
    - React-Core
    - UMCore
    - UMPermissionsInterface
  - EXNetwork (3.1.1):
    - UMCore
  - EXNotifications (0.11.5):
    - UMCore
    - UMPermissionsInterface
  - EXPermissions (12.0.1):
    - UMCore
    - UMPermissionsInterface
  - expo-dev-client (0.1.2):
    - expo-dev-launcher
    - expo-dev-menu
    - expo-dev-menu-interface
  - expo-dev-launcher (0.3.3):
    - expo-dev-menu-interface
    - React
  - expo-dev-menu (0.5.1):
    - expo-dev-menu-interface
<<<<<<< HEAD
    - expo-dev-menu/Main (= 0.4.1)
=======
    - expo-dev-menu/Main (= 0.5.1)
>>>>>>> 916ad6e7
    - React
  - expo-dev-menu-interface (0.3.0):
    - React
  - expo-dev-menu/Main (0.5.1):
    - expo-dev-menu-interface
    - expo-dev-menu/Vendored
    - React
  - expo-dev-menu/Vendored (0.5.1):
    - expo-dev-menu-interface
    - React
  - expo-image (1.0.0-alpha.0):
    - React-Core
    - SDWebImage (~> 5.0)
  - ExpoModulesCore (0.0.1):
    - ExpoModulesCore/Core (= 0.0.1)
    - ExpoModulesCore/Interfaces (= 0.0.1)
    - UMCore
  - ExpoModulesCore/Core (0.0.1):
    - UMCore
  - ExpoModulesCore/Interfaces (0.0.1):
    - ExpoModulesCore/Core
    - UMCore
  - EXPrint (10.1.0):
    - ExpoModulesCore
    - UMCore
  - EXRandom (11.1.2):
    - React-Core
  - EXScreenCapture (3.1.0):
    - UMCore
  - EXScreenOrientation (3.1.0):
    - React-Core
    - UMCore
  - EXSecureStore (10.1.0):
    - UMCore
  - EXSegment (10.1.1):
    - Analytics (= 4.0.4)
    - UMCore
  - EXSensors (10.1.2):
    - ExpoModulesCore
    - UMCore
    - UMPermissionsInterface
  - EXSharing (9.1.2):
    - ExpoModulesCore
    - UMCore
  - EXSMS (9.1.2):
    - UMCore
    - UMPermissionsInterface
  - EXSpeech (9.1.0):
    - UMCore
  - EXSplashScreen (0.10.2):
    - React-Core
    - UMCore
  - EXSQLite (9.1.0):
    - ExpoModulesCore
    - UMCore
  - EXStoreReview (4.0.2):
    - UMCore
  - EXStructuredHeaders (1.0.1):
    - UMCore
  - EXTaskManager (9.1.0):
    - ExpoModulesCore
    - UMAppLoader
    - UMCore
    - UMTaskManagerInterface
  - EXTrackingTransparency (1.0.0):
    - UMCore
  - EXVideoThumbnails (5.1.0):
    - ExpoModulesCore
    - UMCore
  - EXWebBrowser (9.1.0):
    - UMCore
  - FacebookSDK/CoreKit (9.2.0):
    - FBSDKCoreKit (~> 9.2.0)
  - FacebookSDK/LoginKit (9.2.0):
    - FacebookSDK/CoreKit
  - FBLazyVector (0.63.2)
  - FBReactNativeSpec (0.63.2):
    - Folly (= 2020.01.13.00)
    - RCTRequired (= 0.63.2)
    - RCTTypeSafety (= 0.63.2)
    - React-Core (= 0.63.2)
    - React-jsi (= 0.63.2)
    - ReactCommon/turbomodule/core (= 0.63.2)
  - FBSDKCoreKit (9.2.0):
    - FBSDKCoreKit/Basics (= 9.2.0)
    - FBSDKCoreKit/Core (= 9.2.0)
  - FBSDKCoreKit/Basics (9.2.0)
  - FBSDKCoreKit/Core (9.2.0):
    - FBSDKCoreKit/Basics
  - Firebase/Core (7.7.0):
    - Firebase/CoreOnly
    - FirebaseAnalytics (= 7.7.0)
  - Firebase/CoreOnly (7.7.0):
    - FirebaseCore (= 7.7.0)
  - FirebaseAnalytics (7.7.0):
    - FirebaseCore (~> 7.0)
    - FirebaseInstallations (~> 7.0)
    - GoogleAppMeasurement (= 7.7.0)
    - GoogleUtilities/AppDelegateSwizzler (~> 7.0)
    - GoogleUtilities/MethodSwizzler (~> 7.0)
    - GoogleUtilities/Network (~> 7.0)
    - "GoogleUtilities/NSData+zlib (~> 7.0)"
    - nanopb (~> 2.30907.0)
  - FirebaseCore (7.7.0):
    - FirebaseCoreDiagnostics (~> 7.4)
    - GoogleUtilities/Environment (~> 7.0)
    - GoogleUtilities/Logger (~> 7.0)
  - FirebaseCoreDiagnostics (7.9.0):
    - GoogleDataTransport (~> 8.0)
    - GoogleUtilities/Environment (~> 7.0)
    - GoogleUtilities/Logger (~> 7.0)
    - nanopb (~> 2.30907.0)
  - FirebaseInstallations (7.10.0):
    - FirebaseCore (~> 7.0)
    - GoogleUtilities/Environment (~> 7.0)
    - GoogleUtilities/UserDefaults (~> 7.0)
    - PromisesObjC (~> 1.2)
  - Flipper (0.79.0):
    - Flipper-Folly (~> 2.5)
    - Flipper-RSocket (~> 1.3)
  - Flipper-DoubleConversion (1.1.7)
  - Flipper-Folly (2.5.1):
    - boost-for-react-native
    - Flipper-DoubleConversion
    - Flipper-Glog
    - libevent (~> 2.1.12)
    - OpenSSL-Universal (= 1.1.180)
  - Flipper-Glog (0.3.6)
  - Flipper-PeerTalk (0.0.4)
  - Flipper-RSocket (1.3.1):
    - Flipper-Folly (~> 2.5)
  - FlipperKit (0.79.0):
    - FlipperKit/Core (= 0.79.0)
  - FlipperKit/Core (0.79.0):
    - Flipper (~> 0.79.0)
    - FlipperKit/CppBridge
    - FlipperKit/FBCxxFollyDynamicConvert
    - FlipperKit/FBDefines
    - FlipperKit/FKPortForwarding
  - FlipperKit/CppBridge (0.79.0):
    - Flipper (~> 0.79.0)
  - FlipperKit/FBCxxFollyDynamicConvert (0.79.0):
    - Flipper-Folly (~> 2.5)
  - FlipperKit/FBDefines (0.79.0)
  - FlipperKit/FKPortForwarding (0.79.0):
    - CocoaAsyncSocket (~> 7.6)
    - Flipper-PeerTalk (~> 0.0.4)
  - FlipperKit/FlipperKitHighlightOverlay (0.79.0)
  - FlipperKit/FlipperKitLayoutPlugin (0.79.0):
    - FlipperKit/Core
    - FlipperKit/FlipperKitHighlightOverlay
    - FlipperKit/FlipperKitLayoutTextSearchable
    - YogaKit (~> 1.18)
  - FlipperKit/FlipperKitLayoutTextSearchable (0.79.0)
  - FlipperKit/FlipperKitNetworkPlugin (0.79.0):
    - FlipperKit/Core
  - FlipperKit/FlipperKitReactPlugin (0.79.0):
    - FlipperKit/Core
  - FlipperKit/FlipperKitUserDefaultsPlugin (0.79.0):
    - FlipperKit/Core
  - FlipperKit/SKIOSNetworkPlugin (0.79.0):
    - FlipperKit/Core
    - FlipperKit/FlipperKitNetworkPlugin
  - Folly (2020.01.13.00):
    - boost-for-react-native
    - DoubleConversion
    - Folly/Default (= 2020.01.13.00)
    - glog
  - Folly/Default (2020.01.13.00):
    - boost-for-react-native
    - DoubleConversion
    - glog
  - glog (0.3.5)
  - GoogleAppMeasurement (7.7.0):
    - GoogleUtilities/AppDelegateSwizzler (~> 7.0)
    - GoogleUtilities/MethodSwizzler (~> 7.0)
    - GoogleUtilities/Network (~> 7.0)
    - "GoogleUtilities/NSData+zlib (~> 7.0)"
    - nanopb (~> 2.30907.0)
  - GoogleDataTransport (8.3.1):
    - GoogleUtilities/Environment (~> 7.2)
    - nanopb (~> 2.30907.0)
    - PromisesObjC (~> 1.2)
  - GoogleMLKit/FaceDetection (2.1.0):
    - GoogleMLKit/MLKitCore
    - MLKitFaceDetection (~> 1.2.0)
  - GoogleMLKit/MLKitCore (2.1.0):
    - MLKitCommon (~> 2.1.0)
  - GoogleSignIn (5.0.2):
    - AppAuth (~> 1.2)
    - GTMAppAuth (~> 1.0)
    - GTMSessionFetcher/Core (~> 1.1)
  - GoogleToolboxForMac/DebugUtils (2.3.1):
    - GoogleToolboxForMac/Defines (= 2.3.1)
  - GoogleToolboxForMac/Defines (2.3.1)
  - GoogleToolboxForMac/Logger (2.3.1):
    - GoogleToolboxForMac/Defines (= 2.3.1)
  - "GoogleToolboxForMac/NSData+zlib (2.3.1)":
    - GoogleToolboxForMac/Defines (= 2.3.1)
  - "GoogleToolboxForMac/NSDictionary+URLArguments (2.3.1)":
    - GoogleToolboxForMac/DebugUtils (= 2.3.1)
    - GoogleToolboxForMac/Defines (= 2.3.1)
    - "GoogleToolboxForMac/NSString+URLArguments (= 2.3.1)"
  - "GoogleToolboxForMac/NSString+URLArguments (2.3.1)"
  - GoogleUtilities/AppDelegateSwizzler (7.3.1):
    - GoogleUtilities/Environment
    - GoogleUtilities/Logger
    - GoogleUtilities/Network
  - GoogleUtilities/Environment (7.3.1):
    - PromisesObjC (~> 1.2)
  - GoogleUtilities/Logger (7.3.1):
    - GoogleUtilities/Environment
  - GoogleUtilities/MethodSwizzler (7.3.1):
    - GoogleUtilities/Logger
  - GoogleUtilities/Network (7.3.1):
    - GoogleUtilities/Logger
    - "GoogleUtilities/NSData+zlib"
    - GoogleUtilities/Reachability
  - "GoogleUtilities/NSData+zlib (7.3.1)"
  - GoogleUtilities/Reachability (7.3.1):
    - GoogleUtilities/Logger
  - GoogleUtilities/UserDefaults (7.3.1):
    - GoogleUtilities/Logger
  - GoogleUtilitiesComponents (1.0.0):
    - GoogleUtilities/Logger
  - GTMAppAuth (1.2.1):
    - AppAuth/Core (~> 1.4)
    - GTMSessionFetcher/Core (~> 1.5)
  - GTMSessionFetcher/Core (1.5.0)
  - libevent (2.1.12)
  - MLKitCommon (2.1.0):
    - GoogleDataTransport (~> 8.0)
    - GoogleToolboxForMac/Logger (~> 2.1)
    - "GoogleToolboxForMac/NSData+zlib (~> 2.1)"
    - "GoogleToolboxForMac/NSDictionary+URLArguments (~> 2.1)"
    - GoogleUtilities/UserDefaults (~> 7.0)
    - GoogleUtilitiesComponents (~> 1.0)
    - GTMSessionFetcher/Core (~> 1.1)
    - Protobuf (~> 3.12)
  - MLKitFaceDetection (1.2.0):
    - MLKitCommon (~> 2.1)
    - MLKitVision (~> 1.2)
  - MLKitVision (1.2.0):
    - GoogleToolboxForMac/Logger (~> 2.1)
    - "GoogleToolboxForMac/NSData+zlib (~> 2.1)"
    - GTMSessionFetcher/Core (~> 1.1)
    - MLKitCommon (~> 2.1)
    - Protobuf (~> 3.12)
  - nanopb (2.30907.0):
    - nanopb/decode (= 2.30907.0)
    - nanopb/encode (= 2.30907.0)
  - nanopb/decode (2.30907.0)
  - nanopb/encode (2.30907.0)
  - OpenSSL-Universal (1.1.180)
  - PromisesObjC (1.2.12)
  - Protobuf (3.15.8)
  - RCTRequired (0.63.2)
  - RCTTypeSafety (0.63.2):
    - FBLazyVector (= 0.63.2)
    - Folly (= 2020.01.13.00)
    - RCTRequired (= 0.63.2)
    - React-Core (= 0.63.2)
  - React (0.63.2):
    - React-Core (= 0.63.2)
    - React-Core/DevSupport (= 0.63.2)
    - React-Core/RCTWebSocket (= 0.63.2)
    - React-RCTActionSheet (= 0.63.2)
    - React-RCTAnimation (= 0.63.2)
    - React-RCTBlob (= 0.63.2)
    - React-RCTImage (= 0.63.2)
    - React-RCTLinking (= 0.63.2)
    - React-RCTNetwork (= 0.63.2)
    - React-RCTSettings (= 0.63.2)
    - React-RCTText (= 0.63.2)
    - React-RCTVibration (= 0.63.2)
  - React-callinvoker (0.63.2)
  - React-Core (0.63.2):
    - Folly (= 2020.01.13.00)
    - glog
    - React-Core/Default (= 0.63.2)
    - React-cxxreact (= 0.63.2)
    - React-jsi (= 0.63.2)
    - React-jsiexecutor (= 0.63.2)
    - Yoga
  - React-Core/CoreModulesHeaders (0.63.2):
    - Folly (= 2020.01.13.00)
    - glog
    - React-Core/Default
    - React-cxxreact (= 0.63.2)
    - React-jsi (= 0.63.2)
    - React-jsiexecutor (= 0.63.2)
    - Yoga
  - React-Core/Default (0.63.2):
    - Folly (= 2020.01.13.00)
    - glog
    - React-cxxreact (= 0.63.2)
    - React-jsi (= 0.63.2)
    - React-jsiexecutor (= 0.63.2)
    - Yoga
  - React-Core/DevSupport (0.63.2):
    - Folly (= 2020.01.13.00)
    - glog
    - React-Core/Default (= 0.63.2)
    - React-Core/RCTWebSocket (= 0.63.2)
    - React-cxxreact (= 0.63.2)
    - React-jsi (= 0.63.2)
    - React-jsiexecutor (= 0.63.2)
    - React-jsinspector (= 0.63.2)
    - Yoga
  - React-Core/RCTActionSheetHeaders (0.63.2):
    - Folly (= 2020.01.13.00)
    - glog
    - React-Core/Default
    - React-cxxreact (= 0.63.2)
    - React-jsi (= 0.63.2)
    - React-jsiexecutor (= 0.63.2)
    - Yoga
  - React-Core/RCTAnimationHeaders (0.63.2):
    - Folly (= 2020.01.13.00)
    - glog
    - React-Core/Default
    - React-cxxreact (= 0.63.2)
    - React-jsi (= 0.63.2)
    - React-jsiexecutor (= 0.63.2)
    - Yoga
  - React-Core/RCTBlobHeaders (0.63.2):
    - Folly (= 2020.01.13.00)
    - glog
    - React-Core/Default
    - React-cxxreact (= 0.63.2)
    - React-jsi (= 0.63.2)
    - React-jsiexecutor (= 0.63.2)
    - Yoga
  - React-Core/RCTImageHeaders (0.63.2):
    - Folly (= 2020.01.13.00)
    - glog
    - React-Core/Default
    - React-cxxreact (= 0.63.2)
    - React-jsi (= 0.63.2)
    - React-jsiexecutor (= 0.63.2)
    - Yoga
  - React-Core/RCTLinkingHeaders (0.63.2):
    - Folly (= 2020.01.13.00)
    - glog
    - React-Core/Default
    - React-cxxreact (= 0.63.2)
    - React-jsi (= 0.63.2)
    - React-jsiexecutor (= 0.63.2)
    - Yoga
  - React-Core/RCTNetworkHeaders (0.63.2):
    - Folly (= 2020.01.13.00)
    - glog
    - React-Core/Default
    - React-cxxreact (= 0.63.2)
    - React-jsi (= 0.63.2)
    - React-jsiexecutor (= 0.63.2)
    - Yoga
  - React-Core/RCTSettingsHeaders (0.63.2):
    - Folly (= 2020.01.13.00)
    - glog
    - React-Core/Default
    - React-cxxreact (= 0.63.2)
    - React-jsi (= 0.63.2)
    - React-jsiexecutor (= 0.63.2)
    - Yoga
  - React-Core/RCTTextHeaders (0.63.2):
    - Folly (= 2020.01.13.00)
    - glog
    - React-Core/Default
    - React-cxxreact (= 0.63.2)
    - React-jsi (= 0.63.2)
    - React-jsiexecutor (= 0.63.2)
    - Yoga
  - React-Core/RCTVibrationHeaders (0.63.2):
    - Folly (= 2020.01.13.00)
    - glog
    - React-Core/Default
    - React-cxxreact (= 0.63.2)
    - React-jsi (= 0.63.2)
    - React-jsiexecutor (= 0.63.2)
    - Yoga
  - React-Core/RCTWebSocket (0.63.2):
    - Folly (= 2020.01.13.00)
    - glog
    - React-Core/Default (= 0.63.2)
    - React-cxxreact (= 0.63.2)
    - React-jsi (= 0.63.2)
    - React-jsiexecutor (= 0.63.2)
    - Yoga
  - React-CoreModules (0.63.2):
    - FBReactNativeSpec (= 0.63.2)
    - Folly (= 2020.01.13.00)
    - RCTTypeSafety (= 0.63.2)
    - React-Core/CoreModulesHeaders (= 0.63.2)
    - React-jsi (= 0.63.2)
    - React-RCTImage (= 0.63.2)
    - ReactCommon/turbomodule/core (= 0.63.2)
  - React-cxxreact (0.63.2):
    - boost-for-react-native (= 1.63.0)
    - DoubleConversion
    - Folly (= 2020.01.13.00)
    - glog
    - React-callinvoker (= 0.63.2)
    - React-jsinspector (= 0.63.2)
  - React-jsi (0.63.2):
    - boost-for-react-native (= 1.63.0)
    - DoubleConversion
    - Folly (= 2020.01.13.00)
    - glog
    - React-jsi/Default (= 0.63.2)
  - React-jsi/Default (0.63.2):
    - boost-for-react-native (= 1.63.0)
    - DoubleConversion
    - Folly (= 2020.01.13.00)
    - glog
  - React-jsiexecutor (0.63.2):
    - DoubleConversion
    - Folly (= 2020.01.13.00)
    - glog
    - React-cxxreact (= 0.63.2)
    - React-jsi (= 0.63.2)
  - React-jsinspector (0.63.2)
  - react-native-appearance (0.3.4):
    - React
  - react-native-netinfo (6.0.0):
    - React-Core
  - react-native-safe-area-context (3.2.0):
    - React-Core
  - react-native-segmented-control (2.3.0):
    - React-Core
  - react-native-slider (3.0.3):
    - React
  - react-native-view-shot (3.1.2):
    - React
  - react-native-viewpager (5.0.11):
    - React-Core
  - react-native-webview (11.2.3):
    - React-Core
  - React-RCTActionSheet (0.63.2):
    - React-Core/RCTActionSheetHeaders (= 0.63.2)
  - React-RCTAnimation (0.63.2):
    - FBReactNativeSpec (= 0.63.2)
    - Folly (= 2020.01.13.00)
    - RCTTypeSafety (= 0.63.2)
    - React-Core/RCTAnimationHeaders (= 0.63.2)
    - React-jsi (= 0.63.2)
    - ReactCommon/turbomodule/core (= 0.63.2)
  - React-RCTBlob (0.63.2):
    - FBReactNativeSpec (= 0.63.2)
    - Folly (= 2020.01.13.00)
    - React-Core/RCTBlobHeaders (= 0.63.2)
    - React-Core/RCTWebSocket (= 0.63.2)
    - React-jsi (= 0.63.2)
    - React-RCTNetwork (= 0.63.2)
    - ReactCommon/turbomodule/core (= 0.63.2)
  - React-RCTImage (0.63.2):
    - FBReactNativeSpec (= 0.63.2)
    - Folly (= 2020.01.13.00)
    - RCTTypeSafety (= 0.63.2)
    - React-Core/RCTImageHeaders (= 0.63.2)
    - React-jsi (= 0.63.2)
    - React-RCTNetwork (= 0.63.2)
    - ReactCommon/turbomodule/core (= 0.63.2)
  - React-RCTLinking (0.63.2):
    - FBReactNativeSpec (= 0.63.2)
    - React-Core/RCTLinkingHeaders (= 0.63.2)
    - React-jsi (= 0.63.2)
    - ReactCommon/turbomodule/core (= 0.63.2)
  - React-RCTNetwork (0.63.2):
    - FBReactNativeSpec (= 0.63.2)
    - Folly (= 2020.01.13.00)
    - RCTTypeSafety (= 0.63.2)
    - React-Core/RCTNetworkHeaders (= 0.63.2)
    - React-jsi (= 0.63.2)
    - ReactCommon/turbomodule/core (= 0.63.2)
  - React-RCTSettings (0.63.2):
    - FBReactNativeSpec (= 0.63.2)
    - Folly (= 2020.01.13.00)
    - RCTTypeSafety (= 0.63.2)
    - React-Core/RCTSettingsHeaders (= 0.63.2)
    - React-jsi (= 0.63.2)
    - ReactCommon/turbomodule/core (= 0.63.2)
  - React-RCTText (0.63.2):
    - React-Core/RCTTextHeaders (= 0.63.2)
  - React-RCTVibration (0.63.2):
    - FBReactNativeSpec (= 0.63.2)
    - Folly (= 2020.01.13.00)
    - React-Core/RCTVibrationHeaders (= 0.63.2)
    - React-jsi (= 0.63.2)
    - ReactCommon/turbomodule/core (= 0.63.2)
  - ReactCommon/turbomodule/core (0.63.2):
    - DoubleConversion
    - Folly (= 2020.01.13.00)
    - glog
    - React-callinvoker (= 0.63.2)
    - React-Core (= 0.63.2)
    - React-cxxreact (= 0.63.2)
    - React-jsi (= 0.63.2)
  - RNCAsyncStorage (1.12.0):
    - React
  - RNCMaskedView (0.1.10):
    - React
  - RNCPicker (1.9.11):
    - React-Core
  - RNDateTimePicker (3.2.0):
    - React-Core
  - RNGestureHandler (1.10.2):
    - React-Core
  - RNReanimated (2.1.0):
    - DoubleConversion
    - FBLazyVector
    - FBReactNativeSpec
    - Folly
    - glog
    - RCTRequired
    - RCTTypeSafety
    - React
    - React-callinvoker
    - React-Core
    - React-Core/DevSupport
    - React-Core/RCTWebSocket
    - React-CoreModules
    - React-cxxreact
    - React-jsi
    - React-jsiexecutor
    - React-jsinspector
    - React-RCTActionSheet
    - React-RCTAnimation
    - React-RCTBlob
    - React-RCTImage
    - React-RCTLinking
    - React-RCTNetwork
    - React-RCTSettings
    - React-RCTText
    - React-RCTVibration
    - ReactCommon/turbomodule/core
    - Yoga
  - RNScreens (3.0.0):
    - React-Core
  - RNSharedElement (0.7.0):
    - React
  - RNSVG (12.1.0):
    - React
  - SDWebImage (5.11.0):
    - SDWebImage/Core (= 5.11.0)
  - SDWebImage/Core (5.11.0)
  - UMAppLoader (2.1.0)
<<<<<<< HEAD
  - UMBarCodeScannerInterface (6.1.0):
    - UMCore
  - UMConstantsInterface (6.1.0):
    - UMCore
=======
>>>>>>> 916ad6e7
  - UMCore (7.1.0)
  - UMImageLoaderInterface (6.1.0)
  - UMPermissionsInterface (6.2.0):
    - UMCore
  - UMReactNativeAdapter (6.2.2):
    - ExpoModulesCore
    - React-Core
    - UMCore
<<<<<<< HEAD
    - UMFontInterface
    - UMPermissionsInterface
  - UMSensorsInterface (6.1.0):
    - UMCore
=======
    - UMPermissionsInterface
>>>>>>> 916ad6e7
  - UMTaskManagerInterface (6.1.0):
    - UMCore
  - Yoga (1.14.0)
  - YogaKit (1.18.1):
    - Yoga (~> 1.14)
  - ZXingObjC/Core (3.6.5)
  - ZXingObjC/OneD (3.6.5):
    - ZXingObjC/Core
  - ZXingObjC/PDF417 (3.6.5):
    - ZXingObjC/Core

DEPENDENCIES:
  - DoubleConversion (from `../node_modules/react-native/third-party-podspecs/DoubleConversion.podspec`)
  - EXAmplitude (from `../../../packages/expo-analytics-amplitude/ios`)
  - EXAppAuth (from `../../../packages/expo-app-auth/ios`)
  - EXApplication (from `../../../packages/expo-application/ios`)
  - EXAV (from `../../../packages/expo-av/ios`)
  - EXBackgroundFetch (from `../../../packages/expo-background-fetch/ios`)
  - EXBarCodeScanner (from `../../../packages/expo-barcode-scanner/ios`)
  - EXBattery (from `../../../packages/expo-battery/ios`)
  - EXBlur (from `../../../packages/expo-blur/ios`)
  - EXBrightness (from `../../../packages/expo-brightness/ios`)
  - EXCalendar (from `../../../packages/expo-calendar/ios`)
  - EXCamera (from `../../../packages/expo-camera/ios`)
  - EXCellular (from `../../../packages/expo-cellular/ios`)
  - EXConstants (from `../../../packages/expo-constants/ios`)
  - EXContacts (from `../../../packages/expo-contacts/ios`)
  - EXCrypto (from `../../../packages/expo-crypto/ios`)
  - EXDevice (from `../../../packages/expo-device/ios`)
  - EXDocumentPicker (from `../../../packages/expo-document-picker/ios`)
  - EXErrorRecovery (from `../../../packages/expo-error-recovery/ios`)
  - EXFacebook (from `../../../packages/expo-facebook/ios`)
  - EXFaceDetector (from `../../../packages/expo-face-detector/ios`)
  - EXFileSystem (from `../../../packages/expo-file-system/ios`)
  - EXFirebaseAnalytics (from `../../../packages/expo-firebase-analytics/ios`)
  - EXFirebaseCore (from `../../../packages/expo-firebase-core/ios`)
  - EXFont (from `../../../packages/expo-font/ios`)
  - EXGL (from `../../../packages/expo-gl/ios`)
  - EXGL_CPP (from `../../../packages/expo-gl-cpp/cpp`)
  - EXGoogleSignIn (from `../../../packages/expo-google-sign-in/ios`)
  - EXHaptics (from `../../../packages/expo-haptics/ios`)
  - EXImageLoader (from `../../../packages/expo-image-loader/ios`)
  - EXImageManipulator (from `../../../packages/expo-image-manipulator/ios`)
  - EXImagePicker (from `../../../packages/expo-image-picker/ios`)
  - EXInAppPurchases (from `../../../packages/expo-in-app-purchases/ios`)
  - EXKeepAwake (from `../../../packages/expo-keep-awake/ios`)
  - EXLinearGradient (from `../../../packages/expo-linear-gradient/ios`)
  - EXLocalAuthentication (from `../../../packages/expo-local-authentication/ios`)
  - EXLocalization (from `../../../packages/expo-localization/ios`)
  - EXLocation (from `../../../packages/expo-location/ios`)
  - EXMailComposer (from `../../../packages/expo-mail-composer/ios`)
  - EXMediaLibrary (from `../../../packages/expo-media-library/ios`)
  - EXNetwork (from `../../../packages/expo-network/ios`)
  - EXNotifications (from `../../../packages/expo-notifications/ios`)
  - EXPermissions (from `../../../packages/expo-permissions/ios`)
  - expo-dev-client (from `../../../packages/expo-dev-client`)
  - expo-dev-launcher (from `../../../packages/expo-dev-launcher`)
  - expo-dev-menu (from `../../../packages/expo-dev-menu`)
  - expo-dev-menu-interface (from `../../../packages/expo-dev-menu-interface`)
  - expo-image (from `../../../packages/expo-image`)
  - ExpoModulesCore (from `../../../packages/expo-modules-core/ios`)
  - EXPrint (from `../../../packages/expo-print/ios`)
  - EXRandom (from `../../../packages/expo-random/ios`)
  - EXScreenCapture (from `../../../packages/expo-screen-capture/ios`)
  - EXScreenOrientation (from `../../../packages/expo-screen-orientation/ios`)
  - EXSecureStore (from `../../../packages/expo-secure-store/ios`)
  - EXSegment (from `../../../packages/expo-analytics-segment/ios`)
  - EXSensors (from `../../../packages/expo-sensors/ios`)
  - EXSharing (from `../../../packages/expo-sharing/ios`)
  - EXSMS (from `../../../packages/expo-sms/ios`)
  - EXSpeech (from `../../../packages/expo-speech/ios`)
  - EXSplashScreen (from `../../../packages/expo-splash-screen/ios`)
  - EXSQLite (from `../../../packages/expo-sqlite/ios`)
  - EXStoreReview (from `../../../packages/expo-store-review/ios`)
  - EXStructuredHeaders (from `../../../packages/expo-structured-headers/ios`)
  - EXTaskManager (from `../../../packages/expo-task-manager/ios`)
  - EXTrackingTransparency (from `../../../packages/expo-tracking-transparency/ios`)
  - EXVideoThumbnails (from `../../../packages/expo-video-thumbnails/ios`)
  - EXWebBrowser (from `../../../packages/expo-web-browser/ios`)
  - FBLazyVector (from `../node_modules/react-native/Libraries/FBLazyVector`)
  - FBReactNativeSpec (from `../node_modules/react-native/Libraries/FBReactNativeSpec`)
  - Flipper (= 0.79.0)
  - Flipper-DoubleConversion (= 1.1.7)
  - Flipper-Folly (~> 2.2)
  - Flipper-Glog (= 0.3.6)
  - Flipper-PeerTalk (~> 0.0.4)
  - Flipper-RSocket (~> 1.1)
  - FlipperKit (= 0.79.0)
  - FlipperKit/Core (= 0.79.0)
  - FlipperKit/CppBridge (= 0.79.0)
  - FlipperKit/FBCxxFollyDynamicConvert (= 0.79.0)
  - FlipperKit/FBDefines (= 0.79.0)
  - FlipperKit/FKPortForwarding (= 0.79.0)
  - FlipperKit/FlipperKitHighlightOverlay (= 0.79.0)
  - FlipperKit/FlipperKitLayoutPlugin (= 0.79.0)
  - FlipperKit/FlipperKitLayoutTextSearchable (= 0.79.0)
  - FlipperKit/FlipperKitNetworkPlugin (= 0.79.0)
  - FlipperKit/FlipperKitReactPlugin (= 0.79.0)
  - FlipperKit/FlipperKitUserDefaultsPlugin (= 0.79.0)
  - FlipperKit/SKIOSNetworkPlugin (= 0.79.0)
  - Folly (from `../node_modules/react-native/third-party-podspecs/Folly.podspec`)
  - glog (from `../node_modules/react-native/third-party-podspecs/glog.podspec`)
  - RCTRequired (from `../node_modules/react-native/Libraries/RCTRequired`)
  - RCTTypeSafety (from `../node_modules/react-native/Libraries/TypeSafety`)
  - React (from `../node_modules/react-native/`)
  - React-callinvoker (from `../node_modules/react-native/ReactCommon/callinvoker`)
  - React-Core (from `../node_modules/react-native/`)
  - React-Core/DevSupport (from `../node_modules/react-native/`)
  - React-Core/RCTWebSocket (from `../node_modules/react-native/`)
  - React-CoreModules (from `../node_modules/react-native/React/CoreModules`)
  - React-cxxreact (from `../node_modules/react-native/ReactCommon/cxxreact`)
  - React-jsi (from `../node_modules/react-native/ReactCommon/jsi`)
  - React-jsiexecutor (from `../node_modules/react-native/ReactCommon/jsiexecutor`)
  - React-jsinspector (from `../node_modules/react-native/ReactCommon/jsinspector`)
  - react-native-appearance (from `../../../node_modules/react-native-appearance`)
  - "react-native-netinfo (from `../../../node_modules/@react-native-community/netinfo`)"
  - react-native-safe-area-context (from `../../../node_modules/react-native-safe-area-context`)
  - "react-native-segmented-control (from `../../../node_modules/@react-native-segmented-control/segmented-control`)"
  - "react-native-slider (from `../../../node_modules/@react-native-community/slider`)"
  - react-native-view-shot (from `../../../node_modules/react-native-view-shot`)
  - "react-native-viewpager (from `../../../node_modules/@react-native-community/viewpager`)"
  - react-native-webview (from `../../../node_modules/react-native-webview`)
  - React-RCTActionSheet (from `../node_modules/react-native/Libraries/ActionSheetIOS`)
  - React-RCTAnimation (from `../node_modules/react-native/Libraries/NativeAnimation`)
  - React-RCTBlob (from `../node_modules/react-native/Libraries/Blob`)
  - React-RCTImage (from `../node_modules/react-native/Libraries/Image`)
  - React-RCTLinking (from `../node_modules/react-native/Libraries/LinkingIOS`)
  - React-RCTNetwork (from `../node_modules/react-native/Libraries/Network`)
  - React-RCTSettings (from `../node_modules/react-native/Libraries/Settings`)
  - React-RCTText (from `../node_modules/react-native/Libraries/Text`)
  - React-RCTVibration (from `../node_modules/react-native/Libraries/Vibration`)
  - ReactCommon/turbomodule/core (from `../node_modules/react-native/ReactCommon`)
  - "RNCAsyncStorage (from `../../../node_modules/@react-native-community/async-storage`)"
  - "RNCMaskedView (from `../../../node_modules/@react-native-community/masked-view`)"
  - "RNCPicker (from `../../../node_modules/@react-native-picker/picker`)"
  - "RNDateTimePicker (from `../../../node_modules/@react-native-community/datetimepicker`)"
  - RNGestureHandler (from `../../../node_modules/react-native-gesture-handler`)
  - RNReanimated (from `../../../node_modules/react-native-reanimated`)
  - RNScreens (from `../../../node_modules/react-native-screens`)
  - RNSharedElement (from `../../../node_modules/react-native-shared-element`)
  - RNSVG (from `../../../node_modules/react-native-svg`)
  - UMAppLoader (from `../../../packages/unimodules-app-loader/ios`)
<<<<<<< HEAD
  - UMBarCodeScannerInterface (from `../../../packages/unimodules-barcode-scanner-interface/ios`)
  - UMConstantsInterface (from `../../../packages/unimodules-constants-interface/ios`)
=======
>>>>>>> 916ad6e7
  - "UMCore (from `../../../packages/@unimodules/core/ios`)"
  - UMImageLoaderInterface (from `../../../packages/unimodules-image-loader-interface/ios`)
  - UMPermissionsInterface (from `../../../packages/unimodules-permissions-interface/ios`)
  - "UMReactNativeAdapter (from `../../../packages/@unimodules/react-native-adapter/ios`)"
  - UMTaskManagerInterface (from `../../../packages/unimodules-task-manager-interface/ios`)
  - Yoga (from `../node_modules/react-native/ReactCommon/yoga`)

SPEC REPOS:
  trunk:
    - Amplitude
    - Analytics
    - AppAuth
    - boost-for-react-native
    - CocoaAsyncSocket
    - FacebookSDK
    - FBSDKCoreKit
    - Firebase
    - FirebaseAnalytics
    - FirebaseCore
    - FirebaseCoreDiagnostics
    - FirebaseInstallations
    - Flipper
    - Flipper-DoubleConversion
    - Flipper-Folly
    - Flipper-Glog
    - Flipper-PeerTalk
    - Flipper-RSocket
    - FlipperKit
    - GoogleAppMeasurement
    - GoogleDataTransport
    - GoogleMLKit
    - GoogleSignIn
    - GoogleToolboxForMac
    - GoogleUtilities
    - GoogleUtilitiesComponents
    - GTMAppAuth
    - GTMSessionFetcher
    - libevent
    - MLKitCommon
    - MLKitFaceDetection
    - MLKitVision
    - nanopb
    - OpenSSL-Universal
    - PromisesObjC
    - Protobuf
    - SDWebImage
    - YogaKit
    - ZXingObjC

EXTERNAL SOURCES:
  DoubleConversion:
    :podspec: "../node_modules/react-native/third-party-podspecs/DoubleConversion.podspec"
  EXAmplitude:
    inhibit_warnings: false
    :path: "../../../packages/expo-analytics-amplitude/ios"
  EXAppAuth:
    inhibit_warnings: false
    :path: "../../../packages/expo-app-auth/ios"
  EXApplication:
    inhibit_warnings: false
    :path: "../../../packages/expo-application/ios"
  EXAV:
    inhibit_warnings: false
    :path: "../../../packages/expo-av/ios"
  EXBackgroundFetch:
    inhibit_warnings: false
    :path: "../../../packages/expo-background-fetch/ios"
  EXBarCodeScanner:
    inhibit_warnings: false
    :path: "../../../packages/expo-barcode-scanner/ios"
  EXBattery:
    inhibit_warnings: false
    :path: "../../../packages/expo-battery/ios"
  EXBlur:
    inhibit_warnings: false
    :path: "../../../packages/expo-blur/ios"
  EXBrightness:
    inhibit_warnings: false
    :path: "../../../packages/expo-brightness/ios"
  EXCalendar:
    inhibit_warnings: false
    :path: "../../../packages/expo-calendar/ios"
  EXCamera:
    inhibit_warnings: false
    :path: "../../../packages/expo-camera/ios"
  EXCellular:
    inhibit_warnings: false
    :path: "../../../packages/expo-cellular/ios"
  EXConstants:
    inhibit_warnings: false
    :path: "../../../packages/expo-constants/ios"
  EXContacts:
    inhibit_warnings: false
    :path: "../../../packages/expo-contacts/ios"
  EXCrypto:
    inhibit_warnings: false
    :path: "../../../packages/expo-crypto/ios"
  EXDevice:
    inhibit_warnings: false
    :path: "../../../packages/expo-device/ios"
  EXDocumentPicker:
    inhibit_warnings: false
    :path: "../../../packages/expo-document-picker/ios"
  EXErrorRecovery:
    inhibit_warnings: false
    :path: "../../../packages/expo-error-recovery/ios"
  EXFacebook:
    inhibit_warnings: false
    :path: "../../../packages/expo-facebook/ios"
  EXFaceDetector:
    inhibit_warnings: false
    :path: "../../../packages/expo-face-detector/ios"
  EXFileSystem:
    inhibit_warnings: false
    :path: "../../../packages/expo-file-system/ios"
  EXFirebaseAnalytics:
    inhibit_warnings: false
    :path: "../../../packages/expo-firebase-analytics/ios"
  EXFirebaseCore:
    inhibit_warnings: false
    :path: "../../../packages/expo-firebase-core/ios"
  EXFont:
    inhibit_warnings: false
    :path: "../../../packages/expo-font/ios"
  EXGL:
    inhibit_warnings: false
    :path: "../../../packages/expo-gl/ios"
  EXGL_CPP:
    inhibit_warnings: false
    :path: "../../../packages/expo-gl-cpp/cpp"
  EXGoogleSignIn:
    inhibit_warnings: false
    :path: "../../../packages/expo-google-sign-in/ios"
  EXHaptics:
    inhibit_warnings: false
    :path: "../../../packages/expo-haptics/ios"
  EXImageLoader:
    inhibit_warnings: false
    :path: "../../../packages/expo-image-loader/ios"
  EXImageManipulator:
    inhibit_warnings: false
    :path: "../../../packages/expo-image-manipulator/ios"
  EXImagePicker:
    inhibit_warnings: false
    :path: "../../../packages/expo-image-picker/ios"
  EXInAppPurchases:
    inhibit_warnings: false
    :path: "../../../packages/expo-in-app-purchases/ios"
  EXKeepAwake:
    inhibit_warnings: false
    :path: "../../../packages/expo-keep-awake/ios"
  EXLinearGradient:
    inhibit_warnings: false
    :path: "../../../packages/expo-linear-gradient/ios"
  EXLocalAuthentication:
    inhibit_warnings: false
    :path: "../../../packages/expo-local-authentication/ios"
  EXLocalization:
    inhibit_warnings: false
    :path: "../../../packages/expo-localization/ios"
  EXLocation:
    inhibit_warnings: false
    :path: "../../../packages/expo-location/ios"
  EXMailComposer:
    inhibit_warnings: false
    :path: "../../../packages/expo-mail-composer/ios"
  EXMediaLibrary:
    inhibit_warnings: false
    :path: "../../../packages/expo-media-library/ios"
  EXNetwork:
    inhibit_warnings: false
    :path: "../../../packages/expo-network/ios"
  EXNotifications:
    inhibit_warnings: false
    :path: "../../../packages/expo-notifications/ios"
  EXPermissions:
    inhibit_warnings: false
    :path: "../../../packages/expo-permissions/ios"
  expo-dev-client:
    :path: "../../../packages/expo-dev-client"
  expo-dev-launcher:
    :path: "../../../packages/expo-dev-launcher"
  expo-dev-menu:
    :path: "../../../packages/expo-dev-menu"
  expo-dev-menu-interface:
    :path: "../../../packages/expo-dev-menu-interface"
  expo-image:
    :path: "../../../packages/expo-image"
  ExpoModulesCore:
    inhibit_warnings: false
    :path: "../../../packages/expo-modules-core/ios"
  EXPrint:
    inhibit_warnings: false
    :path: "../../../packages/expo-print/ios"
  EXRandom:
    :path: "../../../packages/expo-random/ios"
  EXScreenCapture:
    inhibit_warnings: false
    :path: "../../../packages/expo-screen-capture/ios"
  EXScreenOrientation:
    inhibit_warnings: false
    :path: "../../../packages/expo-screen-orientation/ios"
  EXSecureStore:
    inhibit_warnings: false
    :path: "../../../packages/expo-secure-store/ios"
  EXSegment:
    inhibit_warnings: false
    :path: "../../../packages/expo-analytics-segment/ios"
  EXSensors:
    inhibit_warnings: false
    :path: "../../../packages/expo-sensors/ios"
  EXSharing:
    inhibit_warnings: false
    :path: "../../../packages/expo-sharing/ios"
  EXSMS:
    inhibit_warnings: false
    :path: "../../../packages/expo-sms/ios"
  EXSpeech:
    inhibit_warnings: false
    :path: "../../../packages/expo-speech/ios"
  EXSplashScreen:
    inhibit_warnings: false
    :path: "../../../packages/expo-splash-screen/ios"
  EXSQLite:
    inhibit_warnings: false
    :path: "../../../packages/expo-sqlite/ios"
  EXStoreReview:
    inhibit_warnings: false
    :path: "../../../packages/expo-store-review/ios"
  EXStructuredHeaders:
    inhibit_warnings: false
    :path: "../../../packages/expo-structured-headers/ios"
  EXTaskManager:
    inhibit_warnings: false
    :path: "../../../packages/expo-task-manager/ios"
  EXTrackingTransparency:
    inhibit_warnings: false
    :path: "../../../packages/expo-tracking-transparency/ios"
  EXVideoThumbnails:
    inhibit_warnings: false
    :path: "../../../packages/expo-video-thumbnails/ios"
  EXWebBrowser:
    inhibit_warnings: false
    :path: "../../../packages/expo-web-browser/ios"
  FBLazyVector:
    :path: "../node_modules/react-native/Libraries/FBLazyVector"
  FBReactNativeSpec:
    :path: "../node_modules/react-native/Libraries/FBReactNativeSpec"
  Folly:
    :podspec: "../node_modules/react-native/third-party-podspecs/Folly.podspec"
  glog:
    :podspec: "../node_modules/react-native/third-party-podspecs/glog.podspec"
  RCTRequired:
    :path: "../node_modules/react-native/Libraries/RCTRequired"
  RCTTypeSafety:
    :path: "../node_modules/react-native/Libraries/TypeSafety"
  React:
    :path: "../node_modules/react-native/"
  React-callinvoker:
    :path: "../node_modules/react-native/ReactCommon/callinvoker"
  React-Core:
    :path: "../node_modules/react-native/"
  React-CoreModules:
    :path: "../node_modules/react-native/React/CoreModules"
  React-cxxreact:
    :path: "../node_modules/react-native/ReactCommon/cxxreact"
  React-jsi:
    :path: "../node_modules/react-native/ReactCommon/jsi"
  React-jsiexecutor:
    :path: "../node_modules/react-native/ReactCommon/jsiexecutor"
  React-jsinspector:
    :path: "../node_modules/react-native/ReactCommon/jsinspector"
  react-native-appearance:
    :path: "../../../node_modules/react-native-appearance"
  react-native-netinfo:
    :path: "../../../node_modules/@react-native-community/netinfo"
  react-native-safe-area-context:
    :path: "../../../node_modules/react-native-safe-area-context"
  react-native-segmented-control:
    :path: "../../../node_modules/@react-native-segmented-control/segmented-control"
  react-native-slider:
    :path: "../../../node_modules/@react-native-community/slider"
  react-native-view-shot:
    :path: "../../../node_modules/react-native-view-shot"
  react-native-viewpager:
    :path: "../../../node_modules/@react-native-community/viewpager"
  react-native-webview:
    :path: "../../../node_modules/react-native-webview"
  React-RCTActionSheet:
    :path: "../node_modules/react-native/Libraries/ActionSheetIOS"
  React-RCTAnimation:
    :path: "../node_modules/react-native/Libraries/NativeAnimation"
  React-RCTBlob:
    :path: "../node_modules/react-native/Libraries/Blob"
  React-RCTImage:
    :path: "../node_modules/react-native/Libraries/Image"
  React-RCTLinking:
    :path: "../node_modules/react-native/Libraries/LinkingIOS"
  React-RCTNetwork:
    :path: "../node_modules/react-native/Libraries/Network"
  React-RCTSettings:
    :path: "../node_modules/react-native/Libraries/Settings"
  React-RCTText:
    :path: "../node_modules/react-native/Libraries/Text"
  React-RCTVibration:
    :path: "../node_modules/react-native/Libraries/Vibration"
  ReactCommon:
    :path: "../node_modules/react-native/ReactCommon"
  RNCAsyncStorage:
    :path: "../../../node_modules/@react-native-community/async-storage"
  RNCMaskedView:
    :path: "../../../node_modules/@react-native-community/masked-view"
  RNCPicker:
    :path: "../../../node_modules/@react-native-picker/picker"
  RNDateTimePicker:
    :path: "../../../node_modules/@react-native-community/datetimepicker"
  RNGestureHandler:
    :path: "../../../node_modules/react-native-gesture-handler"
  RNReanimated:
    :path: "../../../node_modules/react-native-reanimated"
  RNScreens:
    :path: "../../../node_modules/react-native-screens"
  RNSharedElement:
    :path: "../../../node_modules/react-native-shared-element"
  RNSVG:
    :path: "../../../node_modules/react-native-svg"
  UMAppLoader:
    inhibit_warnings: false
    :path: "../../../packages/unimodules-app-loader/ios"
<<<<<<< HEAD
  UMBarCodeScannerInterface:
    inhibit_warnings: false
    :path: "../../../packages/unimodules-barcode-scanner-interface/ios"
  UMConstantsInterface:
    inhibit_warnings: false
    :path: "../../../packages/unimodules-constants-interface/ios"
=======
>>>>>>> 916ad6e7
  UMCore:
    inhibit_warnings: false
    :path: "../../../packages/@unimodules/core/ios"
  UMImageLoaderInterface:
    inhibit_warnings: false
    :path: "../../../packages/unimodules-image-loader-interface/ios"
  UMPermissionsInterface:
    inhibit_warnings: false
    :path: "../../../packages/unimodules-permissions-interface/ios"
  UMReactNativeAdapter:
    inhibit_warnings: false
    :path: "../../../packages/@unimodules/react-native-adapter/ios"
  UMTaskManagerInterface:
    inhibit_warnings: false
    :path: "../../../packages/unimodules-task-manager-interface/ios"
  Yoga:
    :path: "../node_modules/react-native/ReactCommon/yoga"

SPEC CHECKSUMS:
  Amplitude: cc34fcd8dfffc3470bc2e05f3a4abb0178f6d963
  Analytics: 231b01fdaa9704105881dc82def7b7b1d6571edb
  AppAuth: 31bcec809a638d7bd2f86ea8a52bd45f6e81e7c7
  boost-for-react-native: 39c7adb57c4e60d6c5479dd8623128eb5b3f0f2c
  CocoaAsyncSocket: 065fd1e645c7abab64f7a6a2007a48038fdc6a99
  DoubleConversion: cde416483dac037923206447da6e1454df403714
  EXAmplitude: bb4870721d97deeee4afa42bba2deb179d180f2e
  EXAppAuth: aadce7faa2cf26e33e8123eeaacd73fd9655138c
  EXApplication: 4797b8b37f0b0470f587fdccf6407f44b50d18b5
  EXAV: 9f26e611b777a0cbcb4ee12bc3238d5bb804b965
  EXBackgroundFetch: 5348a5e4eaf3cc5d993425823d9d01de2866ec4e
  EXBarCodeScanner: b82be32e40d28c00b0369bea8b3d3c5a32bd91f4
  EXBattery: 03199bf4db5edb0978f658ab0f3ee931c8bc819a
  EXBlur: 50d490040f3b14898ed8198d5125dc699189f4d9
  EXBrightness: abbccf5debb65fd894e686c7196e6a9032958251
  EXCalendar: 59290180317ea486e94dfa2e7dfc7332f675d224
<<<<<<< HEAD
  EXCamera: 2252adcb31cc133577f2dda6d670119162cf1a3f
=======
  EXCamera: 520e553e01aaefc793f75f4e951596254684c6bb
>>>>>>> 916ad6e7
  EXCellular: 06e641f1c34e9d772da3c69cfe9ef4828791e3f8
  EXConstants: 5ea0cedcacca6f27f0ec54f185e01e0970ee1286
  EXContacts: 9d9d2de992f50d79296914efb8a9ee5b41620e1b
  EXCrypto: 9cbeb90f6c60a8ae9f26242fd2db916b21c55700
  EXDevice: e69996534618927956e80a91135b5c0dd1d7d114
  EXDocumentPicker: 6603d48650746d7f7f13aee990847d955c2faf8d
  EXErrorRecovery: 720641265b8cf95e6cdeb1884ac38e794a352488
  EXFacebook: 9bd74ebcd3b3387164369e02b53bf9cefc2be62b
  EXFaceDetector: 22c66f3834c0f0e298f43d3fae4a2550cbca2d97
  EXFileSystem: 403cded06e98fe853480da173c7c170d7723126e
  EXFirebaseAnalytics: cf36b67695d02c4bf587dbc123cba3e0efab61c6
  EXFirebaseCore: 7865e37021ddcff5c575a4598686a2939d6c4183
  EXFont: 3da1e6eb78623df17554da8292090a5ec9b6b23b
  EXGL: b76633ed826259528aed61e98603287c8f05a05e
  EXGL_CPP: 09fc9d4438705f186e17086d980740d2518fe586
  EXGoogleSignIn: 9737eb53d327c3d5e668ea00bed490695d880893
  EXHaptics: 2de40c5f50a9e78da92c209db06db5134d8cac0b
  EXImageLoader: da941c9399e01ec28f2d5b270bdd21f2c8ca596c
  EXImageManipulator: 6a5ca2b34670dc44e4eb4728fdde5bfa56aa3def
  EXImagePicker: c5cf8fef89b9337d3ccdcd30d198d184bca09dde
  EXInAppPurchases: 781153434a138c7c5d20706f47c4003e3d76b5a1
  EXKeepAwake: d4e4a3ed8c1c4fd940dd62fc5a8be2a190371fd4
  EXLinearGradient: 39b1cf1df5b885e8c35e8afedc9d8893b9fced4b
  EXLocalAuthentication: bdeb8f849554e69b18dd2247e632918cf2321022
  EXLocalization: f139efe4a06be1041815879959346e3d437a6e93
  EXLocation: b3c3595f45b9d7749c85a7a33f5e76620346ffd4
  EXMailComposer: fd92299bdf22e8929b0e10739e677b9a978792ac
  EXMediaLibrary: 1672104ed50e2325d7a40af46e4b600bd414aee8
  EXNetwork: 36144f5e572e6b6b218094c66a57c99e07ffbc0d
  EXNotifications: baccd843a16a2cb2db2183e2d801652f3cb43202
  EXPermissions: 8f8c1c05580c4e02d4ee2c8dd74bfe173ff6a723
  expo-dev-client: 04477b92d022d9d00ef25c53afa11a6bf2a439b1
  expo-dev-launcher: cc7e3e8a334751290066d889ad96c8712f444f28
  expo-dev-menu: b87ccce5cbe35b5b3a59d62be5414a4454f59e61
  expo-dev-menu-interface: 3ed7da6749d50a969a36d93ae39b4e4a748af849
  expo-image: 07527eb7a57f5ac939c5ded392bcf64c975b9c87
  ExpoModulesCore: efdfa6650a7b554180c1559b7be9c3510ce18e51
  EXPrint: 81e7a9f136a34559c5f6558805213bc055bcc490
  EXRandom: cbd66cd45434a494f5ef98650eec1f8d78b90270
  EXScreenCapture: 2903dace06f2d06cc161017637cc4cbfcaa98986
  EXScreenOrientation: 4d9ec57c73055c8a4dbf9dd85def4db29b690a91
  EXSecureStore: da5a255445bb6ee8b8ac54f65412bc803272bd87
  EXSegment: cf911dde2fda91013f96b44d04eaec5dc838cc58
  EXSensors: ddf60793d08916e2a89026e6dd8d6b2f3c9901d5
  EXSharing: f1e19ba73bb9274ebd177aae6046ef8cc68de627
  EXSMS: 4fec9c48a87eb503852c7fd800c9b97ebb257777
  EXSpeech: 010826dbfa8287358a05bbd59b44d620266806e3
  EXSplashScreen: 7bca6748b2ebf21b1fed6c91d4c4db689f95a9a6
  EXSQLite: d918f5fd3c21b7eb2cf79c9ae7feca89937989b3
  EXStoreReview: b1f68ed0369b0f1c443214ac8d6881ef3b64de9a
  EXStructuredHeaders: 7e7eec19a326bc58cca2fb3edbac0afaecb89c16
  EXTaskManager: d30b4a5723a5969443da644d786853923efa5f17
  EXTrackingTransparency: 73ed1d57435ae6a2d30d67c815f41d2170186405
  EXVideoThumbnails: 6d5a5d7c2c5f631b1950b1e8b2a0305ab741b9b4
  EXWebBrowser: 0b466c50e5ff61c9758095d49d5081e3229d77ac
  FacebookSDK: 4b9bb8e2824898b47f18c666dc145c09b40609e6
  FBLazyVector: 3ef4a7f62e7db01092f9d517d2ebc0d0677c4a37
  FBReactNativeSpec: dc7fa9088f0f2a998503a352b0554d69a4391c5a
  FBSDKCoreKit: dace5abafc2fd9272733e6d027bcf18102712117
  Firebase: cd2ab85eec8170dc260186159f21072ecb679ad5
  FirebaseAnalytics: f3f8f75de34fe04141a69bb1c4bd7e24a80178e1
  FirebaseCore: ac35d680a0bf32319a59966a1478e0741536b97b
  FirebaseCoreDiagnostics: 3d36e05da74cb8b7ce30e6594a8f201b982c725c
  FirebaseInstallations: bf2ec8dbf36ff4c91af6b9a003d15855757680c1
  Flipper: b6ab74c50d17c375c0ed3f729489cd1030f7c511
  Flipper-DoubleConversion: 38631e41ef4f9b12861c67d17cb5518d06badc41
  Flipper-Folly: f7a3caafbd74bda4827954fd7a6e000e36355489
  Flipper-Glog: 1dfd6abf1e922806c52ceb8701a3599a79a200a6
  Flipper-PeerTalk: 116d8f857dc6ef55c7a5a75ea3ceaafe878aadc9
  Flipper-RSocket: 127954abe8b162fcaf68d2134d34dc2bd7076154
  FlipperKit: 6a68648b412158059f9021b5e61c36bb3086ebc3
  Folly: b73c3869541e86821df3c387eb0af5f65addfab4
  glog: 40a13f7840415b9a77023fbcae0f1e6f43192af3
  GoogleAppMeasurement: 0c3b134b2c0a90c4c24833873894bfe0e42a0384
  GoogleDataTransport: 8b0e733ea77c9218778e5a9e34ba9508b8328939
  GoogleMLKit: 6ca2a10de262ee1017b52ac045e8967884ace992
  GoogleSignIn: 7137d297ddc022a7e0aa4619c86d72c909fa7213
  GoogleToolboxForMac: 471e0c05d39506e50e6398f46fa9a12ae0efeff9
  GoogleUtilities: e1d9ed4e544fc32a93e00e721400cbc3f377200d
  GoogleUtilitiesComponents: a69c0b3b369ba443e988141e75ef49d9010b1c80
  GTMAppAuth: 5b53231ef6920f149ab84b2969cb0ab572da3077
  GTMSessionFetcher: b3503b20a988c4e20cc189aa798fd18220133f52
  libevent: 4049cae6c81cdb3654a443be001fb9bdceff7913
  MLKitCommon: 9ed187a042139d51c0d8bf6a8301bb20b375c576
  MLKitFaceDetection: 5b92261dd6e4205e3dab0df62537ac3f4e90e5db
  MLKitVision: 51385878c9100024478971856510f9271ff555b5
  nanopb: 59221d7f958fb711001e6a449489542d92ae113e
  OpenSSL-Universal: 1aa4f6a6ee7256b83db99ec1ccdaa80d10f9af9b
  PromisesObjC: 3113f7f76903778cf4a0586bd1ab89329a0b7b97
  Protobuf: adb85cd18a15bd1a777c158af9fd6e612a0e6d69
  RCTRequired: f13f25e7b12f925f1f6a6a8c69d929a03c0129fe
  RCTTypeSafety: 44982c5c8e43ff4141eb519a8ddc88059acd1f3a
  React: e1c65dd41cb9db13b99f24608e47dd595f28ca9a
  React-callinvoker: 552a6a6bc8b3bb794cf108ad59e5a9e2e3b4fc98
  React-Core: 9d341e725dc9cd2f49e4c49ad1fc4e8776aa2639
  React-CoreModules: 5335e168165da7f7083ce7147768d36d3e292318
  React-cxxreact: d3261ec5f7d11743fbf21e263a34ea51d1f13ebc
  React-jsi: 54245e1d5f4b690dec614a73a3795964eeef13a8
  React-jsiexecutor: 8ca588cc921e70590820ce72b8789b02c67cce38
  React-jsinspector: b14e62ebe7a66e9231e9581279909f2fc3db6606
  react-native-appearance: 0f0e5fc2fcef70e03d48c8fe6b00b9158c2ba8aa
  react-native-netinfo: e849fc21ca2f4128a5726c801a82fc6f4a6db50d
  react-native-safe-area-context: f0906bf8bc9835ac9a9d3f97e8bde2a997d8da79
  react-native-segmented-control: 83a05d42acd1234ad5e061d603c145973a61b5ee
  react-native-slider: e99fc201cefe81270fc9d81714a7a0f5e566b168
  react-native-view-shot: 4475fde003fe8a210053d1f98fb9e06c1d834e1c
  react-native-viewpager: b99b53127d830885917ef84809c5065edd614a78
  react-native-webview: 6520e3e7b4933de76b95ef542c8d7115cf45b68e
  React-RCTActionSheet: 910163b6b09685a35c4ebbc52b66d1bfbbe39fc5
  React-RCTAnimation: 9a883bbe1e9d2e158d4fb53765ed64c8dc2200c6
  React-RCTBlob: 39cf0ece1927996c4466510e25d2105f67010e13
  React-RCTImage: de355d738727b09ad3692f2a979affbd54b5f378
  React-RCTLinking: 8122f221d395a63364b2c0078ce284214bd04575
  React-RCTNetwork: 8f96c7b49ea6a0f28f98258f347b6ad218bc0830
  React-RCTSettings: 8a49622aff9c1925f5455fa340b6fe4853d64ab6
  React-RCTText: 1b6773e776e4b33f90468c20fe3b16ca3e224bb8
  React-RCTVibration: 4d2e726957f4087449739b595f107c0d4b6c2d2d
  ReactCommon: a0a1edbebcac5e91338371b72ffc66aa822792ce
  RNCAsyncStorage: 2a692bcb9b69b76a2f1a95f33db057129700af64
  RNCMaskedView: 5a8ec07677aa885546a0d98da336457e2bea557f
  RNCPicker: 6780c753e9e674065db90d9c965920516402579d
  RNDateTimePicker: 17593e41b6b1585aeb8ecbe1c1cbc30cba3d0b4b
  RNGestureHandler: e66feb0fda7da74ea6a3094656b3c1efe05f5c07
  RNReanimated: 70f662b5232dd5d19ccff581e919a54ea73df51c
  RNScreens: e8e8dd0588b5da0ab57dcca76ab9b2d8987757e0
  RNSharedElement: 00b1a1420d213a34459bb9a5aacabb38107d7948
  RNSVG: ce9d996113475209013317e48b05c21ee988d42e
  SDWebImage: 7acbb57630ac7db4a495547fb73916ff3e432f6b
  UMAppLoader: fe2708bb0ac5cd70052bc207d06aa3b7e72b9e97
<<<<<<< HEAD
  UMBarCodeScannerInterface: 79f92bea5f7af39b381a4c82298105ceb537408a
  UMConstantsInterface: bb94dd46039dcde276ed50225b29e22785e604bf
=======
>>>>>>> 916ad6e7
  UMCore: 88855c8d26663540ae9e0b9036a8b0253b4b31df
  UMImageLoaderInterface: 9ddffeb644b3f45d4eb0c2f51a2fd95fd5c8d1a4
  UMPermissionsInterface: 445acbfbdc2a675cedae79bbfb93ff7d83a96ff1
<<<<<<< HEAD
  UMReactNativeAdapter: 9982db2ff57b88e37cdfb814d078b9616e99f855
  UMSensorsInterface: a5e9db661e5d9ae214762033d725989880ae6993
=======
  UMReactNativeAdapter: 5f16c55cc90f6c8b9820d98ccd77ee5743345499
>>>>>>> 916ad6e7
  UMTaskManagerInterface: 203c11259d2699b5b3a4eda4adbc466f5cb5c561
  Yoga: 7740b94929bbacbddda59bf115b5317e9a161598
  YogaKit: f782866e155069a2cca2517aafea43200b01fd5a
  ZXingObjC: fdbb269f25dd2032da343e06f10224d62f537bdb

PODFILE CHECKSUM: f5c2770dd30e8e55b5fcc573668a9a0de5563c82

COCOAPODS: 1.10.1<|MERGE_RESOLUTION|>--- conflicted
+++ resolved
@@ -43,10 +43,7 @@
     - UMPermissionsInterface
   - EXCamera (11.0.3):
     - ExpoModulesCore
-<<<<<<< HEAD
     - UMBarCodeScannerInterface
-=======
->>>>>>> 916ad6e7
     - UMCore
     - UMImageLoaderInterface
     - UMPermissionsInterface
@@ -155,11 +152,7 @@
     - React
   - expo-dev-menu (0.5.1):
     - expo-dev-menu-interface
-<<<<<<< HEAD
-    - expo-dev-menu/Main (= 0.4.1)
-=======
     - expo-dev-menu/Main (= 0.5.1)
->>>>>>> 916ad6e7
     - React
   - expo-dev-menu-interface (0.3.0):
     - React
@@ -707,13 +700,10 @@
     - SDWebImage/Core (= 5.11.0)
   - SDWebImage/Core (5.11.0)
   - UMAppLoader (2.1.0)
-<<<<<<< HEAD
   - UMBarCodeScannerInterface (6.1.0):
     - UMCore
   - UMConstantsInterface (6.1.0):
     - UMCore
-=======
->>>>>>> 916ad6e7
   - UMCore (7.1.0)
   - UMImageLoaderInterface (6.1.0)
   - UMPermissionsInterface (6.2.0):
@@ -722,14 +712,11 @@
     - ExpoModulesCore
     - React-Core
     - UMCore
-<<<<<<< HEAD
     - UMFontInterface
     - UMPermissionsInterface
   - UMSensorsInterface (6.1.0):
     - UMCore
-=======
-    - UMPermissionsInterface
->>>>>>> 916ad6e7
+    - UMPermissionsInterface
   - UMTaskManagerInterface (6.1.0):
     - UMCore
   - Yoga (1.14.0)
@@ -872,11 +859,8 @@
   - RNSharedElement (from `../../../node_modules/react-native-shared-element`)
   - RNSVG (from `../../../node_modules/react-native-svg`)
   - UMAppLoader (from `../../../packages/unimodules-app-loader/ios`)
-<<<<<<< HEAD
   - UMBarCodeScannerInterface (from `../../../packages/unimodules-barcode-scanner-interface/ios`)
   - UMConstantsInterface (from `../../../packages/unimodules-constants-interface/ios`)
-=======
->>>>>>> 916ad6e7
   - "UMCore (from `../../../packages/@unimodules/core/ios`)"
   - UMImageLoaderInterface (from `../../../packages/unimodules-image-loader-interface/ios`)
   - UMPermissionsInterface (from `../../../packages/unimodules-permissions-interface/ios`)
@@ -1206,15 +1190,12 @@
   UMAppLoader:
     inhibit_warnings: false
     :path: "../../../packages/unimodules-app-loader/ios"
-<<<<<<< HEAD
   UMBarCodeScannerInterface:
     inhibit_warnings: false
     :path: "../../../packages/unimodules-barcode-scanner-interface/ios"
   UMConstantsInterface:
     inhibit_warnings: false
     :path: "../../../packages/unimodules-constants-interface/ios"
-=======
->>>>>>> 916ad6e7
   UMCore:
     inhibit_warnings: false
     :path: "../../../packages/@unimodules/core/ios"
@@ -1250,11 +1231,7 @@
   EXBlur: 50d490040f3b14898ed8198d5125dc699189f4d9
   EXBrightness: abbccf5debb65fd894e686c7196e6a9032958251
   EXCalendar: 59290180317ea486e94dfa2e7dfc7332f675d224
-<<<<<<< HEAD
   EXCamera: 2252adcb31cc133577f2dda6d670119162cf1a3f
-=======
-  EXCamera: 520e553e01aaefc793f75f4e951596254684c6bb
->>>>>>> 916ad6e7
   EXCellular: 06e641f1c34e9d772da3c69cfe9ef4828791e3f8
   EXConstants: 5ea0cedcacca6f27f0ec54f185e01e0970ee1286
   EXContacts: 9d9d2de992f50d79296914efb8a9ee5b41620e1b
@@ -1384,20 +1361,13 @@
   RNSVG: ce9d996113475209013317e48b05c21ee988d42e
   SDWebImage: 7acbb57630ac7db4a495547fb73916ff3e432f6b
   UMAppLoader: fe2708bb0ac5cd70052bc207d06aa3b7e72b9e97
-<<<<<<< HEAD
   UMBarCodeScannerInterface: 79f92bea5f7af39b381a4c82298105ceb537408a
   UMConstantsInterface: bb94dd46039dcde276ed50225b29e22785e604bf
-=======
->>>>>>> 916ad6e7
   UMCore: 88855c8d26663540ae9e0b9036a8b0253b4b31df
   UMImageLoaderInterface: 9ddffeb644b3f45d4eb0c2f51a2fd95fd5c8d1a4
   UMPermissionsInterface: 445acbfbdc2a675cedae79bbfb93ff7d83a96ff1
-<<<<<<< HEAD
   UMReactNativeAdapter: 9982db2ff57b88e37cdfb814d078b9616e99f855
   UMSensorsInterface: a5e9db661e5d9ae214762033d725989880ae6993
-=======
-  UMReactNativeAdapter: 5f16c55cc90f6c8b9820d98ccd77ee5743345499
->>>>>>> 916ad6e7
   UMTaskManagerInterface: 203c11259d2699b5b3a4eda4adbc466f5cb5c561
   Yoga: 7740b94929bbacbddda59bf115b5317e9a161598
   YogaKit: f782866e155069a2cca2517aafea43200b01fd5a
