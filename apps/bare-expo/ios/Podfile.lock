--- conflicted
+++ resolved
@@ -174,17 +174,10 @@
     - ReactCommon/turbomodule/bridging
     - ReactCommon/turbomodule/core
     - Yoga
-<<<<<<< HEAD
-  - expo-dev-menu (6.0.9):
-    - DoubleConversion
-    - expo-dev-menu/Main (= 6.0.9)
-    - expo-dev-menu/ReactNativeCompatibles (= 6.0.9)
-=======
   - expo-dev-menu (6.0.10):
     - DoubleConversion
     - expo-dev-menu/Main (= 6.0.10)
     - expo-dev-menu/ReactNativeCompatibles (= 6.0.10)
->>>>>>> a3ccb7e1
     - glog
     - hermes-engine
     - RCT-Folly (= 2024.01.01.00)
@@ -205,11 +198,7 @@
     - ReactCommon/turbomodule/core
     - Yoga
   - expo-dev-menu-interface (1.9.1)
-<<<<<<< HEAD
-  - expo-dev-menu/Main (6.0.9):
-=======
   - expo-dev-menu/Main (6.0.10):
->>>>>>> a3ccb7e1
     - DoubleConversion
     - EXManifests
     - expo-dev-menu-interface
@@ -235,62 +224,50 @@
     - ReactCommon/turbomodule/bridging
     - ReactCommon/turbomodule/core
     - Yoga
-<<<<<<< HEAD
-  - expo-dev-menu/ReactNativeCompatibles (6.0.9):
-=======
   - expo-dev-menu/ReactNativeCompatibles (6.0.10):
->>>>>>> a3ccb7e1
-    - DoubleConversion
-    - glog
-    - hermes-engine
-    - RCT-Folly (= 2024.01.01.00)
-    - RCTRequired
-    - RCTTypeSafety
-    - React-Core
-    - React-debug
-    - React-Fabric
-    - React-featureflags
-    - React-graphics
-    - React-ImageManager
-    - React-NativeModulesApple
-    - React-RCTFabric
-    - React-rendererdebug
-    - React-utils
-    - ReactCodegen
-    - ReactCommon/turbomodule/bridging
-    - ReactCommon/turbomodule/core
-    - Yoga
-<<<<<<< HEAD
-  - expo-dev-menu/SafeAreaView (6.0.9):
-=======
+    - DoubleConversion
+    - glog
+    - hermes-engine
+    - RCT-Folly (= 2024.01.01.00)
+    - RCTRequired
+    - RCTTypeSafety
+    - React-Core
+    - React-debug
+    - React-Fabric
+    - React-featureflags
+    - React-graphics
+    - React-ImageManager
+    - React-NativeModulesApple
+    - React-RCTFabric
+    - React-rendererdebug
+    - React-utils
+    - ReactCodegen
+    - ReactCommon/turbomodule/bridging
+    - ReactCommon/turbomodule/core
+    - Yoga
   - expo-dev-menu/SafeAreaView (6.0.10):
->>>>>>> a3ccb7e1
-    - DoubleConversion
-    - ExpoModulesCore
-    - glog
-    - hermes-engine
-    - RCT-Folly (= 2024.01.01.00)
-    - RCTRequired
-    - RCTTypeSafety
-    - React-Core
-    - React-debug
-    - React-Fabric
-    - React-featureflags
-    - React-graphics
-    - React-ImageManager
-    - React-NativeModulesApple
-    - React-RCTFabric
-    - React-rendererdebug
-    - React-utils
-    - ReactCodegen
-    - ReactCommon/turbomodule/bridging
-    - ReactCommon/turbomodule/core
-    - Yoga
-<<<<<<< HEAD
-  - expo-dev-menu/Tests (6.0.9):
-=======
+    - DoubleConversion
+    - ExpoModulesCore
+    - glog
+    - hermes-engine
+    - RCT-Folly (= 2024.01.01.00)
+    - RCTRequired
+    - RCTTypeSafety
+    - React-Core
+    - React-debug
+    - React-Fabric
+    - React-featureflags
+    - React-graphics
+    - React-ImageManager
+    - React-NativeModulesApple
+    - React-RCTFabric
+    - React-rendererdebug
+    - React-utils
+    - ReactCodegen
+    - ReactCommon/turbomodule/bridging
+    - ReactCommon/turbomodule/core
+    - Yoga
   - expo-dev-menu/Tests (6.0.10):
->>>>>>> a3ccb7e1
     - DoubleConversion
     - ExpoModulesTestCore
     - glog
@@ -315,11 +292,7 @@
     - ReactCommon/turbomodule/bridging
     - ReactCommon/turbomodule/core
     - Yoga
-<<<<<<< HEAD
-  - expo-dev-menu/UITests (6.0.9):
-=======
   - expo-dev-menu/UITests (6.0.10):
->>>>>>> a3ccb7e1
     - DoubleConversion
     - glog
     - hermes-engine
@@ -342,11 +315,7 @@
     - ReactCommon/turbomodule/bridging
     - ReactCommon/turbomodule/core
     - Yoga
-<<<<<<< HEAD
-  - expo-dev-menu/Vendored (6.0.9):
-=======
   - expo-dev-menu/Vendored (6.0.10):
->>>>>>> a3ccb7e1
     - DoubleConversion
     - expo-dev-menu/SafeAreaView
     - glog
@@ -557,11 +526,7 @@
     - ExpoModulesCore
   - ExpoSpeech (13.0.0):
     - ExpoModulesCore
-<<<<<<< HEAD
-  - ExpoSplashScreen (0.29.10):
-=======
   - ExpoSplashScreen (0.29.11):
->>>>>>> a3ccb7e1
     - ExpoModulesCore
   - ExpoSQLite (15.0.3):
     - ExpoModulesCore
@@ -3296,15 +3261,9 @@
   EXManifests: a883468e03b0234d4787e2c0ae4a65726f13cb05
   EXNotifications: c5b96ad5fffef5515c9cfc7887ae10f8720c70a5
   Expo: 46cbe74ce0d0f4a4d7b726e90693eb8dfcec6de0
-<<<<<<< HEAD
-  expo-dev-client: 9e8cad129a71706847453d1c55ff6264017faf44
-  expo-dev-launcher: e2241f955673bbd5130d086f304df0aef614740b
-  expo-dev-menu: e8a0b4b5de8d9b506f344e4e408a3416b5a68e6d
-=======
   expo-dev-client: 7eb2bb228895757364d5650b3744db4694ee0bf7
   expo-dev-launcher: e2241f955673bbd5130d086f304df0aef614740b
   expo-dev-menu: 30ffa4e9e93551c093d40725e81635e86b19c511
->>>>>>> a3ccb7e1
   expo-dev-menu-interface: 1495ca112a4961f9fbaf586ae952faaafdbd967b
   ExpoAppleAuthentication: a40510a7bc0c9662c2bcc58e65d2acdd8e33f1dc
   ExpoAsset: 8138f2a9ec55ae1ad7c3871448379f7d97692d15
@@ -3351,11 +3310,7 @@
   ExpoSharing: 39a198e64bf522948fe60e270e49a0c7757912c1
   ExpoSMS: 884d6627c0848795ff9492fbfc7ba6087111e344
   ExpoSpeech: 27bb25844919711ebf0e201ce0bef2897d3693c7
-<<<<<<< HEAD
-  ExpoSplashScreen: 260b9ec37b10b074c44506d9f113475ff28098f7
-=======
   ExpoSplashScreen: a1c1b3a9648ab738be13fb109c42a85b32e08e5a
->>>>>>> a3ccb7e1
   ExpoSQLite: 56051549ddac62c16460d4391b84994faf494f00
   ExpoStoreReview: f3439c43f13fa497cfe07d16b095f39101ed5548
   ExpoSymbols: 81d7f433d7a7b20658029eae524a4fa93627159e
@@ -3369,18 +3324,10 @@
   EXUpdates: c459556f991a8b5fc649947fdcb2409a9f38caae
   EXUpdatesInterface: 1dcebac98ac5dad4289e6ff2bd5616822e894397
   FBLazyVector: bc70dcb22ad30ce734a7cce7210791dc737e230f
-<<<<<<< HEAD
-  fmt: 10c6e61f4be25dc963c36bd73fc7b1705fe975be
-  glog: 08b301085f15bcbb6ff8632a8ebaf239aae04e6a
-  Google-Maps-iOS-Utils: 0a484b05ed21d88c9f9ebbacb007956edd508a96
-  GoogleMaps: 80ea184ed6bf44139f383a8b0e248ba3ec1cc8c9
-  GooglePlaces: f997a80fb7b88233ad53aa8c9d5f092c86ceae54
-=======
   fmt: 4c2741a687cc09f0634a2e2c72a838b99f1ff120
   glog: c5d68082e772fa1c511173d6b30a9de2c05a69a2
   GoogleMaps: 032f676450ba0779bd8ce16840690915f84e57ac
   GooglePlaces: 0609463845250bbadafa1739938181e54dece439
->>>>>>> a3ccb7e1
   hermes-engine: 3852e37f6158a2fcfad23e31215ed495da3a6a40
   libavif: 84bbb62fb232c3018d6f1bab79beea87e35de7b7
   libdav1d: 23581a4d8ec811ff171ed5e2e05cd27bad64c39f
