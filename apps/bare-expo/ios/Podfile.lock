--- conflicted
+++ resolved
@@ -155,11 +155,7 @@
   - expo-dev-launcher (0.2.0):
     - expo-dev-menu-interface
     - React
-<<<<<<< HEAD
-  - expo-dev-menu (0.3.0):
-=======
   - expo-dev-menu (0.3.1):
->>>>>>> 986257b3
     - expo-dev-menu-interface
     - React
   - expo-dev-menu-interface (0.1.2):
@@ -1250,11 +1246,7 @@
   EXNotifications: 39b642b1ded0f26e614fd5ce313decfb93401b6d
   EXPermissions: 015f1129f80266f6c38e3691102546232b641614
   expo-dev-launcher: 0351bdeef423c28146573adbdeb822ed42b941b8
-<<<<<<< HEAD
-  expo-dev-menu: 23458ea380b3d67685db766bde78925be00627ed
-=======
   expo-dev-menu: bbce00e72ede1b7308c469f288b365a9a917a173
->>>>>>> 986257b3
   expo-dev-menu-interface: 3c93377ecf505dc4aba68e61685d30353c39b335
   expo-image: 07527eb7a57f5ac939c5ded392bcf64c975b9c87
   EXPrint: 32f0f7745534b710cfd5ed67fc3bd7416b6353c6
