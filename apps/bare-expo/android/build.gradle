--- conflicted
+++ resolved
@@ -18,20 +18,16 @@
         maven { url 'https://dl.bintray.com/kotlin/kotlin-eap' }
     }
     dependencies {
-<<<<<<< HEAD
-        classpath 'com.android.tools.build:gradle:4.0.0-alpha07'
+        classpath 'com.android.tools.build:gradle:4.0.0-alpha09'
         classpath "org.jetbrains.kotlin:kotlin-gradle-plugin:1.3.61"
         classpath 'androidx.navigation:navigation-safe-args-gradle-plugin:2.1.0'
         classpath "org.jetbrains.kotlin:kotlin-gradle-plugin:$kotlin_version"
-=======
-        classpath 'com.android.tools.build:gradle:3.5.2'
 
         // Copied version from the Exponent Android project.
         // Newer versions suffer either from "play-services-basement was supposed to be 15.0.1,
         // but has been resolved to 17.0.0"
         // or https://github.com/segment-integrations/analytics-android-integration-firebase/issues/23
-        classpath 'com.google.gms:google-services:3.2.1'  // Google Services plugin
->>>>>>> 67e789ea
+        classpath 'com.google.gms:google-services:4.3.3'  // Google Services plugin
 
         // NOTE: Do not place your application dependencies here; they belong
         // in the individual module build.gradle files
