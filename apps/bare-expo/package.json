{
  "name": "bare-expo",
  "version": "0.0.1",
  "private": true,
  "scripts": {
    "postinstall": "expo-yarn-workspaces postinstall",
    "android": "export NODE_ENV=\"development\" && ./scripts/start-emulator.sh",
    "android:clean": "pushd android; rm -rf ./.gradle && ./gradlew --configure-on-demand; popd",
    "ios": "export NODE_ENV=\"development\" && ./scripts/start-simulator.sh",
    "test:ios": "export NODE_ENV=\"test\" && ./scripts/start-simulator.sh",
    "test:android": "export NODE_ENV=\"test\" && ./scripts/start-emulator.sh",
    "test:web:debug": "EXPO_WEB_E2E_ENV=development jest -c e2e/jest.config.web.json",
    "test:web": "EXPO_WEB_E2E_ENV=development jest -c e2e/jest.config.web.json",
    "test:web:prod": "EXPO_WEB_E2E_ENV=production jest -c e2e/jest.config.web.json",
    "edit:android": "open -a /Applications/Android\\ Studio.app ./android",
    "edit:ios": "open -a Xcode ./ios/BareExpo.xcworkspace",
    "web": "expo start:web --https",
    "build:web": "expo build:web --no-pwa",
    "start": "react-native start --reset-cache",
    "clear-metro": "watchman watch-del-all && rm -rf /tmp/metro-bundler-cache-* && rm -rf /tmp/haste-map-react-native-packager-*",
    "clear-ios-build": "rm -rf ios/build/; kill $(lsof -t -i:8081)",
    "test": "jest",
    "detox:clean": "detox clean-framework-cache && detox build-framework-cache",
    "android:detox:build:debug": "detox build -c android.emu.debug",
    "android:detox:build:release": "detox build -c android.emu.release",
    "android:detox:test:debug": "detox test -c android.emu.debug --loglevel warn",
    "android:detox:test:release": "watchman watch-del-all; detox test -c android.emu.release -l verbose --cleanup",
    "ios:detox:build:debug": "detox build -c ios.sim.debug",
    "ios:detox:build:release": "detox build -c ios.sim.release",
    "ios:detox:test:debug": "detox test -c ios.sim.debug --loglevel warn --take-screenshots failing",
    "ios:detox:test:release": "watchman watch-del-all; detox test -c ios.sim.release -l verbose --cleanup --take-screenshots failing",
    "open": "./scripts/deep-link.sh test-suite",
    "nuke": "rm -rf node_modules; rm -rf ios/Pods/ && rm -rf ios/build/ && rm -rf android/.gradle",
    "sync:tools": "cp -a ../../../react-native/React/DevSupport/ ../../react-native-lab/react-native/React/DevSupport/"
  },
  "react-native-unimodules": {
    "android": {
      "modulesPaths": [
        "../../../../packages"
      ],
      "configuration": "api",
      "target": "react-native",
      "exclude": [
        "expo-branch",
        "expo-payments-stripe",
        "expo-ads-facebook",
        "expo-ads-admob",
        "expo-apple-authentication",
        "expo-updates",
        "expo-module-template"
      ]
    },
    "ios": {
      "modules_paths": [
        "../../../packages"
      ],
      "flags": {
        "inhibit_warnings": false
      },
      "exclude": [
        "expo-branch",
        "expo-payments-stripe",
        "expo-ads-facebook",
        "expo-ads-admob",
        "expo-apple-authentication",
        "expo-updates",
        "expo-module-template"
      ]
    }
  },
  "detox": {
    "configurations": {
      "ios.sim.debug": {
        "binaryPath": "ios/build/Build/Products/Debug-iphonesimulator/BareExpoDetox.app",
        "build": "./scripts/build-detox-ios.sh Debug",
        "type": "ios.simulator",
        "name": "iPhone 11"
      },
      "ios.sim.release": {
        "binaryPath": "ios/build/Build/Products/Release-iphonesimulator/BareExpoDetox.app",
        "build": "./scripts/build-detox-ios.sh Release YES",
        "type": "ios.simulator",
        "name": "iPhone 11"
      },
      "android.emu.debug": {
        "binaryPath": "android/app/build/outputs/apk/debug/app-debug.apk",
        "build": "cd android && ./gradlew assembleDebug assembleAndroidTest -DtestBuildType=debug && cd ..",
        "type": "android.emulator",
        "name": "bare-expo"
      },
      "android.emu.release": {
        "binaryPath": "android/app/build/outputs/apk/release/app-release.apk",
        "build": "cd android && ./gradlew assembleRelease assembleAndroidTest -DtestBuildType=release && cd ..",
        "type": "android.emulator",
        "name": "bare-expo"
      }
    },
    "runner-config": "./e2e/jest.config.json",
    "test-runner": "jest"
  },
  "expo-yarn-workspaces": {
    "symlinks": [
      "expo-constants",
      "expo-camera",
      "expo-updates"
    ]
  },
  "dependencies": {
    "@babel/runtime": "^7.5.5",
    "@react-native-community/async-storage": "~1.12.0",
    "@react-native-community/datetimepicker": "3.2.0",
    "@react-native-community/masked-view": "^0.1.10",
    "@react-native-community/netinfo": "6.0.0",
    "@react-native-community/slider": "3.0.3",
    "@react-native-community/viewpager": "5.0.11",
    "@react-native-picker/picker": "1.9.11",
    "@react-native-segmented-control/segmented-control": "2.3.0",
    "expo": "~41.0.0",
<<<<<<< HEAD
    "expo-camera": "~11.0.2",
    "expo-dev-client": "~0.1.0",
=======
    "expo-camera": "~11.0.3",
>>>>>>> d1853ae1
    "expo-face-detector": "~10.0.1",
    "unimodules-face-detector-interface": "~6.1.0",
    "expo-image": "~1.0.0-alpha.0",
    "expo-notifications": "~0.11.5",
    "expo-random": "~11.1.2",
    "expo-splash-screen": "~0.10.2",
    "native-component-list": "*",
    "react": "16.13.1",
    "react-dom": "16.13.1",
    "react-native": "0.63.2",
    "react-native-appearance": "~0.3.3",
    "react-native-gesture-handler": "~1.10.2",
    "react-native-reanimated": "~2.1.0",
    "react-native-safe-area-context": "3.2.0",
    "react-native-screens": "~3.0.0",
    "react-native-shared-element": "0.7.0",
    "react-native-svg": "12.1.0",
    "react-native-unimodules": "~0.13.3",
    "react-native-view-shot": "3.1.2",
    "react-native-webview": "11.2.3",
    "test-suite": "*"
  },
  "devDependencies": {
    "@babel/core": "^7.0.0",
    "@types/react": "~16.9.41",
    "@types/react-native": "~0.63.2",
    "babel-plugin-module-resolver": "^4.0.0",
    "babel-preset-expo": "~8.3.0",
    "detox": "^18.6.2",
    "expo-module-scripts": "^2.0.0",
    "expo-yarn-workspaces": "^1.5.1",
    "jest-expo": "~41.0.0",
    "jest-expo-puppeteer": "^1.0.5",
    "puppeteer": "^2.1.1"
  }
}<|MERGE_RESOLUTION|>--- conflicted
+++ resolved
@@ -116,12 +116,8 @@
     "@react-native-picker/picker": "1.9.11",
     "@react-native-segmented-control/segmented-control": "2.3.0",
     "expo": "~41.0.0",
-<<<<<<< HEAD
-    "expo-camera": "~11.0.2",
+    "expo-camera": "~11.0.3",
     "expo-dev-client": "~0.1.0",
-=======
-    "expo-camera": "~11.0.3",
->>>>>>> d1853ae1
     "expo-face-detector": "~10.0.1",
     "unimodules-face-detector-interface": "~6.1.0",
     "expo-image": "~1.0.0-alpha.0",
