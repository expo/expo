{
  "name": "bare-expo",
  "version": "0.0.1",
  "private": true,
  "scripts": {
    "postinstall": "expo-yarn-workspaces postinstall",
    "android": "export NODE_ENV=\"development\" && ./scripts/start-emulator.sh",
    "android:clean": "pushd android; rm -rf ./.gradle && ./gradlew --configure-on-demand; popd",
    "ios": "export NODE_ENV=\"development\" && ./scripts/start-simulator.sh",
    "test:ios": "export NODE_ENV=\"test\" && ./scripts/start-simulator.sh",
    "test:android": "export NODE_ENV=\"test\" && ./scripts/start-emulator.sh",
    "test:web:debug": "EXPO_WEB_E2E_ENV=development jest -c e2e/jest.config.web.json",
    "test:web": "EXPO_WEB_E2E_ENV=development jest -c e2e/jest.config.web.json",
    "test:web:prod": "EXPO_WEB_E2E_ENV=production jest -c e2e/jest.config.web.json",
    "edit:android": "open -a /Applications/Android\\ Studio.app ./android",
    "edit:ios": "open -a Xcode ./ios/BareExpo.xcworkspace",
    "web": "expo start:web --https",
    "build:web": "expo build:web --no-pwa",
    "start": "react-native start --reset-cache",
    "clear-metro": "watchman watch-del-all && rm -rf /tmp/metro-bundler-cache-* && rm -rf /tmp/haste-map-react-native-packager-*",
    "clear-ios-build": "rm -rf ios/build/; kill $(lsof -t -i:8081)",
    "test": "jest",
    "detox:clean": "detox clean-framework-cache && detox build-framework-cache",
    "android:detox:build:debug": "detox build -c android.emu.debug",
    "android:detox:build:release": "detox build -c android.emu.release",
    "android:detox:test:debug": "detox test -c android.emu.debug --loglevel warn",
    "android:detox:test:release": "watchman watch-del-all; detox test -c android.emu.release -l verbose --cleanup --take-screenshots failing --record-logs failing",
    "ios:detox:build:debug": "detox build -c ios.sim.debug",
    "ios:detox:build:release": "detox build -c ios.sim.release",
    "ios:detox:test:debug": "detox test -c ios.sim.debug --loglevel warn --take-screenshots failing",
    "ios:detox:test:release": "watchman watch-del-all; detox test -c ios.sim.release -l verbose --cleanup --take-screenshots failing",
    "open": "./scripts/deep-link.sh test-suite",
    "nuke": "rm -rf node_modules; rm -rf ios/Pods/ && rm -rf ios/build/ && rm -rf android/.gradle",
    "sync:tools": "cp -a ../../../react-native/React/DevSupport/ ../../react-native-lab/react-native/React/DevSupport/"
  },
  "expo": {
    "autolinking": {
      "exclude": [
        "expo-branch",
        "expo-ads-facebook",
        "expo-ads-admob",
        "expo-apple-authentication",
        "expo-updates",
        "expo-module-template"
      ],
      "ios": {
        "flags": {
          "inhibit_warnings": false
        }
      }
    }
  },
  "detox": {
    "configurations": {
      "ios.sim.debug": {
        "binaryPath": "ios/build/Build/Products/Debug-iphonesimulator/BareExpoDetox.app",
        "build": "./scripts/build-detox-ios.sh Debug",
        "type": "ios.simulator",
        "name": "iPhone 12"
      },
      "ios.sim.release": {
        "binaryPath": "ios/build/Build/Products/Release-iphonesimulator/BareExpoDetox.app",
        "build": "./scripts/build-detox-ios.sh Release YES",
        "type": "ios.simulator",
        "name": "iPhone 12"
      },
      "android.emu.debug": {
        "binaryPath": "android/app/build/outputs/apk/debug/app-debug.apk",
        "build": "cd android && ./gradlew :app:assembleDebug :app:assembleAndroidTest -DtestBuildType=debug && cd ..",
        "type": "android.emulator",
        "name": "avd-31"
      },
      "android.emu.release": {
        "binaryPath": "android/app/build/outputs/apk/release/app-release.apk",
        "build": "cd android && ./gradlew :app:assembleRelease :app:assembleAndroidTest -DtestBuildType=release && cd ..",
        "type": "android.emulator",
        "name": "avd-31"
      }
    },
    "runner-config": "./e2e/jest.config.json",
    "test-runner": "jest"
  },
  "expo-yarn-workspaces": {
    "symlinks": [
      "expo-constants",
      "expo-camera",
      "expo-updates",
      "detox",
      "react-native-reanimated"
    ]
  },
  "dependencies": {
    "@babel/runtime": "^7.14.0",
    "@react-native-async-storage/async-storage": "~1.17.3",
<<<<<<< HEAD
    "@react-native-community/datetimepicker": "6.2.0",
    "@react-native-community/netinfo": "8.2.0",
=======
    "@react-native-community/datetimepicker": "6.1.2",
    "@react-native-community/netinfo": "9.3.0",
>>>>>>> 102c8ba4
    "@react-native-community/slider": "4.2.1",
    "@react-native-community/viewpager": "5.0.11",
    "@react-native-masked-view/masked-view": "0.2.6",
    "@react-native-picker/picker": "2.4.0",
    "@react-native-segmented-control/segmented-control": "2.4.0",
    "expo": "~45.0.0-beta.1",
    "expo-camera": "~12.2.0",
    "expo-dev-client": "~1.0.0",
    "expo-error-recovery": "~3.1.0",
    "expo-face-detector": "~11.2.0",
    "expo-image": "~0.2.0",
    "expo-notifications": "~0.15.0",
    "expo-random": "~12.2.0",
    "expo-splash-screen": "~0.15.0",
    "native-component-list": "*",
    "react": "18.0.0",
    "react-dom": "18.0.0",
    "react-native": "0.69.1",
    "react-native-gesture-handler": "~2.5.0",
    "react-native-reanimated": "~3.0.0-rc.0",
    "react-native-safe-area-context": "4.2.4",
    "react-native-screens": "~3.11.1",
    "react-native-shared-element": "0.8.4",
    "react-native-svg": "12.3.0",
    "react-native-view-shot": "3.3.0",
    "react-native-webview": "11.22.4",
    "test-suite": "*"
  },
  "devDependencies": {
    "@babel/core": "^7.12.9",
    "@types/react": "~18.0.14",
    "@types/react-native": "~0.69.1",
    "babel-plugin-module-resolver": "^4.1.0",
    "babel-preset-expo": "~9.1.0",
    "detox": "^19.4.1",
    "expo-module-scripts": "^2.0.0",
    "expo-yarn-workspaces": "^2.0.0",
    "jest-expo": "~45.0.0-beta.1",
    "jest-expo-puppeteer": "^1.1.1",
    "puppeteer": "^2.1.1"
  }
}<|MERGE_RESOLUTION|>--- conflicted
+++ resolved
@@ -92,13 +92,8 @@
   "dependencies": {
     "@babel/runtime": "^7.14.0",
     "@react-native-async-storage/async-storage": "~1.17.3",
-<<<<<<< HEAD
     "@react-native-community/datetimepicker": "6.2.0",
-    "@react-native-community/netinfo": "8.2.0",
-=======
-    "@react-native-community/datetimepicker": "6.1.2",
     "@react-native-community/netinfo": "9.3.0",
->>>>>>> 102c8ba4
     "@react-native-community/slider": "4.2.1",
     "@react-native-community/viewpager": "5.0.11",
     "@react-native-masked-view/masked-view": "0.2.6",
