{
  "name": "bare-expo",
  "version": "0.0.1",
  "private": true,
  "scripts": {
    "postinstall": "expo-yarn-workspaces postinstall",
    "android": "export NODE_ENV=\"development\" && ./scripts/start-emulator.sh",
    "android:clean": "pushd android; rm -rf ./.gradle && ./gradlew --configure-on-demand; popd",
    "ios": "export NODE_ENV=\"development\" && ./scripts/start-simulator.sh",
    "test:ios": "export NODE_ENV=\"test\" && ./scripts/start-simulator.sh",
    "test:android": "export NODE_ENV=\"test\" && ./scripts/start-emulator.sh",
    "test:web:debug": "EXPO_WEB_E2E_ENV=development jest -c e2e/jest.config.web.json",
    "test:web": "EXPO_WEB_E2E_ENV=development jest -c e2e/jest.config.web.json",
    "test:web:prod": "EXPO_WEB_E2E_ENV=production jest -c e2e/jest.config.web.json",
    "edit:android": "open -a /Applications/Android\\ Studio.app ./android",
    "edit:ios": "open -a Xcode ./ios/BareExpo.xcworkspace",
    "web": "expo start:web --https",
    "build:web": "expo build:web --no-pwa",
    "start": "react-native start --reset-cache",
    "clear-metro": "watchman watch-del-all && rm -rf /tmp/metro-bundler-cache-* && rm -rf /tmp/haste-map-react-native-packager-*",
    "clear-ios-build": "rm -rf ios/build/; kill $(lsof -t -i:8081)",
    "test": "jest",
    "detox:clean": "detox clean-framework-cache && detox build-framework-cache",
    "android:detox:build:debug": "detox build -c android.emu.debug",
    "android:detox:build:release": "detox build -c android.emu.release",
    "android:detox:test:debug": "detox test -c android.emu.debug --loglevel warn",
    "android:detox:test:release": "watchman watch-del-all; detox test -c android.emu.release -l verbose --cleanup --take-screenshots failing --record-logs failing",
    "ios:detox:build:debug": "detox build -c ios.sim.debug",
    "ios:detox:build:release": "detox build -c ios.sim.release",
    "ios:detox:test:debug": "detox test -c ios.sim.debug --loglevel warn --take-screenshots failing",
    "ios:detox:test:release": "watchman watch-del-all; detox test -c ios.sim.release -l verbose --cleanup --take-screenshots failing",
    "open": "./scripts/deep-link.sh test-suite",
    "nuke": "rm -rf node_modules; rm -rf ios/Pods/ && rm -rf ios/build/ && rm -rf android/.gradle",
    "sync:tools": "cp -a ../../../react-native/React/DevSupport/ ../../react-native-lab/react-native/React/DevSupport/"
  },
  "expo": {
    "autolinking": {
      "exclude": [
        "expo-branch",
        "expo-ads-facebook",
        "expo-ads-admob",
        "expo-apple-authentication",
        "expo-updates",
        "expo-module-template"
      ],
      "ios": {
        "flags": {
          "inhibit_warnings": false
        }
      }
    }
  },
  "detox": {
    "configurations": {
      "ios.sim.debug": {
        "binaryPath": "ios/build/Build/Products/Debug-iphonesimulator/BareExpoDetox.app",
        "build": "./scripts/build-detox-ios.sh Debug",
        "type": "ios.simulator",
        "name": "iPhone 12"
      },
      "ios.sim.release": {
        "binaryPath": "ios/build/Build/Products/Release-iphonesimulator/BareExpoDetox.app",
        "build": "./scripts/build-detox-ios.sh Release YES",
        "type": "ios.simulator",
        "name": "iPhone 12"
      },
      "android.emu.debug": {
        "binaryPath": "android/app/build/outputs/apk/debug/app-debug.apk",
        "build": "cd android && ./gradlew :app:assembleDebug :app:assembleAndroidTest -DtestBuildType=debug && cd ..",
        "type": "android.emulator",
        "name": "avd-31"
      },
      "android.emu.release": {
        "binaryPath": "android/app/build/outputs/apk/release/app-release.apk",
        "build": "cd android && ./gradlew :app:assembleRelease :app:assembleAndroidTest -DtestBuildType=release && cd ..",
        "type": "android.emulator",
        "name": "avd-31"
      }
    },
    "runner-config": "./e2e/jest.config.json",
    "test-runner": "jest"
  },
  "expo-yarn-workspaces": {
    "symlinks": [
      "expo-constants",
      "expo-camera",
      "expo-updates",
      "detox",
      "react-native-reanimated"
    ]
  },
  "dependencies": {
    "@babel/runtime": "^7.14.0",
    "@react-native-async-storage/async-storage": "~1.17.3",
    "@react-native-community/datetimepicker": "6.1.2",
    "@react-native-community/netinfo": "9.3.0",
    "@react-native-community/slider": "4.2.1",
    "@react-native-community/viewpager": "5.0.11",
    "@react-native-masked-view/masked-view": "0.2.6",
    "@react-native-picker/picker": "2.4.0",
    "@react-native-segmented-control/segmented-control": "2.4.0",
    "expo": "~45.0.0-beta.1",
    "expo-camera": "~12.2.0",
    "expo-dev-client": "~1.0.0",
    "expo-error-recovery": "~3.1.0",
    "expo-face-detector": "~11.2.0",
    "expo-image": "~0.2.0",
    "expo-notifications": "~0.15.0",
    "expo-random": "~12.2.0",
    "expo-splash-screen": "~0.15.0",
    "native-component-list": "*",
    "react": "18.0.0",
    "react-dom": "18.0.0",
    "react-native": "0.69.1",
    "react-native-gesture-handler": "~2.5.0",
    "react-native-reanimated": "~3.0.0-rc.0",
    "react-native-safe-area-context": "4.2.4",
    "react-native-screens": "~3.11.1",
    "react-native-shared-element": "0.8.4",
    "react-native-svg": "12.3.0",
<<<<<<< HEAD
    "react-native-view-shot": "3.1.2",
    "react-native-webview": "11.22.4",
=======
    "react-native-view-shot": "3.3.0",
    "react-native-webview": "11.18.1",
>>>>>>> aca73e3c
    "test-suite": "*"
  },
  "devDependencies": {
    "@babel/core": "^7.12.9",
    "@types/react": "~18.0.14",
    "@types/react-native": "~0.69.1",
    "babel-plugin-module-resolver": "^4.1.0",
    "babel-preset-expo": "~9.1.0",
    "detox": "^19.4.1",
    "expo-module-scripts": "^2.0.0",
    "expo-yarn-workspaces": "^2.0.0",
    "jest-expo": "~45.0.0-beta.1",
    "jest-expo-puppeteer": "^1.1.1",
    "puppeteer": "^2.1.1"
  }
}<|MERGE_RESOLUTION|>--- conflicted
+++ resolved
@@ -118,13 +118,8 @@
     "react-native-screens": "~3.11.1",
     "react-native-shared-element": "0.8.4",
     "react-native-svg": "12.3.0",
-<<<<<<< HEAD
-    "react-native-view-shot": "3.1.2",
+    "react-native-view-shot": "3.3.0",
     "react-native-webview": "11.22.4",
-=======
-    "react-native-view-shot": "3.3.0",
-    "react-native-webview": "11.18.1",
->>>>>>> aca73e3c
     "test-suite": "*"
   },
   "devDependencies": {
