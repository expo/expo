{
  "name": "bare-expo",
  "version": "0.0.1",
  "private": true,
  "scripts": {
    "postinstall": "expo-yarn-workspaces postinstall",
    "android": "export NODE_ENV=\"development\" && ./scripts/start-emulator.sh",
    "android:clean": "pushd android; rm -rf ./.gradle && ./gradlew --configure-on-demand; popd",
    "ios": "export NODE_ENV=\"development\" && ./scripts/start-simulator.sh",
    "test:ios": "export NODE_ENV=\"test\" && ./scripts/start-simulator.sh",
    "test:android": "export NODE_ENV=\"test\" && ./scripts/start-emulator.sh",
    "test:web": "EXPO_WEB_E2E_ENV=development jest -c e2e/jest.config.web.js",
    "test:web:prod": "EXPO_WEB_E2E_ENV=production jest -c e2e/jest.config.web.js",
    "edit:android": "open -a /Applications/Android\\ Studio.app ./android",
    "edit:ios": "open -a Xcode ./ios/BareExpo.xcworkspace",
    "web": "expo start --web --https",
    "build:web": "expo export:web",
    "start": "react-native start --reset-cache",
    "clear-metro": "watchman watch-del-all && rm -rf /tmp/metro-bundler-cache-* && rm -rf /tmp/haste-map-react-native-packager-*",
    "clear-ios-build": "rm -rf ios/build/; kill $(lsof -t -i:8081)",
    "test": "jest",
    "detox:clean": "detox clean-framework-cache && detox build-framework-cache",
    "android:detox:build:debug": "detox build -c android.emu.debug",
    "android:detox:build:release": "detox build -c android.emu.release",
    "android:detox:test:debug": "detox test -c android.emu.debug",
    "android:detox:test:release": "watchman watch-del-all; detox test -c android.emu.release",
    "ios:detox:build:debug": "detox build -c ios.sim.debug",
    "ios:detox:build:release": "detox build -c ios.sim.release",
    "ios:detox:test:debug": "detox test -c ios.sim.debug",
    "ios:detox:test:release": "watchman watch-del-all; detox test -c ios.sim.release --cleanup",
    "open": "./scripts/deep-link.sh test-suite",
    "nuke": "rm -rf node_modules; rm -rf ios/Pods/ && rm -rf ios/build/ && rm -rf android/.gradle",
    "sync:tools": "cp -a ../../../react-native/React/DevSupport/ ../../react-native-lab/react-native/React/DevSupport/"
  },
  "expo": {
    "autolinking": {
      "exclude": [
        "expo-branch",
        "expo-ads-facebook",
        "expo-ads-admob",
        "expo-updates",
        "expo-module-template",
        "expo-module-template-local"
      ],
      "ios": {
        "flags": {
          "inhibit_warnings": false
        }
      }
    }
  },
  "expo-yarn-workspaces": {
    "symlinks": [
      "expo-constants",
      "expo-camera",
      "expo-updates",
      "detox",
      "react-native-reanimated"
    ]
  },
  "dependencies": {
    "@babel/runtime": "^7.20.0",
    "@react-native-async-storage/async-storage": "1.17.11",
    "@react-native-community/datetimepicker": "6.7.3",
    "@react-native-community/netinfo": "9.3.10",
    "@react-native-community/slider": "4.4.2",
<<<<<<< HEAD
    "@react-native-masked-view/masked-view": "0.2.8",
    "@react-native-picker/picker": "2.4.10",
=======
    "@react-native-masked-view/masked-view": "0.2.9",
    "@react-native-picker/picker": "2.4.8",
>>>>>>> 589661a4
    "@react-native-segmented-control/segmented-control": "2.4.0",
    "@shopify/flash-list": "1.4.3",
    "expo": "~49.0.0-alpha.1",
    "expo-camera": "~13.4.0",
    "expo-dev-client": "~2.3.0",
    "expo-face-detector": "~12.1.0",
    "expo-image": "~1.3.0",
    "expo-insights": "~0.1.0",
    "expo-notifications": "~0.19.0",
    "expo-random": "~13.1.0",
    "expo-splash-screen": "~0.19.0",
    "native-component-list": "*",
    "react": "18.2.0",
    "react-dom": "18.2.0",
    "react-native": "0.72.0-rc.6",
    "react-native-gesture-handler": "~2.12.0",
    "react-native-pager-view": "6.2.0",
    "react-native-reanimated": "~3.1.0",
    "react-native-safe-area-context": "4.5.0",
    "react-native-screens": "~3.20.0",
    "react-native-shared-element": "0.8.8",
    "react-native-svg": "13.9.0",
    "react-native-view-shot": "3.6.0",
    "react-native-webview": "11.26.0",
    "test-suite": "*"
  },
  "devDependencies": {
    "@babel/core": "^7.20.0",
    "@types/react": "~18.0.14",
    "babel-plugin-module-resolver": "^5.0.0",
    "babel-preset-expo": "~9.4.0",
    "detox": "^20.1.1",
    "expo-module-scripts": "^3.0.0",
    "expo-yarn-workspaces": "^2.0.0",
    "getenv": "^1.0.0",
    "jest": "^29.3.1",
    "jest-puppeteer": "^5.0.4",
    "puppeteer": "^2.1.1",
    "serve": "^11.3.0"
  }
}<|MERGE_RESOLUTION|>--- conflicted
+++ resolved
@@ -64,13 +64,8 @@
     "@react-native-community/datetimepicker": "6.7.3",
     "@react-native-community/netinfo": "9.3.10",
     "@react-native-community/slider": "4.4.2",
-<<<<<<< HEAD
-    "@react-native-masked-view/masked-view": "0.2.8",
+    "@react-native-masked-view/masked-view": "0.2.9",
     "@react-native-picker/picker": "2.4.10",
-=======
-    "@react-native-masked-view/masked-view": "0.2.9",
-    "@react-native-picker/picker": "2.4.8",
->>>>>>> 589661a4
     "@react-native-segmented-control/segmented-control": "2.4.0",
     "@shopify/flash-list": "1.4.3",
     "expo": "~49.0.0-alpha.1",
