{
  "name": "bare-expo",
  "version": "0.0.1",
  "private": true,
  "main": "index.js",
  "scripts": {
    "android": "export NODE_ENV=\"development\" && ./scripts/start-emulator.sh",
    "android:clean": "pushd android; rm -rf ./.gradle && ./gradlew --configure-on-demand; popd",
    "ios": "export NODE_ENV=\"development\" && ./scripts/start-simulator.sh",
    "test:ios": "export NODE_ENV=\"test\" && ./scripts/start-simulator.sh",
    "test:android": "export NODE_ENV=\"test\" && ./scripts/start-emulator.sh",
    "edit:android": "open -a /Applications/Android\\ Studio.app ./android",
    "edit:ios": "open -a Xcode ./ios/BareExpo.xcworkspace",
    "start": "expo start --reset-cache",
    "clear-metro": "watchman watch-del-all && rm -rf /tmp/metro-bundler-cache-* && rm -rf /tmp/haste-map-react-native-packager-*",
    "clear-ios-build": "rm -rf ios/build/; kill $(lsof -t -i:8081)",
    "test": "jest",
    "open": "./scripts/deep-link.sh test-suite",
    "nuke": "rm -rf node_modules; rm -rf ios/Pods/ && rm -rf ios/build/ && rm -rf android/.gradle",
    "sync:tools": "cp -a ../../../react-native/React/DevSupport/ ../../react-native-lab/react-native/React/DevSupport/"
  },
  "expo": {
    "autolinking": {
      "exclude": [
        "expo-ads-facebook",
        "expo-ads-admob",
        "expo-module-template",
        "expo-module-template-local",
        "expo-face-detector"
      ],
      "ios": {
        "flags": {
          "inhibit_warnings": false
        }
      }
    }
  },
  "dependencies": {
    "@babel/runtime": "^7.20.0",
    "@react-native-async-storage/async-storage": "1.23.1",
    "@react-native-community/datetimepicker": "8.0.0",
    "@react-native-community/netinfo": "11.3.1",
    "@react-native-community/slider": "4.5.2",
    "@react-native-masked-view/masked-view": "0.3.1",
    "@react-native-picker/picker": "2.7.5",
    "@react-native-segmented-control/segmented-control": "2.5.2",
    "@shopify/flash-list": "1.6.4",
    "expo": "~51.0.0-beta.0",
    "expo-camera": "~15.0.0",
    "expo-dev-client": "~4.0.0",
    "expo-face-detector": "~12.7.0",
    "expo-image": "~1.12.0",
    "expo-insights": "~0.7.0",
    "expo-network-addons": "~0.6.0",
    "expo-notifications": "~0.28.0",
    "expo-random": "~14.0.0",
    "expo-splash-screen": "~0.27.0",
    "native-component-list": "*",
    "react": "18.2.0",
    "react-dom": "18.2.0",
<<<<<<< HEAD
    "react-native": "0.74.1",
    "react-native-gesture-handler": "~2.16.0",
=======
    "react-native": "0.74.1-rc.0",
    "react-native-gesture-handler": "~2.16.1",
>>>>>>> 2cb8b935
    "react-native-pager-view": "6.3.0",
    "react-native-reanimated": "~3.10.0",
    "react-native-safe-area-context": "4.10.1",
    "react-native-screens": "~3.31.1",
    "react-native-svg": "15.2.0-rc.0",
    "react-native-view-shot": "3.8.0",
    "react-native-webview": "13.8.6",
    "test-suite": "*"
  },
  "devDependencies": {
    "@babel/core": "^7.20.0",
    "@types/react": "~18.0.14",
    "babel-plugin-module-resolver": "^5.0.0",
    "babel-preset-expo": "~11.0.0",
    "expo-module-scripts": "^3.0.0",
    "getenv": "^1.0.0",
    "jest": "^29.3.1",
    "serve": "^11.3.0"
  }
}<|MERGE_RESOLUTION|>--- conflicted
+++ resolved
@@ -58,13 +58,8 @@
     "native-component-list": "*",
     "react": "18.2.0",
     "react-dom": "18.2.0",
-<<<<<<< HEAD
     "react-native": "0.74.1",
-    "react-native-gesture-handler": "~2.16.0",
-=======
-    "react-native": "0.74.1-rc.0",
     "react-native-gesture-handler": "~2.16.1",
->>>>>>> 2cb8b935
     "react-native-pager-view": "6.3.0",
     "react-native-reanimated": "~3.10.0",
     "react-native-safe-area-context": "4.10.1",
