{
  "name": "@expo/expo",
  "version": "1.4.0",
  "private": true,
  "author": "Expo",
  "license": "MIT",
  "scripts": {
    "setup:docs": "./scripts/download-dependencies.sh",
    "setup:native": "./scripts/download-dependencies.sh && ./scripts/setup-react-android.sh",
    "postinstall": "yarn-deduplicate && yarn workspace @expo/cli prepare && node ./tools/bin/expotools.js validate-workspace-dependencies && ([ ! -f node_modules/react-native-reanimated/android/src/reactNativeVersionPatch/ReanimatedUIManager/latest/com/swmansion/reanimated/layoutReanimation/ReanimatedUIManager.java.orig ] && patch -d node_modules -p2 -f --backup < patches/react-native-reanimated+3.6.0.patch || true) && ([ ! -f node_modules/react-native-safe-area-context/android/src/main/java/com/th3rdwave/safeareacontext/SafeAreaContextModule.kt.orig ] && patch -d node_modules -p2 -f --backup < patches/react-native-safe-area-context+4.8.2.patch || true)",
    "lint": "eslint .",
    "tsc": "echo 'You are trying to run \"tsc\" in the workspace root. Run it from an individual package instead.' && exit 1"
  },
  "workspaces": {
    "packages": [
      "apps/*",
      "packages/*",
      "packages/@expo/*"
    ]
  },
  "resolutions": {
<<<<<<< HEAD
    "react-native": "0.73.4",
=======
    "react-native": "0.74.0-rc.2",
    "@react-native/assets-registry": "0.74.0",
    "@react-native/babel-preset": "0.74.2",
    "@react-native/dev-middleware": "0.74.2",
>>>>>>> e60019e1
    "@react-navigation/native": "^6.1.6",
    "@react-navigation/core": "^6.4.9",
    "**/util": "~0.12.4"
  },
  "dependencies": {
    "eslint": "^8.56.0",
    "jsc-android": "^250231.0.0",
    "node-gyp": "^10.0.1",
    "prettier": "^3.1.1",
    "yarn-deduplicate": "^6.0.2"
  }
}<|MERGE_RESOLUTION|>--- conflicted
+++ resolved
@@ -19,14 +19,10 @@
     ]
   },
   "resolutions": {
-<<<<<<< HEAD
-    "react-native": "0.73.4",
-=======
     "react-native": "0.74.0-rc.2",
     "@react-native/assets-registry": "0.74.0",
     "@react-native/babel-preset": "0.74.2",
     "@react-native/dev-middleware": "0.74.2",
->>>>>>> e60019e1
     "@react-navigation/native": "^6.1.6",
     "@react-navigation/core": "^6.4.9",
     "**/util": "~0.12.4"
