name: Android Client

on:
  workflow_dispatch:
    inputs:
      releaseAPK:
        description: 'type "release-apk" to confirm upload to S3'
        required: false
      releaseGooglePlay:
        description: 'type "release-google-play" to confirm release to Google Play'
        required: false
  pull_request:
    paths:
      - .github/workflows/client-android.yml
      - secrets/**
      - android/**
      - fastlane/**
      - Gemfile.lock
      - .ruby-version
      - yarn.lock
  push:
    branches: [master, sdk-*]
    paths:
      - .github/workflows/client-android.yml
      - secrets/**
      - android/**
      - fastlane/**
      - Gemfile.lock
      - .ruby-version
      - yarn.lock

concurrency:
  group: ${{ github.workflow }}-${{ github.event_name }}-${{ github.ref }}
  cancel-in-progress: true

jobs:
  build:
    runs-on: ubuntu-18.04
    steps:
      - name: 👀 Checkout
        uses: actions/checkout@v2
        with:
          submodules: true
      - name: ♻️ Restore workspace node modules
        uses: actions/cache@v2
        id: node-modules-cache
        with:
          path: |
            # See "workspaces" → "packages" in the root package.json for the source of truth of
            # which node_modules are affected by the root yarn.lock
            node_modules
            apps/*/node_modules
            home/node_modules
            packages/*/node_modules
            packages/@unimodules/*/node_modules
            react-native-lab/react-native/node_modules
          key: ${{ runner.os }}-modules-${{ hashFiles('yarn.lock') }}
      - name: ♻️ Restore node modules in tools
        uses: actions/cache@v2
        with:
          path: tools/node_modules
          key: ${{ runner.os }}-tools-modules-${{ hashFiles('tools/yarn.lock') }}
      - name: 🧶 Yarn install
        run: yarn install --frozen-lockfile
      - name: 💎 Setup Ruby and install gems
        uses: ruby/setup-ruby@v1
        with:
          bundler-cache: true
      - name: 🐙 Install git-crypt
        run: sudo apt-get install git-crypt
      - name: 🔓 Decrypt secrets if possible
        env:
          GIT_CRYPT_KEY_BASE64: ${{ secrets.GIT_CRYPT_KEY_BASE64 }}
        run: |
          if [ -z "${GIT_CRYPT_KEY_BASE64}" ]; then
            echo 'git-crypt key not present in environment'
          else
            git crypt unlock <(echo $GIT_CRYPT_KEY_BASE64 | base64 --decode)
          fi
      - name: ♻️ Restore Gradle caches
        uses: actions/cache@v2
        with:
          path: ~/.gradle/caches
          key: ${{ runner.os }}-gradle-${{ hashFiles('android/*.gradle*') }}
          restore-keys: |
            ${{ runner.os }}-gradle-
      - name: ♻️ Restore Android NDK from cache
        uses: actions/cache@v2
        id: cache-android-ndk
        with:
          path: /usr/local/lib/android/sdk/ndk/19.2.5345600/
          key: ${{ runner.os }}-ndk-19.2.5345600
          restore-keys: |
            ${{ runner.os }}-ndk-
      - name: 🛠 Install NDK
        if: steps.cache-android-ndk.outputs.cache-hit != 'true'
        run: |
<<<<<<< HEAD
          sudo $ANDROID_SDK_ROOT/tools/bin/sdkmanager --install "ndk;19.2.5345600"
      - run: echo "$(pwd)/bin" >> $GITHUB_PATH
      - name: Build APK
=======
          sudo $ANDROID_HOME/tools/bin/sdkmanager --install "ndk;19.2.5345600"
      - name: 🏭 Build APK
>>>>>>> 3d302876
        env:
          ANDROID_KEYSTORE_B64: ${{ secrets.ANDROID_KEYSTORE_B64 }}
          ANDROID_KEYSTORE_PASSWORD: ${{ secrets.ANDROID_KEYSTORE_PASSWORD }}
          ANDROID_KEY_ALIAS: ExponentKey
          ANDROID_KEY_PASSWORD: ${{ secrets.ANDROID_KEY_PASSWORD }}
          ANDROID_NDK_HOME: /usr/local/lib/android/sdk/ndk/19.2.5345600/
          IS_RELEASE_BUILD: ${{ github.event.inputs.releaseAPK == 'release-apk' || github.event.inputs.releaseGooglePlay == 'release-google-play' }}
        run: |
          if [ "$IS_RELEASE_BUILD" == "false" ]; then
            export NDK_ABI_FILTERS="x86_64"
            BUILD_TYPE="Debug"
            echo "Using ABI filters: $NDK_ABI_FILTERS"
          else
            BUILD_TYPE="Release"
          fi
          if [ -z "$ANDROID_KEYSTORE_B64" ]; then
            echo "External build detected, APK will not be signed"
            bin/fastlane android build build_type:$BUILD_TYPE sign:false
          else
            echo "Internal build detected, APK will be signed"
            echo $ANDROID_KEYSTORE_B64 | base64 -d > android/app/release-key.jks
            bin/fastlane android build build_type:$BUILD_TYPE
          fi
      - name: 💾 Upload APK artifact
        uses: actions/upload-artifact@v2
        with:
          name: android-apk
          path: android/app/build/outputs/apk
      - name: 💾 Store daemon logs for debugging crashes
        if: failure()
        uses: actions/upload-artifact@v2
        with:
          name: gradle-daemon-logs
          path: ~/.gradle/daemon
      - name: 📤 Upload APK to S3 and update staging versions endpoint
        if: ${{ github.event.inputs.releaseAPK == 'release-apk' }}
        run: bin/expotools client-build --platform android --release
        env:
          AWS_ACCESS_KEY_ID: AKIAJ3SWUQ4QLNQC7FXA
          AWS_SECRET_ACCESS_KEY: ${{ secrets.android_client_build_aws_secret_key }}
          EXPO_VERSIONS_SECRET: ${{ secrets.expo_versions_secret }}
      - name: 📤 Upload APK to Google Play and release to production
        if: ${{ github.event.inputs.releaseGooglePlay == 'release-google-play' }}
        run: bin/fastlane android prod_release
        env:
          SUPPLY_JSON_KEY_DATA: ${{ secrets.SUPPLY_JSON_KEY_DATA }}
      - name: 🔔 Notify on Slack
        uses: 8398a7/action-slack@v3
        if: failure() && (github.event.ref == 'refs/heads/master' || startsWith(github.event.ref, 'refs/heads/sdk-'))
        env:
          GITHUB_TOKEN: ${{ secrets.GITHUB_TOKEN }}
          SLACK_WEBHOOK_URL: ${{ secrets.slack_webhook_android }}
        with:
          channel: '#platform-android'
          status: ${{ job.status }}
          fields: job,message,ref,eventName,author,took
          author_name: Expo Go (Android)<|MERGE_RESOLUTION|>--- conflicted
+++ resolved
@@ -95,14 +95,8 @@
       - name: 🛠 Install NDK
         if: steps.cache-android-ndk.outputs.cache-hit != 'true'
         run: |
-<<<<<<< HEAD
           sudo $ANDROID_SDK_ROOT/tools/bin/sdkmanager --install "ndk;19.2.5345600"
-      - run: echo "$(pwd)/bin" >> $GITHUB_PATH
-      - name: Build APK
-=======
-          sudo $ANDROID_HOME/tools/bin/sdkmanager --install "ndk;19.2.5345600"
       - name: 🏭 Build APK
->>>>>>> 3d302876
         env:
           ANDROID_KEYSTORE_B64: ${{ secrets.ANDROID_KEYSTORE_B64 }}
           ANDROID_KEYSTORE_PASSWORD: ${{ secrets.ANDROID_KEYSTORE_PASSWORD }}
