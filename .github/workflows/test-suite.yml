name: Test Suite

on:
  workflow_dispatch: {}
  push:
    branches: [main, 'sdk-*']
    paths:
      - .github/workflows/test-suite.yml
      - apps/bare-expo/**
      - apps/test-suite/**
      - packages/**
      - yarn.lock
  pull_request:
    paths:
      - .github/workflows/test-suite.yml
      - apps/bare-expo/**
      - apps/test-suite/**
      - packages/**
      - yarn.lock
      # Ignore Expo CLI for now...
      - '!packages/@expo/cli/**'

concurrency:
  group: ${{ github.workflow }}-${{ github.event_name }}-${{ github.ref }}
  cancel-in-progress: true

jobs:
  web:
    runs-on: ubuntu-20.04
    steps:
      - name: 👀 Checkout
        uses: actions/checkout@v3
        with:
          submodules: true
      - name: ⬢ Setup Node
        uses: actions/setup-node@v3
        with:
          node-version: 16
      - name: ♻️ Restore caches
        uses: ./.github/actions/expo-caches
        id: expo-caches
        with:
          yarn-workspace: 'true'
      - name: 🧶 Install node modules in root dir
        if: steps.expo-caches.outputs.yarn-workspace-hit != 'true'
        run: yarn install --frozen-lockfile
      - name: 🧪 Run Web tests
        run: yarn test:web
        working-directory: apps/bare-expo
        env:
          EXPO_NO_TYPESCRIPT_SETUP: 1
      - name: 🔔 Notify on Slack
        uses: 8398a7/action-slack@v3
        if: failure() && (github.event.ref == 'refs/heads/main' || startsWith(github.event.ref, 'refs/heads/sdk-'))
        env:
          GITHUB_TOKEN: ${{ secrets.GITHUB_TOKEN }}
          SLACK_WEBHOOK_URL: ${{ secrets.slack_webhook_web }}
        with:
          channel: '#expo-web'
          status: ${{ job.status }}
          fields: job,message,ref,eventName,author,took
          author_name: Test Suite (Web)

  ios:
    runs-on: macos-12
    steps:
      - name: 👀 Checkout
        uses: actions/checkout@v3
        with:
          submodules: true
      - name: 🔨 Switch to Xcode 14.1
        run: sudo xcode-select --switch /Applications/Xcode_14.1.app
      - name: 🍺 Install required tools
        run: |
          brew tap wix/brew
          brew install applesimutils
          brew install watchman
      - name: ➕ Add `bin` to GITHUB_PATH
        run: echo "$(pwd)/bin" >> $GITHUB_PATH
      - name: 💎 Setup Ruby and install gems
        uses: ruby/setup-ruby@v1
        with:
          bundler-cache: true
      - name: ♻️ Restore caches
        uses: ./.github/actions/expo-caches
        id: expo-caches
        with:
          yarn-workspace: 'true'
          yarn-tools: 'true'
          bare-expo-pods: 'true'
      - name: 🧶 Install node modules in root dir
        if: steps.expo-caches.outputs.yarn-workspace-hit != 'true'
        run: yarn install --frozen-lockfile
      - name: 🕵️ Debug CocoaPods lockfiles
        run: git diff Podfile.lock Pods/Manifest.lock
        working-directory: apps/bare-expo/ios
        continue-on-error: true
      - name: ⚛️ Display React Native config
        run: yarn react-native config
        working-directory: apps/bare-expo
      - name: 🌳 Display pod environment
        run: pod env
        working-directory: apps/bare-expo/ios
      - name: 🥥 Install pods in apps/bare-expo/ios
        if: steps.expo-caches.outputs.ios-pods-hit != 'true'
        run: pod install
        working-directory: apps/bare-expo/ios
      - name: 🧹 Clean Detox
        run: yarn detox:clean
        working-directory: apps/bare-expo
      - name: 🏗️ Build iOS project for Detox
        run: yarn ios:detox:build:release
        working-directory: apps/bare-expo
        timeout-minutes: 30
        env:
          EXPO_DEBUG: 1
          NODE_ENV: production
      - name: Run tests
        run: yarn ios:detox:test:release
        working-directory: apps/bare-expo
        env:
          EXPO_DEBUG: 1
          NODE_ENV: production
      - name: Store images of build failures
        if: always()
        uses: actions/upload-artifact@v3
        with:
          name: bare-expo-artifacts
          path: apps/bare-expo/artifacts
      - name: 🔔 Notify on Slack
        uses: 8398a7/action-slack@v3
        if: failure() && (github.event.ref == 'refs/heads/main' || startsWith(github.event.ref, 'refs/heads/sdk-'))
        env:
          GITHUB_TOKEN: ${{ secrets.GITHUB_TOKEN }}
          SLACK_WEBHOOK_URL: ${{ secrets.slack_webhook_ios }}
        with:
          channel: '#expo-ios'
          status: ${{ job.status }}
          fields: job,message,ref,eventName,author,took
          author_name: Test Suite (iOS)

  android-build:
    runs-on: ubuntu-20.04
    env:
      ORG_GRADLE_PROJECT_reactNativeArchitectures: x86_64
      GRADLE_OPTS: -Dorg.gradle.jvmargs="-Xmx4096m -XX:MaxMetaspaceSize=4096m"
    steps:
      - name: 👀 Checkout
        uses: actions/checkout@v3
        with:
          submodules: true
      - name: ⬢ Setup Node
        uses: actions/setup-node@v3
        with:
          node-version: 16
      - name: 🔨 Use JDK 11
        uses: actions/setup-java@v3
        with:
          distribution: 'temurin'
          java-version: '11'
      - name: ➕ Add `bin` to GITHUB_PATH
        run: echo "$(pwd)/bin" >> $GITHUB_PATH
      - name: ♻️ Restore caches
        uses: ./.github/actions/expo-caches
        id: expo-caches
        with:
          gradle: 'true'
          yarn-workspace: 'true'
          yarn-tools: 'true'
          react-native-gradle-downloads: 'true'
      - name: 🧶 Install workspace node modules
        if: steps.expo-caches.outputs.yarn-workspace-hit != 'true'
        run: yarn install --frozen-lockfile
      - name: ⚛️ Display React Native config
        run: yarn react-native config
        working-directory: apps/bare-expo
      - name: 🛠️ Generate dynamic macros
        run: expotools android-generate-dynamic-macros --configuration release --bare
<<<<<<< HEAD
      - name: 📸 Restore apk cache
        uses: actions/cache@v3
        id: cache-apk
        with:
          key: bareexpo-apk
          path: apps/bare-expo/android/app/build/outputs/apk
      - name: 🏗️ Build Android project
        if: steps.cache-apk.outputs.cache-hit != 'true'
        run: ./gradlew -DtestBuildType=release :app:assembleRelease :app:assembleAndroidTest --no-daemon
=======
      - name: 🏗️ Build Android project
        run: ./gradlew -DtestBuildType=release :app:assembleRelease :app:assembleAndroidTest
>>>>>>> 40881091
        working-directory: apps/bare-expo/android
        timeout-minutes: 35
        env:
          EXPO_DEBUG: 1
          NODE_ENV: production
      - name: 📸 Upload builds
        uses: actions/upload-artifact@v3
        with:
          name: bare-expo-android-builds
          path: apps/bare-expo/android/app/build/outputs/apk
      - name: 🔔 Notify on Slack
        uses: 8398a7/action-slack@v3
        if: failure() && (github.event.ref == 'refs/heads/main' || startsWith(github.event.ref, 'refs/heads/sdk-'))
        env:
          GITHUB_TOKEN: ${{ secrets.GITHUB_TOKEN }}
          SLACK_WEBHOOK_URL: ${{ secrets.slack_webhook_android }}
          MATRIX_CONTEXT: ${{ toJson(matrix) }}
        with:
          channel: '#expo-android'
          status: ${{ job.status }}
          fields: job,message,ref,eventName,author,took
          author_name: Test Suite (Android)

  android-test:
    needs: android-build
    runs-on: macos-12
    strategy:
      matrix:
        api-level: [33]
    steps:
      - name: 👀 Checkout
        uses: actions/checkout@v3
      - name: 🌠 Download builds
        uses: actions/download-artifact@v3
        with:
          name: bare-expo-android-builds
          path: apps/bare-expo/android/app/build/outputs/apk
      - name: 🧪 Run tests
        uses: ./.github/actions/use-android-emulator
        with:
          avd-api: ${{ matrix.api-level }}
          avd-name: avd-${{ matrix.api-level }}
<<<<<<< HEAD
=======
          arch: x86_64
          force-avd-creation: false
>>>>>>> 40881091
          script: |
            mkdir artifacts
            adb logcat -d > artifacts/emulator.log
            adb logcat -c || true
<<<<<<< HEAD
            adb shell screencap -p /data/local/tmp/bareexpo.png && adb pull /data/local/tmp/bareexpo.png artifacts/beforeTests.png
            ./scripts/start-android-e2e-test.sh
            adb shell screencap -p /data/local/tmp/bareexpo.png && adb pull /data/local/tmp/bareexpo.png artifacts/afterTests.png
=======
            ./scripts/start-android-e2e-test.sh
>>>>>>> 40881091
            adb logcat -d > artifacts/adb.log
          working-directory: ./apps/bare-expo
      - name: 📸 Store images of test failures
        if: always()
        uses: actions/upload-artifact@v3
        with:
          name: bare-expo-artifacts
          path: apps/bare-expo/artifacts
      - name: 🔔 Notify on Slack
        uses: 8398a7/action-slack@v3
        if: failure() && (github.event.ref == 'refs/heads/main' || startsWith(github.event.ref, 'refs/heads/sdk-'))
        env:
          GITHUB_TOKEN: ${{ secrets.GITHUB_TOKEN }}
          SLACK_WEBHOOK_URL: ${{ secrets.slack_webhook_android }}
          MATRIX_CONTEXT: ${{ toJson(matrix) }}
        with:
          channel: '#expo-android'
          status: ${{ job.status }}
          fields: job,message,ref,eventName,author,took
          author_name: Test Suite (Android)<|MERGE_RESOLUTION|>--- conflicted
+++ resolved
@@ -176,20 +176,8 @@
         working-directory: apps/bare-expo
       - name: 🛠️ Generate dynamic macros
         run: expotools android-generate-dynamic-macros --configuration release --bare
-<<<<<<< HEAD
-      - name: 📸 Restore apk cache
-        uses: actions/cache@v3
-        id: cache-apk
-        with:
-          key: bareexpo-apk
-          path: apps/bare-expo/android/app/build/outputs/apk
       - name: 🏗️ Build Android project
-        if: steps.cache-apk.outputs.cache-hit != 'true'
         run: ./gradlew -DtestBuildType=release :app:assembleRelease :app:assembleAndroidTest --no-daemon
-=======
-      - name: 🏗️ Build Android project
-        run: ./gradlew -DtestBuildType=release :app:assembleRelease :app:assembleAndroidTest
->>>>>>> 40881091
         working-directory: apps/bare-expo/android
         timeout-minutes: 35
         env:
@@ -232,22 +220,13 @@
         with:
           avd-api: ${{ matrix.api-level }}
           avd-name: avd-${{ matrix.api-level }}
-<<<<<<< HEAD
-=======
-          arch: x86_64
-          force-avd-creation: false
->>>>>>> 40881091
           script: |
             mkdir artifacts
             adb logcat -d > artifacts/emulator.log
             adb logcat -c || true
-<<<<<<< HEAD
             adb shell screencap -p /data/local/tmp/bareexpo.png && adb pull /data/local/tmp/bareexpo.png artifacts/beforeTests.png
             ./scripts/start-android-e2e-test.sh
             adb shell screencap -p /data/local/tmp/bareexpo.png && adb pull /data/local/tmp/bareexpo.png artifacts/afterTests.png
-=======
-            ./scripts/start-android-e2e-test.sh
->>>>>>> 40881091
             adb logcat -d > artifacts/adb.log
           working-directory: ./apps/bare-expo
       - name: 📸 Store images of test failures
