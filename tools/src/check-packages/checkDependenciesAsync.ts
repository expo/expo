import { glob } from 'glob';
import { isBuiltin } from 'node:module';
import path from 'node:path';
import ts from 'typescript';

import type { ActionOptions } from './types';
import Logger from '../Logger';
import { DependencyKind, type PackageDependency, type Package } from '../Packages';

type PackageCheckType = ActionOptions['checkPackageType'];

/** The three levels of of which dangerous dependencies are allowed.
 * @remarks
 * We can configure selectively invalid dependencies to be allowed in `SPECIAL_DEPENDENCIES` below.
 * - `types-only` means we allow any type-only import
 * - `ignore` means we allow any import, as long as the dependency isn't just a dev dependency
 * - `ignore-dev` means we allow any import at all times
 * The `ignore` and `ignore-dev` values are inherently dangerous and may cause broken
 * dependency chains in user projects!
 */
type IgnoreKind = 'types-only' | 'ignore' | 'ignore-dev';

type SourceFile = {
  path: string;
  type: 'source' | 'test';
};

type SourceFileImportRef = {
  type: 'builtIn' | 'internal' | 'external';
  importValue: string;
  packageName: string;
  packagePath?: string;
  isTypeOnly?: boolean;
};

// We are incrementally rolling this out, the sdk packages in this list are expected to be invalid
const IGNORED_PACKAGES = [
<<<<<<< HEAD
  'expo-gl', // package: react-dom, react-native-reanimated
=======
  '@expo/html-elements', // package: react, react-native, react-native-web
>>>>>>> 0c6fbc2c
  'expo-updates', // cli: @expo/plist, debug, getenv - utils: @expo/cli, @expo/metro-config, metro
];

const SPECIAL_DEPENDENCIES: Record<string, Record<string, IgnoreKind | void> | void> = {
  'expo-dev-menu': {
    'react-native': 'ignore', // WARN: May need a peer dependency for react-native
  },
  'expo-modules-test-core': {
    typescript: 'ignore-dev', // TODO: Should probably be a peer dep
  },

  '@expo/cli': {
    eslint: 'ignore-dev', // TODO: Switch to resolve-from / project root require
    'expo-constants/package.json': 'ignore-dev', // TODO: Should probably be a peer, but it's both installed in templates and also a dep of expo (needs discussion)
    'metro-runtime/package.json': 'ignore-dev', // NOTE: Only used in developmnt in the expo/expo monorepo
  },

  'expo-router': {
    'expect/build/matchers': 'ignore-dev', // TODO: Unsure how to replace safely. Dep/Peer won't work. Globals and `@jest/globals` unclear
    'expo-font': 'ignore-dev', // TODO: Remove
  },

  '@expo/image-utils': {
    sharp: 'ignore-dev', // TODO: Mark as optional peer dep, if that's the intention
    'sharp-cli': 'ignore-dev',
  },

  '@expo/metro-config': {
    'babel-preset-expo': 'ignore-dev', // TODO: Remove; only used as a fallback for now
  },

  'jest-expo': {
    'babel-preset-expo': 'ignore-dev', // TODO: Remove; only used as a fallback for now
  },

  '@expo/metro-runtime': {
    'expo-constants': 'ignore-dev', // TODO: Should probably be a peer, but it's both installed in templates and also a dep of expo (needs discussion)
  },

  'expo-store-review': {
    'expo-constants': 'ignore-dev', // TODO: Should probably be a peer, but it's both installed in templates and also a dep of expo (needs discussion)
  },

  'babel-preset-expo': {
    '@babel/core': 'types-only',
    '@expo/metro-config/build/babel-transformer': 'types-only',
    'react-native-worklets/plugin': 'ignore-dev', // Checked via hasModule before requiring
    'react-native-reanimated/plugin': 'ignore-dev', // Checked via hasModule before requiring
    'expo/config': 'ignore-dev', // WARN: May need a reverse peer dependency
  },
};

// NOTE: These are globally ignored dependencies, and this list shouldn't ever get longer
const IGNORED_IMPORTS: Record<string, IgnoreKind | void> = {
  'expo-modules-core': 'ignore-dev',
  'expo-asset': 'ignore-dev',

  // This is force-resolved in the CLI and therefore, for Expo modules, is generally safe
  // See: https://github.com/expo/expo/blob/d63143c/packages/%40expo/cli/src/start/server/metro/withMetroMultiPlatform.ts#L603-L622
  '@react-native/assets-registry/registry': 'ignore-dev',
};

/**
 * Checks whether the package has valid dependency chains for each (external) import.
 *
 * @param pkg Package to check
 * @param type What part of the package needs to be checked
 */
export async function checkDependenciesAsync(pkg: Package, type: PackageCheckType = 'package') {
  if (isNCCBuilt(pkg)) {
    return;
  }

  // We still run checks on ignored packages, since we want to ensure disallowed
  // packages are never used
  const isIgnoredPackage = IGNORED_PACKAGES.includes(pkg.packageName);

  const sources = (await getSourceFilesAsync(pkg, type))
    .filter((file) => file.type === 'source')
    .map((file) => ({ file, importRefs: getSourceFileImports(file) }));

  if (!sources.length) {
    return;
  }

  const getValidExternalImportKind = createExternalImportValidator(pkg);
  let invalidImports: {
    file: SourceFile;
    importRef: SourceFileImportRef;
    kind: DependencyKind | undefined;
  }[] = [];

  for (const source of sources) {
    for (const importRef of source.importRefs) {
      if (importRef.type !== 'external' || pkg.packageName === importRef.packageName) {
        continue;
      } else if (isDisallowedImport(importRef, pkg.packageName)) {
        invalidImports.push({ file: source.file, importRef, kind: undefined });
      } else if (isIgnoredPackage) {
        continue;
      }
      const kind = getValidExternalImportKind(importRef);
      if (!kind || kind === DependencyKind.Dev) {
        invalidImports.push({ file: source.file, importRef, kind });
      }
    }
  }

  const config = SPECIAL_DEPENDENCIES[pkg.packageName];
  // Filter out ignored imports per package
  invalidImports = invalidImports.filter(({ importRef, kind }) => {
    let ignoreKind = config?.[importRef.importValue];
    if (!ignoreKind) {
      // if we can't find an ignore kind for the import, we try just the package name
      const packageName = getPackageName(importRef.importValue);
      ignoreKind = config?.[packageName];
      if (!ignoreKind) {
        // if we still don't find an exception, we see if it's a global exception
        ignoreKind = IGNORED_IMPORTS[importRef.importValue] ?? IGNORED_IMPORTS[packageName];
      }
    }
    switch (ignoreKind) {
      case 'types-only':
        return !importRef.isTypeOnly;
      case 'ignore':
        return kind !== DependencyKind.Dev;
      case 'ignore-dev':
        return false;
      default:
        return true;
    }
  });

  if (invalidImports.length) {
    const importAreTypesOnly = invalidImports.every(({ importRef }) => importRef.isTypeOnly);
    const importPackageNames = [
      ...new Set(invalidImports.map(({ importRef }) => importRef.packageName).sort()),
    ];

    const checkStateText = importAreTypesOnly ? 'Risky' : 'Invalid';
    const dependencyText = importPackageNames.length === 1 ? 'dependency' : 'dependencies';

    Logger.warn(`📦 ${checkStateText} ${dependencyText}: ${importPackageNames.join(', ')}`);

    invalidImports.forEach(({ file, importRef }) => {
      Logger.verbose(
        `     > ${path.relative(pkg.path, file.path)} - ${importRef.importValue}` +
          `${importRef.isTypeOnly ? ' (types only)' : ''}` +
          `${isDisallowedImport(importRef, pkg.packageName) ? ' (disallowed)' : ''}`
      );
    });

    if (!importAreTypesOnly) {
      throw new Error(`${pkg.packageName} has invalid dependency chains.`);
    }
  }
}

function isNCCBuilt(pkg: Package): boolean {
  const { build: buildScript } = pkg.packageJson.scripts;
  return !!pkg.packageJson.bin && !!buildScript?.includes('ncc');
}

function isDisallowedImport(ref: SourceFileImportRef, sourceName: string): boolean {
  if (sourceName === 'expo-updates') {
    // TODO: We're currently allowing disallowed `metro` imports in `expo-updates`
    // since the same file that contains them also contains more invalid imports
    // that should all be fixed in one go
    return false;
  }
  const packageName = getPackageName(ref.packageName);
  return packageName === 'metro' || packageName.startsWith('metro-');
}

/**
 * Create a filter guard that validates any import reference against the package dependencies.
 * The filter only returns valid imports by checking:
 *   - If the imported package is an external import (e.g. importing a package)
 *   - If the imported package name is equal to the current package name (e.g. for scripts)
 *   - If the imported package name is in the package dependencies, devDependencies, or peerDependencies
 */
function createExternalImportValidator(pkg: Package) {
  const dependencyMap = new Map<string, null | PackageDependency>();
  const dependencies = pkg.getDependencies([
    DependencyKind.Normal,
    DependencyKind.Dev,
    DependencyKind.Peer,
  ]);
  dependencies.forEach((dependency) => dependencyMap.set(dependency.name, dependency));
  return (ref: SourceFileImportRef) => dependencyMap.get(ref.packageName)?.kind;
}

/** Get a list of all source files to validate for dependency chains */
async function getSourceFilesAsync(pkg: Package, type: PackageCheckType): Promise<SourceFile[]> {
  const files = await glob('src/**/*.{ts,tsx,js,jsx}', {
    cwd: getSourceFilePaths(pkg, type),
    absolute: true,
    nodir: true,
  });

  return files
    .filter((filePath) => !filePath.endsWith('.d.ts'))
    .map((filePath) =>
      filePath.includes('/__tests__/') || filePath.includes('/__mocks__/')
        ? { path: filePath, type: 'test' }
        : { path: filePath, type: 'source' }
    );
}

function getPackageName(name: string): string {
  let idx: number;
  if (name[0] === '@') {
    idx = name.indexOf('/');
    return idx > -1 ? name.slice(0, name.indexOf('/', idx + 1)) : name;
  } else {
    idx = name.indexOf('/');
    return idx > -1 ? name.slice(0, idx) : name;
  }
}

/** Get the path of source files based on the package, and the type of check currently running */
function getSourceFilePaths(pkg: Package, type: PackageCheckType): string {
  switch (type) {
    case 'package':
      return pkg.path;

    case 'plugin':
    case 'cli':
    case 'utils':
      return path.join(pkg.path, type);

    default:
      throw new Error(`Unexpected package type received: ${type}`);
  }
}

/** Parse and return all imports from a single source file, usign TypeScript AST parsing */
function getSourceFileImports(sourceFile: SourceFile): SourceFileImportRef[] {
  const importRefs: SourceFileImportRef[] = [];
  const compiler = createTypescriptCompiler();
  const source = compiler.getSourceFile(sourceFile.path, ts.ScriptTarget.Latest, (message) => {
    throw new Error(`Failed to parse ${sourceFile.path}: ${message}`);
  });

  if (source) {
    return collectTypescriptImports(source, importRefs);
  }

  return importRefs;
}

/** Iterate the parsed TypeScript AST and collect all imports or require statements */
function collectTypescriptImports(node: ts.Node | ts.SourceFile, imports: SourceFileImportRef[]) {
  if (ts.isImportDeclaration(node)) {
    let isTypeOnly = false;
    if (node.importClause?.namedBindings) {
      isTypeOnly =
        node.importClause.isTypeOnly ||
        (ts.isNamedImports(node.importClause.namedBindings) &&
          node.importClause.namedBindings.elements.every((binding) => binding.isTypeOnly));
    } else {
      isTypeOnly = !!node.importClause?.isTypeOnly;
    }
    // Collect `import` statements
    imports.push(createTypescriptImportRef(node.moduleSpecifier.getText(), isTypeOnly));
  } else if (
    ts.isCallExpression(node) &&
    node.expression.getText() === 'require' &&
    node.arguments.every((arg) => ts.isStringLiteral(arg)) // Filter `require(requireFrom(...))
  ) {
    // Collect `require` statement
    imports.push(createTypescriptImportRef(node.arguments[0].getText()));
  } else if (
    ts.isCallExpression(node) &&
    node.expression.getText() === 'require.resolve' &&
    node.arguments.length === 1 && // Filter out `require.resolve('', { paths: ... })`
    ts.isStringLiteral(node.arguments[0]) // Filter `require(requireFrom(...))
  ) {
    // Collect `require.resolve` statement
    imports.push(createTypescriptImportRef(node.arguments[0].getText()));
  } else {
    ts.forEachChild(node, (child) => {
      collectTypescriptImports(child, imports);
    });
  }

  return imports;
}

/** Analyze the import and return the import ref object */
function createTypescriptImportRef(
  importText: string,
  importTypeOnly = false
): SourceFileImportRef {
  const importValue = importText.replace(/['"]/g, '');

  if (isBuiltin(importValue)) {
    return { type: 'builtIn', importValue, packageName: importValue, isTypeOnly: importTypeOnly };
  }

  if (importValue.startsWith('.')) {
    return { type: 'internal', importValue, packageName: importValue, isTypeOnly: importTypeOnly };
  }

  if (importValue.startsWith('@')) {
    const [packageScope, packageName, ...packagePath] = importValue.split('/');
    return {
      type: 'external',
      importValue,
      packageName: `${packageScope}/${packageName}`,
      packagePath: packagePath.join('/'),
      isTypeOnly: importTypeOnly,
    };
  }

  const [packageName, ...packagePath] = importValue.split('/');
  return {
    type: 'external',
    importValue,
    packageName,
    packagePath: packagePath.join(','),
    isTypeOnly: importTypeOnly,
  };
}

/** The shared but lazily initialized TypeScript compiler instance */
let compiler: ts.CompilerHost | null = null;

/** Get or create the TypeScript compiler used to analyze imports for all source files */
function createTypescriptCompiler() {
  if (!compiler) {
    compiler = ts.createCompilerHost(
      {
        allowJs: true,
        noEmit: true,
        isolatedModules: true,
        resolveJsonModule: false,
        moduleResolution: ts.ModuleResolutionKind.Classic, // we don't want node_modules
        incremental: true,
        noLib: true,
        noResolve: true,
      },
      true
    );
  }

  return compiler;
}<|MERGE_RESOLUTION|>--- conflicted
+++ resolved
@@ -35,11 +35,6 @@
 
 // We are incrementally rolling this out, the sdk packages in this list are expected to be invalid
 const IGNORED_PACKAGES = [
-<<<<<<< HEAD
-  'expo-gl', // package: react-dom, react-native-reanimated
-=======
-  '@expo/html-elements', // package: react, react-native, react-native-web
->>>>>>> 0c6fbc2c
   'expo-updates', // cli: @expo/plist, debug, getenv - utils: @expo/cli, @expo/metro-config, metro
 ];
 
