--- conflicted
+++ resolved
@@ -36,11 +36,6 @@
 // We are incrementally rolling this out, the sdk packages in this list are expected to be invalid
 const IGNORED_PACKAGES = [
   '@expo/html-elements', // package: react, react-native, react-native-web
-<<<<<<< HEAD
-  '@expo/metro-runtime', // package: anser, expo, expo-constants, metro-runtime, pretty-format, react, react-dom, react-native-web, react-refresh, stacktrace-parser
-=======
-  '@expo/metro-config', // package: @babel/*, babel-preset-expo, hermes-parser, metro, metro-*
->>>>>>> de27716e
   'expo-av', // package: expo-asset
   'expo-font', // package: expo-asset
   'expo-gl', // package: react-dom, react-native-reanimated
@@ -75,13 +70,12 @@
     'sharp-cli': 'ignore-dev',
   },
 
-<<<<<<< HEAD
   '@expo/metro-config': {
     'babel-preset-expo': 'ignore-dev', // TODO: Remove; only used as a fallback for now
-=======
+  },
+
   '@expo/metro-runtime': {
     'expo-constants': 'ignore-dev', // TODO: Should probably be a peer, but it's both installed in templates and also a dep of expo (needs discussion)
->>>>>>> de27716e
   },
 
   'babel-preset-expo': {
