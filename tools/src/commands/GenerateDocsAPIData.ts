--- conflicted
+++ resolved
@@ -96,11 +96,8 @@
     'expo-blur': ['index.ts'],
     'expo-cellular': ['Cellular.ts'],
     'expo-clipboard': ['Clipboard.ts'],
-<<<<<<< HEAD
+    'expo-facebook': ['Facebook.ts'],
     'expo-font': ['index.ts'],
-=======
-    'expo-facebook': ['Facebook.ts'],
->>>>>>> e4b352cf
     'expo-haptics': ['Haptics.ts'],
     'expo-keep-awake': ['index.ts'],
     'expo-linear-gradient': ['LinearGradient.tsx'],
