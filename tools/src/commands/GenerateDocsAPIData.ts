import { Command } from '@expo/commander';
import chalk from 'chalk';
import { Application, TSConfigReader, TypeDocReader } from 'typedoc';
import fs from 'fs-extra';
import path from 'path';
import recursiveOmitBy from 'recursive-omit-by';

import { EXPO_DIR, PACKAGES_DIR } from '../Constants';
import logger from '../Logger';

type ActionOptions = {
  packageName?: string;
  version?: string;
};

type EntryPoint = string | string[];

type CommandAdditionalParams = [
  entryPoint: EntryPoint,
  packageName?: string
];

const MINIFY_JSON = true;

const executeCommand = async (
  jsonFileName: string,
  version: string,
  entryPoint: EntryPoint = 'index.ts',
  packageName: string = jsonFileName
) => {
  const app = new Application();

  app.options.addReader(new TSConfigReader());
  app.options.addReader(new TypeDocReader());

  const dataPath = path.join(EXPO_DIR, 'docs', 'public', 'static', 'data', version);
  const basePath = path.join(PACKAGES_DIR, packageName);
  const entriesPath = path.join(basePath, 'src');
  const tsConfigPath = path.join(basePath, 'tsconfig.json');
  const jsonOutputPath = path.join(dataPath, `${jsonFileName}.json`);

  const entryPoints = Array.isArray(entryPoint) ? (
    entryPoint.map(entry => path.join(entriesPath, entry))
  ) : (
    [path.join(entriesPath, entryPoint)]
  );

  app.bootstrap({
    entryPoints,
    tsconfig: tsConfigPath,
    disableSources: true,
    hideGenerator: true,
    excludePrivate: true,
    excludeProtected: true,
  });

  const project = app.convert();

  if (project) {
    await app.generateJson(project, jsonOutputPath);
    const output = await fs.readJson(jsonOutputPath);
    output.name = jsonFileName;

    if (Array.isArray(entryPoint)) {
      const filterEntries = entryPoint.map(entry => entry.substring(0, entry.lastIndexOf('.')));
      output.children = output.children
        .filter(entry => filterEntries.includes(entry.name))
        .map(entry => entry.children)
        .flat()
        .sort((a, b) => a.name.localeCompare(b.name));
    }

    if (MINIFY_JSON) {
      const minifiedJson = recursiveOmitBy(output, ({key, node}) =>
        ['id', 'groups', 'target'].includes(key) ||
        (key === 'flags' && !Object.keys(node).length)
      );
      await fs.writeFile(jsonOutputPath, JSON.stringify(minifiedJson, null, 0));
    } else {
      await fs.writeFile(jsonOutputPath, JSON.stringify(output));
    }
  } else {
    throw new Error(`💥 Failed to extract API data from source code for '${packageName}' package.`);
  }
};

async function action({packageName, version = 'unversioned'}: ActionOptions) {
  const packagesMapping: Record<string, CommandAdditionalParams> = {
    'expo-analytics-amplitude': ['Amplitude.ts'],
    'expo-analytics-segment': ['Segment.ts'],
    'expo-app-loading': ['index.ts'],
    'expo-apple-authentication': ['index.ts'],
    'expo-application': ['Application.ts'],
    'expo-background-fetch': ['BackgroundFetch.ts'],
    'expo-battery': ['Battery.ts'],
    'expo-blur': ['index.ts'],
    'expo-brightness': ['Brightness.ts'],
    'expo-cellular': ['Cellular.ts'],
    'expo-checkbox': ['Checkbox.ts'],
    'expo-clipboard': ['Clipboard.ts'],
<<<<<<< HEAD
    'expo-error-recovery': ['ErrorRecovery.ts'],
=======
    'expo-document-picker': ['index.ts'],
>>>>>>> 5f56bed0
    'expo-facebook': [['Facebook.ts', 'Facebook.types.ts']],
    'expo-font': ['index.ts'],
    'expo-haptics': ['Haptics.ts'],
    'expo-keep-awake': ['index.ts'],
    'expo-linear-gradient': ['LinearGradient.tsx'],
    'expo-local-authentication': ['LocalAuthentication.ts'],
    'expo-localization': ['Localization.ts'],
    'expo-mail-composer': ['MailComposer.ts'],
    'expo-network': ['Network.ts'],
    'expo-pedometer': ['Pedometer.ts', 'expo-sensors'],
    'expo-print': ['Print.ts'],
    'expo-random': ['Random.ts'],
    'expo-secure-store': ['SecureStore.ts'],
    'expo-sharing': ['Sharing.ts'],
    'expo-speech': ['Speech/Speech.ts'],
    'expo-screen-capture': ['ScreenCapture.ts'],
    'expo-splash-screen': ['SplashScreen.ts'],
    'expo-sms': ['SMS.ts'],
    'expo-store-review': ['StoreReview.ts'],
    'expo-task-manager': ['TaskManager.ts'],
    'expo-tracking-transparency': ['TrackingTransparency.ts'],
    'expo-updates': ['index.ts'],
    'expo-video-thumbnails': ['VideoThumbnails.ts'],
    'expo-web-browser': ['WebBrowser.ts'],
  };

  try {
    if (packageName) {
      const packagesEntries = Object.entries(packagesMapping)
        .filter(([key, value]) => key == packageName || value.includes(packageName))
        .map(([key, value]) => executeCommand(key, version, ...value));
      if (packagesEntries.length) {
        await Promise.all(packagesEntries);
        logger.log(chalk.green(`\n🎉 Successful extraction of docs API data for the selected package!`));
      } else {
        logger.warn(`🚨 Package '${packageName}' API data generation is not supported yet!`);
      }
    } else {
      const packagesEntries = Object.entries(packagesMapping)
        .map(([key, value]) => executeCommand(key, version, ...value));
      await Promise.all(packagesEntries);
      logger.log(chalk.green(`\n🎉 Successful extraction of docs API data for all available packages!`));
    }
  } catch (error) {
    logger.error(error);
  }
}

export default (program: Command) => {
  program
    .command('generate-docs-api-data')
    .alias('gdad')
    .description(`Extract API data JSON files for docs using TypeDoc.`)
    .option('-p, --packageName <packageName>', 'Extract API data only for the specific package.')
    .option('-v, --version <version>', 'Set the data output path to the specific version.', 'unversioned')
    .asyncAction(action);
};<|MERGE_RESOLUTION|>--- conflicted
+++ resolved
@@ -98,11 +98,8 @@
     'expo-cellular': ['Cellular.ts'],
     'expo-checkbox': ['Checkbox.ts'],
     'expo-clipboard': ['Clipboard.ts'],
-<<<<<<< HEAD
+    'expo-document-picker': ['index.ts'],
     'expo-error-recovery': ['ErrorRecovery.ts'],
-=======
-    'expo-document-picker': ['index.ts'],
->>>>>>> 5f56bed0
     'expo-facebook': [['Facebook.ts', 'Facebook.types.ts']],
     'expo-font': ['index.ts'],
     'expo-haptics': ['Haptics.ts'],
