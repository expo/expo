--- conflicted
+++ resolved
@@ -96,12 +96,8 @@
     'expo-blur': ['index.ts'],
     'expo-cellular': ['Cellular.ts'],
     'expo-clipboard': ['Clipboard.ts'],
-<<<<<<< HEAD
-    'expo-facebook': ['Facebook.ts'],
+    'expo-facebook': [['Facebook.ts', 'Facebook.types.ts']],
     'expo-font': ['index.ts'],
-=======
-    'expo-facebook': [['Facebook.ts', 'Facebook.types.ts']],
->>>>>>> 0bc0131e
     'expo-haptics': ['Haptics.ts'],
     'expo-keep-awake': ['index.ts'],
     'expo-linear-gradient': ['LinearGradient.tsx'],
