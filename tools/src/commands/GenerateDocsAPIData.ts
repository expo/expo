--- conflicted
+++ resolved
@@ -167,14 +167,8 @@
     const { readme, symbolIdMap, ...trimmedOutput } = output;
 
     if (MINIFY_JSON) {
-<<<<<<< HEAD
-      const minifiedJson = recursiveOmitBy(
-        trimmedOutput,
-        ({ key, node }) =>
-=======
       const minifiedJson = recursiveOmitBy(trimmedOutput, ({ key, node }) => {
         return (
->>>>>>> 79af6bc4
           ['id', 'groups', 'kindString', 'originalName'].includes(key) ||
           (key === 'flags' && !Object.keys(node).length)
         );
