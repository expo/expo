import chalk from 'chalk';

import { TransformPipeline } from '.';

export function postTransforms(versionName: string): TransformPipeline {
  return {
    logHeader(filePath: string) {
      console.log(`Post-transforming ${chalk.magenta(filePath)}:`);
    },
    transforms: [
      // react-native
      {
        paths: ['RCTRedBox.m', 'RCTLog.mm'],
        replace: /#if (ABI\d+_\d+_\d+)RCT_DEBUG/g,
        with: '#if $1RCT_DEV',
      },
      {
        paths: ['NSTextStorage+FontScaling.h', 'NSTextStorage+FontScaling.m'],
        replace: /NSTextStorage \(FontScaling\)/,
        with: `NSTextStorage (${versionName}FontScaling)`,
      },
      {
        paths: [
          'NSTextStorage+FontScaling.h',
          'NSTextStorage+FontScaling.m',
          'RCTTextShadowView.m',
        ],
        replace: /\b(scaleFontSizeToFitSize|scaleFontSizeWithRatio|compareToSize)\b/g,
        with: `${versionName.toLowerCase()}_rct_$1`,
      },
      {
        paths: 'RCTWebView.m',
        replace: /@"ABI\d+_\d+_\d+React-js-navigation"/,
        with: '@"react-js-navigation"',
      },
      {
        replace: new RegExp(`FB${versionName}ReactNativeSpec`, 'g'),
        with: 'FBReactNativeSpec',
      },
      {
        paths: 'RCTInspectorPackagerConnection.m',
        replace: /\b(RECONNECT_DELAY_MS)\b/g,
        with: `${versionName}$1`,
      },
      {
        paths: 'RCTView.m',
        replace: /\b(SwitchAccessibilityTrait)\b/g,
        with: `${versionName}$1`,
      },
      {
        paths: 'RCTSpringAnimation.m',
        replace: /\b(MAX_DELTA_TIME)\b/g,
        with: `${versionName}$1`,
      },
      {
        paths: 'ModuleRegistry.cpp',
        replace: /(std::string normalizeName\(std::string name\) \{)/,
        with: `$1\n  if (name.compare(0, ${versionName.length}, "${versionName}") == 0) {\n    name = name.substr(${versionName.length});\n  }\n`,
      },
      {
        paths: 'ModuleRegistry.cpp',
        replace: /(\(name\.compare\(\d+, \d+, ")([^"]+)(RCT"\))/,
        with: '$1$3',
      },

      // Universal modules
      {
        paths: `UniversalModules/${versionName}EXScoped`,
        replace: /(EXScopedABI\d+_\d+_\d+ReactNative)/g,
        with: 'EXScopedReactNative',
      },
      {
<<<<<<< HEAD
        paths: `${versionName}EXFileSystem`,
        replace: new RegExp(`NSData\\+${versionName}EXFileSystem\\.h`, 'g'),
        with: `${versionName}NSData+EXFileSystem.h`
=======
        paths: `${versionName}EXNotifications`,
        replace: new RegExp(`NSDictionary\\+${versionName}EXNotificationsVerifyingClass\\.h`, 'g'),
        with: `${versionName}NSDictionary+EXNotificationsVerifyingClass.h`
>>>>>>> 22f0c18f
      },

      // react-native-maps
      {
        paths: 'AIRMapWMSTile',
        replace: /\b(TileOverlay)\b/g,
        with: `${versionName}$1`,
      },
      {
        paths: 'AIRGoogleMapWMSTile',
        replace: /\b(WMSTileOverlay)\b/g,
        with: `${versionName}$1`,
      },

      // react-native-svg
      {
        paths: 'RNSVGRenderable.m',
        replace: /\b(saturate)\(/g,
        with: `${versionName}$1(`,
      },
      {
        paths: 'RNSVGPainter.m',
        replace: /\b(PatternFunction)\b/g,
        with: `${versionName}$1`,
      },
      {
        paths: 'RNSVGFontData.m',
        replace: /\b(AbsoluteFontWeight|bolder|lighter|nearestFontWeight)\(/gi,
        with: `${versionName}$1(`,
      },
      {
        paths: 'RNSVGTSpan.m',
        replace: /\b(TopAlignedLabel\s*\*\s*label)\b/gi,
        with: 'static $1',
      },
      {
        paths: 'RNSVGTSpan.m',
        replace: /\b(TopAlignedLabel)\b/gi,
        with: `${versionName}$1`,
      },
      {
        paths: 'RNSVGMarker.m',
        replace: /\b(deg2rad)\b/g,
        with: `${versionName}$1`,
      },
      {
        paths: 'RNSVGMarkerPosition.m',
        replace: /\b(PathIsDone|rad2deg|SlopeAngleRadians|CurrentAngle|subtract|ExtractPathElementFeatures|UpdateFromPathElement)\b/g,
        with: `${versionName}$1`,
      },
      {
        paths: 'RNSVGMarkerPosition.m',
        replace: /\b(positions_|element_index_|origin_|subpath_start_|in_slope_|out_slope_|auto_start_reverse_)\b/g,
        with: `${versionName}$1`,
      },
      {
        paths: 'RNSVGPathMeasure.m',
        replace: /\b(distance|subdivideBezierAtT)\b/g,
        with: `${versionName}$1`,
      },

      // react-native-webview
      {
        paths: 'RNCWebView.m',
        replace: new RegExp(`#import "objc/${versionName}runtime\\.h"`, ''),
        with: '#import "objc/runtime.h"',
      },
      {
        paths: 'RNCWebView.m',
        replace: /\b(_SwizzleHelperWK)\b/g,
        with: `${versionName}$1`,
      },
      {
        // see issue: https://github.com/expo/expo/issues/4463
        paths: 'RNCWebView.m',
        replace: /MessageHandlerName = @"ABI\d+_\d+_\d+ReactNativeWebView";/,
        with: `MessageHandlerName = @"ReactNativeWebView";`,
      },

      // react-native-reanimated
      {
        paths: 'REATransitionAnimation.m',
        replace: /(SimAnimationDragCoefficient)\(/g,
        with: `${versionName}$1(`,
      },

      // react-native-shared-element
      {
        paths: 'RNSharedElementNode.m',
        replace: /\b(NSArray\s*\*\s*_imageResolvers)\b/,
        with: 'static $1',
      },
    ],
  };
}<|MERGE_RESOLUTION|>--- conflicted
+++ resolved
@@ -70,15 +70,14 @@
         with: 'EXScopedReactNative',
       },
       {
-<<<<<<< HEAD
         paths: `${versionName}EXFileSystem`,
         replace: new RegExp(`NSData\\+${versionName}EXFileSystem\\.h`, 'g'),
         with: `${versionName}NSData+EXFileSystem.h`
-=======
+      },
+      {
         paths: `${versionName}EXNotifications`,
         replace: new RegExp(`NSDictionary\\+${versionName}EXNotificationsVerifyingClass\\.h`, 'g'),
         with: `${versionName}NSDictionary+EXNotificationsVerifyingClass.h`
->>>>>>> 22f0c18f
       },
 
       // react-native-maps
