--- conflicted
+++ resolved
@@ -79,15 +79,11 @@
                rejecter:(UMPromiseRejectBlock)reject
 {
   _isInitialized = YES;
-<<<<<<< HEAD
-  [super initializeAsync:options resolver:resolve rejecter:reject];
-=======
   if (appId) {
     UMLogInfo(@"Overriding Facebook App ID with the Expo Client's. To test your own Facebook App ID, you'll need to build a standalone app. Refer to our documentation for more info- https://docs.expo.io/versions/latest/sdk/facebook/");
   }
   NSString *scopedFacebookAppId = [[NSBundle mainBundle] objectForInfoDictionaryKey:@"FacebookAppID"];
   [super initializeWithAppId:scopedFacebookAppId appName:appName resolver:resolve rejecter:reject];
->>>>>>> 88623727
 }
 
 - (void)setAutoInitEnabled:(BOOL)enabled resolver:(UMPromiseResolveBlock)resolve rejecter:(UMPromiseRejectBlock)reject
