PODS:
  - ABI47_0_0EASClient (0.4.0):
    - ABI47_0_0ExpoModulesCore
  - ABI47_0_0EXAppleAuthentication (5.0.0):
    - ABI47_0_0ExpoModulesCore
  - ABI47_0_0EXApplication (5.0.0):
    - ABI47_0_0ExpoModulesCore
  - ABI47_0_0EXAV (13.0.0):
    - ABI47_0_0ExpoModulesCore
    - ABI47_0_0ReactCommon/turbomodule/core
  - ABI47_0_0EXBackgroundFetch (11.0.0):
    - ABI47_0_0ExpoModulesCore
  - ABI47_0_0EXBarCodeScanner (12.0.0):
    - ABI47_0_0EXImageLoader
    - ABI47_0_0ExpoModulesCore
    - ZXingObjC/OneD
    - ZXingObjC/PDF417
  - ABI47_0_0EXBlur (12.0.0):
    - ABI47_0_0ExpoModulesCore
  - ABI47_0_0EXBrightness (11.0.0):
    - ABI47_0_0ExpoModulesCore
  - ABI47_0_0EXCalendar (11.0.0):
    - ABI47_0_0ExpoModulesCore
  - ABI47_0_0EXCamera (13.0.0):
    - ABI47_0_0ExpoModulesCore
  - ABI47_0_0EXConstants (14.0.0):
    - ABI47_0_0ExpoModulesCore
  - ABI47_0_0EXContacts (11.0.0):
    - ABI47_0_0ExpoModulesCore
  - ABI47_0_0EXDevice (5.0.0):
    - ABI47_0_0ExpoModulesCore
  - ABI47_0_0EXDocumentPicker (11.0.0):
    - ABI47_0_0ExpoModulesCore
  - ABI47_0_0EXErrorRecovery (4.0.0):
    - ABI47_0_0ExpoModulesCore
  - ABI47_0_0EXFileSystem (15.1.0):
    - ABI47_0_0ExpoModulesCore
  - ABI47_0_0EXFirebaseAnalytics (8.0.0):
    - ABI47_0_0EXFirebaseCore
    - ABI47_0_0ExpoModulesCore
    - Firebase/Core (= 9.5.0)
  - ABI47_0_0EXFirebaseCore (6.0.0):
    - ABI47_0_0ExpoModulesCore
    - Firebase/Core (= 9.5.0)
  - ABI47_0_0EXFont (11.0.0):
    - ABI47_0_0ExpoModulesCore
  - ABI47_0_0EXGL (12.0.0):
    - ABI47_0_0ExpoModulesCore
    - ABI47_0_0React-jsi
  - ABI47_0_0EXImageLoader (4.0.0):
    - ABI47_0_0ExpoModulesCore
    - ABI47_0_0React-Core
  - ABI47_0_0EXJSONUtils (0.4.0)
  - ABI47_0_0EXLocalAuthentication (13.0.0):
    - ABI47_0_0ExpoModulesCore
  - ABI47_0_0EXLocation (15.0.0):
    - ABI47_0_0ExpoModulesCore
  - ABI47_0_0EXManifests (0.4.0):
    - ABI47_0_0EXJSONUtils
  - ABI47_0_0EXMediaLibrary (15.0.0):
    - ABI47_0_0ExpoModulesCore
    - ABI47_0_0React-Core
  - ABI47_0_0EXNetwork (5.0.0):
    - ABI47_0_0ExpoModulesCore
  - ABI47_0_0EXNotifications (0.17.0):
    - ABI47_0_0ExpoModulesCore
  - ABI47_0_0EXPermissions (14.0.0):
    - ABI47_0_0ExpoModulesCore
  - ABI47_0_0Expo (47.0.2):
    - ABI47_0_0ExpoModulesCore
  - ABI47_0_0ExpoBattery (7.0.0):
    - ABI47_0_0ExpoModulesCore
  - ABI47_0_0ExpoCellular (5.0.0):
    - ABI47_0_0ExpoModulesCore
  - ABI47_0_0ExpoClipboard (4.0.0):
    - ABI47_0_0ExpoModulesCore
  - ABI47_0_0ExpoCrypto (12.0.0):
    - ABI47_0_0ExpoModulesCore
  - ABI47_0_0ExpoHaptics (12.0.0):
    - ABI47_0_0ExpoModulesCore
  - ABI47_0_0ExpoImageManipulator (11.0.0):
    - ABI47_0_0EXImageLoader
    - ABI47_0_0ExpoModulesCore
  - ABI47_0_0ExpoImagePicker (14.0.0):
    - ABI47_0_0ExpoModulesCore
  - ABI47_0_0ExpoKeepAwake (11.0.0):
    - ABI47_0_0ExpoModulesCore
  - ABI47_0_0ExpoKit/Expo (47.0.0):
    - ABI47_0_0EASClient
    - ABI47_0_0EXAppleAuthentication
    - ABI47_0_0EXApplication
    - ABI47_0_0EXAV
    - ABI47_0_0EXBackgroundFetch
    - ABI47_0_0EXBarCodeScanner
    - ABI47_0_0EXBlur
    - ABI47_0_0EXBrightness
    - ABI47_0_0EXCalendar
    - ABI47_0_0EXCamera
    - ABI47_0_0EXConstants
    - ABI47_0_0EXContacts
    - ABI47_0_0EXDevice
    - ABI47_0_0EXDocumentPicker
    - ABI47_0_0EXErrorRecovery
    - ABI47_0_0EXFileSystem
    - ABI47_0_0EXFirebaseAnalytics
    - ABI47_0_0EXFirebaseCore
    - ABI47_0_0EXFont
    - ABI47_0_0EXGL
    - ABI47_0_0EXImageLoader
    - ABI47_0_0EXJSONUtils
    - ABI47_0_0EXLocalAuthentication
    - ABI47_0_0EXLocation
    - ABI47_0_0EXManifests
    - ABI47_0_0EXMediaLibrary
    - ABI47_0_0EXNetwork
    - ABI47_0_0EXNotifications
    - ABI47_0_0EXPermissions
    - ABI47_0_0Expo
    - ABI47_0_0ExpoBattery
    - ABI47_0_0ExpoCellular
    - ABI47_0_0ExpoClipboard
    - ABI47_0_0ExpoCrypto
    - ABI47_0_0ExpoHaptics
    - ABI47_0_0ExpoImageManipulator
    - ABI47_0_0ExpoImagePicker
    - ABI47_0_0ExpoKeepAwake
    - ABI47_0_0ExpoLinearGradient
    - ABI47_0_0ExpoLocalization
    - ABI47_0_0ExpoMailComposer
    - ABI47_0_0ExpoModulesCore
    - ABI47_0_0ExpoModulesProvider
    - ABI47_0_0ExpoRandom
    - ABI47_0_0ExpoStoreReview
    - ABI47_0_0ExpoSystemUI
    - ABI47_0_0ExpoTrackingTransparency
    - ABI47_0_0ExpoWebBrowser
    - ABI47_0_0EXPrint
    - ABI47_0_0EXScreenCapture
    - ABI47_0_0EXScreenOrientation
    - ABI47_0_0EXSecureStore
    - ABI47_0_0EXSensors
    - ABI47_0_0EXSharing
    - ABI47_0_0EXSMS
    - ABI47_0_0EXSpeech
    - ABI47_0_0EXSplashScreen
    - ABI47_0_0EXSQLite
    - ABI47_0_0EXStructuredHeaders
    - ABI47_0_0EXTaskManager
    - ABI47_0_0EXUpdates
    - ABI47_0_0EXUpdatesInterface
    - ABI47_0_0EXVideoThumbnails
    - ABI47_0_0RCTRequired
    - ABI47_0_0RCTTypeSafety
    - ABI47_0_0React-Core
    - ABI47_0_0React-Core/DevSupport
    - ABI47_0_0React-hermes
    - ABI47_0_0ReactCommon
    - ABI47_0_0UMAppLoader
    - Analytics
    - AppAuth
    - Branch
    - EXBranch
    - FBAudienceNetwork
    - FBSDKCoreKit
    - Google-Maps-iOS-Utils
    - Google-Mobile-Ads-SDK
    - GoogleMaps
    - GoogleSignIn
    - JKBigInteger
    - lottie-ios
    - RCT-Folly
  - ABI47_0_0ExpoKit/ExpoOptional (47.0.0):
    - ABI47_0_0ExpoKit/Expo
  - ABI47_0_0ExpoLinearGradient (12.0.0):
    - ABI47_0_0ExpoModulesCore
  - ABI47_0_0ExpoLocalization (14.0.0):
    - ABI47_0_0ExpoModulesCore
  - ABI47_0_0ExpoMailComposer (12.0.0):
    - ABI47_0_0ExpoModulesCore
  - ABI47_0_0ExpoModulesCore (0.13.0):
    - ABI47_0_0React-Core
    - ABI47_0_0ReactCommon/turbomodule/core
  - ABI47_0_0ExpoModulesProvider (47):
    - ABI47_0_0EASClient
    - ABI47_0_0EXAV
    - ABI47_0_0EXCamera
    - ABI47_0_0ExpoBattery
    - ABI47_0_0ExpoCellular
    - ABI47_0_0ExpoClipboard
    - ABI47_0_0ExpoCrypto
    - ABI47_0_0ExpoHaptics
    - ABI47_0_0ExpoImageManipulator
    - ABI47_0_0ExpoImagePicker
    - ABI47_0_0ExpoKeepAwake
    - ABI47_0_0ExpoLinearGradient
    - ABI47_0_0ExpoLocalization
    - ABI47_0_0ExpoMailComposer
    - ABI47_0_0ExpoModulesCore
    - ABI47_0_0ExpoRandom
    - ABI47_0_0ExpoStoreReview
    - ABI47_0_0ExpoSystemUI
    - ABI47_0_0ExpoTrackingTransparency
    - ABI47_0_0ExpoWebBrowser
    - ABI47_0_0EXScreenOrientation
    - ABI47_0_0EXUpdates
  - ABI47_0_0ExpoRandom (13.0.0):
    - ABI47_0_0ExpoModulesCore
  - ABI47_0_0ExpoStoreReview (6.0.0):
    - ABI47_0_0ExpoModulesCore
  - ABI47_0_0ExpoSystemUI (2.0.0):
    - ABI47_0_0ExpoModulesCore
  - ABI47_0_0ExpoTrackingTransparency (3.0.0):
    - ABI47_0_0ExpoModulesCore
  - ABI47_0_0ExpoWebBrowser (12.0.0):
    - ABI47_0_0ExpoModulesCore
  - ABI47_0_0EXPrint (12.0.0):
    - ABI47_0_0ExpoModulesCore
  - ABI47_0_0EXScreenCapture (5.0.0):
    - ABI47_0_0ExpoModulesCore
  - ABI47_0_0EXScreenOrientation (5.0.0):
    - ABI47_0_0ExpoModulesCore
    - ABI47_0_0React-Core
  - ABI47_0_0EXSecureStore (12.0.0):
    - ABI47_0_0ExpoModulesCore
  - ABI47_0_0EXSensors (12.0.0):
    - ABI47_0_0ExpoModulesCore
  - ABI47_0_0EXSharing (11.0.0):
    - ABI47_0_0ExpoModulesCore
  - ABI47_0_0EXSMS (11.0.0):
    - ABI47_0_0ExpoModulesCore
  - ABI47_0_0EXSpeech (11.0.0):
    - ABI47_0_0ExpoModulesCore
  - ABI47_0_0EXSplashScreen (0.17.0):
    - ABI47_0_0ExpoModulesCore
    - ABI47_0_0React-Core
  - ABI47_0_0EXSQLite (11.0.0):
    - ABI47_0_0ExpoModulesCore
  - ABI47_0_0EXStructuredHeaders (3.0.0)
  - ABI47_0_0EXTaskManager (11.0.0):
    - ABI47_0_0ExpoModulesCore
    - ABI47_0_0UMAppLoader
  - ABI47_0_0EXUpdates (0.15.0):
    - ABI47_0_0EASClient
    - ABI47_0_0EXManifests
    - ABI47_0_0ExpoModulesCore
    - ABI47_0_0EXStructuredHeaders
    - ABI47_0_0EXUpdatesInterface
    - ABI47_0_0React-Core
    - ASN1Decoder (~> 1.8)
  - ABI47_0_0EXUpdatesInterface (0.8.0)
  - ABI47_0_0EXVideoThumbnails (7.0.0):
    - ABI47_0_0ExpoModulesCore
  - ABI47_0_0FBLazyVector (0.70.5)
  - ABI47_0_0FBReactNativeSpec (0.70.5):
    - ABI47_0_0RCTRequired (= 0.70.5)
    - ABI47_0_0RCTTypeSafety (= 0.70.5)
    - ABI47_0_0React-Core (= 0.70.5)
    - ABI47_0_0React-jsi (= 0.70.5)
    - ABI47_0_0ReactCommon/turbomodule/core (= 0.70.5)
    - RCT-Folly (= 2021.07.22.00)
  - ABI47_0_0hermes-engine (0.70.5)
  - ABI47_0_0lottie-react-native (5.1.4):
    - ABI47_0_0React-Core
    - lottie-ios (~> 3.4.0)
  - ABI47_0_0RCTRequired (0.70.5)
  - ABI47_0_0RCTTypeSafety (0.70.5):
    - ABI47_0_0FBLazyVector (= 0.70.5)
    - ABI47_0_0RCTRequired (= 0.70.5)
    - ABI47_0_0React-Core (= 0.70.5)
  - ABI47_0_0React (0.70.5):
    - ABI47_0_0React-Core (= 0.70.5)
    - ABI47_0_0React-Core/DevSupport (= 0.70.5)
    - ABI47_0_0React-Core/RCTWebSocket (= 0.70.5)
    - ABI47_0_0React-RCTActionSheet (= 0.70.5)
    - ABI47_0_0React-RCTAnimation (= 0.70.5)
    - ABI47_0_0React-RCTBlob (= 0.70.5)
    - ABI47_0_0React-RCTImage (= 0.70.5)
    - ABI47_0_0React-RCTLinking (= 0.70.5)
    - ABI47_0_0React-RCTNetwork (= 0.70.5)
    - ABI47_0_0React-RCTSettings (= 0.70.5)
    - ABI47_0_0React-RCTText (= 0.70.5)
    - ABI47_0_0React-RCTVibration (= 0.70.5)
  - ABI47_0_0React-bridging (0.70.5):
    - ABI47_0_0React-jsi (= 0.70.5)
    - RCT-Folly (= 2021.07.22.00)
  - ABI47_0_0React-callinvoker (0.70.5)
  - ABI47_0_0React-Codegen (0.70.5):
    - ABI47_0_0FBReactNativeSpec (= 0.70.5)
    - ABI47_0_0RCTRequired (= 0.70.5)
    - ABI47_0_0RCTTypeSafety (= 0.70.5)
    - ABI47_0_0React-Core (= 0.70.5)
    - ABI47_0_0React-jsi (= 0.70.5)
    - ABI47_0_0React-jsiexecutor (= 0.70.5)
    - ABI47_0_0ReactCommon/turbomodule/core (= 0.70.5)
    - RCT-Folly (= 2021.07.22.00)
  - ABI47_0_0React-Core (0.70.5):
    - ABI47_0_0React-Core/Default (= 0.70.5)
    - ABI47_0_0React-cxxreact (= 0.70.5)
    - ABI47_0_0React-jsi (= 0.70.5)
    - ABI47_0_0React-jsiexecutor (= 0.70.5)
    - ABI47_0_0React-perflogger (= 0.70.5)
    - ABI47_0_0Yoga
    - glog
    - RCT-Folly (= 2021.07.22.00)
  - ABI47_0_0React-Core/CoreModulesHeaders (0.70.5):
    - ABI47_0_0React-Core/Default
    - ABI47_0_0React-cxxreact (= 0.70.5)
    - ABI47_0_0React-jsi (= 0.70.5)
    - ABI47_0_0React-jsiexecutor (= 0.70.5)
    - ABI47_0_0React-perflogger (= 0.70.5)
    - ABI47_0_0Yoga
    - glog
    - RCT-Folly (= 2021.07.22.00)
  - ABI47_0_0React-Core/Default (0.70.5):
    - ABI47_0_0React-cxxreact (= 0.70.5)
    - ABI47_0_0React-jsi (= 0.70.5)
    - ABI47_0_0React-jsiexecutor (= 0.70.5)
    - ABI47_0_0React-perflogger (= 0.70.5)
    - ABI47_0_0Yoga
    - glog
    - RCT-Folly (= 2021.07.22.00)
  - ABI47_0_0React-Core/DevSupport (0.70.5):
    - ABI47_0_0React-Core/Default (= 0.70.5)
    - ABI47_0_0React-Core/RCTWebSocket (= 0.70.5)
    - ABI47_0_0React-cxxreact (= 0.70.5)
    - ABI47_0_0React-jsi (= 0.70.5)
    - ABI47_0_0React-jsiexecutor (= 0.70.5)
    - ABI47_0_0React-jsinspector (= 0.70.5)
    - ABI47_0_0React-perflogger (= 0.70.5)
    - ABI47_0_0Yoga
    - glog
    - RCT-Folly (= 2021.07.22.00)
  - ABI47_0_0React-Core/RCTActionSheetHeaders (0.70.5):
    - ABI47_0_0React-Core/Default
    - ABI47_0_0React-cxxreact (= 0.70.5)
    - ABI47_0_0React-jsi (= 0.70.5)
    - ABI47_0_0React-jsiexecutor (= 0.70.5)
    - ABI47_0_0React-perflogger (= 0.70.5)
    - ABI47_0_0Yoga
    - glog
    - RCT-Folly (= 2021.07.22.00)
  - ABI47_0_0React-Core/RCTAnimationHeaders (0.70.5):
    - ABI47_0_0React-Core/Default
    - ABI47_0_0React-cxxreact (= 0.70.5)
    - ABI47_0_0React-jsi (= 0.70.5)
    - ABI47_0_0React-jsiexecutor (= 0.70.5)
    - ABI47_0_0React-perflogger (= 0.70.5)
    - ABI47_0_0Yoga
    - glog
    - RCT-Folly (= 2021.07.22.00)
  - ABI47_0_0React-Core/RCTBlobHeaders (0.70.5):
    - ABI47_0_0React-Core/Default
    - ABI47_0_0React-cxxreact (= 0.70.5)
    - ABI47_0_0React-jsi (= 0.70.5)
    - ABI47_0_0React-jsiexecutor (= 0.70.5)
    - ABI47_0_0React-perflogger (= 0.70.5)
    - ABI47_0_0Yoga
    - glog
    - RCT-Folly (= 2021.07.22.00)
  - ABI47_0_0React-Core/RCTImageHeaders (0.70.5):
    - ABI47_0_0React-Core/Default
    - ABI47_0_0React-cxxreact (= 0.70.5)
    - ABI47_0_0React-jsi (= 0.70.5)
    - ABI47_0_0React-jsiexecutor (= 0.70.5)
    - ABI47_0_0React-perflogger (= 0.70.5)
    - ABI47_0_0Yoga
    - glog
    - RCT-Folly (= 2021.07.22.00)
  - ABI47_0_0React-Core/RCTLinkingHeaders (0.70.5):
    - ABI47_0_0React-Core/Default
    - ABI47_0_0React-cxxreact (= 0.70.5)
    - ABI47_0_0React-jsi (= 0.70.5)
    - ABI47_0_0React-jsiexecutor (= 0.70.5)
    - ABI47_0_0React-perflogger (= 0.70.5)
    - ABI47_0_0Yoga
    - glog
    - RCT-Folly (= 2021.07.22.00)
  - ABI47_0_0React-Core/RCTNetworkHeaders (0.70.5):
    - ABI47_0_0React-Core/Default
    - ABI47_0_0React-cxxreact (= 0.70.5)
    - ABI47_0_0React-jsi (= 0.70.5)
    - ABI47_0_0React-jsiexecutor (= 0.70.5)
    - ABI47_0_0React-perflogger (= 0.70.5)
    - ABI47_0_0Yoga
    - glog
    - RCT-Folly (= 2021.07.22.00)
  - ABI47_0_0React-Core/RCTSettingsHeaders (0.70.5):
    - ABI47_0_0React-Core/Default
    - ABI47_0_0React-cxxreact (= 0.70.5)
    - ABI47_0_0React-jsi (= 0.70.5)
    - ABI47_0_0React-jsiexecutor (= 0.70.5)
    - ABI47_0_0React-perflogger (= 0.70.5)
    - ABI47_0_0Yoga
    - glog
    - RCT-Folly (= 2021.07.22.00)
  - ABI47_0_0React-Core/RCTTextHeaders (0.70.5):
    - ABI47_0_0React-Core/Default
    - ABI47_0_0React-cxxreact (= 0.70.5)
    - ABI47_0_0React-jsi (= 0.70.5)
    - ABI47_0_0React-jsiexecutor (= 0.70.5)
    - ABI47_0_0React-perflogger (= 0.70.5)
    - ABI47_0_0Yoga
    - glog
    - RCT-Folly (= 2021.07.22.00)
  - ABI47_0_0React-Core/RCTVibrationHeaders (0.70.5):
    - ABI47_0_0React-Core/Default
    - ABI47_0_0React-cxxreact (= 0.70.5)
    - ABI47_0_0React-jsi (= 0.70.5)
    - ABI47_0_0React-jsiexecutor (= 0.70.5)
    - ABI47_0_0React-perflogger (= 0.70.5)
    - ABI47_0_0Yoga
    - glog
    - RCT-Folly (= 2021.07.22.00)
  - ABI47_0_0React-Core/RCTWebSocket (0.70.5):
    - ABI47_0_0React-Core/Default (= 0.70.5)
    - ABI47_0_0React-cxxreact (= 0.70.5)
    - ABI47_0_0React-jsi (= 0.70.5)
    - ABI47_0_0React-jsiexecutor (= 0.70.5)
    - ABI47_0_0React-perflogger (= 0.70.5)
    - ABI47_0_0Yoga
    - glog
    - RCT-Folly (= 2021.07.22.00)
  - ABI47_0_0React-CoreModules (0.70.5):
    - ABI47_0_0RCTTypeSafety (= 0.70.5)
    - ABI47_0_0React-Codegen (= 0.70.5)
    - ABI47_0_0React-Core/CoreModulesHeaders (= 0.70.5)
    - ABI47_0_0React-jsi (= 0.70.5)
    - ABI47_0_0React-RCTImage (= 0.70.5)
    - ABI47_0_0ReactCommon/turbomodule/core (= 0.70.5)
    - RCT-Folly (= 2021.07.22.00)
  - ABI47_0_0React-cxxreact (0.70.5):
    - ABI47_0_0React-callinvoker (= 0.70.5)
    - ABI47_0_0React-jsi (= 0.70.5)
    - ABI47_0_0React-jsinspector (= 0.70.5)
    - ABI47_0_0React-logger (= 0.70.5)
    - ABI47_0_0React-perflogger (= 0.70.5)
    - ABI47_0_0React-runtimeexecutor (= 0.70.5)
    - boost (= 1.76.0)
    - DoubleConversion
    - glog
    - RCT-Folly (= 2021.07.22.00)
  - ABI47_0_0React-hermes (0.70.5):
    - ABI47_0_0hermes-engine
    - ABI47_0_0React-cxxreact (= 0.70.5)
    - ABI47_0_0React-jsi (= 0.70.5)
    - ABI47_0_0React-jsiexecutor (= 0.70.5)
    - ABI47_0_0React-jsinspector (= 0.70.5)
    - ABI47_0_0React-perflogger (= 0.70.5)
    - DoubleConversion
    - glog
    - RCT-Folly (= 2021.07.22.00)
    - RCT-Folly/Futures (= 2021.07.22.00)
  - ABI47_0_0React-jsi (0.70.5):
    - ABI47_0_0React-jsi/Default (= 0.70.5)
    - boost (= 1.76.0)
    - DoubleConversion
    - glog
    - RCT-Folly (= 2021.07.22.00)
  - ABI47_0_0React-jsi/Default (0.70.5):
    - boost (= 1.76.0)
    - DoubleConversion
    - glog
    - RCT-Folly (= 2021.07.22.00)
  - ABI47_0_0React-jsiexecutor (0.70.5):
    - ABI47_0_0React-cxxreact (= 0.70.5)
    - ABI47_0_0React-jsi (= 0.70.5)
    - ABI47_0_0React-perflogger (= 0.70.5)
    - DoubleConversion
    - glog
    - RCT-Folly (= 2021.07.22.00)
  - ABI47_0_0React-jsinspector (0.70.5)
  - ABI47_0_0React-logger (0.70.5):
    - glog
  - ABI47_0_0react-native-netinfo (9.3.5):
    - ABI47_0_0React-Core
  - ABI47_0_0react-native-pager-view (6.0.1):
    - ABI47_0_0React-Core
  - ABI47_0_0react-native-safe-area-context (4.4.1):
    - ABI47_0_0RCTRequired
    - ABI47_0_0RCTTypeSafety
    - ABI47_0_0React-Core
    - ABI47_0_0ReactCommon/turbomodule/core
    - RCT-Folly
  - ABI47_0_0react-native-segmented-control (2.4.0):
    - ABI47_0_0React-Core
  - ABI47_0_0react-native-skia (0.1.155):
    - ABI47_0_0React
    - ABI47_0_0React-callinvoker
    - ABI47_0_0React-Core
    - ABI47_0_0react-native-skia/ABI47_0_0RNSkia (= 0.1.155)
    - ABI47_0_0react-native-skia/Api (= 0.1.155)
    - ABI47_0_0react-native-skia/Jsi (= 0.1.155)
    - ABI47_0_0react-native-skia/SkiaHeaders (= 0.1.155)
    - ABI47_0_0react-native-skia/Utils (= 0.1.155)
  - ABI47_0_0react-native-skia/ABI47_0_0RNSkia (0.1.155):
    - ABI47_0_0React
    - ABI47_0_0React-callinvoker
    - ABI47_0_0React-Core
  - ABI47_0_0react-native-skia/Api (0.1.155):
    - ABI47_0_0React
    - ABI47_0_0React-callinvoker
    - ABI47_0_0React-Core
  - ABI47_0_0react-native-skia/Jsi (0.1.155):
    - ABI47_0_0React
    - ABI47_0_0React-callinvoker
    - ABI47_0_0React-Core
  - ABI47_0_0react-native-skia/SkiaHeaders (0.1.155):
    - ABI47_0_0React
    - ABI47_0_0React-callinvoker
    - ABI47_0_0React-Core
  - ABI47_0_0react-native-skia/Utils (0.1.155):
    - ABI47_0_0React
    - ABI47_0_0React-callinvoker
    - ABI47_0_0React-Core
  - ABI47_0_0react-native-slider (4.2.4):
    - ABI47_0_0React-Core
  - ABI47_0_0react-native-webview (11.23.1):
    - ABI47_0_0React-Core
  - ABI47_0_0React-perflogger (0.70.5)
  - ABI47_0_0React-RCTActionSheet (0.70.5):
    - ABI47_0_0React-Core/RCTActionSheetHeaders (= 0.70.5)
  - ABI47_0_0React-RCTAnimation (0.70.5):
    - ABI47_0_0RCTTypeSafety (= 0.70.5)
    - ABI47_0_0React-Codegen (= 0.70.5)
    - ABI47_0_0React-Core/RCTAnimationHeaders (= 0.70.5)
    - ABI47_0_0React-jsi (= 0.70.5)
    - ABI47_0_0ReactCommon/turbomodule/core (= 0.70.5)
    - RCT-Folly (= 2021.07.22.00)
  - ABI47_0_0React-RCTBlob (0.70.5):
    - ABI47_0_0React-Codegen (= 0.70.5)
    - ABI47_0_0React-Core/RCTBlobHeaders (= 0.70.5)
    - ABI47_0_0React-Core/RCTWebSocket (= 0.70.5)
    - ABI47_0_0React-jsi (= 0.70.5)
    - ABI47_0_0React-RCTNetwork (= 0.70.5)
    - ABI47_0_0ReactCommon/turbomodule/core (= 0.70.5)
    - RCT-Folly (= 2021.07.22.00)
  - ABI47_0_0React-RCTImage (0.70.5):
    - ABI47_0_0RCTTypeSafety (= 0.70.5)
    - ABI47_0_0React-Codegen (= 0.70.5)
    - ABI47_0_0React-Core/RCTImageHeaders (= 0.70.5)
    - ABI47_0_0React-jsi (= 0.70.5)
    - ABI47_0_0React-RCTNetwork (= 0.70.5)
    - ABI47_0_0ReactCommon/turbomodule/core (= 0.70.5)
    - RCT-Folly (= 2021.07.22.00)
  - ABI47_0_0React-RCTLinking (0.70.5):
    - ABI47_0_0React-Codegen (= 0.70.5)
    - ABI47_0_0React-Core/RCTLinkingHeaders (= 0.70.5)
    - ABI47_0_0React-jsi (= 0.70.5)
    - ABI47_0_0ReactCommon/turbomodule/core (= 0.70.5)
  - ABI47_0_0React-RCTNetwork (0.70.5):
    - ABI47_0_0RCTTypeSafety (= 0.70.5)
    - ABI47_0_0React-Codegen (= 0.70.5)
    - ABI47_0_0React-Core/RCTNetworkHeaders (= 0.70.5)
    - ABI47_0_0React-jsi (= 0.70.5)
    - ABI47_0_0ReactCommon/turbomodule/core (= 0.70.5)
    - RCT-Folly (= 2021.07.22.00)
  - ABI47_0_0React-RCTSettings (0.70.5):
    - ABI47_0_0RCTTypeSafety (= 0.70.5)
    - ABI47_0_0React-Codegen (= 0.70.5)
    - ABI47_0_0React-Core/RCTSettingsHeaders (= 0.70.5)
    - ABI47_0_0React-jsi (= 0.70.5)
    - ABI47_0_0ReactCommon/turbomodule/core (= 0.70.5)
    - RCT-Folly (= 2021.07.22.00)
  - ABI47_0_0React-RCTText (0.70.5):
    - ABI47_0_0React-Core/RCTTextHeaders (= 0.70.5)
  - ABI47_0_0React-RCTVibration (0.70.5):
    - ABI47_0_0React-Codegen (= 0.70.5)
    - ABI47_0_0React-Core/RCTVibrationHeaders (= 0.70.5)
    - ABI47_0_0React-jsi (= 0.70.5)
    - ABI47_0_0ReactCommon/turbomodule/core (= 0.70.5)
    - RCT-Folly (= 2021.07.22.00)
  - ABI47_0_0React-runtimeexecutor (0.70.5):
    - ABI47_0_0React-jsi (= 0.70.5)
  - ABI47_0_0ReactCommon (0.70.5):
    - ABI47_0_0React-logger (= 0.70.5)
    - ABI47_0_0ReactCommon/react_debug_core (= 0.70.5)
    - ABI47_0_0ReactCommon/turbomodule (= 0.70.5)
  - ABI47_0_0ReactCommon/react_debug_core (0.70.5):
    - ABI47_0_0React-logger (= 0.70.5)
  - ABI47_0_0ReactCommon/turbomodule (0.70.5):
    - ABI47_0_0React-bridging (= 0.70.5)
    - ABI47_0_0React-callinvoker (= 0.70.5)
    - ABI47_0_0React-Core (= 0.70.5)
    - ABI47_0_0React-cxxreact (= 0.70.5)
    - ABI47_0_0React-jsi (= 0.70.5)
    - ABI47_0_0React-logger (= 0.70.5)
    - ABI47_0_0React-perflogger (= 0.70.5)
    - ABI47_0_0ReactCommon/turbomodule/core (= 0.70.5)
    - ABI47_0_0ReactCommon/turbomodule/samples (= 0.70.5)
    - DoubleConversion
    - glog
    - RCT-Folly (= 2021.07.22.00)
  - ABI47_0_0ReactCommon/turbomodule/core (0.70.5):
    - ABI47_0_0React-bridging (= 0.70.5)
    - ABI47_0_0React-callinvoker (= 0.70.5)
    - ABI47_0_0React-Core (= 0.70.5)
    - ABI47_0_0React-cxxreact (= 0.70.5)
    - ABI47_0_0React-jsi (= 0.70.5)
    - ABI47_0_0React-logger (= 0.70.5)
    - ABI47_0_0React-perflogger (= 0.70.5)
    - DoubleConversion
    - glog
    - RCT-Folly (= 2021.07.22.00)
  - ABI47_0_0ReactCommon/turbomodule/samples (0.70.5):
    - ABI47_0_0React-bridging (= 0.70.5)
    - ABI47_0_0React-callinvoker (= 0.70.5)
    - ABI47_0_0React-Core (= 0.70.5)
    - ABI47_0_0React-cxxreact (= 0.70.5)
    - ABI47_0_0React-jsi (= 0.70.5)
    - ABI47_0_0React-logger (= 0.70.5)
    - ABI47_0_0React-perflogger (= 0.70.5)
    - ABI47_0_0ReactCommon/turbomodule/core (= 0.70.5)
    - DoubleConversion
    - glog
    - RCT-Folly (= 2021.07.22.00)
  - ABI47_0_0RNFlashList (1.3.1):
    - ABI47_0_0React-Core
  - ABI47_0_0RNGestureHandler (2.8.0):
    - ABI47_0_0React-Core
  - ABI47_0_0RNReanimated (2.12.0):
    - ABI47_0_0RCTRequired
    - ABI47_0_0RCTTypeSafety
    - ABI47_0_0React-callinvoker
    - ABI47_0_0React-Core
    - ABI47_0_0React-Core/DevSupport
    - ABI47_0_0React-Core/RCTWebSocket
    - ABI47_0_0React-CoreModules
    - ABI47_0_0React-cxxreact
    - ABI47_0_0React-jsi
    - ABI47_0_0React-jsiexecutor
    - ABI47_0_0React-jsinspector
    - ABI47_0_0React-RCTActionSheet
    - ABI47_0_0React-RCTAnimation
    - ABI47_0_0React-RCTBlob
    - ABI47_0_0React-RCTImage
    - ABI47_0_0React-RCTLinking
    - ABI47_0_0React-RCTNetwork
    - ABI47_0_0React-RCTSettings
    - ABI47_0_0React-RCTText
    - ABI47_0_0ReactCommon/turbomodule/core
    - DoubleConversion
    - FBLazyVector
    - FBReactNativeSpec
    - glog
    - RCT-Folly
    - Yoga
  - ABI47_0_0RNScreens (3.18.0):
    - ABI47_0_0React-Core
    - ABI47_0_0React-RCTImage
  - ABI47_0_0RNSVG (13.4.0):
    - ABI47_0_0React-Core
  - ABI47_0_0stripe-react-native (0.19.0):
    - ABI47_0_0React-Core
    - Stripe (~> 23.8.0)
    - StripeApplePay (~> 23.8.0)
    - StripeFinancialConnections (~> 23.8.0)
    - StripePayments (~> 23.8.0)
    - StripePaymentSheet (~> 23.8.0)
    - StripePaymentsUI (~> 23.8.0)
  - ABI47_0_0UMAppLoader (4.0.0)
  - ABI47_0_0Yoga (1.14.0)
  - ABI48_0_0EASClient (0.5.1):
    - ABI48_0_0ExpoModulesCore
  - ABI48_0_0EXApplication (5.1.1):
    - ABI48_0_0ExpoModulesCore
  - ABI48_0_0EXAV (13.2.1):
    - ABI48_0_0ExpoModulesCore
    - ABI48_0_0ReactCommon/turbomodule/core
  - ABI48_0_0EXBackgroundFetch (11.1.1):
    - ABI48_0_0ExpoModulesCore
  - ABI48_0_0EXBarCodeScanner (12.3.2):
    - ABI48_0_0EXImageLoader
    - ABI48_0_0ExpoModulesCore
    - ZXingObjC/OneD
    - ZXingObjC/PDF417
  - ABI48_0_0EXCalendar (11.1.1):
    - ABI48_0_0ExpoModulesCore
  - ABI48_0_0EXCamera (13.2.1):
    - ABI48_0_0ExpoModulesCore
  - ABI48_0_0EXConstants (14.2.1):
    - ABI48_0_0ExpoModulesCore
  - ABI48_0_0EXContacts (12.0.1):
    - ABI48_0_0ExpoModulesCore
  - ABI48_0_0EXDocumentPicker (11.2.2):
    - ABI48_0_0ExpoModulesCore
  - ABI48_0_0EXFileSystem (15.2.2):
    - ABI48_0_0ExpoModulesCore
  - ABI48_0_0EXFont (11.1.1):
    - ABI48_0_0ExpoModulesCore
  - ABI48_0_0EXImageLoader (4.1.1):
    - ABI48_0_0ExpoModulesCore
    - ABI48_0_0React-Core
  - ABI48_0_0EXJSONUtils (0.5.1)
  - ABI48_0_0EXLocation (15.1.1):
    - ABI48_0_0ExpoModulesCore
  - ABI48_0_0EXManifests (0.5.2):
    - ABI48_0_0EXJSONUtils
  - ABI48_0_0EXMediaLibrary (15.2.3):
    - ABI48_0_0ExpoModulesCore
    - ABI48_0_0React-Core
  - ABI48_0_0EXNotifications (0.18.1):
    - ABI48_0_0ExpoModulesCore
  - ABI48_0_0EXPermissions (14.1.1):
    - ABI48_0_0ExpoModulesCore
  - ABI48_0_0Expo (48.0.12):
    - ABI48_0_0ExpoModulesCore
  - ABI48_0_0ExpoAppleAuthentication (6.0.1):
    - ABI48_0_0ExpoModulesCore
  - ABI48_0_0ExpoBattery (7.1.1):
    - ABI48_0_0ExpoModulesCore
  - ABI48_0_0ExpoBlur (12.2.2):
    - ABI48_0_0ExpoModulesCore
  - ABI48_0_0ExpoBrightness (11.2.1):
    - ABI48_0_0ExpoModulesCore
  - ABI48_0_0ExpoCellular (5.1.1):
    - ABI48_0_0ExpoModulesCore
  - ABI48_0_0ExpoClipboard (4.1.2):
    - ABI48_0_0ExpoModulesCore
  - ABI48_0_0ExpoCrypto (12.2.1):
    - ABI48_0_0ExpoModulesCore
  - ABI48_0_0ExpoDevice (5.2.1):
    - ABI48_0_0ExpoModulesCore
  - ABI48_0_0ExpoGL (12.4.0):
    - ABI48_0_0ExpoModulesCore
    - ABI48_0_0ReactCommon/turbomodule/core
  - ABI48_0_0ExpoHaptics (12.2.1):
    - ABI48_0_0ExpoModulesCore
  - ABI48_0_0ExpoImage (1.0.0):
    - ABI48_0_0ExpoModulesCore
    - SDWebImage (~> 5.15.8)
    - SDWebImageAVIFCoder (~> 0.10.0)
    - SDWebImageSVGCoder (~> 1.7.0)
    - SDWebImageWebPCoder (~> 0.11.0)
  - ABI48_0_0ExpoImageManipulator (11.1.1):
    - ABI48_0_0EXImageLoader
    - ABI48_0_0ExpoModulesCore
  - ABI48_0_0ExpoImagePicker (14.1.1):
    - ABI48_0_0ExpoModulesCore
  - ABI48_0_0ExpoKeepAwake (12.0.1):
    - ABI48_0_0ExpoModulesCore
  - ABI48_0_0ExpoKit/Expo (48.0.0):
    - ABI48_0_0EASClient
    - ABI48_0_0EXApplication
    - ABI48_0_0EXAV
    - ABI48_0_0EXBackgroundFetch
    - ABI48_0_0EXBarCodeScanner
    - ABI48_0_0EXCalendar
    - ABI48_0_0EXCamera
    - ABI48_0_0EXConstants
    - ABI48_0_0EXContacts
    - ABI48_0_0EXDocumentPicker
    - ABI48_0_0EXFileSystem
    - ABI48_0_0EXFont
    - ABI48_0_0EXImageLoader
    - ABI48_0_0EXJSONUtils
    - ABI48_0_0EXLocation
    - ABI48_0_0EXManifests
    - ABI48_0_0EXMediaLibrary
    - ABI48_0_0EXNotifications
    - ABI48_0_0EXPermissions
    - ABI48_0_0Expo
    - ABI48_0_0ExpoAppleAuthentication
    - ABI48_0_0ExpoBattery
    - ABI48_0_0ExpoBlur
    - ABI48_0_0ExpoBrightness
    - ABI48_0_0ExpoCellular
    - ABI48_0_0ExpoClipboard
    - ABI48_0_0ExpoCrypto
    - ABI48_0_0ExpoDevice
    - ABI48_0_0ExpoGL
    - ABI48_0_0ExpoHaptics
    - ABI48_0_0ExpoImage
    - ABI48_0_0ExpoImageManipulator
    - ABI48_0_0ExpoImagePicker
    - ABI48_0_0ExpoKeepAwake
    - ABI48_0_0ExpoLinearGradient
    - ABI48_0_0ExpoLocalAuthentication
    - ABI48_0_0ExpoLocalization
    - ABI48_0_0ExpoMailComposer
    - ABI48_0_0ExpoModulesCore
    - ABI48_0_0ExpoModulesProvider
    - ABI48_0_0ExpoNetwork
    - ABI48_0_0ExpoRandom
    - ABI48_0_0ExpoSMS
    - ABI48_0_0ExpoStoreReview
    - ABI48_0_0ExpoSystemUI
    - ABI48_0_0ExpoTrackingTransparency
    - ABI48_0_0ExpoVideoThumbnails
    - ABI48_0_0ExpoWebBrowser
    - ABI48_0_0EXPrint
    - ABI48_0_0EXScreenCapture
    - ABI48_0_0EXScreenOrientation
    - ABI48_0_0EXSecureStore
    - ABI48_0_0EXSensors
    - ABI48_0_0EXSharing
    - ABI48_0_0EXSpeech
    - ABI48_0_0EXSplashScreen
    - ABI48_0_0EXSQLite
    - ABI48_0_0EXStructuredHeaders
    - ABI48_0_0EXTaskManager
    - ABI48_0_0EXUpdates
    - ABI48_0_0EXUpdatesInterface
    - ABI48_0_0RCTRequired
    - ABI48_0_0RCTTypeSafety
    - ABI48_0_0React-Core
    - ABI48_0_0React-Core/DevSupport
    - ABI48_0_0React-hermes
    - ABI48_0_0ReactCommon
    - ABI48_0_0UMAppLoader
    - Analytics
    - AppAuth
    - Branch
    - EXBranch
    - FBAudienceNetwork
    - FBSDKCoreKit
    - Google-Maps-iOS-Utils
    - Google-Mobile-Ads-SDK
    - GoogleMaps
    - GoogleSignIn
    - JKBigInteger
    - lottie-ios
    - RCT-Folly
  - ABI48_0_0ExpoKit/ExpoOptional (48.0.0):
    - ABI48_0_0ExpoKit/Expo
  - ABI48_0_0ExpoLinearGradient (12.1.2):
    - ABI48_0_0ExpoModulesCore
  - ABI48_0_0ExpoLocalAuthentication (13.3.0):
    - ABI48_0_0ExpoModulesCore
  - ABI48_0_0ExpoLocalization (14.1.1):
    - ABI48_0_0ExpoModulesCore
  - ABI48_0_0ExpoMailComposer (12.1.1):
    - ABI48_0_0ExpoModulesCore
  - ABI48_0_0ExpoMaps (0.0.2):
    - ABI48_0_0ExpoModulesCore
    - GoogleMaps (= 7.3.0)
    - GooglePlaces (= 7.3.0)
  - ABI48_0_0ExpoModulesCore (1.2.6):
    - ABI48_0_0React-Core
    - ABI48_0_0React-RCTAppDelegate
    - ABI48_0_0ReactCommon/turbomodule/core
  - ABI48_0_0ExpoModulesProvider (48):
    - ABI48_0_0EASClient
    - ABI48_0_0EXAV
    - ABI48_0_0EXBarCodeScanner
    - ABI48_0_0EXCamera
    - ABI48_0_0EXConstants
    - ABI48_0_0ExpoAppleAuthentication
    - ABI48_0_0ExpoBattery
    - ABI48_0_0ExpoBlur
    - ABI48_0_0ExpoBrightness
    - ABI48_0_0ExpoCellular
    - ABI48_0_0ExpoClipboard
    - ABI48_0_0ExpoCrypto
    - ABI48_0_0ExpoDevice
    - ABI48_0_0ExpoGL
    - ABI48_0_0ExpoHaptics
    - ABI48_0_0ExpoImage
    - ABI48_0_0ExpoImageManipulator
    - ABI48_0_0ExpoImagePicker
    - ABI48_0_0ExpoKeepAwake
    - ABI48_0_0ExpoLinearGradient
    - ABI48_0_0ExpoLocalAuthentication
    - ABI48_0_0ExpoLocalization
    - ABI48_0_0ExpoMailComposer
    - ABI48_0_0ExpoModulesCore
    - ABI48_0_0ExpoNetwork
    - ABI48_0_0ExpoRandom
    - ABI48_0_0ExpoSMS
    - ABI48_0_0ExpoStoreReview
    - ABI48_0_0ExpoSystemUI
    - ABI48_0_0ExpoTrackingTransparency
    - ABI48_0_0ExpoVideoThumbnails
    - ABI48_0_0ExpoWebBrowser
    - ABI48_0_0EXScreenOrientation
    - ABI48_0_0EXUpdates
  - ABI48_0_0ExpoNetwork (5.2.1):
    - ABI48_0_0ExpoModulesCore
  - ABI48_0_0ExpoRandom (13.1.1):
    - ABI48_0_0ExpoModulesCore
  - ABI48_0_0ExpoSMS (11.2.1):
    - ABI48_0_0ExpoModulesCore
  - ABI48_0_0ExpoStoreReview (6.2.1):
    - ABI48_0_0ExpoModulesCore
  - ABI48_0_0ExpoSystemUI (2.2.1):
    - ABI48_0_0ExpoModulesCore
  - ABI48_0_0ExpoTrackingTransparency (3.0.3):
    - ABI48_0_0ExpoModulesCore
  - ABI48_0_0ExpoVideoThumbnails (7.2.1):
    - ABI48_0_0ExpoModulesCore
  - ABI48_0_0ExpoWebBrowser (12.1.1):
    - ABI48_0_0ExpoModulesCore
  - ABI48_0_0EXPrint (12.2.1):
    - ABI48_0_0ExpoModulesCore
  - ABI48_0_0EXScreenCapture (5.1.1):
    - ABI48_0_0ExpoModulesCore
  - ABI48_0_0EXScreenOrientation (5.1.1):
    - ABI48_0_0ExpoModulesCore
    - ABI48_0_0React-Core
  - ABI48_0_0EXSecureStore (12.1.1):
    - ABI48_0_0ExpoModulesCore
  - ABI48_0_0EXSensors (12.1.1):
    - ABI48_0_0ExpoModulesCore
  - ABI48_0_0EXSharing (11.2.2):
    - ABI48_0_0ExpoModulesCore
  - ABI48_0_0EXSpeech (11.1.1):
    - ABI48_0_0ExpoModulesCore
  - ABI48_0_0EXSplashScreen (0.18.1):
    - ABI48_0_0ExpoModulesCore
    - ABI48_0_0React-Core
  - ABI48_0_0EXSQLite (11.1.1):
    - ABI48_0_0ExpoModulesCore
  - ABI48_0_0EXStructuredHeaders (3.1.1)
  - ABI48_0_0EXTaskManager (11.1.1):
    - ABI48_0_0ExpoModulesCore
    - ABI48_0_0UMAppLoader
  - ABI48_0_0EXUpdates (0.16.4):
    - ABI48_0_0EASClient
    - ABI48_0_0EXManifests
    - ABI48_0_0ExpoModulesCore
    - ABI48_0_0EXStructuredHeaders
    - ABI48_0_0EXUpdatesInterface
    - ABI48_0_0React-Core
    - ASN1Decoder (~> 1.8)
  - ABI48_0_0EXUpdatesInterface (0.9.1)
  - ABI48_0_0FBLazyVector (0.71.7)
  - ABI48_0_0FBReactNativeSpec (0.71.7):
    - ABI48_0_0RCTRequired (= 0.71.7)
    - ABI48_0_0RCTTypeSafety (= 0.71.7)
    - ABI48_0_0React-Core (= 0.71.7)
    - ABI48_0_0React-jsi (= 0.71.7)
    - ABI48_0_0ReactCommon/turbomodule/core (= 0.71.7)
    - RCT-Folly (= 2021.07.22.00)
  - ABI48_0_0hermes-engine (0.71.7):
    - ABI48_0_0hermes-engine/Pre-built (= 0.71.7)
  - ABI48_0_0hermes-engine/Pre-built (0.71.7)
  - ABI48_0_0lottie-react-native (5.1.4):
    - ABI48_0_0React-Core
    - lottie-ios (~> 3.4.0)
  - ABI48_0_0RCTRequired (0.71.7)
  - ABI48_0_0RCTTypeSafety (0.71.7):
    - ABI48_0_0FBLazyVector (= 0.71.7)
    - ABI48_0_0RCTRequired (= 0.71.7)
    - ABI48_0_0React-Core (= 0.71.7)
  - ABI48_0_0React (0.71.7):
    - ABI48_0_0React-Core (= 0.71.7)
    - ABI48_0_0React-Core/DevSupport (= 0.71.7)
    - ABI48_0_0React-Core/RCTWebSocket (= 0.71.7)
    - ABI48_0_0React-RCTActionSheet (= 0.71.7)
    - ABI48_0_0React-RCTAnimation (= 0.71.7)
    - ABI48_0_0React-RCTBlob (= 0.71.7)
    - ABI48_0_0React-RCTImage (= 0.71.7)
    - ABI48_0_0React-RCTLinking (= 0.71.7)
    - ABI48_0_0React-RCTNetwork (= 0.71.7)
    - ABI48_0_0React-RCTSettings (= 0.71.7)
    - ABI48_0_0React-RCTText (= 0.71.7)
    - ABI48_0_0React-RCTVibration (= 0.71.7)
  - ABI48_0_0React-callinvoker (0.71.7)
  - ABI48_0_0React-Codegen (0.71.7):
    - ABI48_0_0FBReactNativeSpec
    - ABI48_0_0hermes-engine
    - ABI48_0_0RCTRequired
    - ABI48_0_0RCTTypeSafety
    - ABI48_0_0React-Core
    - ABI48_0_0React-jsi
    - ABI48_0_0React-jsiexecutor
    - ABI48_0_0ReactCommon/turbomodule/bridging
    - ABI48_0_0ReactCommon/turbomodule/core
    - RCT-Folly
  - ABI48_0_0React-Core (0.71.7):
    - ABI48_0_0hermes-engine
    - ABI48_0_0React-Core/Default (= 0.71.7)
    - ABI48_0_0React-cxxreact (= 0.71.7)
    - ABI48_0_0React-hermes
    - ABI48_0_0React-jsi (= 0.71.7)
    - ABI48_0_0React-jsiexecutor (= 0.71.7)
    - ABI48_0_0React-perflogger (= 0.71.7)
    - ABI48_0_0Yoga
    - glog
    - RCT-Folly (= 2021.07.22.00)
  - ABI48_0_0React-Core/CoreModulesHeaders (0.71.7):
    - ABI48_0_0hermes-engine
    - ABI48_0_0React-Core/Default
    - ABI48_0_0React-cxxreact (= 0.71.7)
    - ABI48_0_0React-hermes
    - ABI48_0_0React-jsi (= 0.71.7)
    - ABI48_0_0React-jsiexecutor (= 0.71.7)
    - ABI48_0_0React-perflogger (= 0.71.7)
    - ABI48_0_0Yoga
    - glog
    - RCT-Folly (= 2021.07.22.00)
  - ABI48_0_0React-Core/Default (0.71.7):
    - ABI48_0_0hermes-engine
    - ABI48_0_0React-cxxreact (= 0.71.7)
    - ABI48_0_0React-hermes
    - ABI48_0_0React-jsi (= 0.71.7)
    - ABI48_0_0React-jsiexecutor (= 0.71.7)
    - ABI48_0_0React-perflogger (= 0.71.7)
    - ABI48_0_0Yoga
    - glog
    - RCT-Folly (= 2021.07.22.00)
  - ABI48_0_0React-Core/DevSupport (0.71.7):
    - ABI48_0_0hermes-engine
    - ABI48_0_0React-Core/Default (= 0.71.7)
    - ABI48_0_0React-Core/RCTWebSocket (= 0.71.7)
    - ABI48_0_0React-cxxreact (= 0.71.7)
    - ABI48_0_0React-hermes
    - ABI48_0_0React-jsi (= 0.71.7)
    - ABI48_0_0React-jsiexecutor (= 0.71.7)
    - ABI48_0_0React-jsinspector (= 0.71.7)
    - ABI48_0_0React-perflogger (= 0.71.7)
    - ABI48_0_0Yoga
    - glog
    - RCT-Folly (= 2021.07.22.00)
  - ABI48_0_0React-Core/RCTActionSheetHeaders (0.71.7):
    - ABI48_0_0hermes-engine
    - ABI48_0_0React-Core/Default
    - ABI48_0_0React-cxxreact (= 0.71.7)
    - ABI48_0_0React-hermes
    - ABI48_0_0React-jsi (= 0.71.7)
    - ABI48_0_0React-jsiexecutor (= 0.71.7)
    - ABI48_0_0React-perflogger (= 0.71.7)
    - ABI48_0_0Yoga
    - glog
    - RCT-Folly (= 2021.07.22.00)
  - ABI48_0_0React-Core/RCTAnimationHeaders (0.71.7):
    - ABI48_0_0hermes-engine
    - ABI48_0_0React-Core/Default
    - ABI48_0_0React-cxxreact (= 0.71.7)
    - ABI48_0_0React-hermes
    - ABI48_0_0React-jsi (= 0.71.7)
    - ABI48_0_0React-jsiexecutor (= 0.71.7)
    - ABI48_0_0React-perflogger (= 0.71.7)
    - ABI48_0_0Yoga
    - glog
    - RCT-Folly (= 2021.07.22.00)
  - ABI48_0_0React-Core/RCTBlobHeaders (0.71.7):
    - ABI48_0_0hermes-engine
    - ABI48_0_0React-Core/Default
    - ABI48_0_0React-cxxreact (= 0.71.7)
    - ABI48_0_0React-hermes
    - ABI48_0_0React-jsi (= 0.71.7)
    - ABI48_0_0React-jsiexecutor (= 0.71.7)
    - ABI48_0_0React-perflogger (= 0.71.7)
    - ABI48_0_0Yoga
    - glog
    - RCT-Folly (= 2021.07.22.00)
  - ABI48_0_0React-Core/RCTImageHeaders (0.71.7):
    - ABI48_0_0hermes-engine
    - ABI48_0_0React-Core/Default
    - ABI48_0_0React-cxxreact (= 0.71.7)
    - ABI48_0_0React-hermes
    - ABI48_0_0React-jsi (= 0.71.7)
    - ABI48_0_0React-jsiexecutor (= 0.71.7)
    - ABI48_0_0React-perflogger (= 0.71.7)
    - ABI48_0_0Yoga
    - glog
    - RCT-Folly (= 2021.07.22.00)
  - ABI48_0_0React-Core/RCTLinkingHeaders (0.71.7):
    - ABI48_0_0hermes-engine
    - ABI48_0_0React-Core/Default
    - ABI48_0_0React-cxxreact (= 0.71.7)
    - ABI48_0_0React-hermes
    - ABI48_0_0React-jsi (= 0.71.7)
    - ABI48_0_0React-jsiexecutor (= 0.71.7)
    - ABI48_0_0React-perflogger (= 0.71.7)
    - ABI48_0_0Yoga
    - glog
    - RCT-Folly (= 2021.07.22.00)
  - ABI48_0_0React-Core/RCTNetworkHeaders (0.71.7):
    - ABI48_0_0hermes-engine
    - ABI48_0_0React-Core/Default
    - ABI48_0_0React-cxxreact (= 0.71.7)
    - ABI48_0_0React-hermes
    - ABI48_0_0React-jsi (= 0.71.7)
    - ABI48_0_0React-jsiexecutor (= 0.71.7)
    - ABI48_0_0React-perflogger (= 0.71.7)
    - ABI48_0_0Yoga
    - glog
    - RCT-Folly (= 2021.07.22.00)
  - ABI48_0_0React-Core/RCTSettingsHeaders (0.71.7):
    - ABI48_0_0hermes-engine
    - ABI48_0_0React-Core/Default
    - ABI48_0_0React-cxxreact (= 0.71.7)
    - ABI48_0_0React-hermes
    - ABI48_0_0React-jsi (= 0.71.7)
    - ABI48_0_0React-jsiexecutor (= 0.71.7)
    - ABI48_0_0React-perflogger (= 0.71.7)
    - ABI48_0_0Yoga
    - glog
    - RCT-Folly (= 2021.07.22.00)
  - ABI48_0_0React-Core/RCTTextHeaders (0.71.7):
    - ABI48_0_0hermes-engine
    - ABI48_0_0React-Core/Default
    - ABI48_0_0React-cxxreact (= 0.71.7)
    - ABI48_0_0React-hermes
    - ABI48_0_0React-jsi (= 0.71.7)
    - ABI48_0_0React-jsiexecutor (= 0.71.7)
    - ABI48_0_0React-perflogger (= 0.71.7)
    - ABI48_0_0Yoga
    - glog
    - RCT-Folly (= 2021.07.22.00)
  - ABI48_0_0React-Core/RCTVibrationHeaders (0.71.7):
    - ABI48_0_0hermes-engine
    - ABI48_0_0React-Core/Default
    - ABI48_0_0React-cxxreact (= 0.71.7)
    - ABI48_0_0React-hermes
    - ABI48_0_0React-jsi (= 0.71.7)
    - ABI48_0_0React-jsiexecutor (= 0.71.7)
    - ABI48_0_0React-perflogger (= 0.71.7)
    - ABI48_0_0Yoga
    - glog
    - RCT-Folly (= 2021.07.22.00)
  - ABI48_0_0React-Core/RCTWebSocket (0.71.7):
    - ABI48_0_0hermes-engine
    - ABI48_0_0React-Core/Default (= 0.71.7)
    - ABI48_0_0React-cxxreact (= 0.71.7)
    - ABI48_0_0React-hermes
    - ABI48_0_0React-jsi (= 0.71.7)
    - ABI48_0_0React-jsiexecutor (= 0.71.7)
    - ABI48_0_0React-perflogger (= 0.71.7)
    - ABI48_0_0Yoga
    - glog
    - RCT-Folly (= 2021.07.22.00)
  - ABI48_0_0React-CoreModules (0.71.7):
    - ABI48_0_0RCTTypeSafety (= 0.71.7)
    - ABI48_0_0React-Codegen (= 0.71.7)
    - ABI48_0_0React-Core/CoreModulesHeaders (= 0.71.7)
    - ABI48_0_0React-jsi (= 0.71.7)
    - ABI48_0_0React-RCTBlob
    - ABI48_0_0React-RCTImage (= 0.71.7)
    - ABI48_0_0ReactCommon/turbomodule/core (= 0.71.7)
    - RCT-Folly (= 2021.07.22.00)
  - ABI48_0_0React-cxxreact (0.71.7):
    - ABI48_0_0hermes-engine
    - ABI48_0_0React-callinvoker (= 0.71.7)
    - ABI48_0_0React-jsi (= 0.71.7)
    - ABI48_0_0React-jsinspector (= 0.71.7)
    - ABI48_0_0React-logger (= 0.71.7)
    - ABI48_0_0React-perflogger (= 0.71.7)
    - ABI48_0_0React-runtimeexecutor (= 0.71.7)
    - boost (= 1.76.0)
    - DoubleConversion
    - glog
    - RCT-Folly (= 2021.07.22.00)
  - ABI48_0_0React-hermes (0.71.7):
    - ABI48_0_0hermes-engine
    - ABI48_0_0React-cxxreact (= 0.71.7)
    - ABI48_0_0React-jsi
    - ABI48_0_0React-jsiexecutor (= 0.71.7)
    - ABI48_0_0React-jsinspector (= 0.71.7)
    - ABI48_0_0React-perflogger (= 0.71.7)
    - DoubleConversion
    - glog
    - RCT-Folly (= 2021.07.22.00)
    - RCT-Folly/Futures (= 2021.07.22.00)
  - ABI48_0_0React-jsc (0.71.7):
    - ABI48_0_0React-jsc/Fabric (= 0.71.7)
    - ABI48_0_0React-jsi (= 0.71.7)
  - ABI48_0_0React-jsc/Fabric (0.71.7):
    - ABI48_0_0React-jsi (= 0.71.7)
  - ABI48_0_0React-jsi (0.71.7):
    - boost (= 1.76.0)
    - DoubleConversion
    - glog
    - RCT-Folly (= 2021.07.22.00)
  - ABI48_0_0React-jsiexecutor (0.71.7):
    - ABI48_0_0hermes-engine
    - ABI48_0_0React-cxxreact (= 0.71.7)
    - ABI48_0_0React-jsi (= 0.71.7)
    - ABI48_0_0React-perflogger (= 0.71.7)
    - DoubleConversion
    - glog
    - RCT-Folly (= 2021.07.22.00)
  - ABI48_0_0React-jsinspector (0.71.7)
  - ABI48_0_0React-logger (0.71.7):
    - glog
  - ABI48_0_0react-native-netinfo (9.3.7):
    - ABI48_0_0React-Core
  - ABI48_0_0react-native-pager-view (6.1.2):
    - ABI48_0_0React-Core
  - ABI48_0_0react-native-safe-area-context (4.5.0):
    - ABI48_0_0RCTRequired
    - ABI48_0_0RCTTypeSafety
    - ABI48_0_0React-Core
    - ABI48_0_0ReactCommon/turbomodule/core
    - RCT-Folly
  - ABI48_0_0react-native-segmented-control (2.4.0):
    - ABI48_0_0React-Core
  - ABI48_0_0react-native-skia (0.1.172):
    - ABI48_0_0React
    - ABI48_0_0React-callinvoker
    - ABI48_0_0React-Core
    - ABI48_0_0react-native-skia/ABI48_0_0RNSkia (= 0.1.172)
    - ABI48_0_0react-native-skia/Api (= 0.1.172)
    - ABI48_0_0react-native-skia/Jsi (= 0.1.172)
    - ABI48_0_0react-native-skia/SkiaHeaders (= 0.1.172)
    - ABI48_0_0react-native-skia/Utils (= 0.1.172)
  - ABI48_0_0react-native-skia/ABI48_0_0RNSkia (0.1.172):
    - ABI48_0_0React
    - ABI48_0_0React-callinvoker
    - ABI48_0_0React-Core
  - ABI48_0_0react-native-skia/Api (0.1.172):
    - ABI48_0_0React
    - ABI48_0_0React-callinvoker
    - ABI48_0_0React-Core
  - ABI48_0_0react-native-skia/Jsi (0.1.172):
    - ABI48_0_0React
    - ABI48_0_0React-callinvoker
    - ABI48_0_0React-Core
  - ABI48_0_0react-native-skia/SkiaHeaders (0.1.172):
    - ABI48_0_0React
    - ABI48_0_0React-callinvoker
    - ABI48_0_0React-Core
  - ABI48_0_0react-native-skia/Utils (0.1.172):
    - ABI48_0_0React
    - ABI48_0_0React-callinvoker
    - ABI48_0_0React-Core
  - ABI48_0_0react-native-slider (4.4.2):
    - ABI48_0_0React-Core
  - ABI48_0_0react-native-webview (11.26.0):
    - ABI48_0_0React-Core
  - ABI48_0_0React-perflogger (0.71.7)
  - ABI48_0_0React-RCTActionSheet (0.71.7):
    - ABI48_0_0React-Core/RCTActionSheetHeaders (= 0.71.7)
  - ABI48_0_0React-RCTAnimation (0.71.7):
    - ABI48_0_0RCTTypeSafety (= 0.71.7)
    - ABI48_0_0React-Codegen (= 0.71.7)
    - ABI48_0_0React-Core/RCTAnimationHeaders (= 0.71.7)
    - ABI48_0_0React-jsi (= 0.71.7)
    - ABI48_0_0ReactCommon/turbomodule/core (= 0.71.7)
    - RCT-Folly (= 2021.07.22.00)
  - ABI48_0_0React-RCTAppDelegate (0.71.7):
    - ABI48_0_0RCTRequired
    - ABI48_0_0RCTTypeSafety
    - ABI48_0_0React-Core
    - ABI48_0_0ReactCommon/turbomodule/core
    - RCT-Folly
  - ABI48_0_0React-RCTBlob (0.71.7):
    - ABI48_0_0hermes-engine
    - ABI48_0_0React-Codegen (= 0.71.7)
    - ABI48_0_0React-Core/RCTBlobHeaders (= 0.71.7)
    - ABI48_0_0React-Core/RCTWebSocket (= 0.71.7)
    - ABI48_0_0React-jsi (= 0.71.7)
    - ABI48_0_0React-RCTNetwork (= 0.71.7)
    - ABI48_0_0ReactCommon/turbomodule/core (= 0.71.7)
    - RCT-Folly (= 2021.07.22.00)
  - ABI48_0_0React-RCTImage (0.71.7):
    - ABI48_0_0RCTTypeSafety (= 0.71.7)
    - ABI48_0_0React-Codegen (= 0.71.7)
    - ABI48_0_0React-Core/RCTImageHeaders (= 0.71.7)
    - ABI48_0_0React-jsi (= 0.71.7)
    - ABI48_0_0React-RCTNetwork (= 0.71.7)
    - ABI48_0_0ReactCommon/turbomodule/core (= 0.71.7)
    - RCT-Folly (= 2021.07.22.00)
  - ABI48_0_0React-RCTLinking (0.71.7):
    - ABI48_0_0React-Codegen (= 0.71.7)
    - ABI48_0_0React-Core/RCTLinkingHeaders (= 0.71.7)
    - ABI48_0_0React-jsi (= 0.71.7)
    - ABI48_0_0ReactCommon/turbomodule/core (= 0.71.7)
  - ABI48_0_0React-RCTNetwork (0.71.7):
    - ABI48_0_0RCTTypeSafety (= 0.71.7)
    - ABI48_0_0React-Codegen (= 0.71.7)
    - ABI48_0_0React-Core/RCTNetworkHeaders (= 0.71.7)
    - ABI48_0_0React-jsi (= 0.71.7)
    - ABI48_0_0ReactCommon/turbomodule/core (= 0.71.7)
    - RCT-Folly (= 2021.07.22.00)
  - ABI48_0_0React-RCTSettings (0.71.7):
    - ABI48_0_0RCTTypeSafety (= 0.71.7)
    - ABI48_0_0React-Codegen (= 0.71.7)
    - ABI48_0_0React-Core/RCTSettingsHeaders (= 0.71.7)
    - ABI48_0_0React-jsi (= 0.71.7)
    - ABI48_0_0ReactCommon/turbomodule/core (= 0.71.7)
    - RCT-Folly (= 2021.07.22.00)
  - ABI48_0_0React-RCTText (0.71.7):
    - ABI48_0_0React-Core/RCTTextHeaders (= 0.71.7)
  - ABI48_0_0React-RCTVibration (0.71.7):
    - ABI48_0_0React-Codegen (= 0.71.7)
    - ABI48_0_0React-Core/RCTVibrationHeaders (= 0.71.7)
    - ABI48_0_0React-jsi (= 0.71.7)
    - ABI48_0_0ReactCommon/turbomodule/core (= 0.71.7)
    - RCT-Folly (= 2021.07.22.00)
  - ABI48_0_0React-runtimeexecutor (0.71.7):
    - ABI48_0_0React-jsi (= 0.71.7)
  - ABI48_0_0ReactCommon (0.71.7):
    - ABI48_0_0React-logger (= 0.71.7)
    - ABI48_0_0ReactCommon/react_debug_core (= 0.71.7)
    - ABI48_0_0ReactCommon/turbomodule (= 0.71.7)
  - ABI48_0_0ReactCommon/react_debug_core (0.71.7):
    - ABI48_0_0React-logger (= 0.71.7)
  - ABI48_0_0ReactCommon/turbomodule (0.71.7):
    - ABI48_0_0hermes-engine
    - ABI48_0_0React-callinvoker (= 0.71.7)
    - ABI48_0_0React-Core (= 0.71.7)
    - ABI48_0_0React-cxxreact (= 0.71.7)
    - ABI48_0_0React-jsi (= 0.71.7)
    - ABI48_0_0React-logger (= 0.71.7)
    - ABI48_0_0React-perflogger (= 0.71.7)
    - ABI48_0_0ReactCommon/turbomodule/bridging (= 0.71.7)
    - ABI48_0_0ReactCommon/turbomodule/core (= 0.71.7)
    - ABI48_0_0ReactCommon/turbomodule/samples (= 0.71.7)
    - DoubleConversion
    - glog
    - RCT-Folly (= 2021.07.22.00)
  - ABI48_0_0ReactCommon/turbomodule/bridging (0.71.7):
    - ABI48_0_0hermes-engine
    - ABI48_0_0React-callinvoker (= 0.71.7)
    - ABI48_0_0React-Core (= 0.71.7)
    - ABI48_0_0React-cxxreact (= 0.71.7)
    - ABI48_0_0React-jsi (= 0.71.7)
    - ABI48_0_0React-logger (= 0.71.7)
    - ABI48_0_0React-perflogger (= 0.71.7)
    - DoubleConversion
    - glog
    - RCT-Folly (= 2021.07.22.00)
  - ABI48_0_0ReactCommon/turbomodule/core (0.71.7):
    - ABI48_0_0hermes-engine
    - ABI48_0_0React-callinvoker (= 0.71.7)
    - ABI48_0_0React-Core (= 0.71.7)
    - ABI48_0_0React-cxxreact (= 0.71.7)
    - ABI48_0_0React-jsi (= 0.71.7)
    - ABI48_0_0React-logger (= 0.71.7)
    - ABI48_0_0React-perflogger (= 0.71.7)
    - DoubleConversion
    - glog
    - RCT-Folly (= 2021.07.22.00)
  - ABI48_0_0ReactCommon/turbomodule/samples (0.71.7):
    - ABI48_0_0hermes-engine
    - ABI48_0_0React-callinvoker (= 0.71.7)
    - ABI48_0_0React-Core (= 0.71.7)
    - ABI48_0_0React-cxxreact (= 0.71.7)
    - ABI48_0_0React-jsi (= 0.71.7)
    - ABI48_0_0React-logger (= 0.71.7)
    - ABI48_0_0React-perflogger (= 0.71.7)
    - ABI48_0_0ReactCommon/turbomodule/core (= 0.71.7)
    - DoubleConversion
    - glog
    - RCT-Folly (= 2021.07.22.00)
  - ABI48_0_0RNCAsyncStorage (1.17.11):
    - ABI48_0_0React-Core
  - ABI48_0_0RNFlashList (1.4.0):
    - ABI48_0_0React-Core
  - ABI48_0_0RNGestureHandler (2.9.0):
    - ABI48_0_0React-Core
  - ABI48_0_0RNReanimated (2.14.4):
    - ABI48_0_0RCTRequired
    - ABI48_0_0RCTTypeSafety
    - ABI48_0_0React-callinvoker
    - ABI48_0_0React-Core
    - ABI48_0_0React-Core/DevSupport
    - ABI48_0_0React-Core/RCTWebSocket
    - ABI48_0_0React-CoreModules
    - ABI48_0_0React-cxxreact
    - ABI48_0_0React-jsi
    - ABI48_0_0React-jsiexecutor
    - ABI48_0_0React-jsinspector
    - ABI48_0_0React-RCTActionSheet
    - ABI48_0_0React-RCTAnimation
    - ABI48_0_0React-RCTBlob
    - ABI48_0_0React-RCTImage
    - ABI48_0_0React-RCTLinking
    - ABI48_0_0React-RCTNetwork
    - ABI48_0_0React-RCTSettings
    - ABI48_0_0React-RCTText
    - ABI48_0_0ReactCommon/turbomodule/core
    - DoubleConversion
    - FBLazyVector
    - FBReactNativeSpec
    - glog
    - RCT-Folly
    - Yoga
  - ABI48_0_0RNScreens (3.20.0):
    - ABI48_0_0React-Core
    - ABI48_0_0React-RCTImage
  - ABI48_0_0RNSVG (13.4.0):
    - ABI48_0_0React-Core
  - ABI48_0_0stripe-react-native (0.23.3):
    - ABI48_0_0React-Core
    - Stripe (~> 23.8.0)
    - StripeApplePay (~> 23.8.0)
    - StripeFinancialConnections (~> 23.8.0)
    - StripePayments (~> 23.8.0)
    - StripePaymentSheet (~> 23.8.0)
    - StripePaymentsUI (~> 23.8.0)
  - ABI48_0_0UMAppLoader (4.1.1)
  - ABI48_0_0Yoga (1.14.0)
  - Analytics (4.1.8)
  - AppAuth (1.6.2):
    - AppAuth/Core (= 1.6.2)
    - AppAuth/ExternalUserAgent (= 1.6.2)
  - AppAuth/Core (1.6.2)
  - AppAuth/ExternalUserAgent (1.6.2):
    - AppAuth/Core
  - ASN1Decoder (1.8.0)
  - boost (1.76.0)
  - Branch (0.35.0)
  - CocoaLumberjack (3.5.3):
    - CocoaLumberjack/Core (= 3.5.3)
  - CocoaLumberjack/Core (3.5.3)
  - DoubleConversion (1.1.6)
  - EASClient (0.5.1):
    - ExpoModulesCore
  - EASClient/Tests (0.5.1):
    - ExpoModulesCore
    - ExpoModulesTestCore
  - EXApplication (5.3.0):
    - ExpoModulesCore
  - EXAV (13.3.0):
    - ExpoModulesCore
    - ReactCommon/turbomodule/core
  - EXBackgroundFetch (11.2.0):
    - ExpoModulesCore
  - EXBarCodeScanner (12.5.0):
    - EXImageLoader
    - ExpoModulesCore
    - ZXingObjC/OneD
    - ZXingObjC/PDF417
  - EXBranch (6.1.1):
    - Branch (= 0.35.0)
    - ExpoModulesCore
    - React-Core
  - EXCalendar (11.2.0):
    - ExpoModulesCore
  - EXCamera (13.4.0):
    - ExpoModulesCore
  - EXConstants (14.4.0):
    - ExpoModulesCore
  - EXContacts (12.1.0):
    - ExpoModulesCore
  - EXFileSystem (15.4.0):
    - ExpoModulesCore
  - EXFileSystem/Tests (15.4.0):
    - ExpoModulesCore
    - ExpoModulesTestCore
  - EXFont (11.3.0):
    - ExpoModulesCore
  - EXImageLoader (4.3.0):
    - ExpoModulesCore
    - React-Core
  - EXJSONUtils (0.6.0)
  - EXJSONUtils/Tests (0.6.0)
  - EXLocation (15.3.0):
    - ExpoModulesCore
  - EXManifests (0.6.0):
    - ExpoModulesCore
  - EXManifests/Tests (0.6.0):
    - ExpoModulesCore
    - ExpoModulesTestCore
  - EXMediaLibrary (15.3.0):
    - ExpoModulesCore
    - RCT-Folly (= 2021.07.22.00)
    - React-Core
  - EXNotifications (0.19.0):
    - ExpoModulesCore
  - EXPermissions (14.1.2):
    - ExpoModulesCore
  - Expo (49.0.0-alpha.4):
    - ExpoModulesCore
  - ExpoAppleAuthentication (6.1.0):
    - ExpoModulesCore
  - ExpoBattery (7.3.0):
    - ExpoModulesCore
  - ExpoBlur (12.3.2):
    - ExpoModulesCore
  - ExpoBrightness (11.3.0):
    - ExpoModulesCore
  - ExpoCellular (5.2.0):
    - ExpoModulesCore
  - ExpoClipboard (4.2.0):
    - ExpoModulesCore
  - ExpoClipboard/Tests (4.2.0):
    - ExpoModulesCore
    - ExpoModulesTestCore
  - ExpoCrypto (12.4.0):
    - ExpoModulesCore
  - ExpoDevice (5.3.0):
    - ExpoModulesCore
  - ExpoDocumentPicker (11.4.0):
    - ExpoModulesCore
  - ExpoGL (13.0.0):
    - ExpoModulesCore
    - ReactCommon/turbomodule/core
  - ExpoHaptics (12.3.0):
    - ExpoModulesCore
  - ExpoImage (1.3.0):
    - ExpoModulesCore
    - SDWebImage (~> 5.15.8)
    - SDWebImageAVIFCoder (~> 0.10.0)
    - SDWebImageSVGCoder (~> 1.7.0)
    - SDWebImageWebPCoder (~> 0.11.0)
  - ExpoImageManipulator (11.2.0):
    - EXImageLoader
    - ExpoModulesCore
  - ExpoImagePicker (14.3.0):
    - ExpoModulesCore
  - ExpoKeepAwake (12.2.0):
    - ExpoModulesCore
  - ExpoLinearGradient (12.2.0):
    - ExpoModulesCore
  - ExpoLocalAuthentication (13.4.1):
    - ExpoModulesCore
  - ExpoLocalization (14.2.0):
    - ExpoModulesCore
  - ExpoMailComposer (12.2.0):
    - ExpoModulesCore
  - ExpoModulesCore (1.4.0):
    - RCT-Folly (= 2021.07.22.00)
    - React-Core
    - React-NativeModulesApple
    - React-RCTAppDelegate
    - ReactCommon/turbomodule/core
  - ExpoModulesCore/Tests (1.4.0):
    - ExpoModulesTestCore
    - RCT-Folly (= 2021.07.22.00)
    - React-Core
    - React-NativeModulesApple
    - React-RCTAppDelegate
    - ReactCommon/turbomodule/core
  - ExpoModulesTestCore (0.11.2):
    - ExpoModulesCore
    - Nimble (~> 9.2.0)
    - Quick (~> 5.0.0)
    - React-hermes
  - ExpoNetwork (5.3.0):
    - ExpoModulesCore
  - ExpoPrint (12.3.0):
    - ExpoModulesCore
  - ExpoRandom (13.1.2):
    - ExpoModulesCore
  - ExpoScreenOrientation (6.0.0-beta.1):
    - ExpoModulesCore
    - RCT-Folly (= 2021.07.22.00)
    - React-Core
  - ExpoSecureStore (12.3.0):
    - ExpoModulesCore
  - ExpoSharing (11.4.0):
    - ExpoModulesCore
  - ExpoSMS (11.3.0):
    - ExpoModulesCore
  - ExpoSpeech (11.2.0):
    - ExpoModulesCore
  - ExpoSQLite (11.2.0):
    - ExpoModulesCore
  - ExpoStoreReview (6.3.0):
    - ExpoModulesCore
  - ExpoSystemUI (2.3.0):
    - ExpoModulesCore
  - ExpoTrackingTransparency (3.1.0):
    - ExpoModulesCore
  - ExpoVideoThumbnails (7.3.0):
    - ExpoModulesCore
  - ExpoWebBrowser (12.2.0):
    - ExpoModulesCore
  - EXScreenCapture (5.2.0):
    - ExpoModulesCore
  - EXSensors (12.2.0):
    - ExpoModulesCore
  - EXSplashScreen (0.19.0):
    - ExpoModulesCore
    - RCT-Folly (= 2021.07.22.00)
    - React-Core
  - EXStructuredHeaders (3.1.2)
  - EXStructuredHeaders/Tests (3.1.2)
  - EXTaskManager (11.2.0):
    - ExpoModulesCore
    - UMAppLoader
  - EXUpdates (0.17.0):
    - ASN1Decoder (~> 1.8)
    - EASClient
    - EXManifests
    - ExpoModulesCore
    - EXStructuredHeaders
    - EXUpdatesInterface
    - RCT-Folly (= 2021.07.22.00)
    - ReachabilitySwift
    - React-Core
  - EXUpdates/Tests (0.17.0):
    - ASN1Decoder (~> 1.8)
    - EASClient
    - EXManifests
    - ExpoModulesCore
    - ExpoModulesTestCore
    - EXStructuredHeaders
    - EXUpdatesInterface
    - RCT-Folly (= 2021.07.22.00)
    - ReachabilitySwift
    - React-Core
  - EXUpdatesInterface (0.9.2)
  - FBAEMKit (16.1.0):
    - FBSDKCoreKit_Basics (= 16.1.0)
  - FBAudienceNetwork (6.12.0)
  - FBLazyVector (0.72.0)
  - FBReactNativeSpec (0.72.0):
    - RCT-Folly (= 2021.07.22.00)
    - RCTRequired (= 0.72.0)
    - RCTTypeSafety (= 0.72.0)
    - React-Core (= 0.72.0)
    - React-jsi (= 0.72.0)
    - ReactCommon/turbomodule/core (= 0.72.0)
  - FBSDKCoreKit (16.1.0):
    - FBAEMKit (= 16.1.0)
    - FBSDKCoreKit_Basics (= 16.1.0)
  - FBSDKCoreKit_Basics (16.1.0)
  - Firebase/Core (9.5.0):
    - Firebase/CoreOnly
    - FirebaseAnalytics (~> 9.5.0)
  - Firebase/CoreOnly (9.5.0):
    - FirebaseCore (= 9.5.0)
  - FirebaseAnalytics (9.5.0):
    - FirebaseAnalytics/AdIdSupport (= 9.5.0)
    - FirebaseCore (~> 9.0)
    - FirebaseInstallations (~> 9.0)
    - GoogleUtilities/AppDelegateSwizzler (~> 7.7)
    - GoogleUtilities/MethodSwizzler (~> 7.7)
    - GoogleUtilities/Network (~> 7.7)
    - "GoogleUtilities/NSData+zlib (~> 7.7)"
    - nanopb (< 2.30910.0, >= 2.30908.0)
  - FirebaseAnalytics/AdIdSupport (9.5.0):
    - FirebaseCore (~> 9.0)
    - FirebaseInstallations (~> 9.0)
    - GoogleAppMeasurement (= 9.5.0)
    - GoogleUtilities/AppDelegateSwizzler (~> 7.7)
    - GoogleUtilities/MethodSwizzler (~> 7.7)
    - GoogleUtilities/Network (~> 7.7)
    - "GoogleUtilities/NSData+zlib (~> 7.7)"
    - nanopb (< 2.30910.0, >= 2.30908.0)
  - FirebaseCore (9.5.0):
    - FirebaseCoreDiagnostics (~> 9.0)
    - FirebaseCoreInternal (~> 9.0)
    - GoogleUtilities/Environment (~> 7.7)
    - GoogleUtilities/Logger (~> 7.7)
  - FirebaseCoreDiagnostics (9.6.0):
    - GoogleDataTransport (< 10.0.0, >= 9.1.4)
    - GoogleUtilities/Environment (~> 7.7)
    - GoogleUtilities/Logger (~> 7.7)
    - nanopb (< 2.30910.0, >= 2.30908.0)
  - FirebaseCoreInternal (9.6.0):
    - "GoogleUtilities/NSData+zlib (~> 7.7)"
  - FirebaseInstallations (9.6.0):
    - FirebaseCore (~> 9.0)
    - GoogleUtilities/Environment (~> 7.7)
    - GoogleUtilities/UserDefaults (~> 7.7)
    - PromisesObjC (~> 2.1)
  - fmt (6.2.1)
  - glog (0.3.5)
  - Google-Maps-iOS-Utils (4.1.0):
    - Google-Maps-iOS-Utils/Clustering (= 4.1.0)
    - Google-Maps-iOS-Utils/Geometry (= 4.1.0)
    - Google-Maps-iOS-Utils/GeometryUtils (= 4.1.0)
    - Google-Maps-iOS-Utils/Heatmap (= 4.1.0)
    - Google-Maps-iOS-Utils/QuadTree (= 4.1.0)
    - GoogleMaps (~> 7.3)
  - Google-Maps-iOS-Utils/Clustering (4.1.0):
    - Google-Maps-iOS-Utils/QuadTree
    - GoogleMaps (~> 7.3)
  - Google-Maps-iOS-Utils/Geometry (4.1.0):
    - GoogleMaps (~> 7.3)
  - Google-Maps-iOS-Utils/GeometryUtils (4.1.0):
    - GoogleMaps (~> 7.3)
  - Google-Maps-iOS-Utils/Heatmap (4.1.0):
    - Google-Maps-iOS-Utils/QuadTree
    - GoogleMaps (~> 7.3)
  - Google-Maps-iOS-Utils/QuadTree (4.1.0):
    - GoogleMaps (~> 7.3)
  - Google-Mobile-Ads-SDK (10.5.0):
    - GoogleAppMeasurement (< 11.0, >= 7.0)
    - GoogleUserMessagingPlatform (>= 1.1)
  - GoogleAppMeasurement (9.5.0):
    - GoogleAppMeasurement/AdIdSupport (= 9.5.0)
    - GoogleUtilities/AppDelegateSwizzler (~> 7.7)
    - GoogleUtilities/MethodSwizzler (~> 7.7)
    - GoogleUtilities/Network (~> 7.7)
    - "GoogleUtilities/NSData+zlib (~> 7.7)"
    - nanopb (< 2.30910.0, >= 2.30908.0)
  - GoogleAppMeasurement/AdIdSupport (9.5.0):
    - GoogleAppMeasurement/WithoutAdIdSupport (= 9.5.0)
    - GoogleUtilities/AppDelegateSwizzler (~> 7.7)
    - GoogleUtilities/MethodSwizzler (~> 7.7)
    - GoogleUtilities/Network (~> 7.7)
    - "GoogleUtilities/NSData+zlib (~> 7.7)"
    - nanopb (< 2.30910.0, >= 2.30908.0)
  - GoogleAppMeasurement/WithoutAdIdSupport (9.5.0):
    - GoogleUtilities/AppDelegateSwizzler (~> 7.7)
    - GoogleUtilities/MethodSwizzler (~> 7.7)
    - GoogleUtilities/Network (~> 7.7)
    - "GoogleUtilities/NSData+zlib (~> 7.7)"
    - nanopb (< 2.30910.0, >= 2.30908.0)
  - GoogleDataTransport (9.2.3):
    - GoogleUtilities/Environment (~> 7.7)
    - nanopb (< 2.30910.0, >= 2.30908.0)
    - PromisesObjC (< 3.0, >= 1.2)
  - GoogleMaps (7.3.0):
    - GoogleMaps/Maps (= 7.3.0)
  - GoogleMaps/Base (7.3.0)
  - GoogleMaps/Maps (7.3.0):
    - GoogleMaps/Base
  - GooglePlaces (7.3.0)
  - GoogleSignIn (7.0.0):
    - AppAuth (~> 1.5)
    - GTMAppAuth (< 3.0, >= 1.3)
    - GTMSessionFetcher/Core (< 4.0, >= 1.1)
  - GoogleUserMessagingPlatform (2.0.1)
  - GoogleUtilities (7.11.1):
    - GoogleUtilities/AppDelegateSwizzler (= 7.11.1)
    - GoogleUtilities/Environment (= 7.11.1)
    - GoogleUtilities/ISASwizzler (= 7.11.1)
    - GoogleUtilities/Logger (= 7.11.1)
    - GoogleUtilities/MethodSwizzler (= 7.11.1)
    - GoogleUtilities/Network (= 7.11.1)
    - "GoogleUtilities/NSData+zlib (= 7.11.1)"
    - GoogleUtilities/Reachability (= 7.11.1)
    - GoogleUtilities/SwizzlerTestHelpers (= 7.11.1)
    - GoogleUtilities/UserDefaults (= 7.11.1)
  - GoogleUtilities/AppDelegateSwizzler (7.11.1):
    - GoogleUtilities/Environment
    - GoogleUtilities/Logger
    - GoogleUtilities/Network
  - GoogleUtilities/Environment (7.11.1):
    - PromisesObjC (< 3.0, >= 1.2)
  - GoogleUtilities/ISASwizzler (7.11.1)
  - GoogleUtilities/Logger (7.11.1):
    - GoogleUtilities/Environment
  - GoogleUtilities/MethodSwizzler (7.11.1):
    - GoogleUtilities/Logger
  - GoogleUtilities/Network (7.11.1):
    - GoogleUtilities/Logger
    - "GoogleUtilities/NSData+zlib"
    - GoogleUtilities/Reachability
  - "GoogleUtilities/NSData+zlib (7.11.1)"
  - GoogleUtilities/Reachability (7.11.1):
    - GoogleUtilities/Logger
  - GoogleUtilities/SwizzlerTestHelpers (7.11.1):
    - GoogleUtilities/MethodSwizzler
  - GoogleUtilities/UserDefaults (7.11.1):
    - GoogleUtilities/Logger
  - GTMAppAuth (2.0.0):
    - AppAuth/Core (~> 1.6)
    - GTMSessionFetcher/Core (< 4.0, >= 1.5)
  - GTMSessionFetcher/Core (3.1.1)
  - hermes-engine (0.72.0):
    - hermes-engine/Pre-built (= 0.72.0)
  - hermes-engine/Pre-built (0.72.0)
  - JKBigInteger (0.0.6)
  - libaom (3.0.0):
    - libvmaf (>= 2.2.0)
  - libavif (0.11.1):
    - libavif/libaom (= 0.11.1)
  - libavif/core (0.11.1)
  - libavif/libaom (0.11.1):
    - libaom (>= 2.0.0)
    - libavif/core
  - libevent (2.1.12)
  - libvmaf (2.3.1)
  - libwebp (1.2.4):
    - libwebp/demux (= 1.2.4)
    - libwebp/mux (= 1.2.4)
    - libwebp/webp (= 1.2.4)
  - libwebp/demux (1.2.4):
    - libwebp/webp
  - libwebp/mux (1.2.4):
    - libwebp/demux
  - libwebp/webp (1.2.4)
  - lottie-ios (3.4.4)
  - lottie-react-native (5.1.6):
    - lottie-ios (~> 3.4.0)
    - React-Core
  - MBProgressHUD (1.2.0)
  - nanopb (2.30909.0):
    - nanopb/decode (= 2.30909.0)
    - nanopb/encode (= 2.30909.0)
  - nanopb/decode (2.30909.0)
  - nanopb/encode (2.30909.0)
  - Nimble (9.2.1)
  - PromisesObjC (2.2.0)
  - Quick (5.0.1)
  - RCT-Folly (2021.07.22.00):
    - boost
    - DoubleConversion
    - fmt (~> 6.2.1)
    - glog
    - RCT-Folly/Default (= 2021.07.22.00)
  - RCT-Folly/Default (2021.07.22.00):
    - boost
    - DoubleConversion
    - fmt (~> 6.2.1)
    - glog
  - RCT-Folly/Futures (2021.07.22.00):
    - boost
    - DoubleConversion
    - fmt (~> 6.2.1)
    - glog
    - libevent
  - RCTRequired (0.72.0)
  - RCTTypeSafety (0.72.0):
    - FBLazyVector (= 0.72.0)
    - RCTRequired (= 0.72.0)
    - React-Core (= 0.72.0)
  - ReachabilitySwift (5.0.0)
  - React (0.72.0):
    - React-Core (= 0.72.0)
    - React-Core/DevSupport (= 0.72.0)
    - React-Core/RCTWebSocket (= 0.72.0)
    - React-RCTActionSheet (= 0.72.0)
    - React-RCTAnimation (= 0.72.0)
    - React-RCTBlob (= 0.72.0)
    - React-RCTImage (= 0.72.0)
    - React-RCTLinking (= 0.72.0)
    - React-RCTNetwork (= 0.72.0)
    - React-RCTSettings (= 0.72.0)
    - React-RCTText (= 0.72.0)
    - React-RCTVibration (= 0.72.0)
  - React-callinvoker (0.72.0)
  - React-Codegen (0.72.0):
    - DoubleConversion
    - FBReactNativeSpec
    - glog
    - hermes-engine
    - RCT-Folly
    - RCTRequired
    - RCTTypeSafety
    - React-Core
    - React-jsi
    - React-jsiexecutor
    - React-NativeModulesApple
    - React-rncore
    - ReactCommon/turbomodule/bridging
    - ReactCommon/turbomodule/core
  - React-Core (0.72.0):
    - glog
    - hermes-engine
    - RCT-Folly (= 2021.07.22.00)
    - React-Core/Default (= 0.72.0)
    - React-cxxreact
    - React-hermes
    - React-jsi
    - React-jsiexecutor
    - React-perflogger
    - React-runtimeexecutor
    - React-utils
    - SocketRocket (= 0.6.0)
    - Yoga
  - React-Core/CoreModulesHeaders (0.72.0):
    - glog
    - hermes-engine
    - RCT-Folly (= 2021.07.22.00)
    - React-Core/Default
    - React-cxxreact
    - React-hermes
    - React-jsi
    - React-jsiexecutor
    - React-perflogger
    - React-runtimeexecutor
    - React-utils
    - SocketRocket (= 0.6.0)
    - Yoga
  - React-Core/Default (0.72.0):
    - glog
    - hermes-engine
    - RCT-Folly (= 2021.07.22.00)
    - React-cxxreact
    - React-hermes
    - React-jsi
    - React-jsiexecutor
    - React-perflogger
    - React-runtimeexecutor
    - React-utils
    - SocketRocket (= 0.6.0)
    - Yoga
  - React-Core/DevSupport (0.72.0):
    - glog
    - hermes-engine
    - RCT-Folly (= 2021.07.22.00)
    - React-Core/Default (= 0.72.0)
    - React-Core/RCTWebSocket (= 0.72.0)
    - React-cxxreact
    - React-hermes
    - React-jsi
    - React-jsiexecutor
    - React-jsinspector (= 0.72.0)
    - React-perflogger
    - React-runtimeexecutor
    - React-utils
    - SocketRocket (= 0.6.0)
    - Yoga
  - React-Core/RCTActionSheetHeaders (0.72.0):
    - glog
    - hermes-engine
    - RCT-Folly (= 2021.07.22.00)
    - React-Core/Default
    - React-cxxreact
    - React-hermes
    - React-jsi
    - React-jsiexecutor
    - React-perflogger
    - React-runtimeexecutor
    - React-utils
    - SocketRocket (= 0.6.0)
    - Yoga
  - React-Core/RCTAnimationHeaders (0.72.0):
    - glog
    - hermes-engine
    - RCT-Folly (= 2021.07.22.00)
    - React-Core/Default
    - React-cxxreact
    - React-hermes
    - React-jsi
    - React-jsiexecutor
    - React-perflogger
    - React-runtimeexecutor
    - React-utils
    - SocketRocket (= 0.6.0)
    - Yoga
  - React-Core/RCTBlobHeaders (0.72.0):
    - glog
    - hermes-engine
    - RCT-Folly (= 2021.07.22.00)
    - React-Core/Default
    - React-cxxreact
    - React-hermes
    - React-jsi
    - React-jsiexecutor
    - React-perflogger
    - React-runtimeexecutor
    - React-utils
    - SocketRocket (= 0.6.0)
    - Yoga
  - React-Core/RCTImageHeaders (0.72.0):
    - glog
    - hermes-engine
    - RCT-Folly (= 2021.07.22.00)
    - React-Core/Default
    - React-cxxreact
    - React-hermes
    - React-jsi
    - React-jsiexecutor
    - React-perflogger
    - React-runtimeexecutor
    - React-utils
    - SocketRocket (= 0.6.0)
    - Yoga
  - React-Core/RCTLinkingHeaders (0.72.0):
    - glog
    - hermes-engine
    - RCT-Folly (= 2021.07.22.00)
    - React-Core/Default
    - React-cxxreact
    - React-hermes
    - React-jsi
    - React-jsiexecutor
    - React-perflogger
    - React-runtimeexecutor
    - React-utils
    - SocketRocket (= 0.6.0)
    - Yoga
  - React-Core/RCTNetworkHeaders (0.72.0):
    - glog
    - hermes-engine
    - RCT-Folly (= 2021.07.22.00)
    - React-Core/Default
    - React-cxxreact
    - React-hermes
    - React-jsi
    - React-jsiexecutor
    - React-perflogger
    - React-runtimeexecutor
    - React-utils
    - SocketRocket (= 0.6.0)
    - Yoga
  - React-Core/RCTSettingsHeaders (0.72.0):
    - glog
    - hermes-engine
    - RCT-Folly (= 2021.07.22.00)
    - React-Core/Default
    - React-cxxreact
    - React-hermes
    - React-jsi
    - React-jsiexecutor
    - React-perflogger
    - React-runtimeexecutor
    - React-utils
    - SocketRocket (= 0.6.0)
    - Yoga
  - React-Core/RCTTextHeaders (0.72.0):
    - glog
    - hermes-engine
    - RCT-Folly (= 2021.07.22.00)
    - React-Core/Default
    - React-cxxreact
    - React-hermes
    - React-jsi
    - React-jsiexecutor
    - React-perflogger
    - React-runtimeexecutor
    - React-utils
    - SocketRocket (= 0.6.0)
    - Yoga
  - React-Core/RCTVibrationHeaders (0.72.0):
    - glog
    - hermes-engine
    - RCT-Folly (= 2021.07.22.00)
    - React-Core/Default
    - React-cxxreact
    - React-hermes
    - React-jsi
    - React-jsiexecutor
    - React-perflogger
    - React-runtimeexecutor
    - React-utils
    - SocketRocket (= 0.6.0)
    - Yoga
  - React-Core/RCTWebSocket (0.72.0):
    - glog
    - hermes-engine
    - RCT-Folly (= 2021.07.22.00)
    - React-Core/Default (= 0.72.0)
    - React-cxxreact
    - React-hermes
    - React-jsi
    - React-jsiexecutor
    - React-perflogger
    - React-runtimeexecutor
    - React-utils
    - SocketRocket (= 0.6.0)
    - Yoga
  - React-CoreModules (0.72.0):
    - RCT-Folly (= 2021.07.22.00)
    - RCTTypeSafety (= 0.72.0)
    - React-Codegen (= 0.72.0)
    - React-Core/CoreModulesHeaders (= 0.72.0)
    - React-jsi (= 0.72.0)
    - React-RCTBlob
    - React-RCTImage (= 0.72.0)
    - ReactCommon/turbomodule/core (= 0.72.0)
    - SocketRocket (= 0.6.0)
  - React-cxxreact (0.72.0):
    - boost (= 1.76.0)
    - DoubleConversion
    - glog
    - hermes-engine
    - RCT-Folly (= 2021.07.22.00)
    - React-callinvoker (= 0.72.0)
    - React-jsi (= 0.72.0)
    - React-jsinspector (= 0.72.0)
    - React-logger (= 0.72.0)
    - React-perflogger (= 0.72.0)
    - React-runtimeexecutor (= 0.72.0)
  - React-debug (0.72.0)
  - React-hermes (0.72.0):
    - DoubleConversion
    - glog
    - hermes-engine
    - RCT-Folly (= 2021.07.22.00)
    - RCT-Folly/Futures (= 2021.07.22.00)
    - React-cxxreact (= 0.72.0)
    - React-jsi
    - React-jsiexecutor (= 0.72.0)
    - React-jsinspector (= 0.72.0)
    - React-perflogger (= 0.72.0)
  - React-jsc (0.72.0):
    - React-jsc/Fabric (= 0.72.0)
    - React-jsi (= 0.72.0)
  - React-jsc/Fabric (0.72.0):
    - React-jsi (= 0.72.0)
  - React-jsi (0.72.0):
    - boost (= 1.76.0)
    - DoubleConversion
    - glog
    - hermes-engine
    - RCT-Folly (= 2021.07.22.00)
  - React-jsiexecutor (0.72.0):
    - DoubleConversion
    - glog
    - hermes-engine
    - RCT-Folly (= 2021.07.22.00)
    - React-cxxreact (= 0.72.0)
    - React-jsi (= 0.72.0)
    - React-perflogger (= 0.72.0)
  - React-jsinspector (0.72.0)
  - React-logger (0.72.0):
    - glog
  - react-native-netinfo (9.3.10):
    - React-Core
  - react-native-pager-view (6.2.0):
    - React-Core
  - react-native-safe-area-context (4.5.3):
    - RCT-Folly
    - RCTRequired
    - RCTTypeSafety
    - React-Core
    - ReactCommon/turbomodule/core
  - react-native-segmented-control (2.4.1):
    - React-Core
  - react-native-skia (0.1.193):
    - React
    - React-callinvoker
    - React-Core
  - react-native-slider (4.4.2):
    - React-Core
  - react-native-webview (13.2.2):
    - React-Core
  - React-NativeModulesApple (0.72.0):
    - hermes-engine
    - React-callinvoker
    - React-Core
    - React-cxxreact
    - React-jsi
    - React-runtimeexecutor
    - ReactCommon/turbomodule/bridging
    - ReactCommon/turbomodule/core
<<<<<<< HEAD
  - React-perflogger (0.72.0-rc.5)
  - React-RCTActionSheet (0.72.0-rc.5):
    - React-Core/RCTActionSheetHeaders (= 0.72.0-rc.5)
  - React-RCTAnimation (0.72.0-rc.5):
    - RCT-Folly (= 2021.07.22.00)
    - RCTTypeSafety (= 0.72.0-rc.5)
    - React-Codegen (= 0.72.0-rc.5)
    - React-Core/RCTAnimationHeaders (= 0.72.0-rc.5)
    - React-jsi (= 0.72.0-rc.5)
    - React-NativeModulesApple (= 0.72.0-rc.5)
    - ReactCommon/turbomodule/core (= 0.72.0-rc.5)
  - React-RCTAppDelegate (0.72.0-rc.5):
=======
  - React-perflogger (0.72.0)
  - React-RCTActionSheet (0.72.0):
    - React-Core/RCTActionSheetHeaders (= 0.72.0)
  - React-RCTAnimation (0.72.0):
    - RCT-Folly (= 2021.07.22.00)
    - RCTTypeSafety (= 0.72.0)
    - React-Codegen (= 0.72.0)
    - React-Core/RCTAnimationHeaders (= 0.72.0)
    - React-jsi (= 0.72.0)
    - React-NativeModulesApple (= 0.72.0)
    - ReactCommon/turbomodule/core (= 0.72.0)
  - React-RCTAppDelegate (0.72.0):
>>>>>>> 71ea6032
    - RCT-Folly
    - RCTRequired
    - RCTTypeSafety
    - React-Core
    - React-CoreModules
    - React-hermes
    - React-NativeModulesApple
    - React-RCTImage
    - React-RCTNetwork
    - React-runtimescheduler
    - ReactCommon/turbomodule/core
  - React-RCTBlob (0.72.0):
    - hermes-engine
    - RCT-Folly (= 2021.07.22.00)
<<<<<<< HEAD
    - React-Codegen (= 0.72.0-rc.5)
    - React-Core/RCTBlobHeaders (= 0.72.0-rc.5)
    - React-Core/RCTWebSocket (= 0.72.0-rc.5)
    - React-jsi (= 0.72.0-rc.5)
    - React-NativeModulesApple (= 0.72.0-rc.5)
    - React-RCTNetwork (= 0.72.0-rc.5)
    - ReactCommon/turbomodule/core (= 0.72.0-rc.5)
  - React-RCTImage (0.72.0-rc.5):
    - RCT-Folly (= 2021.07.22.00)
    - RCTTypeSafety (= 0.72.0-rc.5)
    - React-Codegen (= 0.72.0-rc.5)
    - React-Core/RCTImageHeaders (= 0.72.0-rc.5)
    - React-jsi (= 0.72.0-rc.5)
    - React-NativeModulesApple (= 0.72.0-rc.5)
    - React-RCTNetwork (= 0.72.0-rc.5)
    - ReactCommon/turbomodule/core (= 0.72.0-rc.5)
  - React-RCTLinking (0.72.0-rc.5):
    - React-Codegen (= 0.72.0-rc.5)
    - React-Core/RCTLinkingHeaders (= 0.72.0-rc.5)
    - React-jsi (= 0.72.0-rc.5)
    - React-NativeModulesApple (= 0.72.0-rc.5)
    - ReactCommon/turbomodule/core (= 0.72.0-rc.5)
  - React-RCTNetwork (0.72.0-rc.5):
    - RCT-Folly (= 2021.07.22.00)
    - RCTTypeSafety (= 0.72.0-rc.5)
    - React-Codegen (= 0.72.0-rc.5)
    - React-Core/RCTNetworkHeaders (= 0.72.0-rc.5)
    - React-jsi (= 0.72.0-rc.5)
    - React-NativeModulesApple (= 0.72.0-rc.5)
    - ReactCommon/turbomodule/core (= 0.72.0-rc.5)
  - React-RCTSettings (0.72.0-rc.5):
    - RCT-Folly (= 2021.07.22.00)
    - RCTTypeSafety (= 0.72.0-rc.5)
    - React-Codegen (= 0.72.0-rc.5)
    - React-Core/RCTSettingsHeaders (= 0.72.0-rc.5)
    - React-jsi (= 0.72.0-rc.5)
    - React-NativeModulesApple (= 0.72.0-rc.5)
    - ReactCommon/turbomodule/core (= 0.72.0-rc.5)
  - React-RCTText (0.72.0-rc.5):
    - React-Core/RCTTextHeaders (= 0.72.0-rc.5)
  - React-RCTVibration (0.72.0-rc.5):
    - RCT-Folly (= 2021.07.22.00)
    - React-Codegen (= 0.72.0-rc.5)
    - React-Core/RCTVibrationHeaders (= 0.72.0-rc.5)
    - React-jsi (= 0.72.0-rc.5)
    - React-NativeModulesApple (= 0.72.0-rc.5)
    - ReactCommon/turbomodule/core (= 0.72.0-rc.5)
  - React-rncore (0.72.0-rc.5)
  - React-runtimeexecutor (0.72.0-rc.5):
    - React-jsi (= 0.72.0-rc.5)
  - React-runtimescheduler (0.72.0-rc.5):
=======
    - React-Codegen (= 0.72.0)
    - React-Core/RCTBlobHeaders (= 0.72.0)
    - React-Core/RCTWebSocket (= 0.72.0)
    - React-jsi (= 0.72.0)
    - React-NativeModulesApple (= 0.72.0)
    - React-RCTNetwork (= 0.72.0)
    - ReactCommon/turbomodule/core (= 0.72.0)
  - React-RCTImage (0.72.0):
    - RCT-Folly (= 2021.07.22.00)
    - RCTTypeSafety (= 0.72.0)
    - React-Codegen (= 0.72.0)
    - React-Core/RCTImageHeaders (= 0.72.0)
    - React-jsi (= 0.72.0)
    - React-NativeModulesApple (= 0.72.0)
    - React-RCTNetwork (= 0.72.0)
    - ReactCommon/turbomodule/core (= 0.72.0)
  - React-RCTLinking (0.72.0):
    - React-Codegen (= 0.72.0)
    - React-Core/RCTLinkingHeaders (= 0.72.0)
    - React-jsi (= 0.72.0)
    - React-NativeModulesApple (= 0.72.0)
    - ReactCommon/turbomodule/core (= 0.72.0)
  - React-RCTNetwork (0.72.0):
    - RCT-Folly (= 2021.07.22.00)
    - RCTTypeSafety (= 0.72.0)
    - React-Codegen (= 0.72.0)
    - React-Core/RCTNetworkHeaders (= 0.72.0)
    - React-jsi (= 0.72.0)
    - React-NativeModulesApple (= 0.72.0)
    - ReactCommon/turbomodule/core (= 0.72.0)
  - React-RCTSettings (0.72.0):
    - RCT-Folly (= 2021.07.22.00)
    - RCTTypeSafety (= 0.72.0)
    - React-Codegen (= 0.72.0)
    - React-Core/RCTSettingsHeaders (= 0.72.0)
    - React-jsi (= 0.72.0)
    - React-NativeModulesApple (= 0.72.0)
    - ReactCommon/turbomodule/core (= 0.72.0)
  - React-RCTText (0.72.0):
    - React-Core/RCTTextHeaders (= 0.72.0)
  - React-RCTVibration (0.72.0):
    - RCT-Folly (= 2021.07.22.00)
    - React-Codegen (= 0.72.0)
    - React-Core/RCTVibrationHeaders (= 0.72.0)
    - React-jsi (= 0.72.0)
    - React-NativeModulesApple (= 0.72.0)
    - ReactCommon/turbomodule/core (= 0.72.0)
  - React-rncore (0.72.0)
  - React-runtimeexecutor (0.72.0):
    - React-jsi (= 0.72.0)
  - React-runtimescheduler (0.72.0):
>>>>>>> 71ea6032
    - glog
    - hermes-engine
    - RCT-Folly (= 2021.07.22.00)
    - React-callinvoker
    - React-debug
    - React-jsi
    - React-runtimeexecutor
  - React-utils (0.72.0):
    - glog
    - RCT-Folly (= 2021.07.22.00)
    - React-debug
  - ReactCommon/turbomodule/bridging (0.72.0):
    - DoubleConversion
    - glog
    - hermes-engine
    - RCT-Folly (= 2021.07.22.00)
    - React-callinvoker (= 0.72.0)
    - React-cxxreact (= 0.72.0)
    - React-jsi (= 0.72.0)
    - React-logger (= 0.72.0)
    - React-perflogger (= 0.72.0)
  - ReactCommon/turbomodule/core (0.72.0):
    - DoubleConversion
    - glog
    - hermes-engine
    - RCT-Folly (= 2021.07.22.00)
    - React-callinvoker (= 0.72.0)
    - React-cxxreact (= 0.72.0)
    - React-jsi (= 0.72.0)
    - React-logger (= 0.72.0)
    - React-perflogger (= 0.72.0)
  - RNCAsyncStorage (1.18.2):
    - React-Core
  - RNFlashList (1.4.3):
    - React-Core
  - RNGestureHandler (2.12.0):
    - React-Core
  - RNReanimated (3.3.0):
    - DoubleConversion
    - FBLazyVector
    - glog
    - hermes-engine
    - RCT-Folly
    - RCTRequired
    - RCTTypeSafety
    - React-callinvoker
    - React-Core
    - React-Core/DevSupport
    - React-Core/RCTWebSocket
    - React-CoreModules
    - React-cxxreact
    - React-hermes
    - React-jsi
    - React-jsiexecutor
    - React-jsinspector
    - React-RCTActionSheet
    - React-RCTAnimation
    - React-RCTAppDelegate
    - React-RCTBlob
    - React-RCTImage
    - React-RCTLinking
    - React-RCTNetwork
    - React-RCTSettings
    - React-RCTText
    - ReactCommon/turbomodule/core
    - Yoga
  - RNScreens (3.20.0):
    - React-Core
    - React-RCTImage
  - RNSVG (13.9.0):
    - React-Core
  - SDWebImage (5.15.8):
    - SDWebImage/Core (= 5.15.8)
  - SDWebImage/Core (5.15.8)
  - SDWebImageAVIFCoder (0.10.0):
    - libavif (>= 0.11.0)
    - SDWebImage (~> 5.10)
  - SDWebImageSVGCoder (1.7.0):
    - SDWebImage/Core (~> 5.6)
  - SDWebImageWebPCoder (0.11.0):
    - libwebp (~> 1.0)
    - SDWebImage/Core (~> 5.15)
  - SocketRocket (0.6.0)
  - Stripe (23.8.0):
    - StripeApplePay (= 23.8.0)
    - StripeCore (= 23.8.0)
    - StripePayments (= 23.8.0)
    - StripePaymentsUI (= 23.8.0)
    - StripeUICore (= 23.8.0)
  - stripe-react-native (0.27.2):
    - React-Core
    - Stripe (~> 23.8.0)
    - StripeApplePay (~> 23.8.0)
    - StripeFinancialConnections (~> 23.8.0)
    - StripePayments (~> 23.8.0)
    - StripePaymentSheet (~> 23.8.0)
    - StripePaymentsUI (~> 23.8.0)
  - StripeApplePay (23.8.0):
    - StripeCore (= 23.8.0)
  - StripeCore (23.8.0)
  - StripeFinancialConnections (23.8.0):
    - StripeCore (= 23.8.0)
    - StripeUICore (= 23.8.0)
  - StripePayments (23.8.0):
    - StripeCore (= 23.8.0)
    - StripePayments/Stripe3DS2 (= 23.8.0)
  - StripePayments/Stripe3DS2 (23.8.0):
    - StripeCore (= 23.8.0)
  - StripePaymentSheet (23.8.0):
    - StripeApplePay (= 23.8.0)
    - StripeCore (= 23.8.0)
    - StripePayments (= 23.8.0)
    - StripePaymentsUI (= 23.8.0)
  - StripePaymentsUI (23.8.0):
    - StripeCore (= 23.8.0)
    - StripePayments (= 23.8.0)
    - StripeUICore (= 23.8.0)
  - StripeUICore (23.8.0):
    - StripeCore (= 23.8.0)
  - UMAppLoader (4.1.2)
  - Yoga (1.14.0)
  - ZXingObjC/Core (3.6.5)
  - ZXingObjC/OneD (3.6.5):
    - ZXingObjC/Core
  - ZXingObjC/PDF417 (3.6.5):
    - ZXingObjC/Core

DEPENDENCIES:
  - ABI47_0_0EASClient (from `./versioned/sdk47/EASClient`)
  - ABI47_0_0EXAppleAuthentication (from `./versioned/sdk47/EXAppleAuthentication`)
  - ABI47_0_0EXApplication (from `./versioned/sdk47/EXApplication`)
  - ABI47_0_0EXAV (from `./versioned/sdk47/EXAV`)
  - ABI47_0_0EXBackgroundFetch (from `./versioned/sdk47/EXBackgroundFetch`)
  - ABI47_0_0EXBarCodeScanner (from `./versioned/sdk47/EXBarCodeScanner`)
  - ABI47_0_0EXBlur (from `./versioned/sdk47/EXBlur`)
  - ABI47_0_0EXBrightness (from `./versioned/sdk47/EXBrightness`)
  - ABI47_0_0EXCalendar (from `./versioned/sdk47/EXCalendar`)
  - ABI47_0_0EXCamera (from `./versioned/sdk47/EXCamera`)
  - ABI47_0_0EXConstants (from `./versioned/sdk47/EXConstants`)
  - ABI47_0_0EXContacts (from `./versioned/sdk47/EXContacts`)
  - ABI47_0_0EXDevice (from `./versioned/sdk47/EXDevice`)
  - ABI47_0_0EXDocumentPicker (from `./versioned/sdk47/EXDocumentPicker`)
  - ABI47_0_0EXErrorRecovery (from `./versioned/sdk47/EXErrorRecovery`)
  - ABI47_0_0EXFileSystem (from `./versioned/sdk47/EXFileSystem`)
  - ABI47_0_0EXFirebaseAnalytics (from `./versioned/sdk47/EXFirebaseAnalytics`)
  - ABI47_0_0EXFirebaseCore (from `./versioned/sdk47/EXFirebaseCore`)
  - ABI47_0_0EXFont (from `./versioned/sdk47/EXFont`)
  - ABI47_0_0EXGL (from `./versioned/sdk47/EXGL`)
  - ABI47_0_0EXImageLoader (from `./versioned/sdk47/EXImageLoader`)
  - ABI47_0_0EXJSONUtils (from `./versioned/sdk47/EXJSONUtils`)
  - ABI47_0_0EXLocalAuthentication (from `./versioned/sdk47/EXLocalAuthentication`)
  - ABI47_0_0EXLocation (from `./versioned/sdk47/EXLocation`)
  - ABI47_0_0EXManifests (from `./versioned/sdk47/EXManifests`)
  - ABI47_0_0EXMediaLibrary (from `./versioned/sdk47/EXMediaLibrary`)
  - ABI47_0_0EXNetwork (from `./versioned/sdk47/EXNetwork`)
  - ABI47_0_0EXNotifications (from `./versioned/sdk47/EXNotifications`)
  - ABI47_0_0EXPermissions (from `./versioned/sdk47/EXPermissions`)
  - ABI47_0_0Expo (from `./versioned/sdk47/Expo`)
  - ABI47_0_0ExpoBattery (from `./versioned/sdk47/ExpoBattery`)
  - ABI47_0_0ExpoCellular (from `./versioned/sdk47/ExpoCellular`)
  - ABI47_0_0ExpoClipboard (from `./versioned/sdk47/ExpoClipboard`)
  - ABI47_0_0ExpoCrypto (from `./versioned/sdk47/ExpoCrypto`)
  - ABI47_0_0ExpoHaptics (from `./versioned/sdk47/ExpoHaptics`)
  - ABI47_0_0ExpoImageManipulator (from `./versioned/sdk47/ExpoImageManipulator`)
  - ABI47_0_0ExpoImagePicker (from `./versioned/sdk47/ExpoImagePicker`)
  - ABI47_0_0ExpoKeepAwake (from `./versioned/sdk47/ExpoKeepAwake`)
  - ABI47_0_0ExpoKit/Expo (from `./versioned-react-native/ABI47_0_0/Expo/ExpoKit`)
  - ABI47_0_0ExpoKit/ExpoOptional (from `./versioned-react-native/ABI47_0_0/Expo/ExpoKit`)
  - ABI47_0_0ExpoLinearGradient (from `./versioned/sdk47/ExpoLinearGradient`)
  - ABI47_0_0ExpoLocalization (from `./versioned/sdk47/ExpoLocalization`)
  - ABI47_0_0ExpoMailComposer (from `./versioned/sdk47/ExpoMailComposer`)
  - ABI47_0_0ExpoModulesCore (from `./versioned/sdk47/ExpoModulesCore`)
  - ABI47_0_0ExpoModulesProvider (from `./versioned/sdk47/ExpoModulesProvider`)
  - ABI47_0_0ExpoRandom (from `./versioned/sdk47/ExpoRandom`)
  - ABI47_0_0ExpoStoreReview (from `./versioned/sdk47/ExpoStoreReview`)
  - ABI47_0_0ExpoSystemUI (from `./versioned/sdk47/ExpoSystemUI`)
  - ABI47_0_0ExpoTrackingTransparency (from `./versioned/sdk47/ExpoTrackingTransparency`)
  - ABI47_0_0ExpoWebBrowser (from `./versioned/sdk47/ExpoWebBrowser`)
  - ABI47_0_0EXPrint (from `./versioned/sdk47/EXPrint`)
  - ABI47_0_0EXScreenCapture (from `./versioned/sdk47/EXScreenCapture`)
  - ABI47_0_0EXScreenOrientation (from `./versioned/sdk47/EXScreenOrientation`)
  - ABI47_0_0EXSecureStore (from `./versioned/sdk47/EXSecureStore`)
  - ABI47_0_0EXSensors (from `./versioned/sdk47/EXSensors`)
  - ABI47_0_0EXSharing (from `./versioned/sdk47/EXSharing`)
  - ABI47_0_0EXSMS (from `./versioned/sdk47/EXSMS`)
  - ABI47_0_0EXSpeech (from `./versioned/sdk47/EXSpeech`)
  - ABI47_0_0EXSplashScreen (from `./versioned/sdk47/EXSplashScreen`)
  - ABI47_0_0EXSQLite (from `./versioned/sdk47/EXSQLite`)
  - ABI47_0_0EXStructuredHeaders (from `./versioned/sdk47/EXStructuredHeaders`)
  - ABI47_0_0EXTaskManager (from `./versioned/sdk47/EXTaskManager`)
  - ABI47_0_0EXUpdates (from `./versioned/sdk47/EXUpdates`)
  - ABI47_0_0EXUpdatesInterface (from `./versioned/sdk47/EXUpdatesInterface`)
  - ABI47_0_0EXVideoThumbnails (from `./versioned/sdk47/EXVideoThumbnails`)
  - ABI47_0_0FBLazyVector (from `./versioned-react-native/ABI47_0_0/ReactNative/Libraries/FBLazyVector`)
  - ABI47_0_0FBReactNativeSpec (from `./versioned-react-native/ABI47_0_0/ReactNative/React/FBReactNativeSpec`)
  - ABI47_0_0hermes-engine (from `./versioned-react-native/ABI47_0_0/ReactNative/sdks/hermes-engine/ABI47_0_0hermes-engine.podspec`)
  - ABI47_0_0lottie-react-native (from `./vendored/sdk47/lottie-react-native`)
  - ABI47_0_0RCTRequired (from `./versioned-react-native/ABI47_0_0/ReactNative/Libraries/RCTRequired`)
  - ABI47_0_0RCTTypeSafety (from `./versioned-react-native/ABI47_0_0/ReactNative/Libraries/TypeSafety`)
  - ABI47_0_0React (from `./versioned-react-native/ABI47_0_0/ReactNative/`)
  - ABI47_0_0React-bridging (from `./versioned-react-native/ABI47_0_0/ReactNative/ReactCommon`)
  - ABI47_0_0React-callinvoker (from `./versioned-react-native/ABI47_0_0/ReactNative/ReactCommon/callinvoker`)
  - ABI47_0_0React-Codegen (from `versioned-react-native/ABI47_0_0/ReactNative/codegen/ios`)
  - ABI47_0_0React-Core (from `./versioned-react-native/ABI47_0_0/ReactNative/`)
  - ABI47_0_0React-Core/RCTWebSocket (from `./versioned-react-native/ABI47_0_0/ReactNative/`)
  - ABI47_0_0React-CoreModules (from `./versioned-react-native/ABI47_0_0/ReactNative/React/CoreModules`)
  - ABI47_0_0React-cxxreact (from `./versioned-react-native/ABI47_0_0/ReactNative/ReactCommon/cxxreact`)
  - ABI47_0_0React-hermes (from `./versioned-react-native/ABI47_0_0/ReactNative/ReactCommon/hermes`)
  - ABI47_0_0React-jsi (from `./versioned-react-native/ABI47_0_0/ReactNative/ReactCommon/jsi`)
  - ABI47_0_0React-jsiexecutor (from `./versioned-react-native/ABI47_0_0/ReactNative/ReactCommon/jsiexecutor`)
  - ABI47_0_0React-jsinspector (from `./versioned-react-native/ABI47_0_0/ReactNative/ReactCommon/jsinspector`)
  - ABI47_0_0React-logger (from `./versioned-react-native/ABI47_0_0/ReactNative/ReactCommon/logger`)
  - "ABI47_0_0react-native-netinfo (from `./vendored/sdk47/@react-native-community/netinfo`)"
  - ABI47_0_0react-native-pager-view (from `./vendored/sdk47/react-native-pager-view`)
  - ABI47_0_0react-native-safe-area-context (from `./vendored/sdk47/react-native-safe-area-context`)
  - "ABI47_0_0react-native-segmented-control (from `./vendored/sdk47/@react-native-segmented-control/segmented-control`)"
  - "ABI47_0_0react-native-skia (from `./vendored/sdk47/@shopify/react-native-skia`)"
  - "ABI47_0_0react-native-slider (from `./vendored/sdk47/@react-native-community/slider`)"
  - ABI47_0_0react-native-webview (from `./vendored/sdk47/react-native-webview`)
  - ABI47_0_0React-perflogger (from `./versioned-react-native/ABI47_0_0/ReactNative/ReactCommon/reactperflogger`)
  - ABI47_0_0React-RCTActionSheet (from `./versioned-react-native/ABI47_0_0/ReactNative/Libraries/ActionSheetIOS`)
  - ABI47_0_0React-RCTAnimation (from `./versioned-react-native/ABI47_0_0/ReactNative/Libraries/NativeAnimation`)
  - ABI47_0_0React-RCTBlob (from `./versioned-react-native/ABI47_0_0/ReactNative/Libraries/Blob`)
  - ABI47_0_0React-RCTImage (from `./versioned-react-native/ABI47_0_0/ReactNative/Libraries/Image`)
  - ABI47_0_0React-RCTLinking (from `./versioned-react-native/ABI47_0_0/ReactNative/Libraries/LinkingIOS`)
  - ABI47_0_0React-RCTNetwork (from `./versioned-react-native/ABI47_0_0/ReactNative/Libraries/Network`)
  - ABI47_0_0React-RCTSettings (from `./versioned-react-native/ABI47_0_0/ReactNative/Libraries/Settings`)
  - ABI47_0_0React-RCTText (from `./versioned-react-native/ABI47_0_0/ReactNative/Libraries/Text`)
  - ABI47_0_0React-RCTVibration (from `./versioned-react-native/ABI47_0_0/ReactNative/Libraries/Vibration`)
  - ABI47_0_0React-runtimeexecutor (from `./versioned-react-native/ABI47_0_0/ReactNative/ReactCommon/runtimeexecutor`)
  - ABI47_0_0ReactCommon/turbomodule/core (from `./versioned-react-native/ABI47_0_0/ReactNative/ReactCommon`)
  - "ABI47_0_0RNFlashList (from `./vendored/sdk47/@shopify/flash-list`)"
  - ABI47_0_0RNGestureHandler (from `./vendored/sdk47/react-native-gesture-handler`)
  - ABI47_0_0RNReanimated (from `./vendored/sdk47/react-native-reanimated`)
  - ABI47_0_0RNScreens (from `./vendored/sdk47/react-native-screens`)
  - ABI47_0_0RNSVG (from `./vendored/sdk47/react-native-svg`)
  - "ABI47_0_0stripe-react-native (from `./vendored/sdk47/@stripe/stripe-react-native`)"
  - ABI47_0_0UMAppLoader (from `./versioned/sdk47/UMAppLoader`)
  - ABI47_0_0Yoga (from `./versioned-react-native/ABI47_0_0/ReactNative/ReactCommon/yoga`)
  - ABI48_0_0EASClient (from `./versioned/sdk48/EASClient`)
  - ABI48_0_0EXApplication (from `./versioned/sdk48/EXApplication`)
  - ABI48_0_0EXAV (from `./versioned/sdk48/EXAV`)
  - ABI48_0_0EXBackgroundFetch (from `./versioned/sdk48/EXBackgroundFetch`)
  - ABI48_0_0EXBarCodeScanner (from `./versioned/sdk48/EXBarCodeScanner`)
  - ABI48_0_0EXCalendar (from `./versioned/sdk48/EXCalendar`)
  - ABI48_0_0EXCamera (from `./versioned/sdk48/EXCamera`)
  - ABI48_0_0EXConstants (from `./versioned/sdk48/EXConstants`)
  - ABI48_0_0EXContacts (from `./versioned/sdk48/EXContacts`)
  - ABI48_0_0EXDocumentPicker (from `./versioned/sdk48/EXDocumentPicker`)
  - ABI48_0_0EXFileSystem (from `./versioned/sdk48/EXFileSystem`)
  - ABI48_0_0EXFont (from `./versioned/sdk48/EXFont`)
  - ABI48_0_0EXImageLoader (from `./versioned/sdk48/EXImageLoader`)
  - ABI48_0_0EXJSONUtils (from `./versioned/sdk48/EXJSONUtils`)
  - ABI48_0_0EXLocation (from `./versioned/sdk48/EXLocation`)
  - ABI48_0_0EXManifests (from `./versioned/sdk48/EXManifests`)
  - ABI48_0_0EXMediaLibrary (from `./versioned/sdk48/EXMediaLibrary`)
  - ABI48_0_0EXNotifications (from `./versioned/sdk48/EXNotifications`)
  - ABI48_0_0EXPermissions (from `./versioned/sdk48/EXPermissions`)
  - ABI48_0_0Expo (from `./versioned/sdk48/Expo`)
  - ABI48_0_0ExpoAppleAuthentication (from `./versioned/sdk48/ExpoAppleAuthentication`)
  - ABI48_0_0ExpoBattery (from `./versioned/sdk48/ExpoBattery`)
  - ABI48_0_0ExpoBlur (from `./versioned/sdk48/ExpoBlur`)
  - ABI48_0_0ExpoBrightness (from `./versioned/sdk48/ExpoBrightness`)
  - ABI48_0_0ExpoCellular (from `./versioned/sdk48/ExpoCellular`)
  - ABI48_0_0ExpoClipboard (from `./versioned/sdk48/ExpoClipboard`)
  - ABI48_0_0ExpoCrypto (from `./versioned/sdk48/ExpoCrypto`)
  - ABI48_0_0ExpoDevice (from `./versioned/sdk48/ExpoDevice`)
  - ABI48_0_0ExpoGL (from `./versioned/sdk48/ExpoGL`)
  - ABI48_0_0ExpoHaptics (from `./versioned/sdk48/ExpoHaptics`)
  - ABI48_0_0ExpoImage (from `./versioned/sdk48/ExpoImage`)
  - ABI48_0_0ExpoImageManipulator (from `./versioned/sdk48/ExpoImageManipulator`)
  - ABI48_0_0ExpoImagePicker (from `./versioned/sdk48/ExpoImagePicker`)
  - ABI48_0_0ExpoKeepAwake (from `./versioned/sdk48/ExpoKeepAwake`)
  - ABI48_0_0ExpoKit/Expo (from `./versioned-react-native/ABI48_0_0/Expo/ExpoKit`)
  - ABI48_0_0ExpoKit/ExpoOptional (from `./versioned-react-native/ABI48_0_0/Expo/ExpoKit`)
  - ABI48_0_0ExpoLinearGradient (from `./versioned/sdk48/ExpoLinearGradient`)
  - ABI48_0_0ExpoLocalAuthentication (from `./versioned/sdk48/ExpoLocalAuthentication`)
  - ABI48_0_0ExpoLocalization (from `./versioned/sdk48/ExpoLocalization`)
  - ABI48_0_0ExpoMailComposer (from `./versioned/sdk48/ExpoMailComposer`)
  - ABI48_0_0ExpoMaps (from `./versioned/sdk48/ExpoMaps`)
  - ABI48_0_0ExpoModulesCore (from `./versioned/sdk48/ExpoModulesCore`)
  - ABI48_0_0ExpoModulesProvider (from `./versioned/sdk48/ExpoModulesProvider`)
  - ABI48_0_0ExpoNetwork (from `./versioned/sdk48/ExpoNetwork`)
  - ABI48_0_0ExpoRandom (from `./versioned/sdk48/ExpoRandom`)
  - ABI48_0_0ExpoSMS (from `./versioned/sdk48/ExpoSMS`)
  - ABI48_0_0ExpoStoreReview (from `./versioned/sdk48/ExpoStoreReview`)
  - ABI48_0_0ExpoSystemUI (from `./versioned/sdk48/ExpoSystemUI`)
  - ABI48_0_0ExpoTrackingTransparency (from `./versioned/sdk48/ExpoTrackingTransparency`)
  - ABI48_0_0ExpoVideoThumbnails (from `./versioned/sdk48/ExpoVideoThumbnails`)
  - ABI48_0_0ExpoWebBrowser (from `./versioned/sdk48/ExpoWebBrowser`)
  - ABI48_0_0EXPrint (from `./versioned/sdk48/EXPrint`)
  - ABI48_0_0EXScreenCapture (from `./versioned/sdk48/EXScreenCapture`)
  - ABI48_0_0EXScreenOrientation (from `./versioned/sdk48/EXScreenOrientation`)
  - ABI48_0_0EXSecureStore (from `./versioned/sdk48/EXSecureStore`)
  - ABI48_0_0EXSensors (from `./versioned/sdk48/EXSensors`)
  - ABI48_0_0EXSharing (from `./versioned/sdk48/EXSharing`)
  - ABI48_0_0EXSpeech (from `./versioned/sdk48/EXSpeech`)
  - ABI48_0_0EXSplashScreen (from `./versioned/sdk48/EXSplashScreen`)
  - ABI48_0_0EXSQLite (from `./versioned/sdk48/EXSQLite`)
  - ABI48_0_0EXStructuredHeaders (from `./versioned/sdk48/EXStructuredHeaders`)
  - ABI48_0_0EXTaskManager (from `./versioned/sdk48/EXTaskManager`)
  - ABI48_0_0EXUpdates (from `./versioned/sdk48/EXUpdates`)
  - ABI48_0_0EXUpdatesInterface (from `./versioned/sdk48/EXUpdatesInterface`)
  - ABI48_0_0FBLazyVector (from `./versioned-react-native/ABI48_0_0/ReactNative/Libraries/FBLazyVector`)
  - ABI48_0_0FBReactNativeSpec (from `./versioned-react-native/ABI48_0_0/ReactNative/React/FBReactNativeSpec`)
  - ABI48_0_0hermes-engine (from `./versioned-react-native/ABI48_0_0/ReactNative/sdks/hermes-engine/ABI48_0_0hermes-engine.podspec`)
  - ABI48_0_0lottie-react-native (from `./vendored/sdk48/lottie-react-native`)
  - ABI48_0_0RCTRequired (from `./versioned-react-native/ABI48_0_0/ReactNative/Libraries/RCTRequired`)
  - ABI48_0_0RCTTypeSafety (from `./versioned-react-native/ABI48_0_0/ReactNative/Libraries/TypeSafety`)
  - ABI48_0_0React (from `./versioned-react-native/ABI48_0_0/ReactNative/`)
  - ABI48_0_0React-callinvoker (from `./versioned-react-native/ABI48_0_0/ReactNative/ReactCommon/callinvoker`)
  - ABI48_0_0React-Codegen (from `versioned-react-native/ABI48_0_0/ReactNative/codegen/ios`)
  - ABI48_0_0React-Core (from `./versioned-react-native/ABI48_0_0/ReactNative/`)
  - ABI48_0_0React-Core/RCTWebSocket (from `./versioned-react-native/ABI48_0_0/ReactNative/`)
  - ABI48_0_0React-CoreModules (from `./versioned-react-native/ABI48_0_0/ReactNative/React/CoreModules`)
  - ABI48_0_0React-cxxreact (from `./versioned-react-native/ABI48_0_0/ReactNative/ReactCommon/cxxreact`)
  - ABI48_0_0React-hermes (from `./versioned-react-native/ABI48_0_0/ReactNative/ReactCommon/hermes`)
  - ABI48_0_0React-jsc (from `./versioned-react-native/ABI48_0_0/ReactNative/ReactCommon/jsc`)
  - ABI48_0_0React-jsi (from `./versioned-react-native/ABI48_0_0/ReactNative/ReactCommon/jsi`)
  - ABI48_0_0React-jsiexecutor (from `./versioned-react-native/ABI48_0_0/ReactNative/ReactCommon/jsiexecutor`)
  - ABI48_0_0React-jsinspector (from `./versioned-react-native/ABI48_0_0/ReactNative/ReactCommon/jsinspector`)
  - ABI48_0_0React-logger (from `./versioned-react-native/ABI48_0_0/ReactNative/ReactCommon/logger`)
  - "ABI48_0_0react-native-netinfo (from `./vendored/sdk48/@react-native-community/netinfo`)"
  - ABI48_0_0react-native-pager-view (from `./vendored/sdk48/react-native-pager-view`)
  - ABI48_0_0react-native-safe-area-context (from `./vendored/sdk48/react-native-safe-area-context`)
  - "ABI48_0_0react-native-segmented-control (from `./vendored/sdk48/@react-native-segmented-control/segmented-control`)"
  - "ABI48_0_0react-native-skia (from `./vendored/sdk48/@shopify/react-native-skia`)"
  - "ABI48_0_0react-native-slider (from `./vendored/sdk48/@react-native-community/slider`)"
  - ABI48_0_0react-native-webview (from `./vendored/sdk48/react-native-webview`)
  - ABI48_0_0React-perflogger (from `./versioned-react-native/ABI48_0_0/ReactNative/ReactCommon/reactperflogger`)
  - ABI48_0_0React-RCTActionSheet (from `./versioned-react-native/ABI48_0_0/ReactNative/Libraries/ActionSheetIOS`)
  - ABI48_0_0React-RCTAnimation (from `./versioned-react-native/ABI48_0_0/ReactNative/Libraries/NativeAnimation`)
  - ABI48_0_0React-RCTAppDelegate (from `./versioned-react-native/ABI48_0_0/ReactNative/Libraries/AppDelegate`)
  - ABI48_0_0React-RCTBlob (from `./versioned-react-native/ABI48_0_0/ReactNative/Libraries/Blob`)
  - ABI48_0_0React-RCTImage (from `./versioned-react-native/ABI48_0_0/ReactNative/Libraries/Image`)
  - ABI48_0_0React-RCTLinking (from `./versioned-react-native/ABI48_0_0/ReactNative/Libraries/LinkingIOS`)
  - ABI48_0_0React-RCTNetwork (from `./versioned-react-native/ABI48_0_0/ReactNative/Libraries/Network`)
  - ABI48_0_0React-RCTSettings (from `./versioned-react-native/ABI48_0_0/ReactNative/Libraries/Settings`)
  - ABI48_0_0React-RCTText (from `./versioned-react-native/ABI48_0_0/ReactNative/Libraries/Text`)
  - ABI48_0_0React-RCTVibration (from `./versioned-react-native/ABI48_0_0/ReactNative/Libraries/Vibration`)
  - ABI48_0_0React-runtimeexecutor (from `./versioned-react-native/ABI48_0_0/ReactNative/ReactCommon/runtimeexecutor`)
  - ABI48_0_0ReactCommon/turbomodule/core (from `./versioned-react-native/ABI48_0_0/ReactNative/ReactCommon`)
  - "ABI48_0_0RNCAsyncStorage (from `./vendored/sdk48/@react-native-async-storage/async-storage`)"
  - "ABI48_0_0RNFlashList (from `./vendored/sdk48/@shopify/flash-list`)"
  - ABI48_0_0RNGestureHandler (from `./vendored/sdk48/react-native-gesture-handler`)
  - ABI48_0_0RNReanimated (from `./vendored/sdk48/react-native-reanimated`)
  - ABI48_0_0RNScreens (from `./vendored/sdk48/react-native-screens`)
  - ABI48_0_0RNSVG (from `./vendored/sdk48/react-native-svg`)
  - "ABI48_0_0stripe-react-native (from `./vendored/sdk48/@stripe/stripe-react-native`)"
  - ABI48_0_0UMAppLoader (from `./versioned/sdk48/UMAppLoader`)
  - ABI48_0_0Yoga (from `./versioned-react-native/ABI48_0_0/ReactNative/ReactCommon/yoga`)
  - boost (from `../react-native-lab/react-native/packages/react-native/third-party-podspecs/boost.podspec`)
  - CocoaLumberjack (~> 3.5.3)
  - DoubleConversion (from `../react-native-lab/react-native/packages/react-native/third-party-podspecs/DoubleConversion.podspec`)
  - EASClient (from `../packages/expo-eas-client/ios`)
  - EASClient/Tests (from `../packages/expo-eas-client/ios`)
  - EXApplication (from `../packages/expo-application/ios`)
  - EXAV (from `../packages/expo-av/ios`)
  - EXBackgroundFetch (from `../packages/expo-background-fetch/ios`)
  - EXBarCodeScanner (from `../packages/expo-barcode-scanner/ios`)
  - EXBranch (from `../packages/expo-branch/ios`)
  - EXCalendar (from `../packages/expo-calendar/ios`)
  - EXCamera (from `../packages/expo-camera/ios`)
  - EXConstants (from `../packages/expo-constants/ios`)
  - EXContacts (from `../packages/expo-contacts/ios`)
  - EXFileSystem (from `../packages/expo-file-system/ios`)
  - EXFileSystem/Tests (from `../packages/expo-file-system/ios`)
  - EXFont (from `../packages/expo-font/ios`)
  - EXImageLoader (from `../packages/expo-image-loader/ios`)
  - EXJSONUtils (from `../packages/expo-json-utils/ios`)
  - EXJSONUtils/Tests (from `../packages/expo-json-utils/ios`)
  - EXLocation (from `../packages/expo-location/ios`)
  - EXManifests (from `../packages/expo-manifests/ios`)
  - EXManifests/Tests (from `../packages/expo-manifests/ios`)
  - EXMediaLibrary (from `../packages/expo-media-library/ios`)
  - EXNotifications (from `../packages/expo-notifications/ios`)
  - EXPermissions (from `../packages/expo-permissions/ios`)
  - Expo (from `../packages/expo`)
  - ExpoAppleAuthentication (from `../packages/expo-apple-authentication/ios`)
  - ExpoBattery (from `../packages/expo-battery/ios`)
  - ExpoBlur (from `../packages/expo-blur/ios`)
  - ExpoBrightness (from `../packages/expo-brightness/ios`)
  - ExpoCellular (from `../packages/expo-cellular/ios`)
  - ExpoClipboard (from `../packages/expo-clipboard/ios`)
  - ExpoClipboard/Tests (from `../packages/expo-clipboard/ios`)
  - ExpoCrypto (from `../packages/expo-crypto/ios`)
  - ExpoDevice (from `../packages/expo-device/ios`)
  - ExpoDocumentPicker (from `../packages/expo-document-picker/ios`)
  - ExpoGL (from `../packages/expo-gl`)
  - ExpoHaptics (from `../packages/expo-haptics/ios`)
  - ExpoImage (from `../packages/expo-image/ios`)
  - ExpoImageManipulator (from `../packages/expo-image-manipulator/ios`)
  - ExpoImagePicker (from `../packages/expo-image-picker/ios`)
  - ExpoKeepAwake (from `../packages/expo-keep-awake/ios`)
  - ExpoLinearGradient (from `../packages/expo-linear-gradient/ios`)
  - ExpoLocalAuthentication (from `../packages/expo-local-authentication/ios`)
  - ExpoLocalization (from `../packages/expo-localization/ios`)
  - ExpoMailComposer (from `../packages/expo-mail-composer/ios`)
  - ExpoModulesCore (from `../packages/expo-modules-core`)
  - ExpoModulesCore/Tests (from `../packages/expo-modules-core`)
  - ExpoModulesTestCore (from `../packages/expo-modules-test-core/ios`)
  - ExpoNetwork (from `../packages/expo-network/ios`)
  - ExpoPrint (from `../packages/expo-print/ios`)
  - ExpoRandom (from `../packages/expo-random/ios`)
  - ExpoScreenOrientation (from `../packages/expo-screen-orientation/ios`)
  - ExpoSecureStore (from `../packages/expo-secure-store/ios`)
  - ExpoSharing (from `../packages/expo-sharing/ios`)
  - ExpoSMS (from `../packages/expo-sms/ios`)
  - ExpoSpeech (from `../packages/expo-speech/ios`)
  - ExpoSQLite (from `../packages/expo-sqlite/ios`)
  - ExpoStoreReview (from `../packages/expo-store-review/ios`)
  - ExpoSystemUI (from `../packages/expo-system-ui/ios`)
  - ExpoTrackingTransparency (from `../packages/expo-tracking-transparency/ios`)
  - ExpoVideoThumbnails (from `../packages/expo-video-thumbnails/ios`)
  - ExpoWebBrowser (from `../packages/expo-web-browser/ios`)
  - EXScreenCapture (from `../packages/expo-screen-capture/ios`)
  - EXSensors (from `../packages/expo-sensors/ios`)
  - EXSplashScreen (from `../packages/expo-splash-screen/ios`)
  - EXStructuredHeaders (from `../packages/expo-structured-headers/ios`)
  - EXStructuredHeaders/Tests (from `../packages/expo-structured-headers/ios`)
  - EXTaskManager (from `../packages/expo-task-manager/ios`)
  - EXUpdates (from `../packages/expo-updates/ios`)
  - EXUpdates/Tests (from `../packages/expo-updates/ios`)
  - EXUpdatesInterface (from `../packages/expo-updates-interface/ios`)
  - FBLazyVector (from `../react-native-lab/react-native/packages/react-native/Libraries/FBLazyVector`)
  - FBReactNativeSpec (from `../react-native-lab/react-native/packages/react-native/React/FBReactNativeSpec`)
  - FirebaseCore
  - glog (from `../react-native-lab/react-native/packages/react-native/third-party-podspecs/glog.podspec`)
  - Google-Maps-iOS-Utils (from `https://github.com/googlemaps/google-maps-ios-utils.git`)
  - GoogleMaps (~> 7.3.0)
  - GoogleUtilities
  - hermes-engine (from `../react-native-lab/react-native/packages/react-native/sdks/hermes-engine/hermes-engine.podspec`)
  - JKBigInteger (from `vendored/common/JKBigInteger.podspec.json`)
  - libevent (~> 2.1.12)
  - lottie-react-native (from `./vendored/unversioned/lottie-react-native`)
  - MBProgressHUD (~> 1.2.0)
  - Nimble (from `./Nimble.podspec`)
  - RCT-Folly (from `../react-native-lab/react-native/packages/react-native/third-party-podspecs/RCT-Folly.podspec`)
  - RCTRequired (from `../react-native-lab/react-native/packages/react-native/Libraries/RCTRequired`)
  - RCTTypeSafety (from `../react-native-lab/react-native/packages/react-native/Libraries/TypeSafety`)
  - React (from `../react-native-lab/react-native/packages/react-native/`)
  - React-callinvoker (from `../react-native-lab/react-native/packages/react-native/ReactCommon/callinvoker`)
  - React-Codegen (from `build/generated/ios`)
  - React-Core (from `../react-native-lab/react-native/packages/react-native/`)
  - React-Core/RCTWebSocket (from `../react-native-lab/react-native/packages/react-native/`)
  - React-CoreModules (from `../react-native-lab/react-native/packages/react-native/React/CoreModules`)
  - React-cxxreact (from `../react-native-lab/react-native/packages/react-native/ReactCommon/cxxreact`)
  - React-debug (from `../react-native-lab/react-native/packages/react-native/ReactCommon/react/debug`)
  - React-hermes (from `../react-native-lab/react-native/packages/react-native/ReactCommon/hermes`)
  - React-jsc (from `../react-native-lab/react-native/packages/react-native/ReactCommon/jsc`)
  - React-jsi (from `../react-native-lab/react-native/packages/react-native/ReactCommon/jsi`)
  - React-jsiexecutor (from `../react-native-lab/react-native/packages/react-native/ReactCommon/jsiexecutor`)
  - React-jsinspector (from `../react-native-lab/react-native/packages/react-native/ReactCommon/jsinspector`)
  - React-logger (from `../react-native-lab/react-native/packages/react-native/ReactCommon/logger`)
  - "react-native-netinfo (from `./vendored/unversioned/@react-native-community/netinfo`)"
  - react-native-pager-view (from `./vendored/unversioned/react-native-pager-view`)
  - react-native-safe-area-context (from `./vendored/unversioned/react-native-safe-area-context`)
  - "react-native-segmented-control (from `./vendored/unversioned/@react-native-segmented-control/segmented-control`)"
  - "react-native-skia (from `./vendored/unversioned/@shopify/react-native-skia`)"
  - "react-native-slider (from `./vendored/unversioned/@react-native-community/slider`)"
  - react-native-webview (from `./vendored/unversioned/react-native-webview`)
  - React-NativeModulesApple (from `../react-native-lab/react-native/packages/react-native/ReactCommon/react/nativemodule/core/platform/ios`)
  - React-perflogger (from `../react-native-lab/react-native/packages/react-native/ReactCommon/reactperflogger`)
  - React-RCTActionSheet (from `../react-native-lab/react-native/packages/react-native/Libraries/ActionSheetIOS`)
  - React-RCTAnimation (from `../react-native-lab/react-native/packages/react-native/Libraries/NativeAnimation`)
  - React-RCTAppDelegate (from `../react-native-lab/react-native/packages/react-native/Libraries/AppDelegate`)
  - React-RCTBlob (from `../react-native-lab/react-native/packages/react-native/Libraries/Blob`)
  - React-RCTImage (from `../react-native-lab/react-native/packages/react-native/Libraries/Image`)
  - React-RCTLinking (from `../react-native-lab/react-native/packages/react-native/Libraries/LinkingIOS`)
  - React-RCTNetwork (from `../react-native-lab/react-native/packages/react-native/Libraries/Network`)
  - React-RCTSettings (from `../react-native-lab/react-native/packages/react-native/Libraries/Settings`)
  - React-RCTText (from `../react-native-lab/react-native/packages/react-native/Libraries/Text`)
  - React-RCTVibration (from `../react-native-lab/react-native/packages/react-native/Libraries/Vibration`)
  - React-rncore (from `../react-native-lab/react-native/packages/react-native/ReactCommon`)
  - React-runtimeexecutor (from `../react-native-lab/react-native/packages/react-native/ReactCommon/runtimeexecutor`)
  - React-runtimescheduler (from `../react-native-lab/react-native/packages/react-native/ReactCommon/react/renderer/runtimescheduler`)
  - React-utils (from `../react-native-lab/react-native/packages/react-native/ReactCommon/react/utils`)
  - ReactCommon/turbomodule/core (from `../react-native-lab/react-native/packages/react-native/ReactCommon`)
  - "RNCAsyncStorage (from `./vendored/unversioned/@react-native-async-storage/async-storage`)"
  - "RNFlashList (from `./vendored/unversioned/@shopify/flash-list`)"
  - RNGestureHandler (from `./vendored/unversioned/react-native-gesture-handler`)
  - RNReanimated (from `./vendored/unversioned/react-native-reanimated`)
  - RNScreens (from `./vendored/unversioned/react-native-screens`)
  - RNSVG (from `./vendored/unversioned/react-native-svg`)
  - SocketRocket
  - "stripe-react-native (from `./vendored/unversioned/@stripe/stripe-react-native`)"
  - UMAppLoader (from `../packages/unimodules-app-loader/ios`)
  - Yoga (from `../react-native-lab/react-native/packages/react-native/ReactCommon/yoga`)

SPEC REPOS:
  trunk:
    - Analytics
    - AppAuth
    - ASN1Decoder
    - Branch
    - CocoaLumberjack
    - FBAEMKit
    - FBAudienceNetwork
    - FBSDKCoreKit
    - FBSDKCoreKit_Basics
    - Firebase
    - FirebaseAnalytics
    - FirebaseCore
    - FirebaseCoreDiagnostics
    - FirebaseCoreInternal
    - FirebaseInstallations
    - fmt
    - Google-Mobile-Ads-SDK
    - GoogleAppMeasurement
    - GoogleDataTransport
    - GoogleMaps
    - GooglePlaces
    - GoogleSignIn
    - GoogleUserMessagingPlatform
    - GoogleUtilities
    - GTMAppAuth
    - GTMSessionFetcher
    - libaom
    - libavif
    - libevent
    - libvmaf
    - libwebp
    - lottie-ios
    - MBProgressHUD
    - nanopb
    - PromisesObjC
    - Quick
    - ReachabilitySwift
    - SDWebImage
    - SDWebImageAVIFCoder
    - SDWebImageSVGCoder
    - SDWebImageWebPCoder
    - SocketRocket
    - Stripe
    - StripeApplePay
    - StripeCore
    - StripeFinancialConnections
    - StripePayments
    - StripePaymentSheet
    - StripePaymentsUI
    - StripeUICore
    - ZXingObjC

EXTERNAL SOURCES:
  ABI47_0_0EASClient:
    :path: "./versioned/sdk47/EASClient"
  ABI47_0_0EXAppleAuthentication:
    :path: "./versioned/sdk47/EXAppleAuthentication"
  ABI47_0_0EXApplication:
    :path: "./versioned/sdk47/EXApplication"
  ABI47_0_0EXAV:
    :path: "./versioned/sdk47/EXAV"
  ABI47_0_0EXBackgroundFetch:
    :path: "./versioned/sdk47/EXBackgroundFetch"
  ABI47_0_0EXBarCodeScanner:
    :path: "./versioned/sdk47/EXBarCodeScanner"
  ABI47_0_0EXBlur:
    :path: "./versioned/sdk47/EXBlur"
  ABI47_0_0EXBrightness:
    :path: "./versioned/sdk47/EXBrightness"
  ABI47_0_0EXCalendar:
    :path: "./versioned/sdk47/EXCalendar"
  ABI47_0_0EXCamera:
    :path: "./versioned/sdk47/EXCamera"
  ABI47_0_0EXConstants:
    :path: "./versioned/sdk47/EXConstants"
  ABI47_0_0EXContacts:
    :path: "./versioned/sdk47/EXContacts"
  ABI47_0_0EXDevice:
    :path: "./versioned/sdk47/EXDevice"
  ABI47_0_0EXDocumentPicker:
    :path: "./versioned/sdk47/EXDocumentPicker"
  ABI47_0_0EXErrorRecovery:
    :path: "./versioned/sdk47/EXErrorRecovery"
  ABI47_0_0EXFileSystem:
    :path: "./versioned/sdk47/EXFileSystem"
  ABI47_0_0EXFirebaseAnalytics:
    :path: "./versioned/sdk47/EXFirebaseAnalytics"
  ABI47_0_0EXFirebaseCore:
    :path: "./versioned/sdk47/EXFirebaseCore"
  ABI47_0_0EXFont:
    :path: "./versioned/sdk47/EXFont"
  ABI47_0_0EXGL:
    :path: "./versioned/sdk47/EXGL"
  ABI47_0_0EXImageLoader:
    :path: "./versioned/sdk47/EXImageLoader"
  ABI47_0_0EXJSONUtils:
    :path: "./versioned/sdk47/EXJSONUtils"
  ABI47_0_0EXLocalAuthentication:
    :path: "./versioned/sdk47/EXLocalAuthentication"
  ABI47_0_0EXLocation:
    :path: "./versioned/sdk47/EXLocation"
  ABI47_0_0EXManifests:
    :path: "./versioned/sdk47/EXManifests"
  ABI47_0_0EXMediaLibrary:
    :path: "./versioned/sdk47/EXMediaLibrary"
  ABI47_0_0EXNetwork:
    :path: "./versioned/sdk47/EXNetwork"
  ABI47_0_0EXNotifications:
    :path: "./versioned/sdk47/EXNotifications"
  ABI47_0_0EXPermissions:
    :path: "./versioned/sdk47/EXPermissions"
  ABI47_0_0Expo:
    :path: "./versioned/sdk47/Expo"
  ABI47_0_0ExpoBattery:
    :path: "./versioned/sdk47/ExpoBattery"
  ABI47_0_0ExpoCellular:
    :path: "./versioned/sdk47/ExpoCellular"
  ABI47_0_0ExpoClipboard:
    :path: "./versioned/sdk47/ExpoClipboard"
  ABI47_0_0ExpoCrypto:
    :path: "./versioned/sdk47/ExpoCrypto"
  ABI47_0_0ExpoHaptics:
    :path: "./versioned/sdk47/ExpoHaptics"
  ABI47_0_0ExpoImageManipulator:
    :path: "./versioned/sdk47/ExpoImageManipulator"
  ABI47_0_0ExpoImagePicker:
    :path: "./versioned/sdk47/ExpoImagePicker"
  ABI47_0_0ExpoKeepAwake:
    :path: "./versioned/sdk47/ExpoKeepAwake"
  ABI47_0_0ExpoKit:
    :path: "./versioned-react-native/ABI47_0_0/Expo/ExpoKit"
  ABI47_0_0ExpoLinearGradient:
    :path: "./versioned/sdk47/ExpoLinearGradient"
  ABI47_0_0ExpoLocalization:
    :path: "./versioned/sdk47/ExpoLocalization"
  ABI47_0_0ExpoMailComposer:
    :path: "./versioned/sdk47/ExpoMailComposer"
  ABI47_0_0ExpoModulesCore:
    :path: "./versioned/sdk47/ExpoModulesCore"
  ABI47_0_0ExpoModulesProvider:
    :path: "./versioned/sdk47/ExpoModulesProvider"
  ABI47_0_0ExpoRandom:
    :path: "./versioned/sdk47/ExpoRandom"
  ABI47_0_0ExpoStoreReview:
    :path: "./versioned/sdk47/ExpoStoreReview"
  ABI47_0_0ExpoSystemUI:
    :path: "./versioned/sdk47/ExpoSystemUI"
  ABI47_0_0ExpoTrackingTransparency:
    :path: "./versioned/sdk47/ExpoTrackingTransparency"
  ABI47_0_0ExpoWebBrowser:
    :path: "./versioned/sdk47/ExpoWebBrowser"
  ABI47_0_0EXPrint:
    :path: "./versioned/sdk47/EXPrint"
  ABI47_0_0EXScreenCapture:
    :path: "./versioned/sdk47/EXScreenCapture"
  ABI47_0_0EXScreenOrientation:
    :path: "./versioned/sdk47/EXScreenOrientation"
  ABI47_0_0EXSecureStore:
    :path: "./versioned/sdk47/EXSecureStore"
  ABI47_0_0EXSensors:
    :path: "./versioned/sdk47/EXSensors"
  ABI47_0_0EXSharing:
    :path: "./versioned/sdk47/EXSharing"
  ABI47_0_0EXSMS:
    :path: "./versioned/sdk47/EXSMS"
  ABI47_0_0EXSpeech:
    :path: "./versioned/sdk47/EXSpeech"
  ABI47_0_0EXSplashScreen:
    :path: "./versioned/sdk47/EXSplashScreen"
  ABI47_0_0EXSQLite:
    :path: "./versioned/sdk47/EXSQLite"
  ABI47_0_0EXStructuredHeaders:
    :path: "./versioned/sdk47/EXStructuredHeaders"
  ABI47_0_0EXTaskManager:
    :path: "./versioned/sdk47/EXTaskManager"
  ABI47_0_0EXUpdates:
    :path: "./versioned/sdk47/EXUpdates"
  ABI47_0_0EXUpdatesInterface:
    :path: "./versioned/sdk47/EXUpdatesInterface"
  ABI47_0_0EXVideoThumbnails:
    :path: "./versioned/sdk47/EXVideoThumbnails"
  ABI47_0_0FBLazyVector:
    :path: "./versioned-react-native/ABI47_0_0/ReactNative/Libraries/FBLazyVector"
  ABI47_0_0FBReactNativeSpec:
    :path: "./versioned-react-native/ABI47_0_0/ReactNative/React/FBReactNativeSpec"
  ABI47_0_0hermes-engine:
    :podspec: "./versioned-react-native/ABI47_0_0/ReactNative/sdks/hermes-engine/ABI47_0_0hermes-engine.podspec"
  ABI47_0_0lottie-react-native:
    :path: "./vendored/sdk47/lottie-react-native"
  ABI47_0_0RCTRequired:
    :path: "./versioned-react-native/ABI47_0_0/ReactNative/Libraries/RCTRequired"
  ABI47_0_0RCTTypeSafety:
    :path: "./versioned-react-native/ABI47_0_0/ReactNative/Libraries/TypeSafety"
  ABI47_0_0React:
    :path: "./versioned-react-native/ABI47_0_0/ReactNative/"
  ABI47_0_0React-bridging:
    :path: "./versioned-react-native/ABI47_0_0/ReactNative/ReactCommon"
  ABI47_0_0React-callinvoker:
    :path: "./versioned-react-native/ABI47_0_0/ReactNative/ReactCommon/callinvoker"
  ABI47_0_0React-Codegen:
    :path: versioned-react-native/ABI47_0_0/ReactNative/codegen/ios
  ABI47_0_0React-Core:
    :path: "./versioned-react-native/ABI47_0_0/ReactNative/"
  ABI47_0_0React-CoreModules:
    :path: "./versioned-react-native/ABI47_0_0/ReactNative/React/CoreModules"
  ABI47_0_0React-cxxreact:
    :path: "./versioned-react-native/ABI47_0_0/ReactNative/ReactCommon/cxxreact"
  ABI47_0_0React-hermes:
    :path: "./versioned-react-native/ABI47_0_0/ReactNative/ReactCommon/hermes"
  ABI47_0_0React-jsi:
    :path: "./versioned-react-native/ABI47_0_0/ReactNative/ReactCommon/jsi"
  ABI47_0_0React-jsiexecutor:
    :path: "./versioned-react-native/ABI47_0_0/ReactNative/ReactCommon/jsiexecutor"
  ABI47_0_0React-jsinspector:
    :path: "./versioned-react-native/ABI47_0_0/ReactNative/ReactCommon/jsinspector"
  ABI47_0_0React-logger:
    :path: "./versioned-react-native/ABI47_0_0/ReactNative/ReactCommon/logger"
  ABI47_0_0react-native-netinfo:
    :path: "./vendored/sdk47/@react-native-community/netinfo"
  ABI47_0_0react-native-pager-view:
    :path: "./vendored/sdk47/react-native-pager-view"
  ABI47_0_0react-native-safe-area-context:
    :path: "./vendored/sdk47/react-native-safe-area-context"
  ABI47_0_0react-native-segmented-control:
    :path: "./vendored/sdk47/@react-native-segmented-control/segmented-control"
  ABI47_0_0react-native-skia:
    :path: "./vendored/sdk47/@shopify/react-native-skia"
  ABI47_0_0react-native-slider:
    :path: "./vendored/sdk47/@react-native-community/slider"
  ABI47_0_0react-native-webview:
    :path: "./vendored/sdk47/react-native-webview"
  ABI47_0_0React-perflogger:
    :path: "./versioned-react-native/ABI47_0_0/ReactNative/ReactCommon/reactperflogger"
  ABI47_0_0React-RCTActionSheet:
    :path: "./versioned-react-native/ABI47_0_0/ReactNative/Libraries/ActionSheetIOS"
  ABI47_0_0React-RCTAnimation:
    :path: "./versioned-react-native/ABI47_0_0/ReactNative/Libraries/NativeAnimation"
  ABI47_0_0React-RCTBlob:
    :path: "./versioned-react-native/ABI47_0_0/ReactNative/Libraries/Blob"
  ABI47_0_0React-RCTImage:
    :path: "./versioned-react-native/ABI47_0_0/ReactNative/Libraries/Image"
  ABI47_0_0React-RCTLinking:
    :path: "./versioned-react-native/ABI47_0_0/ReactNative/Libraries/LinkingIOS"
  ABI47_0_0React-RCTNetwork:
    :path: "./versioned-react-native/ABI47_0_0/ReactNative/Libraries/Network"
  ABI47_0_0React-RCTSettings:
    :path: "./versioned-react-native/ABI47_0_0/ReactNative/Libraries/Settings"
  ABI47_0_0React-RCTText:
    :path: "./versioned-react-native/ABI47_0_0/ReactNative/Libraries/Text"
  ABI47_0_0React-RCTVibration:
    :path: "./versioned-react-native/ABI47_0_0/ReactNative/Libraries/Vibration"
  ABI47_0_0React-runtimeexecutor:
    :path: "./versioned-react-native/ABI47_0_0/ReactNative/ReactCommon/runtimeexecutor"
  ABI47_0_0ReactCommon:
    :path: "./versioned-react-native/ABI47_0_0/ReactNative/ReactCommon"
  ABI47_0_0RNFlashList:
    :path: "./vendored/sdk47/@shopify/flash-list"
  ABI47_0_0RNGestureHandler:
    :path: "./vendored/sdk47/react-native-gesture-handler"
  ABI47_0_0RNReanimated:
    :path: "./vendored/sdk47/react-native-reanimated"
  ABI47_0_0RNScreens:
    :path: "./vendored/sdk47/react-native-screens"
  ABI47_0_0RNSVG:
    :path: "./vendored/sdk47/react-native-svg"
  ABI47_0_0stripe-react-native:
    :path: "./vendored/sdk47/@stripe/stripe-react-native"
  ABI47_0_0UMAppLoader:
    :path: "./versioned/sdk47/UMAppLoader"
  ABI47_0_0Yoga:
    :path: "./versioned-react-native/ABI47_0_0/ReactNative/ReactCommon/yoga"
  ABI48_0_0EASClient:
    :path: "./versioned/sdk48/EASClient"
  ABI48_0_0EXApplication:
    :path: "./versioned/sdk48/EXApplication"
  ABI48_0_0EXAV:
    :path: "./versioned/sdk48/EXAV"
  ABI48_0_0EXBackgroundFetch:
    :path: "./versioned/sdk48/EXBackgroundFetch"
  ABI48_0_0EXBarCodeScanner:
    :path: "./versioned/sdk48/EXBarCodeScanner"
  ABI48_0_0EXCalendar:
    :path: "./versioned/sdk48/EXCalendar"
  ABI48_0_0EXCamera:
    :path: "./versioned/sdk48/EXCamera"
  ABI48_0_0EXConstants:
    :path: "./versioned/sdk48/EXConstants"
  ABI48_0_0EXContacts:
    :path: "./versioned/sdk48/EXContacts"
  ABI48_0_0EXDocumentPicker:
    :path: "./versioned/sdk48/EXDocumentPicker"
  ABI48_0_0EXFileSystem:
    :path: "./versioned/sdk48/EXFileSystem"
  ABI48_0_0EXFont:
    :path: "./versioned/sdk48/EXFont"
  ABI48_0_0EXImageLoader:
    :path: "./versioned/sdk48/EXImageLoader"
  ABI48_0_0EXJSONUtils:
    :path: "./versioned/sdk48/EXJSONUtils"
  ABI48_0_0EXLocation:
    :path: "./versioned/sdk48/EXLocation"
  ABI48_0_0EXManifests:
    :path: "./versioned/sdk48/EXManifests"
  ABI48_0_0EXMediaLibrary:
    :path: "./versioned/sdk48/EXMediaLibrary"
  ABI48_0_0EXNotifications:
    :path: "./versioned/sdk48/EXNotifications"
  ABI48_0_0EXPermissions:
    :path: "./versioned/sdk48/EXPermissions"
  ABI48_0_0Expo:
    :path: "./versioned/sdk48/Expo"
  ABI48_0_0ExpoAppleAuthentication:
    :path: "./versioned/sdk48/ExpoAppleAuthentication"
  ABI48_0_0ExpoBattery:
    :path: "./versioned/sdk48/ExpoBattery"
  ABI48_0_0ExpoBlur:
    :path: "./versioned/sdk48/ExpoBlur"
  ABI48_0_0ExpoBrightness:
    :path: "./versioned/sdk48/ExpoBrightness"
  ABI48_0_0ExpoCellular:
    :path: "./versioned/sdk48/ExpoCellular"
  ABI48_0_0ExpoClipboard:
    :path: "./versioned/sdk48/ExpoClipboard"
  ABI48_0_0ExpoCrypto:
    :path: "./versioned/sdk48/ExpoCrypto"
  ABI48_0_0ExpoDevice:
    :path: "./versioned/sdk48/ExpoDevice"
  ABI48_0_0ExpoGL:
    :path: "./versioned/sdk48/ExpoGL"
  ABI48_0_0ExpoHaptics:
    :path: "./versioned/sdk48/ExpoHaptics"
  ABI48_0_0ExpoImage:
    :path: "./versioned/sdk48/ExpoImage"
  ABI48_0_0ExpoImageManipulator:
    :path: "./versioned/sdk48/ExpoImageManipulator"
  ABI48_0_0ExpoImagePicker:
    :path: "./versioned/sdk48/ExpoImagePicker"
  ABI48_0_0ExpoKeepAwake:
    :path: "./versioned/sdk48/ExpoKeepAwake"
  ABI48_0_0ExpoKit:
    :path: "./versioned-react-native/ABI48_0_0/Expo/ExpoKit"
  ABI48_0_0ExpoLinearGradient:
    :path: "./versioned/sdk48/ExpoLinearGradient"
  ABI48_0_0ExpoLocalAuthentication:
    :path: "./versioned/sdk48/ExpoLocalAuthentication"
  ABI48_0_0ExpoLocalization:
    :path: "./versioned/sdk48/ExpoLocalization"
  ABI48_0_0ExpoMailComposer:
    :path: "./versioned/sdk48/ExpoMailComposer"
  ABI48_0_0ExpoMaps:
    :path: "./versioned/sdk48/ExpoMaps"
  ABI48_0_0ExpoModulesCore:
    :path: "./versioned/sdk48/ExpoModulesCore"
  ABI48_0_0ExpoModulesProvider:
    :path: "./versioned/sdk48/ExpoModulesProvider"
  ABI48_0_0ExpoNetwork:
    :path: "./versioned/sdk48/ExpoNetwork"
  ABI48_0_0ExpoRandom:
    :path: "./versioned/sdk48/ExpoRandom"
  ABI48_0_0ExpoSMS:
    :path: "./versioned/sdk48/ExpoSMS"
  ABI48_0_0ExpoStoreReview:
    :path: "./versioned/sdk48/ExpoStoreReview"
  ABI48_0_0ExpoSystemUI:
    :path: "./versioned/sdk48/ExpoSystemUI"
  ABI48_0_0ExpoTrackingTransparency:
    :path: "./versioned/sdk48/ExpoTrackingTransparency"
  ABI48_0_0ExpoVideoThumbnails:
    :path: "./versioned/sdk48/ExpoVideoThumbnails"
  ABI48_0_0ExpoWebBrowser:
    :path: "./versioned/sdk48/ExpoWebBrowser"
  ABI48_0_0EXPrint:
    :path: "./versioned/sdk48/EXPrint"
  ABI48_0_0EXScreenCapture:
    :path: "./versioned/sdk48/EXScreenCapture"
  ABI48_0_0EXScreenOrientation:
    :path: "./versioned/sdk48/EXScreenOrientation"
  ABI48_0_0EXSecureStore:
    :path: "./versioned/sdk48/EXSecureStore"
  ABI48_0_0EXSensors:
    :path: "./versioned/sdk48/EXSensors"
  ABI48_0_0EXSharing:
    :path: "./versioned/sdk48/EXSharing"
  ABI48_0_0EXSpeech:
    :path: "./versioned/sdk48/EXSpeech"
  ABI48_0_0EXSplashScreen:
    :path: "./versioned/sdk48/EXSplashScreen"
  ABI48_0_0EXSQLite:
    :path: "./versioned/sdk48/EXSQLite"
  ABI48_0_0EXStructuredHeaders:
    :path: "./versioned/sdk48/EXStructuredHeaders"
  ABI48_0_0EXTaskManager:
    :path: "./versioned/sdk48/EXTaskManager"
  ABI48_0_0EXUpdates:
    :path: "./versioned/sdk48/EXUpdates"
  ABI48_0_0EXUpdatesInterface:
    :path: "./versioned/sdk48/EXUpdatesInterface"
  ABI48_0_0FBLazyVector:
    :path: "./versioned-react-native/ABI48_0_0/ReactNative/Libraries/FBLazyVector"
  ABI48_0_0FBReactNativeSpec:
    :path: "./versioned-react-native/ABI48_0_0/ReactNative/React/FBReactNativeSpec"
  ABI48_0_0hermes-engine:
    :podspec: "./versioned-react-native/ABI48_0_0/ReactNative/sdks/hermes-engine/ABI48_0_0hermes-engine.podspec"
  ABI48_0_0lottie-react-native:
    :path: "./vendored/sdk48/lottie-react-native"
  ABI48_0_0RCTRequired:
    :path: "./versioned-react-native/ABI48_0_0/ReactNative/Libraries/RCTRequired"
  ABI48_0_0RCTTypeSafety:
    :path: "./versioned-react-native/ABI48_0_0/ReactNative/Libraries/TypeSafety"
  ABI48_0_0React:
    :path: "./versioned-react-native/ABI48_0_0/ReactNative/"
  ABI48_0_0React-callinvoker:
    :path: "./versioned-react-native/ABI48_0_0/ReactNative/ReactCommon/callinvoker"
  ABI48_0_0React-Codegen:
    :path: versioned-react-native/ABI48_0_0/ReactNative/codegen/ios
  ABI48_0_0React-Core:
    :path: "./versioned-react-native/ABI48_0_0/ReactNative/"
  ABI48_0_0React-CoreModules:
    :path: "./versioned-react-native/ABI48_0_0/ReactNative/React/CoreModules"
  ABI48_0_0React-cxxreact:
    :path: "./versioned-react-native/ABI48_0_0/ReactNative/ReactCommon/cxxreact"
  ABI48_0_0React-hermes:
    :path: "./versioned-react-native/ABI48_0_0/ReactNative/ReactCommon/hermes"
  ABI48_0_0React-jsc:
    :path: "./versioned-react-native/ABI48_0_0/ReactNative/ReactCommon/jsc"
  ABI48_0_0React-jsi:
    :path: "./versioned-react-native/ABI48_0_0/ReactNative/ReactCommon/jsi"
  ABI48_0_0React-jsiexecutor:
    :path: "./versioned-react-native/ABI48_0_0/ReactNative/ReactCommon/jsiexecutor"
  ABI48_0_0React-jsinspector:
    :path: "./versioned-react-native/ABI48_0_0/ReactNative/ReactCommon/jsinspector"
  ABI48_0_0React-logger:
    :path: "./versioned-react-native/ABI48_0_0/ReactNative/ReactCommon/logger"
  ABI48_0_0react-native-netinfo:
    :path: "./vendored/sdk48/@react-native-community/netinfo"
  ABI48_0_0react-native-pager-view:
    :path: "./vendored/sdk48/react-native-pager-view"
  ABI48_0_0react-native-safe-area-context:
    :path: "./vendored/sdk48/react-native-safe-area-context"
  ABI48_0_0react-native-segmented-control:
    :path: "./vendored/sdk48/@react-native-segmented-control/segmented-control"
  ABI48_0_0react-native-skia:
    :path: "./vendored/sdk48/@shopify/react-native-skia"
  ABI48_0_0react-native-slider:
    :path: "./vendored/sdk48/@react-native-community/slider"
  ABI48_0_0react-native-webview:
    :path: "./vendored/sdk48/react-native-webview"
  ABI48_0_0React-perflogger:
    :path: "./versioned-react-native/ABI48_0_0/ReactNative/ReactCommon/reactperflogger"
  ABI48_0_0React-RCTActionSheet:
    :path: "./versioned-react-native/ABI48_0_0/ReactNative/Libraries/ActionSheetIOS"
  ABI48_0_0React-RCTAnimation:
    :path: "./versioned-react-native/ABI48_0_0/ReactNative/Libraries/NativeAnimation"
  ABI48_0_0React-RCTAppDelegate:
    :path: "./versioned-react-native/ABI48_0_0/ReactNative/Libraries/AppDelegate"
  ABI48_0_0React-RCTBlob:
    :path: "./versioned-react-native/ABI48_0_0/ReactNative/Libraries/Blob"
  ABI48_0_0React-RCTImage:
    :path: "./versioned-react-native/ABI48_0_0/ReactNative/Libraries/Image"
  ABI48_0_0React-RCTLinking:
    :path: "./versioned-react-native/ABI48_0_0/ReactNative/Libraries/LinkingIOS"
  ABI48_0_0React-RCTNetwork:
    :path: "./versioned-react-native/ABI48_0_0/ReactNative/Libraries/Network"
  ABI48_0_0React-RCTSettings:
    :path: "./versioned-react-native/ABI48_0_0/ReactNative/Libraries/Settings"
  ABI48_0_0React-RCTText:
    :path: "./versioned-react-native/ABI48_0_0/ReactNative/Libraries/Text"
  ABI48_0_0React-RCTVibration:
    :path: "./versioned-react-native/ABI48_0_0/ReactNative/Libraries/Vibration"
  ABI48_0_0React-runtimeexecutor:
    :path: "./versioned-react-native/ABI48_0_0/ReactNative/ReactCommon/runtimeexecutor"
  ABI48_0_0ReactCommon:
    :path: "./versioned-react-native/ABI48_0_0/ReactNative/ReactCommon"
  ABI48_0_0RNCAsyncStorage:
    :path: "./vendored/sdk48/@react-native-async-storage/async-storage"
  ABI48_0_0RNFlashList:
    :path: "./vendored/sdk48/@shopify/flash-list"
  ABI48_0_0RNGestureHandler:
    :path: "./vendored/sdk48/react-native-gesture-handler"
  ABI48_0_0RNReanimated:
    :path: "./vendored/sdk48/react-native-reanimated"
  ABI48_0_0RNScreens:
    :path: "./vendored/sdk48/react-native-screens"
  ABI48_0_0RNSVG:
    :path: "./vendored/sdk48/react-native-svg"
  ABI48_0_0stripe-react-native:
    :path: "./vendored/sdk48/@stripe/stripe-react-native"
  ABI48_0_0UMAppLoader:
    :path: "./versioned/sdk48/UMAppLoader"
  ABI48_0_0Yoga:
    :path: "./versioned-react-native/ABI48_0_0/ReactNative/ReactCommon/yoga"
  boost:
    :podspec: "../react-native-lab/react-native/packages/react-native/third-party-podspecs/boost.podspec"
  DoubleConversion:
    :podspec: "../react-native-lab/react-native/packages/react-native/third-party-podspecs/DoubleConversion.podspec"
  EASClient:
    :path: "../packages/expo-eas-client/ios"
  EXApplication:
    :path: "../packages/expo-application/ios"
  EXAV:
    :path: "../packages/expo-av/ios"
  EXBackgroundFetch:
    :path: "../packages/expo-background-fetch/ios"
  EXBarCodeScanner:
    :path: "../packages/expo-barcode-scanner/ios"
  EXBranch:
    :path: "../packages/expo-branch/ios"
  EXCalendar:
    :path: "../packages/expo-calendar/ios"
  EXCamera:
    :path: "../packages/expo-camera/ios"
  EXConstants:
    :path: "../packages/expo-constants/ios"
  EXContacts:
    :path: "../packages/expo-contacts/ios"
  EXFileSystem:
    :path: "../packages/expo-file-system/ios"
  EXFont:
    :path: "../packages/expo-font/ios"
  EXImageLoader:
    :path: "../packages/expo-image-loader/ios"
  EXJSONUtils:
    :path: "../packages/expo-json-utils/ios"
  EXLocation:
    :path: "../packages/expo-location/ios"
  EXManifests:
    :path: "../packages/expo-manifests/ios"
  EXMediaLibrary:
    :path: "../packages/expo-media-library/ios"
  EXNotifications:
    :path: "../packages/expo-notifications/ios"
  EXPermissions:
    :path: "../packages/expo-permissions/ios"
  Expo:
    :path: "../packages/expo"
  ExpoAppleAuthentication:
    :path: "../packages/expo-apple-authentication/ios"
  ExpoBattery:
    :path: "../packages/expo-battery/ios"
  ExpoBlur:
    :path: "../packages/expo-blur/ios"
  ExpoBrightness:
    :path: "../packages/expo-brightness/ios"
  ExpoCellular:
    :path: "../packages/expo-cellular/ios"
  ExpoClipboard:
    :path: "../packages/expo-clipboard/ios"
  ExpoCrypto:
    :path: "../packages/expo-crypto/ios"
  ExpoDevice:
    :path: "../packages/expo-device/ios"
  ExpoDocumentPicker:
    :path: "../packages/expo-document-picker/ios"
  ExpoGL:
    :path: "../packages/expo-gl"
  ExpoHaptics:
    :path: "../packages/expo-haptics/ios"
  ExpoImage:
    :path: "../packages/expo-image/ios"
  ExpoImageManipulator:
    :path: "../packages/expo-image-manipulator/ios"
  ExpoImagePicker:
    :path: "../packages/expo-image-picker/ios"
  ExpoKeepAwake:
    :path: "../packages/expo-keep-awake/ios"
  ExpoLinearGradient:
    :path: "../packages/expo-linear-gradient/ios"
  ExpoLocalAuthentication:
    :path: "../packages/expo-local-authentication/ios"
  ExpoLocalization:
    :path: "../packages/expo-localization/ios"
  ExpoMailComposer:
    :path: "../packages/expo-mail-composer/ios"
  ExpoModulesCore:
    :path: "../packages/expo-modules-core"
  ExpoModulesTestCore:
    :path: "../packages/expo-modules-test-core/ios"
  ExpoNetwork:
    :path: "../packages/expo-network/ios"
  ExpoPrint:
    :path: "../packages/expo-print/ios"
  ExpoRandom:
    :path: "../packages/expo-random/ios"
  ExpoScreenOrientation:
    :path: "../packages/expo-screen-orientation/ios"
  ExpoSecureStore:
    :path: "../packages/expo-secure-store/ios"
  ExpoSharing:
    :path: "../packages/expo-sharing/ios"
  ExpoSMS:
    :path: "../packages/expo-sms/ios"
  ExpoSpeech:
    :path: "../packages/expo-speech/ios"
  ExpoSQLite:
    :path: "../packages/expo-sqlite/ios"
  ExpoStoreReview:
    :path: "../packages/expo-store-review/ios"
  ExpoSystemUI:
    :path: "../packages/expo-system-ui/ios"
  ExpoTrackingTransparency:
    :path: "../packages/expo-tracking-transparency/ios"
  ExpoVideoThumbnails:
    :path: "../packages/expo-video-thumbnails/ios"
  ExpoWebBrowser:
    :path: "../packages/expo-web-browser/ios"
  EXScreenCapture:
    :path: "../packages/expo-screen-capture/ios"
  EXSensors:
    :path: "../packages/expo-sensors/ios"
  EXSplashScreen:
    :path: "../packages/expo-splash-screen/ios"
  EXStructuredHeaders:
    :path: "../packages/expo-structured-headers/ios"
  EXTaskManager:
    :path: "../packages/expo-task-manager/ios"
  EXUpdates:
    :path: "../packages/expo-updates/ios"
  EXUpdatesInterface:
    :path: "../packages/expo-updates-interface/ios"
  FBLazyVector:
    :path: "../react-native-lab/react-native/packages/react-native/Libraries/FBLazyVector"
  FBReactNativeSpec:
    :path: "../react-native-lab/react-native/packages/react-native/React/FBReactNativeSpec"
  glog:
    :podspec: "../react-native-lab/react-native/packages/react-native/third-party-podspecs/glog.podspec"
  Google-Maps-iOS-Utils:
    :git: https://github.com/googlemaps/google-maps-ios-utils.git
  hermes-engine:
    :podspec: "../react-native-lab/react-native/packages/react-native/sdks/hermes-engine/hermes-engine.podspec"
    :tag: hermes-2023-03-20-RNv0.72.0-49794cfc7c81fb8f69fd60c3bbf85a7480cc5a77
  JKBigInteger:
    :podspec: vendored/common/JKBigInteger.podspec.json
  lottie-react-native:
    :path: "./vendored/unversioned/lottie-react-native"
  Nimble:
    :podspec: "./Nimble.podspec"
  RCT-Folly:
    :podspec: "../react-native-lab/react-native/packages/react-native/third-party-podspecs/RCT-Folly.podspec"
  RCTRequired:
    :path: "../react-native-lab/react-native/packages/react-native/Libraries/RCTRequired"
  RCTTypeSafety:
    :path: "../react-native-lab/react-native/packages/react-native/Libraries/TypeSafety"
  React:
    :path: "../react-native-lab/react-native/packages/react-native/"
  React-callinvoker:
    :path: "../react-native-lab/react-native/packages/react-native/ReactCommon/callinvoker"
  React-Codegen:
    :path: build/generated/ios
  React-Core:
    :path: "../react-native-lab/react-native/packages/react-native/"
  React-CoreModules:
    :path: "../react-native-lab/react-native/packages/react-native/React/CoreModules"
  React-cxxreact:
    :path: "../react-native-lab/react-native/packages/react-native/ReactCommon/cxxreact"
  React-debug:
    :path: "../react-native-lab/react-native/packages/react-native/ReactCommon/react/debug"
  React-hermes:
    :path: "../react-native-lab/react-native/packages/react-native/ReactCommon/hermes"
  React-jsc:
    :path: "../react-native-lab/react-native/packages/react-native/ReactCommon/jsc"
  React-jsi:
    :path: "../react-native-lab/react-native/packages/react-native/ReactCommon/jsi"
  React-jsiexecutor:
    :path: "../react-native-lab/react-native/packages/react-native/ReactCommon/jsiexecutor"
  React-jsinspector:
    :path: "../react-native-lab/react-native/packages/react-native/ReactCommon/jsinspector"
  React-logger:
    :path: "../react-native-lab/react-native/packages/react-native/ReactCommon/logger"
  react-native-netinfo:
    :path: "./vendored/unversioned/@react-native-community/netinfo"
  react-native-pager-view:
    :path: "./vendored/unversioned/react-native-pager-view"
  react-native-safe-area-context:
    :path: "./vendored/unversioned/react-native-safe-area-context"
  react-native-segmented-control:
    :path: "./vendored/unversioned/@react-native-segmented-control/segmented-control"
  react-native-skia:
    :path: "./vendored/unversioned/@shopify/react-native-skia"
  react-native-slider:
    :path: "./vendored/unversioned/@react-native-community/slider"
  react-native-webview:
    :path: "./vendored/unversioned/react-native-webview"
  React-NativeModulesApple:
    :path: "../react-native-lab/react-native/packages/react-native/ReactCommon/react/nativemodule/core/platform/ios"
  React-perflogger:
    :path: "../react-native-lab/react-native/packages/react-native/ReactCommon/reactperflogger"
  React-RCTActionSheet:
    :path: "../react-native-lab/react-native/packages/react-native/Libraries/ActionSheetIOS"
  React-RCTAnimation:
    :path: "../react-native-lab/react-native/packages/react-native/Libraries/NativeAnimation"
  React-RCTAppDelegate:
    :path: "../react-native-lab/react-native/packages/react-native/Libraries/AppDelegate"
  React-RCTBlob:
    :path: "../react-native-lab/react-native/packages/react-native/Libraries/Blob"
  React-RCTImage:
    :path: "../react-native-lab/react-native/packages/react-native/Libraries/Image"
  React-RCTLinking:
    :path: "../react-native-lab/react-native/packages/react-native/Libraries/LinkingIOS"
  React-RCTNetwork:
    :path: "../react-native-lab/react-native/packages/react-native/Libraries/Network"
  React-RCTSettings:
    :path: "../react-native-lab/react-native/packages/react-native/Libraries/Settings"
  React-RCTText:
    :path: "../react-native-lab/react-native/packages/react-native/Libraries/Text"
  React-RCTVibration:
    :path: "../react-native-lab/react-native/packages/react-native/Libraries/Vibration"
  React-rncore:
    :path: "../react-native-lab/react-native/packages/react-native/ReactCommon"
  React-runtimeexecutor:
    :path: "../react-native-lab/react-native/packages/react-native/ReactCommon/runtimeexecutor"
  React-runtimescheduler:
    :path: "../react-native-lab/react-native/packages/react-native/ReactCommon/react/renderer/runtimescheduler"
  React-utils:
    :path: "../react-native-lab/react-native/packages/react-native/ReactCommon/react/utils"
  ReactCommon:
    :path: "../react-native-lab/react-native/packages/react-native/ReactCommon"
  RNCAsyncStorage:
    :path: "./vendored/unversioned/@react-native-async-storage/async-storage"
  RNFlashList:
    :path: "./vendored/unversioned/@shopify/flash-list"
  RNGestureHandler:
    :path: "./vendored/unversioned/react-native-gesture-handler"
  RNReanimated:
    :path: "./vendored/unversioned/react-native-reanimated"
  RNScreens:
    :path: "./vendored/unversioned/react-native-screens"
  RNSVG:
    :path: "./vendored/unversioned/react-native-svg"
  stripe-react-native:
    :path: "./vendored/unversioned/@stripe/stripe-react-native"
  UMAppLoader:
    :path: "../packages/unimodules-app-loader/ios"
  Yoga:
    :path: "../react-native-lab/react-native/packages/react-native/ReactCommon/yoga"

CHECKOUT OPTIONS:
  Google-Maps-iOS-Utils:
    :commit: 91bdf460d6e7d7970120f55dc8e7da67abf4edb3
    :git: https://github.com/googlemaps/google-maps-ios-utils.git

SPEC CHECKSUMS:
  ABI47_0_0EASClient: 6736a1df49422a126aa94f9ce746cfa0793b18b1
  ABI47_0_0EXAppleAuthentication: 5da563f3926915b1eabb2607c065ceff5983848e
  ABI47_0_0EXApplication: 6d0e2d2efa44f9758ee48c5ac06915cd7baeec0a
  ABI47_0_0EXAV: 98dbbc6b30ede3e2f00af1b1cf433e21563416e1
  ABI47_0_0EXBackgroundFetch: 125133287f182217e94fcb434dfd718ab136a4e2
  ABI47_0_0EXBarCodeScanner: 09c87de7f79103c3bf8ef1dbbc61dae08a69b329
  ABI47_0_0EXBlur: 7ef1b6dc663a0cd777a27b1a0365e3a0bff501ca
  ABI47_0_0EXBrightness: 027a7323290c818b796c6a341cf71992adf1284f
  ABI47_0_0EXCalendar: ef39f6d229f00287a72b7b3837ecf11f88f9ce86
  ABI47_0_0EXCamera: 835a6b15987c7f6c81d8fd171d9c0db453c8b909
  ABI47_0_0EXConstants: ed2c7e5c63178118274739d51f1b8f51e22d979d
  ABI47_0_0EXContacts: f2dfc63d9e46efac19367a369a68a94c02bccbc9
  ABI47_0_0EXDevice: 7662fd834f4dcd51da363527668d027c749e7014
  ABI47_0_0EXDocumentPicker: cc83c0a15125844adf6b2c1d29e8194ab9238462
  ABI47_0_0EXErrorRecovery: f56fae8d37bb6f1c23138ff1396b097470105e95
  ABI47_0_0EXFileSystem: 5ed4625d96bc53c0144f2f3b5a2013510c82dcfd
  ABI47_0_0EXFirebaseAnalytics: d05b15f641d0325f67e58512e0c83605f1d9e14b
  ABI47_0_0EXFirebaseCore: 3e3b69be1923cf89331827f7eb6422fc849d2ba8
  ABI47_0_0EXFont: cbec4e11c55eafb5fc22b7938652ec5f0d2c1334
  ABI47_0_0EXGL: b83d3c21bfac002ef732c417b54111a3989deb9e
  ABI47_0_0EXImageLoader: 12cb4b9dfb26e0335646cdf81568c3c0a5bbbc98
  ABI47_0_0EXJSONUtils: 96583568174765581c57916d359ec1983e5950fc
  ABI47_0_0EXLocalAuthentication: f2323e2e81ec16ed03894d5a2db23b734ed09b4f
  ABI47_0_0EXLocation: 030e8497b3ba21ae91013275cc835219fd22b4b3
  ABI47_0_0EXManifests: 65ae60b31055a986f4e1d64a7bf03df38d957770
  ABI47_0_0EXMediaLibrary: 160ae2ce614e2e26200fa0a6d0eb480bac4db8ad
  ABI47_0_0EXNetwork: fa0e9b57e693b4ddc748178515f65c4f69d8a346
  ABI47_0_0EXNotifications: 405a87e62ecbfce678f2dd473981de10b56ab955
  ABI47_0_0EXPermissions: 65f3026812c4b75769de0895af1eb4fa764181ff
  ABI47_0_0Expo: dabe37e52b9d11ae0808fbca5bea60be0eccc26e
  ABI47_0_0ExpoBattery: f350a894f3e162216978702c192221bd7ecfac5f
  ABI47_0_0ExpoCellular: 5ee2a1d60a39da7844ebbd66665c93c1deed3632
  ABI47_0_0ExpoClipboard: dac248f70ebf9a4eb812081720e7b7ecfab4cf1d
  ABI47_0_0ExpoCrypto: 2516a96dc45b7977fff7f8062a12c24d4c064f73
  ABI47_0_0ExpoHaptics: 17c4baf05e80b91b1c5331ca3f1950c1786cccfb
  ABI47_0_0ExpoImageManipulator: eb2dd6507b54aa10251e752d6188a65dbfadd22a
  ABI47_0_0ExpoImagePicker: 18d65d537b1901117a47a6e63af1af3f2849c38e
  ABI47_0_0ExpoKeepAwake: 456098572219a61d7a2688e642bcab820045fdc2
  ABI47_0_0ExpoKit: 5d95d71ee26abb423a57de6f3c9fc37701d1e888
  ABI47_0_0ExpoLinearGradient: a2d68f4f95b4edb6dae4fa4d8cf28f1a9f08dfdb
  ABI47_0_0ExpoLocalization: ce34bad9f4bdcecc43fae16b13363f7663ab9f72
  ABI47_0_0ExpoMailComposer: 30f7bc875566c971a5e112d3a117d6227bae035d
  ABI47_0_0ExpoModulesCore: bc19d4fec4cc3a6595ff2bb44ca3a09b38c551b1
  ABI47_0_0ExpoModulesProvider: 1dc956c096913c15db318acf15add24abe89666c
  ABI47_0_0ExpoRandom: 7c3d0b186cf98f76bbf1650e14df5fa357700da0
  ABI47_0_0ExpoStoreReview: c2b561cb69f0806b106be4a55964f521603a1024
  ABI47_0_0ExpoSystemUI: 871e509ac7f9756caace142044095c3db895d55f
  ABI47_0_0ExpoTrackingTransparency: 481c98dd474da26a949c63aa13df2d61b223008b
  ABI47_0_0ExpoWebBrowser: 37b17e74147c8ce59959deef76ddbb44824fa654
  ABI47_0_0EXPrint: b893135f62df9d23a7c3a414dff7a77d30ad15ea
  ABI47_0_0EXScreenCapture: 5f56b71c9c21af23b6cf2ebefd5880b913d6cc25
  ABI47_0_0EXScreenOrientation: 61ebdac5e2df0827eb4b5832d3b72dc5c2b9389c
  ABI47_0_0EXSecureStore: 510ef1f94f3f614608f6fb262d25a759bda2c2d3
  ABI47_0_0EXSensors: 827c36e5434c086450c32527b630352601dc3284
  ABI47_0_0EXSharing: 432407625d8b2256b1ce0d03fd1226d7da753de3
  ABI47_0_0EXSMS: 556cf93499f8cf3b5eb6f5d43ab373feafd4138c
  ABI47_0_0EXSpeech: 74f1531980eb8ce05c6c0b0164e425c77ffa2600
  ABI47_0_0EXSplashScreen: de4d2256dd13cb1f28d8ee0205f72a557abdd5dc
  ABI47_0_0EXSQLite: f07031936396526e0716f26fb1f59afe32c41d35
  ABI47_0_0EXStructuredHeaders: 4da4d1f827a3b33e9c4b5627360e8cb63b171772
  ABI47_0_0EXTaskManager: a30d0449a2134de738e75513bf7d0d4456f878d0
  ABI47_0_0EXUpdates: 577446469d951c7272f9c371c4617f7125d8138a
  ABI47_0_0EXUpdatesInterface: 68e2c5fc926ca314c2e0fa633bfe7d0b1d5ae044
  ABI47_0_0EXVideoThumbnails: cfd2fd09789eb41c37f188e0f39a0d0edcacc9aa
  ABI47_0_0FBLazyVector: 761bde821473acd8a47bedec032e1d295fab482e
  ABI47_0_0FBReactNativeSpec: 5d349a84f51ed6a4609f93c1b3f68b164177df96
  ABI47_0_0hermes-engine: 20816306637b21a4fa971ff99f9533714aecc493
  ABI47_0_0lottie-react-native: 907512cfdae64cca54a2a83029f1e37ed8864f93
  ABI47_0_0RCTRequired: b009c17cf653027b2c2610acf3eff3b19d5c7064
  ABI47_0_0RCTTypeSafety: 5af2d9b26ad604eba92feb06dc8701079dd9a8cd
  ABI47_0_0React: daaa25241ee30c3d961c5a1ce02b531214241a23
  ABI47_0_0React-bridging: e0d11b3cb0664683fb87d9093ebe69616775854f
  ABI47_0_0React-callinvoker: 79f6593bd09c305317e6ec94f348f1c0dc2a3eb6
  ABI47_0_0React-Codegen: 32eb9f1df27cc65a3a2beafef27e2c2ce5b43643
  ABI47_0_0React-Core: 32f14f54f8d5f719d2e3efe94f00cf98db31f3cd
  ABI47_0_0React-CoreModules: 5a93f2406ed592242bc6091789237d36c2d5941a
  ABI47_0_0React-cxxreact: fead0f1721f18de389a752b729b5d5f8dde040c5
  ABI47_0_0React-hermes: 7d85b2f22cbd52706ab25d3c6110016fd48d7b29
  ABI47_0_0React-jsi: 73275f2833bd19a62ce084f63b8ad38db65f1740
  ABI47_0_0React-jsiexecutor: 6b757bacb35c9e1ba58f488ab928d870a2509017
  ABI47_0_0React-jsinspector: 5c4af4a291f1c468347c09fe52fbe47642d2314c
  ABI47_0_0React-logger: e6383a2b1140aaab97c65a6c4447c95164008404
  ABI47_0_0react-native-netinfo: 00f1706a763ed3903be92d8f097709bf164456fb
  ABI47_0_0react-native-pager-view: 73b777af817cb59e405b524d64ed799eaf7c1e0d
  ABI47_0_0react-native-safe-area-context: fd7fe4aa020f08c12ac41fb223e73d73a51ddda6
  ABI47_0_0react-native-segmented-control: 70d475eb39ae1b142e147ec2f930c7e04ba648c6
  ABI47_0_0react-native-skia: 551a7e60fc52f2a44c1b382385b407857f54b00a
  ABI47_0_0react-native-slider: 03426a2c02e189942bd9d1ebe3660a7ce865abaa
  ABI47_0_0react-native-webview: fd74c03ab6c178600a7d92525d2e04cd918ab010
  ABI47_0_0React-perflogger: 9a52299ec70eb15e293db99da2286f6b5ba1981f
  ABI47_0_0React-RCTActionSheet: 87fa7ae1f57c8f723ccf46d8fac344a1ba8a946f
  ABI47_0_0React-RCTAnimation: 9d0b8b5d8a7a72dae28b57dc5ddf4a9ae0f9aa66
  ABI47_0_0React-RCTBlob: 7e2d1205725ac38a64942bcdd4f635cf22ef185d
  ABI47_0_0React-RCTImage: 36382795945f60355f51dd549823f8aac0cead00
  ABI47_0_0React-RCTLinking: 78827c520403bfa3ff339c97393a877a4bed3150
  ABI47_0_0React-RCTNetwork: eceb0c36a354b19be0cf3d49c232d9c48ef01af5
  ABI47_0_0React-RCTSettings: 57a063a899252df644feff92a353175932827c28
  ABI47_0_0React-RCTText: cbfc20c1083d3e71ec13e377f256eb0345b31dea
  ABI47_0_0React-RCTVibration: b1f0e382e7671bd3b40a719635c9c202a8fc8e5c
  ABI47_0_0React-runtimeexecutor: b380a09156c9ed9b221262f14284c986e1710e44
  ABI47_0_0ReactCommon: e03686f5ccb8c3fdb74f4a1726b42c9b36402683
  ABI47_0_0RNFlashList: 80c69d926348dafb23488cf647c28c343f0370b3
  ABI47_0_0RNGestureHandler: a691eab4cb48abad81e6d45c728474d7af2a4eb3
  ABI47_0_0RNReanimated: 14fe3ece9c4654cdc3f37e1d4b4e544fe81e4641
  ABI47_0_0RNScreens: b7b92c672e91734079636fbcf8fdac5a249aca8d
  ABI47_0_0RNSVG: 6ebc184a6e7f101269a30971df3bae6e93422b65
  ABI47_0_0stripe-react-native: 8f865f0a8dc71652ccf1c3f3ae5afcbc4ce248d7
  ABI47_0_0UMAppLoader: b6f390d4e683ebfb1042a15ac2ec8ecdca796eb9
  ABI47_0_0Yoga: 00f64b690ab46751611af3a78fb2032b31a3287d
  ABI48_0_0EASClient: d94d43ff199751369890423fbd8f0bea0706c69d
  ABI48_0_0EXApplication: 8c9fe5207ebd04226f15be4b870866483e96aa35
  ABI48_0_0EXAV: 3917f9c19dee775c886540ffd04d19f98fdb6c4f
  ABI48_0_0EXBackgroundFetch: eb0556233bedcd6b4a783814640ae6b22e91fe55
  ABI48_0_0EXBarCodeScanner: b043d000ecb18a502b6100698276365e1fa1d1ee
  ABI48_0_0EXCalendar: eec90bf0177210c82532294a1ce328dfb410712d
  ABI48_0_0EXCamera: d1ff20ab9596ba3f2f58ac82947fc5efc2fdfd5a
  ABI48_0_0EXConstants: 0b4e15d7127edd6bd20924db4d36cf66898f69c7
  ABI48_0_0EXContacts: 27299908cc14df85a0efd1774a50df6314718a4b
  ABI48_0_0EXDocumentPicker: 808e8bbfc648a8fd86d0eeec97273683ae07bc99
  ABI48_0_0EXFileSystem: 1a887b2f2dfc349de82dfc999a1e0401398b7a26
  ABI48_0_0EXFont: ccba5fca4115733c29c3aba6eb61338bd8905096
  ABI48_0_0EXImageLoader: 1051596897c81b87cde7263d0e0cb5fbe9b0d118
  ABI48_0_0EXJSONUtils: 24b4988733658ed8b173d272c5d8d420b755c42f
  ABI48_0_0EXLocation: fd11c33970cb6a044ed5ddda47f8bb7fdfd9aebc
  ABI48_0_0EXManifests: 4807567b48c08660ade19f490e11df25dbc1aa30
  ABI48_0_0EXMediaLibrary: 0df7dd452606ae60011c226830cc1416aec3bf18
  ABI48_0_0EXNotifications: 0321f52840633639ea6cb035551b7dcc755d113d
  ABI48_0_0EXPermissions: 0113acac1a79ac3f0b5aee508798d813cb4c39dd
  ABI48_0_0Expo: 9169dc77215b83d2b1c0e5c504bae88a6ddfb02a
  ABI48_0_0ExpoAppleAuthentication: 54ce5e4b14922542963f6f0aa9661781c49a38e3
  ABI48_0_0ExpoBattery: 95f32a9cfc8ef6746240adc53ee1518aa10d2952
  ABI48_0_0ExpoBlur: c44c219bc7d5ad213ba0917504a12db37b734e01
  ABI48_0_0ExpoBrightness: 8616bcf79e5d5ff96674ea8d0699f7dce266f9f5
  ABI48_0_0ExpoCellular: 37163836c49efff77be6fedc2a009beeeca32cea
  ABI48_0_0ExpoClipboard: ef2546e09d1b47d7518058f2909234b9f9a5f083
  ABI48_0_0ExpoCrypto: 9f2ff3e7c0826017075bcec99fb38369ab089793
  ABI48_0_0ExpoDevice: c119dd7e98df279cb9d06f58eede18289be95ea1
  ABI48_0_0ExpoGL: 158cdc822ab1831c6c91a0e62524c1a004b61b31
  ABI48_0_0ExpoHaptics: 4ece00d4b8aa47a1d45abc46ac9ae1d3e0a5edfb
  ABI48_0_0ExpoImage: 24bf210cc71f3d8c8f804032b25b7c6f8088babf
  ABI48_0_0ExpoImageManipulator: 9d61e40b13268e04e51e868c770fea324dd5ac8d
  ABI48_0_0ExpoImagePicker: f55b4ae78f26481bec5a769f2b23c864c22f2608
  ABI48_0_0ExpoKeepAwake: 956461c0639ea092f296010edf75e17a7b827336
  ABI48_0_0ExpoKit: 4f0e8aebd74cbc764f05eba94f918ec527360219
  ABI48_0_0ExpoLinearGradient: 8b0198f9c77fd8cfa47dedb0a6db7a255d263fee
  ABI48_0_0ExpoLocalAuthentication: 30b0231acd79565606e8494273c08741eed647c4
  ABI48_0_0ExpoLocalization: 50fb5251edc025bfea84d90747b855286af31445
  ABI48_0_0ExpoMailComposer: 12ae9d64df1b0a6e0a2e90ca8206a3fa6d96728f
  ABI48_0_0ExpoMaps: a21d8cd2a5afcb896273766e3d739a02f1e0ec3f
  ABI48_0_0ExpoModulesCore: 02af20edab0c5d204dbf8db5c24664f79aab7860
  ABI48_0_0ExpoModulesProvider: 0ded590cc0f4056333f8f7b71834a7b1f46432b3
  ABI48_0_0ExpoNetwork: d91a5fee7dba37ad4afa3e0aa79d3a26643f2b38
  ABI48_0_0ExpoRandom: 358b223fb2ec51608305048c758bcf2c757bd4af
  ABI48_0_0ExpoSMS: 60a4809a9a4c8c8599f2c2e5e067cebcfd5aa5bc
  ABI48_0_0ExpoStoreReview: 0746428ab4990be948a1db18bcff158d59acd1ad
  ABI48_0_0ExpoSystemUI: a311f1a02c4b2d29304d96c16e622d44be753ae2
  ABI48_0_0ExpoTrackingTransparency: 8e2e725d5713f4ee2ae3a4d3b68160343952da92
  ABI48_0_0ExpoVideoThumbnails: 4909061e0f5406945e4efcc1afb431b04c2b1b2b
  ABI48_0_0ExpoWebBrowser: 2e64ce72657fd8548c262239ce66bf2b9ae4ffdc
  ABI48_0_0EXPrint: 8aea503f68adacc43e24c6ddf0221fe3b5e1c11e
  ABI48_0_0EXScreenCapture: c50d74a3f878908e036b58618f9d13eaa57b7bf5
  ABI48_0_0EXScreenOrientation: 5deaf06df81a63fa80167974d0973b3c6efc0df2
  ABI48_0_0EXSecureStore: 1edaa935cf2f01301e7900f41aa52feb7a2fcf63
  ABI48_0_0EXSensors: dc4497df119d03e4eb9ca98b37f365c97344821f
  ABI48_0_0EXSharing: a93d146af605e8be8f4a1c68f864557afb4d90d3
  ABI48_0_0EXSpeech: c0e9ed4c11075a017bd15e475ed5681d3a3fec8c
  ABI48_0_0EXSplashScreen: 7b1e106576ef29307ef09aa38eba41fe347ed548
  ABI48_0_0EXSQLite: f4a01bd4d74b0e206fb36b9d6cc34f791fe6834d
  ABI48_0_0EXStructuredHeaders: d0c50f1936d89f5cdfaef280706ce42e24d18a01
  ABI48_0_0EXTaskManager: 50787a05672e70f5e0489bd106e0ee840d2e9d22
  ABI48_0_0EXUpdates: ce442e2b81977a7e59e2c78c89d7cf3b06ccc589
  ABI48_0_0EXUpdatesInterface: 483c7b433e33745bc96b5438cdce8ed5106d8f88
  ABI48_0_0FBLazyVector: 9bb30a8f9fc54ad86d94298a24b452b8672d102d
  ABI48_0_0FBReactNativeSpec: d4e590927f29394e491a9cbe2e66a1e34e271e77
  ABI48_0_0hermes-engine: 918484db47836e0e5a0d1fb5f740107461d068b4
  ABI48_0_0lottie-react-native: e75c2a083fd686dbf0a69602103912b6317815bc
  ABI48_0_0RCTRequired: fd699c3c7a8ce28f606970f10b00231ed288bfed
  ABI48_0_0RCTTypeSafety: 95269fbb0676ed696b07078b2d4566b6b9b35299
  ABI48_0_0React: ac8297eb9334e8824d8e0aa91f0a9c24559b15e8
  ABI48_0_0React-callinvoker: 78d6540be378eac1cfc86caeec390a878a0f805d
  ABI48_0_0React-Codegen: a7a0efcac821a1b8c98203fc9f6756450fda6617
  ABI48_0_0React-Core: 75d67aebff6103c5b0434fbe596cac1c38cf5afd
  ABI48_0_0React-CoreModules: e38dfece7303c64b34d581a3cf8f5034dec8911c
  ABI48_0_0React-cxxreact: d5d9d29bb0756245416c4de3130ba0fb59b09ead
  ABI48_0_0React-hermes: d295ffceb08d3a80f9ba68f2649374cdb113c336
  ABI48_0_0React-jsc: 12f67a78d5a1191f30327bd8abf9976631c1c7c3
  ABI48_0_0React-jsi: 71049fabca9747bf2d2b56d3811edc8286f6e4f8
  ABI48_0_0React-jsiexecutor: 7fb7ce563c7a8d5862cd4424f0e365ac6d272f2a
  ABI48_0_0React-jsinspector: 43fef5fdf70ad73c47c0a7d21eb08bd48ee3915d
  ABI48_0_0React-logger: f1729ab771b413c249f5f0f47732864edbe5a297
  ABI48_0_0react-native-netinfo: ebd6d5549363a65c06bb17e0cfe5fcbbe6b33872
  ABI48_0_0react-native-pager-view: d305600a3bfed406e34eced45440aa49db7443ee
  ABI48_0_0react-native-safe-area-context: 20f8ba0ac5f1e77db9004646322ea28940571596
  ABI48_0_0react-native-segmented-control: 94be546da127ec3ba7700218365155097b71c691
  ABI48_0_0react-native-skia: ccc0ed1f1546d760f4fdae670e9fb7e7aaa48b4f
  ABI48_0_0react-native-slider: 945bf10759c027ee55ab625ebc963f0d71c79a3e
  ABI48_0_0react-native-webview: 5865178c5798f4d992d530583f83a211c1f20024
  ABI48_0_0React-perflogger: 0d4574f2725620588415f8e407efa81f7623d4e0
  ABI48_0_0React-RCTActionSheet: 5bb2e66207563b55510098bcfa72d384371329bc
  ABI48_0_0React-RCTAnimation: b79e88788d8ad91a94f146bad2fb7eacb7c39f9d
  ABI48_0_0React-RCTAppDelegate: 14c11dc89bdc70e6922d0763a1867a5a4ac8e3ad
  ABI48_0_0React-RCTBlob: 6e8c495b055cd3a55d97e158e73abda14cebd1eb
  ABI48_0_0React-RCTImage: 3162b5aa582bb0c00b3383c7d2abf7b1896b776a
  ABI48_0_0React-RCTLinking: a03e0dd22500b8a67bc5049e49fa35f50afb26b0
  ABI48_0_0React-RCTNetwork: 7a30b4cb1c5ded165116d2575053a82fbab4243d
  ABI48_0_0React-RCTSettings: f104b70f40a0cf456b5d388f28b0e3d122e3329a
  ABI48_0_0React-RCTText: 6d6b3b2338a49a26315d39aed2409832abcecfc3
  ABI48_0_0React-RCTVibration: 1cefdc1ac16284542cbb900c429b88674f0bbedc
  ABI48_0_0React-runtimeexecutor: 3e4901153cbdb6db129fc3c69c5df6f98b8ce131
  ABI48_0_0ReactCommon: 21252d272b2423d07703742a520ab2550c312a32
  ABI48_0_0RNCAsyncStorage: 3f46749427aa9be4bc903863f7d8dcf8cd3c7276
  ABI48_0_0RNFlashList: 2ea187efe7559fd148b6f86f51b4a75495cf460d
  ABI48_0_0RNGestureHandler: 4ca478526fa36acac7af93af4d976c4bc69c88bc
  ABI48_0_0RNReanimated: 0fb27b63961864e65152a9ff66c784849f44b170
  ABI48_0_0RNScreens: a3d32e7eea2da5f114caeebd7f40540ea8150058
  ABI48_0_0RNSVG: 505e6c30ec1af5196e1ebc63b15f7f4883e37821
  ABI48_0_0stripe-react-native: a00d60443b6abb729be0e345085d902c62b8c7c7
  ABI48_0_0UMAppLoader: 142596799d5a7b05119ae9f5c4e51ccc590e49a5
  ABI48_0_0Yoga: 13a232e4a5d1ecd44a45e050b5983aa20116b1fa
  Analytics: 9655e0e1c71ea98107cfcb2b14891168acc6c6c9
  AppAuth: 3bb1d1cd9340bd09f5ed189fb00b1cc28e1e8570
  ASN1Decoder: 6110fdeacfdb41559b1481457a1645be716610aa
  boost: 57d2868c099736d80fcd648bf211b4431e51a558
  Branch: 23b6b9351d5574377e7a764841cfb13a70c2799b
  CocoaLumberjack: 2f44e60eb91c176d471fdba43b9e3eae6a721947
  DoubleConversion: 5189b271737e1565bdce30deb4a08d647e3f5f54
  EASClient: 950674e1098ebc09c4c2cf064a61e42e84d9d4c6
  EXApplication: 02655a251434d564bb0e73291f5a490c74b5b76f
  EXAV: c661e742e2ee1986f5a6a030b48d9d3a3507d2f0
  EXBackgroundFetch: 10be318c278cabef5f89777002637e5f8ea3d447
  EXBarCodeScanner: 379de9d8134f0c5109d64b8e758cda7016993ec9
  EXBranch: 5530d282683c19ba72db83cc39e87f05c4893c1d
  EXCalendar: 9de1bd96a9468021c11d561ae7612d67eadf7421
  EXCamera: f9490df89710631d1c8377a66231cce0579b0df1
  EXConstants: a0c9521f6d189a4e97d2e35b232a71c6ca032133
  EXContacts: 16af1b3017380e1d09a63c61ac7d664c2b1b5c88
  EXFileSystem: ca90b9a027c0ab4bde6f65ebc7a21c5c02c9dee4
  EXFont: e5d1226176ae0e43300fadbc07502044815ffa4d
  EXImageLoader: 34b214f9387e98f3c73989f15d8d5b399c9ab3f7
  EXJSONUtils: babb80f7eab885b0135ae00b633d2d52b4a44fff
  EXLocation: c398254c61c447517af411f20868c648569a5c35
  EXManifests: 37a0bb3514806cf432f6538fcc9825107fc23436
  EXMediaLibrary: 990f2d5685c441448208694b925f3c6f7a1e9141
  EXNotifications: 900919e062523f6b399a20fc55b03c8921ec28d7
  EXPermissions: ee60d7978aba135b8b391185b039d78f151c376a
  Expo: 64f946f27e2d1fddba37bded5a5d0e8766037af6
  ExpoAppleAuthentication: 7bdf1a2962ebfe9b00eb4183a17b78d736e57185
  ExpoBattery: e9d7a71960cbc40733d956a29f8ba240173feb08
  ExpoBlur: 545dd91ddcf7f51207d6011a6c4d27db9c9ab95a
  ExpoBrightness: 13a6108d77641ad310b7873438a0260f9eedfe5c
  ExpoCellular: c83881caef249154449532eb2245e98fdbac1d14
  ExpoClipboard: 872ae8ea230649404705b7cc09a155531e74b7bb
  ExpoCrypto: de1a3e0b9e4b6bbd83319cf0e082cae4e874ef95
  ExpoDevice: 516146e17529c3eae3f5c2c09e826efc9ffc6938
  ExpoDocumentPicker: 2dfcc5935532a3193818017da5e2f3dfda0dbf3b
  ExpoGL: ed2c434f1f28722eab63bb89f84ae07afdde33c6
  ExpoHaptics: fb64dfe302cba07591bf1679ecb9531dadfc13cf
  ExpoImage: bf714e0101812ccbbd1a4fdbfd34905feeefd9f5
  ExpoImageManipulator: b8d510b4d15689d8f276dff3482df5707836035b
  ExpoImagePicker: bb2dded9c95c0520d343e3d0ce18fff92780c3bf
  ExpoKeepAwake: c3aa02ba9d2422679f2b7ce0849134324854504d
  ExpoLinearGradient: c206f987c810bf988b1896db8fa88db31b4687d6
  ExpoLocalAuthentication: bd9d9037a96a11ccc456e327ddb404df02da10ca
  ExpoLocalization: c1201ba5cfcfb187972138e58c07cc708c5399db
  ExpoMailComposer: b9a4871714550d5b4e26d1873f0572e350c86478
  ExpoModulesCore: fb49cd12163cbd5aa5d6288f9533715e8661c8c6
  ExpoModulesTestCore: 42fce831c9601dcfaba09fe7a03dfe99e25754a4
  ExpoNetwork: ef59bebcdbeb6ea188157a8fc88e9ceafbff1f89
  ExpoPrint: 92311a7545d66959c6f3884e085bf336ba6c7c48
  ExpoRandom: 2b8cb73f02f534b083a1f79b10b89ca0f0111b55
  ExpoScreenOrientation: 4a17e4ed1c176532355e7378112ea5bb6c37080a
  ExpoSecureStore: 0eca38e7545759c121a731ccfd26c7286ce18653
  ExpoSharing: 3e3efb3d93e169dcce0f749aa8427317c033639f
  ExpoSMS: c360a9e17e3590f2b2f95adc57f5143baeec2793
  ExpoSpeech: 3ba0e08a0dfa8533f82e1c4ad21b8df93bd9dc4a
  ExpoSQLite: 9710adce5dc48ee6c58515cce2185f6837b88b7c
  ExpoStoreReview: 69f68b07656f26540f2b38f971527609860930c8
  ExpoSystemUI: d11bbe88d97a59cf691ccab325ee99ac655d1135
  ExpoTrackingTransparency: 28cb4ba43e61231c4173507ba05b3ce8c777f173
  ExpoVideoThumbnails: 4c5aa4a1ed34041844da7f8ba2967630d2573bdc
  ExpoWebBrowser: eac23f0fd2b8ad7ec7056fc208091722bba17952
  EXScreenCapture: c55e42588fb2dc985a02b4b6aa1fb6e83157c653
  EXSensors: 6422e6bf51cfeee632d9cb61536d6038b680acfb
  EXSplashScreen: 8d00c7b625ec0f952a17ab685e1f03ac0e5c1795
  EXStructuredHeaders: f3a6d417d5d12ef369fd1a31320d1c188a1b0f4b
  EXTaskManager: a7a387c4e222176988261341680aa7e3f621a335
  EXUpdates: d01f25d40e711ac9b52f64c36410c1b30ac54e3b
  EXUpdatesInterface: c08eaa7e4d1fdafff3820e0539a6d42a75fa0258
  FBAEMKit: c7efe06720a8b15b1d25b68921ba46dee20996e0
  FBAudienceNetwork: e0fcc9091fced34910ed0b6da06f129db46ac9e6
  FBLazyVector: bb17efca94c43508cbe54fb0a35e36df30da5213
  FBReactNativeSpec: acbbf112b63abefb2da9df6afd84e25688d0de09
  FBSDKCoreKit: ca77d40d46786157b7b31ad3516f5ad9c2315339
  FBSDKCoreKit_Basics: d39c3361379def7297bf76738cdd4fd2e0eb1a68
  Firebase: 800f16f07af493d98d017446a315c27af0552f41
  FirebaseAnalytics: 1b60984a408320dda637306f3f733699ef8473d7
  FirebaseCore: 25c0400b670fd1e2f2104349cd3b5dcce8d9418f
  FirebaseCoreDiagnostics: 99a495094b10a57eeb3ae8efa1665700ad0bdaa6
  FirebaseCoreInternal: bca76517fe1ed381e989f5e7d8abb0da8d85bed3
  FirebaseInstallations: 0a115432c4e223c5ab20b0dbbe4cbefa793a0e8e
  fmt: ff9d55029c625d3757ed641535fd4a75fedc7ce9
  glog: 04b94705f318337d7ead9e6d17c019bd9b1f6b1b
  Google-Maps-iOS-Utils: 9aace2c8b9a6141bc7174115954ff89b3d17102b
  Google-Mobile-Ads-SDK: d4846d2d9bfe840ad7444078b5f9f565032bd4c2
  GoogleAppMeasurement: 6ee231473fbd75c11221dfce489894334024eead
  GoogleDataTransport: f0308f5905a745f94fb91fea9c6cbaf3831cb1bd
  GoogleMaps: a146f275ee429d14822178c7a841c03366ec92a1
  GooglePlaces: 0609463845250bbadafa1739938181e54dece439
  GoogleSignIn: b232380cf495a429b8095d3178a8d5855b42e842
  GoogleUserMessagingPlatform: 5f8b30daf181805317b6b985bb51c1ff3beca054
  GoogleUtilities: 9aa0ad5a7bc171f8bae016300bfcfa3fb8425749
  GTMAppAuth: 99fb010047ba3973b7026e45393f51f27ab965ae
  GTMSessionFetcher: e8647203b65cee28c5f73d0f473d096653945e72
  hermes-engine: c85f703623cb12d7e1d9db91afe53b3ea8aa7219
  JKBigInteger: 5c72131974815e969c0782c41e3452f1bbe5619f
  libaom: 144606b1da4b5915a1054383c3a4459ccdb3c661
  libavif: 84bbb62fb232c3018d6f1bab79beea87e35de7b7
  libevent: 4049cae6c81cdb3654a443be001fb9bdceff7913
  libvmaf: 27f523f1e63c694d14d534cd0fddd2fab0ae8711
  libwebp: f62cb61d0a484ba548448a4bd52aabf150ff6eef
  lottie-ios: 8f97d3271e155c2d688875c29cd3c74908aef5f8
  lottie-react-native: 8f9d4be452e23f6e5ca0fdc11669dc99ab52be81
  MBProgressHUD: 3ee5efcc380f6a79a7cc9b363dd669c5e1ae7406
  nanopb: b552cce312b6c8484180ef47159bc0f65a1f0431
  Nimble: d954d0accfd082f2225e62d71008440493e318f4
  PromisesObjC: 09985d6d70fbe7878040aa746d78236e6946d2ef
  Quick: 749aa754fd1e7d984f2000fe051e18a3a9809179
  RCT-Folly: 424b8c9a7a0b9ab2886ffe9c3b041ef628fd4fb1
  RCTRequired: 656ef0536dd60a9740961ade6a64ba0cb0572d2b
  RCTTypeSafety: 82bd23b63f043d1a6b8e80e72fd15c08e04528a4
  ReachabilitySwift: 985039c6f7b23a1da463388634119492ff86c825
  React: 4f2c0b59d1a1c0ae02771deb69e5ee78999fee79
  React-callinvoker: d5aa9fa6cd6b67d6033de2cb5af6de7ae3dac6ca
  React-Codegen: 57ded8852b5614bcedee54cb8644b30b41bc6f12
  React-Core: 145dccb5832ef4ef905e2b7906247648b2c7e3a4
  React-CoreModules: b02ca7a4fb869bcbe4c0ed2c939d433f13a120c5
  React-cxxreact: 2882426515cd264fac5b8a5501d2b1e8ba127544
  React-debug: 77ab539975d81d27153e2998bc1214a2473cde01
  React-hermes: 118fc1a6278dd1a4fddd627185dd21ef150c6423
  React-jsc: 3c0b9256529613da65281effc9ddf1067a2e075f
  React-jsi: deef1a7418729b2e7e1b99c87e1c6d9df23c2e18
  React-jsiexecutor: 990287d74aedc4fdd08ebd80736b1a5c71b54da2
  React-jsinspector: 8d754fc957255a29d93e52fc67a895045cdc8703
  React-logger: 454ffb01980778a43b0153ee98721d0275b56616
  react-native-netinfo: ccbe1085dffd16592791d550189772e13bf479e2
  react-native-pager-view: 0ccb8bf60e2ebd38b1f3669fa3650ecce81db2df
  react-native-safe-area-context: b8979f5eda6ed5903d4dbc885be3846ea3daa753
  react-native-segmented-control: 0e4b5d93911e2234f110057df2b41738b326ab3e
  react-native-skia: d770660c767ab137636bd30bf18a1b70a18055c8
  react-native-slider: 33b8d190b59d4f67a541061bb91775d53d617d9d
  react-native-webview: b8ec89966713985111a14d6e4bf98d8b54bced0d
<<<<<<< HEAD
  React-NativeModulesApple: ae27f95a2a84a877785a20ce4c689995dd5f4a64
  React-perflogger: fdd8c2969761105b1c85432fecdfff0616100cc6
  React-RCTActionSheet: 5aaa270460794991553f80d393bcdcb97a372273
  React-RCTAnimation: 4babbd7ca872a4306eb538bfd27d8dec932189ed
  React-RCTAppDelegate: 187a149f532d9864f74d30fc8963fb7e824cbf29
  React-RCTBlob: 3b7fc9ad4db0672d6c84f8627e7a19952a76e73f
  React-RCTImage: e89f9c93399a9771e7aa978c6bccd1fffdaac129
  React-RCTLinking: 2e06f83ea08043c907a422d3b11f3cbe05b6a604
  React-RCTNetwork: cb7a008607ccd989ccac5f76e8491405d508108d
  React-RCTSettings: bb2762fc015fc8d660a0ef2afeda9e7c07f9b3c4
  React-RCTText: 0a7c41b2305f7627d0dd00242aabb9a10789cb4f
  React-RCTVibration: f61f5e804e10f7fd9bfd6319880997c8a60a01df
  React-rncore: 5a9fdee51d2b3761c203d2fc585f7c5cf821fb61
  React-runtimeexecutor: 6fdf535f19ae660f0b9537d0f2d1b750abe1f55d
  React-runtimescheduler: 7c3287c689ba5bbff52ef95400fb8d6964cc8eae
  React-utils: cbbe99dc2e49db0a3fbb425c304f511a422f0ca2
  ReactCommon: 01b6643cfeef0d9078c8125378066d20cc34ddfe
=======
  React-NativeModulesApple: 038cd625999ff352fc13d11fd335ea7509794599
  React-perflogger: 684a11499a0589cc42135d6d5cc04d0e4e0e261a
  React-RCTActionSheet: 00b0a4c382a13b834124fa3f541a7d8d1d56efb9
  React-RCTAnimation: 66352cc9821dd9e43adb56075dd1c2897cc677b5
  React-RCTAppDelegate: ba51460896227d9fb530298746eb543d38face7a
  React-RCTBlob: 209b5cff81aa6778ac27954ff96db0a69cbd1782
  React-RCTImage: 52e677d41a6317752a8d97dfb0eff96dc1ae9f9b
  React-RCTLinking: 6aafd9e7c96a30e7e558ceab8461e2f875631c5d
  React-RCTNetwork: 87751e708220028ae34523a2b5597da5c40b2065
  React-RCTSettings: 6220b53ee0446c732f0a74293339eb63d2d6da29
  React-RCTText: f5b4c03708c0283699c0dc23c7fb9f97ce7ac6bd
  React-RCTVibration: b1c73ae63a7de51a42820c146758c50e445bde48
  React-rncore: 23231b6c473ee3d0afe1adbaa85aa14f03e975c5
  React-runtimeexecutor: 56b9f7665138fe8cda0d6c210cf95ee3f625c237
  React-runtimescheduler: 24614bcd31643eacb06c78c0b9101b453d6aac47
  React-utils: c12d2e75c8bbc727939ddc4319ed95493395ed5a
  ReactCommon: 517b45ed311ba9146aa8b55a8ef6617425f7448e
>>>>>>> 71ea6032
  RNCAsyncStorage: ddc4ee162bfd41b0d2c68bf2d95acd81dd7f1f93
  RNFlashList: ade81b4e928ebd585dd492014d40fb8d0e848aab
  RNGestureHandler: dec4645026e7401a0899f2846d864403478ff6a5
  RNReanimated: c540188fb085b7bf60678f5f5ca3ced906faaab7
  RNScreens: 218801c16a2782546d30bd2026bb625c0302d70f
  RNSVG: 53c661b76829783cdaf9b7a57258f3d3b4c28315
  SDWebImage: cb032eba469c54e0000e78bcb0a13cdde0a52798
  SDWebImageAVIFCoder: 4aeea8fdf65af5c18525ecb5bdd8b8ed9bb45019
  SDWebImageSVGCoder: 15a300a97ec1c8ac958f009c02220ac0402e936c
  SDWebImageWebPCoder: 295a6573c512f54ad2dd58098e64e17dcf008499
  SocketRocket: fccef3f9c5cedea1353a9ef6ada904fde10d6608
  Stripe: 5432fbab660595a3bee937235dd71a99028ac68c
  stripe-react-native: 3c3ce2b0dbc0b4a85d8eaa72e96b78ef679b87d6
  StripeApplePay: 5e686f50ee07c439b79b907dffeb144135e601c9
  StripeCore: 91164d69b8593f44df9ee93e56a00355592068b6
  StripeFinancialConnections: b30a494579271f33f38d9a934288c2ad617bfc26
  StripePayments: c19d94c55723894e1f47dadb40a6f1bfa7fac214
  StripePaymentSheet: 1fef5afa050bfd684e84553cba613041a2b3d7b7
  StripePaymentsUI: 7d2fc8fe17c3fdc63508bc54df2b7cc3f45c8ef7
  StripeUICore: 1dc4d2f9afcd908db85190e9091dfe260a1861fe
  UMAppLoader: d1cd37524ea948f9e695722994496784a6d6213c
  Yoga: 1d6727ed193122f6adaf435c3de1a768326ff83b
  ZXingObjC: fdbb269f25dd2032da343e06f10224d62f537bdb

PODFILE CHECKSUM: e93fdba4b82928a5067623f67dca0603beb4d28e

COCOAPODS: 1.12.1<|MERGE_RESOLUTION|>--- conflicted
+++ resolved
@@ -1397,17 +1397,17 @@
     - CocoaLumberjack/Core (= 3.5.3)
   - CocoaLumberjack/Core (3.5.3)
   - DoubleConversion (1.1.6)
-  - EASClient (0.5.1):
-    - ExpoModulesCore
-  - EASClient/Tests (0.5.1):
+  - EASClient (0.6.0):
+    - ExpoModulesCore
+  - EASClient/Tests (0.6.0):
     - ExpoModulesCore
     - ExpoModulesTestCore
   - EXApplication (5.3.0):
     - ExpoModulesCore
-  - EXAV (13.3.0):
+  - EXAV (13.4.0):
     - ExpoModulesCore
     - ReactCommon/turbomodule/core
-  - EXBackgroundFetch (11.2.0):
+  - EXBackgroundFetch (11.3.0):
     - ExpoModulesCore
   - EXBarCodeScanner (12.5.0):
     - EXImageLoader
@@ -1418,68 +1418,68 @@
     - Branch (= 0.35.0)
     - ExpoModulesCore
     - React-Core
-  - EXCalendar (11.2.0):
+  - EXCalendar (11.3.0):
     - ExpoModulesCore
   - EXCamera (13.4.0):
     - ExpoModulesCore
   - EXConstants (14.4.0):
     - ExpoModulesCore
-  - EXContacts (12.1.0):
+  - EXContacts (12.2.0):
     - ExpoModulesCore
   - EXFileSystem (15.4.0):
     - ExpoModulesCore
   - EXFileSystem/Tests (15.4.0):
     - ExpoModulesCore
     - ExpoModulesTestCore
-  - EXFont (11.3.0):
+  - EXFont (11.4.0):
     - ExpoModulesCore
   - EXImageLoader (4.3.0):
     - ExpoModulesCore
     - React-Core
-  - EXJSONUtils (0.6.0)
-  - EXJSONUtils/Tests (0.6.0)
-  - EXLocation (15.3.0):
-    - ExpoModulesCore
-  - EXManifests (0.6.0):
-    - ExpoModulesCore
-  - EXManifests/Tests (0.6.0):
+  - EXJSONUtils (0.7.0)
+  - EXJSONUtils/Tests (0.7.0)
+  - EXLocation (16.0.0):
+    - ExpoModulesCore
+  - EXManifests (0.7.0):
+    - ExpoModulesCore
+  - EXManifests/Tests (0.7.0):
     - ExpoModulesCore
     - ExpoModulesTestCore
-  - EXMediaLibrary (15.3.0):
+  - EXMediaLibrary (15.4.0):
     - ExpoModulesCore
     - RCT-Folly (= 2021.07.22.00)
     - React-Core
-  - EXNotifications (0.19.0):
-    - ExpoModulesCore
-  - EXPermissions (14.1.2):
-    - ExpoModulesCore
-  - Expo (49.0.0-alpha.4):
+  - EXNotifications (0.20.0):
+    - ExpoModulesCore
+  - EXPermissions (14.2.0):
+    - ExpoModulesCore
+  - Expo (49.0.0-alpha.5):
     - ExpoModulesCore
   - ExpoAppleAuthentication (6.1.0):
     - ExpoModulesCore
   - ExpoBattery (7.3.0):
     - ExpoModulesCore
-  - ExpoBlur (12.3.2):
-    - ExpoModulesCore
-  - ExpoBrightness (11.3.0):
-    - ExpoModulesCore
-  - ExpoCellular (5.2.0):
-    - ExpoModulesCore
-  - ExpoClipboard (4.2.0):
-    - ExpoModulesCore
-  - ExpoClipboard/Tests (4.2.0):
+  - ExpoBlur (12.4.0):
+    - ExpoModulesCore
+  - ExpoBrightness (11.4.0):
+    - ExpoModulesCore
+  - ExpoCellular (5.3.0):
+    - ExpoModulesCore
+  - ExpoClipboard (4.3.0):
+    - ExpoModulesCore
+  - ExpoClipboard/Tests (4.3.0):
     - ExpoModulesCore
     - ExpoModulesTestCore
   - ExpoCrypto (12.4.0):
     - ExpoModulesCore
-  - ExpoDevice (5.3.0):
-    - ExpoModulesCore
-  - ExpoDocumentPicker (11.4.0):
+  - ExpoDevice (5.4.0):
+    - ExpoModulesCore
+  - ExpoDocumentPicker (11.5.0):
     - ExpoModulesCore
   - ExpoGL (13.0.0):
     - ExpoModulesCore
     - ReactCommon/turbomodule/core
-  - ExpoHaptics (12.3.0):
+  - ExpoHaptics (12.4.0):
     - ExpoModulesCore
   - ExpoImage (1.3.0):
     - ExpoModulesCore
@@ -1487,83 +1487,83 @@
     - SDWebImageAVIFCoder (~> 0.10.0)
     - SDWebImageSVGCoder (~> 1.7.0)
     - SDWebImageWebPCoder (~> 0.11.0)
-  - ExpoImageManipulator (11.2.0):
+  - ExpoImageManipulator (11.3.0):
     - EXImageLoader
     - ExpoModulesCore
   - ExpoImagePicker (14.3.0):
     - ExpoModulesCore
-  - ExpoKeepAwake (12.2.0):
-    - ExpoModulesCore
-  - ExpoLinearGradient (12.2.0):
+  - ExpoKeepAwake (12.3.0):
+    - ExpoModulesCore
+  - ExpoLinearGradient (12.3.0):
     - ExpoModulesCore
   - ExpoLocalAuthentication (13.4.1):
     - ExpoModulesCore
-  - ExpoLocalization (14.2.0):
-    - ExpoModulesCore
-  - ExpoMailComposer (12.2.0):
-    - ExpoModulesCore
-  - ExpoModulesCore (1.4.0):
+  - ExpoLocalization (14.3.0):
+    - ExpoModulesCore
+  - ExpoMailComposer (12.3.0):
+    - ExpoModulesCore
+  - ExpoModulesCore (1.5.0):
     - RCT-Folly (= 2021.07.22.00)
     - React-Core
     - React-NativeModulesApple
     - React-RCTAppDelegate
     - ReactCommon/turbomodule/core
-  - ExpoModulesCore/Tests (1.4.0):
+  - ExpoModulesCore/Tests (1.5.0):
     - ExpoModulesTestCore
     - RCT-Folly (= 2021.07.22.00)
     - React-Core
     - React-NativeModulesApple
     - React-RCTAppDelegate
     - ReactCommon/turbomodule/core
-  - ExpoModulesTestCore (0.11.2):
+  - ExpoModulesTestCore (0.12.0):
     - ExpoModulesCore
     - Nimble (~> 9.2.0)
     - Quick (~> 5.0.0)
     - React-hermes
-  - ExpoNetwork (5.3.0):
-    - ExpoModulesCore
-  - ExpoPrint (12.3.0):
-    - ExpoModulesCore
-  - ExpoRandom (13.1.2):
-    - ExpoModulesCore
-  - ExpoScreenOrientation (6.0.0-beta.1):
+  - ExpoNetwork (5.4.0):
+    - ExpoModulesCore
+  - ExpoPrint (12.4.0):
+    - ExpoModulesCore
+  - ExpoRandom (13.2.0):
+    - ExpoModulesCore
+  - ExpoScreenOrientation (6.0.0):
     - ExpoModulesCore
     - RCT-Folly (= 2021.07.22.00)
     - React-Core
   - ExpoSecureStore (12.3.0):
     - ExpoModulesCore
-  - ExpoSharing (11.4.0):
-    - ExpoModulesCore
-  - ExpoSMS (11.3.0):
-    - ExpoModulesCore
-  - ExpoSpeech (11.2.0):
-    - ExpoModulesCore
-  - ExpoSQLite (11.2.0):
-    - ExpoModulesCore
-  - ExpoStoreReview (6.3.0):
-    - ExpoModulesCore
-  - ExpoSystemUI (2.3.0):
+  - ExpoSharing (11.5.0):
+    - ExpoModulesCore
+  - ExpoSMS (11.4.0):
+    - ExpoModulesCore
+  - ExpoSpeech (11.3.0):
+    - ExpoModulesCore
+  - ExpoSQLite (11.3.0):
+    - ExpoModulesCore
+  - ExpoStoreReview (6.4.0):
+    - ExpoModulesCore
+  - ExpoSystemUI (2.4.0):
     - ExpoModulesCore
   - ExpoTrackingTransparency (3.1.0):
     - ExpoModulesCore
-  - ExpoVideoThumbnails (7.3.0):
-    - ExpoModulesCore
-  - ExpoWebBrowser (12.2.0):
-    - ExpoModulesCore
-  - EXScreenCapture (5.2.0):
-    - ExpoModulesCore
-  - EXSensors (12.2.0):
-    - ExpoModulesCore
-  - EXSplashScreen (0.19.0):
+  - ExpoVideoThumbnails (7.4.0):
+    - ExpoModulesCore
+  - ExpoWebBrowser (12.3.0):
+    - ExpoModulesCore
+  - EXScreenCapture (5.3.0):
+    - ExpoModulesCore
+  - EXSensors (12.3.0):
+    - ExpoModulesCore
+  - EXSplashScreen (0.20.0):
     - ExpoModulesCore
     - RCT-Folly (= 2021.07.22.00)
     - React-Core
-  - EXStructuredHeaders (3.1.2)
-  - EXStructuredHeaders/Tests (3.1.2)
-  - EXTaskManager (11.2.0):
+  - EXStructuredHeaders (3.3.0)
+  - EXStructuredHeaders/Tests (3.3.0)
+  - EXTaskManager (11.3.0):
     - ExpoModulesCore
     - UMAppLoader
-  - EXUpdates (0.17.0):
+  - EXUpdates (0.18.0):
     - ASN1Decoder (~> 1.8)
     - EASClient
     - EXManifests
@@ -1573,7 +1573,7 @@
     - RCT-Folly (= 2021.07.22.00)
     - ReachabilitySwift
     - React-Core
-  - EXUpdates/Tests (0.17.0):
+  - EXUpdates/Tests (0.18.0):
     - ASN1Decoder (~> 1.8)
     - EASClient
     - EXManifests
@@ -1584,7 +1584,7 @@
     - RCT-Folly (= 2021.07.22.00)
     - ReachabilitySwift
     - React-Core
-  - EXUpdatesInterface (0.9.2)
+  - EXUpdatesInterface (0.10.0)
   - FBAEMKit (16.1.0):
     - FBSDKCoreKit_Basics (= 16.1.0)
   - FBAudienceNetwork (6.12.0)
@@ -2106,20 +2106,6 @@
     - React-runtimeexecutor
     - ReactCommon/turbomodule/bridging
     - ReactCommon/turbomodule/core
-<<<<<<< HEAD
-  - React-perflogger (0.72.0-rc.5)
-  - React-RCTActionSheet (0.72.0-rc.5):
-    - React-Core/RCTActionSheetHeaders (= 0.72.0-rc.5)
-  - React-RCTAnimation (0.72.0-rc.5):
-    - RCT-Folly (= 2021.07.22.00)
-    - RCTTypeSafety (= 0.72.0-rc.5)
-    - React-Codegen (= 0.72.0-rc.5)
-    - React-Core/RCTAnimationHeaders (= 0.72.0-rc.5)
-    - React-jsi (= 0.72.0-rc.5)
-    - React-NativeModulesApple (= 0.72.0-rc.5)
-    - ReactCommon/turbomodule/core (= 0.72.0-rc.5)
-  - React-RCTAppDelegate (0.72.0-rc.5):
-=======
   - React-perflogger (0.72.0)
   - React-RCTActionSheet (0.72.0):
     - React-Core/RCTActionSheetHeaders (= 0.72.0)
@@ -2132,7 +2118,6 @@
     - React-NativeModulesApple (= 0.72.0)
     - ReactCommon/turbomodule/core (= 0.72.0)
   - React-RCTAppDelegate (0.72.0):
->>>>>>> 71ea6032
     - RCT-Folly
     - RCTRequired
     - RCTTypeSafety
@@ -2147,59 +2132,6 @@
   - React-RCTBlob (0.72.0):
     - hermes-engine
     - RCT-Folly (= 2021.07.22.00)
-<<<<<<< HEAD
-    - React-Codegen (= 0.72.0-rc.5)
-    - React-Core/RCTBlobHeaders (= 0.72.0-rc.5)
-    - React-Core/RCTWebSocket (= 0.72.0-rc.5)
-    - React-jsi (= 0.72.0-rc.5)
-    - React-NativeModulesApple (= 0.72.0-rc.5)
-    - React-RCTNetwork (= 0.72.0-rc.5)
-    - ReactCommon/turbomodule/core (= 0.72.0-rc.5)
-  - React-RCTImage (0.72.0-rc.5):
-    - RCT-Folly (= 2021.07.22.00)
-    - RCTTypeSafety (= 0.72.0-rc.5)
-    - React-Codegen (= 0.72.0-rc.5)
-    - React-Core/RCTImageHeaders (= 0.72.0-rc.5)
-    - React-jsi (= 0.72.0-rc.5)
-    - React-NativeModulesApple (= 0.72.0-rc.5)
-    - React-RCTNetwork (= 0.72.0-rc.5)
-    - ReactCommon/turbomodule/core (= 0.72.0-rc.5)
-  - React-RCTLinking (0.72.0-rc.5):
-    - React-Codegen (= 0.72.0-rc.5)
-    - React-Core/RCTLinkingHeaders (= 0.72.0-rc.5)
-    - React-jsi (= 0.72.0-rc.5)
-    - React-NativeModulesApple (= 0.72.0-rc.5)
-    - ReactCommon/turbomodule/core (= 0.72.0-rc.5)
-  - React-RCTNetwork (0.72.0-rc.5):
-    - RCT-Folly (= 2021.07.22.00)
-    - RCTTypeSafety (= 0.72.0-rc.5)
-    - React-Codegen (= 0.72.0-rc.5)
-    - React-Core/RCTNetworkHeaders (= 0.72.0-rc.5)
-    - React-jsi (= 0.72.0-rc.5)
-    - React-NativeModulesApple (= 0.72.0-rc.5)
-    - ReactCommon/turbomodule/core (= 0.72.0-rc.5)
-  - React-RCTSettings (0.72.0-rc.5):
-    - RCT-Folly (= 2021.07.22.00)
-    - RCTTypeSafety (= 0.72.0-rc.5)
-    - React-Codegen (= 0.72.0-rc.5)
-    - React-Core/RCTSettingsHeaders (= 0.72.0-rc.5)
-    - React-jsi (= 0.72.0-rc.5)
-    - React-NativeModulesApple (= 0.72.0-rc.5)
-    - ReactCommon/turbomodule/core (= 0.72.0-rc.5)
-  - React-RCTText (0.72.0-rc.5):
-    - React-Core/RCTTextHeaders (= 0.72.0-rc.5)
-  - React-RCTVibration (0.72.0-rc.5):
-    - RCT-Folly (= 2021.07.22.00)
-    - React-Codegen (= 0.72.0-rc.5)
-    - React-Core/RCTVibrationHeaders (= 0.72.0-rc.5)
-    - React-jsi (= 0.72.0-rc.5)
-    - React-NativeModulesApple (= 0.72.0-rc.5)
-    - ReactCommon/turbomodule/core (= 0.72.0-rc.5)
-  - React-rncore (0.72.0-rc.5)
-  - React-runtimeexecutor (0.72.0-rc.5):
-    - React-jsi (= 0.72.0-rc.5)
-  - React-runtimescheduler (0.72.0-rc.5):
-=======
     - React-Codegen (= 0.72.0)
     - React-Core/RCTBlobHeaders (= 0.72.0)
     - React-Core/RCTWebSocket (= 0.72.0)
@@ -2251,7 +2183,6 @@
   - React-runtimeexecutor (0.72.0):
     - React-jsi (= 0.72.0)
   - React-runtimescheduler (0.72.0):
->>>>>>> 71ea6032
     - glog
     - hermes-engine
     - RCT-Folly (= 2021.07.22.00)
@@ -2371,7 +2302,7 @@
     - StripeUICore (= 23.8.0)
   - StripeUICore (23.8.0):
     - StripeCore (= 23.8.0)
-  - UMAppLoader (4.1.2)
+  - UMAppLoader (4.2.0)
   - Yoga (1.14.0)
   - ZXingObjC/Core (3.6.5)
   - ZXingObjC/OneD (3.6.5):
@@ -3710,68 +3641,68 @@
   Branch: 23b6b9351d5574377e7a764841cfb13a70c2799b
   CocoaLumberjack: 2f44e60eb91c176d471fdba43b9e3eae6a721947
   DoubleConversion: 5189b271737e1565bdce30deb4a08d647e3f5f54
-  EASClient: 950674e1098ebc09c4c2cf064a61e42e84d9d4c6
+  EASClient: 49f8ea858204eb4844d9fb386e5fb7920aee2e30
   EXApplication: 02655a251434d564bb0e73291f5a490c74b5b76f
-  EXAV: c661e742e2ee1986f5a6a030b48d9d3a3507d2f0
-  EXBackgroundFetch: 10be318c278cabef5f89777002637e5f8ea3d447
+  EXAV: 4e66adbd7803d487044ee1f19bf87d4de9112e76
+  EXBackgroundFetch: a4a45a5924d9ac6dd480d5d745aabe91bb17bb36
   EXBarCodeScanner: 379de9d8134f0c5109d64b8e758cda7016993ec9
   EXBranch: 5530d282683c19ba72db83cc39e87f05c4893c1d
-  EXCalendar: 9de1bd96a9468021c11d561ae7612d67eadf7421
+  EXCalendar: 6756a5cf09a5ad90d3abf40e2bbdfb5993ae0911
   EXCamera: f9490df89710631d1c8377a66231cce0579b0df1
   EXConstants: a0c9521f6d189a4e97d2e35b232a71c6ca032133
-  EXContacts: 16af1b3017380e1d09a63c61ac7d664c2b1b5c88
+  EXContacts: 9e8626eefc90c428af3d61a9e2869ac413d2569b
   EXFileSystem: ca90b9a027c0ab4bde6f65ebc7a21c5c02c9dee4
-  EXFont: e5d1226176ae0e43300fadbc07502044815ffa4d
+  EXFont: 738c44c390953ebcbab075a4848bfbef025fd9ee
   EXImageLoader: 34b214f9387e98f3c73989f15d8d5b399c9ab3f7
-  EXJSONUtils: babb80f7eab885b0135ae00b633d2d52b4a44fff
-  EXLocation: c398254c61c447517af411f20868c648569a5c35
-  EXManifests: 37a0bb3514806cf432f6538fcc9825107fc23436
-  EXMediaLibrary: 990f2d5685c441448208694b925f3c6f7a1e9141
-  EXNotifications: 900919e062523f6b399a20fc55b03c8921ec28d7
-  EXPermissions: ee60d7978aba135b8b391185b039d78f151c376a
-  Expo: 64f946f27e2d1fddba37bded5a5d0e8766037af6
+  EXJSONUtils: 09273cf1b6a6bedc5bdae06121011123815c7f32
+  EXLocation: 231f4a3683fabfed254c9498b226f7f40a40f9d8
+  EXManifests: 083496dbda4035c42608ae76970f463b4611b767
+  EXMediaLibrary: dd08edb824ee92519a989211720956cfd381f212
+  EXNotifications: 88e6d5fe30d3c6be68f0756f39a16c917ffecf4c
+  EXPermissions: 336b5b8409f4e1368a8b0636f04282e7f04ced3b
+  Expo: 4731232362d16bbc473d2698813793b8467421a9
   ExpoAppleAuthentication: 7bdf1a2962ebfe9b00eb4183a17b78d736e57185
   ExpoBattery: e9d7a71960cbc40733d956a29f8ba240173feb08
-  ExpoBlur: 545dd91ddcf7f51207d6011a6c4d27db9c9ab95a
-  ExpoBrightness: 13a6108d77641ad310b7873438a0260f9eedfe5c
-  ExpoCellular: c83881caef249154449532eb2245e98fdbac1d14
-  ExpoClipboard: 872ae8ea230649404705b7cc09a155531e74b7bb
+  ExpoBlur: 9399e2dcd0b477d586040a1bd6e17ee26621f5bf
+  ExpoBrightness: 60c23f8aaf7b7c691907549fdc125e22f30364fe
+  ExpoCellular: 6817ef77e75c6d18f28388a909b96c0b3f3eb25a
+  ExpoClipboard: ddd3ecf4af93c003667dab75a0f2ed3ae4f73d85
   ExpoCrypto: de1a3e0b9e4b6bbd83319cf0e082cae4e874ef95
-  ExpoDevice: 516146e17529c3eae3f5c2c09e826efc9ffc6938
-  ExpoDocumentPicker: 2dfcc5935532a3193818017da5e2f3dfda0dbf3b
+  ExpoDevice: 1c1b0c9cad96c292c1de73948649cfd654b2b3c0
+  ExpoDocumentPicker: dc2642bc733856a3f91fc0573afbc17a302d38b7
   ExpoGL: ed2c434f1f28722eab63bb89f84ae07afdde33c6
-  ExpoHaptics: fb64dfe302cba07591bf1679ecb9531dadfc13cf
+  ExpoHaptics: 360af6898407ee4e8265d30a1a8fb16491a660eb
   ExpoImage: bf714e0101812ccbbd1a4fdbfd34905feeefd9f5
-  ExpoImageManipulator: b8d510b4d15689d8f276dff3482df5707836035b
+  ExpoImageManipulator: 851be0965dd9f78019771b140282f1816dcc25ea
   ExpoImagePicker: bb2dded9c95c0520d343e3d0ce18fff92780c3bf
-  ExpoKeepAwake: c3aa02ba9d2422679f2b7ce0849134324854504d
-  ExpoLinearGradient: c206f987c810bf988b1896db8fa88db31b4687d6
+  ExpoKeepAwake: be4cbd52d9b177cde0fd66daa1913afa3161fc1d
+  ExpoLinearGradient: 5966dd5d49872cc9c104fedc8bbc298b6049b2e8
   ExpoLocalAuthentication: bd9d9037a96a11ccc456e327ddb404df02da10ca
-  ExpoLocalization: c1201ba5cfcfb187972138e58c07cc708c5399db
-  ExpoMailComposer: b9a4871714550d5b4e26d1873f0572e350c86478
-  ExpoModulesCore: fb49cd12163cbd5aa5d6288f9533715e8661c8c6
-  ExpoModulesTestCore: 42fce831c9601dcfaba09fe7a03dfe99e25754a4
-  ExpoNetwork: ef59bebcdbeb6ea188157a8fc88e9ceafbff1f89
-  ExpoPrint: 92311a7545d66959c6f3884e085bf336ba6c7c48
-  ExpoRandom: 2b8cb73f02f534b083a1f79b10b89ca0f0111b55
-  ExpoScreenOrientation: 4a17e4ed1c176532355e7378112ea5bb6c37080a
+  ExpoLocalization: be37fdd0b5930c6a49cd307b4542f4b426d6134c
+  ExpoMailComposer: feaebd62095efad901ede864b95406f02bf61681
+  ExpoModulesCore: f3c45c38c6d05dbbb8367ccaea9188a8219fd0f4
+  ExpoModulesTestCore: f116cd4cc4288e0e0005a1f910efc7cedf455659
+  ExpoNetwork: 6ee4b3b6cfdba3bfb90b07f483d1111308a9c76a
+  ExpoPrint: 2f5fd8fb92bf630eb196e4da122b02e5caa8a339
+  ExpoRandom: 4f2bba684312acd6c0700528ae62f85265776c84
+  ExpoScreenOrientation: 6fe266925a6be4e5217ff7bbe0d4248ef058768b
   ExpoSecureStore: 0eca38e7545759c121a731ccfd26c7286ce18653
-  ExpoSharing: 3e3efb3d93e169dcce0f749aa8427317c033639f
-  ExpoSMS: c360a9e17e3590f2b2f95adc57f5143baeec2793
-  ExpoSpeech: 3ba0e08a0dfa8533f82e1c4ad21b8df93bd9dc4a
-  ExpoSQLite: 9710adce5dc48ee6c58515cce2185f6837b88b7c
-  ExpoStoreReview: 69f68b07656f26540f2b38f971527609860930c8
-  ExpoSystemUI: d11bbe88d97a59cf691ccab325ee99ac655d1135
+  ExpoSharing: 825b2b3fc919a2656f75def0069f584bbd6e359a
+  ExpoSMS: c8079b3018ae5206b3f1f6f445fd4eee2a19a335
+  ExpoSpeech: 3c06cdcd31c07889a9f7085c2496ab97364427be
+  ExpoSQLite: 892e21a9ae411d54d189bef35a8f47c8184e645a
+  ExpoStoreReview: f154c9fdf3dbd877ca0115757f0b2b6f43dd9db4
+  ExpoSystemUI: fa4854e3226e87f86d3383570264c6e4e90bc782
   ExpoTrackingTransparency: 28cb4ba43e61231c4173507ba05b3ce8c777f173
-  ExpoVideoThumbnails: 4c5aa4a1ed34041844da7f8ba2967630d2573bdc
-  ExpoWebBrowser: eac23f0fd2b8ad7ec7056fc208091722bba17952
-  EXScreenCapture: c55e42588fb2dc985a02b4b6aa1fb6e83157c653
-  EXSensors: 6422e6bf51cfeee632d9cb61536d6038b680acfb
-  EXSplashScreen: 8d00c7b625ec0f952a17ab685e1f03ac0e5c1795
-  EXStructuredHeaders: f3a6d417d5d12ef369fd1a31320d1c188a1b0f4b
-  EXTaskManager: a7a387c4e222176988261341680aa7e3f621a335
-  EXUpdates: d01f25d40e711ac9b52f64c36410c1b30ac54e3b
-  EXUpdatesInterface: c08eaa7e4d1fdafff3820e0539a6d42a75fa0258
+  ExpoVideoThumbnails: 3b5ec2a802a67b6e1a22d38b4526ef4619dd3938
+  ExpoWebBrowser: b0a2dcd2b246b83cc264559c87113d0d0a744e47
+  EXScreenCapture: 81002ba5fb40a367fba9047d223068abb558594d
+  EXSensors: d26e160b5c91ada2df4a638859ef0c5731bf6404
+  EXSplashScreen: ca269bd698a7a40a6dac452eff88042a18a40f1b
+  EXStructuredHeaders: 324cc3130571d2696357fafd8be7fd9a0b5fdf6e
+  EXTaskManager: f1730c315eb6fe457a3a2ee4ed899a51d717f302
+  EXUpdates: 066eafbc9837ee4de1ca9b297399efe32a840764
+  EXUpdatesInterface: 65a425322c67e3c96952b47ac110df3fef65c6b3
   FBAEMKit: c7efe06720a8b15b1d25b68921ba46dee20996e0
   FBAudienceNetwork: e0fcc9091fced34910ed0b6da06f129db46ac9e6
   FBLazyVector: bb17efca94c43508cbe54fb0a35e36df30da5213
@@ -3835,25 +3766,6 @@
   react-native-skia: d770660c767ab137636bd30bf18a1b70a18055c8
   react-native-slider: 33b8d190b59d4f67a541061bb91775d53d617d9d
   react-native-webview: b8ec89966713985111a14d6e4bf98d8b54bced0d
-<<<<<<< HEAD
-  React-NativeModulesApple: ae27f95a2a84a877785a20ce4c689995dd5f4a64
-  React-perflogger: fdd8c2969761105b1c85432fecdfff0616100cc6
-  React-RCTActionSheet: 5aaa270460794991553f80d393bcdcb97a372273
-  React-RCTAnimation: 4babbd7ca872a4306eb538bfd27d8dec932189ed
-  React-RCTAppDelegate: 187a149f532d9864f74d30fc8963fb7e824cbf29
-  React-RCTBlob: 3b7fc9ad4db0672d6c84f8627e7a19952a76e73f
-  React-RCTImage: e89f9c93399a9771e7aa978c6bccd1fffdaac129
-  React-RCTLinking: 2e06f83ea08043c907a422d3b11f3cbe05b6a604
-  React-RCTNetwork: cb7a008607ccd989ccac5f76e8491405d508108d
-  React-RCTSettings: bb2762fc015fc8d660a0ef2afeda9e7c07f9b3c4
-  React-RCTText: 0a7c41b2305f7627d0dd00242aabb9a10789cb4f
-  React-RCTVibration: f61f5e804e10f7fd9bfd6319880997c8a60a01df
-  React-rncore: 5a9fdee51d2b3761c203d2fc585f7c5cf821fb61
-  React-runtimeexecutor: 6fdf535f19ae660f0b9537d0f2d1b750abe1f55d
-  React-runtimescheduler: 7c3287c689ba5bbff52ef95400fb8d6964cc8eae
-  React-utils: cbbe99dc2e49db0a3fbb425c304f511a422f0ca2
-  ReactCommon: 01b6643cfeef0d9078c8125378066d20cc34ddfe
-=======
   React-NativeModulesApple: 038cd625999ff352fc13d11fd335ea7509794599
   React-perflogger: 684a11499a0589cc42135d6d5cc04d0e4e0e261a
   React-RCTActionSheet: 00b0a4c382a13b834124fa3f541a7d8d1d56efb9
@@ -3871,7 +3783,6 @@
   React-runtimescheduler: 24614bcd31643eacb06c78c0b9101b453d6aac47
   React-utils: c12d2e75c8bbc727939ddc4319ed95493395ed5a
   ReactCommon: 517b45ed311ba9146aa8b55a8ef6617425f7448e
->>>>>>> 71ea6032
   RNCAsyncStorage: ddc4ee162bfd41b0d2c68bf2d95acd81dd7f1f93
   RNFlashList: ade81b4e928ebd585dd492014d40fb8d0e848aab
   RNGestureHandler: dec4645026e7401a0899f2846d864403478ff6a5
@@ -3892,7 +3803,7 @@
   StripePaymentSheet: 1fef5afa050bfd684e84553cba613041a2b3d7b7
   StripePaymentsUI: 7d2fc8fe17c3fdc63508bc54df2b7cc3f45c8ef7
   StripeUICore: 1dc4d2f9afcd908db85190e9091dfe260a1861fe
-  UMAppLoader: d1cd37524ea948f9e695722994496784a6d6213c
+  UMAppLoader: e83f024f75f07802fce99739f04b4537d188caaf
   Yoga: 1d6727ed193122f6adaf435c3de1a768326ff83b
   ZXingObjC: fdbb269f25dd2032da343e06f10224d62f537bdb
 
