PODS:
  - ABI34_0_0EXAdsAdMob (5.0.0):
    - ABI34_0_0UMCore
    - Google-Mobile-Ads-SDK
  - ABI34_0_0EXAdsFacebook (5.0.0):
    - ABI34_0_0UMCore
    - FBAudienceNetwork
  - ABI34_0_0EXAmplitude (5.0.0):
    - ABI34_0_0UMConstantsInterface
    - ABI34_0_0UMCore
    - Amplitude-iOS
  - ABI34_0_0EXAppAuth (5.0.0):
    - ABI34_0_0UMCore
    - AppAuth
  - ABI34_0_0EXAppLoaderProvider (5.0.0)
  - ABI34_0_0EXAV (5.0.0):
    - ABI34_0_0UMCore
    - ABI34_0_0UMPermissionsInterface
  - ABI34_0_0EXBackgroundFetch (5.0.0):
    - ABI34_0_0UMCore
    - ABI34_0_0UMTaskManagerInterface
  - ABI34_0_0EXBarCodeScanner (5.0.0):
    - ABI34_0_0UMCore
    - ABI34_0_0UMImageLoaderInterface
  - ABI34_0_0EXBlur (5.0.0):
    - ABI34_0_0UMCore
  - ABI34_0_0EXBrightness (5.0.0):
    - ABI34_0_0UMCore
  - ABI34_0_0EXCalendar (5.0.0):
    - ABI34_0_0UMCore
    - ABI34_0_0UMPermissionsInterface
  - ABI34_0_0EXCamera (5.0.0):
    - ABI34_0_0UMBarCodeScannerInterface
    - ABI34_0_0UMCore
    - ABI34_0_0UMFaceDetectorInterface
    - ABI34_0_0UMFileSystemInterface
    - ABI34_0_0UMImageLoaderInterface
    - ABI34_0_0UMPermissionsInterface
  - ABI34_0_0EXConstants (5.0.0):
    - ABI34_0_0UMConstantsInterface
    - ABI34_0_0UMCore
  - ABI34_0_0EXContacts (5.0.1):
    - ABI34_0_0UMCore
    - ABI34_0_0UMFileSystemInterface
    - ABI34_0_0UMPermissionsInterface
  - ABI34_0_0EXCrypto (5.0.0):
    - ABI34_0_0UMCore
  - ABI34_0_0EXDocumentPicker (5.0.0):
    - ABI34_0_0UMCore
    - ABI34_0_0UMFileSystemInterface
  - ABI34_0_0EXFacebook (5.0.0):
    - ABI34_0_0UMConstantsInterface
    - ABI34_0_0UMCore
    - FBSDKCoreKit
    - FBSDKLoginKit
  - ABI34_0_0EXFaceDetector (6.0.0-rc.0):
    - ABI34_0_0UMCore
    - ABI34_0_0UMFaceDetectorInterface
    - Firebase/Core
    - Firebase/MLVision
    - Firebase/MLVisionFaceModel
  - ABI34_0_0EXFileSystem (5.0.0):
    - ABI34_0_0UMCore
    - ABI34_0_0UMFileSystemInterface
  - ABI34_0_0EXFont (6.0.0-alpha.0):
    - ABI34_0_0UMCore
    - ABI34_0_0UMFontInterface
  - ABI34_0_0EXGL (5.0.0):
    - ABI34_0_0UMCameraInterface
    - ABI34_0_0UMCore
    - ABI34_0_0UMFileSystemInterface
    - EXGL_CPP
  - ABI34_0_0EXGoogleSignIn (5.0.0):
    - ABI34_0_0UMCore
    - GoogleSignIn
  - ABI34_0_0EXHaptics (5.0.0):
    - ABI34_0_0UMCore
  - ABI34_0_0EXImageManipulator (5.0.0):
    - ABI34_0_0UMCore
    - ABI34_0_0UMFileSystemInterface
    - ABI34_0_0UMImageLoaderInterface
  - ABI34_0_0EXImagePicker (5.0.1):
    - ABI34_0_0UMCore
    - ABI34_0_0UMFileSystemInterface
  - ABI34_0_0EXKeepAwake (5.0.0):
    - ABI34_0_0UMCore
  - ABI34_0_0EXLinearGradient (5.0.0):
    - ABI34_0_0UMCore
  - ABI34_0_0EXLocalAuthentication (6.0.0-rc.0):
    - ABI34_0_0UMConstantsInterface
    - ABI34_0_0UMCore
  - ABI34_0_0EXLocalization (5.0.0):
    - ABI34_0_0UMCore
  - ABI34_0_0EXLocation (5.0.0):
    - ABI34_0_0UMCore
    - ABI34_0_0UMPermissionsInterface
    - ABI34_0_0UMTaskManagerInterface
  - ABI34_0_0EXMailComposer (5.0.0):
    - ABI34_0_0UMCore
    - ABI34_0_0UMFileSystemInterface
  - ABI34_0_0EXMediaLibrary (5.0.0):
    - ABI34_0_0UMCore
    - ABI34_0_0UMPermissionsInterface
  - ABI34_0_0EXPermissions (5.0.0):
    - ABI34_0_0UMCore
    - ABI34_0_0UMPermissionsInterface
  - ABI34_0_0ExpoKit/Expo (33.0.0):
    - ABI34_0_0EXAdsAdMob
    - ABI34_0_0EXAdsFacebook
    - ABI34_0_0EXAmplitude
    - ABI34_0_0EXAppAuth
    - ABI34_0_0EXAppLoaderProvider
    - ABI34_0_0EXAV
    - ABI34_0_0EXBackgroundFetch
    - ABI34_0_0EXBarCodeScanner
    - ABI34_0_0EXBlur
    - ABI34_0_0EXBrightness
    - ABI34_0_0EXCalendar
    - ABI34_0_0EXCamera
    - ABI34_0_0EXConstants
    - ABI34_0_0EXContacts
    - ABI34_0_0EXCrypto
    - ABI34_0_0EXDocumentPicker
    - ABI34_0_0EXFacebook
    - ABI34_0_0EXFaceDetector
    - ABI34_0_0EXFileSystem
    - ABI34_0_0EXFont
    - ABI34_0_0EXGL
    - ABI34_0_0EXGoogleSignIn
    - ABI34_0_0EXHaptics
    - ABI34_0_0EXImageManipulator
    - ABI34_0_0EXImagePicker
    - ABI34_0_0EXKeepAwake
    - ABI34_0_0EXLinearGradient
    - ABI34_0_0EXLocalAuthentication
    - ABI34_0_0EXLocalization
    - ABI34_0_0EXLocation
    - ABI34_0_0EXMailComposer
    - ABI34_0_0EXMediaLibrary
    - ABI34_0_0EXPermissions
    - ABI34_0_0EXPrint
    - ABI34_0_0EXRandom
    - ABI34_0_0EXSecureStore
    - ABI34_0_0EXSegment
    - ABI34_0_0EXSensors
    - ABI34_0_0EXSharing
    - ABI34_0_0EXSMS
    - ABI34_0_0EXSpeech
    - ABI34_0_0EXSQLite
    - ABI34_0_0EXTaskManager
    - ABI34_0_0EXVideoThumbnails
    - ABI34_0_0EXWebBrowser
    - ABI34_0_0UMBarCodeScannerInterface
    - ABI34_0_0UMCameraInterface
    - ABI34_0_0UMConstantsInterface
    - ABI34_0_0UMCore
    - ABI34_0_0UMFaceDetectorInterface
    - ABI34_0_0UMFileSystemInterface
    - ABI34_0_0UMFontInterface
    - ABI34_0_0UMImageLoaderInterface
    - ABI34_0_0UMPermissionsInterface
    - ABI34_0_0UMReactNativeAdapter
    - ABI34_0_0UMSensorsInterface
    - ABI34_0_0UMTaskManagerInterface
    - Amplitude-iOS
    - Analytics
    - AppAuth
    - Branch
    - EXGL_CPP
    - FBAudienceNetwork
    - FBSDKCoreKit
    - FBSDKLoginKit
    - Google-Maps-iOS-Utils
    - Google-Mobile-Ads-SDK
    - GoogleMaps
    - GoogleSignIn
    - JKBigInteger2
    - lottie-ios
    - ReactABI34_0_0/Core
  - ABI34_0_0ExpoKit/ExpoOptional (33.0.0):
    - ABI34_0_0ExpoKit/Expo
  - ABI34_0_0EXPrint (5.0.0):
    - ABI34_0_0UMCore
    - ABI34_0_0UMFileSystemInterface
  - ABI34_0_0EXRandom (5.0.0):
    - ABI34_0_0UMCore
  - ABI34_0_0EXSecureStore (5.0.0):
    - ABI34_0_0UMCore
  - ABI34_0_0EXSegment (5.0.0):
    - ABI34_0_0UMConstantsInterface
    - ABI34_0_0UMCore
    - Analytics (~> 3.5)
  - ABI34_0_0EXSensors (5.0.0):
    - ABI34_0_0UMCore
    - ABI34_0_0UMSensorsInterface
  - ABI34_0_0EXSharing (5.0.0):
    - ABI34_0_0UMCore
    - ABI34_0_0UMFileSystemInterface
  - ABI34_0_0EXSMS (5.0.0):
    - ABI34_0_0UMCore
    - ABI34_0_0UMPermissionsInterface
  - ABI34_0_0EXSpeech (5.0.1):
    - ABI34_0_0UMCore
  - ABI34_0_0EXSQLite (5.0.0):
    - ABI34_0_0UMCore
    - ABI34_0_0UMFileSystemInterface
  - ABI34_0_0EXTaskManager (5.0.0):
    - ABI34_0_0EXAppLoaderProvider
    - ABI34_0_0UMConstantsInterface
    - ABI34_0_0UMCore
    - ABI34_0_0UMTaskManagerInterface
  - ABI34_0_0EXVideoThumbnails (1.0.0):
    - ABI34_0_0UMCore
    - ABI34_0_0UMFileSystemInterface
  - ABI34_0_0EXWebBrowser (5.0.1):
    - ABI34_0_0UMCore
  - ABI34_0_0UMBarCodeScannerInterface (2.0.0)
  - ABI34_0_0UMCameraInterface (2.0.0)
  - ABI34_0_0UMConstantsInterface (2.0.0)
  - ABI34_0_0UMCore (2.0.0)
  - ABI34_0_0UMFaceDetectorInterface (2.0.0)
  - ABI34_0_0UMFileSystemInterface (2.0.0)
  - ABI34_0_0UMFontInterface (2.0.0)
  - ABI34_0_0UMImageLoaderInterface (2.0.0)
  - ABI34_0_0UMPermissionsInterface (2.0.0)
  - ABI34_0_0UMReactNativeAdapter (2.0.0):
    - ABI34_0_0UMCore
    - ABI34_0_0UMFontInterface
    - ReactABI34_0_0
  - ABI34_0_0UMSensorsInterface (2.0.0)
  - ABI34_0_0UMTaskManagerInterface (2.0.0)
  - ABI35_0_0EXAdsAdMob (6.0.0):
    - ABI35_0_0UMCore
    - Google-Mobile-Ads-SDK
  - ABI35_0_0EXAdsFacebook (6.0.0):
    - ABI35_0_0UMCore
    - FBAudienceNetwork
  - ABI35_0_0EXAmplitude (6.0.0):
    - ABI35_0_0UMConstantsInterface
    - ABI35_0_0UMCore
    - Amplitude-iOS
  - ABI35_0_0EXAppAuth (6.0.0):
    - ABI35_0_0UMCore
    - AppAuth
  - ABI35_0_0EXAppleAuthentication (1.0.0):
    - ABI35_0_0UMCore
  - ABI35_0_0EXApplication (0.0.1):
    - ABI35_0_0UMCore
  - ABI35_0_0EXAppLoaderProvider (6.0.0)
  - ABI35_0_0EXAV (6.0.0):
    - ABI35_0_0UMCore
    - ABI35_0_0UMPermissionsInterface
  - ABI35_0_0EXBackgroundFetch (6.0.0):
    - ABI35_0_0UMCore
    - ABI35_0_0UMTaskManagerInterface
  - ABI35_0_0EXBarCodeScanner (6.0.0):
    - ABI35_0_0UMCore
    - ABI35_0_0UMImageLoaderInterface
  - ABI35_0_0EXBattery (0.0.1):
    - ABI35_0_0UMCore
  - ABI35_0_0EXBlur (6.0.0):
    - ABI35_0_0UMCore
  - ABI35_0_0EXBrightness (6.0.0):
    - ABI35_0_0UMCore
  - ABI35_0_0EXCalendar (6.0.0):
    - ABI35_0_0UMCore
    - ABI35_0_0UMPermissionsInterface
  - ABI35_0_0EXCamera (6.0.0):
    - ABI35_0_0UMBarCodeScannerInterface
    - ABI35_0_0UMCore
    - ABI35_0_0UMFaceDetectorInterface
    - ABI35_0_0UMFileSystemInterface
    - ABI35_0_0UMImageLoaderInterface
    - ABI35_0_0UMPermissionsInterface
  - ABI35_0_0EXCellular (0.0.1):
    - ABI35_0_0UMCore
  - ABI35_0_0EXConstants (6.0.0):
    - ABI35_0_0UMConstantsInterface
    - ABI35_0_0UMCore
  - ABI35_0_0EXContacts (6.0.0):
    - ABI35_0_0UMCore
    - ABI35_0_0UMFileSystemInterface
    - ABI35_0_0UMPermissionsInterface
  - ABI35_0_0EXCrypto (6.0.0):
    - ABI35_0_0UMCore
  - ABI35_0_0EXDevice (0.0.1):
    - ABI35_0_0UMCore
  - ABI35_0_0EXDocumentPicker (6.0.0):
    - ABI35_0_0UMCore
    - ABI35_0_0UMFileSystemInterface
  - ABI35_0_0EXFacebook (6.0.0):
    - ABI35_0_0UMConstantsInterface
    - ABI35_0_0UMCore
    - FBSDKCoreKit
    - FBSDKLoginKit
  - ABI35_0_0EXFaceDetector (6.0.1):
    - ABI35_0_0UMCore
    - ABI35_0_0UMFaceDetectorInterface
    - Firebase/Core
    - Firebase/MLVision
    - Firebase/MLVisionFaceModel
  - ABI35_0_0EXFileSystem (6.0.2):
    - ABI35_0_0UMCore
    - ABI35_0_0UMFileSystemInterface
  - ABI35_0_0EXFont (6.0.1):
    - ABI35_0_0UMCore
    - ABI35_0_0UMFontInterface
  - ABI35_0_0EXGL (6.0.0):
    - ABI35_0_0UMCameraInterface
    - ABI35_0_0UMCore
    - ABI35_0_0UMFileSystemInterface
    - EXGL_CPP
  - ABI35_0_0EXGoogleSignIn (6.0.0):
    - ABI35_0_0UMCore
    - GoogleSignIn
  - ABI35_0_0EXHaptics (6.0.0):
    - ABI35_0_0UMCore
  - ABI35_0_0EXImageManipulator (6.0.0):
    - ABI35_0_0UMCore
    - ABI35_0_0UMFileSystemInterface
    - ABI35_0_0UMImageLoaderInterface
  - ABI35_0_0EXImagePicker (6.0.0):
    - ABI35_0_0UMCore
    - ABI35_0_0UMFileSystemInterface
  - ABI35_0_0EXKeepAwake (6.0.0):
    - ABI35_0_0UMCore
  - ABI35_0_0EXLinearGradient (6.0.0):
    - ABI35_0_0UMCore
  - ABI35_0_0EXLocalAuthentication (6.0.0):
    - ABI35_0_0UMConstantsInterface
    - ABI35_0_0UMCore
  - ABI35_0_0EXLocalization (6.0.0):
    - ABI35_0_0UMCore
  - ABI35_0_0EXLocation (6.0.0):
    - ABI35_0_0UMCore
    - ABI35_0_0UMPermissionsInterface
    - ABI35_0_0UMTaskManagerInterface
  - ABI35_0_0EXMailComposer (6.0.0):
    - ABI35_0_0UMCore
    - ABI35_0_0UMFileSystemInterface
  - ABI35_0_0EXMediaLibrary (6.1.0-rc.1):
    - ABI35_0_0UMCore
    - ABI35_0_0UMPermissionsInterface
  - ABI35_0_0EXNetwork (0.0.1):
    - ABI35_0_0UMCore
  - ABI35_0_0EXPermissions (6.0.0):
    - ABI35_0_0UMCore
    - ABI35_0_0UMPermissionsInterface
  - ABI35_0_0ExpoKit/Expo (34.0.0):
    - ABI35_0_0EXAdsAdMob
    - ABI35_0_0EXAdsFacebook
    - ABI35_0_0EXAmplitude
    - ABI35_0_0EXAppAuth
    - ABI35_0_0EXAppleAuthentication
    - ABI35_0_0EXApplication
    - ABI35_0_0EXAppLoaderProvider
    - ABI35_0_0EXAV
    - ABI35_0_0EXBackgroundFetch
    - ABI35_0_0EXBarCodeScanner
    - ABI35_0_0EXBattery
    - ABI35_0_0EXBlur
    - ABI35_0_0EXBrightness
    - ABI35_0_0EXCalendar
    - ABI35_0_0EXCamera
    - ABI35_0_0EXCellular
    - ABI35_0_0EXConstants
    - ABI35_0_0EXContacts
    - ABI35_0_0EXCrypto
    - ABI35_0_0EXDevice
    - ABI35_0_0EXDocumentPicker
    - ABI35_0_0EXFacebook
    - ABI35_0_0EXFaceDetector
    - ABI35_0_0EXFileSystem
    - ABI35_0_0EXFont
    - ABI35_0_0EXGL
    - ABI35_0_0EXGoogleSignIn
    - ABI35_0_0EXHaptics
    - ABI35_0_0EXImageManipulator
    - ABI35_0_0EXImagePicker
    - ABI35_0_0EXKeepAwake
    - ABI35_0_0EXLinearGradient
    - ABI35_0_0EXLocalAuthentication
    - ABI35_0_0EXLocalization
    - ABI35_0_0EXLocation
    - ABI35_0_0EXMailComposer
    - ABI35_0_0EXMediaLibrary
    - ABI35_0_0EXNetwork
    - ABI35_0_0EXPermissions
    - ABI35_0_0EXPrint
    - ABI35_0_0EXRandom
    - ABI35_0_0EXSecureStore
    - ABI35_0_0EXSegment
    - ABI35_0_0EXSensors
    - ABI35_0_0EXSharing
    - ABI35_0_0EXSMS
    - ABI35_0_0EXSpeech
    - ABI35_0_0EXSQLite
    - ABI35_0_0EXStoreReview
    - ABI35_0_0EXTaskManager
    - ABI35_0_0EXVideoThumbnails
    - ABI35_0_0EXWebBrowser
    - ABI35_0_0UMBarCodeScannerInterface
    - ABI35_0_0UMCameraInterface
    - ABI35_0_0UMConstantsInterface
    - ABI35_0_0UMCore
    - ABI35_0_0UMFaceDetectorInterface
    - ABI35_0_0UMFileSystemInterface
    - ABI35_0_0UMFontInterface
    - ABI35_0_0UMImageLoaderInterface
    - ABI35_0_0UMPermissionsInterface
    - ABI35_0_0UMReactNativeAdapter
    - ABI35_0_0UMSensorsInterface
    - ABI35_0_0UMTaskManagerInterface
    - Amplitude-iOS
    - Analytics
    - AppAuth
    - Branch
    - EXBranch
    - EXGL_CPP
    - FBAudienceNetwork
    - FBSDKCoreKit
    - FBSDKLoginKit
    - Google-Maps-iOS-Utils
    - Google-Mobile-Ads-SDK
    - GoogleMaps
    - GoogleSignIn
    - JKBigInteger2
    - lottie-ios
    - ReactABI35_0_0/Core
  - ABI35_0_0ExpoKit/ExpoOptional (34.0.0):
    - ABI35_0_0ExpoKit/Expo
  - ABI35_0_0EXPrint (6.0.0):
    - ABI35_0_0UMCore
    - ABI35_0_0UMFileSystemInterface
  - ABI35_0_0EXRandom (6.0.0):
    - ABI35_0_0UMCore
  - ABI35_0_0EXSecureStore (6.0.0):
    - ABI35_0_0UMCore
  - ABI35_0_0EXSegment (6.0.0):
    - ABI35_0_0UMConstantsInterface
    - ABI35_0_0UMCore
    - Analytics (~> 3.5)
  - ABI35_0_0EXSensors (6.0.0):
    - ABI35_0_0UMCore
    - ABI35_0_0UMSensorsInterface
  - ABI35_0_0EXSharing (6.0.0):
    - ABI35_0_0UMCore
    - ABI35_0_0UMFileSystemInterface
  - ABI35_0_0EXSMS (6.0.0):
    - ABI35_0_0UMCore
    - ABI35_0_0UMPermissionsInterface
  - ABI35_0_0EXSpeech (6.0.0):
    - ABI35_0_0UMCore
  - ABI35_0_0EXSQLite (6.0.0):
    - ABI35_0_0UMCore
    - ABI35_0_0UMFileSystemInterface
  - ABI35_0_0EXStoreReview (1.0.0):
    - ABI35_0_0UMCore
  - ABI35_0_0EXTaskManager (6.0.0):
    - ABI35_0_0EXAppLoaderProvider
    - ABI35_0_0UMConstantsInterface
    - ABI35_0_0UMCore
    - ABI35_0_0UMTaskManagerInterface
  - ABI35_0_0EXVideoThumbnails (2.0.0):
    - ABI35_0_0UMCore
    - ABI35_0_0UMFileSystemInterface
  - ABI35_0_0EXWebBrowser (6.0.0):
    - ABI35_0_0UMCore
  - ABI35_0_0UMBarCodeScannerInterface (3.0.0)
  - ABI35_0_0UMCameraInterface (3.0.0)
  - ABI35_0_0UMConstantsInterface (3.0.0)
  - ABI35_0_0UMCore (3.0.2)
  - ABI35_0_0UMFaceDetectorInterface (3.0.0)
  - ABI35_0_0UMFileSystemInterface (3.0.0)
  - ABI35_0_0UMFontInterface (3.0.0)
  - ABI35_0_0UMImageLoaderInterface (3.0.0)
  - ABI35_0_0UMPermissionsInterface (3.0.0)
  - ABI35_0_0UMReactNativeAdapter (3.0.0):
    - ABI35_0_0UMCore
    - ABI35_0_0UMFontInterface
    - ReactABI35_0_0
  - ABI35_0_0UMSensorsInterface (3.0.0)
  - ABI35_0_0UMTaskManagerInterface (3.0.0)
  - ABI36_0_0EXAdsAdMob (7.0.0):
    - ABI36_0_0UMCore
    - Google-Mobile-Ads-SDK
  - ABI36_0_0EXAdsFacebook (7.0.0):
    - ABI36_0_0UMCore
    - FBAudienceNetwork (= 5.5.0)
  - ABI36_0_0EXAmplitude (7.0.0):
    - ABI36_0_0UMConstantsInterface
    - ABI36_0_0UMCore
    - Amplitude-iOS (~> 4.7.1)
  - ABI36_0_0EXAppAuth (7.0.0):
    - ABI36_0_0UMCore
    - AppAuth (~> 1.2)
  - ABI36_0_0EXAppleAuthentication (1.0.0):
    - ABI36_0_0UMCore
  - ABI36_0_0EXApplication (1.0.0):
    - ABI36_0_0UMCore
  - ABI36_0_0EXAppLoaderProvider (7.0.0)
  - ABI36_0_0EXAV (8.0.0-rc.1):
    - ABI36_0_0UMCore
    - ABI36_0_0UMPermissionsInterface
  - ABI36_0_0EXBackgroundFetch (7.0.0):
    - ABI36_0_0UMCore
    - ABI36_0_0UMTaskManagerInterface
  - ABI36_0_0EXBarCodeScanner (7.0.0):
    - ABI36_0_0UMCore
    - ABI36_0_0UMImageLoaderInterface
    - ABI36_0_0UMPermissionsInterface
    - ZXingObjC/OneD
    - ZXingObjC/PDF417
  - ABI36_0_0EXBattery (1.0.0):
    - ABI36_0_0UMCore
  - ABI36_0_0EXBluetooth (1.0.0):
    - ABI36_0_0UMCore
  - ABI36_0_0EXBlur (7.0.0):
    - ABI36_0_0UMCore
  - ABI36_0_0EXBrightness (7.0.0):
    - ABI36_0_0UMCore
    - ABI36_0_0UMPermissionsInterface
  - ABI36_0_0EXCalendar (7.0.0):
    - ABI36_0_0UMCore
    - ABI36_0_0UMPermissionsInterface
  - ABI36_0_0EXCamera (7.0.0):
    - ABI36_0_0UMBarCodeScannerInterface
    - ABI36_0_0UMCore
    - ABI36_0_0UMFaceDetectorInterface
    - ABI36_0_0UMFileSystemInterface
    - ABI36_0_0UMImageLoaderInterface
    - ABI36_0_0UMPermissionsInterface
  - ABI36_0_0EXCellular (1.0.0):
    - ABI36_0_0UMCore
  - ABI36_0_0EXConstants (8.0.0-rc.1):
    - ABI36_0_0UMConstantsInterface
    - ABI36_0_0UMCore
  - ABI36_0_0EXContacts (7.0.0):
    - ABI36_0_0UMCore
    - ABI36_0_0UMFileSystemInterface
    - ABI36_0_0UMPermissionsInterface
  - ABI36_0_0EXCrypto (7.0.0):
    - ABI36_0_0UMCore
  - ABI36_0_0EXDevice (1.0.0):
    - ABI36_0_0UMCore
  - ABI36_0_0EXDocumentPicker (7.0.0):
    - ABI36_0_0UMCore
    - ABI36_0_0UMFileSystemInterface
  - ABI36_0_0EXErrorRecovery (1.0.0):
    - ABI36_0_0UMCore
  - ABI36_0_0EXFacebook (7.0.0):
    - ABI36_0_0UMConstantsInterface
    - ABI36_0_0UMCore
    - FBSDKCoreKit (~> 5.8.0)
    - FBSDKLoginKit (~> 5.8.0)
  - ABI36_0_0EXFaceDetector (7.0.0):
    - ABI36_0_0UMCore
    - ABI36_0_0UMFaceDetectorInterface
    - Firebase/Core
    - Firebase/MLVision
    - Firebase/MLVisionFaceModel
    - FirebaseMLCommon
    - FirebaseMLVision
  - ABI36_0_0EXFileSystem (8.0.0-rc.0):
    - ABI36_0_0UMCore
    - ABI36_0_0UMFileSystemInterface
  - ABI36_0_0EXFont (7.0.0):
    - ABI36_0_0UMCore
    - ABI36_0_0UMFontInterface
  - ABI36_0_0EXGL (7.0.0):
    - ABI36_0_0UMCameraInterface
    - ABI36_0_0UMCore
    - ABI36_0_0UMFileSystemInterface
    - EXGL_CPP
  - ABI36_0_0EXGoogleSignIn (7.0.0):
    - ABI36_0_0UMCore
    - GoogleSignIn (~> 5.0.2)
  - ABI36_0_0EXHaptics (8.0.0-rc.0):
    - ABI36_0_0UMCore
  - ABI36_0_0EXImageManipulator (8.0.0-rc.0):
    - ABI36_0_0UMCore
    - ABI36_0_0UMFileSystemInterface
    - ABI36_0_0UMImageLoaderInterface
  - ABI36_0_0EXImagePicker (7.0.0):
    - ABI36_0_0UMCore
    - ABI36_0_0UMFileSystemInterface
  - ABI36_0_0EXInAppPurchases (7.0.0):
    - ABI36_0_0UMCore
  - ABI36_0_0EXKeepAwake (7.0.0):
    - ABI36_0_0UMCore
  - ABI36_0_0EXLinearGradient (7.0.0):
    - ABI36_0_0UMCore
  - ABI36_0_0EXLocalAuthentication (7.0.0):
    - ABI36_0_0UMConstantsInterface
    - ABI36_0_0UMCore
  - ABI36_0_0EXLocalization (7.0.0):
    - ABI36_0_0UMCore
  - ABI36_0_0EXLocation (7.0.0):
    - ABI36_0_0UMCore
    - ABI36_0_0UMPermissionsInterface
    - ABI36_0_0UMTaskManagerInterface
  - ABI36_0_0EXMailComposer (7.0.0):
    - ABI36_0_0UMCore
    - ABI36_0_0UMFileSystemInterface
  - ABI36_0_0EXMediaLibrary (8.0.0-rc.0):
    - ABI36_0_0UMCore
    - ABI36_0_0UMPermissionsInterface
  - ABI36_0_0EXNetwork (1.0.0):
    - ABI36_0_0UMCore
  - ABI36_0_0EXPermissions (8.0.0-rc.0):
    - ABI36_0_0UMCore
    - ABI36_0_0UMPermissionsInterface
  - ABI36_0_0ExpoKit/Expo (36.0.0):
    - ABI36_0_0EXAdsAdMob
    - ABI36_0_0EXAdsFacebook
    - ABI36_0_0EXAmplitude
    - ABI36_0_0EXAppAuth
    - ABI36_0_0EXAppleAuthentication
    - ABI36_0_0EXApplication
    - ABI36_0_0EXAppLoaderProvider
    - ABI36_0_0EXAV
    - ABI36_0_0EXBackgroundFetch
    - ABI36_0_0EXBarCodeScanner
    - ABI36_0_0EXBattery
    - ABI36_0_0EXBlur
    - ABI36_0_0EXBrightness
    - ABI36_0_0EXCalendar
    - ABI36_0_0EXCamera
    - ABI36_0_0EXCellular
    - ABI36_0_0EXConstants
    - ABI36_0_0EXContacts
    - ABI36_0_0EXCrypto
    - ABI36_0_0EXDevice
    - ABI36_0_0EXDocumentPicker
    - ABI36_0_0EXErrorRecovery
    - ABI36_0_0EXFacebook
    - ABI36_0_0EXFaceDetector
    - ABI36_0_0EXFileSystem
    - ABI36_0_0EXFont
    - ABI36_0_0EXGL
    - ABI36_0_0EXGoogleSignIn
    - ABI36_0_0EXHaptics
    - ABI36_0_0EXImageManipulator
    - ABI36_0_0EXImagePicker
    - ABI36_0_0EXKeepAwake
    - ABI36_0_0EXLinearGradient
    - ABI36_0_0EXLocalAuthentication
    - ABI36_0_0EXLocalization
    - ABI36_0_0EXLocation
    - ABI36_0_0EXMailComposer
    - ABI36_0_0EXMediaLibrary
    - ABI36_0_0EXNetwork
    - ABI36_0_0EXPermissions
    - ABI36_0_0EXPrint
    - ABI36_0_0EXRandom
    - ABI36_0_0EXSecureStore
    - ABI36_0_0EXSegment
    - ABI36_0_0EXSensors
    - ABI36_0_0EXSharing
    - ABI36_0_0EXSMS
    - ABI36_0_0EXSpeech
    - ABI36_0_0EXSQLite
    - ABI36_0_0EXStoreReview
    - ABI36_0_0EXTaskManager
    - ABI36_0_0EXVideoThumbnails
    - ABI36_0_0EXWebBrowser
    - ABI36_0_0React-Core
    - ABI36_0_0React-Core/DevSupport
    - ABI36_0_0UMBarCodeScannerInterface
    - ABI36_0_0UMCameraInterface
    - ABI36_0_0UMConstantsInterface
    - ABI36_0_0UMCore
    - ABI36_0_0UMFaceDetectorInterface
    - ABI36_0_0UMFileSystemInterface
    - ABI36_0_0UMFontInterface
    - ABI36_0_0UMImageLoaderInterface
    - ABI36_0_0UMPermissionsInterface
    - ABI36_0_0UMReactNativeAdapter
    - ABI36_0_0UMSensorsInterface
    - ABI36_0_0UMTaskManagerInterface
    - Amplitude-iOS
    - Analytics
    - AppAuth
    - Branch
    - EXBranch
    - EXGL_CPP
    - FBAudienceNetwork
    - FBSDKCoreKit
    - FBSDKLoginKit
    - Google-Maps-iOS-Utils
    - Google-Mobile-Ads-SDK
    - GoogleMaps
    - GoogleSignIn
    - JKBigInteger2
    - lottie-ios
  - ABI36_0_0ExpoKit/ExpoOptional (36.0.0):
    - ABI36_0_0ExpoKit/Expo
  - ABI36_0_0EXPrint (7.0.0):
    - ABI36_0_0UMCore
    - ABI36_0_0UMFileSystemInterface
  - ABI36_0_0EXRandom (7.0.0):
    - ABI36_0_0UMCore
  - ABI36_0_0EXSecureStore (7.0.0):
    - ABI36_0_0UMCore
  - ABI36_0_0EXSegment (7.0.0):
    - ABI36_0_0UMConstantsInterface
    - ABI36_0_0UMCore
    - Analytics (~> 3.7)
  - ABI36_0_0EXSensors (7.0.0):
    - ABI36_0_0UMCore
    - ABI36_0_0UMSensorsInterface
  - ABI36_0_0EXSharing (7.0.0):
    - ABI36_0_0UMCore
    - ABI36_0_0UMFileSystemInterface
  - ABI36_0_0EXSMS (7.0.0):
    - ABI36_0_0UMCore
    - ABI36_0_0UMPermissionsInterface
  - ABI36_0_0EXSpeech (7.0.0):
    - ABI36_0_0UMCore
  - ABI36_0_0EXSQLite (7.0.0):
    - ABI36_0_0UMCore
    - ABI36_0_0UMFileSystemInterface
  - ABI36_0_0EXStoreReview (1.0.0):
    - ABI36_0_0UMCore
  - ABI36_0_0EXTaskManager (7.0.0):
    - ABI36_0_0EXAppLoaderProvider
    - ABI36_0_0UMConstantsInterface
    - ABI36_0_0UMCore
    - ABI36_0_0UMTaskManagerInterface
  - ABI36_0_0EXUpdates (0.0.1-rc.0):
    - ABI36_0_0UMCore
  - ABI36_0_0EXVideoThumbnails (3.0.0):
    - ABI36_0_0UMCore
    - ABI36_0_0UMFileSystemInterface
  - ABI36_0_0EXWebBrowser (7.0.1):
    - ABI36_0_0UMCore
  - ABI36_0_0FBLazyVector (0.61.4)
  - ABI36_0_0FBReactNativeSpec (0.61.4):
    - ABI36_0_0RCTRequired (= 0.61.4)
    - ABI36_0_0RCTTypeSafety (= 0.61.4)
    - ABI36_0_0React-Core (= 0.61.4)
    - ABI36_0_0React-jsi (= 0.61.4)
    - ABI36_0_0ReactCommon/turbomodule/core (= 0.61.4)
    - Folly (= 2018.10.22.00)
  - ABI36_0_0RCTRequired (0.61.4)
  - ABI36_0_0RCTTypeSafety (0.61.4):
    - ABI36_0_0FBLazyVector (= 0.61.4)
    - ABI36_0_0RCTRequired (= 0.61.4)
    - ABI36_0_0React-Core (= 0.61.4)
    - Folly (= 2018.10.22.00)
  - ABI36_0_0React (0.61.4):
    - React-Core (= 0.61.4)
    - React-Core/DevSupport (= 0.61.4)
    - React-Core/RCTWebSocket (= 0.61.4)
    - React-RCTActionSheet (= 0.61.4)
    - React-RCTAnimation (= 0.61.4)
    - React-RCTBlob (= 0.61.4)
    - React-RCTImage (= 0.61.4)
    - React-RCTLinking (= 0.61.4)
    - React-RCTNetwork (= 0.61.4)
    - React-RCTSettings (= 0.61.4)
    - React-RCTText (= 0.61.4)
    - React-RCTVibration (= 0.61.4)
  - ABI36_0_0React-Core (0.61.4):
    - ABI36_0_0React-Core/Default (= 0.61.4)
    - ABI36_0_0React-cxxreact (= 0.61.4)
    - ABI36_0_0React-jsi (= 0.61.4)
    - ABI36_0_0React-jsiexecutor (= 0.61.4)
    - ABI36_0_0Yoga
    - Folly (= 2018.10.22.00)
    - glog
  - ABI36_0_0React-Core/CoreModulesHeaders (0.61.4):
    - ABI36_0_0React-Core/Default
    - ABI36_0_0React-cxxreact (= 0.61.4)
    - ABI36_0_0React-jsi (= 0.61.4)
    - ABI36_0_0React-jsiexecutor (= 0.61.4)
    - ABI36_0_0Yoga
    - Folly (= 2018.10.22.00)
    - glog
  - ABI36_0_0React-Core/Default (0.61.4):
    - ABI36_0_0React-cxxreact (= 0.61.4)
    - ABI36_0_0React-jsi (= 0.61.4)
    - ABI36_0_0React-jsiexecutor (= 0.61.4)
    - ABI36_0_0Yoga
    - Folly (= 2018.10.22.00)
    - glog
  - ABI36_0_0React-Core/DevSupport (0.61.4):
    - ABI36_0_0React-Core/Default (= 0.61.4)
    - ABI36_0_0React-Core/RCTWebSocket (= 0.61.4)
    - ABI36_0_0React-cxxreact (= 0.61.4)
    - ABI36_0_0React-jsi (= 0.61.4)
    - ABI36_0_0React-jsiexecutor (= 0.61.4)
    - ABI36_0_0React-jsinspector (= 0.61.4)
    - ABI36_0_0Yoga
    - Folly (= 2018.10.22.00)
    - glog
  - ABI36_0_0React-Core/RCTActionSheetHeaders (0.61.4):
    - ABI36_0_0React-Core/Default
    - ABI36_0_0React-cxxreact (= 0.61.4)
    - ABI36_0_0React-jsi (= 0.61.4)
    - ABI36_0_0React-jsiexecutor (= 0.61.4)
    - ABI36_0_0Yoga
    - Folly (= 2018.10.22.00)
    - glog
  - ABI36_0_0React-Core/RCTAnimationHeaders (0.61.4):
    - ABI36_0_0React-Core/Default
    - ABI36_0_0React-cxxreact (= 0.61.4)
    - ABI36_0_0React-jsi (= 0.61.4)
    - ABI36_0_0React-jsiexecutor (= 0.61.4)
    - ABI36_0_0Yoga
    - Folly (= 2018.10.22.00)
    - glog
  - ABI36_0_0React-Core/RCTBlobHeaders (0.61.4):
    - ABI36_0_0React-Core/Default
    - ABI36_0_0React-cxxreact (= 0.61.4)
    - ABI36_0_0React-jsi (= 0.61.4)
    - ABI36_0_0React-jsiexecutor (= 0.61.4)
    - ABI36_0_0Yoga
    - Folly (= 2018.10.22.00)
    - glog
  - ABI36_0_0React-Core/RCTImageHeaders (0.61.4):
    - ABI36_0_0React-Core/Default
    - ABI36_0_0React-cxxreact (= 0.61.4)
    - ABI36_0_0React-jsi (= 0.61.4)
    - ABI36_0_0React-jsiexecutor (= 0.61.4)
    - ABI36_0_0Yoga
    - Folly (= 2018.10.22.00)
    - glog
  - ABI36_0_0React-Core/RCTLinkingHeaders (0.61.4):
    - ABI36_0_0React-Core/Default
    - ABI36_0_0React-cxxreact (= 0.61.4)
    - ABI36_0_0React-jsi (= 0.61.4)
    - ABI36_0_0React-jsiexecutor (= 0.61.4)
    - ABI36_0_0Yoga
    - Folly (= 2018.10.22.00)
    - glog
  - ABI36_0_0React-Core/RCTNetworkHeaders (0.61.4):
    - ABI36_0_0React-Core/Default
    - ABI36_0_0React-cxxreact (= 0.61.4)
    - ABI36_0_0React-jsi (= 0.61.4)
    - ABI36_0_0React-jsiexecutor (= 0.61.4)
    - ABI36_0_0Yoga
    - Folly (= 2018.10.22.00)
    - glog
  - ABI36_0_0React-Core/RCTSettingsHeaders (0.61.4):
    - ABI36_0_0React-Core/Default
    - ABI36_0_0React-cxxreact (= 0.61.4)
    - ABI36_0_0React-jsi (= 0.61.4)
    - ABI36_0_0React-jsiexecutor (= 0.61.4)
    - ABI36_0_0Yoga
    - Folly (= 2018.10.22.00)
    - glog
  - ABI36_0_0React-Core/RCTTextHeaders (0.61.4):
    - ABI36_0_0React-Core/Default
    - ABI36_0_0React-cxxreact (= 0.61.4)
    - ABI36_0_0React-jsi (= 0.61.4)
    - ABI36_0_0React-jsiexecutor (= 0.61.4)
    - ABI36_0_0Yoga
    - Folly (= 2018.10.22.00)
    - glog
  - ABI36_0_0React-Core/RCTVibrationHeaders (0.61.4):
    - ABI36_0_0React-Core/Default
    - ABI36_0_0React-cxxreact (= 0.61.4)
    - ABI36_0_0React-jsi (= 0.61.4)
    - ABI36_0_0React-jsiexecutor (= 0.61.4)
    - ABI36_0_0Yoga
    - Folly (= 2018.10.22.00)
    - glog
  - ABI36_0_0React-Core/RCTWebSocket (0.61.4):
    - ABI36_0_0React-Core/Default (= 0.61.4)
    - ABI36_0_0React-cxxreact (= 0.61.4)
    - ABI36_0_0React-jsi (= 0.61.4)
    - ABI36_0_0React-jsiexecutor (= 0.61.4)
    - ABI36_0_0Yoga
    - Folly (= 2018.10.22.00)
    - glog
  - ABI36_0_0React-CoreModules (0.61.4):
    - ABI36_0_0FBReactNativeSpec (= 0.61.4)
    - ABI36_0_0RCTTypeSafety (= 0.61.4)
    - ABI36_0_0React-Core/CoreModulesHeaders (= 0.61.4)
    - ABI36_0_0React-RCTImage (= 0.61.4)
    - ABI36_0_0ReactCommon/turbomodule/core (= 0.61.4)
    - Folly (= 2018.10.22.00)
  - ABI36_0_0React-cxxreact (0.61.4):
    - ABI36_0_0React-jsinspector (= 0.61.4)
    - boost-for-react-native (= 1.63.0)
    - DoubleConversion
    - Folly (= 2018.10.22.00)
    - glog
  - ABI36_0_0React-jsi (0.61.4):
    - ABI36_0_0React-jsi/Default (= 0.61.4)
    - boost-for-react-native (= 1.63.0)
    - DoubleConversion
    - Folly (= 2018.10.22.00)
    - glog
  - ABI36_0_0React-jsi/Default (0.61.4):
    - boost-for-react-native (= 1.63.0)
    - DoubleConversion
    - Folly (= 2018.10.22.00)
    - glog
  - ABI36_0_0React-jsiexecutor (0.61.4):
    - ABI36_0_0React-cxxreact (= 0.61.4)
    - ABI36_0_0React-jsi (= 0.61.4)
    - DoubleConversion
    - Folly (= 2018.10.22.00)
    - glog
  - ABI36_0_0React-jsinspector (0.61.4)
  - ABI36_0_0React-RCTActionSheet (0.61.4):
    - ABI36_0_0React-Core/RCTActionSheetHeaders (= 0.61.4)
  - ABI36_0_0React-RCTAnimation (0.61.4):
    - ABI36_0_0React-Core/RCTAnimationHeaders (= 0.61.4)
  - ABI36_0_0React-RCTBlob (0.61.4):
    - ABI36_0_0React-Core/RCTBlobHeaders (= 0.61.4)
    - ABI36_0_0React-Core/RCTWebSocket (= 0.61.4)
    - ABI36_0_0React-jsi (= 0.61.4)
    - ABI36_0_0React-RCTNetwork (= 0.61.4)
  - ABI36_0_0React-RCTCameraRoll (0.61.4):
    - ABI36_0_0React-Core (= 0.61.4)
    - ABI36_0_0React-RCTImage (= 0.61.4)
  - ABI36_0_0React-RCTImage (0.61.4):
    - ABI36_0_0React-Core/RCTImageHeaders (= 0.61.4)
    - ABI36_0_0React-RCTNetwork (= 0.61.4)
  - ABI36_0_0React-RCTLinking (0.61.4):
    - ABI36_0_0React-Core/RCTLinkingHeaders (= 0.61.4)
  - ABI36_0_0React-RCTNetwork (0.61.4):
    - ABI36_0_0React-Core/RCTNetworkHeaders (= 0.61.4)
  - ABI36_0_0React-RCTSettings (0.61.4):
    - ABI36_0_0React-Core/RCTSettingsHeaders (= 0.61.4)
  - ABI36_0_0React-RCTText (0.61.4):
    - ABI36_0_0React-Core/RCTTextHeaders (= 0.61.4)
  - ABI36_0_0React-RCTVibration (0.61.4):
    - ABI36_0_0React-Core/RCTVibrationHeaders (= 0.61.4)
  - ABI36_0_0ReactCommon/jscallinvoker (0.61.4):
    - ABI36_0_0React-cxxreact (= 0.61.4)
    - DoubleConversion
    - Folly (= 2018.10.22.00)
    - glog
  - ABI36_0_0ReactCommon/turbomodule/core (0.61.4):
    - ABI36_0_0React-Core (= 0.61.4)
    - ABI36_0_0React-cxxreact (= 0.61.4)
    - ABI36_0_0React-jsi (= 0.61.4)
    - ABI36_0_0ReactCommon/jscallinvoker (= 0.61.4)
    - DoubleConversion
    - Folly (= 2018.10.22.00)
    - glog
  - ABI36_0_0UMBarCodeScannerInterface (4.0.0)
  - ABI36_0_0UMCameraInterface (4.0.0)
  - ABI36_0_0UMConstantsInterface (4.0.0)
  - ABI36_0_0UMCore (5.0.0-rc.0)
  - ABI36_0_0UMFaceDetectorInterface (4.0.0)
  - ABI36_0_0UMFileSystemInterface (4.0.0)
  - ABI36_0_0UMFontInterface (4.0.0)
  - ABI36_0_0UMImageLoaderInterface (5.0.0-rc.0)
  - ABI36_0_0UMPermissionsInterface (4.0.0)
  - ABI36_0_0UMReactNativeAdapter (5.0.0-rc.0):
    - ABI36_0_0React-Core
    - ABI36_0_0UMCore
    - ABI36_0_0UMFontInterface
  - ABI36_0_0UMSensorsInterface (4.0.0)
  - ABI36_0_0UMTaskManagerInterface (4.0.0)
  - ABI36_0_0Yoga (1.14.0)
  - Amplitude-iOS (4.7.1)
  - Analytics (3.7.0)
  - AppAuth (1.2.0):
    - AppAuth/Core (= 1.2.0)
    - AppAuth/ExternalUserAgent (= 1.2.0)
  - AppAuth/Core (1.2.0)
  - AppAuth/ExternalUserAgent (1.2.0)
  - boost-for-react-native (1.63.0)
  - Branch (0.29.0):
    - Branch/Core (= 0.29.0)
  - Branch/Core (0.29.0)
  - CocoaLumberjack (3.5.3):
    - CocoaLumberjack/Core (= 3.5.3)
  - CocoaLumberjack/Core (3.5.3)
  - Crashlytics (3.14.0):
    - Fabric (~> 1.10.2)
  - DoubleConversion (1.1.6)
  - EXAdsAdMob (8.0.0):
    - Google-Mobile-Ads-SDK (= 7.53.1)
    - UMCore
  - EXAdsFacebook (8.0.0):
    - FBAudienceNetwork (= 5.5.0)
    - UMCore
  - EXAmplitude (8.0.0):
    - Amplitude-iOS (~> 4.7.1)
    - UMConstantsInterface
    - UMCore
  - EXAppAuth (8.0.0):
    - AppAuth (~> 1.2)
    - UMCore
  - EXAppleAuthentication (2.0.0):
    - UMCore
  - EXApplication (2.0.0):
    - UMCore
  - EXAV (8.0.0):
    - UMCore
    - UMFileSystemInterface
    - UMPermissionsInterface
  - EXBackgroundFetch (8.0.0):
    - UMCore
    - UMTaskManagerInterface
  - EXBarCodeScanner (8.0.0):
    - UMCore
    - UMImageLoaderInterface
    - UMPermissionsInterface
    - ZXingObjC/OneD
    - ZXingObjC/PDF417
  - EXBattery (2.0.0):
    - UMCore
  - EXBlur (8.0.0):
    - UMCore
  - EXBranch (2.0.0):
    - Branch (= 0.29.0)
    - React
    - UMCore
  - EXBrightness (8.0.0):
    - UMCore
    - UMPermissionsInterface
  - EXCalendar (8.0.0):
    - UMCore
    - UMPermissionsInterface
  - EXCamera (8.0.0):
    - UMBarCodeScannerInterface
    - UMCore
    - UMFaceDetectorInterface
    - UMFileSystemInterface
    - UMImageLoaderInterface
    - UMPermissionsInterface
  - EXCellular (2.0.0):
    - UMCore
  - EXConstants (8.0.0):
    - UMConstantsInterface
    - UMCore
  - EXContacts (8.0.0):
    - UMCore
    - UMFileSystemInterface
    - UMPermissionsInterface
  - EXCrypto (8.0.0):
    - UMCore
  - EXDevice (2.0.0):
    - UMCore
  - EXDocumentPicker (8.0.0):
    - UMCore
    - UMFileSystemInterface
  - EXErrorRecovery (1.0.0):
    - UMCore
  - EXFacebook (8.0.0):
    - FBSDKCoreKit (~> 5.8.0)
    - FBSDKLoginKit (~> 5.8.0)
    - UMConstantsInterface
    - UMCore
  - EXFaceDetector (8.0.0):
    - Firebase/Core (= 6.14.0)
    - Firebase/MLVision (= 6.14.0)
    - Firebase/MLVisionFaceModel (= 6.14.0)
    - FirebaseMLCommon (= 0.19.0)
    - FirebaseMLVision (= 0.19.0)
    - UMCore
    - UMFaceDetectorInterface
  - EXFileSystem (8.0.0):
    - UMCore
    - UMFileSystemInterface
  - EXFont (8.0.0):
    - UMCore
    - UMFontInterface
  - EXGL (8.0.0):
    - EXGL_CPP
    - UMCameraInterface
    - UMCore
    - UMFileSystemInterface
  - EXGL_CPP (8.0.0):
    - EXGL_CPP/EXGLContext (= 8.0.0)
  - EXGL_CPP/EXGLContext (8.0.0)
  - EXGoogleSignIn (8.0.0):
    - GoogleSignIn (~> 5.0.2)
    - UMCore
  - EXHaptics (8.0.0):
    - UMCore
  - EXImageLoader (1.0.0):
    - React-Core
    - UMCore
    - UMImageLoaderInterface
  - EXImageManipulator (8.0.0):
    - UMCore
    - UMFileSystemInterface
    - UMImageLoaderInterface
  - EXImagePicker (8.0.0):
    - UMCore
    - UMFileSystemInterface
    - UMPermissionsInterface
  - EXKeepAwake (8.0.0):
    - UMCore
  - EXLinearGradient (8.0.0):
    - UMCore
  - EXLocalAuthentication (8.0.0):
    - UMConstantsInterface
    - UMCore
  - EXLocalization (8.0.0):
    - UMCore
  - EXLocation (8.0.0):
    - UMCore
    - UMPermissionsInterface
    - UMTaskManagerInterface
  - EXMailComposer (8.0.0):
    - UMCore
    - UMFileSystemInterface
  - EXMediaLibrary (8.0.0):
    - UMCore
    - UMPermissionsInterface
  - EXNetwork (2.0.0):
    - UMCore
  - EXPermissions (8.0.0):
    - UMCore
    - UMPermissionsInterface
  - EXPrint (8.0.0):
    - UMCore
    - UMFileSystemInterface
  - EXRandom (8.0.0):
    - UMCore
  - EXScreenOrientation (1.0.0):
    - React-Core
    - UMCore
  - EXSecureStore (8.0.0):
    - UMCore
  - EXSegment (8.0.0):
    - Analytics (~> 3.7)
    - UMConstantsInterface
    - UMCore
  - EXSensors (8.0.0):
    - UMCore
    - UMSensorsInterface
  - EXSharing (8.0.0):
    - UMCore
    - UMFileSystemInterface
  - EXSMS (8.0.0):
    - UMCore
    - UMPermissionsInterface
  - EXSpeech (8.0.0):
    - UMCore
  - EXSQLite (8.0.0):
    - UMCore
    - UMFileSystemInterface
  - EXStoreReview (2.0.0):
    - UMCore
  - EXTaskManager (8.0.0):
    - UMAppLoader
    - UMConstantsInterface
    - UMCore
    - UMTaskManagerInterface
  - EXVideoThumbnails (4.0.0):
    - UMCore
    - UMFileSystemInterface
  - EXWebBrowser (8.0.0):
    - UMCore
  - Fabric (1.10.2)
  - FBAudienceNetwork (5.5.0):
    - FBSDKCoreKit/Basics (>= 5.2.1)
  - FBLazyVector (0.61.4)
  - FBReactNativeSpec (0.61.4):
    - Folly (= 2018.10.22.00)
    - RCTRequired (= 0.61.4)
    - RCTTypeSafety (= 0.61.4)
    - React-Core (= 0.61.4)
    - React-jsi (= 0.61.4)
    - ReactCommon/turbomodule/core (= 0.61.4)
  - FBSDKCoreKit (5.8.0):
    - FBSDKCoreKit/Basics (= 5.8.0)
    - FBSDKCoreKit/Core (= 5.8.0)
  - FBSDKCoreKit/Basics (5.8.0)
  - FBSDKCoreKit/Core (5.8.0):
    - FBSDKCoreKit/Basics
  - FBSDKLoginKit (5.8.0):
    - FBSDKLoginKit/Login (= 5.8.0)
  - FBSDKLoginKit/Login (5.8.0):
    - FBSDKCoreKit (~> 5.0)
  - Firebase/Core (6.14.0):
    - Firebase/CoreOnly
    - FirebaseAnalytics (= 6.1.7)
  - Firebase/CoreOnly (6.14.0):
    - FirebaseCore (= 6.5.0)
  - Firebase/MLVision (6.14.0):
    - Firebase/CoreOnly
    - FirebaseMLVision (~> 0.19.0)
  - Firebase/MLVisionFaceModel (6.14.0):
    - Firebase/CoreOnly
    - FirebaseMLVisionFaceModel (~> 0.19.0)
  - FirebaseAnalytics (6.1.7):
    - FirebaseCore (~> 6.5)
    - FirebaseInstanceID (~> 4.2)
    - GoogleAppMeasurement (= 6.1.7)
    - GoogleUtilities/AppDelegateSwizzler (~> 6.0)
    - GoogleUtilities/MethodSwizzler (~> 6.0)
    - GoogleUtilities/Network (~> 6.0)
    - "GoogleUtilities/NSData+zlib (~> 6.0)"
    - nanopb (= 0.3.9011)
  - FirebaseCore (6.5.0):
    - FirebaseCoreDiagnostics (~> 1.0)
    - FirebaseCoreDiagnosticsInterop (~> 1.0)
    - GoogleUtilities/Environment (~> 6.4)
    - GoogleUtilities/Logger (~> 6.4)
  - FirebaseCoreDiagnostics (1.1.2):
    - FirebaseCoreDiagnosticsInterop (~> 1.0)
    - GoogleDataTransportCCTSupport (~> 1.0)
    - GoogleUtilities/Environment (~> 6.2)
    - GoogleUtilities/Logger (~> 6.2)
    - nanopb (~> 0.3.901)
  - FirebaseCoreDiagnosticsInterop (1.1.0)
  - FirebaseInstanceID (4.2.8):
    - FirebaseCore (~> 6.5)
    - GoogleUtilities/Environment (~> 6.4)
    - GoogleUtilities/UserDefaults (~> 6.4)
  - FirebaseMLCommon (0.19.0):
    - FirebaseCore (~> 6.3)
    - FirebaseInstanceID (~> 4.2)
    - GoogleToolboxForMac/Logger (~> 2.1)
    - "GoogleToolboxForMac/NSData+zlib (~> 2.1)"
    - "GoogleToolboxForMac/NSDictionary+URLArguments (~> 2.1)"
    - GoogleUtilities/UserDefaults (~> 6.0)
    - GTMSessionFetcher/Core (~> 1.1)
    - Protobuf (~> 3.5)
  - FirebaseMLVision (0.19.0):
    - FirebaseCore (~> 6.3)
    - FirebaseMLCommon (~> 0.19)
    - GoogleAPIClientForREST/Core (~> 1.3)
    - GoogleAPIClientForREST/Vision (~> 1.3)
    - GoogleToolboxForMac/Logger (~> 2.1)
    - "GoogleToolboxForMac/NSData+zlib (~> 2.1)"
    - GTMSessionFetcher/Core (~> 1.1)
    - Protobuf (~> 3.5)
  - FirebaseMLVisionFaceModel (0.19.0):
    - FirebaseMLVision (~> 0.19)
  - Folly (2018.10.22.00):
    - boost-for-react-native
    - DoubleConversion
    - Folly/Default (= 2018.10.22.00)
    - glog
  - Folly/Default (2018.10.22.00):
    - boost-for-react-native
    - DoubleConversion
    - glog
  - glog (0.3.5)
  - Google-Maps-iOS-Utils (2.1.0):
    - Google-Maps-iOS-Utils/Clustering (= 2.1.0)
    - Google-Maps-iOS-Utils/Geometry (= 2.1.0)
    - Google-Maps-iOS-Utils/Heatmap (= 2.1.0)
    - Google-Maps-iOS-Utils/QuadTree (= 2.1.0)
    - GoogleMaps
  - Google-Maps-iOS-Utils/Clustering (2.1.0):
    - Google-Maps-iOS-Utils/QuadTree
    - GoogleMaps
  - Google-Maps-iOS-Utils/Geometry (2.1.0):
    - GoogleMaps
  - Google-Maps-iOS-Utils/Heatmap (2.1.0):
    - Google-Maps-iOS-Utils/QuadTree
    - GoogleMaps
  - Google-Maps-iOS-Utils/QuadTree (2.1.0):
    - GoogleMaps
  - Google-Mobile-Ads-SDK (7.53.1):
    - GoogleAppMeasurement (~> 6.0)
  - GoogleAPIClientForREST/Core (1.3.10):
    - GTMSessionFetcher (>= 1.1.7)
  - GoogleAPIClientForREST/Vision (1.3.10):
    - GoogleAPIClientForREST/Core
    - GTMSessionFetcher (>= 1.1.7)
  - GoogleAppMeasurement (6.1.7):
    - GoogleUtilities/AppDelegateSwizzler (~> 6.0)
    - GoogleUtilities/MethodSwizzler (~> 6.0)
    - GoogleUtilities/Network (~> 6.0)
    - "GoogleUtilities/NSData+zlib (~> 6.0)"
    - nanopb (= 0.3.9011)
  - GoogleDataTransport (3.2.0)
  - GoogleDataTransportCCTSupport (1.2.3):
    - GoogleDataTransport (~> 3.2)
    - nanopb (~> 0.3.901)
  - GoogleMaps (3.6.0):
    - GoogleMaps/Maps (= 3.6.0)
  - GoogleMaps/Base (3.6.0)
  - GoogleMaps/Maps (3.6.0):
    - GoogleMaps/Base
  - GoogleSignIn (5.0.2):
    - AppAuth (~> 1.2)
    - GTMAppAuth (~> 1.0)
    - GTMSessionFetcher/Core (~> 1.1)
  - GoogleToolboxForMac/DebugUtils (2.2.2):
    - GoogleToolboxForMac/Defines (= 2.2.2)
  - GoogleToolboxForMac/Defines (2.2.2)
  - GoogleToolboxForMac/Logger (2.2.2):
    - GoogleToolboxForMac/Defines (= 2.2.2)
  - "GoogleToolboxForMac/NSData+zlib (2.2.2)":
    - GoogleToolboxForMac/Defines (= 2.2.2)
  - "GoogleToolboxForMac/NSDictionary+URLArguments (2.2.2)":
    - GoogleToolboxForMac/DebugUtils (= 2.2.2)
    - GoogleToolboxForMac/Defines (= 2.2.2)
    - "GoogleToolboxForMac/NSString+URLArguments (= 2.2.2)"
  - "GoogleToolboxForMac/NSString+URLArguments (2.2.2)"
  - GoogleUtilities/AppDelegateSwizzler (6.4.0):
    - GoogleUtilities/Environment
    - GoogleUtilities/Logger
    - GoogleUtilities/Network
  - GoogleUtilities/Environment (6.4.0)
  - GoogleUtilities/Logger (6.4.0):
    - GoogleUtilities/Environment
  - GoogleUtilities/MethodSwizzler (6.4.0):
    - GoogleUtilities/Logger
  - GoogleUtilities/Network (6.4.0):
    - GoogleUtilities/Logger
    - "GoogleUtilities/NSData+zlib"
    - GoogleUtilities/Reachability
  - "GoogleUtilities/NSData+zlib (6.4.0)"
  - GoogleUtilities/Reachability (6.4.0):
    - GoogleUtilities/Logger
  - GoogleUtilities/UserDefaults (6.4.0):
    - GoogleUtilities/Logger
  - GTMAppAuth (1.0.0):
    - AppAuth/Core (~> 1.0)
    - GTMSessionFetcher (~> 1.1)
  - GTMSessionFetcher (1.2.2):
    - GTMSessionFetcher/Full (= 1.2.2)
  - GTMSessionFetcher/Core (1.2.2)
  - GTMSessionFetcher/Full (1.2.2):
    - GTMSessionFetcher/Core (= 1.2.2)
  - JKBigInteger2 (0.0.5)
  - lottie-ios (2.5.3)
  - nanopb (0.3.9011):
    - nanopb/decode (= 0.3.9011)
    - nanopb/encode (= 0.3.9011)
  - nanopb/decode (0.3.9011)
  - nanopb/encode (0.3.9011)
  - Protobuf (3.11.2)
  - RCTRequired (0.61.4)
  - RCTTypeSafety (0.61.4):
    - FBLazyVector (= 0.61.4)
    - Folly (= 2018.10.22.00)
    - RCTRequired (= 0.61.4)
    - React-Core (= 0.61.4)
  - React (0.61.4):
    - React-Core (= 0.61.4)
    - React-Core/DevSupport (= 0.61.4)
    - React-Core/RCTWebSocket (= 0.61.4)
    - React-RCTActionSheet (= 0.61.4)
    - React-RCTAnimation (= 0.61.4)
    - React-RCTBlob (= 0.61.4)
    - React-RCTImage (= 0.61.4)
    - React-RCTLinking (= 0.61.4)
    - React-RCTNetwork (= 0.61.4)
    - React-RCTSettings (= 0.61.4)
    - React-RCTText (= 0.61.4)
    - React-RCTVibration (= 0.61.4)
  - React-Core (0.61.4):
    - Folly (= 2018.10.22.00)
    - glog
    - React-Core/Default (= 0.61.4)
    - React-cxxreact (= 0.61.4)
    - React-jsi (= 0.61.4)
    - React-jsiexecutor (= 0.61.4)
    - Yoga
  - React-Core/CoreModulesHeaders (0.61.4):
    - Folly (= 2018.10.22.00)
    - glog
    - React-Core/Default
    - React-cxxreact (= 0.61.4)
    - React-jsi (= 0.61.4)
    - React-jsiexecutor (= 0.61.4)
    - Yoga
  - React-Core/Default (0.61.4):
    - Folly (= 2018.10.22.00)
    - glog
    - React-cxxreact (= 0.61.4)
    - React-jsi (= 0.61.4)
    - React-jsiexecutor (= 0.61.4)
    - Yoga
  - React-Core/DevSupport (0.61.4):
    - Folly (= 2018.10.22.00)
    - glog
    - React-Core/Default (= 0.61.4)
    - React-Core/RCTWebSocket (= 0.61.4)
    - React-cxxreact (= 0.61.4)
    - React-jsi (= 0.61.4)
    - React-jsiexecutor (= 0.61.4)
    - React-jsinspector (= 0.61.4)
    - Yoga
  - React-Core/RCTActionSheetHeaders (0.61.4):
    - Folly (= 2018.10.22.00)
    - glog
    - React-Core/Default
    - React-cxxreact (= 0.61.4)
    - React-jsi (= 0.61.4)
    - React-jsiexecutor (= 0.61.4)
    - Yoga
  - React-Core/RCTAnimationHeaders (0.61.4):
    - Folly (= 2018.10.22.00)
    - glog
    - React-Core/Default
    - React-cxxreact (= 0.61.4)
    - React-jsi (= 0.61.4)
    - React-jsiexecutor (= 0.61.4)
    - Yoga
  - React-Core/RCTBlobHeaders (0.61.4):
    - Folly (= 2018.10.22.00)
    - glog
    - React-Core/Default
    - React-cxxreact (= 0.61.4)
    - React-jsi (= 0.61.4)
    - React-jsiexecutor (= 0.61.4)
    - Yoga
  - React-Core/RCTImageHeaders (0.61.4):
    - Folly (= 2018.10.22.00)
    - glog
    - React-Core/Default
    - React-cxxreact (= 0.61.4)
    - React-jsi (= 0.61.4)
    - React-jsiexecutor (= 0.61.4)
    - Yoga
  - React-Core/RCTLinkingHeaders (0.61.4):
    - Folly (= 2018.10.22.00)
    - glog
    - React-Core/Default
    - React-cxxreact (= 0.61.4)
    - React-jsi (= 0.61.4)
    - React-jsiexecutor (= 0.61.4)
    - Yoga
  - React-Core/RCTNetworkHeaders (0.61.4):
    - Folly (= 2018.10.22.00)
    - glog
    - React-Core/Default
    - React-cxxreact (= 0.61.4)
    - React-jsi (= 0.61.4)
    - React-jsiexecutor (= 0.61.4)
    - Yoga
  - React-Core/RCTSettingsHeaders (0.61.4):
    - Folly (= 2018.10.22.00)
    - glog
    - React-Core/Default
    - React-cxxreact (= 0.61.4)
    - React-jsi (= 0.61.4)
    - React-jsiexecutor (= 0.61.4)
    - Yoga
  - React-Core/RCTTextHeaders (0.61.4):
    - Folly (= 2018.10.22.00)
    - glog
    - React-Core/Default
    - React-cxxreact (= 0.61.4)
    - React-jsi (= 0.61.4)
    - React-jsiexecutor (= 0.61.4)
    - Yoga
  - React-Core/RCTVibrationHeaders (0.61.4):
    - Folly (= 2018.10.22.00)
    - glog
    - React-Core/Default
    - React-cxxreact (= 0.61.4)
    - React-jsi (= 0.61.4)
    - React-jsiexecutor (= 0.61.4)
    - Yoga
  - React-Core/RCTWebSocket (0.61.4):
    - Folly (= 2018.10.22.00)
    - glog
    - React-Core/Default (= 0.61.4)
    - React-cxxreact (= 0.61.4)
    - React-jsi (= 0.61.4)
    - React-jsiexecutor (= 0.61.4)
    - Yoga
  - React-CoreModules (0.61.4):
    - FBReactNativeSpec (= 0.61.4)
    - Folly (= 2018.10.22.00)
    - RCTTypeSafety (= 0.61.4)
    - React-Core/CoreModulesHeaders (= 0.61.4)
    - React-RCTImage (= 0.61.4)
    - ReactCommon/turbomodule/core (= 0.61.4)
  - React-cxxreact (0.61.4):
    - boost-for-react-native (= 1.63.0)
    - DoubleConversion
    - Folly (= 2018.10.22.00)
    - glog
    - React-jsinspector (= 0.61.4)
  - React-jsi (0.61.4):
    - boost-for-react-native (= 1.63.0)
    - DoubleConversion
    - Folly (= 2018.10.22.00)
    - glog
    - React-jsi/Default (= 0.61.4)
  - React-jsi/Default (0.61.4):
    - boost-for-react-native (= 1.63.0)
    - DoubleConversion
    - Folly (= 2018.10.22.00)
    - glog
  - React-jsiexecutor (0.61.4):
    - DoubleConversion
    - Folly (= 2018.10.22.00)
    - glog
    - React-cxxreact (= 0.61.4)
    - React-jsi (= 0.61.4)
  - React-jsinspector (0.61.4)
  - React-RCTActionSheet (0.61.4):
    - React-Core/RCTActionSheetHeaders (= 0.61.4)
  - React-RCTAnimation (0.61.4):
    - React-Core/RCTAnimationHeaders (= 0.61.4)
  - React-RCTBlob (0.61.4):
    - React-Core/RCTBlobHeaders (= 0.61.4)
    - React-Core/RCTWebSocket (= 0.61.4)
    - React-jsi (= 0.61.4)
    - React-RCTNetwork (= 0.61.4)
  - React-RCTImage (0.61.4):
    - React-Core/RCTImageHeaders (= 0.61.4)
    - React-RCTNetwork (= 0.61.4)
  - React-RCTLinking (0.61.4):
    - React-Core/RCTLinkingHeaders (= 0.61.4)
  - React-RCTNetwork (0.61.4):
    - React-Core/RCTNetworkHeaders (= 0.61.4)
  - React-RCTSettings (0.61.4):
    - React-Core/RCTSettingsHeaders (= 0.61.4)
  - React-RCTText (0.61.4):
    - React-Core/RCTTextHeaders (= 0.61.4)
  - React-RCTVibration (0.61.4):
    - React-Core/RCTVibrationHeaders (= 0.61.4)
  - ReactABI34_0_0 (0.59.8):
    - ReactABI34_0_0/Core (= 0.59.8)
  - ReactABI34_0_0/ABI34_0_0jsi (0.59.8):
    - DoubleConversion
    - Folly (= 2018.10.22.00)
    - glog
  - ReactABI34_0_0/ABI34_0_0jsiexecutor (0.59.8):
    - DoubleConversion
    - Folly (= 2018.10.22.00)
    - glog
    - ReactABI34_0_0/ABI34_0_0jsi
    - ReactABI34_0_0/cxxReactABI34_0_0
  - ReactABI34_0_0/ABI34_0_0jsinspector (0.59.8)
  - ReactABI34_0_0/ART (0.59.8):
    - ReactABI34_0_0/Core
  - ReactABI34_0_0/Core (0.59.8):
    - yogaABI34_0_0 (= 0.59.8.React)
  - ReactABI34_0_0/CxxBridge (0.59.8):
    - Folly (= 2018.10.22.00)
    - ReactABI34_0_0/ABI34_0_0jsiexecutor
    - ReactABI34_0_0/Core
    - ReactABI34_0_0/cxxReactABI34_0_0
  - ReactABI34_0_0/cxxReactABI34_0_0 (0.59.8):
    - boost-for-react-native (= 1.63.0)
    - DoubleConversion
    - Folly (= 2018.10.22.00)
    - glog
    - ReactABI34_0_0/ABI34_0_0jsinspector
  - ReactABI34_0_0/DevSupport (0.59.8):
    - ReactABI34_0_0/Core
    - ReactABI34_0_0/RCTWebSocket
  - ReactABI34_0_0/fishhook (0.59.8)
  - ReactABI34_0_0/RCTActionSheet (0.59.8):
    - ReactABI34_0_0/Core
  - ReactABI34_0_0/RCTAnimation (0.59.8):
    - ReactABI34_0_0/Core
  - ReactABI34_0_0/RCTBlob (0.59.8):
    - ReactABI34_0_0/Core
  - ReactABI34_0_0/RCTCameraRoll (0.59.8):
    - ReactABI34_0_0/Core
    - ReactABI34_0_0/RCTImage
  - ReactABI34_0_0/RCTGeolocation (0.59.8):
    - ReactABI34_0_0/Core
  - ReactABI34_0_0/RCTImage (0.59.8):
    - ReactABI34_0_0/Core
    - ReactABI34_0_0/RCTNetwork
  - ReactABI34_0_0/RCTNetwork (0.59.8):
    - ReactABI34_0_0/Core
  - ReactABI34_0_0/RCTText (0.59.8):
    - ReactABI34_0_0/Core
  - ReactABI34_0_0/RCTVibration (0.59.8):
    - ReactABI34_0_0/Core
  - ReactABI34_0_0/RCTWebSocket (0.59.8):
    - ReactABI34_0_0/Core
    - ReactABI34_0_0/fishhook
    - ReactABI34_0_0/RCTBlob
  - ReactABI35_0_0 (0.59.8):
    - ReactABI35_0_0/Core (= 0.59.8)
  - ReactABI35_0_0/ABI35_0_0jsi (0.59.8):
    - DoubleConversion
    - Folly (= 2018.10.22.00)
    - glog
  - ReactABI35_0_0/ABI35_0_0jsiexecutor (0.59.8):
    - DoubleConversion
    - Folly (= 2018.10.22.00)
    - glog
    - ReactABI35_0_0/ABI35_0_0jsi
    - ReactABI35_0_0/cxxReactABI35_0_0
  - ReactABI35_0_0/ABI35_0_0jsinspector (0.59.8)
  - ReactABI35_0_0/ART (0.59.8):
    - ReactABI35_0_0/Core
  - ReactABI35_0_0/Core (0.59.8):
    - yogaABI35_0_0 (= 0.59.8.React)
  - ReactABI35_0_0/CxxBridge (0.59.8):
    - Folly (= 2018.10.22.00)
    - ReactABI35_0_0/ABI35_0_0jsiexecutor
    - ReactABI35_0_0/Core
    - ReactABI35_0_0/cxxReactABI35_0_0
  - ReactABI35_0_0/cxxReactABI35_0_0 (0.59.8):
    - boost-for-react-native (= 1.63.0)
    - DoubleConversion
    - Folly (= 2018.10.22.00)
    - glog
    - ReactABI35_0_0/ABI35_0_0jsinspector
  - ReactABI35_0_0/DevSupport (0.59.8):
    - ReactABI35_0_0/Core
    - ReactABI35_0_0/RCTWebSocket
  - ReactABI35_0_0/RCTActionSheet (0.59.8):
    - ReactABI35_0_0/Core
  - ReactABI35_0_0/RCTAnimation (0.59.8):
    - ReactABI35_0_0/Core
  - ReactABI35_0_0/RCTBlob (0.59.8):
    - ReactABI35_0_0/Core
  - ReactABI35_0_0/RCTCameraRoll (0.59.8):
    - ReactABI35_0_0/Core
    - ReactABI35_0_0/RCTImage
  - ReactABI35_0_0/RCTGeolocation (0.59.8):
    - ReactABI35_0_0/Core
  - ReactABI35_0_0/RCTImage (0.59.8):
    - ReactABI35_0_0/Core
    - ReactABI35_0_0/RCTNetwork
  - ReactABI35_0_0/RCTNetwork (0.59.8):
    - ReactABI35_0_0/Core
  - ReactABI35_0_0/RCTText (0.59.8):
    - ReactABI35_0_0/Core
  - ReactABI35_0_0/RCTVibration (0.59.8):
    - ReactABI35_0_0/Core
  - ReactABI35_0_0/RCTWebSocket (0.59.8):
    - ReactABI35_0_0/Core
    - ReactABI35_0_0/RCTBlob
  - ReactCommon/jscallinvoker (0.61.4):
    - DoubleConversion
    - Folly (= 2018.10.22.00)
    - glog
    - React-cxxreact (= 0.61.4)
  - ReactCommon/turbomodule/core (0.61.4):
    - DoubleConversion
    - Folly (= 2018.10.22.00)
    - glog
    - React-Core (= 0.61.4)
    - React-cxxreact (= 0.61.4)
    - React-jsi (= 0.61.4)
    - ReactCommon/jscallinvoker (= 0.61.4)
  - UMAppLoader (1.0.0)
  - UMBarCodeScannerInterface (5.0.0)
  - UMCameraInterface (5.0.0)
  - UMConstantsInterface (5.0.0)
  - UMCore (5.0.0)
  - UMFaceDetectorInterface (5.0.0)
  - UMFileSystemInterface (5.0.0)
  - UMFontInterface (5.0.0)
  - UMImageLoaderInterface (5.0.0)
  - UMPermissionsInterface (5.0.0):
    - UMCore
  - UMReactNativeAdapter (5.0.0):
    - React-Core
    - UMCore
    - UMFontInterface
  - UMSensorsInterface (5.0.0)
  - UMTaskManagerInterface (5.0.0)
  - Yoga (1.14.0)
  - yogaABI34_0_0 (0.59.8.React)
  - yogaABI35_0_0 (0.59.8.React)
  - ZXingObjC/Core (3.6.5)
  - ZXingObjC/OneD (3.6.5):
    - ZXingObjC/Core
  - ZXingObjC/PDF417 (3.6.5):
    - ZXingObjC/Core

DEPENDENCIES:
  - ABI34_0_0EXAdsAdMob (from `./versioned-react-native/ABI34_0_0/EXAdsAdMob`)
  - ABI34_0_0EXAdsFacebook (from `./versioned-react-native/ABI34_0_0/EXAdsFacebook`)
  - ABI34_0_0EXAmplitude (from `./versioned-react-native/ABI34_0_0/EXAmplitude`)
  - ABI34_0_0EXAppAuth (from `./versioned-react-native/ABI34_0_0/EXAppAuth`)
  - ABI34_0_0EXAppLoaderProvider (from `./versioned-react-native/ABI34_0_0/EXAppLoaderProvider`)
  - ABI34_0_0EXAV (from `./versioned-react-native/ABI34_0_0/EXAV`)
  - ABI34_0_0EXBackgroundFetch (from `./versioned-react-native/ABI34_0_0/EXBackgroundFetch`)
  - ABI34_0_0EXBarCodeScanner (from `./versioned-react-native/ABI34_0_0/EXBarCodeScanner`)
  - ABI34_0_0EXBlur (from `./versioned-react-native/ABI34_0_0/EXBlur`)
  - ABI34_0_0EXBrightness (from `./versioned-react-native/ABI34_0_0/EXBrightness`)
  - ABI34_0_0EXCalendar (from `./versioned-react-native/ABI34_0_0/EXCalendar`)
  - ABI34_0_0EXCamera (from `./versioned-react-native/ABI34_0_0/EXCamera`)
  - ABI34_0_0EXConstants (from `./versioned-react-native/ABI34_0_0/EXConstants`)
  - ABI34_0_0EXContacts (from `./versioned-react-native/ABI34_0_0/EXContacts`)
  - ABI34_0_0EXCrypto (from `./versioned-react-native/ABI34_0_0/EXCrypto`)
  - ABI34_0_0EXDocumentPicker (from `./versioned-react-native/ABI34_0_0/EXDocumentPicker`)
  - ABI34_0_0EXFacebook (from `./versioned-react-native/ABI34_0_0/EXFacebook`)
  - ABI34_0_0EXFaceDetector (from `./versioned-react-native/ABI34_0_0/EXFaceDetector`)
  - ABI34_0_0EXFileSystem (from `./versioned-react-native/ABI34_0_0/EXFileSystem`)
  - ABI34_0_0EXFont (from `./versioned-react-native/ABI34_0_0/EXFont`)
  - ABI34_0_0EXGL (from `./versioned-react-native/ABI34_0_0/EXGL`)
  - ABI34_0_0EXGoogleSignIn (from `./versioned-react-native/ABI34_0_0/EXGoogleSignIn`)
  - ABI34_0_0EXHaptics (from `./versioned-react-native/ABI34_0_0/EXHaptics`)
  - ABI34_0_0EXImageManipulator (from `./versioned-react-native/ABI34_0_0/EXImageManipulator`)
  - ABI34_0_0EXImagePicker (from `./versioned-react-native/ABI34_0_0/EXImagePicker`)
  - ABI34_0_0EXKeepAwake (from `./versioned-react-native/ABI34_0_0/EXKeepAwake`)
  - ABI34_0_0EXLinearGradient (from `./versioned-react-native/ABI34_0_0/EXLinearGradient`)
  - ABI34_0_0EXLocalAuthentication (from `./versioned-react-native/ABI34_0_0/EXLocalAuthentication`)
  - ABI34_0_0EXLocalization (from `./versioned-react-native/ABI34_0_0/EXLocalization`)
  - ABI34_0_0EXLocation (from `./versioned-react-native/ABI34_0_0/EXLocation`)
  - ABI34_0_0EXMailComposer (from `./versioned-react-native/ABI34_0_0/EXMailComposer`)
  - ABI34_0_0EXMediaLibrary (from `./versioned-react-native/ABI34_0_0/EXMediaLibrary`)
  - ABI34_0_0EXPermissions (from `./versioned-react-native/ABI34_0_0/EXPermissions`)
  - ABI34_0_0ExpoKit/Expo (from `./versioned-react-native/ABI34_0_0`)
  - ABI34_0_0ExpoKit/ExpoOptional (from `./versioned-react-native/ABI34_0_0`)
  - ABI34_0_0EXPrint (from `./versioned-react-native/ABI34_0_0/EXPrint`)
  - ABI34_0_0EXRandom (from `./versioned-react-native/ABI34_0_0/EXRandom`)
  - ABI34_0_0EXSecureStore (from `./versioned-react-native/ABI34_0_0/EXSecureStore`)
  - ABI34_0_0EXSegment (from `./versioned-react-native/ABI34_0_0/EXSegment`)
  - ABI34_0_0EXSensors (from `./versioned-react-native/ABI34_0_0/EXSensors`)
  - ABI34_0_0EXSharing (from `./versioned-react-native/ABI34_0_0/EXSharing`)
  - ABI34_0_0EXSMS (from `./versioned-react-native/ABI34_0_0/EXSMS`)
  - ABI34_0_0EXSpeech (from `./versioned-react-native/ABI34_0_0/EXSpeech`)
  - ABI34_0_0EXSQLite (from `./versioned-react-native/ABI34_0_0/EXSQLite`)
  - ABI34_0_0EXTaskManager (from `./versioned-react-native/ABI34_0_0/EXTaskManager`)
  - ABI34_0_0EXVideoThumbnails (from `./versioned-react-native/ABI34_0_0/EXVideoThumbnails`)
  - ABI34_0_0EXWebBrowser (from `./versioned-react-native/ABI34_0_0/EXWebBrowser`)
  - ABI34_0_0UMBarCodeScannerInterface (from `./versioned-react-native/ABI34_0_0/UMBarCodeScannerInterface`)
  - ABI34_0_0UMCameraInterface (from `./versioned-react-native/ABI34_0_0/UMCameraInterface`)
  - ABI34_0_0UMConstantsInterface (from `./versioned-react-native/ABI34_0_0/UMConstantsInterface`)
  - ABI34_0_0UMCore (from `./versioned-react-native/ABI34_0_0/UMCore`)
  - ABI34_0_0UMFaceDetectorInterface (from `./versioned-react-native/ABI34_0_0/UMFaceDetectorInterface`)
  - ABI34_0_0UMFileSystemInterface (from `./versioned-react-native/ABI34_0_0/UMFileSystemInterface`)
  - ABI34_0_0UMFontInterface (from `./versioned-react-native/ABI34_0_0/UMFontInterface`)
  - ABI34_0_0UMImageLoaderInterface (from `./versioned-react-native/ABI34_0_0/UMImageLoaderInterface`)
  - ABI34_0_0UMPermissionsInterface (from `./versioned-react-native/ABI34_0_0/UMPermissionsInterface`)
  - ABI34_0_0UMReactNativeAdapter (from `./versioned-react-native/ABI34_0_0/UMReactNativeAdapter`)
  - ABI34_0_0UMSensorsInterface (from `./versioned-react-native/ABI34_0_0/UMSensorsInterface`)
  - ABI34_0_0UMTaskManagerInterface (from `./versioned-react-native/ABI34_0_0/UMTaskManagerInterface`)
  - ABI35_0_0EXAdsAdMob (from `./versioned-react-native/ABI35_0_0/EXAdsAdMob`)
  - ABI35_0_0EXAdsFacebook (from `./versioned-react-native/ABI35_0_0/EXAdsFacebook`)
  - ABI35_0_0EXAmplitude (from `./versioned-react-native/ABI35_0_0/EXAmplitude`)
  - ABI35_0_0EXAppAuth (from `./versioned-react-native/ABI35_0_0/EXAppAuth`)
  - ABI35_0_0EXAppleAuthentication (from `./versioned-react-native/ABI35_0_0/EXAppleAuthentication`)
  - ABI35_0_0EXApplication (from `./versioned-react-native/ABI35_0_0/EXApplication`)
  - ABI35_0_0EXAppLoaderProvider (from `./versioned-react-native/ABI35_0_0/EXAppLoaderProvider`)
  - ABI35_0_0EXAV (from `./versioned-react-native/ABI35_0_0/EXAV`)
  - ABI35_0_0EXBackgroundFetch (from `./versioned-react-native/ABI35_0_0/EXBackgroundFetch`)
  - ABI35_0_0EXBarCodeScanner (from `./versioned-react-native/ABI35_0_0/EXBarCodeScanner`)
  - ABI35_0_0EXBattery (from `./versioned-react-native/ABI35_0_0/EXBattery`)
  - ABI35_0_0EXBlur (from `./versioned-react-native/ABI35_0_0/EXBlur`)
  - ABI35_0_0EXBrightness (from `./versioned-react-native/ABI35_0_0/EXBrightness`)
  - ABI35_0_0EXCalendar (from `./versioned-react-native/ABI35_0_0/EXCalendar`)
  - ABI35_0_0EXCamera (from `./versioned-react-native/ABI35_0_0/EXCamera`)
  - ABI35_0_0EXCellular (from `./versioned-react-native/ABI35_0_0/EXCellular`)
  - ABI35_0_0EXConstants (from `./versioned-react-native/ABI35_0_0/EXConstants`)
  - ABI35_0_0EXContacts (from `./versioned-react-native/ABI35_0_0/EXContacts`)
  - ABI35_0_0EXCrypto (from `./versioned-react-native/ABI35_0_0/EXCrypto`)
  - ABI35_0_0EXDevice (from `./versioned-react-native/ABI35_0_0/EXDevice`)
  - ABI35_0_0EXDocumentPicker (from `./versioned-react-native/ABI35_0_0/EXDocumentPicker`)
  - ABI35_0_0EXFacebook (from `./versioned-react-native/ABI35_0_0/EXFacebook`)
  - ABI35_0_0EXFaceDetector (from `./versioned-react-native/ABI35_0_0/EXFaceDetector`)
  - ABI35_0_0EXFileSystem (from `./versioned-react-native/ABI35_0_0/EXFileSystem`)
  - ABI35_0_0EXFont (from `./versioned-react-native/ABI35_0_0/EXFont`)
  - ABI35_0_0EXGL (from `./versioned-react-native/ABI35_0_0/EXGL`)
  - ABI35_0_0EXGoogleSignIn (from `./versioned-react-native/ABI35_0_0/EXGoogleSignIn`)
  - ABI35_0_0EXHaptics (from `./versioned-react-native/ABI35_0_0/EXHaptics`)
  - ABI35_0_0EXImageManipulator (from `./versioned-react-native/ABI35_0_0/EXImageManipulator`)
  - ABI35_0_0EXImagePicker (from `./versioned-react-native/ABI35_0_0/EXImagePicker`)
  - ABI35_0_0EXKeepAwake (from `./versioned-react-native/ABI35_0_0/EXKeepAwake`)
  - ABI35_0_0EXLinearGradient (from `./versioned-react-native/ABI35_0_0/EXLinearGradient`)
  - ABI35_0_0EXLocalAuthentication (from `./versioned-react-native/ABI35_0_0/EXLocalAuthentication`)
  - ABI35_0_0EXLocalization (from `./versioned-react-native/ABI35_0_0/EXLocalization`)
  - ABI35_0_0EXLocation (from `./versioned-react-native/ABI35_0_0/EXLocation`)
  - ABI35_0_0EXMailComposer (from `./versioned-react-native/ABI35_0_0/EXMailComposer`)
  - ABI35_0_0EXMediaLibrary (from `./versioned-react-native/ABI35_0_0/EXMediaLibrary`)
  - ABI35_0_0EXNetwork (from `./versioned-react-native/ABI35_0_0/EXNetwork`)
  - ABI35_0_0EXPermissions (from `./versioned-react-native/ABI35_0_0/EXPermissions`)
  - ABI35_0_0ExpoKit/Expo (from `./versioned-react-native/ABI35_0_0`)
  - ABI35_0_0ExpoKit/ExpoOptional (from `./versioned-react-native/ABI35_0_0`)
  - ABI35_0_0EXPrint (from `./versioned-react-native/ABI35_0_0/EXPrint`)
  - ABI35_0_0EXRandom (from `./versioned-react-native/ABI35_0_0/EXRandom`)
  - ABI35_0_0EXSecureStore (from `./versioned-react-native/ABI35_0_0/EXSecureStore`)
  - ABI35_0_0EXSegment (from `./versioned-react-native/ABI35_0_0/EXSegment`)
  - ABI35_0_0EXSensors (from `./versioned-react-native/ABI35_0_0/EXSensors`)
  - ABI35_0_0EXSharing (from `./versioned-react-native/ABI35_0_0/EXSharing`)
  - ABI35_0_0EXSMS (from `./versioned-react-native/ABI35_0_0/EXSMS`)
  - ABI35_0_0EXSpeech (from `./versioned-react-native/ABI35_0_0/EXSpeech`)
  - ABI35_0_0EXSQLite (from `./versioned-react-native/ABI35_0_0/EXSQLite`)
  - ABI35_0_0EXStoreReview (from `./versioned-react-native/ABI35_0_0/EXStoreReview`)
  - ABI35_0_0EXTaskManager (from `./versioned-react-native/ABI35_0_0/EXTaskManager`)
  - ABI35_0_0EXVideoThumbnails (from `./versioned-react-native/ABI35_0_0/EXVideoThumbnails`)
  - ABI35_0_0EXWebBrowser (from `./versioned-react-native/ABI35_0_0/EXWebBrowser`)
  - ABI35_0_0UMBarCodeScannerInterface (from `./versioned-react-native/ABI35_0_0/UMBarCodeScannerInterface`)
  - ABI35_0_0UMCameraInterface (from `./versioned-react-native/ABI35_0_0/UMCameraInterface`)
  - ABI35_0_0UMConstantsInterface (from `./versioned-react-native/ABI35_0_0/UMConstantsInterface`)
  - ABI35_0_0UMCore (from `./versioned-react-native/ABI35_0_0/UMCore`)
  - ABI35_0_0UMFaceDetectorInterface (from `./versioned-react-native/ABI35_0_0/UMFaceDetectorInterface`)
  - ABI35_0_0UMFileSystemInterface (from `./versioned-react-native/ABI35_0_0/UMFileSystemInterface`)
  - ABI35_0_0UMFontInterface (from `./versioned-react-native/ABI35_0_0/UMFontInterface`)
  - ABI35_0_0UMImageLoaderInterface (from `./versioned-react-native/ABI35_0_0/UMImageLoaderInterface`)
  - ABI35_0_0UMPermissionsInterface (from `./versioned-react-native/ABI35_0_0/UMPermissionsInterface`)
  - ABI35_0_0UMReactNativeAdapter (from `./versioned-react-native/ABI35_0_0/UMReactNativeAdapter`)
  - ABI35_0_0UMSensorsInterface (from `./versioned-react-native/ABI35_0_0/UMSensorsInterface`)
  - ABI35_0_0UMTaskManagerInterface (from `./versioned-react-native/ABI35_0_0/UMTaskManagerInterface`)
  - ABI36_0_0EXAdsAdMob (from `./versioned-react-native/ABI36_0_0/Expo/EXAdsAdMob`)
  - ABI36_0_0EXAdsFacebook (from `./versioned-react-native/ABI36_0_0/Expo/EXAdsFacebook`)
  - ABI36_0_0EXAmplitude (from `./versioned-react-native/ABI36_0_0/Expo/EXAmplitude`)
  - ABI36_0_0EXAppAuth (from `./versioned-react-native/ABI36_0_0/Expo/EXAppAuth`)
  - ABI36_0_0EXAppleAuthentication (from `./versioned-react-native/ABI36_0_0/Expo/EXAppleAuthentication`)
  - ABI36_0_0EXApplication (from `./versioned-react-native/ABI36_0_0/Expo/EXApplication`)
  - ABI36_0_0EXAppLoaderProvider (from `./versioned-react-native/ABI36_0_0/Expo/EXAppLoaderProvider`)
  - ABI36_0_0EXAV (from `./versioned-react-native/ABI36_0_0/Expo/EXAV`)
  - ABI36_0_0EXBackgroundFetch (from `./versioned-react-native/ABI36_0_0/Expo/EXBackgroundFetch`)
  - ABI36_0_0EXBarCodeScanner (from `./versioned-react-native/ABI36_0_0/Expo/EXBarCodeScanner`)
  - ABI36_0_0EXBattery (from `./versioned-react-native/ABI36_0_0/Expo/EXBattery`)
  - ABI36_0_0EXBluetooth (from `./versioned-react-native/ABI36_0_0/Expo/EXBluetooth`)
  - ABI36_0_0EXBlur (from `./versioned-react-native/ABI36_0_0/Expo/EXBlur`)
  - ABI36_0_0EXBrightness (from `./versioned-react-native/ABI36_0_0/Expo/EXBrightness`)
  - ABI36_0_0EXCalendar (from `./versioned-react-native/ABI36_0_0/Expo/EXCalendar`)
  - ABI36_0_0EXCamera (from `./versioned-react-native/ABI36_0_0/Expo/EXCamera`)
  - ABI36_0_0EXCellular (from `./versioned-react-native/ABI36_0_0/Expo/EXCellular`)
  - ABI36_0_0EXConstants (from `./versioned-react-native/ABI36_0_0/Expo/EXConstants`)
  - ABI36_0_0EXContacts (from `./versioned-react-native/ABI36_0_0/Expo/EXContacts`)
  - ABI36_0_0EXCrypto (from `./versioned-react-native/ABI36_0_0/Expo/EXCrypto`)
  - ABI36_0_0EXDevice (from `./versioned-react-native/ABI36_0_0/Expo/EXDevice`)
  - ABI36_0_0EXDocumentPicker (from `./versioned-react-native/ABI36_0_0/Expo/EXDocumentPicker`)
  - ABI36_0_0EXErrorRecovery (from `./versioned-react-native/ABI36_0_0/Expo/EXErrorRecovery`)
  - ABI36_0_0EXFacebook (from `./versioned-react-native/ABI36_0_0/Expo/EXFacebook`)
  - ABI36_0_0EXFaceDetector (from `./versioned-react-native/ABI36_0_0/Expo/EXFaceDetector`)
  - ABI36_0_0EXFileSystem (from `./versioned-react-native/ABI36_0_0/Expo/EXFileSystem`)
  - ABI36_0_0EXFont (from `./versioned-react-native/ABI36_0_0/Expo/EXFont`)
  - ABI36_0_0EXGL (from `./versioned-react-native/ABI36_0_0/Expo/EXGL`)
  - ABI36_0_0EXGoogleSignIn (from `./versioned-react-native/ABI36_0_0/Expo/EXGoogleSignIn`)
  - ABI36_0_0EXHaptics (from `./versioned-react-native/ABI36_0_0/Expo/EXHaptics`)
  - ABI36_0_0EXImageManipulator (from `./versioned-react-native/ABI36_0_0/Expo/EXImageManipulator`)
  - ABI36_0_0EXImagePicker (from `./versioned-react-native/ABI36_0_0/Expo/EXImagePicker`)
  - ABI36_0_0EXInAppPurchases (from `./versioned-react-native/ABI36_0_0/Expo/EXInAppPurchases`)
  - ABI36_0_0EXKeepAwake (from `./versioned-react-native/ABI36_0_0/Expo/EXKeepAwake`)
  - ABI36_0_0EXLinearGradient (from `./versioned-react-native/ABI36_0_0/Expo/EXLinearGradient`)
  - ABI36_0_0EXLocalAuthentication (from `./versioned-react-native/ABI36_0_0/Expo/EXLocalAuthentication`)
  - ABI36_0_0EXLocalization (from `./versioned-react-native/ABI36_0_0/Expo/EXLocalization`)
  - ABI36_0_0EXLocation (from `./versioned-react-native/ABI36_0_0/Expo/EXLocation`)
  - ABI36_0_0EXMailComposer (from `./versioned-react-native/ABI36_0_0/Expo/EXMailComposer`)
  - ABI36_0_0EXMediaLibrary (from `./versioned-react-native/ABI36_0_0/Expo/EXMediaLibrary`)
  - ABI36_0_0EXNetwork (from `./versioned-react-native/ABI36_0_0/Expo/EXNetwork`)
  - ABI36_0_0EXPermissions (from `./versioned-react-native/ABI36_0_0/Expo/EXPermissions`)
  - ABI36_0_0ExpoKit/Expo (from `./versioned-react-native/ABI36_0_0/Expo/ExpoKit`)
  - ABI36_0_0ExpoKit/ExpoOptional (from `./versioned-react-native/ABI36_0_0/Expo/ExpoKit`)
  - ABI36_0_0EXPrint (from `./versioned-react-native/ABI36_0_0/Expo/EXPrint`)
  - ABI36_0_0EXRandom (from `./versioned-react-native/ABI36_0_0/Expo/EXRandom`)
  - ABI36_0_0EXSecureStore (from `./versioned-react-native/ABI36_0_0/Expo/EXSecureStore`)
  - ABI36_0_0EXSegment (from `./versioned-react-native/ABI36_0_0/Expo/EXSegment`)
  - ABI36_0_0EXSensors (from `./versioned-react-native/ABI36_0_0/Expo/EXSensors`)
  - ABI36_0_0EXSharing (from `./versioned-react-native/ABI36_0_0/Expo/EXSharing`)
  - ABI36_0_0EXSMS (from `./versioned-react-native/ABI36_0_0/Expo/EXSMS`)
  - ABI36_0_0EXSpeech (from `./versioned-react-native/ABI36_0_0/Expo/EXSpeech`)
  - ABI36_0_0EXSQLite (from `./versioned-react-native/ABI36_0_0/Expo/EXSQLite`)
  - ABI36_0_0EXStoreReview (from `./versioned-react-native/ABI36_0_0/Expo/EXStoreReview`)
  - ABI36_0_0EXTaskManager (from `./versioned-react-native/ABI36_0_0/Expo/EXTaskManager`)
  - ABI36_0_0EXUpdates (from `./versioned-react-native/ABI36_0_0/Expo/EXUpdates`)
  - ABI36_0_0EXVideoThumbnails (from `./versioned-react-native/ABI36_0_0/Expo/EXVideoThumbnails`)
  - ABI36_0_0EXWebBrowser (from `./versioned-react-native/ABI36_0_0/Expo/EXWebBrowser`)
  - ABI36_0_0FBLazyVector (from `./versioned-react-native/ABI36_0_0/ReactNative/Libraries/FBLazyVector`)
  - ABI36_0_0FBReactNativeSpec (from `./versioned-react-native/ABI36_0_0/ReactNative/Libraries/FBReactNativeSpec`)
  - ABI36_0_0RCTRequired (from `./versioned-react-native/ABI36_0_0/ReactNative/Libraries/RCTRequired`)
  - ABI36_0_0RCTTypeSafety (from `./versioned-react-native/ABI36_0_0/ReactNative/Libraries/TypeSafety`)
  - ABI36_0_0React (from `./versioned-react-native/ABI36_0_0/ReactNative/`)
  - ABI36_0_0React-Core (from `./versioned-react-native/ABI36_0_0/ReactNative/`)
  - ABI36_0_0React-Core/DevSupport (from `./versioned-react-native/ABI36_0_0/ReactNative/`)
  - ABI36_0_0React-Core/RCTWebSocket (from `./versioned-react-native/ABI36_0_0/ReactNative/`)
  - ABI36_0_0React-CoreModules (from `./versioned-react-native/ABI36_0_0/ReactNative/React/CoreModules`)
  - ABI36_0_0React-cxxreact (from `./versioned-react-native/ABI36_0_0/ReactNative/ReactCommon/cxxreact`)
  - ABI36_0_0React-jsi (from `./versioned-react-native/ABI36_0_0/ReactNative/ReactCommon/jsi`)
  - ABI36_0_0React-jsiexecutor (from `./versioned-react-native/ABI36_0_0/ReactNative/ReactCommon/jsiexecutor`)
  - ABI36_0_0React-jsinspector (from `./versioned-react-native/ABI36_0_0/ReactNative/ReactCommon/jsinspector`)
  - ABI36_0_0React-RCTActionSheet (from `./versioned-react-native/ABI36_0_0/ReactNative/Libraries/ActionSheetIOS`)
  - ABI36_0_0React-RCTAnimation (from `./versioned-react-native/ABI36_0_0/ReactNative/Libraries/NativeAnimation`)
  - ABI36_0_0React-RCTBlob (from `./versioned-react-native/ABI36_0_0/ReactNative/Libraries/Blob`)
  - ABI36_0_0React-RCTCameraRoll (from `./versioned-react-native/ABI36_0_0/ReactNative/Libraries/CameraRoll`)
  - ABI36_0_0React-RCTImage (from `./versioned-react-native/ABI36_0_0/ReactNative/Libraries/Image`)
  - ABI36_0_0React-RCTLinking (from `./versioned-react-native/ABI36_0_0/ReactNative/Libraries/LinkingIOS`)
  - ABI36_0_0React-RCTNetwork (from `./versioned-react-native/ABI36_0_0/ReactNative/Libraries/Network`)
  - ABI36_0_0React-RCTSettings (from `./versioned-react-native/ABI36_0_0/ReactNative/Libraries/Settings`)
  - ABI36_0_0React-RCTText (from `./versioned-react-native/ABI36_0_0/ReactNative/Libraries/Text`)
  - ABI36_0_0React-RCTVibration (from `./versioned-react-native/ABI36_0_0/ReactNative/Libraries/Vibration`)
  - ABI36_0_0ReactCommon/jscallinvoker (from `./versioned-react-native/ABI36_0_0/ReactNative/ReactCommon`)
  - ABI36_0_0ReactCommon/turbomodule/core (from `./versioned-react-native/ABI36_0_0/ReactNative/ReactCommon`)
  - ABI36_0_0UMBarCodeScannerInterface (from `./versioned-react-native/ABI36_0_0/Expo/UMBarCodeScannerInterface`)
  - ABI36_0_0UMCameraInterface (from `./versioned-react-native/ABI36_0_0/Expo/UMCameraInterface`)
  - ABI36_0_0UMConstantsInterface (from `./versioned-react-native/ABI36_0_0/Expo/UMConstantsInterface`)
  - ABI36_0_0UMCore (from `./versioned-react-native/ABI36_0_0/Expo/UMCore`)
  - ABI36_0_0UMFaceDetectorInterface (from `./versioned-react-native/ABI36_0_0/Expo/UMFaceDetectorInterface`)
  - ABI36_0_0UMFileSystemInterface (from `./versioned-react-native/ABI36_0_0/Expo/UMFileSystemInterface`)
  - ABI36_0_0UMFontInterface (from `./versioned-react-native/ABI36_0_0/Expo/UMFontInterface`)
  - ABI36_0_0UMImageLoaderInterface (from `./versioned-react-native/ABI36_0_0/Expo/UMImageLoaderInterface`)
  - ABI36_0_0UMPermissionsInterface (from `./versioned-react-native/ABI36_0_0/Expo/UMPermissionsInterface`)
  - ABI36_0_0UMReactNativeAdapter (from `./versioned-react-native/ABI36_0_0/Expo/UMReactNativeAdapter`)
  - ABI36_0_0UMSensorsInterface (from `./versioned-react-native/ABI36_0_0/Expo/UMSensorsInterface`)
  - ABI36_0_0UMTaskManagerInterface (from `./versioned-react-native/ABI36_0_0/Expo/UMTaskManagerInterface`)
  - ABI36_0_0Yoga (from `./versioned-react-native/ABI36_0_0/ReactNative/ReactCommon/yoga`)
  - Amplitude-iOS
  - CocoaLumberjack (~> 3.5.3)
  - Crashlytics (~> 3.14.0)
  - DoubleConversion (from `../react-native-lab/react-native/third-party-podspecs/DoubleConversion.podspec`)
  - EXAdsAdMob (from `../packages/expo-ads-admob/ios`)
  - EXAdsFacebook (from `../packages/expo-ads-facebook/ios`)
  - EXAmplitude (from `../packages/expo-analytics-amplitude/ios`)
  - EXAppAuth (from `../packages/expo-app-auth/ios`)
  - EXAppleAuthentication (from `../packages/expo-apple-authentication/ios`)
  - EXApplication (from `../packages/expo-application/ios`)
  - EXAV (from `../packages/expo-av/ios`)
  - EXBackgroundFetch (from `../packages/expo-background-fetch/ios`)
  - EXBarCodeScanner (from `../packages/expo-barcode-scanner/ios`)
  - EXBattery (from `../packages/expo-battery/ios`)
  - EXBlur (from `../packages/expo-blur/ios`)
  - EXBranch (from `../packages/expo-branch/ios`)
  - EXBrightness (from `../packages/expo-brightness/ios`)
  - EXCalendar (from `../packages/expo-calendar/ios`)
  - EXCamera (from `../packages/expo-camera/ios`)
  - EXCellular (from `../packages/expo-cellular/ios`)
  - EXConstants (from `../packages/expo-constants/ios`)
  - EXContacts (from `../packages/expo-contacts/ios`)
  - EXCrypto (from `../packages/expo-crypto/ios`)
  - EXDevice (from `../packages/expo-device/ios`)
  - EXDocumentPicker (from `../packages/expo-document-picker/ios`)
  - EXErrorRecovery (from `../packages/expo-error-recovery/ios`)
  - EXFacebook (from `../packages/expo-facebook/ios`)
  - EXFaceDetector (from `../packages/expo-face-detector/ios`)
  - EXFileSystem (from `../packages/expo-file-system/ios`)
  - EXFont (from `../packages/expo-font/ios`)
  - EXGL (from `../packages/expo-gl/ios`)
  - EXGL_CPP (from `../packages/expo-gl-cpp/cpp`)
  - EXGoogleSignIn (from `../packages/expo-google-sign-in/ios`)
  - EXHaptics (from `../packages/expo-haptics/ios`)
  - EXImageLoader (from `../packages/expo-image-loader/ios`)
  - EXImageManipulator (from `../packages/expo-image-manipulator/ios`)
  - EXImagePicker (from `../packages/expo-image-picker/ios`)
  - EXKeepAwake (from `../packages/expo-keep-awake/ios`)
  - EXLinearGradient (from `../packages/expo-linear-gradient/ios`)
  - EXLocalAuthentication (from `../packages/expo-local-authentication/ios`)
  - EXLocalization (from `../packages/expo-localization/ios`)
  - EXLocation (from `../packages/expo-location/ios`)
  - EXMailComposer (from `../packages/expo-mail-composer/ios`)
  - EXMediaLibrary (from `../packages/expo-media-library/ios`)
  - EXNetwork (from `../packages/expo-network/ios`)
  - EXPermissions (from `../packages/expo-permissions/ios`)
  - EXPrint (from `../packages/expo-print/ios`)
  - EXRandom (from `../packages/expo-random/ios`)
  - EXScreenOrientation (from `../packages/expo-screen-orientation/ios`)
  - EXSecureStore (from `../packages/expo-secure-store/ios`)
  - EXSegment (from `../packages/expo-analytics-segment/ios`)
  - EXSensors (from `../packages/expo-sensors/ios`)
  - EXSharing (from `../packages/expo-sharing/ios`)
  - EXSMS (from `../packages/expo-sms/ios`)
  - EXSpeech (from `../packages/expo-speech/ios`)
  - EXSQLite (from `../packages/expo-sqlite/ios`)
  - EXStoreReview (from `../packages/expo-store-review/ios`)
  - EXTaskManager (from `../packages/expo-task-manager/ios`)
  - EXVideoThumbnails (from `../packages/expo-video-thumbnails/ios`)
  - EXWebBrowser (from `../packages/expo-web-browser/ios`)
  - Fabric (~> 1.10.2)
  - FBLazyVector (from `../react-native-lab/react-native/Libraries/FBLazyVector`)
  - FBReactNativeSpec (from `../react-native-lab/react-native/Libraries/FBReactNativeSpec`)
  - Folly (from `../react-native-lab/react-native/third-party-podspecs/Folly.podspec`)
  - glog (from `../react-native-lab/react-native/third-party-podspecs/glog.podspec`)
  - Google-Maps-iOS-Utils (~> 2.1.0)
  - GoogleMaps (~> 3.6)
  - JKBigInteger2 (= 0.0.5)
  - lottie-ios (~> 2.5.0)
  - RCTRequired (from `../react-native-lab/react-native/Libraries/RCTRequired`)
  - RCTTypeSafety (from `../react-native-lab/react-native/Libraries/TypeSafety`)
  - React (from `../react-native-lab/react-native/`)
  - React-Core (from `../react-native-lab/react-native/`)
  - React-Core/DevSupport (from `../react-native-lab/react-native/`)
  - React-Core/RCTWebSocket (from `../react-native-lab/react-native/`)
  - React-CoreModules (from `../react-native-lab/react-native/React/CoreModules`)
  - React-cxxreact (from `../react-native-lab/react-native/ReactCommon/cxxreact`)
  - React-jsi (from `../react-native-lab/react-native/ReactCommon/jsi`)
  - React-jsiexecutor (from `../react-native-lab/react-native/ReactCommon/jsiexecutor`)
  - React-jsinspector (from `../react-native-lab/react-native/ReactCommon/jsinspector`)
  - React-RCTActionSheet (from `../react-native-lab/react-native/Libraries/ActionSheetIOS`)
  - React-RCTAnimation (from `../react-native-lab/react-native/Libraries/NativeAnimation`)
  - React-RCTBlob (from `../react-native-lab/react-native/Libraries/Blob`)
  - React-RCTImage (from `../react-native-lab/react-native/Libraries/Image`)
  - React-RCTLinking (from `../react-native-lab/react-native/Libraries/LinkingIOS`)
  - React-RCTNetwork (from `../react-native-lab/react-native/Libraries/Network`)
  - React-RCTSettings (from `../react-native-lab/react-native/Libraries/Settings`)
  - React-RCTText (from `../react-native-lab/react-native/Libraries/Text`)
  - React-RCTVibration (from `../react-native-lab/react-native/Libraries/Vibration`)
  - ReactABI34_0_0/ART (from `./versioned-react-native/ABI34_0_0`)
  - ReactABI34_0_0/Core (from `./versioned-react-native/ABI34_0_0`)
  - ReactABI34_0_0/CxxBridge (from `./versioned-react-native/ABI34_0_0`)
  - ReactABI34_0_0/DevSupport (from `./versioned-react-native/ABI34_0_0`)
  - ReactABI34_0_0/RCTActionSheet (from `./versioned-react-native/ABI34_0_0`)
  - ReactABI34_0_0/RCTAnimation (from `./versioned-react-native/ABI34_0_0`)
  - ReactABI34_0_0/RCTCameraRoll (from `./versioned-react-native/ABI34_0_0`)
  - ReactABI34_0_0/RCTGeolocation (from `./versioned-react-native/ABI34_0_0`)
  - ReactABI34_0_0/RCTImage (from `./versioned-react-native/ABI34_0_0`)
  - ReactABI34_0_0/RCTNetwork (from `./versioned-react-native/ABI34_0_0`)
  - ReactABI34_0_0/RCTText (from `./versioned-react-native/ABI34_0_0`)
  - ReactABI34_0_0/RCTVibration (from `./versioned-react-native/ABI34_0_0`)
  - ReactABI34_0_0/RCTWebSocket (from `./versioned-react-native/ABI34_0_0`)
  - ReactABI35_0_0/ART (from `./versioned-react-native/ABI35_0_0`)
  - ReactABI35_0_0/Core (from `./versioned-react-native/ABI35_0_0`)
  - ReactABI35_0_0/CxxBridge (from `./versioned-react-native/ABI35_0_0`)
  - ReactABI35_0_0/DevSupport (from `./versioned-react-native/ABI35_0_0`)
  - ReactABI35_0_0/RCTActionSheet (from `./versioned-react-native/ABI35_0_0`)
  - ReactABI35_0_0/RCTAnimation (from `./versioned-react-native/ABI35_0_0`)
  - ReactABI35_0_0/RCTCameraRoll (from `./versioned-react-native/ABI35_0_0`)
  - ReactABI35_0_0/RCTGeolocation (from `./versioned-react-native/ABI35_0_0`)
  - ReactABI35_0_0/RCTImage (from `./versioned-react-native/ABI35_0_0`)
  - ReactABI35_0_0/RCTNetwork (from `./versioned-react-native/ABI35_0_0`)
  - ReactABI35_0_0/RCTText (from `./versioned-react-native/ABI35_0_0`)
  - ReactABI35_0_0/RCTVibration (from `./versioned-react-native/ABI35_0_0`)
  - ReactABI35_0_0/RCTWebSocket (from `./versioned-react-native/ABI35_0_0`)
  - ReactCommon/jscallinvoker (from `../react-native-lab/react-native/ReactCommon`)
  - ReactCommon/turbomodule/core (from `../react-native-lab/react-native/ReactCommon`)
  - UMAppLoader (from `../packages/unimodules-app-loader/ios`)
  - UMBarCodeScannerInterface (from `../packages/unimodules-barcode-scanner-interface/ios`)
  - UMCameraInterface (from `../packages/unimodules-camera-interface/ios`)
  - UMConstantsInterface (from `../packages/unimodules-constants-interface/ios`)
  - "UMCore (from `../packages/@unimodules/core/ios`)"
  - UMFaceDetectorInterface (from `../packages/unimodules-face-detector-interface/ios`)
  - UMFileSystemInterface (from `../packages/unimodules-file-system-interface/ios`)
  - UMFontInterface (from `../packages/unimodules-font-interface/ios`)
  - UMImageLoaderInterface (from `../packages/unimodules-image-loader-interface/ios`)
  - UMPermissionsInterface (from `../packages/unimodules-permissions-interface/ios`)
  - "UMReactNativeAdapter (from `../packages/@unimodules/react-native-adapter/ios`)"
  - UMSensorsInterface (from `../packages/unimodules-sensors-interface/ios`)
  - UMTaskManagerInterface (from `../packages/unimodules-task-manager-interface/ios`)
  - Yoga (from `../react-native-lab/react-native/ReactCommon/yoga`)
  - yogaABI34_0_0 (from `./versioned-react-native/ABI34_0_0/ReactCommon/ABI34_0_0yoga`)
  - yogaABI35_0_0 (from `./versioned-react-native/ABI35_0_0/ReactCommon/ABI35_0_0yoga`)

SPEC REPOS:
  trunk:
    - Amplitude-iOS
    - Analytics
    - AppAuth
    - boost-for-react-native
    - Branch
    - CocoaLumberjack
    - Crashlytics
    - Fabric
    - FBAudienceNetwork
    - FBSDKCoreKit
    - FBSDKLoginKit
    - Firebase
    - FirebaseAnalytics
    - FirebaseCore
    - FirebaseCoreDiagnostics
    - FirebaseCoreDiagnosticsInterop
    - FirebaseInstanceID
    - FirebaseMLCommon
    - FirebaseMLVision
    - FirebaseMLVisionFaceModel
    - Google-Maps-iOS-Utils
    - Google-Mobile-Ads-SDK
    - GoogleAPIClientForREST
    - GoogleAppMeasurement
    - GoogleDataTransport
    - GoogleDataTransportCCTSupport
    - GoogleMaps
    - GoogleSignIn
    - GoogleToolboxForMac
    - GoogleUtilities
    - GTMAppAuth
    - GTMSessionFetcher
    - JKBigInteger2
    - lottie-ios
    - nanopb
    - Protobuf
    - ZXingObjC

EXTERNAL SOURCES:
  ABI34_0_0EXAdsAdMob:
    :path: "./versioned-react-native/ABI34_0_0/EXAdsAdMob"
  ABI34_0_0EXAdsFacebook:
    :path: "./versioned-react-native/ABI34_0_0/EXAdsFacebook"
  ABI34_0_0EXAmplitude:
    :path: "./versioned-react-native/ABI34_0_0/EXAmplitude"
  ABI34_0_0EXAppAuth:
    :path: "./versioned-react-native/ABI34_0_0/EXAppAuth"
  ABI34_0_0EXAppLoaderProvider:
    :path: "./versioned-react-native/ABI34_0_0/EXAppLoaderProvider"
  ABI34_0_0EXAV:
    :path: "./versioned-react-native/ABI34_0_0/EXAV"
  ABI34_0_0EXBackgroundFetch:
    :path: "./versioned-react-native/ABI34_0_0/EXBackgroundFetch"
  ABI34_0_0EXBarCodeScanner:
    :path: "./versioned-react-native/ABI34_0_0/EXBarCodeScanner"
  ABI34_0_0EXBlur:
    :path: "./versioned-react-native/ABI34_0_0/EXBlur"
  ABI34_0_0EXBrightness:
    :path: "./versioned-react-native/ABI34_0_0/EXBrightness"
  ABI34_0_0EXCalendar:
    :path: "./versioned-react-native/ABI34_0_0/EXCalendar"
  ABI34_0_0EXCamera:
    :path: "./versioned-react-native/ABI34_0_0/EXCamera"
  ABI34_0_0EXConstants:
    :path: "./versioned-react-native/ABI34_0_0/EXConstants"
  ABI34_0_0EXContacts:
    :path: "./versioned-react-native/ABI34_0_0/EXContacts"
  ABI34_0_0EXCrypto:
    :path: "./versioned-react-native/ABI34_0_0/EXCrypto"
  ABI34_0_0EXDocumentPicker:
    :path: "./versioned-react-native/ABI34_0_0/EXDocumentPicker"
  ABI34_0_0EXFacebook:
    :path: "./versioned-react-native/ABI34_0_0/EXFacebook"
  ABI34_0_0EXFaceDetector:
    :path: "./versioned-react-native/ABI34_0_0/EXFaceDetector"
  ABI34_0_0EXFileSystem:
    :path: "./versioned-react-native/ABI34_0_0/EXFileSystem"
  ABI34_0_0EXFont:
    :path: "./versioned-react-native/ABI34_0_0/EXFont"
  ABI34_0_0EXGL:
    :path: "./versioned-react-native/ABI34_0_0/EXGL"
  ABI34_0_0EXGoogleSignIn:
    :path: "./versioned-react-native/ABI34_0_0/EXGoogleSignIn"
  ABI34_0_0EXHaptics:
    :path: "./versioned-react-native/ABI34_0_0/EXHaptics"
  ABI34_0_0EXImageManipulator:
    :path: "./versioned-react-native/ABI34_0_0/EXImageManipulator"
  ABI34_0_0EXImagePicker:
    :path: "./versioned-react-native/ABI34_0_0/EXImagePicker"
  ABI34_0_0EXKeepAwake:
    :path: "./versioned-react-native/ABI34_0_0/EXKeepAwake"
  ABI34_0_0EXLinearGradient:
    :path: "./versioned-react-native/ABI34_0_0/EXLinearGradient"
  ABI34_0_0EXLocalAuthentication:
    :path: "./versioned-react-native/ABI34_0_0/EXLocalAuthentication"
  ABI34_0_0EXLocalization:
    :path: "./versioned-react-native/ABI34_0_0/EXLocalization"
  ABI34_0_0EXLocation:
    :path: "./versioned-react-native/ABI34_0_0/EXLocation"
  ABI34_0_0EXMailComposer:
    :path: "./versioned-react-native/ABI34_0_0/EXMailComposer"
  ABI34_0_0EXMediaLibrary:
    :path: "./versioned-react-native/ABI34_0_0/EXMediaLibrary"
  ABI34_0_0EXPermissions:
    :path: "./versioned-react-native/ABI34_0_0/EXPermissions"
  ABI34_0_0ExpoKit:
    :path: "./versioned-react-native/ABI34_0_0"
  ABI34_0_0EXPrint:
    :path: "./versioned-react-native/ABI34_0_0/EXPrint"
  ABI34_0_0EXRandom:
    :path: "./versioned-react-native/ABI34_0_0/EXRandom"
  ABI34_0_0EXSecureStore:
    :path: "./versioned-react-native/ABI34_0_0/EXSecureStore"
  ABI34_0_0EXSegment:
    :path: "./versioned-react-native/ABI34_0_0/EXSegment"
  ABI34_0_0EXSensors:
    :path: "./versioned-react-native/ABI34_0_0/EXSensors"
  ABI34_0_0EXSharing:
    :path: "./versioned-react-native/ABI34_0_0/EXSharing"
  ABI34_0_0EXSMS:
    :path: "./versioned-react-native/ABI34_0_0/EXSMS"
  ABI34_0_0EXSpeech:
    :path: "./versioned-react-native/ABI34_0_0/EXSpeech"
  ABI34_0_0EXSQLite:
    :path: "./versioned-react-native/ABI34_0_0/EXSQLite"
  ABI34_0_0EXTaskManager:
    :path: "./versioned-react-native/ABI34_0_0/EXTaskManager"
  ABI34_0_0EXVideoThumbnails:
    :path: "./versioned-react-native/ABI34_0_0/EXVideoThumbnails"
  ABI34_0_0EXWebBrowser:
    :path: "./versioned-react-native/ABI34_0_0/EXWebBrowser"
  ABI34_0_0UMBarCodeScannerInterface:
    :path: "./versioned-react-native/ABI34_0_0/UMBarCodeScannerInterface"
  ABI34_0_0UMCameraInterface:
    :path: "./versioned-react-native/ABI34_0_0/UMCameraInterface"
  ABI34_0_0UMConstantsInterface:
    :path: "./versioned-react-native/ABI34_0_0/UMConstantsInterface"
  ABI34_0_0UMCore:
    :path: "./versioned-react-native/ABI34_0_0/UMCore"
  ABI34_0_0UMFaceDetectorInterface:
    :path: "./versioned-react-native/ABI34_0_0/UMFaceDetectorInterface"
  ABI34_0_0UMFileSystemInterface:
    :path: "./versioned-react-native/ABI34_0_0/UMFileSystemInterface"
  ABI34_0_0UMFontInterface:
    :path: "./versioned-react-native/ABI34_0_0/UMFontInterface"
  ABI34_0_0UMImageLoaderInterface:
    :path: "./versioned-react-native/ABI34_0_0/UMImageLoaderInterface"
  ABI34_0_0UMPermissionsInterface:
    :path: "./versioned-react-native/ABI34_0_0/UMPermissionsInterface"
  ABI34_0_0UMReactNativeAdapter:
    :path: "./versioned-react-native/ABI34_0_0/UMReactNativeAdapter"
  ABI34_0_0UMSensorsInterface:
    :path: "./versioned-react-native/ABI34_0_0/UMSensorsInterface"
  ABI34_0_0UMTaskManagerInterface:
    :path: "./versioned-react-native/ABI34_0_0/UMTaskManagerInterface"
  ABI35_0_0EXAdsAdMob:
    :path: "./versioned-react-native/ABI35_0_0/EXAdsAdMob"
  ABI35_0_0EXAdsFacebook:
    :path: "./versioned-react-native/ABI35_0_0/EXAdsFacebook"
  ABI35_0_0EXAmplitude:
    :path: "./versioned-react-native/ABI35_0_0/EXAmplitude"
  ABI35_0_0EXAppAuth:
    :path: "./versioned-react-native/ABI35_0_0/EXAppAuth"
  ABI35_0_0EXAppleAuthentication:
    :path: "./versioned-react-native/ABI35_0_0/EXAppleAuthentication"
  ABI35_0_0EXApplication:
    :path: "./versioned-react-native/ABI35_0_0/EXApplication"
  ABI35_0_0EXAppLoaderProvider:
    :path: "./versioned-react-native/ABI35_0_0/EXAppLoaderProvider"
  ABI35_0_0EXAV:
    :path: "./versioned-react-native/ABI35_0_0/EXAV"
  ABI35_0_0EXBackgroundFetch:
    :path: "./versioned-react-native/ABI35_0_0/EXBackgroundFetch"
  ABI35_0_0EXBarCodeScanner:
    :path: "./versioned-react-native/ABI35_0_0/EXBarCodeScanner"
  ABI35_0_0EXBattery:
    :path: "./versioned-react-native/ABI35_0_0/EXBattery"
  ABI35_0_0EXBlur:
    :path: "./versioned-react-native/ABI35_0_0/EXBlur"
  ABI35_0_0EXBrightness:
    :path: "./versioned-react-native/ABI35_0_0/EXBrightness"
  ABI35_0_0EXCalendar:
    :path: "./versioned-react-native/ABI35_0_0/EXCalendar"
  ABI35_0_0EXCamera:
    :path: "./versioned-react-native/ABI35_0_0/EXCamera"
  ABI35_0_0EXCellular:
    :path: "./versioned-react-native/ABI35_0_0/EXCellular"
  ABI35_0_0EXConstants:
    :path: "./versioned-react-native/ABI35_0_0/EXConstants"
  ABI35_0_0EXContacts:
    :path: "./versioned-react-native/ABI35_0_0/EXContacts"
  ABI35_0_0EXCrypto:
    :path: "./versioned-react-native/ABI35_0_0/EXCrypto"
  ABI35_0_0EXDevice:
    :path: "./versioned-react-native/ABI35_0_0/EXDevice"
  ABI35_0_0EXDocumentPicker:
    :path: "./versioned-react-native/ABI35_0_0/EXDocumentPicker"
  ABI35_0_0EXFacebook:
    :path: "./versioned-react-native/ABI35_0_0/EXFacebook"
  ABI35_0_0EXFaceDetector:
    :path: "./versioned-react-native/ABI35_0_0/EXFaceDetector"
  ABI35_0_0EXFileSystem:
    :path: "./versioned-react-native/ABI35_0_0/EXFileSystem"
  ABI35_0_0EXFont:
    :path: "./versioned-react-native/ABI35_0_0/EXFont"
  ABI35_0_0EXGL:
    :path: "./versioned-react-native/ABI35_0_0/EXGL"
  ABI35_0_0EXGoogleSignIn:
    :path: "./versioned-react-native/ABI35_0_0/EXGoogleSignIn"
  ABI35_0_0EXHaptics:
    :path: "./versioned-react-native/ABI35_0_0/EXHaptics"
  ABI35_0_0EXImageManipulator:
    :path: "./versioned-react-native/ABI35_0_0/EXImageManipulator"
  ABI35_0_0EXImagePicker:
    :path: "./versioned-react-native/ABI35_0_0/EXImagePicker"
  ABI35_0_0EXKeepAwake:
    :path: "./versioned-react-native/ABI35_0_0/EXKeepAwake"
  ABI35_0_0EXLinearGradient:
    :path: "./versioned-react-native/ABI35_0_0/EXLinearGradient"
  ABI35_0_0EXLocalAuthentication:
    :path: "./versioned-react-native/ABI35_0_0/EXLocalAuthentication"
  ABI35_0_0EXLocalization:
    :path: "./versioned-react-native/ABI35_0_0/EXLocalization"
  ABI35_0_0EXLocation:
    :path: "./versioned-react-native/ABI35_0_0/EXLocation"
  ABI35_0_0EXMailComposer:
    :path: "./versioned-react-native/ABI35_0_0/EXMailComposer"
  ABI35_0_0EXMediaLibrary:
    :path: "./versioned-react-native/ABI35_0_0/EXMediaLibrary"
  ABI35_0_0EXNetwork:
    :path: "./versioned-react-native/ABI35_0_0/EXNetwork"
  ABI35_0_0EXPermissions:
    :path: "./versioned-react-native/ABI35_0_0/EXPermissions"
  ABI35_0_0ExpoKit:
    :path: "./versioned-react-native/ABI35_0_0"
  ABI35_0_0EXPrint:
    :path: "./versioned-react-native/ABI35_0_0/EXPrint"
  ABI35_0_0EXRandom:
    :path: "./versioned-react-native/ABI35_0_0/EXRandom"
  ABI35_0_0EXSecureStore:
    :path: "./versioned-react-native/ABI35_0_0/EXSecureStore"
  ABI35_0_0EXSegment:
    :path: "./versioned-react-native/ABI35_0_0/EXSegment"
  ABI35_0_0EXSensors:
    :path: "./versioned-react-native/ABI35_0_0/EXSensors"
  ABI35_0_0EXSharing:
    :path: "./versioned-react-native/ABI35_0_0/EXSharing"
  ABI35_0_0EXSMS:
    :path: "./versioned-react-native/ABI35_0_0/EXSMS"
  ABI35_0_0EXSpeech:
    :path: "./versioned-react-native/ABI35_0_0/EXSpeech"
  ABI35_0_0EXSQLite:
    :path: "./versioned-react-native/ABI35_0_0/EXSQLite"
  ABI35_0_0EXStoreReview:
    :path: "./versioned-react-native/ABI35_0_0/EXStoreReview"
  ABI35_0_0EXTaskManager:
    :path: "./versioned-react-native/ABI35_0_0/EXTaskManager"
  ABI35_0_0EXVideoThumbnails:
    :path: "./versioned-react-native/ABI35_0_0/EXVideoThumbnails"
  ABI35_0_0EXWebBrowser:
    :path: "./versioned-react-native/ABI35_0_0/EXWebBrowser"
  ABI35_0_0UMBarCodeScannerInterface:
    :path: "./versioned-react-native/ABI35_0_0/UMBarCodeScannerInterface"
  ABI35_0_0UMCameraInterface:
    :path: "./versioned-react-native/ABI35_0_0/UMCameraInterface"
  ABI35_0_0UMConstantsInterface:
    :path: "./versioned-react-native/ABI35_0_0/UMConstantsInterface"
  ABI35_0_0UMCore:
    :path: "./versioned-react-native/ABI35_0_0/UMCore"
  ABI35_0_0UMFaceDetectorInterface:
    :path: "./versioned-react-native/ABI35_0_0/UMFaceDetectorInterface"
  ABI35_0_0UMFileSystemInterface:
    :path: "./versioned-react-native/ABI35_0_0/UMFileSystemInterface"
  ABI35_0_0UMFontInterface:
    :path: "./versioned-react-native/ABI35_0_0/UMFontInterface"
  ABI35_0_0UMImageLoaderInterface:
    :path: "./versioned-react-native/ABI35_0_0/UMImageLoaderInterface"
  ABI35_0_0UMPermissionsInterface:
    :path: "./versioned-react-native/ABI35_0_0/UMPermissionsInterface"
  ABI35_0_0UMReactNativeAdapter:
    :path: "./versioned-react-native/ABI35_0_0/UMReactNativeAdapter"
  ABI35_0_0UMSensorsInterface:
    :path: "./versioned-react-native/ABI35_0_0/UMSensorsInterface"
  ABI35_0_0UMTaskManagerInterface:
    :path: "./versioned-react-native/ABI35_0_0/UMTaskManagerInterface"
  ABI36_0_0EXAdsAdMob:
    :path: "./versioned-react-native/ABI36_0_0/Expo/EXAdsAdMob"
  ABI36_0_0EXAdsFacebook:
    :path: "./versioned-react-native/ABI36_0_0/Expo/EXAdsFacebook"
  ABI36_0_0EXAmplitude:
    :path: "./versioned-react-native/ABI36_0_0/Expo/EXAmplitude"
  ABI36_0_0EXAppAuth:
    :path: "./versioned-react-native/ABI36_0_0/Expo/EXAppAuth"
  ABI36_0_0EXAppleAuthentication:
    :path: "./versioned-react-native/ABI36_0_0/Expo/EXAppleAuthentication"
  ABI36_0_0EXApplication:
    :path: "./versioned-react-native/ABI36_0_0/Expo/EXApplication"
  ABI36_0_0EXAppLoaderProvider:
    :path: "./versioned-react-native/ABI36_0_0/Expo/EXAppLoaderProvider"
  ABI36_0_0EXAV:
    :path: "./versioned-react-native/ABI36_0_0/Expo/EXAV"
  ABI36_0_0EXBackgroundFetch:
    :path: "./versioned-react-native/ABI36_0_0/Expo/EXBackgroundFetch"
  ABI36_0_0EXBarCodeScanner:
    :path: "./versioned-react-native/ABI36_0_0/Expo/EXBarCodeScanner"
  ABI36_0_0EXBattery:
    :path: "./versioned-react-native/ABI36_0_0/Expo/EXBattery"
  ABI36_0_0EXBluetooth:
    :path: "./versioned-react-native/ABI36_0_0/Expo/EXBluetooth"
  ABI36_0_0EXBlur:
    :path: "./versioned-react-native/ABI36_0_0/Expo/EXBlur"
  ABI36_0_0EXBrightness:
    :path: "./versioned-react-native/ABI36_0_0/Expo/EXBrightness"
  ABI36_0_0EXCalendar:
    :path: "./versioned-react-native/ABI36_0_0/Expo/EXCalendar"
  ABI36_0_0EXCamera:
    :path: "./versioned-react-native/ABI36_0_0/Expo/EXCamera"
  ABI36_0_0EXCellular:
    :path: "./versioned-react-native/ABI36_0_0/Expo/EXCellular"
  ABI36_0_0EXConstants:
    :path: "./versioned-react-native/ABI36_0_0/Expo/EXConstants"
  ABI36_0_0EXContacts:
    :path: "./versioned-react-native/ABI36_0_0/Expo/EXContacts"
  ABI36_0_0EXCrypto:
    :path: "./versioned-react-native/ABI36_0_0/Expo/EXCrypto"
  ABI36_0_0EXDevice:
    :path: "./versioned-react-native/ABI36_0_0/Expo/EXDevice"
  ABI36_0_0EXDocumentPicker:
    :path: "./versioned-react-native/ABI36_0_0/Expo/EXDocumentPicker"
  ABI36_0_0EXErrorRecovery:
    :path: "./versioned-react-native/ABI36_0_0/Expo/EXErrorRecovery"
  ABI36_0_0EXFacebook:
    :path: "./versioned-react-native/ABI36_0_0/Expo/EXFacebook"
  ABI36_0_0EXFaceDetector:
    :path: "./versioned-react-native/ABI36_0_0/Expo/EXFaceDetector"
  ABI36_0_0EXFileSystem:
    :path: "./versioned-react-native/ABI36_0_0/Expo/EXFileSystem"
  ABI36_0_0EXFont:
    :path: "./versioned-react-native/ABI36_0_0/Expo/EXFont"
  ABI36_0_0EXGL:
    :path: "./versioned-react-native/ABI36_0_0/Expo/EXGL"
  ABI36_0_0EXGoogleSignIn:
    :path: "./versioned-react-native/ABI36_0_0/Expo/EXGoogleSignIn"
  ABI36_0_0EXHaptics:
    :path: "./versioned-react-native/ABI36_0_0/Expo/EXHaptics"
  ABI36_0_0EXImageManipulator:
    :path: "./versioned-react-native/ABI36_0_0/Expo/EXImageManipulator"
  ABI36_0_0EXImagePicker:
    :path: "./versioned-react-native/ABI36_0_0/Expo/EXImagePicker"
  ABI36_0_0EXInAppPurchases:
    :path: "./versioned-react-native/ABI36_0_0/Expo/EXInAppPurchases"
  ABI36_0_0EXKeepAwake:
    :path: "./versioned-react-native/ABI36_0_0/Expo/EXKeepAwake"
  ABI36_0_0EXLinearGradient:
    :path: "./versioned-react-native/ABI36_0_0/Expo/EXLinearGradient"
  ABI36_0_0EXLocalAuthentication:
    :path: "./versioned-react-native/ABI36_0_0/Expo/EXLocalAuthentication"
  ABI36_0_0EXLocalization:
    :path: "./versioned-react-native/ABI36_0_0/Expo/EXLocalization"
  ABI36_0_0EXLocation:
    :path: "./versioned-react-native/ABI36_0_0/Expo/EXLocation"
  ABI36_0_0EXMailComposer:
    :path: "./versioned-react-native/ABI36_0_0/Expo/EXMailComposer"
  ABI36_0_0EXMediaLibrary:
    :path: "./versioned-react-native/ABI36_0_0/Expo/EXMediaLibrary"
  ABI36_0_0EXNetwork:
    :path: "./versioned-react-native/ABI36_0_0/Expo/EXNetwork"
  ABI36_0_0EXPermissions:
    :path: "./versioned-react-native/ABI36_0_0/Expo/EXPermissions"
  ABI36_0_0ExpoKit:
    :path: "./versioned-react-native/ABI36_0_0/Expo/ExpoKit"
  ABI36_0_0EXPrint:
    :path: "./versioned-react-native/ABI36_0_0/Expo/EXPrint"
  ABI36_0_0EXRandom:
    :path: "./versioned-react-native/ABI36_0_0/Expo/EXRandom"
  ABI36_0_0EXSecureStore:
    :path: "./versioned-react-native/ABI36_0_0/Expo/EXSecureStore"
  ABI36_0_0EXSegment:
    :path: "./versioned-react-native/ABI36_0_0/Expo/EXSegment"
  ABI36_0_0EXSensors:
    :path: "./versioned-react-native/ABI36_0_0/Expo/EXSensors"
  ABI36_0_0EXSharing:
    :path: "./versioned-react-native/ABI36_0_0/Expo/EXSharing"
  ABI36_0_0EXSMS:
    :path: "./versioned-react-native/ABI36_0_0/Expo/EXSMS"
  ABI36_0_0EXSpeech:
    :path: "./versioned-react-native/ABI36_0_0/Expo/EXSpeech"
  ABI36_0_0EXSQLite:
    :path: "./versioned-react-native/ABI36_0_0/Expo/EXSQLite"
  ABI36_0_0EXStoreReview:
    :path: "./versioned-react-native/ABI36_0_0/Expo/EXStoreReview"
  ABI36_0_0EXTaskManager:
    :path: "./versioned-react-native/ABI36_0_0/Expo/EXTaskManager"
  ABI36_0_0EXUpdates:
    :path: "./versioned-react-native/ABI36_0_0/Expo/EXUpdates"
  ABI36_0_0EXVideoThumbnails:
    :path: "./versioned-react-native/ABI36_0_0/Expo/EXVideoThumbnails"
  ABI36_0_0EXWebBrowser:
    :path: "./versioned-react-native/ABI36_0_0/Expo/EXWebBrowser"
  ABI36_0_0FBLazyVector:
    :path: "./versioned-react-native/ABI36_0_0/ReactNative/Libraries/FBLazyVector"
  ABI36_0_0FBReactNativeSpec:
    :path: "./versioned-react-native/ABI36_0_0/ReactNative/Libraries/FBReactNativeSpec"
  ABI36_0_0RCTRequired:
    :path: "./versioned-react-native/ABI36_0_0/ReactNative/Libraries/RCTRequired"
  ABI36_0_0RCTTypeSafety:
    :path: "./versioned-react-native/ABI36_0_0/ReactNative/Libraries/TypeSafety"
  ABI36_0_0React:
    :path: "./versioned-react-native/ABI36_0_0/ReactNative/"
  ABI36_0_0React-Core:
    :path: "./versioned-react-native/ABI36_0_0/ReactNative/"
  ABI36_0_0React-CoreModules:
    :path: "./versioned-react-native/ABI36_0_0/ReactNative/React/CoreModules"
  ABI36_0_0React-cxxreact:
    :path: "./versioned-react-native/ABI36_0_0/ReactNative/ReactCommon/cxxreact"
  ABI36_0_0React-jsi:
    :path: "./versioned-react-native/ABI36_0_0/ReactNative/ReactCommon/jsi"
  ABI36_0_0React-jsiexecutor:
    :path: "./versioned-react-native/ABI36_0_0/ReactNative/ReactCommon/jsiexecutor"
  ABI36_0_0React-jsinspector:
    :path: "./versioned-react-native/ABI36_0_0/ReactNative/ReactCommon/jsinspector"
  ABI36_0_0React-RCTActionSheet:
    :path: "./versioned-react-native/ABI36_0_0/ReactNative/Libraries/ActionSheetIOS"
  ABI36_0_0React-RCTAnimation:
    :path: "./versioned-react-native/ABI36_0_0/ReactNative/Libraries/NativeAnimation"
  ABI36_0_0React-RCTBlob:
    :path: "./versioned-react-native/ABI36_0_0/ReactNative/Libraries/Blob"
  ABI36_0_0React-RCTCameraRoll:
    :path: "./versioned-react-native/ABI36_0_0/ReactNative/Libraries/CameraRoll"
  ABI36_0_0React-RCTImage:
    :path: "./versioned-react-native/ABI36_0_0/ReactNative/Libraries/Image"
  ABI36_0_0React-RCTLinking:
    :path: "./versioned-react-native/ABI36_0_0/ReactNative/Libraries/LinkingIOS"
  ABI36_0_0React-RCTNetwork:
    :path: "./versioned-react-native/ABI36_0_0/ReactNative/Libraries/Network"
  ABI36_0_0React-RCTSettings:
    :path: "./versioned-react-native/ABI36_0_0/ReactNative/Libraries/Settings"
  ABI36_0_0React-RCTText:
    :path: "./versioned-react-native/ABI36_0_0/ReactNative/Libraries/Text"
  ABI36_0_0React-RCTVibration:
    :path: "./versioned-react-native/ABI36_0_0/ReactNative/Libraries/Vibration"
  ABI36_0_0ReactCommon:
    :path: "./versioned-react-native/ABI36_0_0/ReactNative/ReactCommon"
  ABI36_0_0UMBarCodeScannerInterface:
    :path: "./versioned-react-native/ABI36_0_0/Expo/UMBarCodeScannerInterface"
  ABI36_0_0UMCameraInterface:
    :path: "./versioned-react-native/ABI36_0_0/Expo/UMCameraInterface"
  ABI36_0_0UMConstantsInterface:
    :path: "./versioned-react-native/ABI36_0_0/Expo/UMConstantsInterface"
  ABI36_0_0UMCore:
    :path: "./versioned-react-native/ABI36_0_0/Expo/UMCore"
  ABI36_0_0UMFaceDetectorInterface:
    :path: "./versioned-react-native/ABI36_0_0/Expo/UMFaceDetectorInterface"
  ABI36_0_0UMFileSystemInterface:
    :path: "./versioned-react-native/ABI36_0_0/Expo/UMFileSystemInterface"
  ABI36_0_0UMFontInterface:
    :path: "./versioned-react-native/ABI36_0_0/Expo/UMFontInterface"
  ABI36_0_0UMImageLoaderInterface:
    :path: "./versioned-react-native/ABI36_0_0/Expo/UMImageLoaderInterface"
  ABI36_0_0UMPermissionsInterface:
    :path: "./versioned-react-native/ABI36_0_0/Expo/UMPermissionsInterface"
  ABI36_0_0UMReactNativeAdapter:
    :path: "./versioned-react-native/ABI36_0_0/Expo/UMReactNativeAdapter"
  ABI36_0_0UMSensorsInterface:
    :path: "./versioned-react-native/ABI36_0_0/Expo/UMSensorsInterface"
  ABI36_0_0UMTaskManagerInterface:
    :path: "./versioned-react-native/ABI36_0_0/Expo/UMTaskManagerInterface"
  ABI36_0_0Yoga:
    :path: "./versioned-react-native/ABI36_0_0/ReactNative/ReactCommon/yoga"
  DoubleConversion:
    :podspec: "../react-native-lab/react-native/third-party-podspecs/DoubleConversion.podspec"
  EXAdsAdMob:
    :path: "../packages/expo-ads-admob/ios"
  EXAdsFacebook:
    :path: "../packages/expo-ads-facebook/ios"
  EXAmplitude:
    :path: "../packages/expo-analytics-amplitude/ios"
  EXAppAuth:
    :path: "../packages/expo-app-auth/ios"
  EXAppleAuthentication:
    :path: "../packages/expo-apple-authentication/ios"
  EXApplication:
<<<<<<< HEAD
    :path: !ruby/object:Pathname
    path: "../packages/expo-application/ios"
=======
    :path: "../packages/expo-application/ios"
  EXAppLoaderProvider:
    :path: "../packages/expo-app-loader-provider/ios"
>>>>>>> 2ada573d
  EXAV:
    :path: "../packages/expo-av/ios"
  EXBackgroundFetch:
    :path: "../packages/expo-background-fetch/ios"
  EXBarCodeScanner:
    :path: "../packages/expo-barcode-scanner/ios"
  EXBattery:
    :path: "../packages/expo-battery/ios"
  EXBlur:
    :path: "../packages/expo-blur/ios"
  EXBranch:
    :path: "../packages/expo-branch/ios"
  EXBrightness:
    :path: "../packages/expo-brightness/ios"
  EXCalendar:
    :path: "../packages/expo-calendar/ios"
  EXCamera:
    :path: "../packages/expo-camera/ios"
  EXCellular:
    :path: "../packages/expo-cellular/ios"
  EXConstants:
    :path: "../packages/expo-constants/ios"
  EXContacts:
    :path: "../packages/expo-contacts/ios"
  EXCrypto:
    :path: "../packages/expo-crypto/ios"
  EXDevice:
    :path: "../packages/expo-device/ios"
  EXDocumentPicker:
    :path: "../packages/expo-document-picker/ios"
  EXErrorRecovery:
    :path: "../packages/expo-error-recovery/ios"
  EXFacebook:
    :path: "../packages/expo-facebook/ios"
  EXFaceDetector:
    :path: "../packages/expo-face-detector/ios"
  EXFileSystem:
    :path: "../packages/expo-file-system/ios"
  EXFont:
    :path: "../packages/expo-font/ios"
  EXGL:
    :path: "../packages/expo-gl/ios"
  EXGL_CPP:
    :path: "../packages/expo-gl-cpp/cpp"
  EXGoogleSignIn:
    :path: "../packages/expo-google-sign-in/ios"
  EXHaptics:
    :path: "../packages/expo-haptics/ios"
  EXImageLoader:
    :path: "../packages/expo-image-loader/ios"
  EXImageManipulator:
    :path: "../packages/expo-image-manipulator/ios"
  EXImagePicker:
    :path: "../packages/expo-image-picker/ios"
  EXKeepAwake:
    :path: "../packages/expo-keep-awake/ios"
  EXLinearGradient:
    :path: "../packages/expo-linear-gradient/ios"
  EXLocalAuthentication:
    :path: "../packages/expo-local-authentication/ios"
  EXLocalization:
    :path: "../packages/expo-localization/ios"
  EXLocation:
    :path: "../packages/expo-location/ios"
  EXMailComposer:
    :path: "../packages/expo-mail-composer/ios"
  EXMediaLibrary:
    :path: "../packages/expo-media-library/ios"
  EXNetwork:
    :path: "../packages/expo-network/ios"
  EXPermissions:
    :path: "../packages/expo-permissions/ios"
  EXPrint:
    :path: "../packages/expo-print/ios"
  EXRandom:
    :path: "../packages/expo-random/ios"
  EXScreenOrientation:
    :path: "../packages/expo-screen-orientation/ios"
  EXSecureStore:
    :path: "../packages/expo-secure-store/ios"
  EXSegment:
    :path: "../packages/expo-analytics-segment/ios"
  EXSensors:
    :path: "../packages/expo-sensors/ios"
  EXSharing:
    :path: "../packages/expo-sharing/ios"
  EXSMS:
    :path: "../packages/expo-sms/ios"
  EXSpeech:
    :path: "../packages/expo-speech/ios"
  EXSQLite:
    :path: "../packages/expo-sqlite/ios"
  EXStoreReview:
    :path: "../packages/expo-store-review/ios"
  EXTaskManager:
    :path: "../packages/expo-task-manager/ios"
  EXVideoThumbnails:
    :path: "../packages/expo-video-thumbnails/ios"
  EXWebBrowser:
    :path: "../packages/expo-web-browser/ios"
  FBLazyVector:
    :path: "../react-native-lab/react-native/Libraries/FBLazyVector"
  FBReactNativeSpec:
    :path: "../react-native-lab/react-native/Libraries/FBReactNativeSpec"
  Folly:
    :podspec: "../react-native-lab/react-native/third-party-podspecs/Folly.podspec"
  glog:
    :podspec: "../react-native-lab/react-native/third-party-podspecs/glog.podspec"
  RCTRequired:
    :path: "../react-native-lab/react-native/Libraries/RCTRequired"
  RCTTypeSafety:
    :path: "../react-native-lab/react-native/Libraries/TypeSafety"
  React:
    :path: "../react-native-lab/react-native/"
  React-Core:
    :path: "../react-native-lab/react-native/"
  React-CoreModules:
    :path: "../react-native-lab/react-native/React/CoreModules"
  React-cxxreact:
    :path: "../react-native-lab/react-native/ReactCommon/cxxreact"
  React-jsi:
    :path: "../react-native-lab/react-native/ReactCommon/jsi"
  React-jsiexecutor:
    :path: "../react-native-lab/react-native/ReactCommon/jsiexecutor"
  React-jsinspector:
    :path: "../react-native-lab/react-native/ReactCommon/jsinspector"
  React-RCTActionSheet:
    :path: "../react-native-lab/react-native/Libraries/ActionSheetIOS"
  React-RCTAnimation:
    :path: "../react-native-lab/react-native/Libraries/NativeAnimation"
  React-RCTBlob:
    :path: "../react-native-lab/react-native/Libraries/Blob"
  React-RCTImage:
    :path: "../react-native-lab/react-native/Libraries/Image"
  React-RCTLinking:
    :path: "../react-native-lab/react-native/Libraries/LinkingIOS"
  React-RCTNetwork:
    :path: "../react-native-lab/react-native/Libraries/Network"
  React-RCTSettings:
    :path: "../react-native-lab/react-native/Libraries/Settings"
  React-RCTText:
    :path: "../react-native-lab/react-native/Libraries/Text"
  React-RCTVibration:
    :path: "../react-native-lab/react-native/Libraries/Vibration"
  ReactABI34_0_0:
    :path: "./versioned-react-native/ABI34_0_0"
  ReactABI35_0_0:
    :path: "./versioned-react-native/ABI35_0_0"
  ReactCommon:
    :path: "../react-native-lab/react-native/ReactCommon"
  UMAppLoader:
    :path: !ruby/object:Pathname
    path: "../packages/unimodules-app-loader/ios"
  UMBarCodeScannerInterface:
    :path: "../packages/unimodules-barcode-scanner-interface/ios"
  UMCameraInterface:
    :path: "../packages/unimodules-camera-interface/ios"
  UMConstantsInterface:
    :path: "../packages/unimodules-constants-interface/ios"
  UMCore:
    :path: "../packages/@unimodules/core/ios"
  UMFaceDetectorInterface:
    :path: "../packages/unimodules-face-detector-interface/ios"
  UMFileSystemInterface:
    :path: "../packages/unimodules-file-system-interface/ios"
  UMFontInterface:
    :path: "../packages/unimodules-font-interface/ios"
  UMImageLoaderInterface:
    :path: "../packages/unimodules-image-loader-interface/ios"
  UMPermissionsInterface:
    :path: "../packages/unimodules-permissions-interface/ios"
  UMReactNativeAdapter:
    :path: "../packages/@unimodules/react-native-adapter/ios"
  UMSensorsInterface:
    :path: "../packages/unimodules-sensors-interface/ios"
  UMTaskManagerInterface:
    :path: "../packages/unimodules-task-manager-interface/ios"
  Yoga:
    :path: "../react-native-lab/react-native/ReactCommon/yoga"
  yogaABI34_0_0:
    :path: "./versioned-react-native/ABI34_0_0/ReactCommon/ABI34_0_0yoga"
  yogaABI35_0_0:
    :path: "./versioned-react-native/ABI35_0_0/ReactCommon/ABI35_0_0yoga"

SPEC CHECKSUMS:
  ABI34_0_0EXAdsAdMob: 53d3d7f2a66c11c97c0fc4d2e2f6b43cc2b43640
  ABI34_0_0EXAdsFacebook: a4d5cbca9bc8a0519b860523a2e85af552b374a3
  ABI34_0_0EXAmplitude: e9b4bf8aea4f81aa9823c89761b69616fb80f433
  ABI34_0_0EXAppAuth: b2ab5361bf548f6db932be93854dee34fad529a7
  ABI34_0_0EXAppLoaderProvider: 925a06947f0b39e04cad592a1124daefdaeafa36
  ABI34_0_0EXAV: f85e9a0c8590d020f6501d2ca718a3bd76453693
  ABI34_0_0EXBackgroundFetch: 6b0f9f1a2b71d3f2c0b5f468c132067b314f5480
  ABI34_0_0EXBarCodeScanner: 760261ca0ec7b86ef0cefdebb716d9b41086f265
  ABI34_0_0EXBlur: bcefa23ca512d4f6cd10f8f7b7637f9a89424002
  ABI34_0_0EXBrightness: 608c1fb12f020dbd5d61adb223840d6aa2abfb1e
  ABI34_0_0EXCalendar: 4e2380998dcb380bb16a9cc73ebf98ab00221560
  ABI34_0_0EXCamera: 3512878773adda48082db014205e16a3c412eabb
  ABI34_0_0EXConstants: e4b962db4a126bfbd32b533c76c43d314cfebbb4
  ABI34_0_0EXContacts: ff7c940f74eab561caa79db33d2f3c4a31aa967b
  ABI34_0_0EXCrypto: 954bc12ce681d7dd701f1325b9be98530b831278
  ABI34_0_0EXDocumentPicker: 7c826abfc4a785f05c185bd2960ea388f57d727d
  ABI34_0_0EXFacebook: 41bdb1c723b83b2cb39b4d6b0266fa727d20d56f
  ABI34_0_0EXFaceDetector: b28b7c629e41bde97595bd138af95ac2a84da54b
  ABI34_0_0EXFileSystem: f8e8400ec240af7e25694a409fc2056d05ac650d
  ABI34_0_0EXFont: c9d3ddb8d85f8b71c57770870797170b27fae03e
  ABI34_0_0EXGL: 0bbc40546bc2920eb80f75681d3555649b2cad8c
  ABI34_0_0EXGoogleSignIn: 568eef0bd21e38d8eb91baf9886e7755eca7b0c0
  ABI34_0_0EXHaptics: c8b80cf86f94206cdc2b00eff925acf64c2abfbc
  ABI34_0_0EXImageManipulator: 87d493124a91430724611c8229522cac3a386238
  ABI34_0_0EXImagePicker: 3b3bd84fa807adee69e589116c378d62701cb82b
  ABI34_0_0EXKeepAwake: 2c39c2a7c3de2f199aa05d1596fc88f4345e1d36
  ABI34_0_0EXLinearGradient: 6c22117ef1f40bfc945b4150e688063e6e374499
  ABI34_0_0EXLocalAuthentication: b114c5a2e89c400ace5c410a5a78c2b7fbfe04fe
  ABI34_0_0EXLocalization: 8fc1b8dff5b48bbbdb94667e617b8b46b8100d24
  ABI34_0_0EXLocation: 9c0c2f3be3e5347bcc784dc8772a13bb3310b2b6
  ABI34_0_0EXMailComposer: a8296f1b55249c26c5053774b962501cf16e2f41
  ABI34_0_0EXMediaLibrary: dc262dfacc8776e1bf89b0241515a5513c4cc9b4
  ABI34_0_0EXPermissions: e6a6030db471480d4a1198be8aa30a41462d8343
  ABI34_0_0ExpoKit: 91daa5ea7dfcad85f3c2e42db3710533d14f9808
  ABI34_0_0EXPrint: a3ab6e308cbede1e5d67b8b64ff3d67a40e5bcb9
  ABI34_0_0EXRandom: 4891bdcedd662609132be562846a2a69566a261c
  ABI34_0_0EXSecureStore: b9250153b70ec6742ef0f90326268365eeae278e
  ABI34_0_0EXSegment: c82d0e60290acf6fcff5793f5082ec260be3558c
  ABI34_0_0EXSensors: 28aecf0a6e61cfb83436a35f1db83aed14e7145e
  ABI34_0_0EXSharing: 920a6609bea3f3572c20c1b607d31a34425aceb9
  ABI34_0_0EXSMS: 2dbc5a8cfe5745bf0686ad1f3d81f9b95c9f6d3d
  ABI34_0_0EXSpeech: f678647ba068b474b52137f176e13f87242e6bba
  ABI34_0_0EXSQLite: f2abfd9d663110187068afd644be9ca09430bb4b
  ABI34_0_0EXTaskManager: 050ba697256731cb7b03b4845707bd563f5dcb12
  ABI34_0_0EXVideoThumbnails: 5cc8fb1fc5b407e445044d78987593bd3c43a312
  ABI34_0_0EXWebBrowser: 39216e6314063566a6680f65b898eaba8967972b
  ABI34_0_0UMBarCodeScannerInterface: 9f54e1c9c80879eb52b26cd3fc3fd9b6e59ba0a6
  ABI34_0_0UMCameraInterface: 1318fa4e04e39cfee85a9c1d30e2c3210ad0c704
  ABI34_0_0UMConstantsInterface: 5666d1183115c2226becaf829f78c6fa595ca64c
  ABI34_0_0UMCore: a8ad78090834316dc7f9510d37e8c7063a03e9e6
  ABI34_0_0UMFaceDetectorInterface: 00dea03f272d7a395d9df639e9e0df78717e616b
  ABI34_0_0UMFileSystemInterface: 5b3f274180f38e4bcc45744e70615a8ea1add417
  ABI34_0_0UMFontInterface: b207f4ea7fa9915fb9f4f2439878d5fd3ab10e63
  ABI34_0_0UMImageLoaderInterface: ed77fb1af048d604d6fb7d68a73105b8e3578b9b
  ABI34_0_0UMPermissionsInterface: ed816356bdcc4a508f5378db618d7d4ea85ce29f
  ABI34_0_0UMReactNativeAdapter: 3f274e2bace393b4be7c20f14f4902b689aa76ea
  ABI34_0_0UMSensorsInterface: 2f11e03d4b9c9fd1aac8afe19fcf9840e8023b3b
  ABI34_0_0UMTaskManagerInterface: 2e6fff68b1824e161529307933bf2b14f63152de
  ABI35_0_0EXAdsAdMob: bf87cc7ed320275ac74045e45ce5c2ea8b52cf79
  ABI35_0_0EXAdsFacebook: 6540ee041358c0a9d68b78e0d3e7f2bdb8ac6e41
  ABI35_0_0EXAmplitude: 18411668bd3c216086947b436e46a974a2bf9fa9
  ABI35_0_0EXAppAuth: a24de0cc481175589ddb69d4faae356b6d146fa5
  ABI35_0_0EXAppleAuthentication: 27e207771775b1a8e5341c1965f8e920a412da1a
  ABI35_0_0EXApplication: 2cdc10609ddc78c935d73f0df53f630ab311f558
  ABI35_0_0EXAppLoaderProvider: 8bc016adb724f694f29b8c9ab79e279bc98c9d8e
  ABI35_0_0EXAV: c55eaae13f115227300a7511aadef41bc5aebbea
  ABI35_0_0EXBackgroundFetch: fbb8acb4e7165ec9e23b23a4d602656704709f8c
  ABI35_0_0EXBarCodeScanner: dc077a04726771beab0799507709132cdeecc861
  ABI35_0_0EXBattery: 74cbc56e42127c92040d293fbb2fce7adb4c03cd
  ABI35_0_0EXBlur: 7f124b89f606a79878bce65bfe89d9bcefd81e22
  ABI35_0_0EXBrightness: 2c908e26e1ec3dece5fed563214bfdebfefc742b
  ABI35_0_0EXCalendar: 9dae5a1e6011ec6b6a716965dcd2c7233071ff99
  ABI35_0_0EXCamera: 6298935a3f8fddc253e53ffa1e9e962d6891a404
  ABI35_0_0EXCellular: 795896a0298d0c230cfc5b47584f639356f31273
  ABI35_0_0EXConstants: 1402a72eff91cfe5597009e80f7744b81e4b728a
  ABI35_0_0EXContacts: d27675d2e2c7230b8fcc66fa79808cf3bb6603aa
  ABI35_0_0EXCrypto: 0a9dbfb33a2a97517071f5d9cc3632583390ea9e
  ABI35_0_0EXDevice: 37c75f9bea44b4fc7cb0c3f5b773a5d6764d4dc6
  ABI35_0_0EXDocumentPicker: c42500441c1359f3794e1957f14b36baf369fc06
  ABI35_0_0EXFacebook: 7c98f8a027e52a58bd9e834bf0f701b394063e99
  ABI35_0_0EXFaceDetector: d309d0d01bfa4aa078ec3bf5a2f5bbe5c08d90a2
  ABI35_0_0EXFileSystem: 024a8182e92bccfee3129fb8614fcb9416ff54b2
  ABI35_0_0EXFont: 93d0c858473e8407cb44bba89c327664bbec287f
  ABI35_0_0EXGL: f4ed70897ec10a2fa64591ae25cd6c1a50d7e024
  ABI35_0_0EXGoogleSignIn: d25b80ec26f399b881f394f8d6ef62218f89fc7e
  ABI35_0_0EXHaptics: 7a9f659ae9862a5a433e3263c968b384694672bf
  ABI35_0_0EXImageManipulator: f4b4ff56f6942cabecc3c07c92d59ab3d0805e63
  ABI35_0_0EXImagePicker: afc068ae71ab2e032c6222c30dae26cc72e79bc6
  ABI35_0_0EXKeepAwake: eddb41bafadd7f655d671e21ea160d34328c0737
  ABI35_0_0EXLinearGradient: f2aba354b055588a6c0596e2ba75bdf26b6d492d
  ABI35_0_0EXLocalAuthentication: 0f54f415e870c650d954d81e0e46e0ff086288fd
  ABI35_0_0EXLocalization: b43cff404ef4dc66c4aa4b9a1b68c29fa681b78c
  ABI35_0_0EXLocation: ac60bf63898619628b58eef10dac0301c4acdb58
  ABI35_0_0EXMailComposer: 967ed5cfc4356fbce5a80384a676da6a53ed7f3e
  ABI35_0_0EXMediaLibrary: 397872062a01ce639309510709b03843a5a1be0d
  ABI35_0_0EXNetwork: b7bed2a22371ea68f1b619dbcfefeec82181890c
  ABI35_0_0EXPermissions: 7bf182aa42ce57e094a33dbdb72d07c9caf15b7d
  ABI35_0_0ExpoKit: 2ac94e456ff8b6bfa6ff295d809a3bfdd7105811
  ABI35_0_0EXPrint: e26eef76629439758b0b84aeca28479d11266caf
  ABI35_0_0EXRandom: 95cc027414d78d0ac041ebdad969e89beb54e56a
  ABI35_0_0EXSecureStore: 5159c0dd31775726fbbd35d69708427c690970f1
  ABI35_0_0EXSegment: 22b9e3c5b6f6aa7715fe9e1b9786dd9e412bc96e
  ABI35_0_0EXSensors: 468795115accf56791df378d6295ca28cbb0c8cb
  ABI35_0_0EXSharing: 6e85c8edde0ab59a40056d5b67b15db0d95c31b2
  ABI35_0_0EXSMS: 89bdd0b3979b4bc18ad37430992f49072b2628ce
  ABI35_0_0EXSpeech: 8333a265aee6bf19ae581a408c58a581c67d597a
  ABI35_0_0EXSQLite: 67071e559640efdfc9999349b5def330730af48b
  ABI35_0_0EXStoreReview: 4aeea2d186a14c18e43372356b78ca2c736fa520
  ABI35_0_0EXTaskManager: 0a6634ba1577bea3ca0347a85fd669a044572ef3
  ABI35_0_0EXVideoThumbnails: 68f1659faa4a0209871a3290fde5edd493d8dbdd
  ABI35_0_0EXWebBrowser: 5038bf8f0f89b56b242cdb15f0f4ae8d591ee809
  ABI35_0_0UMBarCodeScannerInterface: e9beac0c762cd28ebb1e04263a7de8cabe58c94d
  ABI35_0_0UMCameraInterface: 162bc5eeda2e8f24a03d49351acc1ed9739f1e59
  ABI35_0_0UMConstantsInterface: 410b09a64a5806c7cb5b57d60c52df33c66e9a3a
  ABI35_0_0UMCore: 5e96b2d829d7bc0c569633669efc7d12662a8131
  ABI35_0_0UMFaceDetectorInterface: 95e67c04fa355d1521636f7405dfe2cd1fa3917c
  ABI35_0_0UMFileSystemInterface: b7c962e93c0ddda2b8d5a5118299d09af30c4e1c
  ABI35_0_0UMFontInterface: 1d263768dc5349e010f71419ef7c4458b193137c
  ABI35_0_0UMImageLoaderInterface: f41718cc2f0d4bee4196ad279b1d9ffd60d2cf33
  ABI35_0_0UMPermissionsInterface: d13196fd8c93db15010f936a8d72d93977be395f
  ABI35_0_0UMReactNativeAdapter: 36698f984063848ff13f9cde67b9adbc97bdb6dd
  ABI35_0_0UMSensorsInterface: 265d8bca372b5055f5e7ae4953acfb625d811d18
  ABI35_0_0UMTaskManagerInterface: 5745765bc2634ccc1d7aef8ee5752757109521f6
  ABI36_0_0EXAdsAdMob: 13af16f02700390202cce5c88eb0d7d59347dc76
  ABI36_0_0EXAdsFacebook: 2c614e29238d4443dd45c0364f451809e6245cea
  ABI36_0_0EXAmplitude: 28b99598484197ea07d9706ba4c10bf5db6bff1e
  ABI36_0_0EXAppAuth: 1a8416ee32dda2ef4172d6529df61ab071e5ab52
  ABI36_0_0EXAppleAuthentication: 41912b454af57052eda1c529e00a8a6421166faa
  ABI36_0_0EXApplication: f8290394f71d088c418ea05f40154cf3a96f48f8
  ABI36_0_0EXAppLoaderProvider: c92cba4b79e182f35e9fdabad9534fb0e445524f
  ABI36_0_0EXAV: c3dbb7797a0e440dcb6a944a80f094b90cec5c4f
  ABI36_0_0EXBackgroundFetch: 5061bddf0205cdb953716941af6064ccae7cd3a9
  ABI36_0_0EXBarCodeScanner: 4b3def5279c3427ec8dab3fb418a474f428abf91
  ABI36_0_0EXBattery: 0bfbc5af36da0bdad3552ce6ac434024aea695d1
  ABI36_0_0EXBluetooth: 8648fea6b62b9302afb5b75b0bf946600f2a6bf8
  ABI36_0_0EXBlur: 83875715fc4c95602ed231d636ad5cab4d97da4c
  ABI36_0_0EXBrightness: ad0e17206b53e19f1cfa38243b774d4ed5b67d74
  ABI36_0_0EXCalendar: 9dd8e68e73ef609711216b382cec1a8b4f8f7197
  ABI36_0_0EXCamera: 3bd3042bb9f8bdca889fdc2f0702631fb45af38f
  ABI36_0_0EXCellular: 6fb581bf1c9fb01c8f549b3c8082041e9bb5d306
  ABI36_0_0EXConstants: 4b1d41debe2ca24e24ee417fd2d361f2b27ae0da
  ABI36_0_0EXContacts: a2f743f65bc48cc0d63daf63b8769353064fb036
  ABI36_0_0EXCrypto: 6a04b3cf066aea0ae01670caf3fef54bbdf51edb
  ABI36_0_0EXDevice: 00bf03c7bedf8d7f3dbba053043097e9c4fbf010
  ABI36_0_0EXDocumentPicker: 0d4503b91bba4d960451a15a4e03f60be5fb5486
  ABI36_0_0EXErrorRecovery: 1a88665dcdfbffea4412485706afb2e1eec6a088
  ABI36_0_0EXFacebook: 7beb92069671609e3159c094e996a0b5f54bfd18
  ABI36_0_0EXFaceDetector: 49619204936a326d481032ae700f538a8d2bc908
  ABI36_0_0EXFileSystem: e70160bed834e5b693b70839e7e497c52b19ede4
  ABI36_0_0EXFont: 82b60dab83d5610e00e34fa42eabca61387b8139
  ABI36_0_0EXGL: 71f2b05f8e48945b776455cbd18deeb6bb390c6c
  ABI36_0_0EXGoogleSignIn: afd4c7954deb2b4475056514c598ac9790989ede
  ABI36_0_0EXHaptics: cd1c188e30bf362321d9a21862b5e221a3148462
  ABI36_0_0EXImageManipulator: 69b9aa62bc06dcca4cba3faba3cfcee81fbca059
  ABI36_0_0EXImagePicker: 9704b4d4fbf4fbf962c682c084e9ca661d1945fa
  ABI36_0_0EXInAppPurchases: ef5990cd387d5b442b8c2a9580eeeae021fd51f1
  ABI36_0_0EXKeepAwake: 7769c0dce335d9c09c95dd7e6430012b41d1a4cb
  ABI36_0_0EXLinearGradient: 22c48dc916b08efc1c87c3a6e8f10ddbcf6e09ba
  ABI36_0_0EXLocalAuthentication: e2fdf6f7f654ccbf7e89df6e41b16a37796c8aff
  ABI36_0_0EXLocalization: 077e7e02d5f9cf05c32d80450df6efd3c210e064
  ABI36_0_0EXLocation: a8806d733c9356bd342cd2b3df1930bbef2ec7a7
  ABI36_0_0EXMailComposer: a993dbb8404b10216523e29f556076692c369afb
  ABI36_0_0EXMediaLibrary: 01e603a68a28ed1f93015fec078985efda618e2f
  ABI36_0_0EXNetwork: 7a4a42d6ce730271bdcb74e64bea3e875713de9b
  ABI36_0_0EXPermissions: c9038e520aadea3fdf58a345537906eca18553be
  ABI36_0_0ExpoKit: f344371316472b028b0d11c6c60f0741d95a9da1
  ABI36_0_0EXPrint: df3e520026b059e3d85e01bb3c970dfc5c44e467
  ABI36_0_0EXRandom: e6d60a4f2bbda8c195e5be722c208bfef6c6f5be
  ABI36_0_0EXSecureStore: b5d6aea3dc7958a5fb720571ad02899436523e28
  ABI36_0_0EXSegment: 7728ffbb10de2a3d41ce432765116fb454d8081f
  ABI36_0_0EXSensors: 8240634ad629ab82ff94547b3c5c43f3ad075f49
  ABI36_0_0EXSharing: 5b7013d8e1584faa890b11d77d236dbd2772aa79
  ABI36_0_0EXSMS: a7bd69be76a4a4927cecce4948cbe4a0b2a78476
  ABI36_0_0EXSpeech: a67f0f7efa104e91c6b9bf0f67a8fe7474607c29
  ABI36_0_0EXSQLite: c6e0291b665f16c7ea09093042dba4b37b9f2e45
  ABI36_0_0EXStoreReview: 6c7de99a749138b3a4483c9e6e51bd57474722d5
  ABI36_0_0EXTaskManager: 0e2e43963c31d4b76fe68bf0d8920f9a2a72e12d
  ABI36_0_0EXUpdates: e22754a334f21f19dc92277c124c0a91c1329436
  ABI36_0_0EXVideoThumbnails: dd17459f82df63b5a33153b3a862e5f9d7a1f56d
  ABI36_0_0EXWebBrowser: c12f046fe4c48f33a44147e99f9c974a2c2f4a72
  ABI36_0_0FBLazyVector: f7ef235e10fc97854d81eaa102952ccd4e6495df
  ABI36_0_0FBReactNativeSpec: c60de773a32796de9ba6bc84a82e6d1a54502734
  ABI36_0_0RCTRequired: 184344a8c9cf207c9fc1a4c6d5f20ad5e3aefc1b
  ABI36_0_0RCTTypeSafety: 1b202f42d4e8db64f3b602dc8d567953a2546bef
  ABI36_0_0React: cc00cb29550a3999875650e817088721e963180e
  ABI36_0_0React-Core: 15b44f26e6378ca7240f2725807d2a59f89d2c66
  ABI36_0_0React-CoreModules: ab9e8f87019a59c797e98777c12601c6f6204726
  ABI36_0_0React-cxxreact: 868ca803f8801ec5391a3d2fafd2f9dbb241fc84
  ABI36_0_0React-jsi: bfe55cf6ed5c222c312c0c300ae41a90a8787ea4
  ABI36_0_0React-jsiexecutor: 629b3a8b16cc72b77a4ec60cbf4e692edd1b8584
  ABI36_0_0React-jsinspector: 566404f37e900de5d6844b9ab999aa2056c5f7ac
  ABI36_0_0React-RCTActionSheet: 02c4b8770e5254dfc6aae2ff15cb6eace76373eb
  ABI36_0_0React-RCTAnimation: be3616b93a204afd2cb72a9f45e7768a27bed326
  ABI36_0_0React-RCTBlob: 80d01c1fefbd1e1f86aed2ad02942d63f7109782
  ABI36_0_0React-RCTCameraRoll: b42de9ffc1aab1d2634bec074028650005474cd2
  ABI36_0_0React-RCTImage: 4891854453c9068b16206264b145988d9d0095e1
  ABI36_0_0React-RCTLinking: e4352a7092b377c39496b9b641d506f913a5a973
  ABI36_0_0React-RCTNetwork: d3de6cb9abc13e8dbe2ca94b24abb4fdeefcab06
  ABI36_0_0React-RCTSettings: f5035ff216f4c41d09bc9f604ebe1db4ea77e783
  ABI36_0_0React-RCTText: 98fd8d0f97154bf98229796991d8530bf899003a
  ABI36_0_0React-RCTVibration: 5ab967deb4048ee9d93b3507dda909ceb1bde2e1
  ABI36_0_0ReactCommon: 70ed7838ffbcb9d6bf38036d9056e94f41080e5c
  ABI36_0_0UMBarCodeScannerInterface: c2714cd1b351b0f294046f861d9cc580564b750a
  ABI36_0_0UMCameraInterface: d373c59b028d6fc509e72f4a108ef2b59eb7e414
  ABI36_0_0UMConstantsInterface: 5b4dff3cbe22f3d06cd473b1e39ce8a22115731b
  ABI36_0_0UMCore: a424fb2ecde1541ae34919aacddb172cf8bd64a4
  ABI36_0_0UMFaceDetectorInterface: fedfc2d8387a4061a38835cb3af4b0b25cfb0763
  ABI36_0_0UMFileSystemInterface: af15978cfe4777130a4d0d5cdef3b4531720626e
  ABI36_0_0UMFontInterface: f034eab30afc0ca72a33482b8f079120ef12ed27
  ABI36_0_0UMImageLoaderInterface: 5530a8839279dac3ccc19fdd9361b4dd98bde939
  ABI36_0_0UMPermissionsInterface: ad1d295745b4e430d6e6bebf4fd29ec8cb42d567
  ABI36_0_0UMReactNativeAdapter: 2ea48d43694bb8f48a1314ea91dbe001cd9fa50d
  ABI36_0_0UMSensorsInterface: d27b81133b0a191df3de4230089e87226b1c5b2d
  ABI36_0_0UMTaskManagerInterface: 1fec64031f2e16c59768ad67f91f18911c02782f
  ABI36_0_0Yoga: a47f981447ce601f1ad6b82a5a5ec9673d45ba8e
  Amplitude-iOS: a0347ab05f2d196e6bbb22cc6f62eea33b5a035b
  Analytics: 77fd5fb102a4a5eedafa2c2b0245ceb7b7c15e45
  AppAuth: bce82c76043657c99d91e7882e8a9e1a93650cd4
  boost-for-react-native: 39c7adb57c4e60d6c5479dd8623128eb5b3f0f2c
  Branch: 6e7421e1f3c0adebdf80008a40a74969b2603cf8
  CocoaLumberjack: 2f44e60eb91c176d471fdba43b9e3eae6a721947
  Crashlytics: 540b7e5f5da5a042647227a5e3ac51d85eed06df
  DoubleConversion: 5805e889d232975c086db112ece9ed034df7a0b2
  EXAdsAdMob: 88919772255868d2fd97380fce3e6d0a90c42365
  EXAdsFacebook: fa0f435b9d4457e52ca8e496a7a9f16fbcecc36c
  EXAmplitude: 4ec33f8a9c1ba37797449870b4da40dbbbfbab8d
  EXAppAuth: bd859a5717613e72cc3cfbc2128e04b4f0e0ff5a
  EXAppleAuthentication: 97736aa2f0af3f1b83744173f2960b5be8321932
  EXApplication: 02dc93a122db1b173b0d91aa642e1c4f17511dd2
  EXAV: cef471e07cfb7f303a1352af7293bf07e5c2b183
  EXBackgroundFetch: a99eac546ec3cf81701fdc739755c76e4a3e0619
  EXBarCodeScanner: fb53c68abafbf95b8db10dc3061c548f3495f2ee
  EXBattery: 7db3342b3dd86ca76420af9afb49d44ac39e0eec
  EXBlur: d1604f66f89a9414f5ee65dfb23874437c1bb147
  EXBranch: 42faceb0b8b772a759dc416a5e4cbddce67e1efd
  EXBrightness: 6e98b7eaca0bcfcd408253674f1761920391101b
  EXCalendar: 6c59b64ce35df3c2e7f4c7dd44e57b88961428fa
  EXCamera: c9765fcb15d862c2f405d5226931d8d96f03fb03
  EXCellular: ab9e5e461dfbde28f2d92485ad7ca5ae82874831
  EXConstants: 4051b16c17ef3defa03c541d42811dc92b249146
  EXContacts: 95e26905d2b552cc588ca63936fa5543880d9c27
  EXCrypto: e3e85e9f48e37cf9018ed162c86b101f8a34e2c7
  EXDevice: 106e1250d41a41f7f32f7ec3678aaf755733e8cc
  EXDocumentPicker: 25d232d804087bd6fe88a74d7e582b295e5e69dd
  EXErrorRecovery: d36db99ec6a3808f313f01b0890eb443796dd1c2
  EXFacebook: c10f77ea97b3003c29b4f0a49942acc1ba8330b5
  EXFaceDetector: 0140a1958708b0cb65e9102962dbebd7d9e061b2
  EXFileSystem: 6e0d9bb6cc4ea404dbb8f583c1a8a2dcdf4b83b6
  EXFont: 6187b5ab46ee578d5f8e7f2ea092752e78772235
  EXGL: 3add8ba2c89377285f57cda493d4bc50939b5300
  EXGL_CPP: bcc2dbd197f3b2544fc8e4a62ea84be49242bef0
  EXGoogleSignIn: a1b520381af8954aa3e9f1e84407c05b016ae479
  EXHaptics: 24438d930bd1fbef68e9eec47facea5dc2dab8a9
  EXImageLoader: edbf02910aec4b87dfd637de27181e442468401e
  EXImageManipulator: 61b3def86d64350c7413c6a4ea5aacaef58211eb
  EXImagePicker: aecd617c31562f41e85a0770bfce51a8b9d58bd1
  EXKeepAwake: 66e9f80b6d129633725a0e42f8d285c229876811
  EXLinearGradient: 75f302f9d6484267a3f6d3252df2e7a5f00e716a
  EXLocalAuthentication: a6a7ca4285c2440a697f356cb529bf5ca2b83edd
  EXLocalization: 6a3ec1e9dda2ec9ba9dcc4a29dd840e5e950115e
  EXLocation: 3c75d012ca92eed94d4338778d79c49d1252393a
  EXMailComposer: b9be58adaabb860fc8b722204ce27b33c7da5aad
  EXMediaLibrary: 9281707de8f95cc391d242b614f493ab781030fa
  EXNetwork: a52f713ced4b05a2634eb88a1f1f8678fcb8b69c
  EXPermissions: 9bc08859a675d291e89be9a0870155c27c16ac35
  EXPrint: b20aef0e774d96e0ea6688b97d9e0c1d268b95ae
  EXRandom: 3a6f6dce1997a40a7fc3bb00d18eabc380c51c2e
  EXScreenOrientation: 44d3cd3a99a86b9cb681e742697bc2c057d7fbd2
  EXSecureStore: 1448b90d665c9400aaaf6655fccb464da14698f6
  EXSegment: d1f9b468c14c70b8dacad0730bb9dffaf2452010
  EXSensors: 3f89e58576f6fd2d529b9f64eb98fd325e60fdb8
  EXSharing: 5c9aa8f3cc1c117de74e50ccef862c52f57af2d7
  EXSMS: 6b67daeb76b759934f4fae68437a0132570ddb5c
  EXSpeech: 3f7d29b3da9283637176f0fd8dbb1e9da59b2741
  EXSQLite: 220226a354912b100dfe913f5fe6f31762c8927e
  EXStoreReview: 6fc278b9e50805ce3f7a2b9f15b5f0addaa21b90
  EXTaskManager: 46f97c9cf14cc372001cae8710e836d54f0f5a35
  EXVideoThumbnails: 6582acb7f78e11efdeae2895cd4d5574eec1cbcb
  EXWebBrowser: db32607359fb7b55b7b7b91df32dd3d8355bb3b7
  Fabric: 706c8b8098fff96c33c0db69cbf81f9c551d0d74
  FBAudienceNetwork: 1ea26a004014ee6700dce1b7beb5e853887f498e
  FBLazyVector: feb35a6b7f7b50f367be07f34012f34a79282fa3
  FBReactNativeSpec: 51477b84b1bf7ab6f9ef307c24e3dd675391be44
  FBSDKCoreKit: e7dcac0aabcfb09d0166998edd95fe3b05a0ce5d
  FBSDKLoginKit: 1b0cf04df0370b37404213157b060d6666ede814
  Firebase: 0219bb4782eb1406f1b9b0628a2e625484ce910d
  FirebaseAnalytics: f68b9f3f1241385129ae0a83b63627fc420c05e5
  FirebaseCore: 632e05cc5e1199d9147122c16d92305eb04c34bd
  FirebaseCoreDiagnostics: 511f4f3ed7d440bb69127e8b97c2bc8befae639e
  FirebaseCoreDiagnosticsInterop: e9b1b023157e3a2fc6418b5cb601e79b9af7b3a0
  FirebaseInstanceID: ce993a3c3670a8f5d47ce371ac5d143c560608c5
  FirebaseMLCommon: 074a67e05122b1c9f6401a4e33b2cea3b4efd224
  FirebaseMLVision: 7a456009787690e3b53436092ae9b635563de8f3
  FirebaseMLVisionFaceModel: d6ba42000f263df52187aee936262bc2002b3389
  Folly: 30e7936e1c45c08d884aa59369ed951a8e68cf51
  glog: 1f3da668190260b06b429bb211bfbee5cd790c28
  Google-Maps-iOS-Utils: c32891ff472eaaa1fca032beedafa1a013af7875
  Google-Mobile-Ads-SDK: fac081606dbd438d8db57198b83ba8b5f875a601
  GoogleAPIClientForREST: 4acfffd77f1c3c8741b6be9eaed0e603278efbde
  GoogleAppMeasurement: db118eb61a97dd8c4f7014e368d3c335cbbcf80a
  GoogleDataTransport: 8e9b210c97d55fbff306cc5468ff91b9cb32dcf5
  GoogleDataTransportCCTSupport: 202d7cdf9c4a7d81a2bb7f7e7e1ba6faa421b1f2
  GoogleMaps: 82f8fe307193bb4de6ef6bf9e88f1d624b718f9d
  GoogleSignIn: 7137d297ddc022a7e0aa4619c86d72c909fa7213
  GoogleToolboxForMac: 800648f8b3127618c1b59c7f97684427630c5ea3
  GoogleUtilities: 29bd0d8f850efbd28cff6d99e8b7da1f8d236bcf
  GTMAppAuth: 4deac854479704f348309e7b66189e604cf5e01e
  GTMSessionFetcher: 61bb0f61a4cb560030f1222021178008a5727a23
  JKBigInteger2: e91672035c42328c48b7dd015b66812ddf40ca9b
  lottie-ios: a50d5c0160425cd4b01b852bb9578963e6d92d31
  nanopb: 18003b5e52dab79db540fe93fe9579f399bd1ccd
  Protobuf: dd1aaea7140debfe4dd0683fb8ef208e527ae153
  RCTRequired: f3b3fb6f4723e8e52facb229d0c75fdc76773849
  RCTTypeSafety: 2ec60de6abb1db050b56ecc4b60188026078fd10
  React: 10e0130b57e55a7cd8c3dee37c1261102ce295f4
  React-Core: 636212410772d05f3a1eb79d965df2962ca1c70b
  React-CoreModules: 6f70d5e41919289c582f88c9ad9923fe5c87400a
  React-cxxreact: ddecbe9157ec1743f52ea17bf8d95debc0d6e846
  React-jsi: ca921f4041505f9d5197139b2d09eeb020bb12e8
  React-jsiexecutor: 8dfb73b987afa9324e4009bdce62a18ce23d983c
  React-jsinspector: d15478d0a8ada19864aa4d1cc1c697b41b3fa92f
  React-RCTActionSheet: 7369b7c85f99b6299491333affd9f01f5a130c22
  React-RCTAnimation: d07be15b2bd1d06d89417eb0343f98ffd2b099a7
  React-RCTBlob: 8e0b23d95c9baa98f6b0e127e07666aaafd96c34
  React-RCTImage: 443050d14a66e8c2332e9c055f45689d23e15cc7
  React-RCTLinking: ce9a90ba155aec41be49e75ec721bbae2d48a47e
  React-RCTNetwork: 41fe54bacc67dd00e6e4c4d30dd98a13e4beabc8
  React-RCTSettings: 45e3e0a6470310b2dab2ccc6d1d73121ba3ea936
  React-RCTText: 21934e0a51d522abcd0a275407e80af45d6fd9ec
  React-RCTVibration: 0f76400ee3cec6edb9c125da49fed279340d145a
  ReactABI34_0_0: 8d48457d8b4a48990a7ec571ba66f257864877b9
  ReactABI35_0_0: a708ff5c90369b3be411033d07afc0ee072eb7dc
  ReactCommon: a6a294e7028ed67b926d29551aa9394fd989c24c
  UMAppLoader: 70387114be35df5f90cd1f172edfb7a2f150e65a
  UMBarCodeScannerInterface: 3802c8574ef119c150701d679ab386e2266d6a54
  UMCameraInterface: 985d301f688ed392f815728f0dd906ca34b7ccb1
  UMConstantsInterface: bda5f8bd3403ad99e663eb3c4da685d063c5653c
  UMCore: 7ab08669a8bb2e61f557c1fe9784521cb5aa28e3
  UMFaceDetectorInterface: ce14e8e597f6a52aa66e4ab956cb5bff4fa8acf8
  UMFileSystemInterface: 2ed004c9620f43f0b36b33c42ce668500850d6a4
  UMFontInterface: 24fbc0a02ade6c60ad3ee3e2b5d597c8dcfc3208
  UMImageLoaderInterface: 3976a14c588341228881ff75970fbabf122efca4
  UMPermissionsInterface: 0f68a2e35b8951a03fa087e54f33bb2691bbf981
  UMReactNativeAdapter: 230406e3335a8dbd4c9c0e654488a1cf3b44552f
  UMSensorsInterface: d708a892ef1500bdd9fc3ff03f7836c66d1634d3
  UMTaskManagerInterface: a98e37a576a5220bf43b8faf33cfdc129d2f441d
  Yoga: ba3d99dbee6c15ea6bbe3783d1f0cb1ffb79af0f
  yogaABI34_0_0: d6b988f267753a1d944343fd03668f0d194ec4bf
  yogaABI35_0_0: ba82ada0c3a58619049128d51d6de437638fe1a1
  ZXingObjC: fdbb269f25dd2032da343e06f10224d62f537bdb

PODFILE CHECKSUM: 3a66eabee75c5532809ccfc3eca4e6b72c440b0b

COCOAPODS: 1.8.4<|MERGE_RESOLUTION|>--- conflicted
+++ resolved
@@ -2492,124 +2492,173 @@
   DoubleConversion:
     :podspec: "../react-native-lab/react-native/third-party-podspecs/DoubleConversion.podspec"
   EXAdsAdMob:
-    :path: "../packages/expo-ads-admob/ios"
+    :path: !ruby/object:Pathname
+    path: "../packages/expo-ads-admob/ios"
   EXAdsFacebook:
-    :path: "../packages/expo-ads-facebook/ios"
+    :path: !ruby/object:Pathname
+    path: "../packages/expo-ads-facebook/ios"
   EXAmplitude:
-    :path: "../packages/expo-analytics-amplitude/ios"
+    :path: !ruby/object:Pathname
+    path: "../packages/expo-analytics-amplitude/ios"
   EXAppAuth:
-    :path: "../packages/expo-app-auth/ios"
+    :path: !ruby/object:Pathname
+    path: "../packages/expo-app-auth/ios"
   EXAppleAuthentication:
-    :path: "../packages/expo-apple-authentication/ios"
+    :path: !ruby/object:Pathname
+    path: "../packages/expo-apple-authentication/ios"
   EXApplication:
-<<<<<<< HEAD
     :path: !ruby/object:Pathname
     path: "../packages/expo-application/ios"
-=======
-    :path: "../packages/expo-application/ios"
-  EXAppLoaderProvider:
-    :path: "../packages/expo-app-loader-provider/ios"
->>>>>>> 2ada573d
   EXAV:
-    :path: "../packages/expo-av/ios"
+    :path: !ruby/object:Pathname
+    path: "../packages/expo-av/ios"
   EXBackgroundFetch:
-    :path: "../packages/expo-background-fetch/ios"
+    :path: !ruby/object:Pathname
+    path: "../packages/expo-background-fetch/ios"
   EXBarCodeScanner:
-    :path: "../packages/expo-barcode-scanner/ios"
+    :path: !ruby/object:Pathname
+    path: "../packages/expo-barcode-scanner/ios"
   EXBattery:
-    :path: "../packages/expo-battery/ios"
+    :path: !ruby/object:Pathname
+    path: "../packages/expo-battery/ios"
   EXBlur:
-    :path: "../packages/expo-blur/ios"
+    :path: !ruby/object:Pathname
+    path: "../packages/expo-blur/ios"
   EXBranch:
-    :path: "../packages/expo-branch/ios"
+    :path: !ruby/object:Pathname
+    path: "../packages/expo-branch/ios"
   EXBrightness:
-    :path: "../packages/expo-brightness/ios"
+    :path: !ruby/object:Pathname
+    path: "../packages/expo-brightness/ios"
   EXCalendar:
-    :path: "../packages/expo-calendar/ios"
+    :path: !ruby/object:Pathname
+    path: "../packages/expo-calendar/ios"
   EXCamera:
-    :path: "../packages/expo-camera/ios"
+    :path: !ruby/object:Pathname
+    path: "../packages/expo-camera/ios"
   EXCellular:
-    :path: "../packages/expo-cellular/ios"
+    :path: !ruby/object:Pathname
+    path: "../packages/expo-cellular/ios"
   EXConstants:
-    :path: "../packages/expo-constants/ios"
+    :path: !ruby/object:Pathname
+    path: "../packages/expo-constants/ios"
   EXContacts:
-    :path: "../packages/expo-contacts/ios"
+    :path: !ruby/object:Pathname
+    path: "../packages/expo-contacts/ios"
   EXCrypto:
-    :path: "../packages/expo-crypto/ios"
+    :path: !ruby/object:Pathname
+    path: "../packages/expo-crypto/ios"
   EXDevice:
-    :path: "../packages/expo-device/ios"
+    :path: !ruby/object:Pathname
+    path: "../packages/expo-device/ios"
   EXDocumentPicker:
-    :path: "../packages/expo-document-picker/ios"
+    :path: !ruby/object:Pathname
+    path: "../packages/expo-document-picker/ios"
   EXErrorRecovery:
-    :path: "../packages/expo-error-recovery/ios"
+    :path: !ruby/object:Pathname
+    path: "../packages/expo-error-recovery/ios"
   EXFacebook:
-    :path: "../packages/expo-facebook/ios"
+    :path: !ruby/object:Pathname
+    path: "../packages/expo-facebook/ios"
   EXFaceDetector:
-    :path: "../packages/expo-face-detector/ios"
+    :path: !ruby/object:Pathname
+    path: "../packages/expo-face-detector/ios"
   EXFileSystem:
-    :path: "../packages/expo-file-system/ios"
+    :path: !ruby/object:Pathname
+    path: "../packages/expo-file-system/ios"
   EXFont:
-    :path: "../packages/expo-font/ios"
+    :path: !ruby/object:Pathname
+    path: "../packages/expo-font/ios"
   EXGL:
-    :path: "../packages/expo-gl/ios"
+    :path: !ruby/object:Pathname
+    path: "../packages/expo-gl/ios"
   EXGL_CPP:
-    :path: "../packages/expo-gl-cpp/cpp"
+    :path: !ruby/object:Pathname
+    path: "../packages/expo-gl-cpp/cpp"
   EXGoogleSignIn:
-    :path: "../packages/expo-google-sign-in/ios"
+    :path: !ruby/object:Pathname
+    path: "../packages/expo-google-sign-in/ios"
   EXHaptics:
-    :path: "../packages/expo-haptics/ios"
+    :path: !ruby/object:Pathname
+    path: "../packages/expo-haptics/ios"
   EXImageLoader:
-    :path: "../packages/expo-image-loader/ios"
+    :path: !ruby/object:Pathname
+    path: "../packages/expo-image-loader/ios"
   EXImageManipulator:
-    :path: "../packages/expo-image-manipulator/ios"
+    :path: !ruby/object:Pathname
+    path: "../packages/expo-image-manipulator/ios"
   EXImagePicker:
-    :path: "../packages/expo-image-picker/ios"
+    :path: !ruby/object:Pathname
+    path: "../packages/expo-image-picker/ios"
   EXKeepAwake:
-    :path: "../packages/expo-keep-awake/ios"
+    :path: !ruby/object:Pathname
+    path: "../packages/expo-keep-awake/ios"
   EXLinearGradient:
-    :path: "../packages/expo-linear-gradient/ios"
+    :path: !ruby/object:Pathname
+    path: "../packages/expo-linear-gradient/ios"
   EXLocalAuthentication:
-    :path: "../packages/expo-local-authentication/ios"
+    :path: !ruby/object:Pathname
+    path: "../packages/expo-local-authentication/ios"
   EXLocalization:
-    :path: "../packages/expo-localization/ios"
+    :path: !ruby/object:Pathname
+    path: "../packages/expo-localization/ios"
   EXLocation:
-    :path: "../packages/expo-location/ios"
+    :path: !ruby/object:Pathname
+    path: "../packages/expo-location/ios"
   EXMailComposer:
-    :path: "../packages/expo-mail-composer/ios"
+    :path: !ruby/object:Pathname
+    path: "../packages/expo-mail-composer/ios"
   EXMediaLibrary:
-    :path: "../packages/expo-media-library/ios"
+    :path: !ruby/object:Pathname
+    path: "../packages/expo-media-library/ios"
   EXNetwork:
-    :path: "../packages/expo-network/ios"
+    :path: !ruby/object:Pathname
+    path: "../packages/expo-network/ios"
   EXPermissions:
-    :path: "../packages/expo-permissions/ios"
+    :path: !ruby/object:Pathname
+    path: "../packages/expo-permissions/ios"
   EXPrint:
-    :path: "../packages/expo-print/ios"
+    :path: !ruby/object:Pathname
+    path: "../packages/expo-print/ios"
   EXRandom:
-    :path: "../packages/expo-random/ios"
+    :path: !ruby/object:Pathname
+    path: "../packages/expo-random/ios"
   EXScreenOrientation:
-    :path: "../packages/expo-screen-orientation/ios"
+    :path: !ruby/object:Pathname
+    path: "../packages/expo-screen-orientation/ios"
   EXSecureStore:
-    :path: "../packages/expo-secure-store/ios"
+    :path: !ruby/object:Pathname
+    path: "../packages/expo-secure-store/ios"
   EXSegment:
-    :path: "../packages/expo-analytics-segment/ios"
+    :path: !ruby/object:Pathname
+    path: "../packages/expo-analytics-segment/ios"
   EXSensors:
-    :path: "../packages/expo-sensors/ios"
+    :path: !ruby/object:Pathname
+    path: "../packages/expo-sensors/ios"
   EXSharing:
-    :path: "../packages/expo-sharing/ios"
+    :path: !ruby/object:Pathname
+    path: "../packages/expo-sharing/ios"
   EXSMS:
-    :path: "../packages/expo-sms/ios"
+    :path: !ruby/object:Pathname
+    path: "../packages/expo-sms/ios"
   EXSpeech:
-    :path: "../packages/expo-speech/ios"
+    :path: !ruby/object:Pathname
+    path: "../packages/expo-speech/ios"
   EXSQLite:
-    :path: "../packages/expo-sqlite/ios"
+    :path: !ruby/object:Pathname
+    path: "../packages/expo-sqlite/ios"
   EXStoreReview:
-    :path: "../packages/expo-store-review/ios"
+    :path: !ruby/object:Pathname
+    path: "../packages/expo-store-review/ios"
   EXTaskManager:
-    :path: "../packages/expo-task-manager/ios"
+    :path: !ruby/object:Pathname
+    path: "../packages/expo-task-manager/ios"
   EXVideoThumbnails:
-    :path: "../packages/expo-video-thumbnails/ios"
+    :path: !ruby/object:Pathname
+    path: "../packages/expo-video-thumbnails/ios"
   EXWebBrowser:
-    :path: "../packages/expo-web-browser/ios"
+    :path: !ruby/object:Pathname
+    path: "../packages/expo-web-browser/ios"
   FBLazyVector:
     :path: "../react-native-lab/react-native/Libraries/FBLazyVector"
   FBReactNativeSpec:
@@ -2664,29 +2713,41 @@
     :path: !ruby/object:Pathname
     path: "../packages/unimodules-app-loader/ios"
   UMBarCodeScannerInterface:
-    :path: "../packages/unimodules-barcode-scanner-interface/ios"
+    :path: !ruby/object:Pathname
+    path: "../packages/unimodules-barcode-scanner-interface/ios"
   UMCameraInterface:
-    :path: "../packages/unimodules-camera-interface/ios"
+    :path: !ruby/object:Pathname
+    path: "../packages/unimodules-camera-interface/ios"
   UMConstantsInterface:
-    :path: "../packages/unimodules-constants-interface/ios"
+    :path: !ruby/object:Pathname
+    path: "../packages/unimodules-constants-interface/ios"
   UMCore:
-    :path: "../packages/@unimodules/core/ios"
+    :path: !ruby/object:Pathname
+    path: "../packages/@unimodules/core/ios"
   UMFaceDetectorInterface:
-    :path: "../packages/unimodules-face-detector-interface/ios"
+    :path: !ruby/object:Pathname
+    path: "../packages/unimodules-face-detector-interface/ios"
   UMFileSystemInterface:
-    :path: "../packages/unimodules-file-system-interface/ios"
+    :path: !ruby/object:Pathname
+    path: "../packages/unimodules-file-system-interface/ios"
   UMFontInterface:
-    :path: "../packages/unimodules-font-interface/ios"
+    :path: !ruby/object:Pathname
+    path: "../packages/unimodules-font-interface/ios"
   UMImageLoaderInterface:
-    :path: "../packages/unimodules-image-loader-interface/ios"
+    :path: !ruby/object:Pathname
+    path: "../packages/unimodules-image-loader-interface/ios"
   UMPermissionsInterface:
-    :path: "../packages/unimodules-permissions-interface/ios"
+    :path: !ruby/object:Pathname
+    path: "../packages/unimodules-permissions-interface/ios"
   UMReactNativeAdapter:
-    :path: "../packages/@unimodules/react-native-adapter/ios"
+    :path: !ruby/object:Pathname
+    path: "../packages/@unimodules/react-native-adapter/ios"
   UMSensorsInterface:
-    :path: "../packages/unimodules-sensors-interface/ios"
+    :path: !ruby/object:Pathname
+    path: "../packages/unimodules-sensors-interface/ios"
   UMTaskManagerInterface:
-    :path: "../packages/unimodules-task-manager-interface/ios"
+    :path: !ruby/object:Pathname
+    path: "../packages/unimodules-task-manager-interface/ios"
   Yoga:
     :path: "../react-native-lab/react-native/ReactCommon/yoga"
   yogaABI34_0_0:
