--- conflicted
+++ resolved
@@ -232,14 +232,10 @@
   - EXAdsAdMob (1.1.0):
     - EXCore
     - Google-Mobile-Ads-SDK
-<<<<<<< HEAD
   - EXAppAuth (1.0.0):
     - AppAuth
     - EXCore
-  - EXBarCodeScanner (1.0.0):
-=======
   - EXBarCodeScanner (1.1.0):
->>>>>>> 37f9f1ab
     - EXCore
   - EXBarCodeScannerInterface (1.1.0):
     - EXCore
@@ -305,7 +301,7 @@
     - EXPermissionsInterface
   - EXPermissionsInterface (1.2.0):
     - EXCore
-  - EXPrint (1.2.0):
+  - EXPrint (2.0.0-alpha.0):
     - EXCore
   - EXReactNativeAdapter (1.2.0):
     - EXCore
@@ -1675,6 +1671,6 @@
   yogaABI30_0_0: 4c86e39466368a6b018b8b78aeb654b6620512a1
   yogaABI31_0_0: 7978689ddccec43cffd5914889304cf3b7fd7c77
 
-PODFILE CHECKSUM: d7b56972cca31c8f90032925f31eefd16e3ad0d8
+PODFILE CHECKSUM: 11dd8a75123b690e5732b998629488533a380d69
 
 COCOAPODS: 1.5.3