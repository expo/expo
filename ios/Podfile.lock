--- conflicted
+++ resolved
@@ -277,20 +277,13 @@
     - EXCore
     - EXFileSystemInterface
     - EXGL-CPP
-<<<<<<< HEAD
-  - EXGL-CPP (1.0.2):
-    - EXGL-CPP/UEXGL (= 1.0.2)
-  - EXGL-CPP/UEXGL (1.0.2)
-  - EXGoogleSignIn (1.0.0):
-    - EXCore
-    - GoogleSignIn
-  - EXImageLoaderInterface (1.0.0):
-=======
   - EXGL-CPP (1.1.0):
     - EXGL-CPP/UEXGL (= 1.1.0)
   - EXGL-CPP/UEXGL (1.1.0)
+  - EXGoogleSignIn (1.0.0):
+    - EXCore
+    - GoogleSignIn
   - EXImageLoaderInterface (1.1.0):
->>>>>>> e52cb9ef
     - EXCore
   - EXLocalAuthentication (1.1.0):
     - EXConstantsInterface
@@ -1678,6 +1671,6 @@
   yogaABI30_0_0: 4c86e39466368a6b018b8b78aeb654b6620512a1
   yogaABI31_0_0: 7978689ddccec43cffd5914889304cf3b7fd7c77
 
-PODFILE CHECKSUM: d7b56972cca31c8f90032925f31eefd16e3ad0d8
+PODFILE CHECKSUM: f976f1913ee3e3825829e9322e995671b5298c62
 
 COCOAPODS: 1.5.3