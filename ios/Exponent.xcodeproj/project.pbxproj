--- conflicted
+++ resolved
@@ -3517,12 +3517,9 @@
 				BCB61D782B4944E89A1F0371 /* RNCSliderManager.m in Sources */,
 				07CB4E1A26045B620057443E /* RCTOnPageSelected.m in Sources */,
 				8B1448C54DEB4CFDB79D7E45 /* RNCSafeAreaViewMode.m in Sources */,
-<<<<<<< HEAD
 				F858C0A104EE4D25ACECA88C /* RNCPicker.m in Sources */,
 				E4A74A8036554C7384C412AF /* RNCPickerManager.m in Sources */,
-=======
 				6782D340A0024AF58B3805D0 /* RNSVGTopAlignedLabel.ios.m in Sources */,
->>>>>>> 754e4f0e
 			);
 			runOnlyForDeploymentPostprocessing = 0;
 		};
