PODS:
  - ABI29_0_0EXCamera (1.0.0-rc.2):
    - ABI29_0_0EXCore
    - ABI29_0_0EXFaceDetectorInterface
    - ABI29_0_0EXFileSystemInterface
    - ABI29_0_0EXPermissionsInterface
  - ABI29_0_0EXCameraInterface (1.0.0-rc.2):
    - ABI29_0_0EXCore
  - ABI29_0_0EXConstants (1.0.0-rc.2):
    - ABI29_0_0EXConstantsInterface
    - ABI29_0_0EXCore
  - ABI29_0_0EXConstantsInterface (1.0.0-rc.2):
    - ABI29_0_0EXCore
  - ABI29_0_0EXCore (1.0.0-rc.2)
  - ABI29_0_0EXFaceDetector (1.0.0-rc.2):
    - ABI29_0_0EXCore
    - ABI29_0_0EXFaceDetectorInterface
    - GoogleMobileVision/FaceDetector (~> 1.1.0)
    - GoogleMobileVision/MVDataOutput (~> 1.1.0)
  - ABI29_0_0EXFaceDetectorInterface (1.0.0-rc.2):
    - ABI29_0_0EXCore
  - ABI29_0_0EXFileSystem (1.0.0-rc.2):
    - ABI29_0_0EXCore
    - ABI29_0_0EXFileSystemInterface
  - ABI29_0_0EXFileSystemInterface (1.0.0-rc.2):
    - ABI29_0_0EXCore
  - ABI29_0_0EXGL (1.0.0-rc.2):
    - ABI29_0_0EXCameraInterface
    - ABI29_0_0EXCore
    - ABI29_0_0EXFileSystemInterface
    - EXGL-CPP
  - ABI29_0_0EXPermissions (1.0.0-rc.2):
    - ABI29_0_0EXCore
    - ABI29_0_0EXPermissionsInterface
  - ABI29_0_0EXPermissionsInterface (1.0.0-rc.2):
    - ABI29_0_0EXCore
  - ABI29_0_0EXReactNativeAdapter (1.0.0-rc.2):
    - ABI29_0_0EXCore
    - ReactABI29_0_0
  - ABI29_0_0EXSensors (1.0.0-rc.2):
    - ABI29_0_0EXCore
    - ABI29_0_0EXSensorsInterface
  - ABI29_0_0EXSensorsInterface (1.0.0-rc.2):
    - ABI29_0_0EXCore
  - ABI29_0_0EXSMS (1.0.0-rc.2):
    - ABI29_0_0EXCore
  - ABI30_0_0EXAdsAdMob (1.0.0-rc.0):
    - ABI30_0_0EXCore
    - Google-Mobile-Ads-SDK
  - ABI30_0_0EXBarCodeScanner (1.0.0-rc.0):
    - ABI30_0_0EXCore
  - ABI30_0_0EXBarCodeScannerInterface (1.0.0-rc.0):
    - ABI30_0_0EXCore
  - ABI30_0_0EXCamera (1.1.0-rc.0):
    - ABI30_0_0EXBarCodeScannerInterface
    - ABI30_0_0EXCore
    - ABI30_0_0EXFaceDetectorInterface
    - ABI30_0_0EXFileSystemInterface
    - ABI30_0_0EXImageLoaderInterface
    - ABI30_0_0EXPermissionsInterface
  - ABI30_0_0EXCameraInterface (1.0.2-rc.0):
    - ABI30_0_0EXCore
  - ABI30_0_0EXConstants (1.0.2-rc.0):
    - ABI30_0_0EXConstantsInterface
    - ABI30_0_0EXCore
  - ABI30_0_0EXConstantsInterface (1.0.2-rc.0):
    - ABI30_0_0EXCore
  - ABI30_0_0EXContacts (1.0.0-rc.0):
    - ABI30_0_0EXCore
    - ABI30_0_0EXFileSystemInterface
    - ABI30_0_0EXPermissionsInterface
  - ABI30_0_0EXCore (1.1.0-rc.0)
  - ABI30_0_0EXFaceDetector (1.0.2-rc.0):
    - ABI30_0_0EXCore
    - ABI30_0_0EXFaceDetectorInterface
    - GoogleMobileVision/FaceDetector (~> 1.1.0)
    - GoogleMobileVision/MVDataOutput (~> 1.1.0)
  - ABI30_0_0EXFaceDetectorInterface (1.0.2-rc.0):
    - ABI30_0_0EXCore
  - ABI30_0_0EXFileSystem (1.0.2-rc.0):
    - ABI30_0_0EXCore
    - ABI30_0_0EXFileSystemInterface
  - ABI30_0_0EXFileSystemInterface (1.0.2-rc.0):
    - ABI30_0_0EXCore
  - ABI30_0_0EXFont (1.0.0-rc.0):
    - ABI30_0_0EXCore
    - ABI30_0_0EXFontInterface
  - ABI30_0_0EXFontInterface (1.0.0-rc.0):
    - ABI30_0_0EXCore
  - ABI30_0_0EXGL (1.0.2-rc.0):
    - ABI30_0_0EXCameraInterface
    - ABI30_0_0EXCore
    - ABI30_0_0EXFileSystemInterface
    - EXGL-CPP
  - ABI30_0_0EXImageLoaderInterface (1.0.0-rc.0):
    - ABI30_0_0EXCore
  - ABI30_0_0EXLocalAuthentication (1.0.0):
    - ABI30_0_0EXConstantsInterface
    - ABI30_0_0EXCore
  - ABI30_0_0EXLocation (1.0.0-rc.0):
    - ABI30_0_0EXCore
    - ABI30_0_0EXPermissionsInterface
  - ABI30_0_0EXMediaLibrary (1.0.0-rc.0):
    - ABI30_0_0EXCore
    - ABI30_0_0EXPermissionsInterface
  - ABI30_0_0EXPermissions (1.1.0-rc.0):
    - ABI30_0_0EXCore
    - ABI30_0_0EXPermissionsInterface
  - ABI30_0_0EXPermissionsInterface (1.1.0-rc.0):
    - ABI30_0_0EXCore
  - ABI30_0_0EXPrint (1.0.0-rc.0):
    - ABI30_0_0EXCore
  - ABI30_0_0EXReactNativeAdapter (1.1.0-rc.0):
    - ABI30_0_0EXCore
    - ABI30_0_0EXFontInterface
    - ReactABI30_0_0
  - ABI30_0_0EXSegment (1.0.0-rc.0):
    - ABI30_0_0EXCore
    - Analytics (~> 3.5)
  - ABI30_0_0EXSensors (1.0.2-rc.0):
    - ABI30_0_0EXCore
    - ABI30_0_0EXSensorsInterface
  - ABI30_0_0EXSensorsInterface (1.0.2-rc.0):
    - ABI30_0_0EXCore
  - ABI30_0_0EXSMS (1.0.2-rc.0):
    - ABI30_0_0EXCore
  - ABI31_0_0EXAdsAdMob (1.0.0):
    - ABI31_0_0EXCore
    - Google-Mobile-Ads-SDK
  - ABI31_0_0EXBarCodeScanner (1.0.0):
    - ABI31_0_0EXCore
  - ABI31_0_0EXBarCodeScannerInterface (1.0.0):
    - ABI31_0_0EXCore
  - ABI31_0_0EXCamera (1.1.1):
    - ABI31_0_0EXBarCodeScannerInterface
    - ABI31_0_0EXCore
    - ABI31_0_0EXFaceDetectorInterface
    - ABI31_0_0EXFileSystemInterface
    - ABI31_0_0EXImageLoaderInterface
    - ABI31_0_0EXPermissionsInterface
  - ABI31_0_0EXCameraInterface (1.0.2):
    - ABI31_0_0EXCore
  - ABI31_0_0EXConstants (1.0.2):
    - ABI31_0_0EXConstantsInterface
    - ABI31_0_0EXCore
  - ABI31_0_0EXConstantsInterface (1.0.2):
    - ABI31_0_0EXCore
  - ABI31_0_0EXContacts (1.0.0):
    - ABI31_0_0EXCore
    - ABI31_0_0EXFileSystemInterface
    - ABI31_0_0EXPermissionsInterface
  - ABI31_0_0EXCore (1.1.0)
  - ABI31_0_0EXFaceDetector (1.0.2):
    - ABI31_0_0EXCore
    - ABI31_0_0EXFaceDetectorInterface
    - GoogleMobileVision/FaceDetector (~> 1.1.0)
    - GoogleMobileVision/MVDataOutput (~> 1.1.0)
  - ABI31_0_0EXFaceDetectorInterface (1.0.2):
    - ABI31_0_0EXCore
  - ABI31_0_0EXFileSystem (1.0.2):
    - ABI31_0_0EXCore
    - ABI31_0_0EXFileSystemInterface
  - ABI31_0_0EXFileSystemInterface (1.0.2):
    - ABI31_0_0EXCore
  - ABI31_0_0EXFont (1.0.0):
    - ABI31_0_0EXCore
    - ABI31_0_0EXFontInterface
  - ABI31_0_0EXFontInterface (1.0.0):
    - ABI31_0_0EXCore
  - ABI31_0_0EXGL (1.0.2):
    - ABI31_0_0EXCameraInterface
    - ABI31_0_0EXCore
    - ABI31_0_0EXFileSystemInterface
    - EXGL-CPP
  - ABI31_0_0EXImageLoaderInterface (1.0.0):
    - ABI31_0_0EXCore
  - ABI31_0_0EXLocalAuthentication (1.0.0):
    - ABI31_0_0EXConstantsInterface
    - ABI31_0_0EXCore
  - ABI31_0_0EXLocalization (1.0.0):
    - ABI31_0_0EXCore
  - ABI31_0_0EXLocation (1.0.0):
    - ABI31_0_0EXCore
    - ABI31_0_0EXPermissionsInterface
  - ABI31_0_0EXMediaLibrary (1.0.0):
    - ABI31_0_0EXCore
    - ABI31_0_0EXPermissionsInterface
  - ABI31_0_0EXPermissions (1.1.0):
    - ABI31_0_0EXCore
    - ABI31_0_0EXPermissionsInterface
  - ABI31_0_0EXPermissionsInterface (1.1.0):
    - ABI31_0_0EXCore
  - ABI31_0_0EXPrint (1.0.0):
    - ABI31_0_0EXCore
  - ABI31_0_0EXReactNativeAdapter (1.1.1):
    - ABI31_0_0EXCore
    - ABI31_0_0EXFontInterface
    - ReactABI31_0_0
  - ABI31_0_0EXSegment (1.0.0):
    - ABI31_0_0EXConstantsInterface
    - ABI31_0_0EXCore
    - Analytics (~> 3.5)
  - ABI31_0_0EXSensors (1.0.2):
    - ABI31_0_0EXCore
    - ABI31_0_0EXSensorsInterface
  - ABI31_0_0EXSensorsInterface (1.0.2):
    - ABI31_0_0EXCore
  - ABI31_0_0EXSMS (1.0.2):
    - ABI31_0_0EXCore
  - Amplitude-iOS (3.14.1)
  - Analytics (3.6.9)
  - AppAuth (0.94.0)
  - Bolts (1.9.0):
    - Bolts/AppLinks (= 1.9.0)
    - Bolts/Tasks (= 1.9.0)
  - Bolts/AppLinks (1.9.0):
    - Bolts/Tasks
  - Bolts/Tasks (1.9.0)
  - boost-for-react-native (1.63.0)
  - Branch (0.24.2):
    - Branch/Core (= 0.24.2)
  - Branch/Core (0.24.2)
  - CocoaLumberjack (3.2.1):
    - CocoaLumberjack/Default (= 3.2.1)
    - CocoaLumberjack/Extensions (= 3.2.1)
  - CocoaLumberjack/Default (3.2.1)
  - CocoaLumberjack/Extensions (3.2.1):
    - CocoaLumberjack/Default
  - Crashlytics (3.10.7):
    - Fabric (~> 1.7.11)
  - DoubleConversion (1.1.6)
  - EXAdsAdMob (1.1.0):
    - EXCore
    - Google-Mobile-Ads-SDK
<<<<<<< HEAD
  - EXAppLoaderProvider (1.0.0)
  - EXBackgroundFetch (1.0.0):
    - EXCore
    - EXTaskManagerInterface
=======
  - EXAppAuth (1.0.0):
    - AppAuth
    - EXCore
>>>>>>> 068c5923
  - EXBarCodeScanner (1.1.0):
    - EXCore
  - EXBarCodeScannerInterface (1.1.0):
    - EXCore
  - EXCamera (1.2.0):
    - EXBarCodeScannerInterface
    - EXCore
    - EXFaceDetectorInterface
    - EXFileSystemInterface
    - EXImageLoaderInterface
    - EXPermissionsInterface
  - EXCameraInterface (1.1.0):
    - EXCore
  - EXConstants (1.1.0):
    - EXConstantsInterface
    - EXCore
  - EXConstantsInterface (1.1.0):
    - EXCore
  - EXContacts (1.1.0):
    - EXCore
    - EXFileSystemInterface
    - EXPermissionsInterface
  - EXCore (1.2.0)
  - EXFaceDetector (1.1.0):
    - EXCore
    - EXFaceDetectorInterface
    - GoogleMobileVision/FaceDetector (~> 1.1.0)
    - GoogleMobileVision/MVDataOutput (~> 1.1.0)
  - EXFaceDetectorInterface (1.1.0):
    - EXCore
  - EXFileSystem (1.1.0):
    - EXCore
    - EXFileSystemInterface
  - EXFileSystemInterface (1.1.0):
    - EXCore
  - EXFont (1.1.0):
    - EXCore
    - EXFontInterface
  - EXFontInterface (1.1.0):
    - EXCore
  - EXGL (1.1.0):
    - EXCameraInterface
    - EXCore
    - EXFileSystemInterface
    - EXGL-CPP
  - EXGL-CPP (1.1.0):
    - EXGL-CPP/UEXGL (= 1.1.0)
  - EXGL-CPP/UEXGL (1.1.0)
  - EXGoogleSignIn (1.0.0):
    - EXCore
    - GoogleSignIn
  - EXImageLoaderInterface (1.1.0):
    - EXCore
  - EXLocalAuthentication (1.1.0):
    - EXConstantsInterface
    - EXCore
  - EXLocalization (1.0.0):
    - EXCore
  - EXLocation (1.1.0):
    - EXCore
    - EXPermissionsInterface
    - EXTaskManagerInterface
  - EXMediaLibrary (1.1.0):
    - EXCore
    - EXPermissionsInterface
  - EXPermissions (1.2.0):
    - EXCore
    - EXPermissionsInterface
  - EXPermissionsInterface (1.2.0):
    - EXCore
  - EXPrint (2.0.0-alpha.0):
    - EXCore
  - EXReactNativeAdapter (1.2.0):
    - EXCore
    - EXFontInterface
    - React
  - EXSegment (1.1.0):
    - Analytics (~> 3.5)
    - EXConstantsInterface
    - EXCore
  - EXSensors (1.1.0):
    - EXCore
    - EXSensorsInterface
  - EXSensorsInterface (1.1.0):
    - EXCore
  - EXSMS (1.1.0):
    - EXCore
  - EXTaskManager (1.0.0):
    - EXConstantsInterface
    - EXCore
    - EXTaskManagerInterface
  - EXTaskManagerInterface (1.0.0):
    - EXCore
  - Fabric (1.7.11)
  - FBAudienceNetwork (4.99.0)
  - FBSDKCoreKit (4.37.0):
    - Bolts (~> 1.7)
  - FBSDKLoginKit (4.37.0):
    - FBSDKCoreKit
  - FBSDKShareKit (4.37.0):
    - FBSDKCoreKit (~> 4.37.0)
  - Folly (2016.10.31.00):
    - boost-for-react-native
    - DoubleConversion
    - glog
  - glog (0.3.5)
  - Google-Maps-iOS-Utils (2.1.0):
    - Google-Maps-iOS-Utils/Clustering (= 2.1.0)
    - Google-Maps-iOS-Utils/Geometry (= 2.1.0)
    - Google-Maps-iOS-Utils/Heatmap (= 2.1.0)
    - Google-Maps-iOS-Utils/QuadTree (= 2.1.0)
    - GoogleMaps
  - Google-Maps-iOS-Utils/Clustering (2.1.0):
    - Google-Maps-iOS-Utils/QuadTree
    - GoogleMaps
  - Google-Maps-iOS-Utils/Geometry (2.1.0):
    - GoogleMaps
  - Google-Maps-iOS-Utils/Heatmap (2.1.0):
    - Google-Maps-iOS-Utils/QuadTree
    - GoogleMaps
  - Google-Maps-iOS-Utils/QuadTree (2.1.0):
    - GoogleMaps
  - Google-Mobile-Ads-SDK (7.22.0)
  - GoogleInterchangeUtilities (1.2.2):
    - GoogleSymbolUtilities (~> 1.1)
  - GoogleMaps (2.5.0):
    - GoogleMaps/Maps (= 2.5.0)
  - GoogleMaps/Base (2.5.0)
  - GoogleMaps/Maps (2.5.0):
    - GoogleMaps/Base
  - GoogleMobileVision/Detector (1.1.0):
    - GoogleInterchangeUtilities (~> 1.2)
    - GoogleNetworkingUtilities (~> 1.2)
    - GoogleUtilities (~> 1.3)
  - GoogleMobileVision/FaceDetector (1.1.0):
    - GoogleMobileVision/Detector
  - GoogleMobileVision/MVDataOutput (1.1.0):
    - GoogleMobileVision/Detector
  - GoogleNetworkingUtilities (1.2.2):
    - GoogleSymbolUtilities (~> 1.1)
  - GoogleSignIn (4.2.0):
    - "GoogleToolboxForMac/NSDictionary+URLArguments (~> 2.1)"
    - "GoogleToolboxForMac/NSString+URLArguments (~> 2.1)"
    - GTMOAuth2 (~> 1.0)
    - GTMSessionFetcher/Core (~> 1.1)
  - GoogleSymbolUtilities (1.1.2)
  - GoogleToolboxForMac/DebugUtils (2.1.4):
    - GoogleToolboxForMac/Defines (= 2.1.4)
  - GoogleToolboxForMac/Defines (2.1.4)
  - "GoogleToolboxForMac/NSDictionary+URLArguments (2.1.4)":
    - GoogleToolboxForMac/DebugUtils (= 2.1.4)
    - GoogleToolboxForMac/Defines (= 2.1.4)
    - "GoogleToolboxForMac/NSString+URLArguments (= 2.1.4)"
  - "GoogleToolboxForMac/NSString+URLArguments (2.1.4)"
  - GoogleUtilities (1.3.2):
    - GoogleSymbolUtilities (~> 1.1)
  - GTMOAuth2 (1.1.6):
    - GTMSessionFetcher (~> 1.1)
  - GTMSessionFetcher (1.2.0):
    - GTMSessionFetcher/Full (= 1.2.0)
  - GTMSessionFetcher/Core (1.2.0)
  - GTMSessionFetcher/Full (1.2.0):
    - GTMSessionFetcher/Core (= 1.2.0)
  - JKBigInteger2 (0.0.5)
  - lottie-ios (2.5.0)
  - React (0.57.1):
    - React/Core (= 0.57.1)
  - React/ART (0.57.1):
    - React/Core
  - React/Core (0.57.1):
    - yoga (= 0.57.1.React)
  - React/CxxBridge (0.57.1):
    - Folly (= 2016.10.31.00)
    - React/Core
    - React/cxxreact
  - React/cxxreact (0.57.1):
    - boost-for-react-native (= 1.63.0)
    - Folly (= 2016.10.31.00)
    - React/jschelpers
    - React/jsinspector
  - React/DevSupport (0.57.1):
    - React/Core
    - React/RCTWebSocket
  - React/fishhook (0.57.1)
  - React/jschelpers (0.57.1):
    - Folly (= 2016.10.31.00)
    - React/PrivateDatabase
  - React/jsinspector (0.57.1)
  - React/PrivateDatabase (0.57.1)
  - React/RCTActionSheet (0.57.1):
    - React/Core
  - React/RCTAnimation (0.57.1):
    - React/Core
  - React/RCTBlob (0.57.1):
    - React/Core
  - React/RCTCameraRoll (0.57.1):
    - React/Core
    - React/RCTImage
  - React/RCTGeolocation (0.57.1):
    - React/Core
  - React/RCTImage (0.57.1):
    - React/Core
    - React/RCTNetwork
  - React/RCTNetwork (0.57.1):
    - React/Core
  - React/RCTText (0.57.1):
    - React/Core
  - React/RCTVibration (0.57.1):
    - React/Core
  - React/RCTWebSocket (0.57.1):
    - React/Core
    - React/fishhook
    - React/RCTBlob
  - ReactABI25_0_0/ABI25_0_0jschelpers (0.52.0):
    - Folly (= 2016.10.31.00)
    - ReactABI25_0_0/ABI25_0_0PrivateDatabase
  - ReactABI25_0_0/ABI25_0_0jsinspector (0.52.0)
  - ReactABI25_0_0/ABI25_0_0PrivateDatabase (0.52.0)
  - ReactABI25_0_0/ART (0.52.0):
    - ReactABI25_0_0/Core
  - ReactABI25_0_0/Core (0.52.0):
    - yogaABI25_0_0 (= 0.52.0.React)
  - ReactABI25_0_0/CxxBridge (0.52.0):
    - Folly (= 2016.10.31.00)
    - ReactABI25_0_0/Core
    - ReactABI25_0_0/cxxReactABI25_0_0
  - ReactABI25_0_0/cxxReactABI25_0_0 (0.52.0):
    - boost-for-react-native (= 1.63.0)
    - Folly (= 2016.10.31.00)
    - ReactABI25_0_0/ABI25_0_0jschelpers
    - ReactABI25_0_0/ABI25_0_0jsinspector
  - ReactABI25_0_0/DevSupport (0.52.0):
    - ReactABI25_0_0/Core
    - ReactABI25_0_0/RCTWebSocket
  - ReactABI25_0_0/Expo (0.52.0):
    - Amplitude-iOS
    - Analytics
    - AppAuth
    - Branch
    - EXGL-CPP
    - FBAudienceNetwork
    - FBSDKCoreKit
    - FBSDKLoginKit
    - FBSDKShareKit
    - Google-Mobile-Ads-SDK
    - GoogleMaps
    - GoogleSignIn
    - JKBigInteger2
    - lottie-ios
    - ReactABI25_0_0/Core
  - ReactABI25_0_0/ExpoOptional (0.52.0):
    - GoogleMobileVision/FaceDetector
    - GoogleMobileVision/MVDataOutput
    - ReactABI25_0_0/Expo
  - ReactABI25_0_0/fishhook (0.52.0)
  - ReactABI25_0_0/RCTActionSheet (0.52.0):
    - ReactABI25_0_0/Core
  - ReactABI25_0_0/RCTAnimation (0.52.0):
    - ReactABI25_0_0/Core
  - ReactABI25_0_0/RCTBlob (0.52.0):
    - ReactABI25_0_0/Core
  - ReactABI25_0_0/RCTCameraRoll (0.52.0):
    - React/RCTImage
    - ReactABI25_0_0/Core
  - ReactABI25_0_0/RCTGeolocation (0.52.0):
    - ReactABI25_0_0/Core
  - ReactABI25_0_0/RCTImage (0.52.0):
    - ReactABI25_0_0/Core
    - ReactABI25_0_0/RCTNetwork
  - ReactABI25_0_0/RCTNetwork (0.52.0):
    - ReactABI25_0_0/Core
  - ReactABI25_0_0/RCTText (0.52.0):
    - ReactABI25_0_0/Core
  - ReactABI25_0_0/RCTVibration (0.52.0):
    - ReactABI25_0_0/Core
  - ReactABI25_0_0/RCTWebSocket (0.52.0):
    - ReactABI25_0_0/Core
    - ReactABI25_0_0/fishhook
    - ReactABI25_0_0/RCTBlob
  - ReactABI26_0_0/ABI26_0_0jschelpers (0.54.2):
    - Folly (= 2016.10.31.00)
    - ReactABI26_0_0/ABI26_0_0PrivateDatabase
  - ReactABI26_0_0/ABI26_0_0jsinspector (0.54.2)
  - ReactABI26_0_0/ABI26_0_0PrivateDatabase (0.54.2)
  - ReactABI26_0_0/ART (0.54.2):
    - ReactABI26_0_0/Core
  - ReactABI26_0_0/Core (0.54.2):
    - yogaABI26_0_0 (= 0.54.2.React)
  - ReactABI26_0_0/CxxBridge (0.54.2):
    - Folly (= 2016.10.31.00)
    - ReactABI26_0_0/Core
    - ReactABI26_0_0/cxxReactABI26_0_0
  - ReactABI26_0_0/cxxReactABI26_0_0 (0.54.2):
    - boost-for-react-native (= 1.63.0)
    - Folly (= 2016.10.31.00)
    - ReactABI26_0_0/ABI26_0_0jschelpers
    - ReactABI26_0_0/ABI26_0_0jsinspector
  - ReactABI26_0_0/DevSupport (0.54.2):
    - ReactABI26_0_0/Core
    - ReactABI26_0_0/RCTWebSocket
  - ReactABI26_0_0/Expo (0.54.2):
    - Amplitude-iOS
    - Analytics
    - AppAuth
    - Branch
    - EXGL-CPP
    - FBAudienceNetwork
    - FBSDKCoreKit
    - FBSDKLoginKit
    - FBSDKShareKit
    - Google-Mobile-Ads-SDK
    - GoogleMaps
    - GoogleSignIn
    - JKBigInteger2
    - lottie-ios
    - ReactABI26_0_0/Core
  - ReactABI26_0_0/ExpoOptional (0.54.2):
    - GoogleMobileVision/FaceDetector
    - GoogleMobileVision/MVDataOutput
    - ReactABI26_0_0/Expo
  - ReactABI26_0_0/fishhook (0.54.2)
  - ReactABI26_0_0/RCTActionSheet (0.54.2):
    - ReactABI26_0_0/Core
  - ReactABI26_0_0/RCTAnimation (0.54.2):
    - ReactABI26_0_0/Core
  - ReactABI26_0_0/RCTBlob (0.54.2):
    - ReactABI26_0_0/Core
  - ReactABI26_0_0/RCTCameraRoll (0.54.2):
    - React/RCTImage
    - ReactABI26_0_0/Core
  - ReactABI26_0_0/RCTGeolocation (0.54.2):
    - ReactABI26_0_0/Core
  - ReactABI26_0_0/RCTImage (0.54.2):
    - ReactABI26_0_0/Core
    - ReactABI26_0_0/RCTNetwork
  - ReactABI26_0_0/RCTNetwork (0.54.2):
    - ReactABI26_0_0/Core
  - ReactABI26_0_0/RCTText (0.54.2):
    - ReactABI26_0_0/Core
  - ReactABI26_0_0/RCTVibration (0.54.2):
    - ReactABI26_0_0/Core
  - ReactABI26_0_0/RCTWebSocket (0.54.2):
    - ReactABI26_0_0/Core
    - ReactABI26_0_0/fishhook
    - ReactABI26_0_0/RCTBlob
  - ReactABI27_0_0/ABI27_0_0fabric (0.55.2):
    - Folly (= 2016.10.31.00)
  - ReactABI27_0_0/ABI27_0_0jschelpers (0.55.2):
    - Folly (= 2016.10.31.00)
    - ReactABI27_0_0/ABI27_0_0PrivateDatabase
  - ReactABI27_0_0/ABI27_0_0jsinspector (0.55.2)
  - ReactABI27_0_0/ABI27_0_0PrivateDatabase (0.55.2)
  - ReactABI27_0_0/ART (0.55.2):
    - ReactABI27_0_0/Core
  - ReactABI27_0_0/Core (0.55.2):
    - ReactABI27_0_0/ABI27_0_0fabric
    - yogaABI27_0_0 (= 0.55.2.React)
  - ReactABI27_0_0/CxxBridge (0.55.2):
    - Folly (= 2016.10.31.00)
    - ReactABI27_0_0/Core
    - ReactABI27_0_0/cxxReactABI27_0_0
  - ReactABI27_0_0/cxxReactABI27_0_0 (0.55.2):
    - boost-for-react-native (= 1.63.0)
    - Folly (= 2016.10.31.00)
    - ReactABI27_0_0/ABI27_0_0jschelpers
    - ReactABI27_0_0/ABI27_0_0jsinspector
  - ReactABI27_0_0/DevSupport (0.55.2):
    - ReactABI27_0_0/Core
    - ReactABI27_0_0/RCTWebSocket
  - ReactABI27_0_0/Expo (0.55.2):
    - Amplitude-iOS
    - Analytics
    - AppAuth
    - Branch
    - EXGL-CPP
    - FBAudienceNetwork
    - FBSDKCoreKit
    - FBSDKLoginKit
    - FBSDKShareKit
    - Google-Mobile-Ads-SDK
    - GoogleMaps
    - GoogleSignIn
    - JKBigInteger2
    - lottie-ios
    - ReactABI27_0_0/Core
  - ReactABI27_0_0/ExpoOptional (0.55.2):
    - GoogleMobileVision/FaceDetector
    - GoogleMobileVision/MVDataOutput
    - ReactABI27_0_0/Expo
  - ReactABI27_0_0/fishhook (0.55.2)
  - ReactABI27_0_0/RCTActionSheet (0.55.2):
    - ReactABI27_0_0/Core
  - ReactABI27_0_0/RCTAnimation (0.55.2):
    - ReactABI27_0_0/Core
  - ReactABI27_0_0/RCTBlob (0.55.2):
    - ReactABI27_0_0/Core
  - ReactABI27_0_0/RCTCameraRoll (0.55.2):
    - React/RCTImage
    - ReactABI27_0_0/Core
  - ReactABI27_0_0/RCTGeolocation (0.55.2):
    - ReactABI27_0_0/Core
  - ReactABI27_0_0/RCTImage (0.55.2):
    - ReactABI27_0_0/Core
    - ReactABI27_0_0/RCTNetwork
  - ReactABI27_0_0/RCTNetwork (0.55.2):
    - ReactABI27_0_0/Core
  - ReactABI27_0_0/RCTText (0.55.2):
    - ReactABI27_0_0/Core
  - ReactABI27_0_0/RCTVibration (0.55.2):
    - ReactABI27_0_0/Core
  - ReactABI27_0_0/RCTWebSocket (0.55.2):
    - ReactABI27_0_0/Core
    - ReactABI27_0_0/fishhook
    - ReactABI27_0_0/RCTBlob
  - ReactABI28_0_0/ABI28_0_0jschelpers (0.55.4):
    - Folly (= 2016.10.31.00)
    - ReactABI28_0_0/ABI28_0_0PrivateDatabase
  - ReactABI28_0_0/ABI28_0_0jsinspector (0.55.4)
  - ReactABI28_0_0/ABI28_0_0PrivateDatabase (0.55.4)
  - ReactABI28_0_0/ART (0.55.4):
    - ReactABI28_0_0/Core
  - ReactABI28_0_0/Core (0.55.4):
    - yogaABI28_0_0 (= 0.55.4.React)
  - ReactABI28_0_0/CxxBridge (0.55.4):
    - Folly (= 2016.10.31.00)
    - ReactABI28_0_0/Core
    - ReactABI28_0_0/cxxReactABI28_0_0
  - ReactABI28_0_0/cxxReactABI28_0_0 (0.55.4):
    - boost-for-react-native (= 1.63.0)
    - Folly (= 2016.10.31.00)
    - ReactABI28_0_0/ABI28_0_0jschelpers
    - ReactABI28_0_0/ABI28_0_0jsinspector
  - ReactABI28_0_0/DevSupport (0.55.4):
    - ReactABI28_0_0/Core
    - ReactABI28_0_0/RCTWebSocket
  - ReactABI28_0_0/Expo (0.55.4):
    - Amplitude-iOS
    - Analytics
    - AppAuth
    - Branch
    - EXGL-CPP
    - FBAudienceNetwork
    - FBSDKCoreKit
    - FBSDKLoginKit
    - FBSDKShareKit
    - Google-Maps-iOS-Utils
    - Google-Mobile-Ads-SDK
    - GoogleMaps
    - GoogleSignIn
    - JKBigInteger2
    - lottie-ios
    - ReactABI28_0_0/Core
  - ReactABI28_0_0/ExpoOptional (0.55.4):
    - GoogleMobileVision/FaceDetector
    - GoogleMobileVision/MVDataOutput
    - ReactABI28_0_0/Expo
  - ReactABI28_0_0/fishhook (0.55.4)
  - ReactABI28_0_0/RCTActionSheet (0.55.4):
    - ReactABI28_0_0/Core
  - ReactABI28_0_0/RCTAnimation (0.55.4):
    - ReactABI28_0_0/Core
  - ReactABI28_0_0/RCTBlob (0.55.4):
    - ReactABI28_0_0/Core
  - ReactABI28_0_0/RCTCameraRoll (0.55.4):
    - React/RCTImage
    - ReactABI28_0_0/Core
  - ReactABI28_0_0/RCTGeolocation (0.55.4):
    - ReactABI28_0_0/Core
  - ReactABI28_0_0/RCTImage (0.55.4):
    - ReactABI28_0_0/Core
    - ReactABI28_0_0/RCTNetwork
  - ReactABI28_0_0/RCTNetwork (0.55.4):
    - ReactABI28_0_0/Core
  - ReactABI28_0_0/RCTText (0.55.4):
    - ReactABI28_0_0/Core
  - ReactABI28_0_0/RCTVibration (0.55.4):
    - ReactABI28_0_0/Core
  - ReactABI28_0_0/RCTWebSocket (0.55.4):
    - ReactABI28_0_0/Core
    - ReactABI28_0_0/fishhook
    - ReactABI28_0_0/RCTBlob
  - ReactABI29_0_0 (0.55.4):
    - ReactABI29_0_0/Core (= 0.55.4)
  - ReactABI29_0_0/ABI29_0_0jschelpers (0.55.4):
    - Folly (= 2016.10.31.00)
    - ReactABI29_0_0/ABI29_0_0PrivateDatabase
  - ReactABI29_0_0/ABI29_0_0jsinspector (0.55.4)
  - ReactABI29_0_0/ABI29_0_0PrivateDatabase (0.55.4)
  - ReactABI29_0_0/ART (0.55.4):
    - ReactABI29_0_0/Core
  - ReactABI29_0_0/Core (0.55.4):
    - yogaABI29_0_0 (= 0.55.4.React)
  - ReactABI29_0_0/CxxBridge (0.55.4):
    - Folly (= 2016.10.31.00)
    - ReactABI29_0_0/Core
    - ReactABI29_0_0/cxxReactABI29_0_0
  - ReactABI29_0_0/cxxReactABI29_0_0 (0.55.4):
    - boost-for-react-native (= 1.63.0)
    - Folly (= 2016.10.31.00)
    - ReactABI29_0_0/ABI29_0_0jschelpers
    - ReactABI29_0_0/ABI29_0_0jsinspector
  - ReactABI29_0_0/DevSupport (0.55.4):
    - ReactABI29_0_0/Core
    - ReactABI29_0_0/RCTWebSocket
  - ReactABI29_0_0/Expo (0.55.4):
    - ABI29_0_0EXCamera
    - ABI29_0_0EXCameraInterface
    - ABI29_0_0EXConstants
    - ABI29_0_0EXConstantsInterface
    - ABI29_0_0EXCore
    - ABI29_0_0EXFaceDetector
    - ABI29_0_0EXFaceDetectorInterface
    - ABI29_0_0EXFileSystem
    - ABI29_0_0EXFileSystemInterface
    - ABI29_0_0EXGL
    - ABI29_0_0EXPermissions
    - ABI29_0_0EXPermissionsInterface
    - ABI29_0_0EXReactNativeAdapter
    - ABI29_0_0EXSensors
    - ABI29_0_0EXSensorsInterface
    - ABI29_0_0EXSMS
    - Amplitude-iOS
    - Analytics
    - AppAuth
    - Branch
    - EXGL-CPP
    - FBAudienceNetwork
    - FBSDKCoreKit
    - FBSDKLoginKit
    - FBSDKShareKit
    - Google-Maps-iOS-Utils
    - Google-Mobile-Ads-SDK
    - GoogleMaps
    - GoogleSignIn
    - JKBigInteger2
    - lottie-ios
    - ReactABI29_0_0/Core
  - ReactABI29_0_0/ExpoOptional (0.55.4):
    - ReactABI29_0_0/Expo
  - ReactABI29_0_0/fishhook (0.55.4)
  - ReactABI29_0_0/RCTActionSheet (0.55.4):
    - ReactABI29_0_0/Core
  - ReactABI29_0_0/RCTAnimation (0.55.4):
    - ReactABI29_0_0/Core
  - ReactABI29_0_0/RCTBlob (0.55.4):
    - ReactABI29_0_0/Core
  - ReactABI29_0_0/RCTCameraRoll (0.55.4):
    - React/RCTImage
    - ReactABI29_0_0/Core
  - ReactABI29_0_0/RCTGeolocation (0.55.4):
    - ReactABI29_0_0/Core
  - ReactABI29_0_0/RCTImage (0.55.4):
    - ReactABI29_0_0/Core
    - ReactABI29_0_0/RCTNetwork
  - ReactABI29_0_0/RCTNetwork (0.55.4):
    - ReactABI29_0_0/Core
  - ReactABI29_0_0/RCTText (0.55.4):
    - ReactABI29_0_0/Core
  - ReactABI29_0_0/RCTVibration (0.55.4):
    - ReactABI29_0_0/Core
  - ReactABI29_0_0/RCTWebSocket (0.55.4):
    - ReactABI29_0_0/Core
    - ReactABI29_0_0/fishhook
    - ReactABI29_0_0/RCTBlob
  - ReactABI30_0_0 (0.55.4):
    - ReactABI30_0_0/Core (= 0.55.4)
  - ReactABI30_0_0/ABI30_0_0jschelpers (0.55.4):
    - Folly (= 2016.10.31.00)
    - ReactABI30_0_0/PrivateDatabase
  - ReactABI30_0_0/ABI30_0_0jsinspector (0.55.4)
  - ReactABI30_0_0/ART (0.55.4):
    - ReactABI30_0_0/Core
  - ReactABI30_0_0/Core (0.55.4):
    - yogaABI30_0_0 (= 0.55.4.React)
  - ReactABI30_0_0/CxxBridge (0.55.4):
    - Folly (= 2016.10.31.00)
    - ReactABI30_0_0/Core
    - ReactABI30_0_0/cxxReactABI30_0_0
  - ReactABI30_0_0/cxxReactABI30_0_0 (0.55.4):
    - boost-for-react-native (= 1.63.0)
    - Folly (= 2016.10.31.00)
    - ReactABI30_0_0/ABI30_0_0jschelpers
    - ReactABI30_0_0/ABI30_0_0jsinspector
  - ReactABI30_0_0/DevSupport (0.55.4):
    - ReactABI30_0_0/Core
    - ReactABI30_0_0/RCTWebSocket
  - ReactABI30_0_0/Expo (0.55.4):
    - ABI30_0_0EXAdsAdMob
    - ABI30_0_0EXBarCodeScanner
    - ABI30_0_0EXBarCodeScannerInterface
    - ABI30_0_0EXCamera
    - ABI30_0_0EXCameraInterface
    - ABI30_0_0EXConstants
    - ABI30_0_0EXConstantsInterface
    - ABI30_0_0EXContacts
    - ABI30_0_0EXCore
    - ABI30_0_0EXFaceDetector
    - ABI30_0_0EXFaceDetectorInterface
    - ABI30_0_0EXFileSystem
    - ABI30_0_0EXFileSystemInterface
    - ABI30_0_0EXFont
    - ABI30_0_0EXFontInterface
    - ABI30_0_0EXGL
    - ABI30_0_0EXImageLoaderInterface
    - ABI30_0_0EXLocalAuthentication
    - ABI30_0_0EXLocation
    - ABI30_0_0EXMediaLibrary
    - ABI30_0_0EXPermissions
    - ABI30_0_0EXPermissionsInterface
    - ABI30_0_0EXPrint
    - ABI30_0_0EXReactNativeAdapter
    - ABI30_0_0EXSegment
    - ABI30_0_0EXSensors
    - ABI30_0_0EXSensorsInterface
    - ABI30_0_0EXSMS
    - Amplitude-iOS
    - Analytics
    - AppAuth
    - Branch
    - EXGL-CPP
    - FBAudienceNetwork
    - FBSDKCoreKit
    - FBSDKLoginKit
    - FBSDKShareKit
    - Google-Maps-iOS-Utils
    - Google-Mobile-Ads-SDK
    - GoogleMaps
    - GoogleSignIn
    - JKBigInteger2
    - lottie-ios
    - ReactABI30_0_0/Core
  - ReactABI30_0_0/ExpoOptional (0.55.4):
    - ReactABI30_0_0/Expo
  - ReactABI30_0_0/fishhook (0.55.4)
  - ReactABI30_0_0/PrivateDatabase (0.55.4)
  - ReactABI30_0_0/RCTActionSheet (0.55.4):
    - ReactABI30_0_0/Core
  - ReactABI30_0_0/RCTAnimation (0.55.4):
    - ReactABI30_0_0/Core
  - ReactABI30_0_0/RCTBlob (0.55.4):
    - ReactABI30_0_0/Core
  - ReactABI30_0_0/RCTCameraRoll (0.55.4):
    - React/RCTImage
    - ReactABI30_0_0/Core
  - ReactABI30_0_0/RCTGeolocation (0.55.4):
    - ReactABI30_0_0/Core
  - ReactABI30_0_0/RCTImage (0.55.4):
    - ReactABI30_0_0/Core
    - ReactABI30_0_0/RCTNetwork
  - ReactABI30_0_0/RCTNetwork (0.55.4):
    - ReactABI30_0_0/Core
  - ReactABI30_0_0/RCTText (0.55.4):
    - ReactABI30_0_0/Core
  - ReactABI30_0_0/RCTVibration (0.55.4):
    - ReactABI30_0_0/Core
  - ReactABI30_0_0/RCTWebSocket (0.55.4):
    - ReactABI30_0_0/Core
    - ReactABI30_0_0/fishhook
    - ReactABI30_0_0/RCTBlob
  - ReactABI31_0_0 (0.57.1):
    - ReactABI31_0_0/Core (= 0.57.1)
  - ReactABI31_0_0/ABI31_0_0jschelpers (0.57.1):
    - Folly (= 2016.10.31.00)
    - ReactABI31_0_0/PrivateDatabase
  - ReactABI31_0_0/ABI31_0_0jsinspector (0.57.1)
  - ReactABI31_0_0/ART (0.57.1):
    - ReactABI31_0_0/Core
  - ReactABI31_0_0/Core (0.57.1):
    - yogaABI31_0_0 (= 0.57.1.React)
  - ReactABI31_0_0/CxxBridge (0.57.1):
    - Folly (= 2016.10.31.00)
    - ReactABI31_0_0/Core
    - ReactABI31_0_0/cxxReactABI31_0_0
  - ReactABI31_0_0/cxxReactABI31_0_0 (0.57.1):
    - boost-for-react-native (= 1.63.0)
    - Folly (= 2016.10.31.00)
    - ReactABI31_0_0/ABI31_0_0jschelpers
    - ReactABI31_0_0/ABI31_0_0jsinspector
  - ReactABI31_0_0/DevSupport (0.57.1):
    - ReactABI31_0_0/Core
    - ReactABI31_0_0/RCTWebSocket
  - ReactABI31_0_0/Expo (0.57.1):
    - ABI31_0_0EXAdsAdMob
    - ABI31_0_0EXBarCodeScanner
    - ABI31_0_0EXBarCodeScannerInterface
    - ABI31_0_0EXCamera
    - ABI31_0_0EXCameraInterface
    - ABI31_0_0EXConstants
    - ABI31_0_0EXConstantsInterface
    - ABI31_0_0EXContacts
    - ABI31_0_0EXCore
    - ABI31_0_0EXFaceDetector
    - ABI31_0_0EXFaceDetectorInterface
    - ABI31_0_0EXFileSystem
    - ABI31_0_0EXFileSystemInterface
    - ABI31_0_0EXFont
    - ABI31_0_0EXFontInterface
    - ABI31_0_0EXGL
    - ABI31_0_0EXImageLoaderInterface
    - ABI31_0_0EXLocalAuthentication
    - ABI31_0_0EXLocalization
    - ABI31_0_0EXLocation
    - ABI31_0_0EXMediaLibrary
    - ABI31_0_0EXPermissions
    - ABI31_0_0EXPermissionsInterface
    - ABI31_0_0EXPrint
    - ABI31_0_0EXReactNativeAdapter
    - ABI31_0_0EXSegment
    - ABI31_0_0EXSensors
    - ABI31_0_0EXSensorsInterface
    - ABI31_0_0EXSMS
    - Amplitude-iOS
    - Analytics
    - AppAuth
    - Branch
    - EXGL-CPP
    - FBAudienceNetwork
    - FBSDKCoreKit
    - FBSDKLoginKit
    - FBSDKShareKit
    - Google-Maps-iOS-Utils
    - Google-Mobile-Ads-SDK
    - GoogleMaps
    - GoogleSignIn
    - JKBigInteger2
    - lottie-ios
    - ReactABI31_0_0/Core
  - ReactABI31_0_0/ExpoOptional (0.57.1):
    - ReactABI31_0_0/Expo
  - ReactABI31_0_0/fishhook (0.57.1)
  - ReactABI31_0_0/PrivateDatabase (0.57.1)
  - ReactABI31_0_0/RCTActionSheet (0.57.1):
    - ReactABI31_0_0/Core
  - ReactABI31_0_0/RCTAnimation (0.57.1):
    - ReactABI31_0_0/Core
  - ReactABI31_0_0/RCTBlob (0.57.1):
    - ReactABI31_0_0/Core
  - ReactABI31_0_0/RCTCameraRoll (0.57.1):
    - React/RCTImage
    - ReactABI31_0_0/Core
  - ReactABI31_0_0/RCTGeolocation (0.57.1):
    - ReactABI31_0_0/Core
  - ReactABI31_0_0/RCTImage (0.57.1):
    - ReactABI31_0_0/Core
    - ReactABI31_0_0/RCTNetwork
  - ReactABI31_0_0/RCTNetwork (0.57.1):
    - ReactABI31_0_0/Core
  - ReactABI31_0_0/RCTText (0.57.1):
    - ReactABI31_0_0/Core
  - ReactABI31_0_0/RCTVibration (0.57.1):
    - ReactABI31_0_0/Core
  - ReactABI31_0_0/RCTWebSocket (0.57.1):
    - ReactABI31_0_0/Core
    - ReactABI31_0_0/fishhook
    - ReactABI31_0_0/RCTBlob
  - yoga (0.57.1.React)
  - yogaABI25_0_0 (0.52.0.React)
  - yogaABI26_0_0 (0.54.2.React)
  - yogaABI27_0_0 (0.55.2.React)
  - yogaABI28_0_0 (0.55.4.React)
  - yogaABI29_0_0 (0.55.4.React)
  - yogaABI30_0_0 (0.55.4.React)
  - yogaABI31_0_0 (0.57.1.React)

DEPENDENCIES:
  - ABI29_0_0EXCamera (from `./versioned-react-native/ABI29_0_0/EXCamera`)
  - ABI29_0_0EXCameraInterface (from `./versioned-react-native/ABI29_0_0/EXCameraInterface`)
  - ABI29_0_0EXConstants (from `./versioned-react-native/ABI29_0_0/EXConstants`)
  - ABI29_0_0EXConstantsInterface (from `./versioned-react-native/ABI29_0_0/EXConstantsInterface`)
  - ABI29_0_0EXCore (from `./versioned-react-native/ABI29_0_0/EXCore`)
  - ABI29_0_0EXFaceDetector (from `./versioned-react-native/ABI29_0_0/EXFaceDetector`)
  - ABI29_0_0EXFaceDetectorInterface (from `./versioned-react-native/ABI29_0_0/EXFaceDetectorInterface`)
  - ABI29_0_0EXFileSystem (from `./versioned-react-native/ABI29_0_0/EXFileSystem`)
  - ABI29_0_0EXFileSystemInterface (from `./versioned-react-native/ABI29_0_0/EXFileSystemInterface`)
  - ABI29_0_0EXGL (from `./versioned-react-native/ABI29_0_0/EXGL`)
  - ABI29_0_0EXPermissions (from `./versioned-react-native/ABI29_0_0/EXPermissions`)
  - ABI29_0_0EXPermissionsInterface (from `./versioned-react-native/ABI29_0_0/EXPermissionsInterface`)
  - ABI29_0_0EXReactNativeAdapter (from `./versioned-react-native/ABI29_0_0/EXReactNativeAdapter`)
  - ABI29_0_0EXSensors (from `./versioned-react-native/ABI29_0_0/EXSensors`)
  - ABI29_0_0EXSensorsInterface (from `./versioned-react-native/ABI29_0_0/EXSensorsInterface`)
  - ABI29_0_0EXSMS (from `./versioned-react-native/ABI29_0_0/EXSMS`)
  - ABI30_0_0EXAdsAdMob (from `./versioned-react-native/ABI30_0_0/EXAdsAdMob`)
  - ABI30_0_0EXBarCodeScanner (from `./versioned-react-native/ABI30_0_0/EXBarCodeScanner`)
  - ABI30_0_0EXBarCodeScannerInterface (from `./versioned-react-native/ABI30_0_0/EXBarCodeScannerInterface`)
  - ABI30_0_0EXCamera (from `./versioned-react-native/ABI30_0_0/EXCamera`)
  - ABI30_0_0EXCameraInterface (from `./versioned-react-native/ABI30_0_0/EXCameraInterface`)
  - ABI30_0_0EXConstants (from `./versioned-react-native/ABI30_0_0/EXConstants`)
  - ABI30_0_0EXConstantsInterface (from `./versioned-react-native/ABI30_0_0/EXConstantsInterface`)
  - ABI30_0_0EXContacts (from `./versioned-react-native/ABI30_0_0/EXContacts`)
  - ABI30_0_0EXCore (from `./versioned-react-native/ABI30_0_0/EXCore`)
  - ABI30_0_0EXFaceDetector (from `./versioned-react-native/ABI30_0_0/EXFaceDetector`)
  - ABI30_0_0EXFaceDetectorInterface (from `./versioned-react-native/ABI30_0_0/EXFaceDetectorInterface`)
  - ABI30_0_0EXFileSystem (from `./versioned-react-native/ABI30_0_0/EXFileSystem`)
  - ABI30_0_0EXFileSystemInterface (from `./versioned-react-native/ABI30_0_0/EXFileSystemInterface`)
  - ABI30_0_0EXFont (from `./versioned-react-native/ABI30_0_0/EXFont`)
  - ABI30_0_0EXFontInterface (from `./versioned-react-native/ABI30_0_0/EXFontInterface`)
  - ABI30_0_0EXGL (from `./versioned-react-native/ABI30_0_0/EXGL`)
  - ABI30_0_0EXImageLoaderInterface (from `./versioned-react-native/ABI30_0_0/EXImageLoaderInterface`)
  - ABI30_0_0EXLocalAuthentication (from `./versioned-react-native/ABI30_0_0/EXLocalAuthentication`)
  - ABI30_0_0EXLocation (from `./versioned-react-native/ABI30_0_0/EXLocation`)
  - ABI30_0_0EXMediaLibrary (from `./versioned-react-native/ABI30_0_0/EXMediaLibrary`)
  - ABI30_0_0EXPermissions (from `./versioned-react-native/ABI30_0_0/EXPermissions`)
  - ABI30_0_0EXPermissionsInterface (from `./versioned-react-native/ABI30_0_0/EXPermissionsInterface`)
  - ABI30_0_0EXPrint (from `./versioned-react-native/ABI30_0_0/EXPrint`)
  - ABI30_0_0EXReactNativeAdapter (from `./versioned-react-native/ABI30_0_0/EXReactNativeAdapter`)
  - ABI30_0_0EXSegment (from `./versioned-react-native/ABI30_0_0/EXSegment`)
  - ABI30_0_0EXSensors (from `./versioned-react-native/ABI30_0_0/EXSensors`)
  - ABI30_0_0EXSensorsInterface (from `./versioned-react-native/ABI30_0_0/EXSensorsInterface`)
  - ABI30_0_0EXSMS (from `./versioned-react-native/ABI30_0_0/EXSMS`)
  - ABI31_0_0EXAdsAdMob (from `./versioned-react-native/ABI31_0_0/EXAdsAdMob`)
  - ABI31_0_0EXBarCodeScanner (from `./versioned-react-native/ABI31_0_0/EXBarCodeScanner`)
  - ABI31_0_0EXBarCodeScannerInterface (from `./versioned-react-native/ABI31_0_0/EXBarCodeScannerInterface`)
  - ABI31_0_0EXCamera (from `./versioned-react-native/ABI31_0_0/EXCamera`)
  - ABI31_0_0EXCameraInterface (from `./versioned-react-native/ABI31_0_0/EXCameraInterface`)
  - ABI31_0_0EXConstants (from `./versioned-react-native/ABI31_0_0/EXConstants`)
  - ABI31_0_0EXConstantsInterface (from `./versioned-react-native/ABI31_0_0/EXConstantsInterface`)
  - ABI31_0_0EXContacts (from `./versioned-react-native/ABI31_0_0/EXContacts`)
  - ABI31_0_0EXCore (from `./versioned-react-native/ABI31_0_0/EXCore`)
  - ABI31_0_0EXFaceDetector (from `./versioned-react-native/ABI31_0_0/EXFaceDetector`)
  - ABI31_0_0EXFaceDetectorInterface (from `./versioned-react-native/ABI31_0_0/EXFaceDetectorInterface`)
  - ABI31_0_0EXFileSystem (from `./versioned-react-native/ABI31_0_0/EXFileSystem`)
  - ABI31_0_0EXFileSystemInterface (from `./versioned-react-native/ABI31_0_0/EXFileSystemInterface`)
  - ABI31_0_0EXFont (from `./versioned-react-native/ABI31_0_0/EXFont`)
  - ABI31_0_0EXFontInterface (from `./versioned-react-native/ABI31_0_0/EXFontInterface`)
  - ABI31_0_0EXGL (from `./versioned-react-native/ABI31_0_0/EXGL`)
  - ABI31_0_0EXImageLoaderInterface (from `./versioned-react-native/ABI31_0_0/EXImageLoaderInterface`)
  - ABI31_0_0EXLocalAuthentication (from `./versioned-react-native/ABI31_0_0/EXLocalAuthentication`)
  - ABI31_0_0EXLocalization (from `./versioned-react-native/ABI31_0_0/EXLocalization`)
  - ABI31_0_0EXLocation (from `./versioned-react-native/ABI31_0_0/EXLocation`)
  - ABI31_0_0EXMediaLibrary (from `./versioned-react-native/ABI31_0_0/EXMediaLibrary`)
  - ABI31_0_0EXPermissions (from `./versioned-react-native/ABI31_0_0/EXPermissions`)
  - ABI31_0_0EXPermissionsInterface (from `./versioned-react-native/ABI31_0_0/EXPermissionsInterface`)
  - ABI31_0_0EXPrint (from `./versioned-react-native/ABI31_0_0/EXPrint`)
  - ABI31_0_0EXReactNativeAdapter (from `./versioned-react-native/ABI31_0_0/EXReactNativeAdapter`)
  - ABI31_0_0EXSegment (from `./versioned-react-native/ABI31_0_0/EXSegment`)
  - ABI31_0_0EXSensors (from `./versioned-react-native/ABI31_0_0/EXSensors`)
  - ABI31_0_0EXSensorsInterface (from `./versioned-react-native/ABI31_0_0/EXSensorsInterface`)
  - ABI31_0_0EXSMS (from `./versioned-react-native/ABI31_0_0/EXSMS`)
  - Amplitude-iOS (~> 3.8)
  - Analytics (~> 3.5)
  - AppAuth (~> 0.4)
  - Branch (~> 0.24.2)
  - CocoaLumberjack (~> 3.2.1)
  - Crashlytics (~> 3.8)
  - DoubleConversion (from `../react-native-lab/react-native/third-party-podspecs/DoubleConversion.podspec`)
  - EXAdsAdMob (from `../packages/expo-ads-admob/ios`)
<<<<<<< HEAD
  - EXAppLoaderProvider (from `../packages/expo-app-loader-provider/ios`)
  - EXBackgroundFetch (from `../packages/expo-background-fetch/ios`)
=======
  - EXAppAuth (from `../packages/expo-app-auth/ios`)
>>>>>>> 068c5923
  - EXBarCodeScanner (from `../packages/expo-barcode-scanner/ios`)
  - EXBarCodeScannerInterface (from `../packages/expo-barcode-scanner-interface/ios`)
  - EXCamera (from `../packages/expo-camera/ios`)
  - EXCameraInterface (from `../packages/expo-camera-interface/ios`)
  - EXConstants (from `../packages/expo-constants/ios`)
  - EXConstantsInterface (from `../packages/expo-constants-interface/ios`)
  - EXContacts (from `../packages/expo-contacts/ios`)
  - EXCore (from `../packages/expo-core/ios`)
  - EXFaceDetector (from `../packages/expo-face-detector/ios`)
  - EXFaceDetectorInterface (from `../packages/expo-face-detector-interface/ios`)
  - EXFileSystem (from `../packages/expo-file-system/ios`)
  - EXFileSystemInterface (from `../packages/expo-file-system-interface/ios`)
  - EXFont (from `../packages/expo-font/ios`)
  - EXFontInterface (from `../packages/expo-font-interface/ios`)
  - EXGL (from `../packages/expo-gl/ios`)
  - EXGL-CPP (from `../packages/expo-gl-cpp/cpp`)
  - EXGoogleSignIn (from `../packages/expo-google-sign-in/ios`)
  - EXImageLoaderInterface (from `../packages/expo-image-loader-interface/ios`)
  - EXLocalAuthentication (from `../packages/expo-local-authentication/ios`)
  - EXLocalization (from `../packages/expo-localization/ios`)
  - EXLocation (from `../packages/expo-location/ios`)
  - EXMediaLibrary (from `../packages/expo-media-library/ios`)
  - EXPermissions (from `../packages/expo-permissions/ios`)
  - EXPermissionsInterface (from `../packages/expo-permissions-interface/ios`)
  - EXPrint (from `../packages/expo-print/ios`)
  - EXReactNativeAdapter (from `../packages/expo-react-native-adapter/ios`)
  - EXSegment (from `../packages/expo-analytics-segment/ios`)
  - EXSensors (from `../packages/expo-sensors/ios`)
  - EXSensorsInterface (from `../packages/expo-sensors-interface/ios`)
  - EXSMS (from `../packages/expo-sms/ios`)
  - EXTaskManager (from `../packages/expo-task-manager/ios`)
  - EXTaskManagerInterface (from `../packages/expo-task-manager-interface/ios`)
  - Fabric (~> 1.6)
  - FBAudienceNetwork (= 4.99.0)
  - FBSDKCoreKit (= 4.37.0)
  - FBSDKLoginKit (= 4.37.0)
  - FBSDKShareKit (= 4.37.0)
  - Folly (from `../react-native-lab/react-native/third-party-podspecs/Folly.podspec`)
  - glog (from `../react-native-lab/react-native/third-party-podspecs/glog.podspec`)
  - Google-Maps-iOS-Utils (~> 2.1.0)
  - Google-Mobile-Ads-SDK (~> 7.22.0)
  - GoogleMaps (~> 2.5.0)
  - GoogleSignIn (~> 4.1)
  - JKBigInteger2 (= 0.0.5)
  - lottie-ios (~> 2.5.0)
  - React/ART (from `../react-native-lab/react-native`)
  - React/Core (from `../react-native-lab/react-native`)
  - React/CxxBridge (from `../react-native-lab/react-native`)
  - React/DevSupport (from `../react-native-lab/react-native`)
  - React/RCTActionSheet (from `../react-native-lab/react-native`)
  - React/RCTAnimation (from `../react-native-lab/react-native`)
  - React/RCTCameraRoll (from `../react-native-lab/react-native`)
  - React/RCTGeolocation (from `../react-native-lab/react-native`)
  - React/RCTImage (from `../react-native-lab/react-native`)
  - React/RCTNetwork (from `../react-native-lab/react-native`)
  - React/RCTText (from `../react-native-lab/react-native`)
  - React/RCTVibration (from `../react-native-lab/react-native`)
  - React/RCTWebSocket (from `../react-native-lab/react-native`)
  - ReactABI25_0_0/ART (from `./versioned-react-native/ABI25_0_0`)
  - ReactABI25_0_0/Core (from `./versioned-react-native/ABI25_0_0`)
  - ReactABI25_0_0/CxxBridge (from `./versioned-react-native/ABI25_0_0`)
  - ReactABI25_0_0/DevSupport (from `./versioned-react-native/ABI25_0_0`)
  - ReactABI25_0_0/Expo (from `./versioned-react-native/ABI25_0_0`)
  - ReactABI25_0_0/ExpoOptional (from `./versioned-react-native/ABI25_0_0`)
  - ReactABI25_0_0/RCTActionSheet (from `./versioned-react-native/ABI25_0_0`)
  - ReactABI25_0_0/RCTAnimation (from `./versioned-react-native/ABI25_0_0`)
  - ReactABI25_0_0/RCTCameraRoll (from `./versioned-react-native/ABI25_0_0`)
  - ReactABI25_0_0/RCTGeolocation (from `./versioned-react-native/ABI25_0_0`)
  - ReactABI25_0_0/RCTImage (from `./versioned-react-native/ABI25_0_0`)
  - ReactABI25_0_0/RCTNetwork (from `./versioned-react-native/ABI25_0_0`)
  - ReactABI25_0_0/RCTText (from `./versioned-react-native/ABI25_0_0`)
  - ReactABI25_0_0/RCTVibration (from `./versioned-react-native/ABI25_0_0`)
  - ReactABI25_0_0/RCTWebSocket (from `./versioned-react-native/ABI25_0_0`)
  - ReactABI26_0_0/ART (from `./versioned-react-native/ABI26_0_0`)
  - ReactABI26_0_0/Core (from `./versioned-react-native/ABI26_0_0`)
  - ReactABI26_0_0/CxxBridge (from `./versioned-react-native/ABI26_0_0`)
  - ReactABI26_0_0/DevSupport (from `./versioned-react-native/ABI26_0_0`)
  - ReactABI26_0_0/Expo (from `./versioned-react-native/ABI26_0_0`)
  - ReactABI26_0_0/ExpoOptional (from `./versioned-react-native/ABI26_0_0`)
  - ReactABI26_0_0/RCTActionSheet (from `./versioned-react-native/ABI26_0_0`)
  - ReactABI26_0_0/RCTAnimation (from `./versioned-react-native/ABI26_0_0`)
  - ReactABI26_0_0/RCTCameraRoll (from `./versioned-react-native/ABI26_0_0`)
  - ReactABI26_0_0/RCTGeolocation (from `./versioned-react-native/ABI26_0_0`)
  - ReactABI26_0_0/RCTImage (from `./versioned-react-native/ABI26_0_0`)
  - ReactABI26_0_0/RCTNetwork (from `./versioned-react-native/ABI26_0_0`)
  - ReactABI26_0_0/RCTText (from `./versioned-react-native/ABI26_0_0`)
  - ReactABI26_0_0/RCTVibration (from `./versioned-react-native/ABI26_0_0`)
  - ReactABI26_0_0/RCTWebSocket (from `./versioned-react-native/ABI26_0_0`)
  - ReactABI27_0_0/ART (from `./versioned-react-native/ABI27_0_0`)
  - ReactABI27_0_0/Core (from `./versioned-react-native/ABI27_0_0`)
  - ReactABI27_0_0/CxxBridge (from `./versioned-react-native/ABI27_0_0`)
  - ReactABI27_0_0/DevSupport (from `./versioned-react-native/ABI27_0_0`)
  - ReactABI27_0_0/Expo (from `./versioned-react-native/ABI27_0_0`)
  - ReactABI27_0_0/ExpoOptional (from `./versioned-react-native/ABI27_0_0`)
  - ReactABI27_0_0/RCTActionSheet (from `./versioned-react-native/ABI27_0_0`)
  - ReactABI27_0_0/RCTAnimation (from `./versioned-react-native/ABI27_0_0`)
  - ReactABI27_0_0/RCTCameraRoll (from `./versioned-react-native/ABI27_0_0`)
  - ReactABI27_0_0/RCTGeolocation (from `./versioned-react-native/ABI27_0_0`)
  - ReactABI27_0_0/RCTImage (from `./versioned-react-native/ABI27_0_0`)
  - ReactABI27_0_0/RCTNetwork (from `./versioned-react-native/ABI27_0_0`)
  - ReactABI27_0_0/RCTText (from `./versioned-react-native/ABI27_0_0`)
  - ReactABI27_0_0/RCTVibration (from `./versioned-react-native/ABI27_0_0`)
  - ReactABI27_0_0/RCTWebSocket (from `./versioned-react-native/ABI27_0_0`)
  - ReactABI28_0_0/ART (from `./versioned-react-native/ABI28_0_0`)
  - ReactABI28_0_0/Core (from `./versioned-react-native/ABI28_0_0`)
  - ReactABI28_0_0/CxxBridge (from `./versioned-react-native/ABI28_0_0`)
  - ReactABI28_0_0/DevSupport (from `./versioned-react-native/ABI28_0_0`)
  - ReactABI28_0_0/Expo (from `./versioned-react-native/ABI28_0_0`)
  - ReactABI28_0_0/ExpoOptional (from `./versioned-react-native/ABI28_0_0`)
  - ReactABI28_0_0/RCTActionSheet (from `./versioned-react-native/ABI28_0_0`)
  - ReactABI28_0_0/RCTAnimation (from `./versioned-react-native/ABI28_0_0`)
  - ReactABI28_0_0/RCTCameraRoll (from `./versioned-react-native/ABI28_0_0`)
  - ReactABI28_0_0/RCTGeolocation (from `./versioned-react-native/ABI28_0_0`)
  - ReactABI28_0_0/RCTImage (from `./versioned-react-native/ABI28_0_0`)
  - ReactABI28_0_0/RCTNetwork (from `./versioned-react-native/ABI28_0_0`)
  - ReactABI28_0_0/RCTText (from `./versioned-react-native/ABI28_0_0`)
  - ReactABI28_0_0/RCTVibration (from `./versioned-react-native/ABI28_0_0`)
  - ReactABI28_0_0/RCTWebSocket (from `./versioned-react-native/ABI28_0_0`)
  - ReactABI29_0_0/ART (from `./versioned-react-native/ABI29_0_0`)
  - ReactABI29_0_0/Core (from `./versioned-react-native/ABI29_0_0`)
  - ReactABI29_0_0/CxxBridge (from `./versioned-react-native/ABI29_0_0`)
  - ReactABI29_0_0/DevSupport (from `./versioned-react-native/ABI29_0_0`)
  - ReactABI29_0_0/Expo (from `./versioned-react-native/ABI29_0_0`)
  - ReactABI29_0_0/ExpoOptional (from `./versioned-react-native/ABI29_0_0`)
  - ReactABI29_0_0/RCTActionSheet (from `./versioned-react-native/ABI29_0_0`)
  - ReactABI29_0_0/RCTAnimation (from `./versioned-react-native/ABI29_0_0`)
  - ReactABI29_0_0/RCTCameraRoll (from `./versioned-react-native/ABI29_0_0`)
  - ReactABI29_0_0/RCTGeolocation (from `./versioned-react-native/ABI29_0_0`)
  - ReactABI29_0_0/RCTImage (from `./versioned-react-native/ABI29_0_0`)
  - ReactABI29_0_0/RCTNetwork (from `./versioned-react-native/ABI29_0_0`)
  - ReactABI29_0_0/RCTText (from `./versioned-react-native/ABI29_0_0`)
  - ReactABI29_0_0/RCTVibration (from `./versioned-react-native/ABI29_0_0`)
  - ReactABI29_0_0/RCTWebSocket (from `./versioned-react-native/ABI29_0_0`)
  - ReactABI30_0_0/ART (from `./versioned-react-native/ABI30_0_0`)
  - ReactABI30_0_0/Core (from `./versioned-react-native/ABI30_0_0`)
  - ReactABI30_0_0/CxxBridge (from `./versioned-react-native/ABI30_0_0`)
  - ReactABI30_0_0/DevSupport (from `./versioned-react-native/ABI30_0_0`)
  - ReactABI30_0_0/Expo (from `./versioned-react-native/ABI30_0_0`)
  - ReactABI30_0_0/ExpoOptional (from `./versioned-react-native/ABI30_0_0`)
  - ReactABI30_0_0/RCTActionSheet (from `./versioned-react-native/ABI30_0_0`)
  - ReactABI30_0_0/RCTAnimation (from `./versioned-react-native/ABI30_0_0`)
  - ReactABI30_0_0/RCTCameraRoll (from `./versioned-react-native/ABI30_0_0`)
  - ReactABI30_0_0/RCTGeolocation (from `./versioned-react-native/ABI30_0_0`)
  - ReactABI30_0_0/RCTImage (from `./versioned-react-native/ABI30_0_0`)
  - ReactABI30_0_0/RCTNetwork (from `./versioned-react-native/ABI30_0_0`)
  - ReactABI30_0_0/RCTText (from `./versioned-react-native/ABI30_0_0`)
  - ReactABI30_0_0/RCTVibration (from `./versioned-react-native/ABI30_0_0`)
  - ReactABI30_0_0/RCTWebSocket (from `./versioned-react-native/ABI30_0_0`)
  - ReactABI31_0_0/ART (from `./versioned-react-native/ABI31_0_0`)
  - ReactABI31_0_0/Core (from `./versioned-react-native/ABI31_0_0`)
  - ReactABI31_0_0/CxxBridge (from `./versioned-react-native/ABI31_0_0`)
  - ReactABI31_0_0/DevSupport (from `./versioned-react-native/ABI31_0_0`)
  - ReactABI31_0_0/Expo (from `./versioned-react-native/ABI31_0_0`)
  - ReactABI31_0_0/ExpoOptional (from `./versioned-react-native/ABI31_0_0`)
  - ReactABI31_0_0/RCTActionSheet (from `./versioned-react-native/ABI31_0_0`)
  - ReactABI31_0_0/RCTAnimation (from `./versioned-react-native/ABI31_0_0`)
  - ReactABI31_0_0/RCTCameraRoll (from `./versioned-react-native/ABI31_0_0`)
  - ReactABI31_0_0/RCTGeolocation (from `./versioned-react-native/ABI31_0_0`)
  - ReactABI31_0_0/RCTImage (from `./versioned-react-native/ABI31_0_0`)
  - ReactABI31_0_0/RCTNetwork (from `./versioned-react-native/ABI31_0_0`)
  - ReactABI31_0_0/RCTText (from `./versioned-react-native/ABI31_0_0`)
  - ReactABI31_0_0/RCTVibration (from `./versioned-react-native/ABI31_0_0`)
  - ReactABI31_0_0/RCTWebSocket (from `./versioned-react-native/ABI31_0_0`)
  - yoga (from `../react-native-lab/react-native/ReactCommon/yoga`)
  - yogaABI25_0_0 (from `./versioned-react-native/ABI25_0_0/ReactCommon/ABI25_0_0yoga`)
  - yogaABI26_0_0 (from `./versioned-react-native/ABI26_0_0/ReactCommon/ABI26_0_0yoga`)
  - yogaABI27_0_0 (from `./versioned-react-native/ABI27_0_0/ReactCommon/ABI27_0_0yoga`)
  - yogaABI28_0_0 (from `./versioned-react-native/ABI28_0_0/ReactCommon/ABI28_0_0yoga`)
  - yogaABI29_0_0 (from `./versioned-react-native/ABI29_0_0/ReactCommon/ABI29_0_0yoga`)
  - yogaABI30_0_0 (from `./versioned-react-native/ABI30_0_0/ReactCommon/ABI30_0_0yoga`)
  - yogaABI31_0_0 (from `./versioned-react-native/ABI31_0_0/ReactCommon/ABI31_0_0yoga`)

SPEC REPOS:
  https://github.com/cocoapods/specs.git:
    - Amplitude-iOS
    - Analytics
    - AppAuth
    - Bolts
    - boost-for-react-native
    - Branch
    - CocoaLumberjack
    - Crashlytics
    - Fabric
    - FBAudienceNetwork
    - FBSDKCoreKit
    - FBSDKLoginKit
    - FBSDKShareKit
    - Google-Maps-iOS-Utils
    - Google-Mobile-Ads-SDK
    - GoogleInterchangeUtilities
    - GoogleMaps
    - GoogleMobileVision
    - GoogleNetworkingUtilities
    - GoogleSignIn
    - GoogleSymbolUtilities
    - GoogleToolboxForMac
    - GoogleUtilities
    - GTMOAuth2
    - GTMSessionFetcher
    - JKBigInteger2
    - lottie-ios

EXTERNAL SOURCES:
  ABI29_0_0EXCamera:
    :path: "./versioned-react-native/ABI29_0_0/EXCamera"
  ABI29_0_0EXCameraInterface:
    :path: "./versioned-react-native/ABI29_0_0/EXCameraInterface"
  ABI29_0_0EXConstants:
    :path: "./versioned-react-native/ABI29_0_0/EXConstants"
  ABI29_0_0EXConstantsInterface:
    :path: "./versioned-react-native/ABI29_0_0/EXConstantsInterface"
  ABI29_0_0EXCore:
    :path: "./versioned-react-native/ABI29_0_0/EXCore"
  ABI29_0_0EXFaceDetector:
    :path: "./versioned-react-native/ABI29_0_0/EXFaceDetector"
  ABI29_0_0EXFaceDetectorInterface:
    :path: "./versioned-react-native/ABI29_0_0/EXFaceDetectorInterface"
  ABI29_0_0EXFileSystem:
    :path: "./versioned-react-native/ABI29_0_0/EXFileSystem"
  ABI29_0_0EXFileSystemInterface:
    :path: "./versioned-react-native/ABI29_0_0/EXFileSystemInterface"
  ABI29_0_0EXGL:
    :path: "./versioned-react-native/ABI29_0_0/EXGL"
  ABI29_0_0EXPermissions:
    :path: "./versioned-react-native/ABI29_0_0/EXPermissions"
  ABI29_0_0EXPermissionsInterface:
    :path: "./versioned-react-native/ABI29_0_0/EXPermissionsInterface"
  ABI29_0_0EXReactNativeAdapter:
    :path: "./versioned-react-native/ABI29_0_0/EXReactNativeAdapter"
  ABI29_0_0EXSensors:
    :path: "./versioned-react-native/ABI29_0_0/EXSensors"
  ABI29_0_0EXSensorsInterface:
    :path: "./versioned-react-native/ABI29_0_0/EXSensorsInterface"
  ABI29_0_0EXSMS:
    :path: "./versioned-react-native/ABI29_0_0/EXSMS"
  ABI30_0_0EXAdsAdMob:
    :path: "./versioned-react-native/ABI30_0_0/EXAdsAdMob"
  ABI30_0_0EXBarCodeScanner:
    :path: "./versioned-react-native/ABI30_0_0/EXBarCodeScanner"
  ABI30_0_0EXBarCodeScannerInterface:
    :path: "./versioned-react-native/ABI30_0_0/EXBarCodeScannerInterface"
  ABI30_0_0EXCamera:
    :path: "./versioned-react-native/ABI30_0_0/EXCamera"
  ABI30_0_0EXCameraInterface:
    :path: "./versioned-react-native/ABI30_0_0/EXCameraInterface"
  ABI30_0_0EXConstants:
    :path: "./versioned-react-native/ABI30_0_0/EXConstants"
  ABI30_0_0EXConstantsInterface:
    :path: "./versioned-react-native/ABI30_0_0/EXConstantsInterface"
  ABI30_0_0EXContacts:
    :path: "./versioned-react-native/ABI30_0_0/EXContacts"
  ABI30_0_0EXCore:
    :path: "./versioned-react-native/ABI30_0_0/EXCore"
  ABI30_0_0EXFaceDetector:
    :path: "./versioned-react-native/ABI30_0_0/EXFaceDetector"
  ABI30_0_0EXFaceDetectorInterface:
    :path: "./versioned-react-native/ABI30_0_0/EXFaceDetectorInterface"
  ABI30_0_0EXFileSystem:
    :path: "./versioned-react-native/ABI30_0_0/EXFileSystem"
  ABI30_0_0EXFileSystemInterface:
    :path: "./versioned-react-native/ABI30_0_0/EXFileSystemInterface"
  ABI30_0_0EXFont:
    :path: "./versioned-react-native/ABI30_0_0/EXFont"
  ABI30_0_0EXFontInterface:
    :path: "./versioned-react-native/ABI30_0_0/EXFontInterface"
  ABI30_0_0EXGL:
    :path: "./versioned-react-native/ABI30_0_0/EXGL"
  ABI30_0_0EXImageLoaderInterface:
    :path: "./versioned-react-native/ABI30_0_0/EXImageLoaderInterface"
  ABI30_0_0EXLocalAuthentication:
    :path: "./versioned-react-native/ABI30_0_0/EXLocalAuthentication"
  ABI30_0_0EXLocation:
    :path: "./versioned-react-native/ABI30_0_0/EXLocation"
  ABI30_0_0EXMediaLibrary:
    :path: "./versioned-react-native/ABI30_0_0/EXMediaLibrary"
  ABI30_0_0EXPermissions:
    :path: "./versioned-react-native/ABI30_0_0/EXPermissions"
  ABI30_0_0EXPermissionsInterface:
    :path: "./versioned-react-native/ABI30_0_0/EXPermissionsInterface"
  ABI30_0_0EXPrint:
    :path: "./versioned-react-native/ABI30_0_0/EXPrint"
  ABI30_0_0EXReactNativeAdapter:
    :path: "./versioned-react-native/ABI30_0_0/EXReactNativeAdapter"
  ABI30_0_0EXSegment:
    :path: "./versioned-react-native/ABI30_0_0/EXSegment"
  ABI30_0_0EXSensors:
    :path: "./versioned-react-native/ABI30_0_0/EXSensors"
  ABI30_0_0EXSensorsInterface:
    :path: "./versioned-react-native/ABI30_0_0/EXSensorsInterface"
  ABI30_0_0EXSMS:
    :path: "./versioned-react-native/ABI30_0_0/EXSMS"
  ABI31_0_0EXAdsAdMob:
    :path: "./versioned-react-native/ABI31_0_0/EXAdsAdMob"
  ABI31_0_0EXBarCodeScanner:
    :path: "./versioned-react-native/ABI31_0_0/EXBarCodeScanner"
  ABI31_0_0EXBarCodeScannerInterface:
    :path: "./versioned-react-native/ABI31_0_0/EXBarCodeScannerInterface"
  ABI31_0_0EXCamera:
    :path: "./versioned-react-native/ABI31_0_0/EXCamera"
  ABI31_0_0EXCameraInterface:
    :path: "./versioned-react-native/ABI31_0_0/EXCameraInterface"
  ABI31_0_0EXConstants:
    :path: "./versioned-react-native/ABI31_0_0/EXConstants"
  ABI31_0_0EXConstantsInterface:
    :path: "./versioned-react-native/ABI31_0_0/EXConstantsInterface"
  ABI31_0_0EXContacts:
    :path: "./versioned-react-native/ABI31_0_0/EXContacts"
  ABI31_0_0EXCore:
    :path: "./versioned-react-native/ABI31_0_0/EXCore"
  ABI31_0_0EXFaceDetector:
    :path: "./versioned-react-native/ABI31_0_0/EXFaceDetector"
  ABI31_0_0EXFaceDetectorInterface:
    :path: "./versioned-react-native/ABI31_0_0/EXFaceDetectorInterface"
  ABI31_0_0EXFileSystem:
    :path: "./versioned-react-native/ABI31_0_0/EXFileSystem"
  ABI31_0_0EXFileSystemInterface:
    :path: "./versioned-react-native/ABI31_0_0/EXFileSystemInterface"
  ABI31_0_0EXFont:
    :path: "./versioned-react-native/ABI31_0_0/EXFont"
  ABI31_0_0EXFontInterface:
    :path: "./versioned-react-native/ABI31_0_0/EXFontInterface"
  ABI31_0_0EXGL:
    :path: "./versioned-react-native/ABI31_0_0/EXGL"
  ABI31_0_0EXImageLoaderInterface:
    :path: "./versioned-react-native/ABI31_0_0/EXImageLoaderInterface"
  ABI31_0_0EXLocalAuthentication:
    :path: "./versioned-react-native/ABI31_0_0/EXLocalAuthentication"
  ABI31_0_0EXLocalization:
    :path: "./versioned-react-native/ABI31_0_0/EXLocalization"
  ABI31_0_0EXLocation:
    :path: "./versioned-react-native/ABI31_0_0/EXLocation"
  ABI31_0_0EXMediaLibrary:
    :path: "./versioned-react-native/ABI31_0_0/EXMediaLibrary"
  ABI31_0_0EXPermissions:
    :path: "./versioned-react-native/ABI31_0_0/EXPermissions"
  ABI31_0_0EXPermissionsInterface:
    :path: "./versioned-react-native/ABI31_0_0/EXPermissionsInterface"
  ABI31_0_0EXPrint:
    :path: "./versioned-react-native/ABI31_0_0/EXPrint"
  ABI31_0_0EXReactNativeAdapter:
    :path: "./versioned-react-native/ABI31_0_0/EXReactNativeAdapter"
  ABI31_0_0EXSegment:
    :path: "./versioned-react-native/ABI31_0_0/EXSegment"
  ABI31_0_0EXSensors:
    :path: "./versioned-react-native/ABI31_0_0/EXSensors"
  ABI31_0_0EXSensorsInterface:
    :path: "./versioned-react-native/ABI31_0_0/EXSensorsInterface"
  ABI31_0_0EXSMS:
    :path: "./versioned-react-native/ABI31_0_0/EXSMS"
  DoubleConversion:
    :podspec: "../react-native-lab/react-native/third-party-podspecs/DoubleConversion.podspec"
  EXAdsAdMob:
    :path: "../packages/expo-ads-admob/ios"
<<<<<<< HEAD
  EXAppLoaderProvider:
    :path: "../packages/expo-app-loader-provider/ios"
  EXBackgroundFetch:
    :path: "../packages/expo-background-fetch/ios"
=======
  EXAppAuth:
    :path: "../packages/expo-app-auth/ios"
>>>>>>> 068c5923
  EXBarCodeScanner:
    :path: "../packages/expo-barcode-scanner/ios"
  EXBarCodeScannerInterface:
    :path: "../packages/expo-barcode-scanner-interface/ios"
  EXCamera:
    :path: "../packages/expo-camera/ios"
  EXCameraInterface:
    :path: "../packages/expo-camera-interface/ios"
  EXConstants:
    :path: "../packages/expo-constants/ios"
  EXConstantsInterface:
    :path: "../packages/expo-constants-interface/ios"
  EXContacts:
    :path: "../packages/expo-contacts/ios"
  EXCore:
    :path: "../packages/expo-core/ios"
  EXFaceDetector:
    :path: "../packages/expo-face-detector/ios"
  EXFaceDetectorInterface:
    :path: "../packages/expo-face-detector-interface/ios"
  EXFileSystem:
    :path: "../packages/expo-file-system/ios"
  EXFileSystemInterface:
    :path: "../packages/expo-file-system-interface/ios"
  EXFont:
    :path: "../packages/expo-font/ios"
  EXFontInterface:
    :path: "../packages/expo-font-interface/ios"
  EXGL:
    :path: "../packages/expo-gl/ios"
  EXGL-CPP:
    :path: "../packages/expo-gl-cpp/cpp"
  EXGoogleSignIn:
    :path: "../packages/expo-google-sign-in/ios"
  EXImageLoaderInterface:
    :path: "../packages/expo-image-loader-interface/ios"
  EXLocalAuthentication:
    :path: "../packages/expo-local-authentication/ios"
  EXLocalization:
    :path: "../packages/expo-localization/ios"
  EXLocation:
    :path: "../packages/expo-location/ios"
  EXMediaLibrary:
    :path: "../packages/expo-media-library/ios"
  EXPermissions:
    :path: "../packages/expo-permissions/ios"
  EXPermissionsInterface:
    :path: "../packages/expo-permissions-interface/ios"
  EXPrint:
    :path: "../packages/expo-print/ios"
  EXReactNativeAdapter:
    :path: "../packages/expo-react-native-adapter/ios"
  EXSegment:
    :path: "../packages/expo-analytics-segment/ios"
  EXSensors:
    :path: "../packages/expo-sensors/ios"
  EXSensorsInterface:
    :path: "../packages/expo-sensors-interface/ios"
  EXSMS:
    :path: "../packages/expo-sms/ios"
  EXTaskManager:
    :path: "../packages/expo-task-manager/ios"
  EXTaskManagerInterface:
    :path: "../packages/expo-task-manager-interface/ios"
  Folly:
    :podspec: "../react-native-lab/react-native/third-party-podspecs/Folly.podspec"
  glog:
    :podspec: "../react-native-lab/react-native/third-party-podspecs/glog.podspec"
  React:
    :path: "../react-native-lab/react-native"
  ReactABI25_0_0:
    :path: "./versioned-react-native/ABI25_0_0"
  ReactABI26_0_0:
    :path: "./versioned-react-native/ABI26_0_0"
  ReactABI27_0_0:
    :path: "./versioned-react-native/ABI27_0_0"
  ReactABI28_0_0:
    :path: "./versioned-react-native/ABI28_0_0"
  ReactABI29_0_0:
    :path: "./versioned-react-native/ABI29_0_0"
  ReactABI30_0_0:
    :path: "./versioned-react-native/ABI30_0_0"
  ReactABI31_0_0:
    :path: "./versioned-react-native/ABI31_0_0"
  yoga:
    :path: "../react-native-lab/react-native/ReactCommon/yoga"
  yogaABI25_0_0:
    :path: "./versioned-react-native/ABI25_0_0/ReactCommon/ABI25_0_0yoga"
  yogaABI26_0_0:
    :path: "./versioned-react-native/ABI26_0_0/ReactCommon/ABI26_0_0yoga"
  yogaABI27_0_0:
    :path: "./versioned-react-native/ABI27_0_0/ReactCommon/ABI27_0_0yoga"
  yogaABI28_0_0:
    :path: "./versioned-react-native/ABI28_0_0/ReactCommon/ABI28_0_0yoga"
  yogaABI29_0_0:
    :path: "./versioned-react-native/ABI29_0_0/ReactCommon/ABI29_0_0yoga"
  yogaABI30_0_0:
    :path: "./versioned-react-native/ABI30_0_0/ReactCommon/ABI30_0_0yoga"
  yogaABI31_0_0:
    :path: "./versioned-react-native/ABI31_0_0/ReactCommon/ABI31_0_0yoga"

SPEC CHECKSUMS:
  ABI29_0_0EXCamera: 21c3fc3329c6f216faa39e62f84822e0c25cf829
  ABI29_0_0EXCameraInterface: e3a74375f2aeadaa71975db70a46bdcbb6c7b30c
  ABI29_0_0EXConstants: 697a2e0b34c65902d83779159f961fc5a034d120
  ABI29_0_0EXConstantsInterface: b172e223661d284820fbd69831e8697dd5a20aad
  ABI29_0_0EXCore: c28f236ea9a4b6c042ca4fed18f5ae9b9e392745
  ABI29_0_0EXFaceDetector: 069eb5fa3372953f92ba1af285cdb2d84141475e
  ABI29_0_0EXFaceDetectorInterface: 403e432f6f90ff2a4aeb68dc637fd403ede3f508
  ABI29_0_0EXFileSystem: 08ecbc804825c7e59f6bff59ce2c71d5bd5d96e8
  ABI29_0_0EXFileSystemInterface: 6ca6998d6edd44fdd48d6bf99436c545b36b8ffa
  ABI29_0_0EXGL: a5626cf0758e667aad4e9a31525dab3c91c7eb8a
  ABI29_0_0EXPermissions: 154b45f9bfd9f3c6cc9ed7fcf79c1142cbbab050
  ABI29_0_0EXPermissionsInterface: 0227a57a44591691fddc89dfdfff46033e588ed6
  ABI29_0_0EXReactNativeAdapter: a7892cf0a6bc26e13c84d1cf0c7a9f70f6e143e6
  ABI29_0_0EXSensors: dca4c9e3cc813db29affee7bb484a53f11bd1129
  ABI29_0_0EXSensorsInterface: b53b81bf404ed8f04f1acc89eee955fab80715d3
  ABI29_0_0EXSMS: 0c4b37432bfae59e9121bd4781916900e200fc81
  ABI30_0_0EXAdsAdMob: de2abbfef4f4585c8ebff30ce323b9a5b9d1ca46
  ABI30_0_0EXBarCodeScanner: b132a927bcd0d159046e7a3121c9ad1d185338b0
  ABI30_0_0EXBarCodeScannerInterface: a2b9d8d722118b50d6d9e18513de0bc38f06d7b8
  ABI30_0_0EXCamera: d19076e4e1caa1a0c87afe26f29d339602b139b1
  ABI30_0_0EXCameraInterface: f4c0a29a1bd3f0c6d9bcc2ff014a94924f735dc9
  ABI30_0_0EXConstants: ddeb40c81a85da758c16eb2f212284a29b430352
  ABI30_0_0EXConstantsInterface: 9563a4955ba899276b6649416f7a05c061195f0c
  ABI30_0_0EXContacts: 738ecbf8162bde434785f3ed31668f8962d3ccde
  ABI30_0_0EXCore: 7fe317d2b305673ef09577ef3ca0dee522f35da2
  ABI30_0_0EXFaceDetector: b80f41740c508d026d786b8e5df7b48cd0b5827e
  ABI30_0_0EXFaceDetectorInterface: d3456a64920707567cdec7341df67a35999f8095
  ABI30_0_0EXFileSystem: 488d7f621c838e7f15f8ccf1637769294bfe2817
  ABI30_0_0EXFileSystemInterface: 9e4d2694b6e19f62a7de71960231e427a1bed2d6
  ABI30_0_0EXFont: 2a276bf58b7e34b7bf444869161b4780edfb8c57
  ABI30_0_0EXFontInterface: c45df576d8e54e6e348ae8fdfcd01558bb674854
  ABI30_0_0EXGL: 7b29e8873cca521c3f9c9c6c4a522f93c2833ab5
  ABI30_0_0EXImageLoaderInterface: 0aa4a817218ed394c5168637622762282a3beb7c
  ABI30_0_0EXLocalAuthentication: e521a7a359d35c999b5fb4d11a29d772e53d3c65
  ABI30_0_0EXLocation: 5f2164ed27a6ae943326ded2e5a6a4931e8393d6
  ABI30_0_0EXMediaLibrary: 93a8f8a2711d4bc253eaf63b854c51c69104bfd8
  ABI30_0_0EXPermissions: 2769aa4f16613ddc071631fecb166173b93cb251
  ABI30_0_0EXPermissionsInterface: 0c747337547492c0dbb5d3720b0a496daab87513
  ABI30_0_0EXPrint: 3035b7866c10ab5e8f4dd4c5c97d8ebdf2aa02e8
  ABI30_0_0EXReactNativeAdapter: 8c0aa74b833b730c733d3bff6a8903a4a559ca62
  ABI30_0_0EXSegment: d724b887188682a09c63683651400d82de1b1084
  ABI30_0_0EXSensors: ed346471511b091ea8dd1e15a30cb0a07ca8219e
  ABI30_0_0EXSensorsInterface: 813725665b9072438055841ec70043ebc7b7d14a
  ABI30_0_0EXSMS: 06faf03eac91ca0960cad026240884f282292bcd
  ABI31_0_0EXAdsAdMob: 3eef94ebfb66a94d61e22ec5769026ff3846098b
  ABI31_0_0EXBarCodeScanner: 07fbbee4080a8946300bf06404dabf0ebbb35e63
  ABI31_0_0EXBarCodeScannerInterface: b10f35138fc11f1126afe806f5eb3735cff039bf
  ABI31_0_0EXCamera: 12f02853fb53783c93c14262c257add177a2712d
  ABI31_0_0EXCameraInterface: 0e6680a22a8b338a8c249c3ce6b94b6baaae4bb8
  ABI31_0_0EXConstants: 3c1d8e078e53a6b5f57ae2dde7ce86ccc90ad8a9
  ABI31_0_0EXConstantsInterface: f930e48fb6ce4af32ff5bf4c36d03a596a85775c
  ABI31_0_0EXContacts: e85573cb21effd39b0803bb10f8589473d847e6a
  ABI31_0_0EXCore: 5d2c6f983d9f1af90557de60c7994d49dd4ec69f
  ABI31_0_0EXFaceDetector: 13bdf710d3686dc226c64c4e375722d38e661219
  ABI31_0_0EXFaceDetectorInterface: b57ccf605e2b27ea29ac7816ffb66a40244ce936
  ABI31_0_0EXFileSystem: f5280ef75f72395b85102ef16fea8dee704c8391
  ABI31_0_0EXFileSystemInterface: ed4b286d4b22d58df85355168be2ec7c55d94522
  ABI31_0_0EXFont: a9def748ef2440f7e0f486cdec37908464b90202
  ABI31_0_0EXFontInterface: 3c775ef1baf2aa06cdccf201d935906eeee5babb
  ABI31_0_0EXGL: d165ae6e73f158cacb828905d68a31f7035e0873
  ABI31_0_0EXImageLoaderInterface: 93d5531ff4def386045c92c3e03e575052bd5333
  ABI31_0_0EXLocalAuthentication: 585924fcf0ab548299b1291cfff2dc49352585bf
  ABI31_0_0EXLocalization: 1d2497e955d920b88f1d01e90da42b826f42b18f
  ABI31_0_0EXLocation: a67e6088cf4bb6de5eb2130d2fa389bc33f1217c
  ABI31_0_0EXMediaLibrary: 3f16a8bcccf7838aadba21c30f5f119ad89dd216
  ABI31_0_0EXPermissions: 042f00b140c6c4da6774c328752f6e9b41c87967
  ABI31_0_0EXPermissionsInterface: f4e6cff5718a3dc301bd2681be38d1646cc92020
  ABI31_0_0EXPrint: 88cf11f4b4b96d3a089f6055d2c3494f51440ddb
  ABI31_0_0EXReactNativeAdapter: 16e348baa12a6c9d7713159414167ff69d5053f8
  ABI31_0_0EXSegment: e242f8b591810154687a5ff2c4ea59e37e83ea46
  ABI31_0_0EXSensors: df1e9a10f138a55df5af109f45506e9022f9a821
  ABI31_0_0EXSensorsInterface: 978a9f51b9e79fa9ac8d7f418a594c3283f0d447
  ABI31_0_0EXSMS: df5e3cea49c395ba17143c79af72f28b76090205
  Amplitude-iOS: 4a3c8807b2ea5369dc11e87e23825bff01e5a922
  Analytics: 6541ce337e99d9f7a2240a8b3953940a7be5f998
  AppAuth: 0f099c2286a1a9754e5bd27211c43d307dc4f778
  Bolts: ac6567323eac61e203f6a9763667d0f711be34c8
  boost-for-react-native: 39c7adb57c4e60d6c5479dd8623128eb5b3f0f2c
  Branch: 0d98d22745a9b68bcb4fa6dc1c6a92b64d4fdd7b
  CocoaLumberjack: 2800c03334042fe80589423c8d80e582dcaec482
  Crashlytics: ccaac42660eb9351b9960c0d66106b0bcf99f4fa
  DoubleConversion: bb338842f62ab1d708ceb63ec3d999f0f3d98ecd
  EXAdsAdMob: 66a3c271540f54f4d964fa72f0c8a953faea5a03
<<<<<<< HEAD
  EXAppLoaderProvider: 568d6ea8176c1cb7d6821bdbf6517453fe74d914
  EXBackgroundFetch: 3639f45d1d3929ec6ed6b93f45f9c98ca04a4e12
=======
  EXAppAuth: df83ccf9fecfdfad741a930263524f4b75f8e962
>>>>>>> 068c5923
  EXBarCodeScanner: 0ed39b41ccec72935521823eceed3d60c73fc43d
  EXBarCodeScannerInterface: 4453aa03ca1e0a1c9b320aaf4ce5b7d88064d192
  EXCamera: 00936f79aafe16125c6cdc7c7ea2bf2d2c976dfe
  EXCameraInterface: 6d990173e3f6355e575f44b38dcf61d0c90bc47e
  EXConstants: 4ab8da18840ebae518e15541164fbaf7907e58c2
  EXConstantsInterface: c60c068f94b78c8805bfeb35bd2bbaf859293de5
  EXContacts: 50843152d15328802c57b0382759595848959371
  EXCore: 81304a0284b7f2e0f691b8a6bc642854e730f5e2
  EXFaceDetector: 06f1ea23a1252b82eb06af3472b9fcf44aab74e6
  EXFaceDetectorInterface: 8727fe51fbd189a94ccd70152a25cdef913a0ae5
  EXFileSystem: 0872826fd9ebc7d842a5e389b088c93f5b9fab88
  EXFileSystemInterface: 8e1225e4e1776ea7abf997a7ded593b4b8e86863
  EXFont: 5c0220788732ef1c4bfe0f5079a003b4c64add95
  EXFontInterface: 06126ec4f6a67415426074c3383a82b241f087c1
  EXGL: 9a5dd454a7ed9660b25b71d82d8009ac9bd6f85a
  EXGL-CPP: 46b589a3ed0c59ae2e7f9434897b66cd8dd2e70c
  EXGoogleSignIn: 62f3cf04db88d7628c73ae5850d65c407965d77d
  EXImageLoaderInterface: 3f460f6ff344ba6c4e00621806c0d1d76249cd8f
  EXLocalAuthentication: b70696613cb24d726d3c98a1818c22c481a46b01
  EXLocalization: 1243adc132eaad4793dd7e5b497135ad5d803441
  EXLocation: 54f562edcc410be18699a364e80fcabcf97228f0
  EXMediaLibrary: f91c4f6ff2c9be8102e06d0a4d08987231a7e286
  EXPermissions: dd31cb432c078eed1f4c1e290bc32649d5280bd3
  EXPermissionsInterface: 76f80a0dcd16afde36498e3d3aa168cb43999558
  EXPrint: b6aab9715518cf67954ae260b71e28afd843353e
  EXReactNativeAdapter: 253efa069b53a6c8be7c3f2afd49ef6b4e97e902
  EXSegment: cfe9aed31dbd7f1455724afe89a4920e5dad0049
  EXSensors: 6aa3b3b9906beb0b574a88943d171ebc226b0fe5
  EXSensorsInterface: 9e845bc03ad23a846fa6bcd4e2a60f1d0b1a6906
  EXSMS: 2a2f1abfb2f37b686e892261678c70f39c9b7fa8
  EXTaskManager: d74f8100d25d52eed4367b8726e98f547ae5980b
  EXTaskManagerInterface: cc735a1d9dc9a8dde27d4ed779eec6ce96f0a0ab
  Fabric: f233c9492b3bbc1f04e3882986740f7988a58edb
  FBAudienceNetwork: 80275c0a28574ff5ce820abdc251d05e07e6ae7a
  FBSDKCoreKit: fe5f3474499a81963e11e3f3a5c753d0a95ca2b4
  FBSDKLoginKit: 2f7249686d1e30ce8a5ef5400eedf50b3e3df332
  FBSDKShareKit: 52e0083222c38e930eb6878007478326599195c3
  Folly: c89ac2d5c6ab169cd7397ef27485c44f35f742c7
  glog: e8acf0ebbf99759d3ff18c86c292a5898282dcde
  Google-Maps-iOS-Utils: c32891ff472eaaa1fca032beedafa1a013af7875
  Google-Mobile-Ads-SDK: 1bdf1a4244d0553b1840239874c209c01aef055f
  GoogleInterchangeUtilities: d5bc4d88d5b661ab72f9d70c58d02ca8c27ad1f7
  GoogleMaps: c087b8e5dfe87ca6ebf59adb9b4894a4146bec4f
  GoogleMobileVision: d344d69c8987ee239c8a47257e2039084682d181
  GoogleNetworkingUtilities: 3edd3a8161347494f2da60ea0deddc8a472d94cb
  GoogleSignIn: 591e46382014e591269f862ba6e7bc0fbd793532
  GoogleSymbolUtilities: 631ee17048aa5e9ab133470d768ea997a5ef9b96
  GoogleToolboxForMac: 91c824d21e85b31c2aae9bb011c5027c9b4e738f
  GoogleUtilities: 8bbc733218aad26306f9d4a253823986110e3358
  GTMOAuth2: c77fe325e4acd453837e72d91e3b5f13116857b2
  GTMSessionFetcher: 0c4baf0a73acd0041bf9f71ea018deedab5ea84e
  JKBigInteger2: e91672035c42328c48b7dd015b66812ddf40ca9b
  lottie-ios: d699fdee68d7b63e721d949388b015fef1aaa4ac
  React: 1fe0eb13d90b625d94c3b117c274dcfd2e760e11
  ReactABI25_0_0: f99e2a66f3435216031b49793d65e46dbf6f11e3
  ReactABI26_0_0: 42bd2f67b539d66bdc63c57f4fe0f75d94605e36
  ReactABI27_0_0: c9a420256ec867ad158d6bec5087e0316cae1043
  ReactABI28_0_0: 81a22bc10779e2ee144e1ac58d83a44d5da96131
  ReactABI29_0_0: 00e8258a226893d84b01ce136b8bf160b30b39b8
  ReactABI30_0_0: 3d1d194067363dcc0f0f8941b4cdac1fc7e268b8
  ReactABI31_0_0: 0cc61f9074e8495af6c3e1ec9e35576d5a2e0ce3
  yoga: b1ce48b6cf950b98deae82838f5173ea7cf89e85
  yogaABI25_0_0: 166718f403275ee181e3ddb3d6e19c72be2f5cde
  yogaABI26_0_0: 3d0b9ddd940a22bab64f64291415846298cb263c
  yogaABI27_0_0: 15bb7f6d47c919692ddbfef84e1f69d935664fce
  yogaABI28_0_0: c9b0e4fbc789b5db29690ede5e85b0140b975f9b
  yogaABI29_0_0: 4fdf5bbd444d2968ec42ccadec97b02c672eda80
  yogaABI30_0_0: 4c86e39466368a6b018b8b78aeb654b6620512a1
  yogaABI31_0_0: 7978689ddccec43cffd5914889304cf3b7fd7c77

<<<<<<< HEAD
PODFILE CHECKSUM: 59fd4bf3820287a9db3a7c450e0639ce50b14975
=======
PODFILE CHECKSUM: d3339dd1bbf9d4540d0411ec672f3a1de9640ce5
>>>>>>> 068c5923

COCOAPODS: 1.5.3<|MERGE_RESOLUTION|>--- conflicted
+++ resolved
@@ -232,16 +232,13 @@
   - EXAdsAdMob (1.1.0):
     - EXCore
     - Google-Mobile-Ads-SDK
-<<<<<<< HEAD
+  - EXAppAuth (1.0.0):
+    - AppAuth
+    - EXCore
   - EXAppLoaderProvider (1.0.0)
   - EXBackgroundFetch (1.0.0):
     - EXCore
     - EXTaskManagerInterface
-=======
-  - EXAppAuth (1.0.0):
-    - AppAuth
-    - EXCore
->>>>>>> 068c5923
   - EXBarCodeScanner (1.1.0):
     - EXCore
   - EXBarCodeScannerInterface (1.1.0):
@@ -1088,12 +1085,9 @@
   - Crashlytics (~> 3.8)
   - DoubleConversion (from `../react-native-lab/react-native/third-party-podspecs/DoubleConversion.podspec`)
   - EXAdsAdMob (from `../packages/expo-ads-admob/ios`)
-<<<<<<< HEAD
+  - EXAppAuth (from `../packages/expo-app-auth/ios`)
   - EXAppLoaderProvider (from `../packages/expo-app-loader-provider/ios`)
   - EXBackgroundFetch (from `../packages/expo-background-fetch/ios`)
-=======
-  - EXAppAuth (from `../packages/expo-app-auth/ios`)
->>>>>>> 068c5923
   - EXBarCodeScanner (from `../packages/expo-barcode-scanner/ios`)
   - EXBarCodeScannerInterface (from `../packages/expo-barcode-scanner-interface/ios`)
   - EXCamera (from `../packages/expo-camera/ios`)
@@ -1447,15 +1441,12 @@
     :podspec: "../react-native-lab/react-native/third-party-podspecs/DoubleConversion.podspec"
   EXAdsAdMob:
     :path: "../packages/expo-ads-admob/ios"
-<<<<<<< HEAD
+  EXAppAuth:
+    :path: "../packages/expo-app-auth/ios"
   EXAppLoaderProvider:
     :path: "../packages/expo-app-loader-provider/ios"
   EXBackgroundFetch:
     :path: "../packages/expo-background-fetch/ios"
-=======
-  EXAppAuth:
-    :path: "../packages/expo-app-auth/ios"
->>>>>>> 068c5923
   EXBarCodeScanner:
     :path: "../packages/expo-barcode-scanner/ios"
   EXBarCodeScannerInterface:
@@ -1641,12 +1632,9 @@
   Crashlytics: ccaac42660eb9351b9960c0d66106b0bcf99f4fa
   DoubleConversion: bb338842f62ab1d708ceb63ec3d999f0f3d98ecd
   EXAdsAdMob: 66a3c271540f54f4d964fa72f0c8a953faea5a03
-<<<<<<< HEAD
+  EXAppAuth: df83ccf9fecfdfad741a930263524f4b75f8e962
   EXAppLoaderProvider: 568d6ea8176c1cb7d6821bdbf6517453fe74d914
   EXBackgroundFetch: 3639f45d1d3929ec6ed6b93f45f9c98ca04a4e12
-=======
-  EXAppAuth: df83ccf9fecfdfad741a930263524f4b75f8e962
->>>>>>> 068c5923
   EXBarCodeScanner: 0ed39b41ccec72935521823eceed3d60c73fc43d
   EXBarCodeScannerInterface: 4453aa03ca1e0a1c9b320aaf4ce5b7d88064d192
   EXCamera: 00936f79aafe16125c6cdc7c7ea2bf2d2c976dfe
@@ -1717,10 +1705,6 @@
   yogaABI30_0_0: 4c86e39466368a6b018b8b78aeb654b6620512a1
   yogaABI31_0_0: 7978689ddccec43cffd5914889304cf3b7fd7c77
 
-<<<<<<< HEAD
-PODFILE CHECKSUM: 59fd4bf3820287a9db3a7c450e0639ce50b14975
-=======
-PODFILE CHECKSUM: d3339dd1bbf9d4540d0411ec672f3a1de9640ce5
->>>>>>> 068c5923
+PODFILE CHECKSUM: 3b4df4677ae52c7dbd30e53a2452c9fd3daa47cf
 
 COCOAPODS: 1.5.3