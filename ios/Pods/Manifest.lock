PODS:
  - ABI29_0_0EXCamera (1.0.0-rc.2):
    - ABI29_0_0EXCore
    - ABI29_0_0EXFaceDetectorInterface
    - ABI29_0_0EXFileSystemInterface
    - ABI29_0_0EXPermissionsInterface
  - ABI29_0_0EXCameraInterface (1.0.0-rc.2):
    - ABI29_0_0EXCore
  - ABI29_0_0EXConstants (1.0.0-rc.2):
    - ABI29_0_0EXConstantsInterface
    - ABI29_0_0EXCore
  - ABI29_0_0EXConstantsInterface (1.0.0-rc.2):
    - ABI29_0_0EXCore
  - ABI29_0_0EXCore (1.0.0-rc.2)
  - ABI29_0_0EXFaceDetector (1.0.0-rc.2):
    - ABI29_0_0EXCore
    - ABI29_0_0EXFaceDetectorInterface
    - GoogleMobileVision/FaceDetector (~> 1.1.0)
    - GoogleMobileVision/MVDataOutput (~> 1.1.0)
  - ABI29_0_0EXFaceDetectorInterface (1.0.0-rc.2):
    - ABI29_0_0EXCore
  - ABI29_0_0EXFileSystem (1.0.0-rc.2):
    - ABI29_0_0EXCore
    - ABI29_0_0EXFileSystemInterface
  - ABI29_0_0EXFileSystemInterface (1.0.0-rc.2):
    - ABI29_0_0EXCore
  - ABI29_0_0EXGL (1.0.0-rc.2):
    - ABI29_0_0EXCameraInterface
    - ABI29_0_0EXCore
    - ABI29_0_0EXFileSystemInterface
    - EXGL-CPP
  - ABI29_0_0EXPermissions (1.0.0-rc.2):
    - ABI29_0_0EXCore
    - ABI29_0_0EXPermissionsInterface
  - ABI29_0_0EXPermissionsInterface (1.0.0-rc.2):
    - ABI29_0_0EXCore
  - ABI29_0_0EXReactNativeAdapter (1.0.0-rc.2):
    - ABI29_0_0EXCore
    - ReactABI29_0_0
  - ABI29_0_0EXSensors (1.0.0-rc.2):
    - ABI29_0_0EXCore
    - ABI29_0_0EXSensorsInterface
  - ABI29_0_0EXSensorsInterface (1.0.0-rc.2):
    - ABI29_0_0EXCore
  - ABI29_0_0EXSMS (1.0.0-rc.2):
    - ABI29_0_0EXCore
  - ABI30_0_0EXAdsAdMob (1.0.0-rc.0):
    - ABI30_0_0EXCore
    - Google-Mobile-Ads-SDK
  - ABI30_0_0EXBarCodeScanner (1.0.0-rc.0):
    - ABI30_0_0EXCore
  - ABI30_0_0EXBarCodeScannerInterface (1.0.0-rc.0):
    - ABI30_0_0EXCore
  - ABI30_0_0EXCamera (1.1.0-rc.0):
    - ABI30_0_0EXBarCodeScannerInterface
    - ABI30_0_0EXCore
    - ABI30_0_0EXFaceDetectorInterface
    - ABI30_0_0EXFileSystemInterface
    - ABI30_0_0EXImageLoaderInterface
    - ABI30_0_0EXPermissionsInterface
  - ABI30_0_0EXCameraInterface (1.0.2-rc.0):
    - ABI30_0_0EXCore
  - ABI30_0_0EXConstants (1.0.2-rc.0):
    - ABI30_0_0EXConstantsInterface
    - ABI30_0_0EXCore
  - ABI30_0_0EXConstantsInterface (1.0.2-rc.0):
    - ABI30_0_0EXCore
  - ABI30_0_0EXContacts (1.0.0-rc.0):
    - ABI30_0_0EXCore
    - ABI30_0_0EXFileSystemInterface
    - ABI30_0_0EXPermissionsInterface
  - ABI30_0_0EXCore (1.1.0-rc.0)
  - ABI30_0_0EXFaceDetector (1.0.2-rc.0):
    - ABI30_0_0EXCore
    - ABI30_0_0EXFaceDetectorInterface
    - GoogleMobileVision/FaceDetector (~> 1.1.0)
    - GoogleMobileVision/MVDataOutput (~> 1.1.0)
  - ABI30_0_0EXFaceDetectorInterface (1.0.2-rc.0):
    - ABI30_0_0EXCore
  - ABI30_0_0EXFileSystem (1.0.2-rc.0):
    - ABI30_0_0EXCore
    - ABI30_0_0EXFileSystemInterface
  - ABI30_0_0EXFileSystemInterface (1.0.2-rc.0):
    - ABI30_0_0EXCore
  - ABI30_0_0EXFont (1.0.0-rc.0):
    - ABI30_0_0EXCore
    - ABI30_0_0EXFontInterface
  - ABI30_0_0EXFontInterface (1.0.0-rc.0):
    - ABI30_0_0EXCore
  - ABI30_0_0EXGL (1.0.2-rc.0):
    - ABI30_0_0EXCameraInterface
    - ABI30_0_0EXCore
    - ABI30_0_0EXFileSystemInterface
    - EXGL-CPP
  - ABI30_0_0EXImageLoaderInterface (1.0.0-rc.0):
    - ABI30_0_0EXCore
  - ABI30_0_0EXLocalAuthentication (1.0.0):
    - ABI30_0_0EXConstantsInterface
    - ABI30_0_0EXCore
  - ABI30_0_0EXLocation (1.0.0-rc.0):
    - ABI30_0_0EXCore
    - ABI30_0_0EXPermissionsInterface
  - ABI30_0_0EXMediaLibrary (1.0.0-rc.0):
    - ABI30_0_0EXCore
    - ABI30_0_0EXPermissionsInterface
  - ABI30_0_0EXPermissions (1.1.0-rc.0):
    - ABI30_0_0EXCore
    - ABI30_0_0EXPermissionsInterface
  - ABI30_0_0EXPermissionsInterface (1.1.0-rc.0):
    - ABI30_0_0EXCore
  - ABI30_0_0EXPrint (1.0.0-rc.0):
    - ABI30_0_0EXCore
  - ABI30_0_0EXReactNativeAdapter (1.1.0-rc.0):
    - ABI30_0_0EXCore
    - ABI30_0_0EXFontInterface
    - ReactABI30_0_0
  - ABI30_0_0EXSegment (1.0.0-rc.0):
    - ABI30_0_0EXCore
    - Analytics (~> 3.5)
  - ABI30_0_0EXSensors (1.0.2-rc.0):
    - ABI30_0_0EXCore
    - ABI30_0_0EXSensorsInterface
  - ABI30_0_0EXSensorsInterface (1.0.2-rc.0):
    - ABI30_0_0EXCore
  - ABI30_0_0EXSMS (1.0.2-rc.0):
    - ABI30_0_0EXCore
  - ABI31_0_0EXAdsAdMob (1.0.0):
    - ABI31_0_0EXCore
    - Google-Mobile-Ads-SDK
  - ABI31_0_0EXBarCodeScanner (1.0.0):
    - ABI31_0_0EXCore
  - ABI31_0_0EXBarCodeScannerInterface (1.0.0):
    - ABI31_0_0EXCore
  - ABI31_0_0EXCamera (1.1.1):
    - ABI31_0_0EXBarCodeScannerInterface
    - ABI31_0_0EXCore
    - ABI31_0_0EXFaceDetectorInterface
    - ABI31_0_0EXFileSystemInterface
    - ABI31_0_0EXImageLoaderInterface
    - ABI31_0_0EXPermissionsInterface
  - ABI31_0_0EXCameraInterface (1.0.2):
    - ABI31_0_0EXCore
  - ABI31_0_0EXConstants (1.0.2):
    - ABI31_0_0EXConstantsInterface
    - ABI31_0_0EXCore
  - ABI31_0_0EXConstantsInterface (1.0.2):
    - ABI31_0_0EXCore
  - ABI31_0_0EXContacts (1.0.0):
    - ABI31_0_0EXCore
    - ABI31_0_0EXFileSystemInterface
    - ABI31_0_0EXPermissionsInterface
  - ABI31_0_0EXCore (1.1.0)
  - ABI31_0_0EXFaceDetector (1.0.2):
    - ABI31_0_0EXCore
    - ABI31_0_0EXFaceDetectorInterface
    - GoogleMobileVision/FaceDetector (~> 1.1.0)
    - GoogleMobileVision/MVDataOutput (~> 1.1.0)
  - ABI31_0_0EXFaceDetectorInterface (1.0.2):
    - ABI31_0_0EXCore
  - ABI31_0_0EXFileSystem (1.0.2):
    - ABI31_0_0EXCore
    - ABI31_0_0EXFileSystemInterface
  - ABI31_0_0EXFileSystemInterface (1.0.2):
    - ABI31_0_0EXCore
  - ABI31_0_0EXFont (1.0.0):
    - ABI31_0_0EXCore
    - ABI31_0_0EXFontInterface
  - ABI31_0_0EXFontInterface (1.0.0):
    - ABI31_0_0EXCore
  - ABI31_0_0EXGL (1.0.2):
    - ABI31_0_0EXCameraInterface
    - ABI31_0_0EXCore
    - ABI31_0_0EXFileSystemInterface
    - EXGL-CPP
  - ABI31_0_0EXImageLoaderInterface (1.0.0):
    - ABI31_0_0EXCore
  - ABI31_0_0EXLocalAuthentication (1.0.0):
    - ABI31_0_0EXConstantsInterface
    - ABI31_0_0EXCore
  - ABI31_0_0EXLocalization (1.0.0):
    - ABI31_0_0EXCore
  - ABI31_0_0EXLocation (1.0.0):
    - ABI31_0_0EXCore
    - ABI31_0_0EXPermissionsInterface
  - ABI31_0_0EXMediaLibrary (1.0.0):
    - ABI31_0_0EXCore
    - ABI31_0_0EXPermissionsInterface
  - ABI31_0_0EXPermissions (1.1.0):
    - ABI31_0_0EXCore
    - ABI31_0_0EXPermissionsInterface
  - ABI31_0_0EXPermissionsInterface (1.1.0):
    - ABI31_0_0EXCore
  - ABI31_0_0EXPrint (1.0.0):
    - ABI31_0_0EXCore
  - ABI31_0_0EXReactNativeAdapter (1.1.1):
    - ABI31_0_0EXCore
    - ABI31_0_0EXFontInterface
    - ReactABI31_0_0
  - ABI31_0_0EXSegment (1.0.0):
    - ABI31_0_0EXConstantsInterface
    - ABI31_0_0EXCore
    - Analytics (~> 3.5)
  - ABI31_0_0EXSensors (1.0.2):
    - ABI31_0_0EXCore
    - ABI31_0_0EXSensorsInterface
  - ABI31_0_0EXSensorsInterface (1.0.2):
    - ABI31_0_0EXCore
  - ABI31_0_0EXSMS (1.0.2):
    - ABI31_0_0EXCore
  - Amplitude-iOS (3.14.1)
  - Analytics (3.6.9)
  - AppAuth (0.94.0)
  - Bolts (1.9.0):
    - Bolts/AppLinks (= 1.9.0)
    - Bolts/Tasks (= 1.9.0)
  - Bolts/AppLinks (1.9.0):
    - Bolts/Tasks
  - Bolts/Tasks (1.9.0)
  - boost-for-react-native (1.63.0)
  - Branch (0.24.2):
    - Branch/Core (= 0.24.2)
  - Branch/Core (0.24.2)
  - CocoaLumberjack (3.2.1):
    - CocoaLumberjack/Default (= 3.2.1)
    - CocoaLumberjack/Extensions (= 3.2.1)
  - CocoaLumberjack/Default (3.2.1)
  - CocoaLumberjack/Extensions (3.2.1):
    - CocoaLumberjack/Default
  - Crashlytics (3.10.7):
    - Fabric (~> 1.7.11)
  - DoubleConversion (1.1.6)
  - EXAdsAdMob (1.1.0):
    - EXCore
    - Google-Mobile-Ads-SDK
  - EXAppAuth (1.0.0):
    - AppAuth
    - EXCore
  - EXAppLoaderProvider (1.0.0)
  - EXBackgroundFetch (1.0.0):
    - EXCore
    - EXTaskManagerInterface
  - EXBarCodeScanner (1.1.0):
    - EXCore
  - EXBarCodeScannerInterface (1.1.0):
    - EXCore
  - EXCamera (1.2.0):
    - EXBarCodeScannerInterface
    - EXCore
    - EXFaceDetectorInterface
    - EXFileSystemInterface
    - EXImageLoaderInterface
    - EXPermissionsInterface
  - EXCameraInterface (1.1.0):
    - EXCore
  - EXConstants (1.1.0):
    - EXConstantsInterface
    - EXCore
  - EXConstantsInterface (1.1.0):
    - EXCore
  - EXContacts (1.1.0):
    - EXCore
    - EXFileSystemInterface
    - EXPermissionsInterface
  - EXCore (1.2.0)
  - EXErrors (0.0.1):
    - EXCore
  - EXFaceDetector (1.1.0):
    - EXCore
    - EXFaceDetectorInterface
    - GoogleMobileVision/FaceDetector (~> 1.1.0)
    - GoogleMobileVision/MVDataOutput (~> 1.1.0)
  - EXFaceDetectorInterface (1.1.0):
    - EXCore
  - EXFileSystem (1.1.0):
    - EXCore
    - EXFileSystemInterface
  - EXFileSystemInterface (1.1.0):
    - EXCore
  - EXFont (1.1.0):
    - EXCore
    - EXFontInterface
  - EXFontInterface (1.1.0):
    - EXCore
  - EXGL (1.1.0):
    - EXCameraInterface
    - EXCore
    - EXFileSystemInterface
    - EXGL-CPP
  - EXGL-CPP (1.1.0):
    - EXGL-CPP/UEXGL (= 1.1.0)
  - EXGL-CPP/UEXGL (1.1.0)
  - EXGoogleSignIn (1.0.0):
    - EXCore
    - GoogleSignIn
  - EXImageLoaderInterface (1.1.0):
    - EXCore
  - EXLocalAuthentication (1.1.0):
    - EXConstantsInterface
    - EXCore
  - EXLocalization (1.0.0):
    - EXCore
  - EXLocation (1.1.0):
    - EXCore
    - EXPermissionsInterface
    - EXTaskManagerInterface
  - EXMediaLibrary (1.1.0):
    - EXCore
    - EXPermissionsInterface
  - EXPermissions (1.2.0):
    - EXCore
    - EXPermissionsInterface
  - EXPermissionsInterface (1.2.0):
    - EXCore
  - EXPrint (2.0.0-alpha.0):
    - EXCore
  - EXReactNativeAdapter (1.2.0):
    - EXCore
    - EXFontInterface
    - React
  - EXSegment (1.1.0):
    - Analytics (~> 3.5)
    - EXConstantsInterface
    - EXCore
  - EXSensors (1.1.0):
    - EXCore
    - EXSensorsInterface
  - EXSensorsInterface (1.1.0):
    - EXCore
  - EXSMS (1.1.0):
    - EXCore
  - EXTaskManager (1.0.0):
    - EXConstantsInterface
    - EXCore
    - EXTaskManagerInterface
  - EXTaskManagerInterface (1.0.0):
    - EXCore
  - Fabric (1.7.11)
  - FBAudienceNetwork (4.99.0)
  - FBSDKCoreKit (4.38.1):
    - Bolts (~> 1.9)
  - FBSDKLoginKit (4.38.1):
    - FBSDKCoreKit
  - FBSDKShareKit (4.38.1):
    - FBSDKCoreKit
  - Folly (2016.10.31.00):
    - boost-for-react-native
    - DoubleConversion
    - glog
  - glog (0.3.5)
  - Google-Maps-iOS-Utils (2.1.0):
    - Google-Maps-iOS-Utils/Clustering (= 2.1.0)
    - Google-Maps-iOS-Utils/Geometry (= 2.1.0)
    - Google-Maps-iOS-Utils/Heatmap (= 2.1.0)
    - Google-Maps-iOS-Utils/QuadTree (= 2.1.0)
    - GoogleMaps
  - Google-Maps-iOS-Utils/Clustering (2.1.0):
    - Google-Maps-iOS-Utils/QuadTree
    - GoogleMaps
  - Google-Maps-iOS-Utils/Geometry (2.1.0):
    - GoogleMaps
  - Google-Maps-iOS-Utils/Heatmap (2.1.0):
    - Google-Maps-iOS-Utils/QuadTree
    - GoogleMaps
  - Google-Maps-iOS-Utils/QuadTree (2.1.0):
    - GoogleMaps
  - Google-Mobile-Ads-SDK (7.22.0)
  - GoogleInterchangeUtilities (1.2.2):
    - GoogleSymbolUtilities (~> 1.1)
  - GoogleMaps (2.5.0):
    - GoogleMaps/Maps (= 2.5.0)
  - GoogleMaps/Base (2.5.0)
  - GoogleMaps/Maps (2.5.0):
    - GoogleMaps/Base
  - GoogleMobileVision/Detector (1.1.0):
    - GoogleInterchangeUtilities (~> 1.2)
    - GoogleNetworkingUtilities (~> 1.2)
    - GoogleUtilities (~> 1.3)
  - GoogleMobileVision/FaceDetector (1.1.0):
    - GoogleMobileVision/Detector
  - GoogleMobileVision/MVDataOutput (1.1.0):
    - GoogleMobileVision/Detector
  - GoogleNetworkingUtilities (1.2.2):
    - GoogleSymbolUtilities (~> 1.1)
  - GoogleSignIn (4.2.0):
    - "GoogleToolboxForMac/NSDictionary+URLArguments (~> 2.1)"
    - "GoogleToolboxForMac/NSString+URLArguments (~> 2.1)"
    - GTMOAuth2 (~> 1.0)
    - GTMSessionFetcher/Core (~> 1.1)
  - GoogleSymbolUtilities (1.1.2)
  - GoogleToolboxForMac/DebugUtils (2.1.4):
    - GoogleToolboxForMac/Defines (= 2.1.4)
  - GoogleToolboxForMac/Defines (2.1.4)
  - "GoogleToolboxForMac/NSDictionary+URLArguments (2.1.4)":
    - GoogleToolboxForMac/DebugUtils (= 2.1.4)
    - GoogleToolboxForMac/Defines (= 2.1.4)
    - "GoogleToolboxForMac/NSString+URLArguments (= 2.1.4)"
  - "GoogleToolboxForMac/NSString+URLArguments (2.1.4)"
  - GoogleUtilities (1.3.2):
    - GoogleSymbolUtilities (~> 1.1)
  - GTMOAuth2 (1.1.6):
    - GTMSessionFetcher (~> 1.1)
  - GTMSessionFetcher (1.2.0):
    - GTMSessionFetcher/Full (= 1.2.0)
  - GTMSessionFetcher/Core (1.2.0)
  - GTMSessionFetcher/Full (1.2.0):
    - GTMSessionFetcher/Core (= 1.2.0)
  - JKBigInteger2 (0.0.5)
  - lottie-ios (2.5.0)
  - React (0.57.1):
    - React/Core (= 0.57.1)
  - React/ART (0.57.1):
    - React/Core
  - React/Core (0.57.1):
    - yoga (= 0.57.1.React)
  - React/CxxBridge (0.57.1):
    - Folly (= 2016.10.31.00)
    - React/Core
    - React/cxxreact
  - React/cxxreact (0.57.1):
    - boost-for-react-native (= 1.63.0)
    - Folly (= 2016.10.31.00)
    - React/jschelpers
    - React/jsinspector
  - React/DevSupport (0.57.1):
    - React/Core
    - React/RCTWebSocket
  - React/fishhook (0.57.1)
  - React/jschelpers (0.57.1):
    - Folly (= 2016.10.31.00)
    - React/PrivateDatabase
  - React/jsinspector (0.57.1)
  - React/PrivateDatabase (0.57.1)
  - React/RCTActionSheet (0.57.1):
    - React/Core
  - React/RCTAnimation (0.57.1):
    - React/Core
  - React/RCTBlob (0.57.1):
    - React/Core
  - React/RCTCameraRoll (0.57.1):
    - React/Core
    - React/RCTImage
  - React/RCTGeolocation (0.57.1):
    - React/Core
  - React/RCTImage (0.57.1):
    - React/Core
    - React/RCTNetwork
  - React/RCTNetwork (0.57.1):
    - React/Core
  - React/RCTText (0.57.1):
    - React/Core
  - React/RCTVibration (0.57.1):
    - React/Core
  - React/RCTWebSocket (0.57.1):
    - React/Core
    - React/fishhook
    - React/RCTBlob
  - ReactABI25_0_0/ABI25_0_0jschelpers (0.52.0):
    - Folly (= 2016.10.31.00)
    - ReactABI25_0_0/ABI25_0_0PrivateDatabase
  - ReactABI25_0_0/ABI25_0_0jsinspector (0.52.0)
  - ReactABI25_0_0/ABI25_0_0PrivateDatabase (0.52.0)
  - ReactABI25_0_0/ART (0.52.0):
    - ReactABI25_0_0/Core
  - ReactABI25_0_0/Core (0.52.0):
    - yogaABI25_0_0 (= 0.52.0.React)
  - ReactABI25_0_0/CxxBridge (0.52.0):
    - Folly (= 2016.10.31.00)
    - ReactABI25_0_0/Core
    - ReactABI25_0_0/cxxReactABI25_0_0
  - ReactABI25_0_0/cxxReactABI25_0_0 (0.52.0):
    - boost-for-react-native (= 1.63.0)
    - Folly (= 2016.10.31.00)
    - ReactABI25_0_0/ABI25_0_0jschelpers
    - ReactABI25_0_0/ABI25_0_0jsinspector
  - ReactABI25_0_0/DevSupport (0.52.0):
    - ReactABI25_0_0/Core
    - ReactABI25_0_0/RCTWebSocket
  - ReactABI25_0_0/Expo (0.52.0):
    - Amplitude-iOS
    - Analytics
    - AppAuth
    - Branch
    - EXGL-CPP
    - FBAudienceNetwork
    - FBSDKCoreKit
    - FBSDKLoginKit
    - FBSDKShareKit
    - Google-Mobile-Ads-SDK
    - GoogleMaps
    - GoogleSignIn
    - JKBigInteger2
    - lottie-ios
    - ReactABI25_0_0/Core
  - ReactABI25_0_0/ExpoOptional (0.52.0):
    - GoogleMobileVision/FaceDetector
    - GoogleMobileVision/MVDataOutput
    - ReactABI25_0_0/Expo
  - ReactABI25_0_0/fishhook (0.52.0)
  - ReactABI25_0_0/RCTActionSheet (0.52.0):
    - ReactABI25_0_0/Core
  - ReactABI25_0_0/RCTAnimation (0.52.0):
    - ReactABI25_0_0/Core
  - ReactABI25_0_0/RCTBlob (0.52.0):
    - ReactABI25_0_0/Core
  - ReactABI25_0_0/RCTCameraRoll (0.52.0):
    - React/RCTImage
    - ReactABI25_0_0/Core
  - ReactABI25_0_0/RCTGeolocation (0.52.0):
    - ReactABI25_0_0/Core
  - ReactABI25_0_0/RCTImage (0.52.0):
    - ReactABI25_0_0/Core
    - ReactABI25_0_0/RCTNetwork
  - ReactABI25_0_0/RCTNetwork (0.52.0):
    - ReactABI25_0_0/Core
  - ReactABI25_0_0/RCTText (0.52.0):
    - ReactABI25_0_0/Core
  - ReactABI25_0_0/RCTVibration (0.52.0):
    - ReactABI25_0_0/Core
  - ReactABI25_0_0/RCTWebSocket (0.52.0):
    - ReactABI25_0_0/Core
    - ReactABI25_0_0/fishhook
    - ReactABI25_0_0/RCTBlob
  - ReactABI26_0_0/ABI26_0_0jschelpers (0.54.2):
    - Folly (= 2016.10.31.00)
    - ReactABI26_0_0/ABI26_0_0PrivateDatabase
  - ReactABI26_0_0/ABI26_0_0jsinspector (0.54.2)
  - ReactABI26_0_0/ABI26_0_0PrivateDatabase (0.54.2)
  - ReactABI26_0_0/ART (0.54.2):
    - ReactABI26_0_0/Core
  - ReactABI26_0_0/Core (0.54.2):
    - yogaABI26_0_0 (= 0.54.2.React)
  - ReactABI26_0_0/CxxBridge (0.54.2):
    - Folly (= 2016.10.31.00)
    - ReactABI26_0_0/Core
    - ReactABI26_0_0/cxxReactABI26_0_0
  - ReactABI26_0_0/cxxReactABI26_0_0 (0.54.2):
    - boost-for-react-native (= 1.63.0)
    - Folly (= 2016.10.31.00)
    - ReactABI26_0_0/ABI26_0_0jschelpers
    - ReactABI26_0_0/ABI26_0_0jsinspector
  - ReactABI26_0_0/DevSupport (0.54.2):
    - ReactABI26_0_0/Core
    - ReactABI26_0_0/RCTWebSocket
  - ReactABI26_0_0/Expo (0.54.2):
    - Amplitude-iOS
    - Analytics
    - AppAuth
    - Branch
    - EXGL-CPP
    - FBAudienceNetwork
    - FBSDKCoreKit
    - FBSDKLoginKit
    - FBSDKShareKit
    - Google-Mobile-Ads-SDK
    - GoogleMaps
    - GoogleSignIn
    - JKBigInteger2
    - lottie-ios
    - ReactABI26_0_0/Core
  - ReactABI26_0_0/ExpoOptional (0.54.2):
    - GoogleMobileVision/FaceDetector
    - GoogleMobileVision/MVDataOutput
    - ReactABI26_0_0/Expo
  - ReactABI26_0_0/fishhook (0.54.2)
  - ReactABI26_0_0/RCTActionSheet (0.54.2):
    - ReactABI26_0_0/Core
  - ReactABI26_0_0/RCTAnimation (0.54.2):
    - ReactABI26_0_0/Core
  - ReactABI26_0_0/RCTBlob (0.54.2):
    - ReactABI26_0_0/Core
  - ReactABI26_0_0/RCTCameraRoll (0.54.2):
    - React/RCTImage
    - ReactABI26_0_0/Core
  - ReactABI26_0_0/RCTGeolocation (0.54.2):
    - ReactABI26_0_0/Core
  - ReactABI26_0_0/RCTImage (0.54.2):
    - ReactABI26_0_0/Core
    - ReactABI26_0_0/RCTNetwork
  - ReactABI26_0_0/RCTNetwork (0.54.2):
    - ReactABI26_0_0/Core
  - ReactABI26_0_0/RCTText (0.54.2):
    - ReactABI26_0_0/Core
  - ReactABI26_0_0/RCTVibration (0.54.2):
    - ReactABI26_0_0/Core
  - ReactABI26_0_0/RCTWebSocket (0.54.2):
    - ReactABI26_0_0/Core
    - ReactABI26_0_0/fishhook
    - ReactABI26_0_0/RCTBlob
  - ReactABI27_0_0/ABI27_0_0fabric (0.55.2):
    - Folly (= 2016.10.31.00)
  - ReactABI27_0_0/ABI27_0_0jschelpers (0.55.2):
    - Folly (= 2016.10.31.00)
    - ReactABI27_0_0/ABI27_0_0PrivateDatabase
  - ReactABI27_0_0/ABI27_0_0jsinspector (0.55.2)
  - ReactABI27_0_0/ABI27_0_0PrivateDatabase (0.55.2)
  - ReactABI27_0_0/ART (0.55.2):
    - ReactABI27_0_0/Core
  - ReactABI27_0_0/Core (0.55.2):
    - ReactABI27_0_0/ABI27_0_0fabric
    - yogaABI27_0_0 (= 0.55.2.React)
  - ReactABI27_0_0/CxxBridge (0.55.2):
    - Folly (= 2016.10.31.00)
    - ReactABI27_0_0/Core
    - ReactABI27_0_0/cxxReactABI27_0_0
  - ReactABI27_0_0/cxxReactABI27_0_0 (0.55.2):
    - boost-for-react-native (= 1.63.0)
    - Folly (= 2016.10.31.00)
    - ReactABI27_0_0/ABI27_0_0jschelpers
    - ReactABI27_0_0/ABI27_0_0jsinspector
  - ReactABI27_0_0/DevSupport (0.55.2):
    - ReactABI27_0_0/Core
    - ReactABI27_0_0/RCTWebSocket
  - ReactABI27_0_0/Expo (0.55.2):
    - Amplitude-iOS
    - Analytics
    - AppAuth
    - Branch
    - EXGL-CPP
    - FBAudienceNetwork
    - FBSDKCoreKit
    - FBSDKLoginKit
    - FBSDKShareKit
    - Google-Mobile-Ads-SDK
    - GoogleMaps
    - GoogleSignIn
    - JKBigInteger2
    - lottie-ios
    - ReactABI27_0_0/Core
  - ReactABI27_0_0/ExpoOptional (0.55.2):
    - GoogleMobileVision/FaceDetector
    - GoogleMobileVision/MVDataOutput
    - ReactABI27_0_0/Expo
  - ReactABI27_0_0/fishhook (0.55.2)
  - ReactABI27_0_0/RCTActionSheet (0.55.2):
    - ReactABI27_0_0/Core
  - ReactABI27_0_0/RCTAnimation (0.55.2):
    - ReactABI27_0_0/Core
  - ReactABI27_0_0/RCTBlob (0.55.2):
    - ReactABI27_0_0/Core
  - ReactABI27_0_0/RCTCameraRoll (0.55.2):
    - React/RCTImage
    - ReactABI27_0_0/Core
  - ReactABI27_0_0/RCTGeolocation (0.55.2):
    - ReactABI27_0_0/Core
  - ReactABI27_0_0/RCTImage (0.55.2):
    - ReactABI27_0_0/Core
    - ReactABI27_0_0/RCTNetwork
  - ReactABI27_0_0/RCTNetwork (0.55.2):
    - ReactABI27_0_0/Core
  - ReactABI27_0_0/RCTText (0.55.2):
    - ReactABI27_0_0/Core
  - ReactABI27_0_0/RCTVibration (0.55.2):
    - ReactABI27_0_0/Core
  - ReactABI27_0_0/RCTWebSocket (0.55.2):
    - ReactABI27_0_0/Core
    - ReactABI27_0_0/fishhook
    - ReactABI27_0_0/RCTBlob
  - ReactABI28_0_0/ABI28_0_0jschelpers (0.55.4):
    - Folly (= 2016.10.31.00)
    - ReactABI28_0_0/ABI28_0_0PrivateDatabase
  - ReactABI28_0_0/ABI28_0_0jsinspector (0.55.4)
  - ReactABI28_0_0/ABI28_0_0PrivateDatabase (0.55.4)
  - ReactABI28_0_0/ART (0.55.4):
    - ReactABI28_0_0/Core
  - ReactABI28_0_0/Core (0.55.4):
    - yogaABI28_0_0 (= 0.55.4.React)
  - ReactABI28_0_0/CxxBridge (0.55.4):
    - Folly (= 2016.10.31.00)
    - ReactABI28_0_0/Core
    - ReactABI28_0_0/cxxReactABI28_0_0
  - ReactABI28_0_0/cxxReactABI28_0_0 (0.55.4):
    - boost-for-react-native (= 1.63.0)
    - Folly (= 2016.10.31.00)
    - ReactABI28_0_0/ABI28_0_0jschelpers
    - ReactABI28_0_0/ABI28_0_0jsinspector
  - ReactABI28_0_0/DevSupport (0.55.4):
    - ReactABI28_0_0/Core
    - ReactABI28_0_0/RCTWebSocket
  - ReactABI28_0_0/Expo (0.55.4):
    - Amplitude-iOS
    - Analytics
    - AppAuth
    - Branch
    - EXGL-CPP
    - FBAudienceNetwork
    - FBSDKCoreKit
    - FBSDKLoginKit
    - FBSDKShareKit
    - Google-Maps-iOS-Utils
    - Google-Mobile-Ads-SDK
    - GoogleMaps
    - GoogleSignIn
    - JKBigInteger2
    - lottie-ios
    - ReactABI28_0_0/Core
  - ReactABI28_0_0/ExpoOptional (0.55.4):
    - GoogleMobileVision/FaceDetector
    - GoogleMobileVision/MVDataOutput
    - ReactABI28_0_0/Expo
  - ReactABI28_0_0/fishhook (0.55.4)
  - ReactABI28_0_0/RCTActionSheet (0.55.4):
    - ReactABI28_0_0/Core
  - ReactABI28_0_0/RCTAnimation (0.55.4):
    - ReactABI28_0_0/Core
  - ReactABI28_0_0/RCTBlob (0.55.4):
    - ReactABI28_0_0/Core
  - ReactABI28_0_0/RCTCameraRoll (0.55.4):
    - React/RCTImage
    - ReactABI28_0_0/Core
  - ReactABI28_0_0/RCTGeolocation (0.55.4):
    - ReactABI28_0_0/Core
  - ReactABI28_0_0/RCTImage (0.55.4):
    - ReactABI28_0_0/Core
    - ReactABI28_0_0/RCTNetwork
  - ReactABI28_0_0/RCTNetwork (0.55.4):
    - ReactABI28_0_0/Core
  - ReactABI28_0_0/RCTText (0.55.4):
    - ReactABI28_0_0/Core
  - ReactABI28_0_0/RCTVibration (0.55.4):
    - ReactABI28_0_0/Core
  - ReactABI28_0_0/RCTWebSocket (0.55.4):
    - ReactABI28_0_0/Core
    - ReactABI28_0_0/fishhook
    - ReactABI28_0_0/RCTBlob
  - ReactABI29_0_0 (0.55.4):
    - ReactABI29_0_0/Core (= 0.55.4)
  - ReactABI29_0_0/ABI29_0_0jschelpers (0.55.4):
    - Folly (= 2016.10.31.00)
    - ReactABI29_0_0/ABI29_0_0PrivateDatabase
  - ReactABI29_0_0/ABI29_0_0jsinspector (0.55.4)
  - ReactABI29_0_0/ABI29_0_0PrivateDatabase (0.55.4)
  - ReactABI29_0_0/ART (0.55.4):
    - ReactABI29_0_0/Core
  - ReactABI29_0_0/Core (0.55.4):
    - yogaABI29_0_0 (= 0.55.4.React)
  - ReactABI29_0_0/CxxBridge (0.55.4):
    - Folly (= 2016.10.31.00)
    - ReactABI29_0_0/Core
    - ReactABI29_0_0/cxxReactABI29_0_0
  - ReactABI29_0_0/cxxReactABI29_0_0 (0.55.4):
    - boost-for-react-native (= 1.63.0)
    - Folly (= 2016.10.31.00)
    - ReactABI29_0_0/ABI29_0_0jschelpers
    - ReactABI29_0_0/ABI29_0_0jsinspector
  - ReactABI29_0_0/DevSupport (0.55.4):
    - ReactABI29_0_0/Core
    - ReactABI29_0_0/RCTWebSocket
  - ReactABI29_0_0/Expo (0.55.4):
    - ABI29_0_0EXCamera
    - ABI29_0_0EXCameraInterface
    - ABI29_0_0EXConstants
    - ABI29_0_0EXConstantsInterface
    - ABI29_0_0EXCore
    - ABI29_0_0EXFaceDetector
    - ABI29_0_0EXFaceDetectorInterface
    - ABI29_0_0EXFileSystem
    - ABI29_0_0EXFileSystemInterface
    - ABI29_0_0EXGL
    - ABI29_0_0EXPermissions
    - ABI29_0_0EXPermissionsInterface
    - ABI29_0_0EXReactNativeAdapter
    - ABI29_0_0EXSensors
    - ABI29_0_0EXSensorsInterface
    - ABI29_0_0EXSMS
    - Amplitude-iOS
    - Analytics
    - AppAuth
    - Branch
    - EXGL-CPP
    - FBAudienceNetwork
    - FBSDKCoreKit
    - FBSDKLoginKit
    - FBSDKShareKit
    - Google-Maps-iOS-Utils
    - Google-Mobile-Ads-SDK
    - GoogleMaps
    - GoogleSignIn
    - JKBigInteger2
    - lottie-ios
    - ReactABI29_0_0/Core
  - ReactABI29_0_0/ExpoOptional (0.55.4):
    - ReactABI29_0_0/Expo
  - ReactABI29_0_0/fishhook (0.55.4)
  - ReactABI29_0_0/RCTActionSheet (0.55.4):
    - ReactABI29_0_0/Core
  - ReactABI29_0_0/RCTAnimation (0.55.4):
    - ReactABI29_0_0/Core
  - ReactABI29_0_0/RCTBlob (0.55.4):
    - ReactABI29_0_0/Core
  - ReactABI29_0_0/RCTCameraRoll (0.55.4):
    - React/RCTImage
    - ReactABI29_0_0/Core
  - ReactABI29_0_0/RCTGeolocation (0.55.4):
    - ReactABI29_0_0/Core
  - ReactABI29_0_0/RCTImage (0.55.4):
    - ReactABI29_0_0/Core
    - ReactABI29_0_0/RCTNetwork
  - ReactABI29_0_0/RCTNetwork (0.55.4):
    - ReactABI29_0_0/Core
  - ReactABI29_0_0/RCTText (0.55.4):
    - ReactABI29_0_0/Core
  - ReactABI29_0_0/RCTVibration (0.55.4):
    - ReactABI29_0_0/Core
  - ReactABI29_0_0/RCTWebSocket (0.55.4):
    - ReactABI29_0_0/Core
    - ReactABI29_0_0/fishhook
    - ReactABI29_0_0/RCTBlob
  - ReactABI30_0_0 (0.55.4):
    - ReactABI30_0_0/Core (= 0.55.4)
  - ReactABI30_0_0/ABI30_0_0jschelpers (0.55.4):
    - Folly (= 2016.10.31.00)
    - ReactABI30_0_0/PrivateDatabase
  - ReactABI30_0_0/ABI30_0_0jsinspector (0.55.4)
  - ReactABI30_0_0/ART (0.55.4):
    - ReactABI30_0_0/Core
  - ReactABI30_0_0/Core (0.55.4):
    - yogaABI30_0_0 (= 0.55.4.React)
  - ReactABI30_0_0/CxxBridge (0.55.4):
    - Folly (= 2016.10.31.00)
    - ReactABI30_0_0/Core
    - ReactABI30_0_0/cxxReactABI30_0_0
  - ReactABI30_0_0/cxxReactABI30_0_0 (0.55.4):
    - boost-for-react-native (= 1.63.0)
    - Folly (= 2016.10.31.00)
    - ReactABI30_0_0/ABI30_0_0jschelpers
    - ReactABI30_0_0/ABI30_0_0jsinspector
  - ReactABI30_0_0/DevSupport (0.55.4):
    - ReactABI30_0_0/Core
    - ReactABI30_0_0/RCTWebSocket
  - ReactABI30_0_0/Expo (0.55.4):
    - ABI30_0_0EXAdsAdMob
    - ABI30_0_0EXBarCodeScanner
    - ABI30_0_0EXBarCodeScannerInterface
    - ABI30_0_0EXCamera
    - ABI30_0_0EXCameraInterface
    - ABI30_0_0EXConstants
    - ABI30_0_0EXConstantsInterface
    - ABI30_0_0EXContacts
    - ABI30_0_0EXCore
    - ABI30_0_0EXFaceDetector
    - ABI30_0_0EXFaceDetectorInterface
    - ABI30_0_0EXFileSystem
    - ABI30_0_0EXFileSystemInterface
    - ABI30_0_0EXFont
    - ABI30_0_0EXFontInterface
    - ABI30_0_0EXGL
    - ABI30_0_0EXImageLoaderInterface
    - ABI30_0_0EXLocalAuthentication
    - ABI30_0_0EXLocation
    - ABI30_0_0EXMediaLibrary
    - ABI30_0_0EXPermissions
    - ABI30_0_0EXPermissionsInterface
    - ABI30_0_0EXPrint
    - ABI30_0_0EXReactNativeAdapter
    - ABI30_0_0EXSegment
    - ABI30_0_0EXSensors
    - ABI30_0_0EXSensorsInterface
    - ABI30_0_0EXSMS
    - Amplitude-iOS
    - Analytics
    - AppAuth
    - Branch
    - EXGL-CPP
    - FBAudienceNetwork
    - FBSDKCoreKit
    - FBSDKLoginKit
    - FBSDKShareKit
    - Google-Maps-iOS-Utils
    - Google-Mobile-Ads-SDK
    - GoogleMaps
    - GoogleSignIn
    - JKBigInteger2
    - lottie-ios
    - ReactABI30_0_0/Core
  - ReactABI30_0_0/ExpoOptional (0.55.4):
    - ReactABI30_0_0/Expo
  - ReactABI30_0_0/fishhook (0.55.4)
  - ReactABI30_0_0/PrivateDatabase (0.55.4)
  - ReactABI30_0_0/RCTActionSheet (0.55.4):
    - ReactABI30_0_0/Core
  - ReactABI30_0_0/RCTAnimation (0.55.4):
    - ReactABI30_0_0/Core
  - ReactABI30_0_0/RCTBlob (0.55.4):
    - ReactABI30_0_0/Core
  - ReactABI30_0_0/RCTCameraRoll (0.55.4):
    - React/RCTImage
    - ReactABI30_0_0/Core
  - ReactABI30_0_0/RCTGeolocation (0.55.4):
    - ReactABI30_0_0/Core
  - ReactABI30_0_0/RCTImage (0.55.4):
    - ReactABI30_0_0/Core
    - ReactABI30_0_0/RCTNetwork
  - ReactABI30_0_0/RCTNetwork (0.55.4):
    - ReactABI30_0_0/Core
  - ReactABI30_0_0/RCTText (0.55.4):
    - ReactABI30_0_0/Core
  - ReactABI30_0_0/RCTVibration (0.55.4):
    - ReactABI30_0_0/Core
  - ReactABI30_0_0/RCTWebSocket (0.55.4):
    - ReactABI30_0_0/Core
    - ReactABI30_0_0/fishhook
    - ReactABI30_0_0/RCTBlob
  - ReactABI31_0_0 (0.57.1):
    - ReactABI31_0_0/Core (= 0.57.1)
  - ReactABI31_0_0/ABI31_0_0jschelpers (0.57.1):
    - Folly (= 2016.10.31.00)
    - ReactABI31_0_0/PrivateDatabase
  - ReactABI31_0_0/ABI31_0_0jsinspector (0.57.1)
  - ReactABI31_0_0/ART (0.57.1):
    - ReactABI31_0_0/Core
  - ReactABI31_0_0/Core (0.57.1):
    - yogaABI31_0_0 (= 0.57.1.React)
  - ReactABI31_0_0/CxxBridge (0.57.1):
    - Folly (= 2016.10.31.00)
    - ReactABI31_0_0/Core
    - ReactABI31_0_0/cxxReactABI31_0_0
  - ReactABI31_0_0/cxxReactABI31_0_0 (0.57.1):
    - boost-for-react-native (= 1.63.0)
    - Folly (= 2016.10.31.00)
    - ReactABI31_0_0/ABI31_0_0jschelpers
    - ReactABI31_0_0/ABI31_0_0jsinspector
  - ReactABI31_0_0/DevSupport (0.57.1):
    - ReactABI31_0_0/Core
    - ReactABI31_0_0/RCTWebSocket
  - ReactABI31_0_0/Expo (0.57.1):
    - ABI31_0_0EXAdsAdMob
    - ABI31_0_0EXBarCodeScanner
    - ABI31_0_0EXBarCodeScannerInterface
    - ABI31_0_0EXCamera
    - ABI31_0_0EXCameraInterface
    - ABI31_0_0EXConstants
    - ABI31_0_0EXConstantsInterface
    - ABI31_0_0EXContacts
    - ABI31_0_0EXCore
    - ABI31_0_0EXFaceDetector
    - ABI31_0_0EXFaceDetectorInterface
    - ABI31_0_0EXFileSystem
    - ABI31_0_0EXFileSystemInterface
    - ABI31_0_0EXFont
    - ABI31_0_0EXFontInterface
    - ABI31_0_0EXGL
    - ABI31_0_0EXImageLoaderInterface
    - ABI31_0_0EXLocalAuthentication
    - ABI31_0_0EXLocalization
    - ABI31_0_0EXLocation
    - ABI31_0_0EXMediaLibrary
    - ABI31_0_0EXPermissions
    - ABI31_0_0EXPermissionsInterface
    - ABI31_0_0EXPrint
    - ABI31_0_0EXReactNativeAdapter
    - ABI31_0_0EXSegment
    - ABI31_0_0EXSensors
    - ABI31_0_0EXSensorsInterface
    - ABI31_0_0EXSMS
    - Amplitude-iOS
    - Analytics
    - AppAuth
    - Branch
    - EXGL-CPP
    - FBAudienceNetwork
    - FBSDKCoreKit
    - FBSDKLoginKit
    - FBSDKShareKit
    - Google-Maps-iOS-Utils
    - Google-Mobile-Ads-SDK
    - GoogleMaps
    - GoogleSignIn
    - JKBigInteger2
    - lottie-ios
    - ReactABI31_0_0/Core
  - ReactABI31_0_0/ExpoOptional (0.57.1):
    - ReactABI31_0_0/Expo
  - ReactABI31_0_0/fishhook (0.57.1)
  - ReactABI31_0_0/PrivateDatabase (0.57.1)
  - ReactABI31_0_0/RCTActionSheet (0.57.1):
    - ReactABI31_0_0/Core
  - ReactABI31_0_0/RCTAnimation (0.57.1):
    - ReactABI31_0_0/Core
  - ReactABI31_0_0/RCTBlob (0.57.1):
    - ReactABI31_0_0/Core
  - ReactABI31_0_0/RCTCameraRoll (0.57.1):
    - React/RCTImage
    - ReactABI31_0_0/Core
  - ReactABI31_0_0/RCTGeolocation (0.57.1):
    - ReactABI31_0_0/Core
  - ReactABI31_0_0/RCTImage (0.57.1):
    - ReactABI31_0_0/Core
    - ReactABI31_0_0/RCTNetwork
  - ReactABI31_0_0/RCTNetwork (0.57.1):
    - ReactABI31_0_0/Core
  - ReactABI31_0_0/RCTText (0.57.1):
    - ReactABI31_0_0/Core
  - ReactABI31_0_0/RCTVibration (0.57.1):
    - ReactABI31_0_0/Core
  - ReactABI31_0_0/RCTWebSocket (0.57.1):
    - ReactABI31_0_0/Core
    - ReactABI31_0_0/fishhook
    - ReactABI31_0_0/RCTBlob
  - yoga (0.57.1.React)
  - yogaABI25_0_0 (0.52.0.React)
  - yogaABI26_0_0 (0.54.2.React)
  - yogaABI27_0_0 (0.55.2.React)
  - yogaABI28_0_0 (0.55.4.React)
  - yogaABI29_0_0 (0.55.4.React)
  - yogaABI30_0_0 (0.55.4.React)
  - yogaABI31_0_0 (0.57.1.React)

DEPENDENCIES:
  - ABI29_0_0EXCamera (from `./versioned-react-native/ABI29_0_0/EXCamera`)
  - ABI29_0_0EXCameraInterface (from `./versioned-react-native/ABI29_0_0/EXCameraInterface`)
  - ABI29_0_0EXConstants (from `./versioned-react-native/ABI29_0_0/EXConstants`)
  - ABI29_0_0EXConstantsInterface (from `./versioned-react-native/ABI29_0_0/EXConstantsInterface`)
  - ABI29_0_0EXCore (from `./versioned-react-native/ABI29_0_0/EXCore`)
  - ABI29_0_0EXFaceDetector (from `./versioned-react-native/ABI29_0_0/EXFaceDetector`)
  - ABI29_0_0EXFaceDetectorInterface (from `./versioned-react-native/ABI29_0_0/EXFaceDetectorInterface`)
  - ABI29_0_0EXFileSystem (from `./versioned-react-native/ABI29_0_0/EXFileSystem`)
  - ABI29_0_0EXFileSystemInterface (from `./versioned-react-native/ABI29_0_0/EXFileSystemInterface`)
  - ABI29_0_0EXGL (from `./versioned-react-native/ABI29_0_0/EXGL`)
  - ABI29_0_0EXPermissions (from `./versioned-react-native/ABI29_0_0/EXPermissions`)
  - ABI29_0_0EXPermissionsInterface (from `./versioned-react-native/ABI29_0_0/EXPermissionsInterface`)
  - ABI29_0_0EXReactNativeAdapter (from `./versioned-react-native/ABI29_0_0/EXReactNativeAdapter`)
  - ABI29_0_0EXSensors (from `./versioned-react-native/ABI29_0_0/EXSensors`)
  - ABI29_0_0EXSensorsInterface (from `./versioned-react-native/ABI29_0_0/EXSensorsInterface`)
  - ABI29_0_0EXSMS (from `./versioned-react-native/ABI29_0_0/EXSMS`)
  - ABI30_0_0EXAdsAdMob (from `./versioned-react-native/ABI30_0_0/EXAdsAdMob`)
  - ABI30_0_0EXBarCodeScanner (from `./versioned-react-native/ABI30_0_0/EXBarCodeScanner`)
  - ABI30_0_0EXBarCodeScannerInterface (from `./versioned-react-native/ABI30_0_0/EXBarCodeScannerInterface`)
  - ABI30_0_0EXCamera (from `./versioned-react-native/ABI30_0_0/EXCamera`)
  - ABI30_0_0EXCameraInterface (from `./versioned-react-native/ABI30_0_0/EXCameraInterface`)
  - ABI30_0_0EXConstants (from `./versioned-react-native/ABI30_0_0/EXConstants`)
  - ABI30_0_0EXConstantsInterface (from `./versioned-react-native/ABI30_0_0/EXConstantsInterface`)
  - ABI30_0_0EXContacts (from `./versioned-react-native/ABI30_0_0/EXContacts`)
  - ABI30_0_0EXCore (from `./versioned-react-native/ABI30_0_0/EXCore`)
  - ABI30_0_0EXFaceDetector (from `./versioned-react-native/ABI30_0_0/EXFaceDetector`)
  - ABI30_0_0EXFaceDetectorInterface (from `./versioned-react-native/ABI30_0_0/EXFaceDetectorInterface`)
  - ABI30_0_0EXFileSystem (from `./versioned-react-native/ABI30_0_0/EXFileSystem`)
  - ABI30_0_0EXFileSystemInterface (from `./versioned-react-native/ABI30_0_0/EXFileSystemInterface`)
  - ABI30_0_0EXFont (from `./versioned-react-native/ABI30_0_0/EXFont`)
  - ABI30_0_0EXFontInterface (from `./versioned-react-native/ABI30_0_0/EXFontInterface`)
  - ABI30_0_0EXGL (from `./versioned-react-native/ABI30_0_0/EXGL`)
  - ABI30_0_0EXImageLoaderInterface (from `./versioned-react-native/ABI30_0_0/EXImageLoaderInterface`)
  - ABI30_0_0EXLocalAuthentication (from `./versioned-react-native/ABI30_0_0/EXLocalAuthentication`)
  - ABI30_0_0EXLocation (from `./versioned-react-native/ABI30_0_0/EXLocation`)
  - ABI30_0_0EXMediaLibrary (from `./versioned-react-native/ABI30_0_0/EXMediaLibrary`)
  - ABI30_0_0EXPermissions (from `./versioned-react-native/ABI30_0_0/EXPermissions`)
  - ABI30_0_0EXPermissionsInterface (from `./versioned-react-native/ABI30_0_0/EXPermissionsInterface`)
  - ABI30_0_0EXPrint (from `./versioned-react-native/ABI30_0_0/EXPrint`)
  - ABI30_0_0EXReactNativeAdapter (from `./versioned-react-native/ABI30_0_0/EXReactNativeAdapter`)
  - ABI30_0_0EXSegment (from `./versioned-react-native/ABI30_0_0/EXSegment`)
  - ABI30_0_0EXSensors (from `./versioned-react-native/ABI30_0_0/EXSensors`)
  - ABI30_0_0EXSensorsInterface (from `./versioned-react-native/ABI30_0_0/EXSensorsInterface`)
  - ABI30_0_0EXSMS (from `./versioned-react-native/ABI30_0_0/EXSMS`)
  - ABI31_0_0EXAdsAdMob (from `./versioned-react-native/ABI31_0_0/EXAdsAdMob`)
  - ABI31_0_0EXBarCodeScanner (from `./versioned-react-native/ABI31_0_0/EXBarCodeScanner`)
  - ABI31_0_0EXBarCodeScannerInterface (from `./versioned-react-native/ABI31_0_0/EXBarCodeScannerInterface`)
  - ABI31_0_0EXCamera (from `./versioned-react-native/ABI31_0_0/EXCamera`)
  - ABI31_0_0EXCameraInterface (from `./versioned-react-native/ABI31_0_0/EXCameraInterface`)
  - ABI31_0_0EXConstants (from `./versioned-react-native/ABI31_0_0/EXConstants`)
  - ABI31_0_0EXConstantsInterface (from `./versioned-react-native/ABI31_0_0/EXConstantsInterface`)
  - ABI31_0_0EXContacts (from `./versioned-react-native/ABI31_0_0/EXContacts`)
  - ABI31_0_0EXCore (from `./versioned-react-native/ABI31_0_0/EXCore`)
  - ABI31_0_0EXFaceDetector (from `./versioned-react-native/ABI31_0_0/EXFaceDetector`)
  - ABI31_0_0EXFaceDetectorInterface (from `./versioned-react-native/ABI31_0_0/EXFaceDetectorInterface`)
  - ABI31_0_0EXFileSystem (from `./versioned-react-native/ABI31_0_0/EXFileSystem`)
  - ABI31_0_0EXFileSystemInterface (from `./versioned-react-native/ABI31_0_0/EXFileSystemInterface`)
  - ABI31_0_0EXFont (from `./versioned-react-native/ABI31_0_0/EXFont`)
  - ABI31_0_0EXFontInterface (from `./versioned-react-native/ABI31_0_0/EXFontInterface`)
  - ABI31_0_0EXGL (from `./versioned-react-native/ABI31_0_0/EXGL`)
  - ABI31_0_0EXImageLoaderInterface (from `./versioned-react-native/ABI31_0_0/EXImageLoaderInterface`)
  - ABI31_0_0EXLocalAuthentication (from `./versioned-react-native/ABI31_0_0/EXLocalAuthentication`)
  - ABI31_0_0EXLocalization (from `./versioned-react-native/ABI31_0_0/EXLocalization`)
  - ABI31_0_0EXLocation (from `./versioned-react-native/ABI31_0_0/EXLocation`)
  - ABI31_0_0EXMediaLibrary (from `./versioned-react-native/ABI31_0_0/EXMediaLibrary`)
  - ABI31_0_0EXPermissions (from `./versioned-react-native/ABI31_0_0/EXPermissions`)
  - ABI31_0_0EXPermissionsInterface (from `./versioned-react-native/ABI31_0_0/EXPermissionsInterface`)
  - ABI31_0_0EXPrint (from `./versioned-react-native/ABI31_0_0/EXPrint`)
  - ABI31_0_0EXReactNativeAdapter (from `./versioned-react-native/ABI31_0_0/EXReactNativeAdapter`)
  - ABI31_0_0EXSegment (from `./versioned-react-native/ABI31_0_0/EXSegment`)
  - ABI31_0_0EXSensors (from `./versioned-react-native/ABI31_0_0/EXSensors`)
  - ABI31_0_0EXSensorsInterface (from `./versioned-react-native/ABI31_0_0/EXSensorsInterface`)
  - ABI31_0_0EXSMS (from `./versioned-react-native/ABI31_0_0/EXSMS`)
  - Amplitude-iOS (~> 3.8)
  - Analytics (~> 3.5)
  - AppAuth (~> 0.4)
  - Branch (~> 0.24.2)
  - CocoaLumberjack (~> 3.2.1)
  - Crashlytics (~> 3.8)
  - DoubleConversion (from `../react-native-lab/react-native/third-party-podspecs/DoubleConversion.podspec`)
  - EXAdsAdMob (from `../packages/expo-ads-admob/ios`)
  - EXAppAuth (from `../packages/expo-app-auth/ios`)
  - EXAppLoaderProvider (from `../packages/expo-app-loader-provider/ios`)
  - EXBackgroundFetch (from `../packages/expo-background-fetch/ios`)
  - EXBarCodeScanner (from `../packages/expo-barcode-scanner/ios`)
  - EXBarCodeScannerInterface (from `../packages/expo-barcode-scanner-interface/ios`)
  - EXCamera (from `../packages/expo-camera/ios`)
  - EXCameraInterface (from `../packages/expo-camera-interface/ios`)
  - EXConstants (from `../packages/expo-constants/ios`)
  - EXConstantsInterface (from `../packages/expo-constants-interface/ios`)
  - EXContacts (from `../packages/expo-contacts/ios`)
  - EXCore (from `../packages/expo-core/ios`)
  - EXErrors (from `../packages/expo-errors/ios`)
  - EXFaceDetector (from `../packages/expo-face-detector/ios`)
  - EXFaceDetectorInterface (from `../packages/expo-face-detector-interface/ios`)
  - EXFileSystem (from `../packages/expo-file-system/ios`)
  - EXFileSystemInterface (from `../packages/expo-file-system-interface/ios`)
  - EXFont (from `../packages/expo-font/ios`)
  - EXFontInterface (from `../packages/expo-font-interface/ios`)
  - EXGL (from `../packages/expo-gl/ios`)
  - EXGL-CPP (from `../packages/expo-gl-cpp/cpp`)
  - EXGoogleSignIn (from `../packages/expo-google-sign-in/ios`)
  - EXImageLoaderInterface (from `../packages/expo-image-loader-interface/ios`)
  - EXLocalAuthentication (from `../packages/expo-local-authentication/ios`)
  - EXLocalization (from `../packages/expo-localization/ios`)
  - EXLocation (from `../packages/expo-location/ios`)
  - EXMediaLibrary (from `../packages/expo-media-library/ios`)
  - EXPermissions (from `../packages/expo-permissions/ios`)
  - EXPermissionsInterface (from `../packages/expo-permissions-interface/ios`)
  - EXPrint (from `../packages/expo-print/ios`)
  - EXReactNativeAdapter (from `../packages/expo-react-native-adapter/ios`)
  - EXSegment (from `../packages/expo-analytics-segment/ios`)
  - EXSensors (from `../packages/expo-sensors/ios`)
  - EXSensorsInterface (from `../packages/expo-sensors-interface/ios`)
  - EXSMS (from `../packages/expo-sms/ios`)
  - EXTaskManager (from `../packages/expo-task-manager/ios`)
  - EXTaskManagerInterface (from `../packages/expo-task-manager-interface/ios`)
  - Fabric (~> 1.6)
  - FBAudienceNetwork (= 4.99.0)
  - FBSDKCoreKit (= 4.38.1)
  - FBSDKLoginKit (= 4.38.1)
  - FBSDKShareKit (= 4.38.1)
  - Folly (from `../react-native-lab/react-native/third-party-podspecs/Folly.podspec`)
  - glog (from `../react-native-lab/react-native/third-party-podspecs/glog.podspec`)
  - Google-Maps-iOS-Utils (~> 2.1.0)
  - Google-Mobile-Ads-SDK (~> 7.22.0)
  - GoogleMaps (~> 2.5.0)
  - GoogleSignIn (~> 4.1)
  - JKBigInteger2 (= 0.0.5)
  - lottie-ios (~> 2.5.0)
  - React/ART (from `../react-native-lab/react-native`)
  - React/Core (from `../react-native-lab/react-native`)
  - React/CxxBridge (from `../react-native-lab/react-native`)
  - React/DevSupport (from `../react-native-lab/react-native`)
  - React/RCTActionSheet (from `../react-native-lab/react-native`)
  - React/RCTAnimation (from `../react-native-lab/react-native`)
  - React/RCTCameraRoll (from `../react-native-lab/react-native`)
  - React/RCTGeolocation (from `../react-native-lab/react-native`)
  - React/RCTImage (from `../react-native-lab/react-native`)
  - React/RCTNetwork (from `../react-native-lab/react-native`)
  - React/RCTText (from `../react-native-lab/react-native`)
  - React/RCTVibration (from `../react-native-lab/react-native`)
  - React/RCTWebSocket (from `../react-native-lab/react-native`)
  - ReactABI25_0_0/ART (from `./versioned-react-native/ABI25_0_0`)
  - ReactABI25_0_0/Core (from `./versioned-react-native/ABI25_0_0`)
  - ReactABI25_0_0/CxxBridge (from `./versioned-react-native/ABI25_0_0`)
  - ReactABI25_0_0/DevSupport (from `./versioned-react-native/ABI25_0_0`)
  - ReactABI25_0_0/Expo (from `./versioned-react-native/ABI25_0_0`)
  - ReactABI25_0_0/ExpoOptional (from `./versioned-react-native/ABI25_0_0`)
  - ReactABI25_0_0/RCTActionSheet (from `./versioned-react-native/ABI25_0_0`)
  - ReactABI25_0_0/RCTAnimation (from `./versioned-react-native/ABI25_0_0`)
  - ReactABI25_0_0/RCTCameraRoll (from `./versioned-react-native/ABI25_0_0`)
  - ReactABI25_0_0/RCTGeolocation (from `./versioned-react-native/ABI25_0_0`)
  - ReactABI25_0_0/RCTImage (from `./versioned-react-native/ABI25_0_0`)
  - ReactABI25_0_0/RCTNetwork (from `./versioned-react-native/ABI25_0_0`)
  - ReactABI25_0_0/RCTText (from `./versioned-react-native/ABI25_0_0`)
  - ReactABI25_0_0/RCTVibration (from `./versioned-react-native/ABI25_0_0`)
  - ReactABI25_0_0/RCTWebSocket (from `./versioned-react-native/ABI25_0_0`)
  - ReactABI26_0_0/ART (from `./versioned-react-native/ABI26_0_0`)
  - ReactABI26_0_0/Core (from `./versioned-react-native/ABI26_0_0`)
  - ReactABI26_0_0/CxxBridge (from `./versioned-react-native/ABI26_0_0`)
  - ReactABI26_0_0/DevSupport (from `./versioned-react-native/ABI26_0_0`)
  - ReactABI26_0_0/Expo (from `./versioned-react-native/ABI26_0_0`)
  - ReactABI26_0_0/ExpoOptional (from `./versioned-react-native/ABI26_0_0`)
  - ReactABI26_0_0/RCTActionSheet (from `./versioned-react-native/ABI26_0_0`)
  - ReactABI26_0_0/RCTAnimation (from `./versioned-react-native/ABI26_0_0`)
  - ReactABI26_0_0/RCTCameraRoll (from `./versioned-react-native/ABI26_0_0`)
  - ReactABI26_0_0/RCTGeolocation (from `./versioned-react-native/ABI26_0_0`)
  - ReactABI26_0_0/RCTImage (from `./versioned-react-native/ABI26_0_0`)
  - ReactABI26_0_0/RCTNetwork (from `./versioned-react-native/ABI26_0_0`)
  - ReactABI26_0_0/RCTText (from `./versioned-react-native/ABI26_0_0`)
  - ReactABI26_0_0/RCTVibration (from `./versioned-react-native/ABI26_0_0`)
  - ReactABI26_0_0/RCTWebSocket (from `./versioned-react-native/ABI26_0_0`)
  - ReactABI27_0_0/ART (from `./versioned-react-native/ABI27_0_0`)
  - ReactABI27_0_0/Core (from `./versioned-react-native/ABI27_0_0`)
  - ReactABI27_0_0/CxxBridge (from `./versioned-react-native/ABI27_0_0`)
  - ReactABI27_0_0/DevSupport (from `./versioned-react-native/ABI27_0_0`)
  - ReactABI27_0_0/Expo (from `./versioned-react-native/ABI27_0_0`)
  - ReactABI27_0_0/ExpoOptional (from `./versioned-react-native/ABI27_0_0`)
  - ReactABI27_0_0/RCTActionSheet (from `./versioned-react-native/ABI27_0_0`)
  - ReactABI27_0_0/RCTAnimation (from `./versioned-react-native/ABI27_0_0`)
  - ReactABI27_0_0/RCTCameraRoll (from `./versioned-react-native/ABI27_0_0`)
  - ReactABI27_0_0/RCTGeolocation (from `./versioned-react-native/ABI27_0_0`)
  - ReactABI27_0_0/RCTImage (from `./versioned-react-native/ABI27_0_0`)
  - ReactABI27_0_0/RCTNetwork (from `./versioned-react-native/ABI27_0_0`)
  - ReactABI27_0_0/RCTText (from `./versioned-react-native/ABI27_0_0`)
  - ReactABI27_0_0/RCTVibration (from `./versioned-react-native/ABI27_0_0`)
  - ReactABI27_0_0/RCTWebSocket (from `./versioned-react-native/ABI27_0_0`)
  - ReactABI28_0_0/ART (from `./versioned-react-native/ABI28_0_0`)
  - ReactABI28_0_0/Core (from `./versioned-react-native/ABI28_0_0`)
  - ReactABI28_0_0/CxxBridge (from `./versioned-react-native/ABI28_0_0`)
  - ReactABI28_0_0/DevSupport (from `./versioned-react-native/ABI28_0_0`)
  - ReactABI28_0_0/Expo (from `./versioned-react-native/ABI28_0_0`)
  - ReactABI28_0_0/ExpoOptional (from `./versioned-react-native/ABI28_0_0`)
  - ReactABI28_0_0/RCTActionSheet (from `./versioned-react-native/ABI28_0_0`)
  - ReactABI28_0_0/RCTAnimation (from `./versioned-react-native/ABI28_0_0`)
  - ReactABI28_0_0/RCTCameraRoll (from `./versioned-react-native/ABI28_0_0`)
  - ReactABI28_0_0/RCTGeolocation (from `./versioned-react-native/ABI28_0_0`)
  - ReactABI28_0_0/RCTImage (from `./versioned-react-native/ABI28_0_0`)
  - ReactABI28_0_0/RCTNetwork (from `./versioned-react-native/ABI28_0_0`)
  - ReactABI28_0_0/RCTText (from `./versioned-react-native/ABI28_0_0`)
  - ReactABI28_0_0/RCTVibration (from `./versioned-react-native/ABI28_0_0`)
  - ReactABI28_0_0/RCTWebSocket (from `./versioned-react-native/ABI28_0_0`)
  - ReactABI29_0_0/ART (from `./versioned-react-native/ABI29_0_0`)
  - ReactABI29_0_0/Core (from `./versioned-react-native/ABI29_0_0`)
  - ReactABI29_0_0/CxxBridge (from `./versioned-react-native/ABI29_0_0`)
  - ReactABI29_0_0/DevSupport (from `./versioned-react-native/ABI29_0_0`)
  - ReactABI29_0_0/Expo (from `./versioned-react-native/ABI29_0_0`)
  - ReactABI29_0_0/ExpoOptional (from `./versioned-react-native/ABI29_0_0`)
  - ReactABI29_0_0/RCTActionSheet (from `./versioned-react-native/ABI29_0_0`)
  - ReactABI29_0_0/RCTAnimation (from `./versioned-react-native/ABI29_0_0`)
  - ReactABI29_0_0/RCTCameraRoll (from `./versioned-react-native/ABI29_0_0`)
  - ReactABI29_0_0/RCTGeolocation (from `./versioned-react-native/ABI29_0_0`)
  - ReactABI29_0_0/RCTImage (from `./versioned-react-native/ABI29_0_0`)
  - ReactABI29_0_0/RCTNetwork (from `./versioned-react-native/ABI29_0_0`)
  - ReactABI29_0_0/RCTText (from `./versioned-react-native/ABI29_0_0`)
  - ReactABI29_0_0/RCTVibration (from `./versioned-react-native/ABI29_0_0`)
  - ReactABI29_0_0/RCTWebSocket (from `./versioned-react-native/ABI29_0_0`)
  - ReactABI30_0_0/ART (from `./versioned-react-native/ABI30_0_0`)
  - ReactABI30_0_0/Core (from `./versioned-react-native/ABI30_0_0`)
  - ReactABI30_0_0/CxxBridge (from `./versioned-react-native/ABI30_0_0`)
  - ReactABI30_0_0/DevSupport (from `./versioned-react-native/ABI30_0_0`)
  - ReactABI30_0_0/Expo (from `./versioned-react-native/ABI30_0_0`)
  - ReactABI30_0_0/ExpoOptional (from `./versioned-react-native/ABI30_0_0`)
  - ReactABI30_0_0/RCTActionSheet (from `./versioned-react-native/ABI30_0_0`)
  - ReactABI30_0_0/RCTAnimation (from `./versioned-react-native/ABI30_0_0`)
  - ReactABI30_0_0/RCTCameraRoll (from `./versioned-react-native/ABI30_0_0`)
  - ReactABI30_0_0/RCTGeolocation (from `./versioned-react-native/ABI30_0_0`)
  - ReactABI30_0_0/RCTImage (from `./versioned-react-native/ABI30_0_0`)
  - ReactABI30_0_0/RCTNetwork (from `./versioned-react-native/ABI30_0_0`)
  - ReactABI30_0_0/RCTText (from `./versioned-react-native/ABI30_0_0`)
  - ReactABI30_0_0/RCTVibration (from `./versioned-react-native/ABI30_0_0`)
  - ReactABI30_0_0/RCTWebSocket (from `./versioned-react-native/ABI30_0_0`)
  - ReactABI31_0_0/ART (from `./versioned-react-native/ABI31_0_0`)
  - ReactABI31_0_0/Core (from `./versioned-react-native/ABI31_0_0`)
  - ReactABI31_0_0/CxxBridge (from `./versioned-react-native/ABI31_0_0`)
  - ReactABI31_0_0/DevSupport (from `./versioned-react-native/ABI31_0_0`)
  - ReactABI31_0_0/Expo (from `./versioned-react-native/ABI31_0_0`)
  - ReactABI31_0_0/ExpoOptional (from `./versioned-react-native/ABI31_0_0`)
  - ReactABI31_0_0/RCTActionSheet (from `./versioned-react-native/ABI31_0_0`)
  - ReactABI31_0_0/RCTAnimation (from `./versioned-react-native/ABI31_0_0`)
  - ReactABI31_0_0/RCTCameraRoll (from `./versioned-react-native/ABI31_0_0`)
  - ReactABI31_0_0/RCTGeolocation (from `./versioned-react-native/ABI31_0_0`)
  - ReactABI31_0_0/RCTImage (from `./versioned-react-native/ABI31_0_0`)
  - ReactABI31_0_0/RCTNetwork (from `./versioned-react-native/ABI31_0_0`)
  - ReactABI31_0_0/RCTText (from `./versioned-react-native/ABI31_0_0`)
  - ReactABI31_0_0/RCTVibration (from `./versioned-react-native/ABI31_0_0`)
  - ReactABI31_0_0/RCTWebSocket (from `./versioned-react-native/ABI31_0_0`)
  - yoga (from `../react-native-lab/react-native/ReactCommon/yoga`)
  - yogaABI25_0_0 (from `./versioned-react-native/ABI25_0_0/ReactCommon/ABI25_0_0yoga`)
  - yogaABI26_0_0 (from `./versioned-react-native/ABI26_0_0/ReactCommon/ABI26_0_0yoga`)
  - yogaABI27_0_0 (from `./versioned-react-native/ABI27_0_0/ReactCommon/ABI27_0_0yoga`)
  - yogaABI28_0_0 (from `./versioned-react-native/ABI28_0_0/ReactCommon/ABI28_0_0yoga`)
  - yogaABI29_0_0 (from `./versioned-react-native/ABI29_0_0/ReactCommon/ABI29_0_0yoga`)
  - yogaABI30_0_0 (from `./versioned-react-native/ABI30_0_0/ReactCommon/ABI30_0_0yoga`)
  - yogaABI31_0_0 (from `./versioned-react-native/ABI31_0_0/ReactCommon/ABI31_0_0yoga`)

SPEC REPOS:
  https://github.com/cocoapods/specs.git:
    - Amplitude-iOS
    - Analytics
    - AppAuth
    - Bolts
    - boost-for-react-native
    - Branch
    - CocoaLumberjack
    - Crashlytics
    - Fabric
    - FBAudienceNetwork
    - FBSDKCoreKit
    - FBSDKLoginKit
    - FBSDKShareKit
    - Google-Maps-iOS-Utils
    - Google-Mobile-Ads-SDK
    - GoogleInterchangeUtilities
    - GoogleMaps
    - GoogleMobileVision
    - GoogleNetworkingUtilities
    - GoogleSignIn
    - GoogleSymbolUtilities
    - GoogleToolboxForMac
    - GoogleUtilities
    - GTMOAuth2
    - GTMSessionFetcher
    - JKBigInteger2
    - lottie-ios

EXTERNAL SOURCES:
  ABI29_0_0EXCamera:
    :path: "./versioned-react-native/ABI29_0_0/EXCamera"
  ABI29_0_0EXCameraInterface:
    :path: "./versioned-react-native/ABI29_0_0/EXCameraInterface"
  ABI29_0_0EXConstants:
    :path: "./versioned-react-native/ABI29_0_0/EXConstants"
  ABI29_0_0EXConstantsInterface:
    :path: "./versioned-react-native/ABI29_0_0/EXConstantsInterface"
  ABI29_0_0EXCore:
    :path: "./versioned-react-native/ABI29_0_0/EXCore"
  ABI29_0_0EXFaceDetector:
    :path: "./versioned-react-native/ABI29_0_0/EXFaceDetector"
  ABI29_0_0EXFaceDetectorInterface:
    :path: "./versioned-react-native/ABI29_0_0/EXFaceDetectorInterface"
  ABI29_0_0EXFileSystem:
    :path: "./versioned-react-native/ABI29_0_0/EXFileSystem"
  ABI29_0_0EXFileSystemInterface:
    :path: "./versioned-react-native/ABI29_0_0/EXFileSystemInterface"
  ABI29_0_0EXGL:
    :path: "./versioned-react-native/ABI29_0_0/EXGL"
  ABI29_0_0EXPermissions:
    :path: "./versioned-react-native/ABI29_0_0/EXPermissions"
  ABI29_0_0EXPermissionsInterface:
    :path: "./versioned-react-native/ABI29_0_0/EXPermissionsInterface"
  ABI29_0_0EXReactNativeAdapter:
    :path: "./versioned-react-native/ABI29_0_0/EXReactNativeAdapter"
  ABI29_0_0EXSensors:
    :path: "./versioned-react-native/ABI29_0_0/EXSensors"
  ABI29_0_0EXSensorsInterface:
    :path: "./versioned-react-native/ABI29_0_0/EXSensorsInterface"
  ABI29_0_0EXSMS:
    :path: "./versioned-react-native/ABI29_0_0/EXSMS"
  ABI30_0_0EXAdsAdMob:
    :path: "./versioned-react-native/ABI30_0_0/EXAdsAdMob"
  ABI30_0_0EXBarCodeScanner:
    :path: "./versioned-react-native/ABI30_0_0/EXBarCodeScanner"
  ABI30_0_0EXBarCodeScannerInterface:
    :path: "./versioned-react-native/ABI30_0_0/EXBarCodeScannerInterface"
  ABI30_0_0EXCamera:
    :path: "./versioned-react-native/ABI30_0_0/EXCamera"
  ABI30_0_0EXCameraInterface:
    :path: "./versioned-react-native/ABI30_0_0/EXCameraInterface"
  ABI30_0_0EXConstants:
    :path: "./versioned-react-native/ABI30_0_0/EXConstants"
  ABI30_0_0EXConstantsInterface:
    :path: "./versioned-react-native/ABI30_0_0/EXConstantsInterface"
  ABI30_0_0EXContacts:
    :path: "./versioned-react-native/ABI30_0_0/EXContacts"
  ABI30_0_0EXCore:
    :path: "./versioned-react-native/ABI30_0_0/EXCore"
  ABI30_0_0EXFaceDetector:
    :path: "./versioned-react-native/ABI30_0_0/EXFaceDetector"
  ABI30_0_0EXFaceDetectorInterface:
    :path: "./versioned-react-native/ABI30_0_0/EXFaceDetectorInterface"
  ABI30_0_0EXFileSystem:
    :path: "./versioned-react-native/ABI30_0_0/EXFileSystem"
  ABI30_0_0EXFileSystemInterface:
    :path: "./versioned-react-native/ABI30_0_0/EXFileSystemInterface"
  ABI30_0_0EXFont:
    :path: "./versioned-react-native/ABI30_0_0/EXFont"
  ABI30_0_0EXFontInterface:
    :path: "./versioned-react-native/ABI30_0_0/EXFontInterface"
  ABI30_0_0EXGL:
    :path: "./versioned-react-native/ABI30_0_0/EXGL"
  ABI30_0_0EXImageLoaderInterface:
    :path: "./versioned-react-native/ABI30_0_0/EXImageLoaderInterface"
  ABI30_0_0EXLocalAuthentication:
    :path: "./versioned-react-native/ABI30_0_0/EXLocalAuthentication"
  ABI30_0_0EXLocation:
    :path: "./versioned-react-native/ABI30_0_0/EXLocation"
  ABI30_0_0EXMediaLibrary:
    :path: "./versioned-react-native/ABI30_0_0/EXMediaLibrary"
  ABI30_0_0EXPermissions:
    :path: "./versioned-react-native/ABI30_0_0/EXPermissions"
  ABI30_0_0EXPermissionsInterface:
    :path: "./versioned-react-native/ABI30_0_0/EXPermissionsInterface"
  ABI30_0_0EXPrint:
    :path: "./versioned-react-native/ABI30_0_0/EXPrint"
  ABI30_0_0EXReactNativeAdapter:
    :path: "./versioned-react-native/ABI30_0_0/EXReactNativeAdapter"
  ABI30_0_0EXSegment:
    :path: "./versioned-react-native/ABI30_0_0/EXSegment"
  ABI30_0_0EXSensors:
    :path: "./versioned-react-native/ABI30_0_0/EXSensors"
  ABI30_0_0EXSensorsInterface:
    :path: "./versioned-react-native/ABI30_0_0/EXSensorsInterface"
  ABI30_0_0EXSMS:
    :path: "./versioned-react-native/ABI30_0_0/EXSMS"
  ABI31_0_0EXAdsAdMob:
    :path: "./versioned-react-native/ABI31_0_0/EXAdsAdMob"
  ABI31_0_0EXBarCodeScanner:
    :path: "./versioned-react-native/ABI31_0_0/EXBarCodeScanner"
  ABI31_0_0EXBarCodeScannerInterface:
    :path: "./versioned-react-native/ABI31_0_0/EXBarCodeScannerInterface"
  ABI31_0_0EXCamera:
    :path: "./versioned-react-native/ABI31_0_0/EXCamera"
  ABI31_0_0EXCameraInterface:
    :path: "./versioned-react-native/ABI31_0_0/EXCameraInterface"
  ABI31_0_0EXConstants:
    :path: "./versioned-react-native/ABI31_0_0/EXConstants"
  ABI31_0_0EXConstantsInterface:
    :path: "./versioned-react-native/ABI31_0_0/EXConstantsInterface"
  ABI31_0_0EXContacts:
    :path: "./versioned-react-native/ABI31_0_0/EXContacts"
  ABI31_0_0EXCore:
    :path: "./versioned-react-native/ABI31_0_0/EXCore"
  ABI31_0_0EXFaceDetector:
    :path: "./versioned-react-native/ABI31_0_0/EXFaceDetector"
  ABI31_0_0EXFaceDetectorInterface:
    :path: "./versioned-react-native/ABI31_0_0/EXFaceDetectorInterface"
  ABI31_0_0EXFileSystem:
    :path: "./versioned-react-native/ABI31_0_0/EXFileSystem"
  ABI31_0_0EXFileSystemInterface:
    :path: "./versioned-react-native/ABI31_0_0/EXFileSystemInterface"
  ABI31_0_0EXFont:
    :path: "./versioned-react-native/ABI31_0_0/EXFont"
  ABI31_0_0EXFontInterface:
    :path: "./versioned-react-native/ABI31_0_0/EXFontInterface"
  ABI31_0_0EXGL:
    :path: "./versioned-react-native/ABI31_0_0/EXGL"
  ABI31_0_0EXImageLoaderInterface:
    :path: "./versioned-react-native/ABI31_0_0/EXImageLoaderInterface"
  ABI31_0_0EXLocalAuthentication:
    :path: "./versioned-react-native/ABI31_0_0/EXLocalAuthentication"
  ABI31_0_0EXLocalization:
    :path: "./versioned-react-native/ABI31_0_0/EXLocalization"
  ABI31_0_0EXLocation:
    :path: "./versioned-react-native/ABI31_0_0/EXLocation"
  ABI31_0_0EXMediaLibrary:
    :path: "./versioned-react-native/ABI31_0_0/EXMediaLibrary"
  ABI31_0_0EXPermissions:
    :path: "./versioned-react-native/ABI31_0_0/EXPermissions"
  ABI31_0_0EXPermissionsInterface:
    :path: "./versioned-react-native/ABI31_0_0/EXPermissionsInterface"
  ABI31_0_0EXPrint:
    :path: "./versioned-react-native/ABI31_0_0/EXPrint"
  ABI31_0_0EXReactNativeAdapter:
    :path: "./versioned-react-native/ABI31_0_0/EXReactNativeAdapter"
  ABI31_0_0EXSegment:
    :path: "./versioned-react-native/ABI31_0_0/EXSegment"
  ABI31_0_0EXSensors:
    :path: "./versioned-react-native/ABI31_0_0/EXSensors"
  ABI31_0_0EXSensorsInterface:
    :path: "./versioned-react-native/ABI31_0_0/EXSensorsInterface"
  ABI31_0_0EXSMS:
    :path: "./versioned-react-native/ABI31_0_0/EXSMS"
  DoubleConversion:
    :podspec: "../react-native-lab/react-native/third-party-podspecs/DoubleConversion.podspec"
  EXAdsAdMob:
    :path: "../packages/expo-ads-admob/ios"
  EXAppAuth:
    :path: "../packages/expo-app-auth/ios"
  EXAppLoaderProvider:
    :path: "../packages/expo-app-loader-provider/ios"
  EXBackgroundFetch:
    :path: "../packages/expo-background-fetch/ios"
  EXBarCodeScanner:
    :path: "../packages/expo-barcode-scanner/ios"
  EXBarCodeScannerInterface:
    :path: "../packages/expo-barcode-scanner-interface/ios"
  EXCamera:
    :path: "../packages/expo-camera/ios"
  EXCameraInterface:
    :path: "../packages/expo-camera-interface/ios"
  EXConstants:
    :path: "../packages/expo-constants/ios"
  EXConstantsInterface:
    :path: "../packages/expo-constants-interface/ios"
  EXContacts:
    :path: "../packages/expo-contacts/ios"
  EXCore:
    :path: "../packages/expo-core/ios"
  EXErrors:
    :path: "../packages/expo-errors/ios"
  EXFaceDetector:
    :path: "../packages/expo-face-detector/ios"
  EXFaceDetectorInterface:
    :path: "../packages/expo-face-detector-interface/ios"
  EXFileSystem:
    :path: "../packages/expo-file-system/ios"
  EXFileSystemInterface:
    :path: "../packages/expo-file-system-interface/ios"
  EXFont:
    :path: "../packages/expo-font/ios"
  EXFontInterface:
    :path: "../packages/expo-font-interface/ios"
  EXGL:
    :path: "../packages/expo-gl/ios"
  EXGL-CPP:
    :path: "../packages/expo-gl-cpp/cpp"
  EXGoogleSignIn:
    :path: "../packages/expo-google-sign-in/ios"
  EXImageLoaderInterface:
    :path: "../packages/expo-image-loader-interface/ios"
  EXLocalAuthentication:
    :path: "../packages/expo-local-authentication/ios"
  EXLocalization:
    :path: "../packages/expo-localization/ios"
  EXLocation:
    :path: "../packages/expo-location/ios"
  EXMediaLibrary:
    :path: "../packages/expo-media-library/ios"
  EXPermissions:
    :path: "../packages/expo-permissions/ios"
  EXPermissionsInterface:
    :path: "../packages/expo-permissions-interface/ios"
  EXPrint:
    :path: "../packages/expo-print/ios"
  EXReactNativeAdapter:
    :path: "../packages/expo-react-native-adapter/ios"
  EXSegment:
    :path: "../packages/expo-analytics-segment/ios"
  EXSensors:
    :path: "../packages/expo-sensors/ios"
  EXSensorsInterface:
    :path: "../packages/expo-sensors-interface/ios"
  EXSMS:
    :path: "../packages/expo-sms/ios"
  EXTaskManager:
    :path: "../packages/expo-task-manager/ios"
  EXTaskManagerInterface:
    :path: "../packages/expo-task-manager-interface/ios"
  Folly:
    :podspec: "../react-native-lab/react-native/third-party-podspecs/Folly.podspec"
  glog:
    :podspec: "../react-native-lab/react-native/third-party-podspecs/glog.podspec"
  React:
    :path: "../react-native-lab/react-native"
  ReactABI25_0_0:
    :path: "./versioned-react-native/ABI25_0_0"
  ReactABI26_0_0:
    :path: "./versioned-react-native/ABI26_0_0"
  ReactABI27_0_0:
    :path: "./versioned-react-native/ABI27_0_0"
  ReactABI28_0_0:
    :path: "./versioned-react-native/ABI28_0_0"
  ReactABI29_0_0:
    :path: "./versioned-react-native/ABI29_0_0"
  ReactABI30_0_0:
    :path: "./versioned-react-native/ABI30_0_0"
  ReactABI31_0_0:
    :path: "./versioned-react-native/ABI31_0_0"
  yoga:
    :path: "../react-native-lab/react-native/ReactCommon/yoga"
  yogaABI25_0_0:
    :path: "./versioned-react-native/ABI25_0_0/ReactCommon/ABI25_0_0yoga"
  yogaABI26_0_0:
    :path: "./versioned-react-native/ABI26_0_0/ReactCommon/ABI26_0_0yoga"
  yogaABI27_0_0:
    :path: "./versioned-react-native/ABI27_0_0/ReactCommon/ABI27_0_0yoga"
  yogaABI28_0_0:
    :path: "./versioned-react-native/ABI28_0_0/ReactCommon/ABI28_0_0yoga"
  yogaABI29_0_0:
    :path: "./versioned-react-native/ABI29_0_0/ReactCommon/ABI29_0_0yoga"
  yogaABI30_0_0:
    :path: "./versioned-react-native/ABI30_0_0/ReactCommon/ABI30_0_0yoga"
  yogaABI31_0_0:
    :path: "./versioned-react-native/ABI31_0_0/ReactCommon/ABI31_0_0yoga"

SPEC CHECKSUMS:
  ABI29_0_0EXCamera: 21c3fc3329c6f216faa39e62f84822e0c25cf829
  ABI29_0_0EXCameraInterface: e3a74375f2aeadaa71975db70a46bdcbb6c7b30c
  ABI29_0_0EXConstants: 697a2e0b34c65902d83779159f961fc5a034d120
  ABI29_0_0EXConstantsInterface: b172e223661d284820fbd69831e8697dd5a20aad
  ABI29_0_0EXCore: c28f236ea9a4b6c042ca4fed18f5ae9b9e392745
  ABI29_0_0EXFaceDetector: 069eb5fa3372953f92ba1af285cdb2d84141475e
  ABI29_0_0EXFaceDetectorInterface: 403e432f6f90ff2a4aeb68dc637fd403ede3f508
  ABI29_0_0EXFileSystem: 08ecbc804825c7e59f6bff59ce2c71d5bd5d96e8
  ABI29_0_0EXFileSystemInterface: 6ca6998d6edd44fdd48d6bf99436c545b36b8ffa
  ABI29_0_0EXGL: a5626cf0758e667aad4e9a31525dab3c91c7eb8a
  ABI29_0_0EXPermissions: 154b45f9bfd9f3c6cc9ed7fcf79c1142cbbab050
  ABI29_0_0EXPermissionsInterface: 0227a57a44591691fddc89dfdfff46033e588ed6
  ABI29_0_0EXReactNativeAdapter: a7892cf0a6bc26e13c84d1cf0c7a9f70f6e143e6
  ABI29_0_0EXSensors: dca4c9e3cc813db29affee7bb484a53f11bd1129
  ABI29_0_0EXSensorsInterface: b53b81bf404ed8f04f1acc89eee955fab80715d3
  ABI29_0_0EXSMS: 0c4b37432bfae59e9121bd4781916900e200fc81
  ABI30_0_0EXAdsAdMob: de2abbfef4f4585c8ebff30ce323b9a5b9d1ca46
  ABI30_0_0EXBarCodeScanner: b132a927bcd0d159046e7a3121c9ad1d185338b0
  ABI30_0_0EXBarCodeScannerInterface: a2b9d8d722118b50d6d9e18513de0bc38f06d7b8
  ABI30_0_0EXCamera: d19076e4e1caa1a0c87afe26f29d339602b139b1
  ABI30_0_0EXCameraInterface: f4c0a29a1bd3f0c6d9bcc2ff014a94924f735dc9
  ABI30_0_0EXConstants: ddeb40c81a85da758c16eb2f212284a29b430352
  ABI30_0_0EXConstantsInterface: 9563a4955ba899276b6649416f7a05c061195f0c
  ABI30_0_0EXContacts: 738ecbf8162bde434785f3ed31668f8962d3ccde
  ABI30_0_0EXCore: 7fe317d2b305673ef09577ef3ca0dee522f35da2
  ABI30_0_0EXFaceDetector: b80f41740c508d026d786b8e5df7b48cd0b5827e
  ABI30_0_0EXFaceDetectorInterface: d3456a64920707567cdec7341df67a35999f8095
  ABI30_0_0EXFileSystem: 488d7f621c838e7f15f8ccf1637769294bfe2817
  ABI30_0_0EXFileSystemInterface: 9e4d2694b6e19f62a7de71960231e427a1bed2d6
  ABI30_0_0EXFont: 2a276bf58b7e34b7bf444869161b4780edfb8c57
  ABI30_0_0EXFontInterface: c45df576d8e54e6e348ae8fdfcd01558bb674854
  ABI30_0_0EXGL: 7b29e8873cca521c3f9c9c6c4a522f93c2833ab5
  ABI30_0_0EXImageLoaderInterface: 0aa4a817218ed394c5168637622762282a3beb7c
  ABI30_0_0EXLocalAuthentication: e521a7a359d35c999b5fb4d11a29d772e53d3c65
  ABI30_0_0EXLocation: 5f2164ed27a6ae943326ded2e5a6a4931e8393d6
  ABI30_0_0EXMediaLibrary: 93a8f8a2711d4bc253eaf63b854c51c69104bfd8
  ABI30_0_0EXPermissions: 2769aa4f16613ddc071631fecb166173b93cb251
  ABI30_0_0EXPermissionsInterface: 0c747337547492c0dbb5d3720b0a496daab87513
  ABI30_0_0EXPrint: 3035b7866c10ab5e8f4dd4c5c97d8ebdf2aa02e8
  ABI30_0_0EXReactNativeAdapter: 8c0aa74b833b730c733d3bff6a8903a4a559ca62
  ABI30_0_0EXSegment: d724b887188682a09c63683651400d82de1b1084
  ABI30_0_0EXSensors: ed346471511b091ea8dd1e15a30cb0a07ca8219e
  ABI30_0_0EXSensorsInterface: 813725665b9072438055841ec70043ebc7b7d14a
  ABI30_0_0EXSMS: 06faf03eac91ca0960cad026240884f282292bcd
  ABI31_0_0EXAdsAdMob: 3eef94ebfb66a94d61e22ec5769026ff3846098b
  ABI31_0_0EXBarCodeScanner: 07fbbee4080a8946300bf06404dabf0ebbb35e63
  ABI31_0_0EXBarCodeScannerInterface: b10f35138fc11f1126afe806f5eb3735cff039bf
  ABI31_0_0EXCamera: 12f02853fb53783c93c14262c257add177a2712d
  ABI31_0_0EXCameraInterface: 0e6680a22a8b338a8c249c3ce6b94b6baaae4bb8
  ABI31_0_0EXConstants: 3c1d8e078e53a6b5f57ae2dde7ce86ccc90ad8a9
  ABI31_0_0EXConstantsInterface: f930e48fb6ce4af32ff5bf4c36d03a596a85775c
  ABI31_0_0EXContacts: e85573cb21effd39b0803bb10f8589473d847e6a
  ABI31_0_0EXCore: 5d2c6f983d9f1af90557de60c7994d49dd4ec69f
  ABI31_0_0EXFaceDetector: 13bdf710d3686dc226c64c4e375722d38e661219
  ABI31_0_0EXFaceDetectorInterface: b57ccf605e2b27ea29ac7816ffb66a40244ce936
  ABI31_0_0EXFileSystem: f5280ef75f72395b85102ef16fea8dee704c8391
  ABI31_0_0EXFileSystemInterface: ed4b286d4b22d58df85355168be2ec7c55d94522
  ABI31_0_0EXFont: a9def748ef2440f7e0f486cdec37908464b90202
  ABI31_0_0EXFontInterface: 3c775ef1baf2aa06cdccf201d935906eeee5babb
  ABI31_0_0EXGL: d165ae6e73f158cacb828905d68a31f7035e0873
  ABI31_0_0EXImageLoaderInterface: 93d5531ff4def386045c92c3e03e575052bd5333
  ABI31_0_0EXLocalAuthentication: 585924fcf0ab548299b1291cfff2dc49352585bf
  ABI31_0_0EXLocalization: 1d2497e955d920b88f1d01e90da42b826f42b18f
  ABI31_0_0EXLocation: a67e6088cf4bb6de5eb2130d2fa389bc33f1217c
  ABI31_0_0EXMediaLibrary: 3f16a8bcccf7838aadba21c30f5f119ad89dd216
  ABI31_0_0EXPermissions: 042f00b140c6c4da6774c328752f6e9b41c87967
  ABI31_0_0EXPermissionsInterface: f4e6cff5718a3dc301bd2681be38d1646cc92020
  ABI31_0_0EXPrint: 88cf11f4b4b96d3a089f6055d2c3494f51440ddb
  ABI31_0_0EXReactNativeAdapter: 16e348baa12a6c9d7713159414167ff69d5053f8
  ABI31_0_0EXSegment: e242f8b591810154687a5ff2c4ea59e37e83ea46
  ABI31_0_0EXSensors: df1e9a10f138a55df5af109f45506e9022f9a821
  ABI31_0_0EXSensorsInterface: 978a9f51b9e79fa9ac8d7f418a594c3283f0d447
  ABI31_0_0EXSMS: df5e3cea49c395ba17143c79af72f28b76090205
  Amplitude-iOS: 4a3c8807b2ea5369dc11e87e23825bff01e5a922
  Analytics: 6541ce337e99d9f7a2240a8b3953940a7be5f998
  AppAuth: 0f099c2286a1a9754e5bd27211c43d307dc4f778
  Bolts: ac6567323eac61e203f6a9763667d0f711be34c8
  boost-for-react-native: 39c7adb57c4e60d6c5479dd8623128eb5b3f0f2c
  Branch: 0d98d22745a9b68bcb4fa6dc1c6a92b64d4fdd7b
  CocoaLumberjack: 2800c03334042fe80589423c8d80e582dcaec482
  Crashlytics: ccaac42660eb9351b9960c0d66106b0bcf99f4fa
  DoubleConversion: bb338842f62ab1d708ceb63ec3d999f0f3d98ecd
  EXAdsAdMob: 66a3c271540f54f4d964fa72f0c8a953faea5a03
  EXAppAuth: df83ccf9fecfdfad741a930263524f4b75f8e962
  EXAppLoaderProvider: 568d6ea8176c1cb7d6821bdbf6517453fe74d914
  EXBackgroundFetch: 3639f45d1d3929ec6ed6b93f45f9c98ca04a4e12
  EXBarCodeScanner: 0ed39b41ccec72935521823eceed3d60c73fc43d
  EXBarCodeScannerInterface: 4453aa03ca1e0a1c9b320aaf4ce5b7d88064d192
  EXCamera: 00936f79aafe16125c6cdc7c7ea2bf2d2c976dfe
  EXCameraInterface: 6d990173e3f6355e575f44b38dcf61d0c90bc47e
  EXConstants: 4ab8da18840ebae518e15541164fbaf7907e58c2
  EXConstantsInterface: c60c068f94b78c8805bfeb35bd2bbaf859293de5
  EXContacts: 50843152d15328802c57b0382759595848959371
  EXCore: 81304a0284b7f2e0f691b8a6bc642854e730f5e2
  EXErrors: 4f9a7181ac46a4acb5f11ff7d6035cd8ae36821e
  EXFaceDetector: 06f1ea23a1252b82eb06af3472b9fcf44aab74e6
  EXFaceDetectorInterface: 8727fe51fbd189a94ccd70152a25cdef913a0ae5
  EXFileSystem: 0872826fd9ebc7d842a5e389b088c93f5b9fab88
  EXFileSystemInterface: 8e1225e4e1776ea7abf997a7ded593b4b8e86863
  EXFont: 5c0220788732ef1c4bfe0f5079a003b4c64add95
  EXFontInterface: 06126ec4f6a67415426074c3383a82b241f087c1
  EXGL: 9a5dd454a7ed9660b25b71d82d8009ac9bd6f85a
  EXGL-CPP: 46b589a3ed0c59ae2e7f9434897b66cd8dd2e70c
  EXGoogleSignIn: 62f3cf04db88d7628c73ae5850d65c407965d77d
  EXImageLoaderInterface: 3f460f6ff344ba6c4e00621806c0d1d76249cd8f
  EXLocalAuthentication: b70696613cb24d726d3c98a1818c22c481a46b01
  EXLocalization: 1243adc132eaad4793dd7e5b497135ad5d803441
  EXLocation: 54f562edcc410be18699a364e80fcabcf97228f0
  EXMediaLibrary: f91c4f6ff2c9be8102e06d0a4d08987231a7e286
  EXPermissions: dd31cb432c078eed1f4c1e290bc32649d5280bd3
  EXPermissionsInterface: 76f80a0dcd16afde36498e3d3aa168cb43999558
  EXPrint: b6aab9715518cf67954ae260b71e28afd843353e
  EXReactNativeAdapter: 253efa069b53a6c8be7c3f2afd49ef6b4e97e902
  EXSegment: cfe9aed31dbd7f1455724afe89a4920e5dad0049
  EXSensors: 6aa3b3b9906beb0b574a88943d171ebc226b0fe5
  EXSensorsInterface: 9e845bc03ad23a846fa6bcd4e2a60f1d0b1a6906
  EXSMS: 2a2f1abfb2f37b686e892261678c70f39c9b7fa8
  EXTaskManager: d74f8100d25d52eed4367b8726e98f547ae5980b
  EXTaskManagerInterface: cc735a1d9dc9a8dde27d4ed779eec6ce96f0a0ab
  Fabric: f233c9492b3bbc1f04e3882986740f7988a58edb
  FBAudienceNetwork: 80275c0a28574ff5ce820abdc251d05e07e6ae7a
  FBSDKCoreKit: 8d47857400e2f5bdea697a80daff882e91c84ef6
  FBSDKLoginKit: 4621c690d9dd8628031a4791497062183ea34b0d
  FBSDKShareKit: 6ffe22f0a0618eb7424d4104ab0ef3ce9643d42a
  Folly: c89ac2d5c6ab169cd7397ef27485c44f35f742c7
  glog: e8acf0ebbf99759d3ff18c86c292a5898282dcde
  Google-Maps-iOS-Utils: c32891ff472eaaa1fca032beedafa1a013af7875
  Google-Mobile-Ads-SDK: 1bdf1a4244d0553b1840239874c209c01aef055f
  GoogleInterchangeUtilities: d5bc4d88d5b661ab72f9d70c58d02ca8c27ad1f7
  GoogleMaps: c087b8e5dfe87ca6ebf59adb9b4894a4146bec4f
  GoogleMobileVision: d344d69c8987ee239c8a47257e2039084682d181
  GoogleNetworkingUtilities: 3edd3a8161347494f2da60ea0deddc8a472d94cb
  GoogleSignIn: 591e46382014e591269f862ba6e7bc0fbd793532
  GoogleSymbolUtilities: 631ee17048aa5e9ab133470d768ea997a5ef9b96
  GoogleToolboxForMac: 91c824d21e85b31c2aae9bb011c5027c9b4e738f
  GoogleUtilities: 8bbc733218aad26306f9d4a253823986110e3358
  GTMOAuth2: e8b6512c896235149df975c41d9a36c868ab7fba
  GTMSessionFetcher: 0c4baf0a73acd0041bf9f71ea018deedab5ea84e
  JKBigInteger2: e91672035c42328c48b7dd015b66812ddf40ca9b
  lottie-ios: d699fdee68d7b63e721d949388b015fef1aaa4ac
  React: 1fe0eb13d90b625d94c3b117c274dcfd2e760e11
  ReactABI25_0_0: f99e2a66f3435216031b49793d65e46dbf6f11e3
  ReactABI26_0_0: 42bd2f67b539d66bdc63c57f4fe0f75d94605e36
  ReactABI27_0_0: c9a420256ec867ad158d6bec5087e0316cae1043
  ReactABI28_0_0: 81a22bc10779e2ee144e1ac58d83a44d5da96131
  ReactABI29_0_0: 00e8258a226893d84b01ce136b8bf160b30b39b8
  ReactABI30_0_0: 3d1d194067363dcc0f0f8941b4cdac1fc7e268b8
  ReactABI31_0_0: 0cc61f9074e8495af6c3e1ec9e35576d5a2e0ce3
  yoga: b1ce48b6cf950b98deae82838f5173ea7cf89e85
  yogaABI25_0_0: 166718f403275ee181e3ddb3d6e19c72be2f5cde
  yogaABI26_0_0: 3d0b9ddd940a22bab64f64291415846298cb263c
  yogaABI27_0_0: 15bb7f6d47c919692ddbfef84e1f69d935664fce
  yogaABI28_0_0: c9b0e4fbc789b5db29690ede5e85b0140b975f9b
  yogaABI29_0_0: 4fdf5bbd444d2968ec42ccadec97b02c672eda80
  yogaABI30_0_0: 4c86e39466368a6b018b8b78aeb654b6620512a1
  yogaABI31_0_0: 7978689ddccec43cffd5914889304cf3b7fd7c77

<<<<<<< HEAD
PODFILE CHECKSUM: 897e511ef4ebd86eec6ffe0ded5ed7070f5e4d91
=======
PODFILE CHECKSUM: fe27cad967f6fda4e6463a1b665a6cb4f84cbe3a
>>>>>>> af559952

COCOAPODS: 1.5.3<|MERGE_RESOLUTION|>--- conflicted
+++ resolved
@@ -336,12 +336,12 @@
     - EXCore
   - Fabric (1.7.11)
   - FBAudienceNetwork (4.99.0)
-  - FBSDKCoreKit (4.38.1):
-    - Bolts (~> 1.9)
-  - FBSDKLoginKit (4.38.1):
+  - FBSDKCoreKit (4.37.0):
+    - Bolts (~> 1.7)
+  - FBSDKLoginKit (4.37.0):
     - FBSDKCoreKit
-  - FBSDKShareKit (4.38.1):
-    - FBSDKCoreKit
+  - FBSDKShareKit (4.37.0):
+    - FBSDKCoreKit (~> 4.37.0)
   - Folly (2016.10.31.00):
     - boost-for-react-native
     - DoubleConversion
@@ -1125,9 +1125,9 @@
   - EXTaskManagerInterface (from `../packages/expo-task-manager-interface/ios`)
   - Fabric (~> 1.6)
   - FBAudienceNetwork (= 4.99.0)
-  - FBSDKCoreKit (= 4.38.1)
-  - FBSDKLoginKit (= 4.38.1)
-  - FBSDKShareKit (= 4.38.1)
+  - FBSDKCoreKit (= 4.37.0)
+  - FBSDKLoginKit (= 4.37.0)
+  - FBSDKShareKit (= 4.37.0)
   - Folly (from `../react-native-lab/react-native/third-party-podspecs/Folly.podspec`)
   - glog (from `../react-native-lab/react-native/third-party-podspecs/glog.podspec`)
   - Google-Maps-iOS-Utils (~> 2.1.0)
@@ -1638,8 +1638,8 @@
   DoubleConversion: bb338842f62ab1d708ceb63ec3d999f0f3d98ecd
   EXAdsAdMob: 66a3c271540f54f4d964fa72f0c8a953faea5a03
   EXAppAuth: df83ccf9fecfdfad741a930263524f4b75f8e962
-  EXAppLoaderProvider: 568d6ea8176c1cb7d6821bdbf6517453fe74d914
-  EXBackgroundFetch: 3639f45d1d3929ec6ed6b93f45f9c98ca04a4e12
+  EXAppLoaderProvider: 2638ca3d779c8baae37e63352c785e5e2dad70d5
+  EXBackgroundFetch: 1b5444a094fc71e0361c80720482946c4388c9b7
   EXBarCodeScanner: 0ed39b41ccec72935521823eceed3d60c73fc43d
   EXBarCodeScannerInterface: 4453aa03ca1e0a1c9b320aaf4ce5b7d88064d192
   EXCamera: 00936f79aafe16125c6cdc7c7ea2bf2d2c976dfe
@@ -1671,13 +1671,13 @@
   EXSensors: 6aa3b3b9906beb0b574a88943d171ebc226b0fe5
   EXSensorsInterface: 9e845bc03ad23a846fa6bcd4e2a60f1d0b1a6906
   EXSMS: 2a2f1abfb2f37b686e892261678c70f39c9b7fa8
-  EXTaskManager: d74f8100d25d52eed4367b8726e98f547ae5980b
-  EXTaskManagerInterface: cc735a1d9dc9a8dde27d4ed779eec6ce96f0a0ab
+  EXTaskManager: c4b3dd6936b827b040899a33e9788b42b17d5c25
+  EXTaskManagerInterface: f9869b0f902ba7ccead16e0768c6dd75603163e0
   Fabric: f233c9492b3bbc1f04e3882986740f7988a58edb
   FBAudienceNetwork: 80275c0a28574ff5ce820abdc251d05e07e6ae7a
-  FBSDKCoreKit: 8d47857400e2f5bdea697a80daff882e91c84ef6
-  FBSDKLoginKit: 4621c690d9dd8628031a4791497062183ea34b0d
-  FBSDKShareKit: 6ffe22f0a0618eb7424d4104ab0ef3ce9643d42a
+  FBSDKCoreKit: fe5f3474499a81963e11e3f3a5c753d0a95ca2b4
+  FBSDKLoginKit: 2f7249686d1e30ce8a5ef5400eedf50b3e3df332
+  FBSDKShareKit: 52e0083222c38e930eb6878007478326599195c3
   Folly: c89ac2d5c6ab169cd7397ef27485c44f35f742c7
   glog: e8acf0ebbf99759d3ff18c86c292a5898282dcde
   Google-Maps-iOS-Utils: c32891ff472eaaa1fca032beedafa1a013af7875
@@ -1711,10 +1711,6 @@
   yogaABI30_0_0: 4c86e39466368a6b018b8b78aeb654b6620512a1
   yogaABI31_0_0: 7978689ddccec43cffd5914889304cf3b7fd7c77
 
-<<<<<<< HEAD
 PODFILE CHECKSUM: 897e511ef4ebd86eec6ffe0ded5ed7070f5e4d91
-=======
-PODFILE CHECKSUM: fe27cad967f6fda4e6463a1b665a6cb4f84cbe3a
->>>>>>> af559952
 
 COCOAPODS: 1.5.3