--- conflicted
+++ resolved
@@ -922,38 +922,6 @@
   - CocoaLumberjack (~> 3.2.1)
   - Crashlytics (~> 3.8)
   - DoubleConversion (from `../react-native-lab/react-native/third-party-podspecs/DoubleConversion.podspec`)
-<<<<<<< HEAD
-  - EXAdsAdMob (from `../modules/expo-ads-admob/ios`)
-  - EXBarCodeScanner (from `../modules/expo-barcode-scanner/ios`)
-  - EXBarCodeScannerInterface (from `../modules/expo-barcode-scanner-interface/ios`)
-  - EXCamera (from `../modules/expo-camera/ios`)
-  - EXCameraInterface (from `../modules/expo-camera-interface/ios`)
-  - EXConstants (from `../modules/expo-constants/ios`)
-  - EXConstantsInterface (from `../modules/expo-constants-interface/ios`)
-  - EXContacts (from `../modules/expo-contacts/ios`)
-  - EXCore (from `../modules/expo-core/ios`)
-  - EXFaceDetector (from `../modules/expo-face-detector/ios`)
-  - EXFaceDetectorInterface (from `../modules/expo-face-detector-interface/ios`)
-  - EXFileSystem (from `../modules/expo-file-system/ios`)
-  - EXFileSystemInterface (from `../modules/expo-file-system-interface/ios`)
-  - EXFont (from `../modules/expo-font/ios`)
-  - EXFontInterface (from `../modules/expo-font-interface/ios`)
-  - EXGL (from `../modules/expo-gl/ios`)
-  - EXGL-CPP (from `../modules/expo-gl-cpp/cpp`)
-  - EXImageLoaderInterface (from `../modules/expo-image-loader-interface/ios`)
-  - EXLocalAuthentication (from `../modules/expo-local-authentication/ios`)
-  - EXLocalization (from `../modules/expo-localization/ios`)
-  - EXLocation (from `../modules/expo-location/ios`)
-  - EXMediaLibrary (from `../modules/expo-media-library/ios`)
-  - EXPermissions (from `../modules/expo-permissions/ios`)
-  - EXPermissionsInterface (from `../modules/expo-permissions-interface/ios`)
-  - EXPrint (from `../modules/expo-print/ios`)
-  - EXReactNativeAdapter (from `../modules/expo-react-native-adapter/ios`)
-  - EXSegment (from `../modules/expo-analytics-segment/ios`)
-  - EXSensors (from `../modules/expo-sensors/ios`)
-  - EXSensorsInterface (from `../modules/expo-sensors-interface/ios`)
-  - EXSMS (from `../modules/expo-sms/ios`)
-=======
   - EXAdsAdMob (from `../packages/expo-ads-admob/ios`)
   - EXBarCodeScanner (from `../packages/expo-barcode-scanner/ios`)
   - EXBarCodeScannerInterface (from `../packages/expo-barcode-scanner-interface/ios`)
@@ -974,6 +942,7 @@
   - EXImageLoaderInterface (from `../packages/expo-image-loader-interface/ios`)
   - EXLocalAuthentication (from `../packages/expo-local-authentication/ios`)
   - EXLocation (from `../packages/expo-location/ios`)
+  - EXLocalization (from `../modules/expo-localization/ios`)
   - EXMediaLibrary (from `../packages/expo-media-library/ios`)
   - EXPermissions (from `../packages/expo-permissions/ios`)
   - EXPermissionsInterface (from `../packages/expo-permissions-interface/ios`)
@@ -983,7 +952,6 @@
   - EXSensors (from `../packages/expo-sensors/ios`)
   - EXSensorsInterface (from `../packages/expo-sensors-interface/ios`)
   - EXSMS (from `../packages/expo-sms/ios`)
->>>>>>> ece59aa3
   - Fabric (~> 1.6)
   - FBAudienceNetwork (= 4.99.0)
   - FBSDKCoreKit (~> 4.28)
@@ -1282,13 +1250,9 @@
   EXImageLoaderInterface:
     :path: "../packages/expo-image-loader-interface/ios"
   EXLocalAuthentication:
-<<<<<<< HEAD
-    :path: "../modules/expo-local-authentication/ios"
+    :path: "../packages/expo-local-authentication/ios"
   EXLocalization:
     :path: "../modules/expo-localization/ios"
-=======
-    :path: "../packages/expo-local-authentication/ios"
->>>>>>> ece59aa3
   EXLocation:
     :path: "../packages/expo-location/ios"
   EXMediaLibrary:
@@ -1468,10 +1432,6 @@
   yogaABI29_0_0: 4fdf5bbd444d2968ec42ccadec97b02c672eda80
   yogaABI30_0_0: 4c86e39466368a6b018b8b78aeb654b6620512a1
 
-<<<<<<< HEAD
-PODFILE CHECKSUM: 03862c40a2c78af62c419004a8a8c7dcb7c4b857
-=======
 PODFILE CHECKSUM: 8ffa894a8028a5d909eb4b86bfea0ab488944d85
->>>>>>> ece59aa3
 
 COCOAPODS: 1.5.3