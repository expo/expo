// !$*UTF8*$!
{
	archiveVersion = 1;
	classes = {
	};
	objectVersion = 46;
	objects = {

/* Begin PBXBuildFile section */
		13CE08B15C471E93E685194ECDC50103 /* Pods-Exponent-dummy.m in Sources */ = {isa = PBXBuildFile; fileRef = 51D79C3179A924AEE25563ADF80A50B5 /* Pods-Exponent-dummy.m */; };
		48C2AF1E2B026BBF3B5BECC66742AB5A /* Pods-Tests-dummy.m in Sources */ = {isa = PBXBuildFile; fileRef = EBB0C2B0993AC6029ACF28FE6BECF6A8 /* Pods-Tests-dummy.m */; };
		A745AFC352312791D940AFBD4642415F /* Pods-ExponentIntegrationTests-dummy.m in Sources */ = {isa = PBXBuildFile; fileRef = E196963CFD565FEDAB17B3E818605E7E /* Pods-ExponentIntegrationTests-dummy.m */; };
<<<<<<< HEAD
/* End PBXBuildFile section */

/* Begin PBXContainerItemProxy section */
		00F10DE5D4D6286F45A9F23B07EB8AA9 /* PBXContainerItemProxy */ = {
			isa = PBXContainerItemProxy;
			containerPortal = 0572FAE69605FB15A86D4726904154BC /* UMCameraInterface.xcodeproj */;
			proxyType = 1;
			remoteGlobalIDString = 86372E925D4E10D72894E239CC18BCD9;
			remoteInfo = UMCameraInterface;
		};
		010BC4D4DE18276A54677283EC0C9D30 /* PBXContainerItemProxy */ = {
			isa = PBXContainerItemProxy;
			containerPortal = 4569996A3DAF51B69C6C15DDD02177D3 /* EXFacebook.xcodeproj */;
			proxyType = 1;
			remoteGlobalIDString = FEAA3FBA5C5225363EE9E6D0B5B3183B;
			remoteInfo = EXFacebook;
		};
		0134EE9408FD03B88617A2BC57CDF6B7 /* PBXContainerItemProxy */ = {
			isa = PBXContainerItemProxy;
			containerPortal = 74A9A49D14148F10538EC4DF0C0CFB0E /* FirebaseInstanceID.xcodeproj */;
			proxyType = 1;
			remoteGlobalIDString = 828A845A4F63A824ED62A82D61941B85;
			remoteInfo = FirebaseInstanceID;
		};
		015B826F337766DBEF6561A33804D556 /* PBXContainerItemProxy */ = {
			isa = PBXContainerItemProxy;
			containerPortal = B99CF995054E024040AB86047C738EC0 /* EXScreenOrientation.xcodeproj */;
=======
		D89D773B5122E9A0FCB890D90CAA0D70 /* Pods-Exponent-dummy.m in Sources */ = {isa = PBXBuildFile; fileRef = 51D79C3179A924AEE25563ADF80A50B5 /* Pods-Exponent-dummy.m */; };
/* End PBXBuildFile section */

/* Begin PBXContainerItemProxy section */
		00453E075302DCC48C4D04DC91669D0B /* PBXContainerItemProxy */ = {
			isa = PBXContainerItemProxy;
			containerPortal = 0098906518FA604CBC10906ACEE3CBFC /* ABI35_0_0.xcodeproj */;
			proxyType = 1;
			remoteGlobalIDString = C98FFE10626D4EBC2D27BD0D7283E103;
			remoteInfo = ABI35_0_0UMTaskManagerInterface;
		};
		01EF3E93B3F3110B8168F3F32FF6EF4C /* PBXContainerItemProxy */ = {
			isa = PBXContainerItemProxy;
			containerPortal = 2A09CEB95147273FF0855BE94636A261 /* ABI34_0_0.xcodeproj */;
			proxyType = 1;
			remoteGlobalIDString = 35D952E13EBF77350BD8276412764D7F;
			remoteInfo = ABI34_0_0EXGL;
		};
		023B8F190D1B8199F0B494F02312AD44 /* PBXContainerItemProxy */ = {
			isa = PBXContainerItemProxy;
			containerPortal = EF82AE40E2DE0CFE88F6850FB98FACB8 /* ABI36_0_0.xcodeproj */;
			proxyType = 1;
			remoteGlobalIDString = D1F3ACFD820C6E21B9B1B97F41E99D32;
			remoteInfo = ABI36_0_0UMPermissionsInterface;
		};
		02C6DB49C0616A9DF087069FA26655C7 /* PBXContainerItemProxy */ = {
			isa = PBXContainerItemProxy;
			containerPortal = F378F6A37952C35205EED5847F107653 /* EXGL_CPP.xcodeproj */;
			proxyType = 1;
			remoteGlobalIDString = 4C66693C554B15E2593FB1F665F8BA01;
			remoteInfo = EXGL_CPP;
		};
		03710702F437CFCCFEAD51B3A07422A5 /* PBXContainerItemProxy */ = {
			isa = PBXContainerItemProxy;
			containerPortal = 0098906518FA604CBC10906ACEE3CBFC /* ABI35_0_0.xcodeproj */;
			proxyType = 1;
			remoteGlobalIDString = 90EAC78CA0291E971E628F2D0BC6877A;
			remoteInfo = ABI35_0_0EXImageManipulator;
		};
		0473B67E80C8900D3552C20DF304E2BE /* PBXContainerItemProxy */ = {
			isa = PBXContainerItemProxy;
			containerPortal = 0098906518FA604CBC10906ACEE3CBFC /* ABI35_0_0.xcodeproj */;
			proxyType = 1;
			remoteGlobalIDString = ACDBFCB748E15F2377E191CC2E9C6C2E;
			remoteInfo = ABI35_0_0EXSecureStore;
		};
		048266AF000166AEF1B83CAFB6D0B57C /* PBXContainerItemProxy */ = {
			isa = PBXContainerItemProxy;
			containerPortal = 8D3577F509FC0012E56BDDB9719C25EB /* EXBlur.xcodeproj */;
			proxyType = 1;
			remoteGlobalIDString = D08BCCD5DE12C8EFB6429B9126525E9F;
			remoteInfo = EXBlur;
		};
		0534D692213FC64A175A1CD9105E765C /* PBXContainerItemProxy */ = {
			isa = PBXContainerItemProxy;
			containerPortal = 0098906518FA604CBC10906ACEE3CBFC /* ABI35_0_0.xcodeproj */;
>>>>>>> 4ccd8756
			proxyType = 1;
			remoteGlobalIDString = 7688B1539830A752503FA00DC6F81F8E;
			remoteInfo = ABI35_0_0UMCameraInterface;
		};
<<<<<<< HEAD
		0170E49A60678EF7CEEF62236161F9A4 /* PBXContainerItemProxy */ = {
			isa = PBXContainerItemProxy;
			containerPortal = 87F235793E76A0D4473E1D0119EA448D /* glog.xcodeproj */;
			proxyType = 1;
			remoteGlobalIDString = 86F597DC3D8F3D7A34EC5A5C413F7255;
			remoteInfo = glog;
		};
		025BC747265E06BD3B195BE4FD672E37 /* PBXContainerItemProxy */ = {
			isa = PBXContainerItemProxy;
			containerPortal = BDCE6D583935F3509864B8E7B4149548 /* ABI35_0_0.xcodeproj */;
			proxyType = 1;
			remoteGlobalIDString = E09BAE4CFDD94BAC406F37B03C0B7A80;
			remoteInfo = ABI35_0_0EXConstants;
		};
		0277F2E39BD178B7CDC19555BB972B08 /* PBXContainerItemProxy */ = {
			isa = PBXContainerItemProxy;
			containerPortal = 08518012FCA0E31B3E86FE61167370CE /* ABI34_0_0.xcodeproj */;
			proxyType = 1;
			remoteGlobalIDString = 7BE70AA152E2E052C467FC5608D85114;
			remoteInfo = ABI34_0_0EXSegment;
		};
		0280F0D0A6230086A88477FA5D42BFBF /* PBXContainerItemProxy */ = {
			isa = PBXContainerItemProxy;
			containerPortal = 08518012FCA0E31B3E86FE61167370CE /* ABI34_0_0.xcodeproj */;
			proxyType = 1;
			remoteGlobalIDString = 50F957F171AD1F761C4DD4D02A44B198;
			remoteInfo = ABI34_0_0EXLocalAuthentication;
		};
		031DEC9E8675B7FA2181A8426C0E8D8E /* PBXContainerItemProxy */ = {
			isa = PBXContainerItemProxy;
			containerPortal = 0889A04942CC38D213696983EEA4F441 /* ABI36_0_0.xcodeproj */;
			proxyType = 1;
			remoteGlobalIDString = 6106F8A2BA867A37340DBEF712E2D2E3;
			remoteInfo = "ABI36_0_0React-jsinspector";
		};
		047CDDDC65CA3D3478C17F2D65764406 /* PBXContainerItemProxy */ = {
			isa = PBXContainerItemProxy;
			containerPortal = 08518012FCA0E31B3E86FE61167370CE /* ABI34_0_0.xcodeproj */;
			proxyType = 1;
			remoteGlobalIDString = 931A5B34C6F5ACF0DCB656C6BF25BDD7;
			remoteInfo = ABI34_0_0EXLinearGradient;
		};
		0543B41F9B5D4F3BD8C15CB7B889DAC1 /* PBXContainerItemProxy */ = {
			isa = PBXContainerItemProxy;
			containerPortal = 406A08F6C08895951047E4D46DA01EDD /* React-CoreModules.xcodeproj */;
			proxyType = 1;
			remoteGlobalIDString = 42F070932EC272C376353459CE0FA76E;
			remoteInfo = "React-CoreModules";
		};
		05C90BB764998F10C707938F0886A562 /* PBXContainerItemProxy */ = {
			isa = PBXContainerItemProxy;
			containerPortal = 9C80BF0E6ABB798FEC979E3F413C6EF6 /* React-RCTText.xcodeproj */;
			proxyType = 1;
			remoteGlobalIDString = F0809BF90AC70C40646AB597C21CC420;
			remoteInfo = "React-RCTText";
		};
		05CDDE6C3B1F84EB2EC4177444D84D2C /* PBXContainerItemProxy */ = {
			isa = PBXContainerItemProxy;
			containerPortal = 1727788E859417EEE39CBC2858F73606 /* EXMailComposer.xcodeproj */;
			proxyType = 1;
			remoteGlobalIDString = 2E02530F5AAAD2AC2A43FE2B8AC3E99C;
			remoteInfo = EXMailComposer;
		};
		06190CE1F7B7EF70E007284EAD2C4A0B /* PBXContainerItemProxy */ = {
			isa = PBXContainerItemProxy;
			containerPortal = BDCE6D583935F3509864B8E7B4149548 /* ABI35_0_0.xcodeproj */;
			proxyType = 1;
			remoteGlobalIDString = 2FEEA17869D69BB77E7AAEA39D2CE701;
			remoteInfo = ABI35_0_0EXLocalization;
		};
		06CC682C796D8C6A6DB397A4BD22E70B /* PBXContainerItemProxy */ = {
			isa = PBXContainerItemProxy;
			containerPortal = 24995760219F13C24A8A30197D4765D2 /* Fabric.xcodeproj */;
			proxyType = 1;
			remoteGlobalIDString = 033C78D4EF039D72394D82A45D46E8D1;
			remoteInfo = Fabric;
		};
		06F006D2BA0A6C3385C1FF7228500CEA /* PBXContainerItemProxy */ = {
			isa = PBXContainerItemProxy;
			containerPortal = 26BD043AF9FE6D25B9130B8B050E3B3C /* React-jsiexecutor.xcodeproj */;
			proxyType = 1;
			remoteGlobalIDString = 7F7693C84AD2D676CE4E5741F508C198;
			remoteInfo = "React-jsiexecutor";
		};
		07F726DBAF8C12411937DC56C7CE04BD /* PBXContainerItemProxy */ = {
			isa = PBXContainerItemProxy;
			containerPortal = BDCE6D583935F3509864B8E7B4149548 /* ABI35_0_0.xcodeproj */;
			proxyType = 1;
			remoteGlobalIDString = 9255D9F6A409F29BA8F28EF910967B30;
			remoteInfo = ABI35_0_0EXMailComposer;
		};
		0802C624A657C1CCD3024BC530B22876 /* PBXContainerItemProxy */ = {
			isa = PBXContainerItemProxy;
			containerPortal = 9E03FC01AF627C6417CA739ED142F059 /* EXGL_CPP.xcodeproj */;
			proxyType = 1;
			remoteGlobalIDString = 4C66693C554B15E2593FB1F665F8BA01;
			remoteInfo = EXGL_CPP;
		};
		08658E62A93AED59139CA25DEC64163B /* PBXContainerItemProxy */ = {
			isa = PBXContainerItemProxy;
			containerPortal = 07D51552DCD30F3AC79088839CD34A1B /* FirebaseMLVision.xcodeproj */;
			proxyType = 1;
			remoteGlobalIDString = 3D5358053745F186EF3299093007AD97;
			remoteInfo = FirebaseMLVision;
		};
		0A70F81663265C72BBD5948DA1F9AD03 /* PBXContainerItemProxy */ = {
			isa = PBXContainerItemProxy;
			containerPortal = D17943C2AAB90B7DDE57C6DF776D61AE /* EXStoreReview.xcodeproj */;
			proxyType = 1;
			remoteGlobalIDString = F2C74458D282DA74DB95F8A7FE6A5207;
			remoteInfo = EXStoreReview;
		};
		0AE304CCD0FA11551E633B8BD99492CC /* PBXContainerItemProxy */ = {
			isa = PBXContainerItemProxy;
			containerPortal = 0889A04942CC38D213696983EEA4F441 /* ABI36_0_0.xcodeproj */;
			proxyType = 1;
			remoteGlobalIDString = 05DF7E6FB88B48307AF74F6E7D70EC23;
			remoteInfo = ABI36_0_0EXAV;
		};
		0D214B59FFAB2A933398363B45EBFC63 /* PBXContainerItemProxy */ = {
			isa = PBXContainerItemProxy;
			containerPortal = BDCE6D583935F3509864B8E7B4149548 /* ABI35_0_0.xcodeproj */;
			proxyType = 1;
			remoteGlobalIDString = 0AB21BFAF9FE5F815988FCB70D33BF14;
			remoteInfo = ABI35_0_0EXRandom;
		};
		0D3D90EBD588C5BFB60F71B8F9B8D08E /* PBXContainerItemProxy */ = {
			isa = PBXContainerItemProxy;
			containerPortal = A2152528EF2CCC8A6984DA62753EA299 /* EXAppleAuthentication.xcodeproj */;
			proxyType = 1;
			remoteGlobalIDString = 75D95B1FB34689F855D1F4728683DC28;
			remoteInfo = EXAppleAuthentication;
		};
		0DC57A1781AF067574E2F75CCA342254 /* PBXContainerItemProxy */ = {
			isa = PBXContainerItemProxy;
			containerPortal = 0889A04942CC38D213696983EEA4F441 /* ABI36_0_0.xcodeproj */;
			proxyType = 1;
			remoteGlobalIDString = CCD44ADCDEA437B97B0DE8CC26FE92B0;
			remoteInfo = ABI36_0_0EXSpeech;
		};
		0E2B57C7E631048AFCE9842E43A460D6 /* PBXContainerItemProxy */ = {
			isa = PBXContainerItemProxy;
			containerPortal = C2925D31BF80A14020D7966B4B640D43 /* EXLocalAuthentication.xcodeproj */;
			proxyType = 1;
			remoteGlobalIDString = 8D12244750972C21D688A2875A0E77F4;
			remoteInfo = EXLocalAuthentication;
		};
		0EEC8816CC80F50730BD4F789C183C07 /* PBXContainerItemProxy */ = {
			isa = PBXContainerItemProxy;
			containerPortal = 549D382640DF381F80D835259236C6D1 /* Google-Mobile-Ads-SDK.xcodeproj */;
			proxyType = 1;
			remoteGlobalIDString = 662B519EDA759B92F78065D8C998C86E;
			remoteInfo = "Google-Mobile-Ads-SDK";
		};
		0F3671028F88DF41AEAF2DE3B2014634 /* PBXContainerItemProxy */ = {
			isa = PBXContainerItemProxy;
			containerPortal = D13D1078C70CDD48377C02AC1E3F7023 /* DoubleConversion.xcodeproj */;
			proxyType = 1;
			remoteGlobalIDString = 725D0E8C1060F8939288E8C91236BA4F;
			remoteInfo = DoubleConversion;
		};
		118F0E6AFDB8AB381D98EE1BCDB7B8C7 /* PBXContainerItemProxy */ = {
			isa = PBXContainerItemProxy;
			containerPortal = 08518012FCA0E31B3E86FE61167370CE /* ABI34_0_0.xcodeproj */;
			proxyType = 1;
			remoteGlobalIDString = 8A75497FB8E339D17F172AB91BF8EE04;
			remoteInfo = ABI34_0_0EXBarCodeScanner;
		};
		11CA0CB48A86EBC032F211150C157159 /* PBXContainerItemProxy */ = {
			isa = PBXContainerItemProxy;
			containerPortal = 0889A04942CC38D213696983EEA4F441 /* ABI36_0_0.xcodeproj */;
			proxyType = 1;
			remoteGlobalIDString = 25F6A84F7C9D48E4EDC6B249BED67639;
			remoteInfo = ABI36_0_0EXFileSystem;
		};
		135FDE6EC323C92CA3A6057B178697CE /* PBXContainerItemProxy */ = {
			isa = PBXContainerItemProxy;
			containerPortal = 08518012FCA0E31B3E86FE61167370CE /* ABI34_0_0.xcodeproj */;
			proxyType = 1;
			remoteGlobalIDString = 10A12F95932E350CAF7699538E282DC1;
			remoteInfo = ABI34_0_0EXGoogleSignIn;
		};
		1394472364CBB5953311FA2D413A36F0 /* PBXContainerItemProxy */ = {
			isa = PBXContainerItemProxy;
			containerPortal = DFFDF0AB64C1B899E0398BCF341D006F /* Amplitude-iOS.xcodeproj */;
			proxyType = 1;
			remoteGlobalIDString = E9F5188151EE37F157A617BBBC3DB105;
			remoteInfo = "Amplitude-iOS";
		};
		13C61467B9A9687E4DEAE9DDAC9B38B1 /* PBXContainerItemProxy */ = {
			isa = PBXContainerItemProxy;
			containerPortal = 8164F81E985032D5B42CB79AF2D46BAC /* EXBranch.xcodeproj */;
			proxyType = 1;
			remoteGlobalIDString = 6B47FA6D658B6D4521D692AE24630902;
			remoteInfo = EXBranch;
		};
		145008AFB3EE1F9F813D117919A159B6 /* PBXContainerItemProxy */ = {
			isa = PBXContainerItemProxy;
			containerPortal = 0889A04942CC38D213696983EEA4F441 /* ABI36_0_0.xcodeproj */;
			proxyType = 1;
			remoteGlobalIDString = 3BD72CB217C774F8DB0EA39319D7D63F;
			remoteInfo = ABI36_0_0EXBlur;
		};
		14603E55B65CF4265F19F7277EAFE8D2 /* PBXContainerItemProxy */ = {
			isa = PBXContainerItemProxy;
			containerPortal = 636530CE44A7EDFEDAA947D24AD55819 /* Yoga.xcodeproj */;
			proxyType = 1;
			remoteGlobalIDString = 8DB658880A3F558549A84D99BCFADCBC;
			remoteInfo = Yoga;
		};
		17A55F477955FBCEDC457F373A965B0E /* PBXContainerItemProxy */ = {
			isa = PBXContainerItemProxy;
			containerPortal = 0889A04942CC38D213696983EEA4F441 /* ABI36_0_0.xcodeproj */;
			proxyType = 1;
			remoteGlobalIDString = 0BA1E848DD2F43297D651F1E891F5764;
			remoteInfo = ABI36_0_0ExpoKit;
		};
		17E4E795E2BF026E65414953928FAE79 /* PBXContainerItemProxy */ = {
			isa = PBXContainerItemProxy;
			containerPortal = 4764CD4823A97578F95024C4D7075B79 /* lottie-ios.xcodeproj */;
			proxyType = 1;
			remoteGlobalIDString = 2FFD4CF15B40CE17E04F3BC6AAF7035A;
			remoteInfo = "lottie-ios";
		};
		199C6E919C84F2D962254D7503FE9BA3 /* PBXContainerItemProxy */ = {
			isa = PBXContainerItemProxy;
			containerPortal = 7D47D11533867E1C6AFB39EE1DFFF271 /* UMFaceDetectorInterface.xcodeproj */;
			proxyType = 1;
			remoteGlobalIDString = 8DC606D9CFDD04C553C81728629364B3;
			remoteInfo = UMFaceDetectorInterface;
		};
		1BF528355ABEC100CFCC2808F211D9B0 /* PBXContainerItemProxy */ = {
			isa = PBXContainerItemProxy;
			containerPortal = BDCE6D583935F3509864B8E7B4149548 /* ABI35_0_0.xcodeproj */;
			proxyType = 1;
			remoteGlobalIDString = 9B46945ADCE2523672D28357176A9C75;
			remoteInfo = ABI35_0_0UMPermissionsInterface;
		};
		1C20C276E2B3520509FDAEE6AD2C66DC /* PBXContainerItemProxy */ = {
			isa = PBXContainerItemProxy;
			containerPortal = B120E4ECCA3A2F9409C968A3AF566EDE /* EXLinearGradient.xcodeproj */;
			proxyType = 1;
			remoteGlobalIDString = AF5113FDFEF2ECEBDD58149C34DD4634;
			remoteInfo = EXLinearGradient;
		};
		1D600532E3C3419A1F44F988770A2A40 /* PBXContainerItemProxy */ = {
			isa = PBXContainerItemProxy;
			containerPortal = BDCE6D583935F3509864B8E7B4149548 /* ABI35_0_0.xcodeproj */;
			proxyType = 1;
			remoteGlobalIDString = F63A01FF19529B178FDF1CDB30923CC7;
			remoteInfo = ABI35_0_0EXWebBrowser;
		};
		1E5ED38013FD9937D7C045EB8659B028 /* PBXContainerItemProxy */ = {
			isa = PBXContainerItemProxy;
			containerPortal = 195B23FFCC803722C5A73AB0D4F58FFE /* React-RCTSettings.xcodeproj */;
			proxyType = 1;
			remoteGlobalIDString = 02DD1E05F06C403A8300ABEFC2C29A3D;
			remoteInfo = "React-RCTSettings";
		};
		1E7BC2A845533523A5A8C005CF1722A8 /* PBXContainerItemProxy */ = {
			isa = PBXContainerItemProxy;
			containerPortal = 2BDC96831FA9406E2146BFAF6F4A0589 /* React-jsinspector.xcodeproj */;
			proxyType = 1;
			remoteGlobalIDString = 1AC0EAF3E808B6AA276E43B30A5B20AA;
			remoteInfo = "React-jsinspector";
		};
		1EDC4B01D9DFC80BFC79A8B9F73110AE /* PBXContainerItemProxy */ = {
			isa = PBXContainerItemProxy;
			containerPortal = BDCE6D583935F3509864B8E7B4149548 /* ABI35_0_0.xcodeproj */;
			proxyType = 1;
			remoteGlobalIDString = 3F64962F497C4FA226B9FE597A3249CD;
			remoteInfo = ABI35_0_0UMSensorsInterface;
		};
		1F64702801D90A14B452392CBB6C82E6 /* PBXContainerItemProxy */ = {
			isa = PBXContainerItemProxy;
			containerPortal = FB6A35E995DAEAACEB06A76AAF778706 /* GoogleToolboxForMac.xcodeproj */;
			proxyType = 1;
			remoteGlobalIDString = 6A6C31AF5480BB69EDDFCD50D28967CD;
			remoteInfo = GoogleToolboxForMac;
		};
		20601C5912D95646272D5B308861A323 /* PBXContainerItemProxy */ = {
			isa = PBXContainerItemProxy;
			containerPortal = A196458D50C3B7F919D7DFAD36AD7A91 /* GoogleDataTransportCCTSupport.xcodeproj */;
			proxyType = 1;
			remoteGlobalIDString = 11C41BD6B3D59337B4AE45F453918096;
			remoteInfo = GoogleDataTransportCCTSupport;
		};
		2122F913E9D172AEE942E5DC98F41C50 /* PBXContainerItemProxy */ = {
			isa = PBXContainerItemProxy;
			containerPortal = 08518012FCA0E31B3E86FE61167370CE /* ABI34_0_0.xcodeproj */;
			proxyType = 1;
			remoteGlobalIDString = 48B00018AB77CB2BAB602C2D3678B0AC;
			remoteInfo = yogaABI34_0_0;
		};
		2172508EDC69074062EFD5DEC8C48D59 /* PBXContainerItemProxy */ = {
			isa = PBXContainerItemProxy;
			containerPortal = BDCE6D583935F3509864B8E7B4149548 /* ABI35_0_0.xcodeproj */;
			proxyType = 1;
			remoteGlobalIDString = 7688B1539830A752503FA00DC6F81F8E;
			remoteInfo = ABI35_0_0UMCameraInterface;
		};
		21B9E6EDC18DB41A745A168145B3BD75 /* PBXContainerItemProxy */ = {
			isa = PBXContainerItemProxy;
			containerPortal = C252DB9EC2961ECA26A5DD16F8AD801F /* React-cxxreact.xcodeproj */;
			proxyType = 1;
			remoteGlobalIDString = BD509719D4F0C3D8910F2BED0B6AB5F3;
			remoteInfo = "React-cxxreact";
		};
		23D6F380D8507FCCD87888999FE5C37F /* PBXContainerItemProxy */ = {
			isa = PBXContainerItemProxy;
			containerPortal = 0889A04942CC38D213696983EEA4F441 /* ABI36_0_0.xcodeproj */;
			proxyType = 1;
			remoteGlobalIDString = 0811C6272161B4F64AD4DA0DB2BA3723;
			remoteInfo = "ABI36_0_0React-RCTImage";
		};
		24F8C1C6CE38CC28750DAA152000ADD5 /* PBXContainerItemProxy */ = {
			isa = PBXContainerItemProxy;
			containerPortal = 845B601E801CFFEE0F5CBEB86DE353BC /* EXTaskManager.xcodeproj */;
			proxyType = 1;
			remoteGlobalIDString = 86D546D1F048CDA66BE7589194F91D23;
			remoteInfo = EXTaskManager;
		};
		254562AC4F3B27D31A7003AE81860504 /* PBXContainerItemProxy */ = {
			isa = PBXContainerItemProxy;
			containerPortal = 0889A04942CC38D213696983EEA4F441 /* ABI36_0_0.xcodeproj */;
			proxyType = 1;
			remoteGlobalIDString = DBFFDD6EF0081135DDB3A825211EA670;
			remoteInfo = ABI36_0_0EXBackgroundFetch;
		};
		2552C8D455081EDB0B5B6E0755766B5A /* PBXContainerItemProxy */ = {
			isa = PBXContainerItemProxy;
			containerPortal = 08518012FCA0E31B3E86FE61167370CE /* ABI34_0_0.xcodeproj */;
			proxyType = 1;
			remoteGlobalIDString = 473D3B56117BEF4D36F061530DF9B46E;
			remoteInfo = ABI34_0_0EXAppAuth;
		};
		26EA01FA1E931687AE7110DBAB93FDA2 /* PBXContainerItemProxy */ = {
			isa = PBXContainerItemProxy;
			containerPortal = E1F0F3881D334951E64C1371F8B79D2E /* Analytics.xcodeproj */;
			proxyType = 1;
			remoteGlobalIDString = 428EE321470913F61A7C253ACF3B4D53;
			remoteInfo = Analytics;
		};
		27A4D12F14045A8AB2C29FE76EEFF446 /* PBXContainerItemProxy */ = {
			isa = PBXContainerItemProxy;
			containerPortal = BDCE6D583935F3509864B8E7B4149548 /* ABI35_0_0.xcodeproj */;
			proxyType = 1;
			remoteGlobalIDString = 1C7CEF45DA27B60F2543F49620147E8A;
			remoteInfo = ReactABI35_0_0;
		};
		28DA3BF2A64EA620CBAC518AC4E2788A /* PBXContainerItemProxy */ = {
			isa = PBXContainerItemProxy;
			containerPortal = BDCE6D583935F3509864B8E7B4149548 /* ABI35_0_0.xcodeproj */;
			proxyType = 1;
			remoteGlobalIDString = 49F4F487016EB7953198C74EB8C6040A;
			remoteInfo = ABI35_0_0UMFileSystemInterface;
		};
		295C572996137ABBED29BD54C22A2910 /* PBXContainerItemProxy */ = {
			isa = PBXContainerItemProxy;
			containerPortal = C3DD583B15221F8DF55F01B776AE6CBD /* EXCalendar.xcodeproj */;
			proxyType = 1;
			remoteGlobalIDString = 0F2988851D689F1E41CFC89C31422758;
			remoteInfo = EXCalendar;
		};
		2A571106065C83CE2D6B73EF048826A2 /* PBXContainerItemProxy */ = {
			isa = PBXContainerItemProxy;
			containerPortal = 08518012FCA0E31B3E86FE61167370CE /* ABI34_0_0.xcodeproj */;
			proxyType = 1;
			remoteGlobalIDString = 0C80ABCC197F7889FF44C2517104CE35;
			remoteInfo = ABI34_0_0EXImageManipulator;
		};
		2A75202BA03FE18CADF7E2ACD122EF3F /* PBXContainerItemProxy */ = {
			isa = PBXContainerItemProxy;
			containerPortal = A075154B105881FA1CB390820B6F22E8 /* RCTTypeSafety.xcodeproj */;
			proxyType = 1;
			remoteGlobalIDString = 9C3601DE72183D42B9DC3FF333D35CF7;
			remoteInfo = RCTTypeSafety;
		};
		2B2DA5D990A594137ECC1CA067035533 /* PBXContainerItemProxy */ = {
			isa = PBXContainerItemProxy;
			containerPortal = 08518012FCA0E31B3E86FE61167370CE /* ABI34_0_0.xcodeproj */;
			proxyType = 1;
			remoteGlobalIDString = 65B730B1B61938A9B2E66B9D55A755EE;
			remoteInfo = ABI34_0_0UMCore;
		};
		2C881993080277D7F9266506D7263744 /* PBXContainerItemProxy */ = {
			isa = PBXContainerItemProxy;
			containerPortal = 4C64FE0C201570701939452EF2770CC6 /* React-Core.xcodeproj */;
			proxyType = 1;
			remoteGlobalIDString = 5DA1A74647F652AE8E4DE074AFC4C6B7;
			remoteInfo = "React-Core";
		};
		2D315F823004663C58ED3A15A3FD2F8A /* PBXContainerItemProxy */ = {
			isa = PBXContainerItemProxy;
			containerPortal = BDCE6D583935F3509864B8E7B4149548 /* ABI35_0_0.xcodeproj */;
			proxyType = 1;
			remoteGlobalIDString = 90EAC78CA0291E971E628F2D0BC6877A;
			remoteInfo = ABI35_0_0EXImageManipulator;
		};
		2D4A95FA7D73ED7FD393A1247B627D06 /* PBXContainerItemProxy */ = {
			isa = PBXContainerItemProxy;
			containerPortal = 08518012FCA0E31B3E86FE61167370CE /* ABI34_0_0.xcodeproj */;
			proxyType = 1;
			remoteGlobalIDString = BF9EE737083F3680AC7E3F5B7600B946;
			remoteInfo = ABI34_0_0EXBrightness;
		};
		2D7BE6CAD6B7BC2A6DBF95FCEA05B055 /* PBXContainerItemProxy */ = {
			isa = PBXContainerItemProxy;
			containerPortal = 0889A04942CC38D213696983EEA4F441 /* ABI36_0_0.xcodeproj */;
			proxyType = 1;
			remoteGlobalIDString = 6F7CAF6404FF96359734746383BB74B9;
			remoteInfo = ABI36_0_0EXBluetooth;
		};
		2D9DDAC6640F6943F16747BB9D56A45A /* PBXContainerItemProxy */ = {
			isa = PBXContainerItemProxy;
			containerPortal = 2FF45CAFD854D8DDE609FAB7381292FF /* EXVideoThumbnails.xcodeproj */;
			proxyType = 1;
			remoteGlobalIDString = 16ED442C06F5D444E672AE845A57E796;
			remoteInfo = EXVideoThumbnails;
		};
		2E152EC509DC92C0B8CA5CEE18F9CF75 /* PBXContainerItemProxy */ = {
			isa = PBXContainerItemProxy;
			containerPortal = 0889A04942CC38D213696983EEA4F441 /* ABI36_0_0.xcodeproj */;
			proxyType = 1;
			remoteGlobalIDString = FEF27171CD0A91E5F28ED3165671A0B1;
			remoteInfo = ABI36_0_0EXVideoThumbnails;
		};
		2E3C2370F7BD65D52DF125BA65F78FA6 /* PBXContainerItemProxy */ = {
			isa = PBXContainerItemProxy;
			containerPortal = BDCE6D583935F3509864B8E7B4149548 /* ABI35_0_0.xcodeproj */;
			proxyType = 1;
			remoteGlobalIDString = 97CFE26DD4B508A41F3F77E89FA51EE1;
			remoteInfo = ABI35_0_0EXCrypto;
		};
		351971186BD42299CC6D083CE069D0A8 /* PBXContainerItemProxy */ = {
			isa = PBXContainerItemProxy;
			containerPortal = E1E903DF3F3A728AA3079FC3604DF103 /* EXGL.xcodeproj */;
			proxyType = 1;
			remoteGlobalIDString = 78CC35D6F49ACC0F72F0095F78EFDCE7;
			remoteInfo = EXGL;
		};
		359443FC9DFCC1AF8445E95EFA2D83F5 /* PBXContainerItemProxy */ = {
			isa = PBXContainerItemProxy;
			containerPortal = 0889A04942CC38D213696983EEA4F441 /* ABI36_0_0.xcodeproj */;
			proxyType = 1;
			remoteGlobalIDString = FDF88C74615556B3437A159C18D3C9CD;
			remoteInfo = ABI36_0_0EXBrightness;
		};
		35E7C022C46F0166FCB2E40020E7CEFC /* PBXContainerItemProxy */ = {
			isa = PBXContainerItemProxy;
			containerPortal = 107F2C0B9278EAF6A03B7ABA57032D6B /* UMReactNativeAdapter.xcodeproj */;
			proxyType = 1;
			remoteGlobalIDString = E0F5743D6C158230DA447A63190DF2E9;
			remoteInfo = UMReactNativeAdapter;
		};
		366207147258A803131CF4B9D4933E9A /* PBXContainerItemProxy */ = {
			isa = PBXContainerItemProxy;
			containerPortal = 0889A04942CC38D213696983EEA4F441 /* ABI36_0_0.xcodeproj */;
			proxyType = 1;
			remoteGlobalIDString = E5D8382C1A658FAC82CFCF020BF0D9E4;
			remoteInfo = ABI36_0_0UMConstantsInterface;
		};
		3769A18CB91647F070E956BC0A7195EA /* PBXContainerItemProxy */ = {
			isa = PBXContainerItemProxy;
			containerPortal = 0889A04942CC38D213696983EEA4F441 /* ABI36_0_0.xcodeproj */;
=======
		0541EF79E3A44083062B969DE4D33710 /* PBXContainerItemProxy */ = {
			isa = PBXContainerItemProxy;
			containerPortal = C0DF0EC5C5520FC9BDF9D07E414923CA /* EXVideoThumbnails.xcodeproj */;
			proxyType = 1;
			remoteGlobalIDString = 16ED442C06F5D444E672AE845A57E796;
			remoteInfo = EXVideoThumbnails;
		};
		05755A19361C79ADC2040D514F880643 /* PBXContainerItemProxy */ = {
			isa = PBXContainerItemProxy;
			containerPortal = 724304EF68626509333799BE18537132 /* EXCalendar.xcodeproj */;
			proxyType = 1;
			remoteGlobalIDString = 0F2988851D689F1E41CFC89C31422758;
			remoteInfo = EXCalendar;
		};
		0594FE580140A541055E3895874F2784 /* PBXContainerItemProxy */ = {
			isa = PBXContainerItemProxy;
			containerPortal = EF82AE40E2DE0CFE88F6850FB98FACB8 /* ABI36_0_0.xcodeproj */;
			proxyType = 1;
			remoteGlobalIDString = 1A3384F8D87F9BA4958B1CA41F6C8C4A;
			remoteInfo = ABI36_0_0UMBarCodeScannerInterface;
		};
		0685AF54B6A9DD294048235851455F93 /* PBXContainerItemProxy */ = {
			isa = PBXContainerItemProxy;
			containerPortal = EF82AE40E2DE0CFE88F6850FB98FACB8 /* ABI36_0_0.xcodeproj */;
			proxyType = 1;
			remoteGlobalIDString = 00AEC55E46D8D1CB2A6278962F78C590;
			remoteInfo = ABI36_0_0EXTaskManager;
		};
		06EB5F94E88422627F1E01D2A24AA08B /* PBXContainerItemProxy */ = {
			isa = PBXContainerItemProxy;
			containerPortal = 6A00B4090B84427D7A185B0A1C4B2726 /* EXDocumentPicker.xcodeproj */;
			proxyType = 1;
			remoteGlobalIDString = 40300EFA08DDB78C6AFF84A0F118E9CD;
			remoteInfo = EXDocumentPicker;
		};
		08AA6444E4203C9DB143123393AAE855 /* PBXContainerItemProxy */ = {
			isa = PBXContainerItemProxy;
			containerPortal = EF82AE40E2DE0CFE88F6850FB98FACB8 /* ABI36_0_0.xcodeproj */;
			proxyType = 1;
			remoteGlobalIDString = 2DC2A05E114485F606877C81943053D3;
			remoteInfo = ABI36_0_0EXAdsFacebook;
		};
		095C28E7DEB12C975C636B3B5EB3EF6B /* PBXContainerItemProxy */ = {
			isa = PBXContainerItemProxy;
			containerPortal = 1D29CBA21411C8288FF14DE077392AC1 /* RCTRequired.xcodeproj */;
			proxyType = 1;
			remoteGlobalIDString = 7B4E6DC12B1D694845842E9A06C59213;
			remoteInfo = RCTRequired;
		};
		0974D9E2F840F216851168F9B78942E3 /* PBXContainerItemProxy */ = {
			isa = PBXContainerItemProxy;
			containerPortal = 2A03FBC353BD0997D3B4988F6F707F32 /* Folly.xcodeproj */;
			proxyType = 1;
			remoteGlobalIDString = 14BB2B7275726942E762F076FA966088;
			remoteInfo = Folly;
		};
		09C6B3F940CF6AE15DE38CC416C6EBC6 /* PBXContainerItemProxy */ = {
			isa = PBXContainerItemProxy;
			containerPortal = EF82AE40E2DE0CFE88F6850FB98FACB8 /* ABI36_0_0.xcodeproj */;
			proxyType = 1;
			remoteGlobalIDString = 57E58B91B2FD0AEFD4849D17874EFA32;
			remoteInfo = ABI36_0_0EXApplication;
		};
		09DA4E82C534173FE3F4A0E542F524A4 /* PBXContainerItemProxy */ = {
			isa = PBXContainerItemProxy;
			containerPortal = 2A09CEB95147273FF0855BE94636A261 /* ABI34_0_0.xcodeproj */;
			proxyType = 1;
			remoteGlobalIDString = F5DCE07A12345C610E4DDC9DD32D1639;
			remoteInfo = ABI34_0_0EXPrint;
		};
		0A1089CEBB8E9077057D9F090A1CC618 /* PBXContainerItemProxy */ = {
			isa = PBXContainerItemProxy;
			containerPortal = 2A09CEB95147273FF0855BE94636A261 /* ABI34_0_0.xcodeproj */;
			proxyType = 1;
			remoteGlobalIDString = 436E06C2A54C19A3F40A36A9E2F0CC0C;
			remoteInfo = ABI34_0_0EXSMS;
		};
		0A4C08994A698EC2002B76BF2723C4A8 /* PBXContainerItemProxy */ = {
			isa = PBXContainerItemProxy;
			containerPortal = 0098906518FA604CBC10906ACEE3CBFC /* ABI35_0_0.xcodeproj */;
			proxyType = 1;
			remoteGlobalIDString = 3F80B4D90FCF62A4B106514E341C9C97;
			remoteInfo = ABI35_0_0UMCore;
		};
		0AE62126F18A3CD2762D91E99BF61B6A /* PBXContainerItemProxy */ = {
			isa = PBXContainerItemProxy;
			containerPortal = EF82AE40E2DE0CFE88F6850FB98FACB8 /* ABI36_0_0.xcodeproj */;
			proxyType = 1;
			remoteGlobalIDString = 5850CB66507BD2913699B9813465F9E4;
			remoteInfo = ABI36_0_0UMCore;
		};
		0B190C3E34C3C5BA1843115ECCDCC77D /* PBXContainerItemProxy */ = {
			isa = PBXContainerItemProxy;
			containerPortal = EF82AE40E2DE0CFE88F6850FB98FACB8 /* ABI36_0_0.xcodeproj */;
			proxyType = 1;
			remoteGlobalIDString = FEAF29124D8622A534B739890E9AD7AA;
			remoteInfo = ABI36_0_0UMFaceDetectorInterface;
		};
		0C685825876AD15E03E4DDBB80BAD6A1 /* PBXContainerItemProxy */ = {
			isa = PBXContainerItemProxy;
			containerPortal = 257656237256A61CD2BCB5FE9BA7B2D0 /* EXMailComposer.xcodeproj */;
			proxyType = 1;
			remoteGlobalIDString = 2E02530F5AAAD2AC2A43FE2B8AC3E99C;
			remoteInfo = EXMailComposer;
		};
		0CDC9C9C6C39024F4A9BF7887BE21727 /* PBXContainerItemProxy */ = {
			isa = PBXContainerItemProxy;
			containerPortal = 4B0F1FA8F1143B5A438BA3F132FB35EE /* React-RCTAnimation.xcodeproj */;
			proxyType = 1;
			remoteGlobalIDString = 8FD0C9BFE0E509D0066C67C06EE170B5;
			remoteInfo = "React-RCTAnimation";
		};
		0D4F525DD9A0B1C5D01355C319EA41AD /* PBXContainerItemProxy */ = {
			isa = PBXContainerItemProxy;
			containerPortal = 0098906518FA604CBC10906ACEE3CBFC /* ABI35_0_0.xcodeproj */;
			proxyType = 1;
			remoteGlobalIDString = 33A96B208E6EDCFB9088D2459CE35B18;
			remoteInfo = ABI35_0_0EXSMS;
		};
		0DA164BA6574FB7FEF4E8DF85D4A0B43 /* PBXContainerItemProxy */ = {
			isa = PBXContainerItemProxy;
			containerPortal = FF9FEE1846D7DB030899827478EF9AA4 /* React-CoreModules.xcodeproj */;
			proxyType = 1;
			remoteGlobalIDString = 42F070932EC272C376353459CE0FA76E;
			remoteInfo = "React-CoreModules";
		};
		0EFEF64FA2CFDC93E245343F34C33D4A /* PBXContainerItemProxy */ = {
			isa = PBXContainerItemProxy;
			containerPortal = A196458D50C3B7F919D7DFAD36AD7A91 /* GoogleDataTransportCCTSupport.xcodeproj */;
			proxyType = 1;
			remoteGlobalIDString = 11C41BD6B3D59337B4AE45F453918096;
			remoteInfo = GoogleDataTransportCCTSupport;
		};
		0F18D411B72038D189054615791A6FF7 /* PBXContainerItemProxy */ = {
			isa = PBXContainerItemProxy;
			containerPortal = 5BE2D62071E47C6CFCF1AA9AC73312CD /* React-RCTLinking.xcodeproj */;
			proxyType = 1;
			remoteGlobalIDString = FF1621D1C3F9AF33EDD2BF51FEDEB3D8;
			remoteInfo = "React-RCTLinking";
		};
		0F343BD8AC5C0972A147D31AF2094D3B /* PBXContainerItemProxy */ = {
			isa = PBXContainerItemProxy;
			containerPortal = 2A09CEB95147273FF0855BE94636A261 /* ABI34_0_0.xcodeproj */;
			proxyType = 1;
			remoteGlobalIDString = 93804DEF07DBD2C92CBFFE7CC32DD5FC;
			remoteInfo = ABI34_0_0UMFontInterface;
		};
		112F42D1A67B6711C15BE4D6B26B6F2B /* PBXContainerItemProxy */ = {
			isa = PBXContainerItemProxy;
			containerPortal = 2A09CEB95147273FF0855BE94636A261 /* ABI34_0_0.xcodeproj */;
			proxyType = 1;
			remoteGlobalIDString = A645685B9949B753C58B1E4428245DBB;
			remoteInfo = ABI34_0_0EXCamera;
		};
		1229827310C3D1AF06A040ABA3DA9D54 /* PBXContainerItemProxy */ = {
			isa = PBXContainerItemProxy;
			containerPortal = EF82AE40E2DE0CFE88F6850FB98FACB8 /* ABI36_0_0.xcodeproj */;
			proxyType = 1;
			remoteGlobalIDString = 8D1C12E901F84EAB7FB8DB1B31C4E4FB;
			remoteInfo = ABI36_0_0EXConstants;
		};
		1388A3B3F103949300C68AB179740619 /* PBXContainerItemProxy */ = {
			isa = PBXContainerItemProxy;
			containerPortal = 0098906518FA604CBC10906ACEE3CBFC /* ABI35_0_0.xcodeproj */;
			proxyType = 1;
			remoteGlobalIDString = E34FFCED87371866940C9B03905D38A8;
			remoteInfo = ABI35_0_0EXAppAuth;
		};
		13D77530120A19E9BAF5CCA8532A9902 /* PBXContainerItemProxy */ = {
			isa = PBXContainerItemProxy;
			containerPortal = EF82AE40E2DE0CFE88F6850FB98FACB8 /* ABI36_0_0.xcodeproj */;
			proxyType = 1;
			remoteGlobalIDString = 6FB4DBA8C776042815026EF3D8E39788;
			remoteInfo = ABI36_0_0EXLocation;
		};
		1407C669B8810406661DC0A5984AD372 /* PBXContainerItemProxy */ = {
			isa = PBXContainerItemProxy;
			containerPortal = 1D33260EAA9C6363211C9C7A706314FA /* EXStoreReview.xcodeproj */;
			proxyType = 1;
			remoteGlobalIDString = F2C74458D282DA74DB95F8A7FE6A5207;
			remoteInfo = EXStoreReview;
		};
		144347928F87BBAA9B6894F674902D91 /* PBXContainerItemProxy */ = {
			isa = PBXContainerItemProxy;
			containerPortal = C288EA6C9ABEB9A559D9F8E5CFBF8C4F /* EXAppAuth.xcodeproj */;
			proxyType = 1;
			remoteGlobalIDString = 5FB7695B45E2F2A9171D3B6C97B3A1A2;
			remoteInfo = EXAppAuth;
		};
		148EFA746F056EED82038C5B5DF38735 /* PBXContainerItemProxy */ = {
			isa = PBXContainerItemProxy;
			containerPortal = C70952C8CF84F73CE814C1DF306222FC /* EXLocalization.xcodeproj */;
			proxyType = 1;
			remoteGlobalIDString = 55C7C51CE4B49B971674C896CB1DC301;
			remoteInfo = EXLocalization;
		};
		14B58470AE55475D4C62BE036751879D /* PBXContainerItemProxy */ = {
			isa = PBXContainerItemProxy;
			containerPortal = 0098906518FA604CBC10906ACEE3CBFC /* ABI35_0_0.xcodeproj */;
			proxyType = 1;
			remoteGlobalIDString = E621A76C4D777DA3450ADFB11C1179E9;
			remoteInfo = ABI35_0_0EXFileSystem;
		};
		1533AA6C8189885F26295EB7EE5ABB8A /* PBXContainerItemProxy */ = {
			isa = PBXContainerItemProxy;
			containerPortal = B2946540717875DF5800179D48051697 /* EXRandom.xcodeproj */;
			proxyType = 1;
			remoteGlobalIDString = 00EB4A6BB9778AFFF7F587D732973596;
			remoteInfo = EXRandom;
		};
		165AD401B801E13686B32E83829A9BEC /* PBXContainerItemProxy */ = {
			isa = PBXContainerItemProxy;
			containerPortal = 3262D5CB6E8C3A67128AB01B67E1BEAA /* Branch.xcodeproj */;
			proxyType = 1;
			remoteGlobalIDString = 32AB2597F26D238AAF12A9F8A95B992E;
			remoteInfo = Branch;
		};
		16A112958A9608506251A1080A8B32DB /* PBXContainerItemProxy */ = {
			isa = PBXContainerItemProxy;
			containerPortal = EF82AE40E2DE0CFE88F6850FB98FACB8 /* ABI36_0_0.xcodeproj */;
			proxyType = 1;
			remoteGlobalIDString = 24A57220F4A564139DF95123EA5422DE;
			remoteInfo = ABI36_0_0EXSensors;
		};
		18A634F01E8F205A1B05605E04A3EF0B /* PBXContainerItemProxy */ = {
			isa = PBXContainerItemProxy;
			containerPortal = 0098906518FA604CBC10906ACEE3CBFC /* ABI35_0_0.xcodeproj */;
			proxyType = 1;
			remoteGlobalIDString = 7EEC62172A99F4C703BE3B42D36E5819;
			remoteInfo = ABI35_0_0EXAdsAdMob;
		};
		18BEF5C2AC147532E9995F90184BEDA6 /* PBXContainerItemProxy */ = {
			isa = PBXContainerItemProxy;
			containerPortal = 6FC152045945143A1A86161022CF44C1 /* FirebaseMLVisionFaceModel.xcodeproj */;
			proxyType = 1;
			remoteGlobalIDString = D61B01865B69609E47812F6C78446AFB;
			remoteInfo = FirebaseMLVisionFaceModel;
		};
		18E65DDE62CAFA484F407C2ECC334725 /* PBXContainerItemProxy */ = {
			isa = PBXContainerItemProxy;
			containerPortal = 0098906518FA604CBC10906ACEE3CBFC /* ABI35_0_0.xcodeproj */;
			proxyType = 1;
			remoteGlobalIDString = AF5FABC907AC026F1AC37644B3D868FA;
			remoteInfo = ABI35_0_0EXContacts;
		};
		18EA1FDFE2C1619F30B41959585BD81A /* PBXContainerItemProxy */ = {
			isa = PBXContainerItemProxy;
			containerPortal = EF82AE40E2DE0CFE88F6850FB98FACB8 /* ABI36_0_0.xcodeproj */;
			proxyType = 1;
			remoteGlobalIDString = 68B51A6A7E69BD5CCFAAE55EBD733EAD;
			remoteInfo = "ABI36_0_0React-RCTSettings";
		};
		1A58C676D6DEF98353BC4FA0BEDAA77E /* PBXContainerItemProxy */ = {
			isa = PBXContainerItemProxy;
			containerPortal = 2A09CEB95147273FF0855BE94636A261 /* ABI34_0_0.xcodeproj */;
			proxyType = 1;
			remoteGlobalIDString = C305D198115C8D322C0CB1BFAF112828;
			remoteInfo = ABI34_0_0EXAmplitude;
		};
		1D50899A464EAC5AC8A639F80436EE4E /* PBXContainerItemProxy */ = {
			isa = PBXContainerItemProxy;
			containerPortal = 2A09CEB95147273FF0855BE94636A261 /* ABI34_0_0.xcodeproj */;
			proxyType = 1;
			remoteGlobalIDString = 087CBDC6111C285722CA84B7BAC8BE3C;
			remoteInfo = ABI34_0_0UMReactNativeAdapter;
		};
		1E037B1B9342A694420BCE3B991B07E0 /* PBXContainerItemProxy */ = {
			isa = PBXContainerItemProxy;
			containerPortal = EF82AE40E2DE0CFE88F6850FB98FACB8 /* ABI36_0_0.xcodeproj */;
			proxyType = 1;
			remoteGlobalIDString = 0A814E3B3911660CC19AE33B8C617878;
			remoteInfo = "ABI36_0_0React-CoreModules";
		};
		1E9933000A571BF5D18770D4CC170D47 /* PBXContainerItemProxy */ = {
			isa = PBXContainerItemProxy;
			containerPortal = 0098906518FA604CBC10906ACEE3CBFC /* ABI35_0_0.xcodeproj */;
			proxyType = 1;
			remoteGlobalIDString = 0259CA884A6F46AAD51945C237F800E4;
			remoteInfo = ABI35_0_0EXGL;
		};
		202DFC0C70079290EC6700ECB8094DCE /* PBXContainerItemProxy */ = {
			isa = PBXContainerItemProxy;
			containerPortal = DFE915A2119160D58246D43B37C986A5 /* EXImageManipulator.xcodeproj */;
			proxyType = 1;
			remoteGlobalIDString = C3AA7C99B7CAD2FC22B8AA8928D7DF6F;
			remoteInfo = EXImageManipulator;
		};
		20BD62D991ABC540B362974CAD5F3C9E /* PBXContainerItemProxy */ = {
			isa = PBXContainerItemProxy;
			containerPortal = 2A09CEB95147273FF0855BE94636A261 /* ABI34_0_0.xcodeproj */;
			proxyType = 1;
			remoteGlobalIDString = 48B00018AB77CB2BAB602C2D3678B0AC;
			remoteInfo = yogaABI34_0_0;
		};
		2390427AB7A5FCD54A896AB1EF12B27A /* PBXContainerItemProxy */ = {
			isa = PBXContainerItemProxy;
			containerPortal = 42BC18C6AC68ACE31DC8C50609DC840E /* EXKeepAwake.xcodeproj */;
			proxyType = 1;
			remoteGlobalIDString = E593B1631324E147D59AE9990EDA53A2;
			remoteInfo = EXKeepAwake;
		};
		2405B5679883872F85EF86C9FCC0CE04 /* PBXContainerItemProxy */ = {
			isa = PBXContainerItemProxy;
			containerPortal = 84CA43CF96ED3E5622DF3B038D9570FE /* EXPermissions.xcodeproj */;
			proxyType = 1;
			remoteGlobalIDString = 488F0C19AB92FC4B503EB55CC688FCF5;
			remoteInfo = EXPermissions;
		};
		24228BED5E7E660FC605413012A6D43E /* PBXContainerItemProxy */ = {
			isa = PBXContainerItemProxy;
			containerPortal = EF82AE40E2DE0CFE88F6850FB98FACB8 /* ABI36_0_0.xcodeproj */;
			proxyType = 1;
			remoteGlobalIDString = BE622428948FCAE095B552C4B08D4C22;
			remoteInfo = "ABI36_0_0React-RCTNetwork";
		};
		283A9BF35F5C96856B870A7C2F872817 /* PBXContainerItemProxy */ = {
			isa = PBXContainerItemProxy;
			containerPortal = 0098906518FA604CBC10906ACEE3CBFC /* ABI35_0_0.xcodeproj */;
			proxyType = 1;
			remoteGlobalIDString = 2A5353632FAA3BC2EA4183F95FF5A281;
			remoteInfo = ABI35_0_0UMFontInterface;
		};
		283E29F5579EB199AF5B63BF8DE46957 /* PBXContainerItemProxy */ = {
			isa = PBXContainerItemProxy;
			containerPortal = 0098906518FA604CBC10906ACEE3CBFC /* ABI35_0_0.xcodeproj */;
			proxyType = 1;
			remoteGlobalIDString = 3BFE6D845D41FFF201A6436646AFBE62;
			remoteInfo = ABI35_0_0EXLinearGradient;
		};
		28AF28BE7413A7BF1BC40A8B93EEA9E7 /* PBXContainerItemProxy */ = {
			isa = PBXContainerItemProxy;
			containerPortal = 981838F9EB928D01E3336111D9F77D47 /* EXBranch.xcodeproj */;
			proxyType = 1;
			remoteGlobalIDString = 6B47FA6D658B6D4521D692AE24630902;
			remoteInfo = EXBranch;
		};
		2919784E478B0C3EB589E6CACC1B89AE /* PBXContainerItemProxy */ = {
			isa = PBXContainerItemProxy;
			containerPortal = EF82AE40E2DE0CFE88F6850FB98FACB8 /* ABI36_0_0.xcodeproj */;
			proxyType = 1;
			remoteGlobalIDString = EB9B84C29B7EC1F5C8125C6032306935;
			remoteInfo = ABI36_0_0UMSensorsInterface;
		};
		297DB9BD9B3CD2802139EA7633AA08F8 /* PBXContainerItemProxy */ = {
			isa = PBXContainerItemProxy;
			containerPortal = 2A09CEB95147273FF0855BE94636A261 /* ABI34_0_0.xcodeproj */;
			proxyType = 1;
			remoteGlobalIDString = 0C80ABCC197F7889FF44C2517104CE35;
			remoteInfo = ABI34_0_0EXImageManipulator;
		};
		2B4EE2DD75B7EADF6C1E9D40E5A9CB42 /* PBXContainerItemProxy */ = {
			isa = PBXContainerItemProxy;
			containerPortal = 0098906518FA604CBC10906ACEE3CBFC /* ABI35_0_0.xcodeproj */;
			proxyType = 1;
			remoteGlobalIDString = 51B0CD0234C620FC6448DC002D8B019F;
			remoteInfo = ABI35_0_0EXFaceDetector;
		};
		2B63D52C4F9CCCD3CB24E6B8D11E9A31 /* PBXContainerItemProxy */ = {
			isa = PBXContainerItemProxy;
			containerPortal = 0098906518FA604CBC10906ACEE3CBFC /* ABI35_0_0.xcodeproj */;
			proxyType = 1;
			remoteGlobalIDString = E8E6E827DACB96C84580E6BDF87A2E34;
			remoteInfo = ABI35_0_0UMImageLoaderInterface;
		};
		2BBCBA3D91ADD070AB2DC726EC953C3F /* PBXContainerItemProxy */ = {
			isa = PBXContainerItemProxy;
			containerPortal = 9A215BEEB898B01AC7346C8776490472 /* EXPrint.xcodeproj */;
			proxyType = 1;
			remoteGlobalIDString = FEAB4A1E3F5EAA6EBAE612E8CBDD2612;
			remoteInfo = EXPrint;
		};
		2BBDD8F33A96F7847AD82B9A075D96D3 /* PBXContainerItemProxy */ = {
			isa = PBXContainerItemProxy;
			containerPortal = EF82AE40E2DE0CFE88F6850FB98FACB8 /* ABI36_0_0.xcodeproj */;
			proxyType = 1;
			remoteGlobalIDString = AF3FC25A4F3B77D9D5286DB997771F58;
			remoteInfo = "ABI36_0_0React-RCTActionSheet";
		};
		2BEB576681C29B3765DB361BD54161EB /* PBXContainerItemProxy */ = {
			isa = PBXContainerItemProxy;
			containerPortal = D07CAE637E91CEB6B5BCC5447CFBD560 /* EXMediaLibrary.xcodeproj */;
			proxyType = 1;
			remoteGlobalIDString = 422CF65902B3ABF0E6A47527F9209CC8;
			remoteInfo = EXMediaLibrary;
		};
		2C77DBD847DE224E531616EEE5DD07F6 /* PBXContainerItemProxy */ = {
			isa = PBXContainerItemProxy;
			containerPortal = 0098906518FA604CBC10906ACEE3CBFC /* ABI35_0_0.xcodeproj */;
			proxyType = 1;
			remoteGlobalIDString = 53A7B80BA805E671D95201A387916A42;
			remoteInfo = ABI35_0_0EXKeepAwake;
		};
		2D9EBA2BE3CEF8002F8BB13F15A03891 /* PBXContainerItemProxy */ = {
			isa = PBXContainerItemProxy;
			containerPortal = 2A09CEB95147273FF0855BE94636A261 /* ABI34_0_0.xcodeproj */;
			proxyType = 1;
			remoteGlobalIDString = 5AE8F3D523F073729FA5D5429A2A5F02;
			remoteInfo = ABI34_0_0EXFaceDetector;
		};
		2E46FC3C2ABE10D68E12031C03C9D9E3 /* PBXContainerItemProxy */ = {
			isa = PBXContainerItemProxy;
			containerPortal = FB6A35E995DAEAACEB06A76AAF778706 /* GoogleToolboxForMac.xcodeproj */;
			proxyType = 1;
			remoteGlobalIDString = 6A6C31AF5480BB69EDDFCD50D28967CD;
			remoteInfo = GoogleToolboxForMac;
		};
		2F64162C0F89BD19D6F174E970A4A179 /* PBXContainerItemProxy */ = {
			isa = PBXContainerItemProxy;
			containerPortal = DFFDF0AB64C1B899E0398BCF341D006F /* Amplitude-iOS.xcodeproj */;
			proxyType = 1;
			remoteGlobalIDString = E9F5188151EE37F157A617BBBC3DB105;
			remoteInfo = "Amplitude-iOS";
		};
		2FE70720A47A03A9B77FD5E2FCC41816 /* PBXContainerItemProxy */ = {
			isa = PBXContainerItemProxy;
			containerPortal = 87F235793E76A0D4473E1D0119EA448D /* glog.xcodeproj */;
			proxyType = 1;
			remoteGlobalIDString = 86F597DC3D8F3D7A34EC5A5C413F7255;
			remoteInfo = glog;
		};
		30784838CDAE0F6070CA0C1B5D71E584 /* PBXContainerItemProxy */ = {
			isa = PBXContainerItemProxy;
			containerPortal = 0098906518FA604CBC10906ACEE3CBFC /* ABI35_0_0.xcodeproj */;
			proxyType = 1;
			remoteGlobalIDString = F63A01FF19529B178FDF1CDB30923CC7;
			remoteInfo = ABI35_0_0EXWebBrowser;
		};
		30D7ED48F05F27516269AEDBF2E5B556 /* PBXContainerItemProxy */ = {
			isa = PBXContainerItemProxy;
			containerPortal = 0098906518FA604CBC10906ACEE3CBFC /* ABI35_0_0.xcodeproj */;
			proxyType = 1;
			remoteGlobalIDString = 3F64962F497C4FA226B9FE597A3249CD;
			remoteInfo = ABI35_0_0UMSensorsInterface;
		};
		31D3FA74460779AFE44DF93DD0985582 /* PBXContainerItemProxy */ = {
			isa = PBXContainerItemProxy;
			containerPortal = 1437D4D4E08F4DADA8DE04F5B4EB0C10 /* React-cxxreact.xcodeproj */;
			proxyType = 1;
			remoteGlobalIDString = BD509719D4F0C3D8910F2BED0B6AB5F3;
			remoteInfo = "React-cxxreact";
		};
		3206B17365F642A6B0A81DFFAF027776 /* PBXContainerItemProxy */ = {
			isa = PBXContainerItemProxy;
			containerPortal = EF82AE40E2DE0CFE88F6850FB98FACB8 /* ABI36_0_0.xcodeproj */;
			proxyType = 1;
			remoteGlobalIDString = CCD44ADCDEA437B97B0DE8CC26FE92B0;
			remoteInfo = ABI36_0_0EXSpeech;
		};
		325A2C1A5BDC323FE1302FBB208D8F3D /* PBXContainerItemProxy */ = {
			isa = PBXContainerItemProxy;
			containerPortal = 72976F84ACFFC72CF785799340E8ACEC /* React-RCTNetwork.xcodeproj */;
			proxyType = 1;
			remoteGlobalIDString = B42CC4F102742853C37E7C4841756DBE;
			remoteInfo = "React-RCTNetwork";
		};
		326011292C428118F816EE1F6F4696CE /* PBXContainerItemProxy */ = {
			isa = PBXContainerItemProxy;
			containerPortal = 166F7100A3CA1D0885356949CAFB31D8 /* UMFontInterface.xcodeproj */;
			proxyType = 1;
			remoteGlobalIDString = 7F4112A673122B6D50845D9BC1D9AFDB;
			remoteInfo = UMFontInterface;
		};
		343527CC008390D23721B58BFE3F4A2C /* PBXContainerItemProxy */ = {
			isa = PBXContainerItemProxy;
			containerPortal = EF82AE40E2DE0CFE88F6850FB98FACB8 /* ABI36_0_0.xcodeproj */;
			proxyType = 1;
			remoteGlobalIDString = F1E927BD79FBE3F0E9717F85D9F56A20;
			remoteInfo = ABI36_0_0EXKeepAwake;
		};
		34B6C02879D97A2A2FB35E357D69BC3F /* PBXContainerItemProxy */ = {
			isa = PBXContainerItemProxy;
			containerPortal = 82C4D4421A13361F863DA80FE77A40B6 /* FBLazyVector.xcodeproj */;
>>>>>>> 4ccd8756
			proxyType = 1;
			remoteGlobalIDString = 4B95F1280DBD545D036916608691C3EF;
			remoteInfo = FBLazyVector;
		};
<<<<<<< HEAD
		38CC33A5247FB51873984DD16546A6C6 /* PBXContainerItemProxy */ = {
			isa = PBXContainerItemProxy;
			containerPortal = 0889A04942CC38D213696983EEA4F441 /* ABI36_0_0.xcodeproj */;
			proxyType = 1;
			remoteGlobalIDString = B7F2A49466F5BE2D1E3D7C231902E441;
			remoteInfo = ABI36_0_0EXErrorRecovery;
		};
		39D8114B29D2EB6AAF5C96E693E84E71 /* PBXContainerItemProxy */ = {
			isa = PBXContainerItemProxy;
			containerPortal = 8A7B3CF938F369A1233E816481BD705F /* EXLocalization.xcodeproj */;
			proxyType = 1;
			remoteGlobalIDString = 55C7C51CE4B49B971674C896CB1DC301;
			remoteInfo = EXLocalization;
		};
		39F3EF8E577BE68CD97A24F6FAA9BCB6 /* PBXContainerItemProxy */ = {
			isa = PBXContainerItemProxy;
			containerPortal = A5161A39284DE08B25A7FFAF28C5E973 /* EXSQLite.xcodeproj */;
			proxyType = 1;
			remoteGlobalIDString = B8358C45B103287E90F710967785DD34;
			remoteInfo = EXSQLite;
		};
		3A4B40DA29455EBF9C93CB35B8154BB7 /* PBXContainerItemProxy */ = {
			isa = PBXContainerItemProxy;
			containerPortal = F2DFA62CE593BC5DC01E0C6793B7D66F /* EXGoogleSignIn.xcodeproj */;
			proxyType = 1;
			remoteGlobalIDString = 1EBA7C3FD4A2348A1EFF618E12286F06;
			remoteInfo = EXGoogleSignIn;
		};
		3BCE1C1CCF2DE2535AE95579DEF4CC35 /* PBXContainerItemProxy */ = {
			isa = PBXContainerItemProxy;
			containerPortal = BDCE6D583935F3509864B8E7B4149548 /* ABI35_0_0.xcodeproj */;
			proxyType = 1;
			remoteGlobalIDString = F97619A9FB46645DD0EC09784B3464BE;
			remoteInfo = ABI35_0_0EXAV;
		};
		3C05D42490348DD700F15C4270ED6E5B /* PBXContainerItemProxy */ = {
			isa = PBXContainerItemProxy;
			containerPortal = BDCE6D583935F3509864B8E7B4149548 /* ABI35_0_0.xcodeproj */;
			proxyType = 1;
			remoteGlobalIDString = 32CCA37544FCE0E2ED0C8A35614DA24D;
			remoteInfo = ABI35_0_0EXSegment;
		};
		3C972A1AB6BC5F18345AB9DF9EA40D83 /* PBXContainerItemProxy */ = {
			isa = PBXContainerItemProxy;
			containerPortal = 08518012FCA0E31B3E86FE61167370CE /* ABI34_0_0.xcodeproj */;
			proxyType = 1;
			remoteGlobalIDString = 370E96B39ABD91449822CAD21E0B20F4;
			remoteInfo = ABI34_0_0EXTaskManager;
		};
		3CA2C3496B63CCCD20D1B65781D3FD87 /* PBXContainerItemProxy */ = {
			isa = PBXContainerItemProxy;
			containerPortal = F7E0118061CD4B4B44868CCA0CCE732B /* GTMSessionFetcher.xcodeproj */;
			proxyType = 1;
			remoteGlobalIDString = BD7A8A3BC22FD28DCB40568BE43D7C70;
			remoteInfo = GTMSessionFetcher;
		};
		3CBCA3C35A85857AB58BB7F06B9CD991 /* PBXContainerItemProxy */ = {
			isa = PBXContainerItemProxy;
			containerPortal = 68F2CF0A367D40571DC9494AD095AF57 /* UMBarCodeScannerInterface.xcodeproj */;
			proxyType = 1;
			remoteGlobalIDString = 971E60E1AF9163E7E08105622FC91C16;
			remoteInfo = UMBarCodeScannerInterface;
		};
		3D3B0E756D084C1BDB9C977D480023D2 /* PBXContainerItemProxy */ = {
			isa = PBXContainerItemProxy;
			containerPortal = 08518012FCA0E31B3E86FE61167370CE /* ABI34_0_0.xcodeproj */;
			proxyType = 1;
			remoteGlobalIDString = 002BBA57E42F175E3AB6AA4118BC308D;
			remoteInfo = ABI34_0_0EXAdsFacebook;
		};
		3D6C638605D3D94EA634D0B9B82DC3D3 /* PBXContainerItemProxy */ = {
			isa = PBXContainerItemProxy;
			containerPortal = 08518012FCA0E31B3E86FE61167370CE /* ABI34_0_0.xcodeproj */;
			proxyType = 1;
			remoteGlobalIDString = B8B3D596320C7D61B8FF3561B57261D6;
			remoteInfo = ABI34_0_0EXCalendar;
		};
		3E37BB1C3316A2D2E47B49E3E92A06C3 /* PBXContainerItemProxy */ = {
			isa = PBXContainerItemProxy;
			containerPortal = 0889A04942CC38D213696983EEA4F441 /* ABI36_0_0.xcodeproj */;
			proxyType = 1;
			remoteGlobalIDString = DF06EBC8C8EFBCD3E5F32FD619DF1BB7;
			remoteInfo = ABI36_0_0EXNetwork;
		};
		3FC249BC63AC299B109D0CFFA7FE4675 /* PBXContainerItemProxy */ = {
			isa = PBXContainerItemProxy;
			containerPortal = 0889A04942CC38D213696983EEA4F441 /* ABI36_0_0.xcodeproj */;
			proxyType = 1;
			remoteGlobalIDString = 2AB413072384270255213059195CFF8D;
			remoteInfo = "ABI36_0_0React-jsi";
		};
		40C6CBCD35CD0803E22925F22AEDC9E7 /* PBXContainerItemProxy */ = {
			isa = PBXContainerItemProxy;
			containerPortal = 08518012FCA0E31B3E86FE61167370CE /* ABI34_0_0.xcodeproj */;
			proxyType = 1;
			remoteGlobalIDString = FF389934749762A72CB173DCB15C0660;
			remoteInfo = ABI34_0_0UMBarCodeScannerInterface;
		};
		4137CF90353C488080D4B076FC641927 /* PBXContainerItemProxy */ = {
			isa = PBXContainerItemProxy;
			containerPortal = 08518012FCA0E31B3E86FE61167370CE /* ABI34_0_0.xcodeproj */;
			proxyType = 1;
			remoteGlobalIDString = A46EC90DC4917CF4E001E0E918FC8404;
			remoteInfo = ABI34_0_0EXAdsAdMob;
		};
		42233B4CDC4FC5F8B8A5E758C125B377 /* PBXContainerItemProxy */ = {
			isa = PBXContainerItemProxy;
			containerPortal = 08518012FCA0E31B3E86FE61167370CE /* ABI34_0_0.xcodeproj */;
			proxyType = 1;
			remoteGlobalIDString = BF58F7C4534715EC8BD4B9E9B369C3F3;
			remoteInfo = ABI34_0_0EXLocalization;
		};
		42E145ED1832BED170E1AB371B78048E /* PBXContainerItemProxy */ = {
			isa = PBXContainerItemProxy;
			containerPortal = 24584AD5199BC2F20C69C097DA164A4A /* React-RCTAnimation.xcodeproj */;
			proxyType = 1;
			remoteGlobalIDString = 8FD0C9BFE0E509D0066C67C06EE170B5;
			remoteInfo = "React-RCTAnimation";
		};
		438013B7AD818A1DF6B6A4B183830433 /* PBXContainerItemProxy */ = {
			isa = PBXContainerItemProxy;
			containerPortal = 0889A04942CC38D213696983EEA4F441 /* ABI36_0_0.xcodeproj */;
			proxyType = 1;
			remoteGlobalIDString = 6FB4DBA8C776042815026EF3D8E39788;
			remoteInfo = ABI36_0_0EXLocation;
		};
		4492863B4855B35CA155677C14B1DF5B /* PBXContainerItemProxy */ = {
			isa = PBXContainerItemProxy;
			containerPortal = 0889A04942CC38D213696983EEA4F441 /* ABI36_0_0.xcodeproj */;
			proxyType = 1;
			remoteGlobalIDString = 5CB962274CF9FDFB809F734D380AC2D9;
			remoteInfo = ABI36_0_0EXAppleAuthentication;
		};
		476CD66017E68245A67D7CBD15014F60 /* PBXContainerItemProxy */ = {
			isa = PBXContainerItemProxy;
			containerPortal = 0889A04942CC38D213696983EEA4F441 /* ABI36_0_0.xcodeproj */;
			proxyType = 1;
			remoteGlobalIDString = 6D6449485A092B6F957CB7D13EB6A105;
			remoteInfo = ABI36_0_0EXImagePicker;
		};
		481432E6D4DB54DB2E41557B2E968CB6 /* PBXContainerItemProxy */ = {
			isa = PBXContainerItemProxy;
			containerPortal = 19C983AB8A2D7C3C091110612DBF99B0 /* FBAudienceNetwork.xcodeproj */;
			proxyType = 1;
			remoteGlobalIDString = 51D72679DE0FCD549F01BCDBBF19E2B0;
			remoteInfo = FBAudienceNetwork;
		};
		4A88489748A47AC277BCCD99B6C8EF92 /* PBXContainerItemProxy */ = {
			isa = PBXContainerItemProxy;
			containerPortal = 54C6D0CD47A5227AFE53B6091665FE1E /* Protobuf.xcodeproj */;
			proxyType = 1;
			remoteGlobalIDString = BF47F3270E009392526FDEE0C3BA42AD;
			remoteInfo = Protobuf;
		};
		4B2D893F3A2AA51F61920967C98CBDAD /* PBXContainerItemProxy */ = {
			isa = PBXContainerItemProxy;
			containerPortal = BDCE6D583935F3509864B8E7B4149548 /* ABI35_0_0.xcodeproj */;
			proxyType = 1;
			remoteGlobalIDString = 9D940F88EBFA51C534826E7A05671420;
			remoteInfo = ABI35_0_0UMBarCodeScannerInterface;
		};
		4CCFAB92893FCECF89611B179DB9B773 /* PBXContainerItemProxy */ = {
			isa = PBXContainerItemProxy;
			containerPortal = D63E1A810130D8B3104065E030D54210 /* GoogleAPIClientForREST.xcodeproj */;
			proxyType = 1;
			remoteGlobalIDString = E899E01EE94E3AAE44DBC0A0C183AD70;
			remoteInfo = GoogleAPIClientForREST;
		};
		4CEBA1E7D6C17D8FDD6BA222AE426E7C /* PBXContainerItemProxy */ = {
			isa = PBXContainerItemProxy;
			containerPortal = 08518012FCA0E31B3E86FE61167370CE /* ABI34_0_0.xcodeproj */;
			proxyType = 1;
			remoteGlobalIDString = 67FCE72D8FB3565F6D0FCD5BD54A6766;
			remoteInfo = ABI34_0_0UMSensorsInterface;
		};
		4DB793CE4B03B5425C61865535E7775E /* PBXContainerItemProxy */ = {
			isa = PBXContainerItemProxy;
			containerPortal = 08518012FCA0E31B3E86FE61167370CE /* ABI34_0_0.xcodeproj */;
			proxyType = 1;
			remoteGlobalIDString = 087CBDC6111C285722CA84B7BAC8BE3C;
			remoteInfo = ABI34_0_0UMReactNativeAdapter;
		};
		4E2D03B552C20B4CA08D69F573F69083 /* PBXContainerItemProxy */ = {
			isa = PBXContainerItemProxy;
			containerPortal = 0889A04942CC38D213696983EEA4F441 /* ABI36_0_0.xcodeproj */;
			proxyType = 1;
			remoteGlobalIDString = 5C37DBA2E16A05E13AE5CEE3BF669123;
			remoteInfo = ABI36_0_0EXLinearGradient;
		};
		4E6EAEB981ED9EF2FC24A13765FC67DC /* PBXContainerItemProxy */ = {
			isa = PBXContainerItemProxy;
			containerPortal = 08518012FCA0E31B3E86FE61167370CE /* ABI34_0_0.xcodeproj */;
			proxyType = 1;
			remoteGlobalIDString = 87CB4E8BAF1A412072507C42A4CAC6EC;
			remoteInfo = ABI34_0_0EXFileSystem;
		};
		4F038FCE32F39DB821DD47710628A041 /* PBXContainerItemProxy */ = {
			isa = PBXContainerItemProxy;
			containerPortal = E379E98A66487937147653D8DB02E7A6 /* UMAppLoader.xcodeproj */;
			proxyType = 1;
			remoteGlobalIDString = AD914734744A00B4515A3E7A846EDC15;
			remoteInfo = UMAppLoader;
		};
		4F6208B57A7593132732C34CAEC95AB3 /* PBXContainerItemProxy */ = {
			isa = PBXContainerItemProxy;
			containerPortal = BDCE6D583935F3509864B8E7B4149548 /* ABI35_0_0.xcodeproj */;
			proxyType = 1;
			remoteGlobalIDString = F72EDFBD49BC30C07DAF2DCDD599DAD9;
			remoteInfo = ABI35_0_0EXBattery;
		};
		4FD4FC80D4AB76273CC667E4E68214F2 /* PBXContainerItemProxy */ = {
			isa = PBXContainerItemProxy;
			containerPortal = BDCE6D583935F3509864B8E7B4149548 /* ABI35_0_0.xcodeproj */;
			proxyType = 1;
			remoteGlobalIDString = 8A7591ADD4408D12896A23D2FC3BB2F1;
			remoteInfo = ABI35_0_0EXFont;
		};
		50C803E629A0272CC3660ACF0AD898B7 /* PBXContainerItemProxy */ = {
			isa = PBXContainerItemProxy;
			containerPortal = 0889A04942CC38D213696983EEA4F441 /* ABI36_0_0.xcodeproj */;
			proxyType = 1;
			remoteGlobalIDString = AF3FC25A4F3B77D9D5286DB997771F58;
			remoteInfo = "ABI36_0_0React-RCTActionSheet";
		};
		50E0C92D4F1ACB04A449604A1E20291B /* PBXContainerItemProxy */ = {
			isa = PBXContainerItemProxy;
			containerPortal = B7904F0490E5D9C52E93BEA67B222FC7 /* ZXingObjC.xcodeproj */;
			proxyType = 1;
			remoteGlobalIDString = F1A98E99C5291C55C29C32D889990685;
			remoteInfo = ZXingObjC;
		};
		50F263AD120DAD2A2A1D5F0571107071 /* PBXContainerItemProxy */ = {
			isa = PBXContainerItemProxy;
			containerPortal = 08518012FCA0E31B3E86FE61167370CE /* ABI34_0_0.xcodeproj */;
			proxyType = 1;
			remoteGlobalIDString = 1DB813199EF3CA2138854AE6610ED775;
			remoteInfo = ABI34_0_0EXPermissions;
		};
		5159E7A6274EB57A0AC5569D87065AF5 /* PBXContainerItemProxy */ = {
			isa = PBXContainerItemProxy;
			containerPortal = CE562066AF91D872AC8E3A0682BC866B /* FirebaseAnalytics.xcodeproj */;
			proxyType = 1;
			remoteGlobalIDString = 3DC59710253F562E6B3BE135BABFBA19;
			remoteInfo = FirebaseAnalytics;
		};
		51DA0E16C81C8371E701D4E1E5E5D93B /* PBXContainerItemProxy */ = {
			isa = PBXContainerItemProxy;
			containerPortal = 08518012FCA0E31B3E86FE61167370CE /* ABI34_0_0.xcodeproj */;
			proxyType = 1;
			remoteGlobalIDString = 801FF01893F6D0392199F0EE661221E3;
			remoteInfo = ABI34_0_0EXBackgroundFetch;
		};
		52F23CA311ECB3C44EDAF696785347A9 /* PBXContainerItemProxy */ = {
			isa = PBXContainerItemProxy;
			containerPortal = 0889A04942CC38D213696983EEA4F441 /* ABI36_0_0.xcodeproj */;
			proxyType = 1;
			remoteGlobalIDString = 9C1FDFE8E592C522C8A69D0FB1AF4CC1;
			remoteInfo = ABI36_0_0EXFaceDetector;
		};
		5336DB67B6443DE1ADC57AEEFA5CF515 /* PBXContainerItemProxy */ = {
			isa = PBXContainerItemProxy;
			containerPortal = BDCE6D583935F3509864B8E7B4149548 /* ABI35_0_0.xcodeproj */;
			proxyType = 1;
			remoteGlobalIDString = 364BCB0FDF28EB854C2ACC10625C38CA;
			remoteInfo = ABI35_0_0EXCamera;
		};
		538F914CA11128D0F6ACA66E213C8789 /* PBXContainerItemProxy */ = {
			isa = PBXContainerItemProxy;
			containerPortal = 0889A04942CC38D213696983EEA4F441 /* ABI36_0_0.xcodeproj */;
			proxyType = 1;
			remoteGlobalIDString = 22C55ACAC3D762E9B8B77AC815DC5E8F;
			remoteInfo = "ABI36_0_0React-cxxreact";
		};
		53DF9EC9811986CCDF1A3FD1F40E8475 /* PBXContainerItemProxy */ = {
			isa = PBXContainerItemProxy;
			containerPortal = F57EF40561BB5CB19B0A1AA6B412BBA7 /* EXSegment.xcodeproj */;
			proxyType = 1;
			remoteGlobalIDString = D65C18BEC619DFEA9C73805518539F66;
			remoteInfo = EXSegment;
		};
		53E77EF5CA378C16F7DC0E610BED28A4 /* PBXContainerItemProxy */ = {
			isa = PBXContainerItemProxy;
			containerPortal = BDCE6D583935F3509864B8E7B4149548 /* ABI35_0_0.xcodeproj */;
			proxyType = 1;
			remoteGlobalIDString = C82DEF18A702C44991AA22B47B3B1EA6;
			remoteInfo = ABI35_0_0EXVideoThumbnails;
		};
		546465A61CAEBD0F9C1FC930DE656532 /* PBXContainerItemProxy */ = {
			isa = PBXContainerItemProxy;
			containerPortal = 40AB90A50C942EACCF5D81B0FAC84805 /* EXAdsAdMob.xcodeproj */;
			proxyType = 1;
			remoteGlobalIDString = BEF6CFDFF87395C99BA42B4CFF868EAA;
			remoteInfo = EXAdsAdMob;
		};
		54F02A67AAD2418590F56DBBDF8282BB /* PBXContainerItemProxy */ = {
			isa = PBXContainerItemProxy;
			containerPortal = EC380FEC2DC42B5E3D768E578F5B9050 /* FBReactNativeSpec.xcodeproj */;
			proxyType = 1;
			remoteGlobalIDString = 5CDFFFDA1BEA16A0D3629FE9F761022A;
			remoteInfo = FBReactNativeSpec;
		};
		5512E830C2856E53E0151C98BE2BDBBF /* PBXContainerItemProxy */ = {
			isa = PBXContainerItemProxy;
			containerPortal = 0889A04942CC38D213696983EEA4F441 /* ABI36_0_0.xcodeproj */;
			proxyType = 1;
			remoteGlobalIDString = 6A498F2A04443EA84419BE148A1A2496;
			remoteInfo = ABI36_0_0EXSecureStore;
		};
		559DCD57E0760FC1098C9F759BDC6D79 /* PBXContainerItemProxy */ = {
			isa = PBXContainerItemProxy;
			containerPortal = 0889A04942CC38D213696983EEA4F441 /* ABI36_0_0.xcodeproj */;
			proxyType = 1;
			remoteGlobalIDString = C675D0AE52D2D47CF35D1ED29AFD60E9;
			remoteInfo = ABI36_0_0EXInAppPurchases;
		};
		56142AE419A6B15236FA90BFBB2A7569 /* PBXContainerItemProxy */ = {
			isa = PBXContainerItemProxy;
			containerPortal = CB84F530A0FF13F3B5D8B2C6E463446C /* EXErrorRecovery.xcodeproj */;
			proxyType = 1;
			remoteGlobalIDString = 49603BA4A7FB1CFC9ACD589B8CE05EA2;
			remoteInfo = EXErrorRecovery;
		};
		58BC36BFA4F0ECAD04CB79DED837FAD2 /* PBXContainerItemProxy */ = {
			isa = PBXContainerItemProxy;
			containerPortal = 0889A04942CC38D213696983EEA4F441 /* ABI36_0_0.xcodeproj */;
			proxyType = 1;
			remoteGlobalIDString = 8B5E49179FA3D0B0764087D1128B5135;
			remoteInfo = ABI36_0_0EXPermissions;
		};
		58D005BA79BD02F9DE41EDFEC5E62B81 /* PBXContainerItemProxy */ = {
			isa = PBXContainerItemProxy;
			containerPortal = 0889A04942CC38D213696983EEA4F441 /* ABI36_0_0.xcodeproj */;
			proxyType = 1;
			remoteGlobalIDString = 8C2588DEAA759C7923B51966407E5436;
			remoteInfo = ABI36_0_0UMTaskManagerInterface;
		};
		597803494582AF5947A8F5286FCA67AF /* PBXContainerItemProxy */ = {
			isa = PBXContainerItemProxy;
			containerPortal = 2FC7FACAF61B902E216FC44E2DDB4C58 /* EXConstants.xcodeproj */;
			proxyType = 1;
			remoteGlobalIDString = F3E96ACB94E2361FA9D83BE599DEC427;
			remoteInfo = EXConstants;
		};
		59C5C2A2D98086021D09B2A48D24B4A1 /* PBXContainerItemProxy */ = {
			isa = PBXContainerItemProxy;
			containerPortal = BDCE6D583935F3509864B8E7B4149548 /* ABI35_0_0.xcodeproj */;
			proxyType = 1;
			remoteGlobalIDString = AF5FABC907AC026F1AC37644B3D868FA;
			remoteInfo = ABI35_0_0EXContacts;
		};
		5A82E21F474B4647229F3A690E490217 /* PBXContainerItemProxy */ = {
			isa = PBXContainerItemProxy;
			containerPortal = 0889A04942CC38D213696983EEA4F441 /* ABI36_0_0.xcodeproj */;
			proxyType = 1;
			remoteGlobalIDString = EA26FA8A5E7478EDE7A4751E0B9AEDA2;
			remoteInfo = "ABI36_0_0React-RCTText";
		};
		5C0B1416EBD5EA49F20D050801CB09E5 /* PBXContainerItemProxy */ = {
			isa = PBXContainerItemProxy;
			containerPortal = 0889A04942CC38D213696983EEA4F441 /* ABI36_0_0.xcodeproj */;
			proxyType = 1;
			remoteGlobalIDString = 73ADCECB5C19B12BB7DF9A7A5E6A58EE;
			remoteInfo = ABI36_0_0EXAppLoaderProvider;
		};
		5C5272FCF61266C28C345D57672C4488 /* PBXContainerItemProxy */ = {
			isa = PBXContainerItemProxy;
			containerPortal = 8BBA23C778EEE6F3524E5318F9B2CAB8 /* EXImageManipulator.xcodeproj */;
			proxyType = 1;
			remoteGlobalIDString = C3AA7C99B7CAD2FC22B8AA8928D7DF6F;
			remoteInfo = EXImageManipulator;
		};
		5CC120F7E138E9B7CEEEA1C85819EEB8 /* PBXContainerItemProxy */ = {
			isa = PBXContainerItemProxy;
			containerPortal = 0889A04942CC38D213696983EEA4F441 /* ABI36_0_0.xcodeproj */;
			proxyType = 1;
			remoteGlobalIDString = D9CD66A3AC28BECFB36FD7244B4B2E94;
			remoteInfo = "ABI36_0_0React-RCTCameraRoll";
		};
		5D717139DF7F04AB51918B8991F27B64 /* PBXContainerItemProxy */ = {
			isa = PBXContainerItemProxy;
			containerPortal = 0889A04942CC38D213696983EEA4F441 /* ABI36_0_0.xcodeproj */;
			proxyType = 1;
			remoteGlobalIDString = 66CC25E821D9460F35E7474877DD2E4C;
			remoteInfo = ABI36_0_0EXAppAuth;
		};
		5D8732D92EC376711DE7AF1F12578027 /* PBXContainerItemProxy */ = {
			isa = PBXContainerItemProxy;
			containerPortal = 0889A04942CC38D213696983EEA4F441 /* ABI36_0_0.xcodeproj */;
			proxyType = 1;
			remoteGlobalIDString = 68B51A6A7E69BD5CCFAAE55EBD733EAD;
			remoteInfo = "ABI36_0_0React-RCTSettings";
		};
		5E94CCE3CCF0B65CB6933E8237418709 /* PBXContainerItemProxy */ = {
			isa = PBXContainerItemProxy;
			containerPortal = 0889A04942CC38D213696983EEA4F441 /* ABI36_0_0.xcodeproj */;
			proxyType = 1;
			remoteGlobalIDString = B30ACF5B6AECD7D82EE8064987369D5F;
			remoteInfo = "ABI36_0_0React-RCTVibration";
		};
		5F5021C5179DFE57D8E293F888673BD6 /* PBXContainerItemProxy */ = {
			isa = PBXContainerItemProxy;
			containerPortal = 800AEE402F25DCEA170B26923087231B /* EXSecureStore.xcodeproj */;
			proxyType = 1;
			remoteGlobalIDString = C4DBAA5ED98E7A037D09674FF42AF66F;
			remoteInfo = EXSecureStore;
		};
		6046A9B706F86907E8C5B1FE096EDAF2 /* PBXContainerItemProxy */ = {
			isa = PBXContainerItemProxy;
			containerPortal = 0889A04942CC38D213696983EEA4F441 /* ABI36_0_0.xcodeproj */;
			proxyType = 1;
			remoteGlobalIDString = 6C20BAE17D07E9653D1E53DA1033AC2A;
			remoteInfo = ABI36_0_0EXFacebook;
		};
		61522678A1D60E2061DD109154DFBAB0 /* PBXContainerItemProxy */ = {
			isa = PBXContainerItemProxy;
			containerPortal = 0889A04942CC38D213696983EEA4F441 /* ABI36_0_0.xcodeproj */;
			proxyType = 1;
			remoteGlobalIDString = B0C111B5D6AD695F2E5CC23D2936AD58;
			remoteInfo = ABI36_0_0EXStoreReview;
		};
		62A48C58105FA8BBCCA5FC0991467852 /* PBXContainerItemProxy */ = {
			isa = PBXContainerItemProxy;
			containerPortal = BDCE6D583935F3509864B8E7B4149548 /* ABI35_0_0.xcodeproj */;
			proxyType = 1;
			remoteGlobalIDString = DB72A9F9426973013C1A319B5ED2038E;
			remoteInfo = ABI35_0_0EXTaskManager;
		};
		62E82D60E9050EA95EBA670D4021975B /* PBXContainerItemProxy */ = {
			isa = PBXContainerItemProxy;
			containerPortal = BDCE6D583935F3509864B8E7B4149548 /* ABI35_0_0.xcodeproj */;
			proxyType = 1;
			remoteGlobalIDString = 995C831938058015BC5C5810DC5F38F9;
			remoteInfo = ABI35_0_0EXBlur;
		};
		63E194CE8362C7DAB51ADACECEACA90C /* PBXContainerItemProxy */ = {
			isa = PBXContainerItemProxy;
			containerPortal = BDCE6D583935F3509864B8E7B4149548 /* ABI35_0_0.xcodeproj */;
			proxyType = 1;
			remoteGlobalIDString = A9091E2AE6D5E5F1E212A5CDD40AD073;
			remoteInfo = ABI35_0_0EXCalendar;
		};
		65A47984A8027DBE4FC95123491D9047 /* PBXContainerItemProxy */ = {
			isa = PBXContainerItemProxy;
			containerPortal = 2877A4688C242DB256271E8D2355F220 /* React-RCTLinking.xcodeproj */;
			proxyType = 1;
			remoteGlobalIDString = FF1621D1C3F9AF33EDD2BF51FEDEB3D8;
			remoteInfo = "React-RCTLinking";
		};
		65B88FFAD860022460D8D899C3D034F3 /* PBXContainerItemProxy */ = {
			isa = PBXContainerItemProxy;
			containerPortal = BDCE6D583935F3509864B8E7B4149548 /* ABI35_0_0.xcodeproj */;
			proxyType = 1;
			remoteGlobalIDString = AFA9CDFA4CAF9C961BD89D0125E475F1;
			remoteInfo = ABI35_0_0EXBackgroundFetch;
		};
		66E8275119A91537A8491DCFCAED988B /* PBXContainerItemProxy */ = {
			isa = PBXContainerItemProxy;
			containerPortal = 6D7FE06B14E0EAC791C7BC2EC4D5EC58 /* EXBarCodeScanner.xcodeproj */;
			proxyType = 1;
			remoteGlobalIDString = E6D544E86F973F511B82FE486E5E25CD;
			remoteInfo = EXBarCodeScanner;
		};
		67247AF2E0909C37F563F5C115CEA42E /* PBXContainerItemProxy */ = {
			isa = PBXContainerItemProxy;
			containerPortal = 0889A04942CC38D213696983EEA4F441 /* ABI36_0_0.xcodeproj */;
			proxyType = 1;
			remoteGlobalIDString = D1F0B21EB51D5832D953A1020F24DD45;
			remoteInfo = ABI36_0_0EXBarCodeScanner;
		};
		67CED0B5807CCEE1B7CC2D80596DE6E9 /* PBXContainerItemProxy */ = {
			isa = PBXContainerItemProxy;
			containerPortal = 0889A04942CC38D213696983EEA4F441 /* ABI36_0_0.xcodeproj */;
			proxyType = 1;
			remoteGlobalIDString = D31C222B849B43D038F07240DCF1AC6B;
			remoteInfo = ABI36_0_0EXAmplitude;
		};
		6831B57B803B2AB2F1156C59335152AD /* PBXContainerItemProxy */ = {
			isa = PBXContainerItemProxy;
			containerPortal = 0889A04942CC38D213696983EEA4F441 /* ABI36_0_0.xcodeproj */;
			proxyType = 1;
			remoteGlobalIDString = C0859112CE2260149545E48F4C92C8F5;
			remoteInfo = ABI36_0_0UMFontInterface;
		};
		6871C8070011B77A8BB4C0CBD557F730 /* PBXContainerItemProxy */ = {
			isa = PBXContainerItemProxy;
			containerPortal = 08518012FCA0E31B3E86FE61167370CE /* ABI34_0_0.xcodeproj */;
			proxyType = 1;
			remoteGlobalIDString = E2B6FA5AC65FAA65175AB37C9D60448C;
			remoteInfo = ABI34_0_0EXCrypto;
		};
		6A6A2D7AAE8CA0896D2D1EB75443F7BE /* PBXContainerItemProxy */ = {
			isa = PBXContainerItemProxy;
			containerPortal = 31E92FF75F534D670DD30848F9F21EB0 /* nanopb.xcodeproj */;
			proxyType = 1;
			remoteGlobalIDString = 052B66B57BF269A4B160A5659F7D46D4;
			remoteInfo = nanopb;
		};
		6A73431BEF1124C0D32C0E57695CC263 /* PBXContainerItemProxy */ = {
			isa = PBXContainerItemProxy;
			containerPortal = 0889A04942CC38D213696983EEA4F441 /* ABI36_0_0.xcodeproj */;
			proxyType = 1;
			remoteGlobalIDString = A8D995B25FC404C056AA37EA41F5997C;
			remoteInfo = ABI36_0_0Yoga;
		};
		6BA342525B63E0D204C2E6C4272DBE99 /* PBXContainerItemProxy */ = {
			isa = PBXContainerItemProxy;
			containerPortal = 0889A04942CC38D213696983EEA4F441 /* ABI36_0_0.xcodeproj */;
			proxyType = 1;
			remoteGlobalIDString = 5B9074BFA32AD91A96FFB7503FE0EFB0;
			remoteInfo = ABI36_0_0EXLocalAuthentication;
		};
		6C5E48DE179CC42DAB3E0FD639ADB933 /* PBXContainerItemProxy */ = {
			isa = PBXContainerItemProxy;
			containerPortal = BDCE6D583935F3509864B8E7B4149548 /* ABI35_0_0.xcodeproj */;
			proxyType = 1;
			remoteGlobalIDString = E621A76C4D777DA3450ADFB11C1179E9;
			remoteInfo = ABI35_0_0EXFileSystem;
		};
		6CECC0E93EECE88012ABFA13CF088FD9 /* PBXContainerItemProxy */ = {
			isa = PBXContainerItemProxy;
			containerPortal = BDCE6D583935F3509864B8E7B4149548 /* ABI35_0_0.xcodeproj */;
			proxyType = 1;
			remoteGlobalIDString = 23E4097F36F0AD636F4DEB11AADF430B;
			remoteInfo = ABI35_0_0EXHaptics;
		};
		6D17C48D9662990AD78ED491B7EDDBFF /* PBXContainerItemProxy */ = {
			isa = PBXContainerItemProxy;
			containerPortal = 0889A04942CC38D213696983EEA4F441 /* ABI36_0_0.xcodeproj */;
			proxyType = 1;
			remoteGlobalIDString = 5850CB66507BD2913699B9813465F9E4;
			remoteInfo = ABI36_0_0UMCore;
		};
		6D481A2E60AD29986A1EBECF8502E153 /* PBXContainerItemProxy */ = {
			isa = PBXContainerItemProxy;
			containerPortal = BDCE6D583935F3509864B8E7B4149548 /* ABI35_0_0.xcodeproj */;
			proxyType = 1;
			remoteGlobalIDString = 3F80B4D90FCF62A4B106514E341C9C97;
			remoteInfo = ABI35_0_0UMCore;
		};
		6FEA4A484A7E6F4E50EEE89EB99C8ED1 /* PBXContainerItemProxy */ = {
			isa = PBXContainerItemProxy;
			containerPortal = BDCE6D583935F3509864B8E7B4149548 /* ABI35_0_0.xcodeproj */;
			proxyType = 1;
			remoteGlobalIDString = 0259CA884A6F46AAD51945C237F800E4;
			remoteInfo = ABI35_0_0EXGL;
		};
		7109D1CC656741DFD980B79507184E1D /* PBXContainerItemProxy */ = {
			isa = PBXContainerItemProxy;
			containerPortal = BDCE6D583935F3509864B8E7B4149548 /* ABI35_0_0.xcodeproj */;
			proxyType = 1;
			remoteGlobalIDString = E8E6E827DACB96C84580E6BDF87A2E34;
			remoteInfo = ABI35_0_0UMImageLoaderInterface;
		};
		715C84215EE781D765E05A0F404E6D60 /* PBXContainerItemProxy */ = {
			isa = PBXContainerItemProxy;
			containerPortal = 08518012FCA0E31B3E86FE61167370CE /* ABI34_0_0.xcodeproj */;
			proxyType = 1;
			remoteGlobalIDString = B7FC3D28B3AC41EAB5D8255A226F6263;
			remoteInfo = ABI34_0_0EXBlur;
		};
		717D6F7DEB461D5E6C37E6A16680D3B8 /* PBXContainerItemProxy */ = {
			isa = PBXContainerItemProxy;
			containerPortal = AC6306227AD05F674185852F768A81C2 /* FirebaseMLCommon.xcodeproj */;
			proxyType = 1;
			remoteGlobalIDString = 655B4D5DC1C1034B3458073E51ECD859;
			remoteInfo = FirebaseMLCommon;
		};
		71A3FF4C81799349CC852DCB15F7E87E /* PBXContainerItemProxy */ = {
			isa = PBXContainerItemProxy;
			containerPortal = 08518012FCA0E31B3E86FE61167370CE /* ABI34_0_0.xcodeproj */;
			proxyType = 1;
			remoteGlobalIDString = 85CCF66024BDEF398BD94B4EFC4C2B5A;
			remoteInfo = ABI34_0_0EXSpeech;
		};
		75FD4BD8FF7D414B9E02FD0AAE7F1EA6 /* PBXContainerItemProxy */ = {
			isa = PBXContainerItemProxy;
			containerPortal = 0889A04942CC38D213696983EEA4F441 /* ABI36_0_0.xcodeproj */;
			proxyType = 1;
			remoteGlobalIDString = 37AF70B5E498F5E109FFDCD17F2B9F92;
			remoteInfo = ABI36_0_0FBLazyVector;
		};
		7612CF826A2AC46E38BAE7D0E5EAB4C3 /* PBXContainerItemProxy */ = {
			isa = PBXContainerItemProxy;
			containerPortal = 1732E16C26C2DF0BCB8E6F6C247429BD /* EXContacts.xcodeproj */;
			proxyType = 1;
			remoteGlobalIDString = B22EE26A55A92797A576C80A1202EFFD;
			remoteInfo = EXContacts;
		};
		771944778A7248A29BEA0FFCD597B9F3 /* PBXContainerItemProxy */ = {
			isa = PBXContainerItemProxy;
			containerPortal = 08518012FCA0E31B3E86FE61167370CE /* ABI34_0_0.xcodeproj */;
			proxyType = 1;
			remoteGlobalIDString = C06EE5D237C939E61A274E853BC8D300;
			remoteInfo = ABI34_0_0EXFacebook;
		};
		7794C12692419317D7B1F9501C745441 /* PBXContainerItemProxy */ = {
			isa = PBXContainerItemProxy;
			containerPortal = BDCE6D583935F3509864B8E7B4149548 /* ABI35_0_0.xcodeproj */;
			proxyType = 1;
			remoteGlobalIDString = 672F494E8F71D02FA3722C4CDAB1F886;
			remoteInfo = ABI35_0_0EXDevice;
		};
		7856C45F0B449A398E1F804FD52B3F2E /* PBXContainerItemProxy */ = {
			isa = PBXContainerItemProxy;
			containerPortal = D04A40E45379939D6EF59CB787D7068A /* EXSharing.xcodeproj */;
			proxyType = 1;
			remoteGlobalIDString = 1458926EF4B0A3DF1C40B5639E7358B1;
			remoteInfo = EXSharing;
		};
		78C0E903C5617C9953DC74D8D34C1790 /* PBXContainerItemProxy */ = {
			isa = PBXContainerItemProxy;
			containerPortal = 08518012FCA0E31B3E86FE61167370CE /* ABI34_0_0.xcodeproj */;
			proxyType = 1;
			remoteGlobalIDString = 93804DEF07DBD2C92CBFFE7CC32DD5FC;
			remoteInfo = ABI34_0_0UMFontInterface;
		};
		79450CF76B968E0DCFB91CAD5B69AD8B /* PBXContainerItemProxy */ = {
			isa = PBXContainerItemProxy;
			containerPortal = F834D263AC4AC81EC091AEDEE515B0E0 /* GoogleUtilities.xcodeproj */;
			proxyType = 1;
			remoteGlobalIDString = 80B861CBFC18436AFD9A3703F00CEEC4;
			remoteInfo = GoogleUtilities;
		};
		79AC5047B0B21BF1C8119398D6901BA4 /* PBXContainerItemProxy */ = {
			isa = PBXContainerItemProxy;
			containerPortal = 651D0616E07B7893EF520CE35FE1175F /* EXMediaLibrary.xcodeproj */;
			proxyType = 1;
			remoteGlobalIDString = 422CF65902B3ABF0E6A47527F9209CC8;
			remoteInfo = EXMediaLibrary;
		};
		7AD97AE5C6CFBDED8D532A0EFCFD053F /* PBXContainerItemProxy */ = {
			isa = PBXContainerItemProxy;
			containerPortal = BDCE6D583935F3509864B8E7B4149548 /* ABI35_0_0.xcodeproj */;
			proxyType = 1;
			remoteGlobalIDString = 33A96B208E6EDCFB9088D2459CE35B18;
			remoteInfo = ABI35_0_0EXSMS;
		};
		7BBE28A53F502B06A492D98377DEE666 /* PBXContainerItemProxy */ = {
			isa = PBXContainerItemProxy;
			containerPortal = BDCE6D583935F3509864B8E7B4149548 /* ABI35_0_0.xcodeproj */;
			proxyType = 1;
			remoteGlobalIDString = 3BFE6D845D41FFF201A6436646AFBE62;
			remoteInfo = ABI35_0_0EXLinearGradient;
		};
		7C168597F5567A4E86502DCCC67025C7 /* PBXContainerItemProxy */ = {
			isa = PBXContainerItemProxy;
			containerPortal = 08518012FCA0E31B3E86FE61167370CE /* ABI34_0_0.xcodeproj */;
			proxyType = 1;
			remoteGlobalIDString = 28193B5CB4459F8A6B9E2E277101450C;
			remoteInfo = ABI34_0_0EXLocation;
		};
		7C41821CC58FAAF8D9CB46536D726CB5 /* PBXContainerItemProxy */ = {
			isa = PBXContainerItemProxy;
			containerPortal = 08518012FCA0E31B3E86FE61167370CE /* ABI34_0_0.xcodeproj */;
			proxyType = 1;
			remoteGlobalIDString = 2E8CA802526BF2DEC3347427546ED710;
			remoteInfo = ABI34_0_0EXContacts;
		};
		7D2709B40056E5EC40C7E477D15314BA /* PBXContainerItemProxy */ = {
			isa = PBXContainerItemProxy;
			containerPortal = 0889A04942CC38D213696983EEA4F441 /* ABI36_0_0.xcodeproj */;
			proxyType = 1;
			remoteGlobalIDString = 79E6E32A2736FE80723486F49A4B2FB6;
			remoteInfo = ABI36_0_0EXMailComposer;
		};
		7E408480A0898965B518D793483F5CF2 /* PBXContainerItemProxy */ = {
			isa = PBXContainerItemProxy;
			containerPortal = 08518012FCA0E31B3E86FE61167370CE /* ABI34_0_0.xcodeproj */;
			proxyType = 1;
			remoteGlobalIDString = 49A9EA3A62970D9A0446A877034A6406;
			remoteInfo = ABI34_0_0EXSQLite;
		};
		7EBCA72F0567C65311BB9594FBE3CEF0 /* PBXContainerItemProxy */ = {
			isa = PBXContainerItemProxy;
			containerPortal = 08518012FCA0E31B3E86FE61167370CE /* ABI34_0_0.xcodeproj */;
			proxyType = 1;
			remoteGlobalIDString = F8B61C96F0C8E416DCDBD5A93E735196;
			remoteInfo = ABI34_0_0EXFont;
		};
		7EE173C8D7EE048E6BF506C81E37EB0F /* PBXContainerItemProxy */ = {
			isa = PBXContainerItemProxy;
			containerPortal = 187D5C13ADE5B78DA9B1EDE896B32694 /* FBLazyVector.xcodeproj */;
			proxyType = 1;
			remoteGlobalIDString = 4B95F1280DBD545D036916608691C3EF;
			remoteInfo = FBLazyVector;
		};
		80D534EEC7600BBFE26CB04DFF2B53D8 /* PBXContainerItemProxy */ = {
			isa = PBXContainerItemProxy;
			containerPortal = C1FFD7E5E7B1335D0A86D989FBF7A23C /* GTMAppAuth.xcodeproj */;
			proxyType = 1;
			remoteGlobalIDString = AFFE62B58843E7D325544E4D760E8920;
			remoteInfo = GTMAppAuth;
		};
		80D999A7EB726612CB2667E39FC9C3FD /* PBXContainerItemProxy */ = {
			isa = PBXContainerItemProxy;
			containerPortal = BDCE6D583935F3509864B8E7B4149548 /* ABI35_0_0.xcodeproj */;
			proxyType = 1;
			remoteGlobalIDString = A8EA035387A66E71A9C0EBDB406027F9;
			remoteInfo = ABI35_0_0EXPermissions;
		};
		8225FC0A3BAC38D4B36B7CE88473684A /* PBXContainerItemProxy */ = {
			isa = PBXContainerItemProxy;
			containerPortal = 9A8B6930024F0154FA34EDDF98837EB5 /* UMSensorsInterface.xcodeproj */;
			proxyType = 1;
			remoteGlobalIDString = 1FDCE556B997E87DAB0DA2727CC69285;
			remoteInfo = UMSensorsInterface;
		};
		8458854831FD3CDF0CC2C0D9753294F6 /* PBXContainerItemProxy */ = {
			isa = PBXContainerItemProxy;
			containerPortal = 3EF7DB14A3945D64FB61CE018C6D8928 /* GoogleSignIn.xcodeproj */;
			proxyType = 1;
			remoteGlobalIDString = 70D52585A9FA4EEA343010638ADABC11;
			remoteInfo = GoogleSignIn;
		};
		84F8A2A1767E0A00F36C29854B69EE82 /* PBXContainerItemProxy */ = {
			isa = PBXContainerItemProxy;
			containerPortal = 08518012FCA0E31B3E86FE61167370CE /* ABI34_0_0.xcodeproj */;
			proxyType = 1;
			remoteGlobalIDString = CAFFCEA025B37CB249A4512801BB8C9E;
			remoteInfo = ABI34_0_0ExpoKit;
		};
		86D9B6D1C078B6C3D2EEC94FDE8837F3 /* PBXContainerItemProxy */ = {
			isa = PBXContainerItemProxy;
			containerPortal = 0889A04942CC38D213696983EEA4F441 /* ABI36_0_0.xcodeproj */;
			proxyType = 1;
			remoteGlobalIDString = 724C47704F7EA61246FC4AB171E1EEDE;
			remoteInfo = ABI36_0_0EXHaptics;
		};
		87752EED9E1D1F7430B9801D500EAD78 /* PBXContainerItemProxy */ = {
			isa = PBXContainerItemProxy;
			containerPortal = 0889A04942CC38D213696983EEA4F441 /* ABI36_0_0.xcodeproj */;
			proxyType = 1;
			remoteGlobalIDString = 0A814E3B3911660CC19AE33B8C617878;
			remoteInfo = "ABI36_0_0React-CoreModules";
		};
		893A04F4AC010001117BE2F793D4BA32 /* PBXContainerItemProxy */ = {
			isa = PBXContainerItemProxy;
			containerPortal = BDCE6D583935F3509864B8E7B4149548 /* ABI35_0_0.xcodeproj */;
			proxyType = 1;
			remoteGlobalIDString = 7D66C27A295D8BBB94D815009A058F61;
			remoteInfo = ABI35_0_0EXSQLite;
		};
		8941DC54FF5D5B98BA7BB851585EAA03 /* PBXContainerItemProxy */ = {
			isa = PBXContainerItemProxy;
			containerPortal = 0889A04942CC38D213696983EEA4F441 /* ABI36_0_0.xcodeproj */;
			proxyType = 1;
			remoteGlobalIDString = 65D12B15B47AFAAF101764411DA21172;
			remoteInfo = ABI36_0_0EXDevice;
		};
		89A2366D4D2537B9EC722523C1F04CC7 /* PBXContainerItemProxy */ = {
			isa = PBXContainerItemProxy;
			containerPortal = 0889A04942CC38D213696983EEA4F441 /* ABI36_0_0.xcodeproj */;
			proxyType = 1;
			remoteGlobalIDString = 2DC2A05E114485F606877C81943053D3;
			remoteInfo = ABI36_0_0EXAdsFacebook;
		};
		89EACF684CB51EABE1E836A0F7D4E616 /* PBXContainerItemProxy */ = {
			isa = PBXContainerItemProxy;
			containerPortal = FE406570EB7706E10980DBF7E427B2D0 /* EXNetwork.xcodeproj */;
			proxyType = 1;
			remoteGlobalIDString = 71F2A4AC24C8FBC0E24B6A613BB4F7BC;
			remoteInfo = EXNetwork;
		};
		8A80FFD46A6C14ABC15C671E965FB916 /* PBXContainerItemProxy */ = {
			isa = PBXContainerItemProxy;
			containerPortal = 08518012FCA0E31B3E86FE61167370CE /* ABI34_0_0.xcodeproj */;
			proxyType = 1;
			remoteGlobalIDString = DD09E25553E7F6F6AD4B7AA77452CE25;
			remoteInfo = ABI34_0_0UMImageLoaderInterface;
		};
		8ACADA37B90BA6B179D7A731A7A4E7E5 /* PBXContainerItemProxy */ = {
			isa = PBXContainerItemProxy;
			containerPortal = 0889A04942CC38D213696983EEA4F441 /* ABI36_0_0.xcodeproj */;
			proxyType = 1;
			remoteGlobalIDString = A5B8EF8BE4F73AB83246CDB1DD7CDE88;
			remoteInfo = "ABI36_0_0React-jsiexecutor";
		};
		8C0AC05EBB35025BE36309E7BAF4A3CE /* PBXContainerItemProxy */ = {
			isa = PBXContainerItemProxy;
			containerPortal = BDCE6D583935F3509864B8E7B4149548 /* ABI35_0_0.xcodeproj */;
			proxyType = 1;
			remoteGlobalIDString = 53A7B80BA805E671D95201A387916A42;
			remoteInfo = ABI35_0_0EXKeepAwake;
		};
		8C6FD8BEB68E63FE54BD819FAE82A12C /* PBXContainerItemProxy */ = {
			isa = PBXContainerItemProxy;
			containerPortal = BDCE6D583935F3509864B8E7B4149548 /* ABI35_0_0.xcodeproj */;
			proxyType = 1;
			remoteGlobalIDString = CE0343BCA5ECC18CB66F205418EF3498;
			remoteInfo = ABI35_0_0EXAppleAuthentication;
		};
		8E27EDC7D7E1702DC8212590DC2252E0 /* PBXContainerItemProxy */ = {
			isa = PBXContainerItemProxy;
			containerPortal = 08518012FCA0E31B3E86FE61167370CE /* ABI34_0_0.xcodeproj */;
			proxyType = 1;
			remoteGlobalIDString = 8DA6AA24524C529CA5823D50496DE9FB;
			remoteInfo = ABI34_0_0UMTaskManagerInterface;
		};
		8F55517FF6BD750A96536D78622775DE /* PBXContainerItemProxy */ = {
			isa = PBXContainerItemProxy;
			containerPortal = 08518012FCA0E31B3E86FE61167370CE /* ABI34_0_0.xcodeproj */;
			proxyType = 1;
			remoteGlobalIDString = 805FA72DE29DECC3445041D10969C1F0;
			remoteInfo = ABI34_0_0EXSensors;
		};
		8F89CF17CA0F1377B8852D9FB4FB8519 /* PBXContainerItemProxy */ = {
			isa = PBXContainerItemProxy;
			containerPortal = 5A87A984DD808808621992CB3C3BD8B9 /* GoogleMaps.xcodeproj */;
			proxyType = 1;
			remoteGlobalIDString = BF08434370CEBD287CA17CA7862D7C59;
			remoteInfo = GoogleMaps;
		};
		907423E5535D558A3D3F52A32BFB2550 /* PBXContainerItemProxy */ = {
			isa = PBXContainerItemProxy;
			containerPortal = 08518012FCA0E31B3E86FE61167370CE /* ABI34_0_0.xcodeproj */;
			proxyType = 1;
			remoteGlobalIDString = A645685B9949B753C58B1E4428245DBB;
			remoteInfo = ABI34_0_0EXCamera;
		};
		90AC12C9EB17E0B4E1436B119B20878C /* PBXContainerItemProxy */ = {
			isa = PBXContainerItemProxy;
			containerPortal = 08518012FCA0E31B3E86FE61167370CE /* ABI34_0_0.xcodeproj */;
			proxyType = 1;
			remoteGlobalIDString = CB28ECD144EF6E87255BAB43C45ED0C6;
			remoteInfo = ABI34_0_0UMCameraInterface;
		};
		91242A46868797FE0C3A6E6F787CB17E /* PBXContainerItemProxy */ = {
			isa = PBXContainerItemProxy;
			containerPortal = 0889A04942CC38D213696983EEA4F441 /* ABI36_0_0.xcodeproj */;
			proxyType = 1;
			remoteGlobalIDString = 1A3384F8D87F9BA4958B1CA41F6C8C4A;
			remoteInfo = ABI36_0_0UMBarCodeScannerInterface;
		};
		91E9848EDD974B11D0E5B6DCDC634B3E /* PBXContainerItemProxy */ = {
			isa = PBXContainerItemProxy;
			containerPortal = 557002D1F7F8B7157283F452DED23FB2 /* Crashlytics.xcodeproj */;
			proxyType = 1;
			remoteGlobalIDString = D2F01BBEFE801C94DF4ECE1438E00388;
			remoteInfo = Crashlytics;
		};
		91F05A171E26A195F532B7FCBB78C75F /* PBXContainerItemProxy */ = {
			isa = PBXContainerItemProxy;
			containerPortal = 0889A04942CC38D213696983EEA4F441 /* ABI36_0_0.xcodeproj */;
			proxyType = 1;
			remoteGlobalIDString = 912C691F515AD20BA0BB189AA73452BC;
			remoteInfo = ABI36_0_0EXCalendar;
		};
		922B02A50BDED3C5083297DA0F77AD61 /* PBXContainerItemProxy */ = {
			isa = PBXContainerItemProxy;
			containerPortal = BDCE6D583935F3509864B8E7B4149548 /* ABI35_0_0.xcodeproj */;
			proxyType = 1;
			remoteGlobalIDString = 2A5353632FAA3BC2EA4183F95FF5A281;
			remoteInfo = ABI35_0_0UMFontInterface;
		};
		926365E52EA42A8BAFB9010FE1C17E8B /* PBXContainerItemProxy */ = {
			isa = PBXContainerItemProxy;
			containerPortal = 9FED39BA587322C6548225402057CA46 /* EXSensors.xcodeproj */;
			proxyType = 1;
			remoteGlobalIDString = 5F5B88A2576A073FBDD91B02A10308F1;
			remoteInfo = EXSensors;
		};
		929D34F5CD4F8A080BA4BDCF38B00BB0 /* PBXContainerItemProxy */ = {
			isa = PBXContainerItemProxy;
			containerPortal = BDCE6D583935F3509864B8E7B4149548 /* ABI35_0_0.xcodeproj */;
			proxyType = 1;
			remoteGlobalIDString = A25927DA7D78D1362EBD9E456E5C8968;
			remoteInfo = ABI35_0_0EXSpeech;
		};
		92C0DBCCC03B6343C4116675D9A14737 /* PBXContainerItemProxy */ = {
			isa = PBXContainerItemProxy;
			containerPortal = BDCE6D583935F3509864B8E7B4149548 /* ABI35_0_0.xcodeproj */;
			proxyType = 1;
			remoteGlobalIDString = FD9BB6B2601F25140F3566EDC10A9B69;
			remoteInfo = ABI35_0_0EXImagePicker;
		};
		932CA464D512AD912FC53F1C62C992D5 /* PBXContainerItemProxy */ = {
			isa = PBXContainerItemProxy;
			containerPortal = 94BDBA06066E5F3DABF800BB262FD43A /* UMTaskManagerInterface.xcodeproj */;
			proxyType = 1;
			remoteGlobalIDString = A565C99DEFBAFA44A1B5C3B49ADD8A84;
			remoteInfo = UMTaskManagerInterface;
		};
		93C2352D44EAE599CE4BCE347DAC4491 /* PBXContainerItemProxy */ = {
			isa = PBXContainerItemProxy;
			containerPortal = 500DC040E9F49DBC4A9BF28EC5D3488F /* EXWebBrowser.xcodeproj */;
			proxyType = 1;
			remoteGlobalIDString = 026359A12CA511AF12897ED05A83462C;
			remoteInfo = EXWebBrowser;
		};
		9512A81A0E436AE3B7AB0E25B5E1D750 /* PBXContainerItemProxy */ = {
			isa = PBXContainerItemProxy;
			containerPortal = 2A03FBC353BD0997D3B4988F6F707F32 /* Folly.xcodeproj */;
			proxyType = 1;
			remoteGlobalIDString = 14BB2B7275726942E762F076FA966088;
			remoteInfo = Folly;
		};
		95432DF8F82FA5FE6636EB603C498569 /* PBXContainerItemProxy */ = {
			isa = PBXContainerItemProxy;
			containerPortal = 08518012FCA0E31B3E86FE61167370CE /* ABI34_0_0.xcodeproj */;
			proxyType = 1;
			remoteGlobalIDString = C305D198115C8D322C0CB1BFAF112828;
			remoteInfo = ABI34_0_0EXAmplitude;
		};
		9572B6E06843099886C7539631BFE892 /* PBXContainerItemProxy */ = {
			isa = PBXContainerItemProxy;
			containerPortal = 0889A04942CC38D213696983EEA4F441 /* ABI36_0_0.xcodeproj */;
			proxyType = 1;
			remoteGlobalIDString = CB2F7388A4CAED7DD8E35D8A0E752A61;
			remoteInfo = ABI36_0_0EXGL;
		};
		96572D8D3306EB0607B78C35EF057DF0 /* PBXContainerItemProxy */ = {
			isa = PBXContainerItemProxy;
			containerPortal = BDCE6D583935F3509864B8E7B4149548 /* ABI35_0_0.xcodeproj */;
			proxyType = 1;
			remoteGlobalIDString = 6CA1A6777AB55C6353F182170142003C;
			remoteInfo = ABI35_0_0EXPrint;
		};
		966C8C64AA8065DB40202B76B5CDD395 /* PBXContainerItemProxy */ = {
			isa = PBXContainerItemProxy;
			containerPortal = 0889A04942CC38D213696983EEA4F441 /* ABI36_0_0.xcodeproj */;
=======
		35B767F60F1BDC7C8B387439DCB9636D /* PBXContainerItemProxy */ = {
			isa = PBXContainerItemProxy;
			containerPortal = 0098906518FA604CBC10906ACEE3CBFC /* ABI35_0_0.xcodeproj */;
			proxyType = 1;
			remoteGlobalIDString = 9F23E9EDAB3ACD11088D67960860CC6D;
			remoteInfo = ABI35_0_0EXAdsFacebook;
		};
		35BA18145CABA8E470BA58AE4F49DE1D /* PBXContainerItemProxy */ = {
			isa = PBXContainerItemProxy;
			containerPortal = 605B74ED2F35A471E8145C9B79E244A3 /* React-jsinspector.xcodeproj */;
			proxyType = 1;
			remoteGlobalIDString = 1AC0EAF3E808B6AA276E43B30A5B20AA;
			remoteInfo = "React-jsinspector";
		};
		36368BA2725DBED2CB66A3F54611CB01 /* PBXContainerItemProxy */ = {
			isa = PBXContainerItemProxy;
			containerPortal = EF82AE40E2DE0CFE88F6850FB98FACB8 /* ABI36_0_0.xcodeproj */;
			proxyType = 1;
			remoteGlobalIDString = B7F2A49466F5BE2D1E3D7C231902E441;
			remoteInfo = ABI36_0_0EXErrorRecovery;
		};
		376095D2A88C2027B434FB9C0E558B29 /* PBXContainerItemProxy */ = {
			isa = PBXContainerItemProxy;
			containerPortal = 0098906518FA604CBC10906ACEE3CBFC /* ABI35_0_0.xcodeproj */;
			proxyType = 1;
			remoteGlobalIDString = 41D6B97ECED623C58ACD6EA39DF92517;
			remoteInfo = ABI35_0_0EXLocalAuthentication;
		};
		379333FD807B529410A80F6C1EFFACC9 /* PBXContainerItemProxy */ = {
			isa = PBXContainerItemProxy;
			containerPortal = EF82AE40E2DE0CFE88F6850FB98FACB8 /* ABI36_0_0.xcodeproj */;
			proxyType = 1;
			remoteGlobalIDString = CDAD18077EA996D79D74FC26733D6A20;
			remoteInfo = ABI36_0_0EXContacts;
		};
		38A64C2C6EC199401CE81A1E10B5C6CB /* PBXContainerItemProxy */ = {
			isa = PBXContainerItemProxy;
			containerPortal = EF82AE40E2DE0CFE88F6850FB98FACB8 /* ABI36_0_0.xcodeproj */;
			proxyType = 1;
			remoteGlobalIDString = 6DC928526131B3239D9466A3ABEDA38F;
			remoteInfo = ABI36_0_0UMImageLoaderInterface;
		};
		397E0DA227E3C8F5AC1780B1766DA054 /* PBXContainerItemProxy */ = {
			isa = PBXContainerItemProxy;
			containerPortal = 2A3D3C6DEE43E2C05338169A4F2AD123 /* EXBarCodeScanner.xcodeproj */;
			proxyType = 1;
			remoteGlobalIDString = E6D544E86F973F511B82FE486E5E25CD;
			remoteInfo = EXBarCodeScanner;
		};
		39D2479095DFF57B239E4593428072E6 /* PBXContainerItemProxy */ = {
			isa = PBXContainerItemProxy;
			containerPortal = 625602D7AFBCC781FBCA2362AA52C5D6 /* FirebaseCoreDiagnosticsInterop.xcodeproj */;
			proxyType = 1;
			remoteGlobalIDString = 82BE183BB67FD85793E8A161FAEDC1AF;
			remoteInfo = FirebaseCoreDiagnosticsInterop;
		};
		39E3B8424999BCFA81A506B9F1DE4BDF /* PBXContainerItemProxy */ = {
			isa = PBXContainerItemProxy;
			containerPortal = 0098906518FA604CBC10906ACEE3CBFC /* ABI35_0_0.xcodeproj */;
			proxyType = 1;
			remoteGlobalIDString = 5F8ADA0B20353D0D1CD871C544EE5D4D;
			remoteInfo = ABI35_0_0EXCellular;
		};
		3A4594FE34E9337E299A65A808ADB21B /* PBXContainerItemProxy */ = {
			isa = PBXContainerItemProxy;
			containerPortal = D7917284241463E185E3EF99BB580412 /* EXFacebook.xcodeproj */;
			proxyType = 1;
			remoteGlobalIDString = FEAA3FBA5C5225363EE9E6D0B5B3183B;
			remoteInfo = EXFacebook;
		};
		3AE2B312D8E158CB2FF9CCBA2DC6F09A /* PBXContainerItemProxy */ = {
			isa = PBXContainerItemProxy;
			containerPortal = 2A09CEB95147273FF0855BE94636A261 /* ABI34_0_0.xcodeproj */;
			proxyType = 1;
			remoteGlobalIDString = 85CCF66024BDEF398BD94B4EFC4C2B5A;
			remoteInfo = ABI34_0_0EXSpeech;
		};
		3B7198C7A86D9CDF5B669B127A75DBC8 /* PBXContainerItemProxy */ = {
			isa = PBXContainerItemProxy;
			containerPortal = EF82AE40E2DE0CFE88F6850FB98FACB8 /* ABI36_0_0.xcodeproj */;
			proxyType = 1;
			remoteGlobalIDString = 102B95FF58D0C3D8D1BA0911F2036831;
			remoteInfo = ABI36_0_0EXSharing;
		};
		3BDB692B8E699C3372A5920BC31E37F5 /* PBXContainerItemProxy */ = {
			isa = PBXContainerItemProxy;
			containerPortal = EF82AE40E2DE0CFE88F6850FB98FACB8 /* ABI36_0_0.xcodeproj */;
			proxyType = 1;
			remoteGlobalIDString = 8C2588DEAA759C7923B51966407E5436;
			remoteInfo = ABI36_0_0UMTaskManagerInterface;
		};
		3CDE7477F32E7CDCB3AA6EED0DF08149 /* PBXContainerItemProxy */ = {
			isa = PBXContainerItemProxy;
			containerPortal = EF82AE40E2DE0CFE88F6850FB98FACB8 /* ABI36_0_0.xcodeproj */;
			proxyType = 1;
			remoteGlobalIDString = B30ACF5B6AECD7D82EE8064987369D5F;
			remoteInfo = "ABI36_0_0React-RCTVibration";
		};
		3D8575CAC922BB30FBFB9716F9E70D8B /* PBXContainerItemProxy */ = {
			isa = PBXContainerItemProxy;
			containerPortal = 2A869EE238C6CE676C0C6E1F2D50C0F7 /* UMFaceDetectorInterface.xcodeproj */;
			proxyType = 1;
			remoteGlobalIDString = 8DC606D9CFDD04C553C81728629364B3;
			remoteInfo = UMFaceDetectorInterface;
		};
		3DD9CCD98D81E3594ADA2B018666DC7D /* PBXContainerItemProxy */ = {
			isa = PBXContainerItemProxy;
			containerPortal = B5675D977A5A4F3F077EA799098E48D9 /* EXLocation.xcodeproj */;
			proxyType = 1;
			remoteGlobalIDString = 9448EAC8D0286D37F065B24667BFBB8F;
			remoteInfo = EXLocation;
		};
		3FE44AB20F5F88505B1D177A16CA22FA /* PBXContainerItemProxy */ = {
			isa = PBXContainerItemProxy;
			containerPortal = E1822C6C364267C08734B1571FEE78DF /* React-jsi.xcodeproj */;
			proxyType = 1;
			remoteGlobalIDString = D0DB82AB65D33935072718EA2468992F;
			remoteInfo = "React-jsi";
		};
		3FE7A63CD4AA7DC5AE1A5F26EA8743BA /* PBXContainerItemProxy */ = {
			isa = PBXContainerItemProxy;
			containerPortal = EF82AE40E2DE0CFE88F6850FB98FACB8 /* ABI36_0_0.xcodeproj */;
			proxyType = 1;
			remoteGlobalIDString = C0859112CE2260149545E48F4C92C8F5;
			remoteInfo = ABI36_0_0UMFontInterface;
		};
		3FFF2C1B42F0CACE2705BD61C9CB70D2 /* PBXContainerItemProxy */ = {
			isa = PBXContainerItemProxy;
			containerPortal = 0098906518FA604CBC10906ACEE3CBFC /* ABI35_0_0.xcodeproj */;
			proxyType = 1;
			remoteGlobalIDString = F685359EB5E7639637648A0D571E0561;
			remoteInfo = ABI35_0_0EXApplication;
		};
		40B72DB4377FA3E54F33504786159B9A /* PBXContainerItemProxy */ = {
			isa = PBXContainerItemProxy;
			containerPortal = 75ECFA92C24FCE69F3E153DA9C2FB05C /* UMFileSystemInterface.xcodeproj */;
			proxyType = 1;
			remoteGlobalIDString = 1C326487F8F888A9111422C7014319AC;
			remoteInfo = UMFileSystemInterface;
		};
		4402B73542AA29144349E720C8FD4555 /* PBXContainerItemProxy */ = {
			isa = PBXContainerItemProxy;
			containerPortal = 2A09CEB95147273FF0855BE94636A261 /* ABI34_0_0.xcodeproj */;
			proxyType = 1;
			remoteGlobalIDString = FF57B2567D09A8CFED94A1548922C6C2;
			remoteInfo = ABI34_0_0EXImagePicker;
		};
		447D1AD938F2D762312F7C694E65D6DF /* PBXContainerItemProxy */ = {
			isa = PBXContainerItemProxy;
			containerPortal = EF82AE40E2DE0CFE88F6850FB98FACB8 /* ABI36_0_0.xcodeproj */;
			proxyType = 1;
			remoteGlobalIDString = 4A9C57747EEC52B472307A2E2AD27128;
			remoteInfo = ABI36_0_0EXSQLite;
		};
		4545F6CDBF1AFBF877B0C84CEFC3921E /* PBXContainerItemProxy */ = {
			isa = PBXContainerItemProxy;
			containerPortal = D745188781E16DEC49BC6B02877299DB /* EXHaptics.xcodeproj */;
			proxyType = 1;
			remoteGlobalIDString = 458E4E0DEA9D752CC28F1A42E4B306AC;
			remoteInfo = EXHaptics;
		};
		4558548488F5ADC6D613A5CCB465305C /* PBXContainerItemProxy */ = {
			isa = PBXContainerItemProxy;
			containerPortal = B1E805445061D9DB7E3CE17450A89345 /* Yoga.xcodeproj */;
			proxyType = 1;
			remoteGlobalIDString = 8DB658880A3F558549A84D99BCFADCBC;
			remoteInfo = Yoga;
		};
		45C3D1D4E56F7E4C61F7A0F95D536BC1 /* PBXContainerItemProxy */ = {
			isa = PBXContainerItemProxy;
			containerPortal = 0098906518FA604CBC10906ACEE3CBFC /* ABI35_0_0.xcodeproj */;
			proxyType = 1;
			remoteGlobalIDString = 9C585A73AEBCE9CED7810AB69DA7EB7A;
			remoteInfo = ABI35_0_0EXFacebook;
		};
		45ED1F216639F43867C3882072250F0A /* PBXContainerItemProxy */ = {
			isa = PBXContainerItemProxy;
			containerPortal = 35F83F2A8392167453E471E92BAF1C20 /* EXSQLite.xcodeproj */;
			proxyType = 1;
			remoteGlobalIDString = B8358C45B103287E90F710967785DD34;
			remoteInfo = EXSQLite;
		};
		463930760E486AA501A8C7CA572ABC47 /* PBXContainerItemProxy */ = {
			isa = PBXContainerItemProxy;
			containerPortal = 0098906518FA604CBC10906ACEE3CBFC /* ABI35_0_0.xcodeproj */;
			proxyType = 1;
			remoteGlobalIDString = 520F7B75D14EF96B76ABA79D7C8CCE1A;
			remoteInfo = ABI35_0_0EXBrightness;
		};
		46660701FAC4D947D20671065A2E9818 /* PBXContainerItemProxy */ = {
			isa = PBXContainerItemProxy;
			containerPortal = 0098906518FA604CBC10906ACEE3CBFC /* ABI35_0_0.xcodeproj */;
			proxyType = 1;
			remoteGlobalIDString = 7A8499F3F2BCC2BDD26DEE4A8F31F229;
			remoteInfo = ABI35_0_0EXBarCodeScanner;
		};
		474476FAB4F9593B8BCA1F5EEE41BA38 /* PBXContainerItemProxy */ = {
			isa = PBXContainerItemProxy;
			containerPortal = 2A09CEB95147273FF0855BE94636A261 /* ABI34_0_0.xcodeproj */;
			proxyType = 1;
			remoteGlobalIDString = 9451B0BABEB2CAC452B0D0F3B637B167;
			remoteInfo = ABI34_0_0EXRandom;
		};
		48EC4DE55EB308BA24AE7F89283DE4F9 /* PBXContainerItemProxy */ = {
			isa = PBXContainerItemProxy;
			containerPortal = 24995760219F13C24A8A30197D4765D2 /* Fabric.xcodeproj */;
			proxyType = 1;
			remoteGlobalIDString = 033C78D4EF039D72394D82A45D46E8D1;
			remoteInfo = Fabric;
		};
		49791723B3D755FEF1D2694B352410BB /* PBXContainerItemProxy */ = {
			isa = PBXContainerItemProxy;
			containerPortal = EF82AE40E2DE0CFE88F6850FB98FACB8 /* ABI36_0_0.xcodeproj */;
			proxyType = 1;
			remoteGlobalIDString = 5C37DBA2E16A05E13AE5CEE3BF669123;
			remoteInfo = ABI36_0_0EXLinearGradient;
		};
		49D2387A7B3F083929D8E324EC0C5D72 /* PBXContainerItemProxy */ = {
			isa = PBXContainerItemProxy;
			containerPortal = 6160BB5B647495D6B62092EA4EB7C8A5 /* React-jsiexecutor.xcodeproj */;
			proxyType = 1;
			remoteGlobalIDString = 7F7693C84AD2D676CE4E5741F508C198;
			remoteInfo = "React-jsiexecutor";
		};
		4ABB50CE5BFF23BE00A9F3DCF51817C6 /* PBXContainerItemProxy */ = {
			isa = PBXContainerItemProxy;
			containerPortal = 0098906518FA604CBC10906ACEE3CBFC /* ABI35_0_0.xcodeproj */;
			proxyType = 1;
			remoteGlobalIDString = AFA9CDFA4CAF9C961BD89D0125E475F1;
			remoteInfo = ABI35_0_0EXBackgroundFetch;
		};
		4B52FA7E0AA4D4A50EA2373332B5FF15 /* PBXContainerItemProxy */ = {
			isa = PBXContainerItemProxy;
			containerPortal = BD9D0058856D6739B93476E3709E5934 /* UMBarCodeScannerInterface.xcodeproj */;
			proxyType = 1;
			remoteGlobalIDString = 971E60E1AF9163E7E08105622FC91C16;
			remoteInfo = UMBarCodeScannerInterface;
		};
		4B6D3C07D10ECBFBB57E6C3C097935C0 /* PBXContainerItemProxy */ = {
			isa = PBXContainerItemProxy;
			containerPortal = 2B32592672E067702F86CB9EDD67B3BD /* React-RCTActionSheet.xcodeproj */;
			proxyType = 1;
			remoteGlobalIDString = 2B622CBAFD85AC413ED6306FD8B71B00;
			remoteInfo = "React-RCTActionSheet";
		};
		4C4D833830BF1E793CB40CB80A591B08 /* PBXContainerItemProxy */ = {
			isa = PBXContainerItemProxy;
			containerPortal = 0098906518FA604CBC10906ACEE3CBFC /* ABI35_0_0.xcodeproj */;
			proxyType = 1;
			remoteGlobalIDString = 672F494E8F71D02FA3722C4CDAB1F886;
			remoteInfo = ABI35_0_0EXDevice;
		};
		4E3A124F6D2643EA5BF00A3A517530B4 /* PBXContainerItemProxy */ = {
			isa = PBXContainerItemProxy;
			containerPortal = EF82AE40E2DE0CFE88F6850FB98FACB8 /* ABI36_0_0.xcodeproj */;
			proxyType = 1;
			remoteGlobalIDString = DF06EBC8C8EFBCD3E5F32FD619DF1BB7;
			remoteInfo = ABI36_0_0EXNetwork;
		};
		4E5A37F5991602C0C127438A833444BE /* PBXContainerItemProxy */ = {
			isa = PBXContainerItemProxy;
			containerPortal = 0098906518FA604CBC10906ACEE3CBFC /* ABI35_0_0.xcodeproj */;
			proxyType = 1;
			remoteGlobalIDString = F97619A9FB46645DD0EC09784B3464BE;
			remoteInfo = ABI35_0_0EXAV;
		};
		4EF02A83B9CB4452A0F92DD61B9FE5D4 /* PBXContainerItemProxy */ = {
			isa = PBXContainerItemProxy;
			containerPortal = 2A09CEB95147273FF0855BE94636A261 /* ABI34_0_0.xcodeproj */;
			proxyType = 1;
			remoteGlobalIDString = 8A75497FB8E339D17F172AB91BF8EE04;
			remoteInfo = ABI34_0_0EXBarCodeScanner;
		};
		4FCC504A2F54C93D2EF1CC96C39CB5CC /* PBXContainerItemProxy */ = {
			isa = PBXContainerItemProxy;
			containerPortal = EF82AE40E2DE0CFE88F6850FB98FACB8 /* ABI36_0_0.xcodeproj */;
			proxyType = 1;
			remoteGlobalIDString = F5E51645893EF975D4B0983B725F55BC;
			remoteInfo = ABI36_0_0EXLocalization;
		};
		4FE86B8AF5A88A22BEAB1B5CB1255C35 /* PBXContainerItemProxy */ = {
			isa = PBXContainerItemProxy;
			containerPortal = EF82AE40E2DE0CFE88F6850FB98FACB8 /* ABI36_0_0.xcodeproj */;
			proxyType = 1;
			remoteGlobalIDString = 9C1FDFE8E592C522C8A69D0FB1AF4CC1;
			remoteInfo = ABI36_0_0EXFaceDetector;
		};
		4FF521A25E59CC94C7D8E37C1C4F090E /* PBXContainerItemProxy */ = {
			isa = PBXContainerItemProxy;
			containerPortal = EF82AE40E2DE0CFE88F6850FB98FACB8 /* ABI36_0_0.xcodeproj */;
			proxyType = 1;
			remoteGlobalIDString = 7CB9DCDC3DE47A0027C308B58AA8FEE3;
			remoteInfo = ABI36_0_0React;
		};
		4FFED5BEB7459436917BC83A6EA1C383 /* PBXContainerItemProxy */ = {
			isa = PBXContainerItemProxy;
			containerPortal = 83B9D16808CDC15D1F2AA5A6D1F1EE86 /* React-RCTImage.xcodeproj */;
			proxyType = 1;
			remoteGlobalIDString = C78CA5C5EDDCCF5EC637E0FC8BB4C96E;
			remoteInfo = "React-RCTImage";
		};
		505A827B217E52837AAAD4613C399D26 /* PBXContainerItemProxy */ = {
			isa = PBXContainerItemProxy;
			containerPortal = EF82AE40E2DE0CFE88F6850FB98FACB8 /* ABI36_0_0.xcodeproj */;
			proxyType = 1;
			remoteGlobalIDString = BB7FAF466C67A7B090F67F327FA08502;
			remoteInfo = ABI36_0_0EXSMS;
		};
		5095012565D5A5EA0E1978D9F45172EB /* PBXContainerItemProxy */ = {
			isa = PBXContainerItemProxy;
			containerPortal = 2A09CEB95147273FF0855BE94636A261 /* ABI34_0_0.xcodeproj */;
			proxyType = 1;
			remoteGlobalIDString = C5F4F74C832B581D7230D244B7EE5FB0;
			remoteInfo = ABI34_0_0EXHaptics;
		};
		51061BC60F64AF9C6509117DBB72A85B /* PBXContainerItemProxy */ = {
			isa = PBXContainerItemProxy;
			containerPortal = EF82AE40E2DE0CFE88F6850FB98FACB8 /* ABI36_0_0.xcodeproj */;
			proxyType = 1;
			remoteGlobalIDString = FD0746B931E4F296DC631E54D6C8FEFB;
			remoteInfo = ABI36_0_0UMReactNativeAdapter;
		};
		53648EEBA49606D5AC9F2D6E5966FF73 /* PBXContainerItemProxy */ = {
			isa = PBXContainerItemProxy;
			containerPortal = 4764CD4823A97578F95024C4D7075B79 /* lottie-ios.xcodeproj */;
			proxyType = 1;
			remoteGlobalIDString = 2FFD4CF15B40CE17E04F3BC6AAF7035A;
			remoteInfo = "lottie-ios";
		};
		53755256CC37CACD40297391D15F59BD /* PBXContainerItemProxy */ = {
			isa = PBXContainerItemProxy;
			containerPortal = EF82AE40E2DE0CFE88F6850FB98FACB8 /* ABI36_0_0.xcodeproj */;
			proxyType = 1;
			remoteGlobalIDString = DBFFDD6EF0081135DDB3A825211EA670;
			remoteInfo = ABI36_0_0EXBackgroundFetch;
		};
		54A4241880BE0452B5823F987F949F31 /* PBXContainerItemProxy */ = {
			isa = PBXContainerItemProxy;
			containerPortal = EF82AE40E2DE0CFE88F6850FB98FACB8 /* ABI36_0_0.xcodeproj */;
			proxyType = 1;
			remoteGlobalIDString = 6106F8A2BA867A37340DBEF712E2D2E3;
			remoteInfo = "ABI36_0_0React-jsinspector";
		};
		55E89832DD0B19D3252A42064C7CA9A9 /* PBXContainerItemProxy */ = {
			isa = PBXContainerItemProxy;
			containerPortal = 2A09CEB95147273FF0855BE94636A261 /* ABI34_0_0.xcodeproj */;
			proxyType = 1;
			remoteGlobalIDString = B8B3D596320C7D61B8FF3561B57261D6;
			remoteInfo = ABI34_0_0EXCalendar;
		};
		573862F67A533053092FFADD5C8272E4 /* PBXContainerItemProxy */ = {
			isa = PBXContainerItemProxy;
			containerPortal = EF82AE40E2DE0CFE88F6850FB98FACB8 /* ABI36_0_0.xcodeproj */;
			proxyType = 1;
			remoteGlobalIDString = 660DB54ABFA1FD5916FE6E4C5189A26E;
			remoteInfo = "ABI36_0_0React-Core";
		};
		57616C4DC716CC748A9047F98621E97F /* PBXContainerItemProxy */ = {
			isa = PBXContainerItemProxy;
			containerPortal = 476FC90F26F058A670F3311259A7E90B /* EXAdsAdMob.xcodeproj */;
			proxyType = 1;
			remoteGlobalIDString = BEF6CFDFF87395C99BA42B4CFF868EAA;
			remoteInfo = EXAdsAdMob;
		};
		5781B23EBFE7E595515FDFA00333784D /* PBXContainerItemProxy */ = {
			isa = PBXContainerItemProxy;
			containerPortal = 0098906518FA604CBC10906ACEE3CBFC /* ABI35_0_0.xcodeproj */;
			proxyType = 1;
			remoteGlobalIDString = BF34537E2C93B096A108CF4A63A52DC0;
			remoteInfo = ABI35_0_0UMReactNativeAdapter;
		};
		590F30BC7837D2B49848135FF6A67374 /* PBXContainerItemProxy */ = {
			isa = PBXContainerItemProxy;
			containerPortal = 2A09CEB95147273FF0855BE94636A261 /* ABI34_0_0.xcodeproj */;
			proxyType = 1;
			remoteGlobalIDString = 31DC869713590C4253894E9BD6396842;
			remoteInfo = ABI34_0_0EXSecureStore;
		};
		5AD853BD9FD5ED0CBAE9D37BBFA6A927 /* PBXContainerItemProxy */ = {
			isa = PBXContainerItemProxy;
			containerPortal = 2CE482E064E086DC3B9315338709627E /* EXContacts.xcodeproj */;
			proxyType = 1;
			remoteGlobalIDString = B22EE26A55A92797A576C80A1202EFFD;
			remoteInfo = EXContacts;
		};
		5BD372D528261DD8583075258471FEFF /* PBXContainerItemProxy */ = {
			isa = PBXContainerItemProxy;
			containerPortal = 0098906518FA604CBC10906ACEE3CBFC /* ABI35_0_0.xcodeproj */;
			proxyType = 1;
			remoteGlobalIDString = 7D66C27A295D8BBB94D815009A058F61;
			remoteInfo = ABI35_0_0EXSQLite;
		};
		5C1364FC0B503668D5AADAC687C0F734 /* PBXContainerItemProxy */ = {
			isa = PBXContainerItemProxy;
			containerPortal = 1233F374D815AB8A0CA37C1F784ACA21 /* EXLocalAuthentication.xcodeproj */;
			proxyType = 1;
			remoteGlobalIDString = 8D12244750972C21D688A2875A0E77F4;
			remoteInfo = EXLocalAuthentication;
		};
		5C689266FAD7745442DFD47FC340FE5D /* PBXContainerItemProxy */ = {
			isa = PBXContainerItemProxy;
			containerPortal = EF82AE40E2DE0CFE88F6850FB98FACB8 /* ABI36_0_0.xcodeproj */;
			proxyType = 1;
			remoteGlobalIDString = EFAB5CBACF9FB6F1F2C24457FAB8B3D0;
			remoteInfo = ABI36_0_0RCTTypeSafety;
		};
		5C701852874DB725D64A34B57CFEF981 /* PBXContainerItemProxy */ = {
			isa = PBXContainerItemProxy;
			containerPortal = 2A09CEB95147273FF0855BE94636A261 /* ABI34_0_0.xcodeproj */;
			proxyType = 1;
			remoteGlobalIDString = CB94088263C56D4E2EB83CB081B93944;
			remoteInfo = ABI34_0_0UMPermissionsInterface;
		};
		5DFF9E16C8F3C76959EC5D9AD737F2B5 /* PBXContainerItemProxy */ = {
			isa = PBXContainerItemProxy;
			containerPortal = BEEF2BB1F85113F9807B0EE5B6488116 /* EXLinearGradient.xcodeproj */;
			proxyType = 1;
			remoteGlobalIDString = AF5113FDFEF2ECEBDD58149C34DD4634;
			remoteInfo = EXLinearGradient;
		};
		5F6E3046F6C9612BB21792EED0D2DE59 /* PBXContainerItemProxy */ = {
			isa = PBXContainerItemProxy;
			containerPortal = FA81BF6F0ECAB03B32FEB35438AF6096 /* EXWebBrowser.xcodeproj */;
			proxyType = 1;
			remoteGlobalIDString = 026359A12CA511AF12897ED05A83462C;
			remoteInfo = EXWebBrowser;
		};
		5FBB585A47A6257416CA879E4BFD8624 /* PBXContainerItemProxy */ = {
			isa = PBXContainerItemProxy;
			containerPortal = 0098906518FA604CBC10906ACEE3CBFC /* ABI35_0_0.xcodeproj */;
			proxyType = 1;
			remoteGlobalIDString = 23830E0B787B01A4DC8DE392FACD3021;
			remoteInfo = ABI35_0_0EXSharing;
		};
		60A1AD8BAF8C5E3F59951BEED7904CDE /* PBXContainerItemProxy */ = {
			isa = PBXContainerItemProxy;
			containerPortal = E1F0F3881D334951E64C1371F8B79D2E /* Analytics.xcodeproj */;
			proxyType = 1;
			remoteGlobalIDString = 428EE321470913F61A7C253ACF3B4D53;
			remoteInfo = Analytics;
		};
		6226C84FE0BADAC08786923A65765027 /* PBXContainerItemProxy */ = {
			isa = PBXContainerItemProxy;
			containerPortal = EF82AE40E2DE0CFE88F6850FB98FACB8 /* ABI36_0_0.xcodeproj */;
			proxyType = 1;
			remoteGlobalIDString = 912C691F515AD20BA0BB189AA73452BC;
			remoteInfo = ABI36_0_0EXCalendar;
		};
		632B4F43000E52D8300B60066BD08FB2 /* PBXContainerItemProxy */ = {
			isa = PBXContainerItemProxy;
			containerPortal = 8E6EF656D6F2AEFD82D436039F1D13BC /* Google-Maps-iOS-Utils.xcodeproj */;
			proxyType = 1;
			remoteGlobalIDString = 1A622F006CCB28DCB3730A6D10AAB7C2;
			remoteInfo = "Google-Maps-iOS-Utils";
		};
		6399888312982EDEC71954FE075BCA76 /* PBXContainerItemProxy */ = {
			isa = PBXContainerItemProxy;
			containerPortal = F8D1DB434ECDACE792BF79FACFE79B5A /* EXAmplitude.xcodeproj */;
			proxyType = 1;
			remoteGlobalIDString = 700BA3D76A8C4362E721FECC92A96DFB;
			remoteInfo = EXAmplitude;
		};
		63BC7440A7C32D07F470F8A5C0C51102 /* PBXContainerItemProxy */ = {
			isa = PBXContainerItemProxy;
			containerPortal = 88EEC38A69D3D3235F3A6FB48B1E6C08 /* EXFirebaseAnalytics.xcodeproj */;
			proxyType = 1;
			remoteGlobalIDString = FABBE34C5533203C60B1FB31DA23FC99;
			remoteInfo = EXFirebaseAnalytics;
		};
		63D69ABF47D30006D41833E03B9DAF2E /* PBXContainerItemProxy */ = {
			isa = PBXContainerItemProxy;
			containerPortal = 2A09CEB95147273FF0855BE94636A261 /* ABI34_0_0.xcodeproj */;
			proxyType = 1;
			remoteGlobalIDString = B1F424D297B034EE9CCDD8A77B0F29A2;
			remoteInfo = ReactABI34_0_0;
		};
		63D6A412F135777C93A00CDF9930B365 /* PBXContainerItemProxy */ = {
			isa = PBXContainerItemProxy;
			containerPortal = 7329E6FBC66F5B33DF8FCD6CFA26231E /* AppAuth.xcodeproj */;
			proxyType = 1;
			remoteGlobalIDString = 4EFA7E4CE531453CF475A9A4322A84F8;
			remoteInfo = AppAuth;
		};
		64C2FFD802F1FC0CF3A031BCD9971E7E /* PBXContainerItemProxy */ = {
			isa = PBXContainerItemProxy;
			containerPortal = EF82AE40E2DE0CFE88F6850FB98FACB8 /* ABI36_0_0.xcodeproj */;
			proxyType = 1;
			remoteGlobalIDString = 724C47704F7EA61246FC4AB171E1EEDE;
			remoteInfo = ABI36_0_0EXHaptics;
		};
		651CAAC39488199D6219A4379A941678 /* PBXContainerItemProxy */ = {
			isa = PBXContainerItemProxy;
			containerPortal = 2A09CEB95147273FF0855BE94636A261 /* ABI34_0_0.xcodeproj */;
			proxyType = 1;
			remoteGlobalIDString = A46EC90DC4917CF4E001E0E918FC8404;
			remoteInfo = ABI34_0_0EXAdsAdMob;
		};
		664566829E4C2A5F200699FB96C209F6 /* PBXContainerItemProxy */ = {
			isa = PBXContainerItemProxy;
			containerPortal = 2A09CEB95147273FF0855BE94636A261 /* ABI34_0_0.xcodeproj */;
			proxyType = 1;
			remoteGlobalIDString = BF9EE737083F3680AC7E3F5B7600B946;
			remoteInfo = ABI34_0_0EXBrightness;
		};
		6864070608F663EBDCFFF6EE800B067C /* PBXContainerItemProxy */ = {
			isa = PBXContainerItemProxy;
			containerPortal = 3737CF7F528551A17E1EFAD769CB1FB6 /* GoogleDataTransport.xcodeproj */;
			proxyType = 1;
			remoteGlobalIDString = 78B41281B6D2EAC6C3C75FFE5052E985;
			remoteInfo = GoogleDataTransport;
		};
		68727B2E6EC59003875DB7661622C6ED /* PBXContainerItemProxy */ = {
			isa = PBXContainerItemProxy;
			containerPortal = EF82AE40E2DE0CFE88F6850FB98FACB8 /* ABI36_0_0.xcodeproj */;
			proxyType = 1;
			remoteGlobalIDString = FEF27171CD0A91E5F28ED3165671A0B1;
			remoteInfo = ABI36_0_0EXVideoThumbnails;
		};
		68EFB8BF14C106410913DED98E402FC5 /* PBXContainerItemProxy */ = {
			isa = PBXContainerItemProxy;
			containerPortal = 0098906518FA604CBC10906ACEE3CBFC /* ABI35_0_0.xcodeproj */;
			proxyType = 1;
			remoteGlobalIDString = A8EA035387A66E71A9C0EBDB406027F9;
			remoteInfo = ABI35_0_0EXPermissions;
		};
		69033EE830E6BCC2A5F9F007CAE15EF8 /* PBXContainerItemProxy */ = {
			isa = PBXContainerItemProxy;
			containerPortal = EF82AE40E2DE0CFE88F6850FB98FACB8 /* ABI36_0_0.xcodeproj */;
			proxyType = 1;
			remoteGlobalIDString = 37AF70B5E498F5E109FFDCD17F2B9F92;
			remoteInfo = ABI36_0_0FBLazyVector;
		};
		6971EBC83AAD03645D3F99314377242F /* PBXContainerItemProxy */ = {
			isa = PBXContainerItemProxy;
			containerPortal = 2A09CEB95147273FF0855BE94636A261 /* ABI34_0_0.xcodeproj */;
			proxyType = 1;
			remoteGlobalIDString = 1DB813199EF3CA2138854AE6610ED775;
			remoteInfo = ABI34_0_0EXPermissions;
		};
		6A3B7929AAE08475AF88DDC9BD060EAF /* PBXContainerItemProxy */ = {
			isa = PBXContainerItemProxy;
			containerPortal = A998BD4BEF984884DA0704A99E793BAF /* EXCrypto.xcodeproj */;
			proxyType = 1;
			remoteGlobalIDString = 7313EAFC3221A55173D00B5135657D25;
			remoteInfo = EXCrypto;
		};
		6A610A62AFCC7891EB6745CE3C7625FB /* PBXContainerItemProxy */ = {
			isa = PBXContainerItemProxy;
			containerPortal = EF82AE40E2DE0CFE88F6850FB98FACB8 /* ABI36_0_0.xcodeproj */;
			proxyType = 1;
			remoteGlobalIDString = 7292247932431DC791BD1DF50D3DF046;
			remoteInfo = ABI36_0_0UMFileSystemInterface;
		};
		6AA1A4C79D94F3C6C2AA2776C1BAD8F5 /* PBXContainerItemProxy */ = {
			isa = PBXContainerItemProxy;
			containerPortal = 2A09CEB95147273FF0855BE94636A261 /* ABI34_0_0.xcodeproj */;
			proxyType = 1;
			remoteGlobalIDString = FDE91331B4F30553DD25DBE7C96358DF;
			remoteInfo = ABI34_0_0EXConstants;
		};
		6AE84AAA5E7D550C735D8B84FE209EED /* PBXContainerItemProxy */ = {
			isa = PBXContainerItemProxy;
			containerPortal = 2A09CEB95147273FF0855BE94636A261 /* ABI34_0_0.xcodeproj */;
			proxyType = 1;
			remoteGlobalIDString = BCD417EF394C8430CC9CAB3956CD445D;
			remoteInfo = ABI34_0_0UMFileSystemInterface;
		};
		6C40CDEFEA44A2A7D7E49DCBDF9B831F /* PBXContainerItemProxy */ = {
			isa = PBXContainerItemProxy;
			containerPortal = 2A09CEB95147273FF0855BE94636A261 /* ABI34_0_0.xcodeproj */;
			proxyType = 1;
			remoteGlobalIDString = 10A12F95932E350CAF7699538E282DC1;
			remoteInfo = ABI34_0_0EXGoogleSignIn;
		};
		6C98C8D34FBC0FA2BD181D942484BDA0 /* PBXContainerItemProxy */ = {
			isa = PBXContainerItemProxy;
			containerPortal = EF82AE40E2DE0CFE88F6850FB98FACB8 /* ABI36_0_0.xcodeproj */;
			proxyType = 1;
			remoteGlobalIDString = 2E747FF4DCDADFB6C616586E5B7D3EE7;
			remoteInfo = ABI36_0_0EXUpdates;
		};
		6CE8C4F9E2B7F2B69BF9A61EE3881B2E /* PBXContainerItemProxy */ = {
			isa = PBXContainerItemProxy;
			containerPortal = 2A09CEB95147273FF0855BE94636A261 /* ABI34_0_0.xcodeproj */;
			proxyType = 1;
			remoteGlobalIDString = 65B730B1B61938A9B2E66B9D55A755EE;
			remoteInfo = ABI34_0_0UMCore;
		};
		6F4C12B59E9B1CB6791C719B48E9FA3F /* PBXContainerItemProxy */ = {
			isa = PBXContainerItemProxy;
			containerPortal = 2A09CEB95147273FF0855BE94636A261 /* ABI34_0_0.xcodeproj */;
			proxyType = 1;
			remoteGlobalIDString = 7BE70AA152E2E052C467FC5608D85114;
			remoteInfo = ABI34_0_0EXSegment;
		};
		6F8122421F5C24B3BB25915073E16EAC /* PBXContainerItemProxy */ = {
			isa = PBXContainerItemProxy;
			containerPortal = 0098906518FA604CBC10906ACEE3CBFC /* ABI35_0_0.xcodeproj */;
			proxyType = 1;
			remoteGlobalIDString = F72EDFBD49BC30C07DAF2DCDD599DAD9;
			remoteInfo = ABI35_0_0EXBattery;
		};
		7014D2D5B59DFB34550B0A56F1206E45 /* PBXContainerItemProxy */ = {
			isa = PBXContainerItemProxy;
			containerPortal = 0098906518FA604CBC10906ACEE3CBFC /* ABI35_0_0.xcodeproj */;
			proxyType = 1;
			remoteGlobalIDString = 32CCA37544FCE0E2ED0C8A35614DA24D;
			remoteInfo = ABI35_0_0EXSegment;
		};
		704EAACE90D7CBE6FAD748CFF030AD7E /* PBXContainerItemProxy */ = {
			isa = PBXContainerItemProxy;
			containerPortal = EF82AE40E2DE0CFE88F6850FB98FACB8 /* ABI36_0_0.xcodeproj */;
			proxyType = 1;
			remoteGlobalIDString = D31C222B849B43D038F07240DCF1AC6B;
			remoteInfo = ABI36_0_0EXAmplitude;
		};
		71F4333A975EABE5774AE85A3965D4A1 /* PBXContainerItemProxy */ = {
			isa = PBXContainerItemProxy;
			containerPortal = EF82AE40E2DE0CFE88F6850FB98FACB8 /* ABI36_0_0.xcodeproj */;
			proxyType = 1;
			remoteGlobalIDString = 17486247048930225D4B41654087B7B2;
			remoteInfo = ABI36_0_0FBReactNativeSpec;
		};
		727A521EE7804DDD5962454EF5962E30 /* PBXContainerItemProxy */ = {
			isa = PBXContainerItemProxy;
			containerPortal = EF82AE40E2DE0CFE88F6850FB98FACB8 /* ABI36_0_0.xcodeproj */;
			proxyType = 1;
			remoteGlobalIDString = 8F815C394FCA64E23D8024538044AF2C;
			remoteInfo = ABI36_0_0EXRandom;
		};
		72A559DB1DD580B83650F2A20AEADF6E /* PBXContainerItemProxy */ = {
			isa = PBXContainerItemProxy;
			containerPortal = 9306B24E3B4D385BD26AB11A6D30343E /* JKBigInteger2.xcodeproj */;
			proxyType = 1;
			remoteGlobalIDString = 55B5B69CD0128658056242174A61815A;
			remoteInfo = JKBigInteger2;
		};
		736FE8BB71CEF9CB4DAA15DD6860EBE8 /* PBXContainerItemProxy */ = {
			isa = PBXContainerItemProxy;
			containerPortal = EB655029918E2D535F2E2726B35A5AF8 /* EXNetwork.xcodeproj */;
			proxyType = 1;
			remoteGlobalIDString = 71F2A4AC24C8FBC0E24B6A613BB4F7BC;
			remoteInfo = EXNetwork;
		};
		743DB2BD256B384318F7A8744A268A3A /* PBXContainerItemProxy */ = {
			isa = PBXContainerItemProxy;
			containerPortal = EF82AE40E2DE0CFE88F6850FB98FACB8 /* ABI36_0_0.xcodeproj */;
			proxyType = 1;
			remoteGlobalIDString = C9DE1F6AF5AAFB7D34F7A9D608BF22A8;
			remoteInfo = ABI36_0_0EXFont;
		};
		758897C652C6174F86720B97EC2D75F6 /* PBXContainerItemProxy */ = {
			isa = PBXContainerItemProxy;
			containerPortal = F8202B03FA34D6BCE89C8E2DAEAD953B /* UMPermissionsInterface.xcodeproj */;
			proxyType = 1;
			remoteGlobalIDString = 12FF61416C5E794E9DEAC78D381D9726;
			remoteInfo = UMPermissionsInterface;
		};
		75C8FAECD1480097A982237C328695A6 /* PBXContainerItemProxy */ = {
			isa = PBXContainerItemProxy;
			containerPortal = E1578B4D815A6437925A6CFF74767C05 /* UMReactNativeAdapter.xcodeproj */;
			proxyType = 1;
			remoteGlobalIDString = E0F5743D6C158230DA447A63190DF2E9;
			remoteInfo = UMReactNativeAdapter;
		};
		7746B9BFB55BD1348ACCC1925943530F /* PBXContainerItemProxy */ = {
			isa = PBXContainerItemProxy;
			containerPortal = 2A09CEB95147273FF0855BE94636A261 /* ABI34_0_0.xcodeproj */;
			proxyType = 1;
			remoteGlobalIDString = CB28ECD144EF6E87255BAB43C45ED0C6;
			remoteInfo = ABI34_0_0UMCameraInterface;
		};
		77579A7C4199BBC10BA2FF6FD373869F /* PBXContainerItemProxy */ = {
			isa = PBXContainerItemProxy;
			containerPortal = 2A09CEB95147273FF0855BE94636A261 /* ABI34_0_0.xcodeproj */;
			proxyType = 1;
			remoteGlobalIDString = BDA4359A00761B6AD6DB88CEC68C2D44;
			remoteInfo = ABI34_0_0EXVideoThumbnails;
		};
		7811D1BAD0C7922124D096117489B60D /* PBXContainerItemProxy */ = {
			isa = PBXContainerItemProxy;
			containerPortal = 2A09CEB95147273FF0855BE94636A261 /* ABI34_0_0.xcodeproj */;
			proxyType = 1;
			remoteGlobalIDString = 87CB4E8BAF1A412072507C42A4CAC6EC;
			remoteInfo = ABI34_0_0EXFileSystem;
		};
		7835F67C2284C15EE4C870D7897ACEE7 /* PBXContainerItemProxy */ = {
			isa = PBXContainerItemProxy;
			containerPortal = EF82AE40E2DE0CFE88F6850FB98FACB8 /* ABI36_0_0.xcodeproj */;
			proxyType = 1;
			remoteGlobalIDString = 6C20BAE17D07E9653D1E53DA1033AC2A;
			remoteInfo = ABI36_0_0EXFacebook;
		};
		79E89E0AD688EA14EF13FD309C221B47 /* PBXContainerItemProxy */ = {
			isa = PBXContainerItemProxy;
			containerPortal = 0098906518FA604CBC10906ACEE3CBFC /* ABI35_0_0.xcodeproj */;
			proxyType = 1;
			remoteGlobalIDString = 2FEEA17869D69BB77E7AAEA39D2CE701;
			remoteInfo = ABI35_0_0EXLocalization;
		};
		79FE57CC2328F33091B2DF0C68303756 /* PBXContainerItemProxy */ = {
			isa = PBXContainerItemProxy;
			containerPortal = EF82AE40E2DE0CFE88F6850FB98FACB8 /* ABI36_0_0.xcodeproj */;
			proxyType = 1;
			remoteGlobalIDString = 62C372D7DEBACF4ACE813C42609A7D2F;
			remoteInfo = ABI36_0_0EXSegment;
		};
		7B4101213E6539EAE43DB3B22989D967 /* PBXContainerItemProxy */ = {
			isa = PBXContainerItemProxy;
			containerPortal = 9D3E9F8A78D1BC4292C714AD2915D866 /* EXCellular.xcodeproj */;
			proxyType = 1;
			remoteGlobalIDString = 0F0F7D35F4DD6BA6A33589D3CB5759F3;
			remoteInfo = EXCellular;
		};
		7BDAADEC01547CE8A3E26BA6555EDDD4 /* PBXContainerItemProxy */ = {
			isa = PBXContainerItemProxy;
			containerPortal = 0098906518FA604CBC10906ACEE3CBFC /* ABI35_0_0.xcodeproj */;
			proxyType = 1;
			remoteGlobalIDString = 3C6BCAD41127FB8BBDC8E53B05B42C2A;
			remoteInfo = ABI35_0_0EXLocation;
		};
		7CC96282E5E920F6B1B94A06C180995C /* PBXContainerItemProxy */ = {
			isa = PBXContainerItemProxy;
			containerPortal = DFB61A2E2E50ED53304B1B4D2AFD703D /* React-RCTBlob.xcodeproj */;
			proxyType = 1;
			remoteGlobalIDString = D8D59AAB809693DB02967107370F4619;
			remoteInfo = "React-RCTBlob";
		};
		7E3077BACDBD6086EB6720601DF43815 /* PBXContainerItemProxy */ = {
			isa = PBXContainerItemProxy;
			containerPortal = 0098906518FA604CBC10906ACEE3CBFC /* ABI35_0_0.xcodeproj */;
			proxyType = 1;
			remoteGlobalIDString = 0AB21BFAF9FE5F815988FCB70D33BF14;
			remoteInfo = ABI35_0_0EXRandom;
		};
		7E7774030D6F0E7D164BE2377FC1CA6F /* PBXContainerItemProxy */ = {
			isa = PBXContainerItemProxy;
			containerPortal = 91184A5C70AD11E7240116D6803718AB /* React-Core.xcodeproj */;
			proxyType = 1;
			remoteGlobalIDString = 5DA1A74647F652AE8E4DE074AFC4C6B7;
			remoteInfo = "React-Core";
		};
		7E8F68AF251796CDBDE0C2CA9F1C8003 /* PBXContainerItemProxy */ = {
			isa = PBXContainerItemProxy;
			containerPortal = EF82AE40E2DE0CFE88F6850FB98FACB8 /* ABI36_0_0.xcodeproj */;
			proxyType = 1;
			remoteGlobalIDString = E5D8382C1A658FAC82CFCF020BF0D9E4;
			remoteInfo = ABI36_0_0UMConstantsInterface;
		};
		8105E4E2D5C5A243F3339CC5512D03EE /* PBXContainerItemProxy */ = {
			isa = PBXContainerItemProxy;
			containerPortal = 472559B4FA0DC6C677654E081EA1B0F9 /* EXCamera.xcodeproj */;
			proxyType = 1;
			remoteGlobalIDString = 4B109C23F45DFD6B4CA40B87D733EB11;
			remoteInfo = EXCamera;
		};
		816FD949063F0C9D397741D483910F89 /* PBXContainerItemProxy */ = {
			isa = PBXContainerItemProxy;
			containerPortal = 2A09CEB95147273FF0855BE94636A261 /* ABI34_0_0.xcodeproj */;
			proxyType = 1;
			remoteGlobalIDString = DDCB6BCE8A255EEB890B6DC5AD503E72;
			remoteInfo = ABI34_0_0UMConstantsInterface;
		};
		8213E394514DB3094B12C4EDB3FFD018 /* PBXContainerItemProxy */ = {
			isa = PBXContainerItemProxy;
			containerPortal = 2A09CEB95147273FF0855BE94636A261 /* ABI34_0_0.xcodeproj */;
			proxyType = 1;
			remoteGlobalIDString = 33450E05B59CEC51189CBB18B6DAB129;
			remoteInfo = ABI34_0_0EXSharing;
		};
		8265844A3A35D4F4F411B9A23DB13A6A /* PBXContainerItemProxy */ = {
			isa = PBXContainerItemProxy;
			containerPortal = EF82AE40E2DE0CFE88F6850FB98FACB8 /* ABI36_0_0.xcodeproj */;
			proxyType = 1;
			remoteGlobalIDString = 76841BB49F129B32D32B589CB96BBB63;
			remoteInfo = "ABI36_0_0React-RCTAnimation";
		};
		83419EEEE20A9B4D45CD3A589C52BF8C /* PBXContainerItemProxy */ = {
			isa = PBXContainerItemProxy;
			containerPortal = EF82AE40E2DE0CFE88F6850FB98FACB8 /* ABI36_0_0.xcodeproj */;
			proxyType = 1;
			remoteGlobalIDString = D9CD66A3AC28BECFB36FD7244B4B2E94;
			remoteInfo = "ABI36_0_0React-RCTCameraRoll";
		};
		84B6675BA29C45010D07F0DA099B7D16 /* PBXContainerItemProxy */ = {
			isa = PBXContainerItemProxy;
			containerPortal = 0098906518FA604CBC10906ACEE3CBFC /* ABI35_0_0.xcodeproj */;
			proxyType = 1;
			remoteGlobalIDString = 8A7591ADD4408D12896A23D2FC3BB2F1;
			remoteInfo = ABI35_0_0EXFont;
		};
		84C8472A00FA1CE94574B7541A9DD037 /* PBXContainerItemProxy */ = {
			isa = PBXContainerItemProxy;
			containerPortal = 2A09CEB95147273FF0855BE94636A261 /* ABI34_0_0.xcodeproj */;
			proxyType = 1;
			remoteGlobalIDString = 370E96B39ABD91449822CAD21E0B20F4;
			remoteInfo = ABI34_0_0EXTaskManager;
		};
		86D09B4DB4DDB42704EE337CD10729B5 /* PBXContainerItemProxy */ = {
			isa = PBXContainerItemProxy;
			containerPortal = D1C65CBB6CE4FEA536EF43C4A84ACDE4 /* EXBackgroundFetch.xcodeproj */;
			proxyType = 1;
			remoteGlobalIDString = 280658D584B63A5E8CB5F0405789A353;
			remoteInfo = EXBackgroundFetch;
		};
		884493F55C3BC2FCBFFBFB68168249AE /* PBXContainerItemProxy */ = {
			isa = PBXContainerItemProxy;
			containerPortal = B7904F0490E5D9C52E93BEA67B222FC7 /* ZXingObjC.xcodeproj */;
			proxyType = 1;
			remoteGlobalIDString = F1A98E99C5291C55C29C32D889990685;
			remoteInfo = ZXingObjC;
		};
		89C0BA6739CCEB3DF6B1EBAF7135C280 /* PBXContainerItemProxy */ = {
			isa = PBXContainerItemProxy;
			containerPortal = CD0DFDE19FFD2600BE8FBAC0A002A2BD /* Firebase.xcodeproj */;
			proxyType = 1;
			remoteGlobalIDString = 15B99218A87324F316F0E937B3DAAC8B;
			remoteInfo = Firebase;
		};
		8BBF32577B955C1E55F79F47EEBC426A /* PBXContainerItemProxy */ = {
			isa = PBXContainerItemProxy;
			containerPortal = 57DA99709F557C2648359F4BC5D9A7F6 /* EXDevice.xcodeproj */;
			proxyType = 1;
			remoteGlobalIDString = 61CE878EC16A63D023F23DA6C1B824B9;
			remoteInfo = EXDevice;
		};
		8CA67E1E0B7A83E0271D8E2D4A65BFD4 /* PBXContainerItemProxy */ = {
			isa = PBXContainerItemProxy;
			containerPortal = C1FFD7E5E7B1335D0A86D989FBF7A23C /* GTMAppAuth.xcodeproj */;
			proxyType = 1;
			remoteGlobalIDString = AFFE62B58843E7D325544E4D760E8920;
			remoteInfo = GTMAppAuth;
		};
		8CE54907A09AB3A11999047EC919AFCD /* PBXContainerItemProxy */ = {
			isa = PBXContainerItemProxy;
			containerPortal = 0098906518FA604CBC10906ACEE3CBFC /* ABI35_0_0.xcodeproj */;
			proxyType = 1;
			remoteGlobalIDString = 5D9A2DA57D0A10C23F447A14B5F9BE7A;
			remoteInfo = ABI35_0_0EXSensors;
		};
		8D251CC2A4DDDE08D502B2C3C3C17458 /* PBXContainerItemProxy */ = {
			isa = PBXContainerItemProxy;
			containerPortal = EF82AE40E2DE0CFE88F6850FB98FACB8 /* ABI36_0_0.xcodeproj */;
			proxyType = 1;
			remoteGlobalIDString = 66CC25E821D9460F35E7474877DD2E4C;
			remoteInfo = ABI36_0_0EXAppAuth;
		};
		8D8DDB75BA100A91052CD681CBDE72AB /* PBXContainerItemProxy */ = {
			isa = PBXContainerItemProxy;
			containerPortal = 0098906518FA604CBC10906ACEE3CBFC /* ABI35_0_0.xcodeproj */;
			proxyType = 1;
			remoteGlobalIDString = 9255D9F6A409F29BA8F28EF910967B30;
			remoteInfo = ABI35_0_0EXMailComposer;
		};
		8F7D48949EC45B01A697AAF82E258B9C /* PBXContainerItemProxy */ = {
			isa = PBXContainerItemProxy;
			containerPortal = 89DDB4EBC35231EAA18C290E5886583A /* FBSDKCoreKit.xcodeproj */;
			proxyType = 1;
			remoteGlobalIDString = 322040CF2C7D2642650A8BFCDB4B2AD3;
			remoteInfo = FBSDKCoreKit;
		};
		8F9FB3FA748DF3B4106FECC786ADEEEB /* PBXContainerItemProxy */ = {
			isa = PBXContainerItemProxy;
			containerPortal = 2A09CEB95147273FF0855BE94636A261 /* ABI34_0_0.xcodeproj */;
			proxyType = 1;
			remoteGlobalIDString = CAFFCEA025B37CB249A4512801BB8C9E;
			remoteInfo = ABI34_0_0ExpoKit;
		};
		8FCB66618E59FC90B82FEF9982F63DAF /* PBXContainerItemProxy */ = {
			isa = PBXContainerItemProxy;
			containerPortal = 2A09CEB95147273FF0855BE94636A261 /* ABI34_0_0.xcodeproj */;
			proxyType = 1;
			remoteGlobalIDString = 473D3B56117BEF4D36F061530DF9B46E;
			remoteInfo = ABI34_0_0EXAppAuth;
		};
		911528A65B3EA4BFF4EEA650EE26DB2F /* PBXContainerItemProxy */ = {
			isa = PBXContainerItemProxy;
			containerPortal = EF82AE40E2DE0CFE88F6850FB98FACB8 /* ABI36_0_0.xcodeproj */;
			proxyType = 1;
			remoteGlobalIDString = 5CB962274CF9FDFB809F734D380AC2D9;
			remoteInfo = ABI36_0_0EXAppleAuthentication;
		};
		911CDF6E2BD2E30DA22A5C3C42EEC90D /* PBXContainerItemProxy */ = {
			isa = PBXContainerItemProxy;
			containerPortal = 0098906518FA604CBC10906ACEE3CBFC /* ABI35_0_0.xcodeproj */;
			proxyType = 1;
			remoteGlobalIDString = F96FEDB9FD5635A87A917C06B0177320;
			remoteInfo = ABI35_0_0EXAmplitude;
		};
		92B1B390358762FAA5961D69F0B10171 /* PBXContainerItemProxy */ = {
			isa = PBXContainerItemProxy;
			containerPortal = 549D382640DF381F80D835259236C6D1 /* Google-Mobile-Ads-SDK.xcodeproj */;
			proxyType = 1;
			remoteGlobalIDString = 662B519EDA759B92F78065D8C998C86E;
			remoteInfo = "Google-Mobile-Ads-SDK";
		};
		92CDE8307EFA36A66EC96F43CDCED8EE /* PBXContainerItemProxy */ = {
			isa = PBXContainerItemProxy;
			containerPortal = EF82AE40E2DE0CFE88F6850FB98FACB8 /* ABI36_0_0.xcodeproj */;
			proxyType = 1;
			remoteGlobalIDString = 79E6E32A2736FE80723486F49A4B2FB6;
			remoteInfo = ABI36_0_0EXMailComposer;
		};
		93C34A6DE3059553113D5159F14C22FD /* PBXContainerItemProxy */ = {
			isa = PBXContainerItemProxy;
			containerPortal = 2A09CEB95147273FF0855BE94636A261 /* ABI34_0_0.xcodeproj */;
			proxyType = 1;
			remoteGlobalIDString = 801FF01893F6D0392199F0EE661221E3;
			remoteInfo = ABI34_0_0EXBackgroundFetch;
		};
		94137C254CB77675D78DBF58CD79ECE0 /* PBXContainerItemProxy */ = {
			isa = PBXContainerItemProxy;
			containerPortal = 2A09CEB95147273FF0855BE94636A261 /* ABI34_0_0.xcodeproj */;
			proxyType = 1;
			remoteGlobalIDString = 49A9EA3A62970D9A0446A877034A6406;
			remoteInfo = ABI34_0_0EXSQLite;
		};
		9524CCD5AD25B75ABCEC3C60AA468CEC /* PBXContainerItemProxy */ = {
			isa = PBXContainerItemProxy;
			containerPortal = 69149FCE6BFD7F8AEB36D381E65D8286 /* EXSensors.xcodeproj */;
			proxyType = 1;
			remoteGlobalIDString = 5F5B88A2576A073FBDD91B02A10308F1;
			remoteInfo = EXSensors;
		};
		96AB1CF9FFB5094516C6C0C70AF27E12 /* PBXContainerItemProxy */ = {
			isa = PBXContainerItemProxy;
			containerPortal = 93C91F4D2240AA88902CD6F63C7947BF /* EXApplication.xcodeproj */;
>>>>>>> 4ccd8756
			proxyType = 1;
			remoteGlobalIDString = 2C391225329DE46C6566ED1ADF52F10D;
			remoteInfo = EXApplication;
		};
<<<<<<< HEAD
		96ECFFFDB6BEE436E024D426D7BF3F0D /* PBXContainerItemProxy */ = {
			isa = PBXContainerItemProxy;
			containerPortal = BDCE6D583935F3509864B8E7B4149548 /* ABI35_0_0.xcodeproj */;
			proxyType = 1;
			remoteGlobalIDString = 44282C9BC94EE000F6F1E807864D1F58;
			remoteInfo = ABI35_0_0EXNetwork;
		};
		985A3B97614CE60D361F3338EF53A881 /* PBXContainerItemProxy */ = {
			isa = PBXContainerItemProxy;
			containerPortal = 0889A04942CC38D213696983EEA4F441 /* ABI36_0_0.xcodeproj */;
			proxyType = 1;
			remoteGlobalIDString = ADE3674CD49DF9CCA284E9EA5F8DA16E;
			remoteInfo = ABI36_0_0EXCamera;
		};
		98AC88CD2A2338D320F890E6676058C9 /* PBXContainerItemProxy */ = {
			isa = PBXContainerItemProxy;
			containerPortal = BDCE6D583935F3509864B8E7B4149548 /* ABI35_0_0.xcodeproj */;
			proxyType = 1;
			remoteGlobalIDString = 09749DB776BF9B293540FB9891EB8E00;
			remoteInfo = ABI35_0_0EXMediaLibrary;
		};
		9DEEC8BF4DEE251B611A38A5B211E4B0 /* PBXContainerItemProxy */ = {
			isa = PBXContainerItemProxy;
			containerPortal = BDCE6D583935F3509864B8E7B4149548 /* ABI35_0_0.xcodeproj */;
			proxyType = 1;
			remoteGlobalIDString = BF34537E2C93B096A108CF4A63A52DC0;
			remoteInfo = ABI35_0_0UMReactNativeAdapter;
		};
		9E164014874D69B64159ADFEC6D667AB /* PBXContainerItemProxy */ = {
			isa = PBXContainerItemProxy;
			containerPortal = 9ADCD028DF4677D74750EBC9FE826C74 /* EXAppAuth.xcodeproj */;
			proxyType = 1;
			remoteGlobalIDString = 5FB7695B45E2F2A9171D3B6C97B3A1A2;
			remoteInfo = EXAppAuth;
		};
		9F2178610F84D71A82E062332F483BE6 /* PBXContainerItemProxy */ = {
			isa = PBXContainerItemProxy;
			containerPortal = D6556377682A01FCF857E32CC0FD6DA3 /* ReactCommon.xcodeproj */;
=======
		97012A94A0D22202E4D1EE200F28215F /* PBXContainerItemProxy */ = {
			isa = PBXContainerItemProxy;
			containerPortal = 2A09CEB95147273FF0855BE94636A261 /* ABI34_0_0.xcodeproj */;
			proxyType = 1;
			remoteGlobalIDString = 2E8CA802526BF2DEC3347427546ED710;
			remoteInfo = ABI34_0_0EXContacts;
		};
		98C64771D26DF1211733627E2420F69A /* PBXContainerItemProxy */ = {
			isa = PBXContainerItemProxy;
			containerPortal = EF82AE40E2DE0CFE88F6850FB98FACB8 /* ABI36_0_0.xcodeproj */;
			proxyType = 1;
			remoteGlobalIDString = B0C111B5D6AD695F2E5CC23D2936AD58;
			remoteInfo = ABI36_0_0EXStoreReview;
		};
		992FD13500B5BE32F781947B73FBE002 /* PBXContainerItemProxy */ = {
			isa = PBXContainerItemProxy;
			containerPortal = EF82AE40E2DE0CFE88F6850FB98FACB8 /* ABI36_0_0.xcodeproj */;
			proxyType = 1;
			remoteGlobalIDString = 0BA1E848DD2F43297D651F1E891F5764;
			remoteInfo = ABI36_0_0ExpoKit;
		};
		9A30848A95E5C4A680409627F31AD586 /* PBXContainerItemProxy */ = {
			isa = PBXContainerItemProxy;
			containerPortal = 2A09CEB95147273FF0855BE94636A261 /* ABI34_0_0.xcodeproj */;
			proxyType = 1;
			remoteGlobalIDString = 931A5B34C6F5ACF0DCB656C6BF25BDD7;
			remoteInfo = ABI34_0_0EXLinearGradient;
		};
		9A82FA327D8ECC0009458984C5B0AF94 /* PBXContainerItemProxy */ = {
			isa = PBXContainerItemProxy;
			containerPortal = 31E92FF75F534D670DD30848F9F21EB0 /* nanopb.xcodeproj */;
			proxyType = 1;
			remoteGlobalIDString = 052B66B57BF269A4B160A5659F7D46D4;
			remoteInfo = nanopb;
		};
		9BFD3D5FB05233BB84BE1F0C9040918A /* PBXContainerItemProxy */ = {
			isa = PBXContainerItemProxy;
			containerPortal = C9E0D1E8A91306621AF79D13DF1D1EE1 /* EXImagePicker.xcodeproj */;
>>>>>>> 4ccd8756
			proxyType = 1;
			remoteGlobalIDString = 9ACF1D2895E366F44F904503F65171CD;
			remoteInfo = EXImagePicker;
		};
<<<<<<< HEAD
		A0B5452055D25F0949BAABA91C884D1B /* PBXContainerItemProxy */ = {
			isa = PBXContainerItemProxy;
			containerPortal = 0889A04942CC38D213696983EEA4F441 /* ABI36_0_0.xcodeproj */;
			proxyType = 1;
			remoteGlobalIDString = CDAD18077EA996D79D74FC26733D6A20;
			remoteInfo = ABI36_0_0EXContacts;
		};
		A0CBF714E3F56C1670B015268A3487BC /* PBXContainerItemProxy */ = {
			isa = PBXContainerItemProxy;
			containerPortal = AA695048D738700F5B217CB2CE983484 /* UMFileSystemInterface.xcodeproj */;
			proxyType = 1;
			remoteGlobalIDString = 1C326487F8F888A9111422C7014319AC;
			remoteInfo = UMFileSystemInterface;
		};
		A0E5A6ED4D0B1CD26D941D7FAD745745 /* PBXContainerItemProxy */ = {
			isa = PBXContainerItemProxy;
			containerPortal = 0889A04942CC38D213696983EEA4F441 /* ABI36_0_0.xcodeproj */;
			proxyType = 1;
			remoteGlobalIDString = F0ABEBA6EA3D269A8E3EEF9243E51502;
			remoteInfo = ABI36_0_0EXDocumentPicker;
		};
		A149EAEF0EDCF58BF993DB65205D4C91 /* PBXContainerItemProxy */ = {
			isa = PBXContainerItemProxy;
			containerPortal = 08518012FCA0E31B3E86FE61167370CE /* ABI34_0_0.xcodeproj */;
			proxyType = 1;
			remoteGlobalIDString = 33450E05B59CEC51189CBB18B6DAB129;
			remoteInfo = ABI34_0_0EXSharing;
		};
		A3AB85467D92ADAD373F480FCDF63255 /* PBXContainerItemProxy */ = {
			isa = PBXContainerItemProxy;
			containerPortal = 544D5439F060007D99672FB507D3BF36 /* FirebaseCoreDiagnostics.xcodeproj */;
			proxyType = 1;
			remoteGlobalIDString = 0CE453D8DBD3396B4C74B9ACD7A09387;
			remoteInfo = FirebaseCoreDiagnostics;
		};
		A445A1C018D1EF3BB9BFA5AA0AD70EA3 /* PBXContainerItemProxy */ = {
			isa = PBXContainerItemProxy;
			containerPortal = 08518012FCA0E31B3E86FE61167370CE /* ABI34_0_0.xcodeproj */;
			proxyType = 1;
			remoteGlobalIDString = 4BA2FA6F41C4239EC3026F5BD7634BEE;
			remoteInfo = ABI34_0_0EXAV;
=======
		9D5AAE0C0256FDF67E9F4587D4EA89F1 /* PBXContainerItemProxy */ = {
			isa = PBXContainerItemProxy;
			containerPortal = EF82AE40E2DE0CFE88F6850FB98FACB8 /* ABI36_0_0.xcodeproj */;
			proxyType = 1;
			remoteGlobalIDString = E72045AA7323DECC4B87D9B064566F43;
			remoteInfo = ABI36_0_0EXGoogleSignIn;
		};
		9DB106BBB5A9C599A4630A9942A766BA /* PBXContainerItemProxy */ = {
			isa = PBXContainerItemProxy;
			containerPortal = 0098906518FA604CBC10906ACEE3CBFC /* ABI35_0_0.xcodeproj */;
			proxyType = 1;
			remoteGlobalIDString = 381AC80C81F88F0A46BC59B257855D09;
			remoteInfo = ABI35_0_0EXAppLoaderProvider;
		};
		9DB49B245E1F6D43F40A8F9CE69ACB6E /* PBXContainerItemProxy */ = {
			isa = PBXContainerItemProxy;
			containerPortal = 2A09CEB95147273FF0855BE94636A261 /* ABI34_0_0.xcodeproj */;
			proxyType = 1;
			remoteGlobalIDString = 8DA6AA24524C529CA5823D50496DE9FB;
			remoteInfo = ABI34_0_0UMTaskManagerInterface;
		};
		9E1F368CA824BF067F85B1477CA75F0E /* PBXContainerItemProxy */ = {
			isa = PBXContainerItemProxy;
			containerPortal = 2A09CEB95147273FF0855BE94636A261 /* ABI34_0_0.xcodeproj */;
			proxyType = 1;
			remoteGlobalIDString = E2B6FA5AC65FAA65175AB37C9D60448C;
			remoteInfo = ABI34_0_0EXCrypto;
		};
		9F370E8C2CB59902B830B5FC8445761F /* PBXContainerItemProxy */ = {
			isa = PBXContainerItemProxy;
			containerPortal = 74A9A49D14148F10538EC4DF0C0CFB0E /* FirebaseInstanceID.xcodeproj */;
			proxyType = 1;
			remoteGlobalIDString = 828A845A4F63A824ED62A82D61941B85;
			remoteInfo = FirebaseInstanceID;
>>>>>>> 4ccd8756
		};
		A02E10EA9710301C63A015599FE96DC6 /* PBXContainerItemProxy */ = {
			isa = PBXContainerItemProxy;
			containerPortal = 091C5584E0AC94A913E15A3A0E665376 /* EXTaskManager.xcodeproj */;
			proxyType = 1;
			remoteGlobalIDString = 86D546D1F048CDA66BE7589194F91D23;
			remoteInfo = EXTaskManager;
		};
<<<<<<< HEAD
		A549DF47917FC5BCD279FC930739C4F4 /* PBXContainerItemProxy */ = {
			isa = PBXContainerItemProxy;
			containerPortal = 0889A04942CC38D213696983EEA4F441 /* ABI36_0_0.xcodeproj */;
			proxyType = 1;
			remoteGlobalIDString = F5E51645893EF975D4B0983B725F55BC;
			remoteInfo = ABI36_0_0EXLocalization;
		};
		A5602F3B7F06E5749E67E42DB4B489D9 /* PBXContainerItemProxy */ = {
			isa = PBXContainerItemProxy;
			containerPortal = D89C7C48095D23E7A0E053982EE282E6 /* EXPermissions.xcodeproj */;
			proxyType = 1;
			remoteGlobalIDString = 488F0C19AB92FC4B503EB55CC688FCF5;
			remoteInfo = EXPermissions;
		};
		A6FF1A3D8DB70A47FB5DFDB0BC8F8188 /* PBXContainerItemProxy */ = {
			isa = PBXContainerItemProxy;
			containerPortal = B2A063CED4E549E669E71BB9CBDEB96F /* EXLocation.xcodeproj */;
			proxyType = 1;
			remoteGlobalIDString = 9448EAC8D0286D37F065B24667BFBB8F;
			remoteInfo = EXLocation;
		};
		A741BFAA30E828B04D6E05F20D54DF8E /* PBXContainerItemProxy */ = {
			isa = PBXContainerItemProxy;
			containerPortal = 06DFF66DBC82438C5A2F43050396B697 /* EXFaceDetector.xcodeproj */;
			proxyType = 1;
			remoteGlobalIDString = E3D1D7C85F27952DD8B1371AFE371A98;
			remoteInfo = EXFaceDetector;
		};
		A92F1E66FBDCE3E30C43587FB5E4F8F5 /* PBXContainerItemProxy */ = {
			isa = PBXContainerItemProxy;
			containerPortal = 0889A04942CC38D213696983EEA4F441 /* ABI36_0_0.xcodeproj */;
			proxyType = 1;
			remoteGlobalIDString = 7CB9DCDC3DE47A0027C308B58AA8FEE3;
			remoteInfo = ABI36_0_0React;
		};
		A9AB187303E4E0906BCC8B81690A8351 /* PBXContainerItemProxy */ = {
			isa = PBXContainerItemProxy;
			containerPortal = A793FC51348ACE09AD2A095A3DFFE0F8 /* React-RCTImage.xcodeproj */;
			proxyType = 1;
			remoteGlobalIDString = C78CA5C5EDDCCF5EC637E0FC8BB4C96E;
			remoteInfo = "React-RCTImage";
		};
		A9E077F3E1D98647E95264190366B472 /* PBXContainerItemProxy */ = {
			isa = PBXContainerItemProxy;
			containerPortal = 08518012FCA0E31B3E86FE61167370CE /* ABI34_0_0.xcodeproj */;
			proxyType = 1;
			remoteGlobalIDString = B1F424D297B034EE9CCDD8A77B0F29A2;
			remoteInfo = ReactABI34_0_0;
		};
		AA98F97A94B2D33F0EBF77741C8C4FC0 /* PBXContainerItemProxy */ = {
			isa = PBXContainerItemProxy;
			containerPortal = A4A8759EE74DB6D561693304DABE90DB /* EXDevice.xcodeproj */;
			proxyType = 1;
			remoteGlobalIDString = 61CE878EC16A63D023F23DA6C1B824B9;
			remoteInfo = EXDevice;
		};
		AB1FE7D28D6510EBAA1CBE4208903245 /* PBXContainerItemProxy */ = {
			isa = PBXContainerItemProxy;
			containerPortal = 08518012FCA0E31B3E86FE61167370CE /* ABI34_0_0.xcodeproj */;
			proxyType = 1;
			remoteGlobalIDString = 9F784041C752B6133D1B0899B83C6126;
			remoteInfo = ABI34_0_0EXKeepAwake;
		};
		AB22E98AACF588E6FF42BF4FAE9871C3 /* PBXContainerItemProxy */ = {
			isa = PBXContainerItemProxy;
			containerPortal = 0889A04942CC38D213696983EEA4F441 /* ABI36_0_0.xcodeproj */;
			proxyType = 1;
			remoteGlobalIDString = EFAB5CBACF9FB6F1F2C24457FAB8B3D0;
			remoteInfo = ABI36_0_0RCTTypeSafety;
		};
		AB35100747531F679EF50E870CF4A2E0 /* PBXContainerItemProxy */ = {
			isa = PBXContainerItemProxy;
			containerPortal = E118E35DA29B1404CE45F974DC6019E0 /* EXCellular.xcodeproj */;
			proxyType = 1;
			remoteGlobalIDString = 0F0F7D35F4DD6BA6A33589D3CB5759F3;
			remoteInfo = EXCellular;
		};
		AB358EF1C8EC3D57E058DCF322196AAF /* PBXContainerItemProxy */ = {
			isa = PBXContainerItemProxy;
			containerPortal = 7DFD262381057F1A0F179377EEF8E7DE /* React-RCTBlob.xcodeproj */;
			proxyType = 1;
			remoteGlobalIDString = D8D59AAB809693DB02967107370F4619;
			remoteInfo = "React-RCTBlob";
		};
		ACE7D9F0016817A2D74AE224E114FBD9 /* PBXContainerItemProxy */ = {
			isa = PBXContainerItemProxy;
			containerPortal = 08518012FCA0E31B3E86FE61167370CE /* ABI34_0_0.xcodeproj */;
			proxyType = 1;
			remoteGlobalIDString = C5F4F74C832B581D7230D244B7EE5FB0;
			remoteInfo = ABI34_0_0EXHaptics;
		};
		AD2E9F362C165EB42AC09369E9BAA1AE /* PBXContainerItemProxy */ = {
			isa = PBXContainerItemProxy;
			containerPortal = D82489EB6EE17BAACB1A973A0281CDBC /* FirebaseCore.xcodeproj */;
			proxyType = 1;
			remoteGlobalIDString = 4BD5DE1E00ED67A59118DB4A3CD5F288;
			remoteInfo = FirebaseCore;
		};
		AD9017BE6900EAA76AB493E7E1AE6E92 /* PBXContainerItemProxy */ = {
			isa = PBXContainerItemProxy;
			containerPortal = BDCE6D583935F3509864B8E7B4149548 /* ABI35_0_0.xcodeproj */;
			proxyType = 1;
			remoteGlobalIDString = ACDBFCB748E15F2377E191CC2E9C6C2E;
			remoteInfo = ABI35_0_0EXSecureStore;
		};
		AD9F5FF7ECE8FE059A3CDCF5564B55B4 /* PBXContainerItemProxy */ = {
			isa = PBXContainerItemProxy;
			containerPortal = 35730324AEA363F4E255F8F9F6C3675E /* React-RCTNetwork.xcodeproj */;
			proxyType = 1;
			remoteGlobalIDString = B42CC4F102742853C37E7C4841756DBE;
			remoteInfo = "React-RCTNetwork";
		};
		ADE98CD74D4B7B6CA919BF52CBBCE36A /* PBXContainerItemProxy */ = {
=======
		A09104725238E0421E5407A15C78CB43 /* PBXContainerItemProxy */ = {
			isa = PBXContainerItemProxy;
			containerPortal = EF82AE40E2DE0CFE88F6850FB98FACB8 /* ABI36_0_0.xcodeproj */;
			proxyType = 1;
			remoteGlobalIDString = 6F7CAF6404FF96359734746383BB74B9;
			remoteInfo = ABI36_0_0EXBluetooth;
		};
		A1328C729E51F666215DE32C1C80D4F9 /* PBXContainerItemProxy */ = {
			isa = PBXContainerItemProxy;
			containerPortal = 54C6D0CD47A5227AFE53B6091665FE1E /* Protobuf.xcodeproj */;
			proxyType = 1;
			remoteGlobalIDString = BF47F3270E009392526FDEE0C3BA42AD;
			remoteInfo = Protobuf;
		};
		A1A6374BE92ED8E3CE73CD1D2BA1B42F /* PBXContainerItemProxy */ = {
			isa = PBXContainerItemProxy;
			containerPortal = B9EE9B43394A5A1F0D64B766CC8F4A8A /* EXBattery.xcodeproj */;
			proxyType = 1;
			remoteGlobalIDString = 5941E7B2BA388644B9A594045D22DE1D;
			remoteInfo = EXBattery;
		};
		A3D3F131CA1CB240228257F48AC39390 /* PBXContainerItemProxy */ = {
			isa = PBXContainerItemProxy;
			containerPortal = EF82AE40E2DE0CFE88F6850FB98FACB8 /* ABI36_0_0.xcodeproj */;
			proxyType = 1;
			remoteGlobalIDString = 05DF7E6FB88B48307AF74F6E7D70EC23;
			remoteInfo = ABI36_0_0EXAV;
		};
		A40D17205BBACAA2C531389E0F7FCD64 /* PBXContainerItemProxy */ = {
			isa = PBXContainerItemProxy;
			containerPortal = 0098906518FA604CBC10906ACEE3CBFC /* ABI35_0_0.xcodeproj */;
			proxyType = 1;
			remoteGlobalIDString = 1C7CEF45DA27B60F2543F49620147E8A;
			remoteInfo = ReactABI35_0_0;
		};
		A448C6D3FE00C748312CD6B485D202A5 /* PBXContainerItemProxy */ = {
			isa = PBXContainerItemProxy;
			containerPortal = 0098906518FA604CBC10906ACEE3CBFC /* ABI35_0_0.xcodeproj */;
			proxyType = 1;
			remoteGlobalIDString = 995C831938058015BC5C5810DC5F38F9;
			remoteInfo = ABI35_0_0EXBlur;
		};
		A44C87C4B4EE4507BE9208BD7FD0BA08 /* PBXContainerItemProxy */ = {
			isa = PBXContainerItemProxy;
			containerPortal = BFDFE7DC352907FC980B868725387E98 /* Project object */;
			proxyType = 1;
			remoteGlobalIDString = 0DBD2E5458E61E9BBFDC5914B7D570E8;
			remoteInfo = "Pods-Exponent";
		};
		A4558C8D7EEB5651F9407523B3B05741 /* PBXContainerItemProxy */ = {
			isa = PBXContainerItemProxy;
			containerPortal = 2A09CEB95147273FF0855BE94636A261 /* ABI34_0_0.xcodeproj */;
			proxyType = 1;
			remoteGlobalIDString = 67FCE72D8FB3565F6D0FCD5BD54A6766;
			remoteInfo = ABI34_0_0UMSensorsInterface;
		};
		A5A7D3E02C850994B44ECC47FF32A527 /* PBXContainerItemProxy */ = {
			isa = PBXContainerItemProxy;
			containerPortal = 2A09CEB95147273FF0855BE94636A261 /* ABI34_0_0.xcodeproj */;
			proxyType = 1;
			remoteGlobalIDString = B7FC3D28B3AC41EAB5D8255A226F6263;
			remoteInfo = ABI34_0_0EXBlur;
		};
		A6C02BC1035D349861D35BDA8F89D087 /* PBXContainerItemProxy */ = {
			isa = PBXContainerItemProxy;
			containerPortal = BF5A5A8F041517C889374068D798BE4D /* FBSDKLoginKit.xcodeproj */;
			proxyType = 1;
			remoteGlobalIDString = 99D9EFC28DE380315427F305282258E8;
			remoteInfo = FBSDKLoginKit;
		};
		A6D0459F2755EE2D90195A131145DC39 /* PBXContainerItemProxy */ = {
			isa = PBXContainerItemProxy;
			containerPortal = 0098906518FA604CBC10906ACEE3CBFC /* ABI35_0_0.xcodeproj */;
			proxyType = 1;
			remoteGlobalIDString = DB72A9F9426973013C1A319B5ED2038E;
			remoteInfo = ABI35_0_0EXTaskManager;
		};
		A6E2B11A3E054995AD9E4D2EDFDD3771 /* PBXContainerItemProxy */ = {
			isa = PBXContainerItemProxy;
			containerPortal = 0098906518FA604CBC10906ACEE3CBFC /* ABI35_0_0.xcodeproj */;
			proxyType = 1;
			remoteGlobalIDString = 6A218E07B460A5D811043A2C81FC5EFA;
			remoteInfo = ABI35_0_0EXStoreReview;
		};
		A79D35E00770561F5010E2CF0DAAD2FB /* PBXContainerItemProxy */ = {
			isa = PBXContainerItemProxy;
			containerPortal = 5A87A984DD808808621992CB3C3BD8B9 /* GoogleMaps.xcodeproj */;
			proxyType = 1;
			remoteGlobalIDString = BF08434370CEBD287CA17CA7862D7C59;
			remoteInfo = GoogleMaps;
		};
		A85998C2CC3397D2FF9C94FFAC1B275A /* PBXContainerItemProxy */ = {
			isa = PBXContainerItemProxy;
			containerPortal = EF82AE40E2DE0CFE88F6850FB98FACB8 /* ABI36_0_0.xcodeproj */;
			proxyType = 1;
			remoteGlobalIDString = EA26FA8A5E7478EDE7A4751E0B9AEDA2;
			remoteInfo = "ABI36_0_0React-RCTText";
		};
		A8944F19DCD0DD05424BC9D93B268C26 /* PBXContainerItemProxy */ = {
			isa = PBXContainerItemProxy;
			containerPortal = F4A4213E9C002D2E5E0807F9A76BF2C5 /* EXSegment.xcodeproj */;
			proxyType = 1;
			remoteGlobalIDString = D65C18BEC619DFEA9C73805518539F66;
			remoteInfo = EXSegment;
		};
		A8F3FE50A732A90187A5BF2A5B62D2DF /* PBXContainerItemProxy */ = {
>>>>>>> 4ccd8756
			isa = PBXContainerItemProxy;
			containerPortal = EF82AE40E2DE0CFE88F6850FB98FACB8 /* ABI36_0_0.xcodeproj */;
			proxyType = 1;
			remoteGlobalIDString = 405B0D4A4F2DDAD74861C36F748A2C78;
			remoteInfo = ABI36_0_0RCTRequired;
		};
<<<<<<< HEAD
		AE3CDB9FFB40B61408F3A4F76F039631 /* PBXContainerItemProxy */ = {
			isa = PBXContainerItemProxy;
			containerPortal = D31091532373C9EBE9224E9BEA15194A /* UMImageLoaderInterface.xcodeproj */;
			proxyType = 1;
			remoteGlobalIDString = A734124238F83C1FEE81C0FEDC5CDC5C;
			remoteInfo = UMImageLoaderInterface;
		};
		AF2563335C3170274C4C9D92F091B76B /* PBXContainerItemProxy */ = {
			isa = PBXContainerItemProxy;
			containerPortal = 08518012FCA0E31B3E86FE61167370CE /* ABI34_0_0.xcodeproj */;
			proxyType = 1;
			remoteGlobalIDString = 31DC869713590C4253894E9BD6396842;
			remoteInfo = ABI34_0_0EXSecureStore;
		};
		AF5BE03F0D04C4F69DAB9784F893A299 /* PBXContainerItemProxy */ = {
			isa = PBXContainerItemProxy;
			containerPortal = 08518012FCA0E31B3E86FE61167370CE /* ABI34_0_0.xcodeproj */;
			proxyType = 1;
			remoteGlobalIDString = 3F8DC0F7D0236E98441D7C2FBDA345A2;
			remoteInfo = ABI34_0_0EXMediaLibrary;
		};
		AF622BA0B2FB437E37061AE5F45E4251 /* PBXContainerItemProxy */ = {
			isa = PBXContainerItemProxy;
			containerPortal = 58A23A5D982D27B48AC39572F8FCDBB1 /* CocoaLumberjack.xcodeproj */;
			proxyType = 1;
			remoteGlobalIDString = 85392ABCB5967FC7F189FA544F4E883D;
			remoteInfo = CocoaLumberjack;
		};
		B0B94BE7CAD7FE202BC60225ED7EFF40 /* PBXContainerItemProxy */ = {
			isa = PBXContainerItemProxy;
			containerPortal = 0889A04942CC38D213696983EEA4F441 /* ABI36_0_0.xcodeproj */;
			proxyType = 1;
			remoteGlobalIDString = 8D1C12E901F84EAB7FB8DB1B31C4E4FB;
			remoteInfo = ABI36_0_0EXConstants;
		};
		B1C76628E6B1B0073AA129CD27827ABF /* PBXContainerItemProxy */ = {
			isa = PBXContainerItemProxy;
			containerPortal = 08518012FCA0E31B3E86FE61167370CE /* ABI34_0_0.xcodeproj */;
			proxyType = 1;
			remoteGlobalIDString = 9451B0BABEB2CAC452B0D0F3B637B167;
			remoteInfo = ABI34_0_0EXRandom;
		};
		B2458392B76EB52B2FEC3550CD9ADE36 /* PBXContainerItemProxy */ = {
			isa = PBXContainerItemProxy;
			containerPortal = BDCE6D583935F3509864B8E7B4149548 /* ABI35_0_0.xcodeproj */;
			proxyType = 1;
			remoteGlobalIDString = 51B0CD0234C620FC6448DC002D8B019F;
			remoteInfo = ABI35_0_0EXFaceDetector;
		};
		B2A8F899E4770DDDE5B091C1C37E22A7 /* PBXContainerItemProxy */ = {
			isa = PBXContainerItemProxy;
			containerPortal = 241B667C465B94F4B9A323FF1E72EC0A /* EXRandom.xcodeproj */;
=======
		AA7423C3164A4D2251FB467420348624 /* PBXContainerItemProxy */ = {
			isa = PBXContainerItemProxy;
			containerPortal = 0098906518FA604CBC10906ACEE3CBFC /* ABI35_0_0.xcodeproj */;
			proxyType = 1;
			remoteGlobalIDString = 9B46945ADCE2523672D28357176A9C75;
			remoteInfo = ABI35_0_0UMPermissionsInterface;
		};
		AB493E3FFB6FB7046BB19FFCE04CADDB /* PBXContainerItemProxy */ = {
			isa = PBXContainerItemProxy;
			containerPortal = EF82AE40E2DE0CFE88F6850FB98FACB8 /* ABI36_0_0.xcodeproj */;
			proxyType = 1;
			remoteGlobalIDString = FDF88C74615556B3437A159C18D3C9CD;
			remoteInfo = ABI36_0_0EXBrightness;
		};
		AC048022FB65BBE8B99ABFC200268E6A /* PBXContainerItemProxy */ = {
			isa = PBXContainerItemProxy;
			containerPortal = 38C199F0F48A4D39497D926AE70F6EA8 /* EXBrightness.xcodeproj */;
			proxyType = 1;
			remoteGlobalIDString = 4AA3EE5BEEB58B2975A12819B1C58D97;
			remoteInfo = EXBrightness;
		};
		AC3E28035CBB72607E82DA62E7597893 /* PBXContainerItemProxy */ = {
			isa = PBXContainerItemProxy;
			containerPortal = 0098906518FA604CBC10906ACEE3CBFC /* ABI35_0_0.xcodeproj */;
			proxyType = 1;
			remoteGlobalIDString = 7B336B048C77E4528187660F8EF8C92D;
			remoteInfo = yogaABI35_0_0;
		};
		AD2A1DAEB9E713D35C8E7E5889AB6E16 /* PBXContainerItemProxy */ = {
			isa = PBXContainerItemProxy;
			containerPortal = 544D5439F060007D99672FB507D3BF36 /* FirebaseCoreDiagnostics.xcodeproj */;
			proxyType = 1;
			remoteGlobalIDString = 0CE453D8DBD3396B4C74B9ACD7A09387;
			remoteInfo = FirebaseCoreDiagnostics;
		};
		AD96AD2383DD6A26F085FC3C517039F8 /* PBXContainerItemProxy */ = {
			isa = PBXContainerItemProxy;
			containerPortal = 2323213DCEDDCCA6FE591E2407D02E13 /* EXGL.xcodeproj */;
			proxyType = 1;
			remoteGlobalIDString = 78CC35D6F49ACC0F72F0095F78EFDCE7;
			remoteInfo = EXGL;
		};
		AE3B2F20ADAA376D8880505E35FEEB75 /* PBXContainerItemProxy */ = {
			isa = PBXContainerItemProxy;
			containerPortal = 0098906518FA604CBC10906ACEE3CBFC /* ABI35_0_0.xcodeproj */;
			proxyType = 1;
			remoteGlobalIDString = E6D5BA2BC9ECC5EB0E2A3A5EC431F899;
			remoteInfo = ABI35_0_0ExpoKit;
		};
		AFC6B2F7D881D5F689A435D53D267188 /* PBXContainerItemProxy */ = {
			isa = PBXContainerItemProxy;
			containerPortal = BF6D22A8C7F64E1CEA0F6722C201E2FE /* EXSharing.xcodeproj */;
>>>>>>> 4ccd8756
			proxyType = 1;
			remoteGlobalIDString = 1458926EF4B0A3DF1C40B5639E7358B1;
			remoteInfo = EXSharing;
		};
<<<<<<< HEAD
		B37146D3BAD8DBAE81C35D74A8872688 /* PBXContainerItemProxy */ = {
			isa = PBXContainerItemProxy;
			containerPortal = CD0DFDE19FFD2600BE8FBAC0A002A2BD /* Firebase.xcodeproj */;
			proxyType = 1;
			remoteGlobalIDString = 15B99218A87324F316F0E937B3DAAC8B;
			remoteInfo = Firebase;
		};
		B4201B63415326EE87AC2361E61C1F4F /* PBXContainerItemProxy */ = {
			isa = PBXContainerItemProxy;
			containerPortal = 0889A04942CC38D213696983EEA4F441 /* ABI36_0_0.xcodeproj */;
			proxyType = 1;
			remoteGlobalIDString = BE622428948FCAE095B552C4B08D4C22;
			remoteInfo = "ABI36_0_0React-RCTNetwork";
		};
		B57BB563FB386B379E4B3DB7896E1EB4 /* PBXContainerItemProxy */ = {
			isa = PBXContainerItemProxy;
			containerPortal = 0889A04942CC38D213696983EEA4F441 /* ABI36_0_0.xcodeproj */;
			proxyType = 1;
			remoteGlobalIDString = 5736942C4FC6AD3F148F073ECDA11CA7;
			remoteInfo = "ABI36_0_0React-RCTBlob";
		};
		B623A933ADC9548C052F90D082874F75 /* PBXContainerItemProxy */ = {
			isa = PBXContainerItemProxy;
			containerPortal = 836D87F3DB21253A8D60B84F3A3F43E2 /* React-RCTActionSheet.xcodeproj */;
			proxyType = 1;
			remoteGlobalIDString = 2B622CBAFD85AC413ED6306FD8B71B00;
			remoteInfo = "React-RCTActionSheet";
		};
		B62C4EF8A4986F219C2528DFEFD7D30D /* PBXContainerItemProxy */ = {
			isa = PBXContainerItemProxy;
			containerPortal = 0889A04942CC38D213696983EEA4F441 /* ABI36_0_0.xcodeproj */;
			proxyType = 1;
			remoteGlobalIDString = 62C372D7DEBACF4ACE813C42609A7D2F;
			remoteInfo = ABI36_0_0EXSegment;
		};
		B6FFDC46B2681B86E13F50E14942A3F2 /* PBXContainerItemProxy */ = {
			isa = PBXContainerItemProxy;
			containerPortal = 0889A04942CC38D213696983EEA4F441 /* ABI36_0_0.xcodeproj */;
			proxyType = 1;
			remoteGlobalIDString = 9B2766A581B6DB0C9269F3E383D59BD9;
			remoteInfo = ABI36_0_0EXMediaLibrary;
		};
		B77E18B709FD4AF24B1AF2E2B0C38F75 /* PBXContainerItemProxy */ = {
			isa = PBXContainerItemProxy;
			containerPortal = BDCE6D583935F3509864B8E7B4149548 /* ABI35_0_0.xcodeproj */;
			proxyType = 1;
			remoteGlobalIDString = 9F23E9EDAB3ACD11088D67960860CC6D;
			remoteInfo = ABI35_0_0EXAdsFacebook;
		};
		B78E9E33C3AB3144B458BBBB183EA47A /* PBXContainerItemProxy */ = {
			isa = PBXContainerItemProxy;
			containerPortal = 2B3F0CF467381FA80383C02383345C15 /* React-RCTVibration.xcodeproj */;
=======
		AFF30AE886632FCAF466CE3B4FD0EF61 /* PBXContainerItemProxy */ = {
			isa = PBXContainerItemProxy;
			containerPortal = FC075967CC0B633D986FA09EE115E6F2 /* RCTTypeSafety.xcodeproj */;
			proxyType = 1;
			remoteGlobalIDString = 9C3601DE72183D42B9DC3FF333D35CF7;
			remoteInfo = RCTTypeSafety;
		};
		B015F1ED5590D40A0CB27045AB16A811 /* PBXContainerItemProxy */ = {
			isa = PBXContainerItemProxy;
			containerPortal = 0098906518FA604CBC10906ACEE3CBFC /* ABI35_0_0.xcodeproj */;
			proxyType = 1;
			remoteGlobalIDString = CE0343BCA5ECC18CB66F205418EF3498;
			remoteInfo = ABI35_0_0EXAppleAuthentication;
		};
		B15C74A2564654919FC58E183A7A74A6 /* PBXContainerItemProxy */ = {
			isa = PBXContainerItemProxy;
			containerPortal = EF82AE40E2DE0CFE88F6850FB98FACB8 /* ABI36_0_0.xcodeproj */;
			proxyType = 1;
			remoteGlobalIDString = 79F84A79D2600B371C43DF30FBA788F0;
			remoteInfo = ABI36_0_0EXCellular;
		};
		B16FFD50FCBDC64271AE2B1EB1403421 /* PBXContainerItemProxy */ = {
			isa = PBXContainerItemProxy;
			containerPortal = EF82AE40E2DE0CFE88F6850FB98FACB8 /* ABI36_0_0.xcodeproj */;
			proxyType = 1;
			remoteGlobalIDString = 2AB413072384270255213059195CFF8D;
			remoteInfo = "ABI36_0_0React-jsi";
		};
		B225643B7873F280C9270196B7A9E48D /* PBXContainerItemProxy */ = {
			isa = PBXContainerItemProxy;
			containerPortal = BF6E0E0272E41E80FBA241D836F59946 /* React-RCTSettings.xcodeproj */;
			proxyType = 1;
			remoteGlobalIDString = 02DD1E05F06C403A8300ABEFC2C29A3D;
			remoteInfo = "React-RCTSettings";
		};
		B248DBCC085C64DB406D4EEE2D631B61 /* PBXContainerItemProxy */ = {
			isa = PBXContainerItemProxy;
			containerPortal = 2A09CEB95147273FF0855BE94636A261 /* ABI34_0_0.xcodeproj */;
			proxyType = 1;
			remoteGlobalIDString = BF58F7C4534715EC8BD4B9E9B369C3F3;
			remoteInfo = ABI34_0_0EXLocalization;
		};
		B27CF40A8AAE76A94107F054F74752E5 /* PBXContainerItemProxy */ = {
			isa = PBXContainerItemProxy;
			containerPortal = 0098906518FA604CBC10906ACEE3CBFC /* ABI35_0_0.xcodeproj */;
>>>>>>> 4ccd8756
			proxyType = 1;
			remoteGlobalIDString = 2ED2D63315B12690E9B7EFD0D4E5F901;
			remoteInfo = ABI35_0_0UMConstantsInterface;
		};
<<<<<<< HEAD
		B8EC7CE523889A98F94C6995A58B20D5 /* PBXContainerItemProxy */ = {
			isa = PBXContainerItemProxy;
			containerPortal = BDCE6D583935F3509864B8E7B4149548 /* ABI35_0_0.xcodeproj */;
			proxyType = 1;
			remoteGlobalIDString = 381AC80C81F88F0A46BC59B257855D09;
			remoteInfo = ABI35_0_0EXAppLoaderProvider;
		};
		B9766FF5554421F15BE51B4E93597A83 /* PBXContainerItemProxy */ = {
			isa = PBXContainerItemProxy;
			containerPortal = 0889A04942CC38D213696983EEA4F441 /* ABI36_0_0.xcodeproj */;
			proxyType = 1;
			remoteGlobalIDString = 24A57220F4A564139DF95123EA5422DE;
			remoteInfo = ABI36_0_0EXSensors;
		};
		B9808B02CC22BF6B5A29B073D52F361E /* PBXContainerItemProxy */ = {
			isa = PBXContainerItemProxy;
			containerPortal = BDCE6D583935F3509864B8E7B4149548 /* ABI35_0_0.xcodeproj */;
			proxyType = 1;
			remoteGlobalIDString = 3C6BCAD41127FB8BBDC8E53B05B42C2A;
			remoteInfo = ABI35_0_0EXLocation;
		};
		B9D8A64067330BEBDE5CC56AD00D8256 /* PBXContainerItemProxy */ = {
			isa = PBXContainerItemProxy;
			containerPortal = 08518012FCA0E31B3E86FE61167370CE /* ABI34_0_0.xcodeproj */;
			proxyType = 1;
			remoteGlobalIDString = FF57B2567D09A8CFED94A1548922C6C2;
			remoteInfo = ABI34_0_0EXImagePicker;
		};
		B9E13C7A2EAE6C7B8348549364481D30 /* PBXContainerItemProxy */ = {
			isa = PBXContainerItemProxy;
			containerPortal = 0889A04942CC38D213696983EEA4F441 /* ABI36_0_0.xcodeproj */;
			proxyType = 1;
			remoteGlobalIDString = C9DE1F6AF5AAFB7D34F7A9D608BF22A8;
			remoteInfo = ABI36_0_0EXFont;
		};
		BA0488B68D8A7FB75A0542587FB6D12D /* PBXContainerItemProxy */ = {
			isa = PBXContainerItemProxy;
			containerPortal = 0889A04942CC38D213696983EEA4F441 /* ABI36_0_0.xcodeproj */;
=======
		B2A55EAA6CF7C8F3920E61EF3D689225 /* PBXContainerItemProxy */ = {
			isa = PBXContainerItemProxy;
			containerPortal = EF82AE40E2DE0CFE88F6850FB98FACB8 /* ABI36_0_0.xcodeproj */;
			proxyType = 1;
			remoteGlobalIDString = A5B8EF8BE4F73AB83246CDB1DD7CDE88;
			remoteInfo = "ABI36_0_0React-jsiexecutor";
		};
		B2F8247FB53CCA442EB9E1C130B379EC /* PBXContainerItemProxy */ = {
			isa = PBXContainerItemProxy;
			containerPortal = 2A09CEB95147273FF0855BE94636A261 /* ABI34_0_0.xcodeproj */;
			proxyType = 1;
			remoteGlobalIDString = C0D70EE1926450B648F104AC32CD77F5;
			remoteInfo = ABI34_0_0EXMailComposer;
		};
		B5911779E3D5ECF4FCB8D32846F990FC /* PBXContainerItemProxy */ = {
			isa = PBXContainerItemProxy;
			containerPortal = EF82AE40E2DE0CFE88F6850FB98FACB8 /* ABI36_0_0.xcodeproj */;
			proxyType = 1;
			remoteGlobalIDString = 25F6A84F7C9D48E4EDC6B249BED67639;
			remoteInfo = ABI36_0_0EXFileSystem;
		};
		B80074B28A488BB230D462048F5D281B /* PBXContainerItemProxy */ = {
			isa = PBXContainerItemProxy;
			containerPortal = 0098906518FA604CBC10906ACEE3CBFC /* ABI35_0_0.xcodeproj */;
			proxyType = 1;
			remoteGlobalIDString = 09749DB776BF9B293540FB9891EB8E00;
			remoteInfo = ABI35_0_0EXMediaLibrary;
		};
		B8317D167CB161952DD120AC3424EA6D /* PBXContainerItemProxy */ = {
			isa = PBXContainerItemProxy;
			containerPortal = EF82AE40E2DE0CFE88F6850FB98FACB8 /* ABI36_0_0.xcodeproj */;
			proxyType = 1;
			remoteGlobalIDString = FC7FEE6D6FA5585D227854C1306617F1;
			remoteInfo = ABI36_0_0EXWebBrowser;
		};
		BA6E1D9B862AE5FB633F894AC1409F00 /* PBXContainerItemProxy */ = {
			isa = PBXContainerItemProxy;
			containerPortal = EF82AE40E2DE0CFE88F6850FB98FACB8 /* ABI36_0_0.xcodeproj */;
			proxyType = 1;
			remoteGlobalIDString = C675D0AE52D2D47CF35D1ED29AFD60E9;
			remoteInfo = ABI36_0_0EXInAppPurchases;
		};
		BA77F2366F04CAD65D2413F6F6DB0C99 /* PBXContainerItemProxy */ = {
			isa = PBXContainerItemProxy;
			containerPortal = D172AF3F969DEB80F11571DA179B72AB /* EXGoogleSignIn.xcodeproj */;
>>>>>>> 4ccd8756
			proxyType = 1;
			remoteGlobalIDString = 405B0D4A4F2DDAD74861C36F748A2C78;
			remoteInfo = ABI36_0_0RCTRequired;
		};
<<<<<<< HEAD
		BA50EE1DA71D18F102FDC13FF76313A4 /* PBXContainerItemProxy */ = {
			isa = PBXContainerItemProxy;
			containerPortal = 0889A04942CC38D213696983EEA4F441 /* ABI36_0_0.xcodeproj */;
			proxyType = 1;
			remoteGlobalIDString = A7FA7EC1F9D7F300734878FB3CA671D2;
			remoteInfo = ABI36_0_0ReactCommon;
		};
		BBC2A1750E16DBBD7F0B61BD7D0E385E /* PBXContainerItemProxy */ = {
			isa = PBXContainerItemProxy;
			containerPortal = 08518012FCA0E31B3E86FE61167370CE /* ABI34_0_0.xcodeproj */;
			proxyType = 1;
			remoteGlobalIDString = DDCB6BCE8A255EEB890B6DC5AD503E72;
			remoteInfo = ABI34_0_0UMConstantsInterface;
		};
		BDE051F1E6A4501AA8D967B3CDD47F70 /* PBXContainerItemProxy */ = {
			isa = PBXContainerItemProxy;
			containerPortal = 08518012FCA0E31B3E86FE61167370CE /* ABI34_0_0.xcodeproj */;
			proxyType = 1;
			remoteGlobalIDString = D6B3E2F328675B75E7E3BBE4B3910E5F;
			remoteInfo = ABI34_0_0EXDocumentPicker;
		};
		BF0D0A712052178BAC2CF4DD4454C1DA /* PBXContainerItemProxy */ = {
			isa = PBXContainerItemProxy;
			containerPortal = BDCE6D583935F3509864B8E7B4149548 /* ABI35_0_0.xcodeproj */;
			proxyType = 1;
			remoteGlobalIDString = 7B336B048C77E4528187660F8EF8C92D;
			remoteInfo = yogaABI35_0_0;
		};
		BFD204504AA6BA0DE04C67C5F179F416 /* PBXContainerItemProxy */ = {
			isa = PBXContainerItemProxy;
			containerPortal = 08518012FCA0E31B3E86FE61167370CE /* ABI34_0_0.xcodeproj */;
			proxyType = 1;
			remoteGlobalIDString = 9F89089BFB912F3B2C1D0CDB08A59765;
			remoteInfo = ABI34_0_0UMFaceDetectorInterface;
		};
		C010F94A4F0F80DD8C853174231D6D67 /* PBXContainerItemProxy */ = {
			isa = PBXContainerItemProxy;
			containerPortal = 0889A04942CC38D213696983EEA4F441 /* ABI36_0_0.xcodeproj */;
			proxyType = 1;
			remoteGlobalIDString = F1E927BD79FBE3F0E9717F85D9F56A20;
			remoteInfo = ABI36_0_0EXKeepAwake;
		};
		C029B2910250A9606907659EDB21AB46 /* PBXContainerItemProxy */ = {
			isa = PBXContainerItemProxy;
			containerPortal = BDCE6D583935F3509864B8E7B4149548 /* ABI35_0_0.xcodeproj */;
			proxyType = 1;
			remoteGlobalIDString = 520F7B75D14EF96B76ABA79D7C8CCE1A;
			remoteInfo = ABI35_0_0EXBrightness;
		};
		C02C63A54CC49C70955C250D73F035D2 /* PBXContainerItemProxy */ = {
			isa = PBXContainerItemProxy;
			containerPortal = 0889A04942CC38D213696983EEA4F441 /* ABI36_0_0.xcodeproj */;
			proxyType = 1;
			remoteGlobalIDString = 6DC928526131B3239D9466A3ABEDA38F;
			remoteInfo = ABI36_0_0UMImageLoaderInterface;
		};
		C1A540B80DBEEBF8208F87491203C33A /* PBXContainerItemProxy */ = {
			isa = PBXContainerItemProxy;
			containerPortal = 0889A04942CC38D213696983EEA4F441 /* ABI36_0_0.xcodeproj */;
			proxyType = 1;
			remoteGlobalIDString = AD3050A55193844A47216F36FFA139BB;
			remoteInfo = ABI36_0_0EXCrypto;
		};
		C1D103BB1BA2136A1281DEDFDF897F8E /* PBXContainerItemProxy */ = {
			isa = PBXContainerItemProxy;
			containerPortal = 08518012FCA0E31B3E86FE61167370CE /* ABI34_0_0.xcodeproj */;
			proxyType = 1;
			remoteGlobalIDString = 63C31B00C9244D2E6515AE4423E6D2F6;
			remoteInfo = ABI34_0_0EXWebBrowser;
		};
		C23F4F59329E86836B80C5444D969381 /* PBXContainerItemProxy */ = {
			isa = PBXContainerItemProxy;
			containerPortal = 08518012FCA0E31B3E86FE61167370CE /* ABI34_0_0.xcodeproj */;
			proxyType = 1;
			remoteGlobalIDString = 35D952E13EBF77350BD8276412764D7F;
			remoteInfo = ABI34_0_0EXGL;
		};
		C2BDEBF6E831CE1AAAA1287EAA1F3977 /* PBXContainerItemProxy */ = {
			isa = PBXContainerItemProxy;
			containerPortal = BDCE6D583935F3509864B8E7B4149548 /* ABI35_0_0.xcodeproj */;
			proxyType = 1;
			remoteGlobalIDString = 6A218E07B460A5D811043A2C81FC5EFA;
			remoteInfo = ABI35_0_0EXStoreReview;
		};
		C2E143E5E597D35A6E391CF7C9E4B730 /* PBXContainerItemProxy */ = {
			isa = PBXContainerItemProxy;
			containerPortal = BDCE6D583935F3509864B8E7B4149548 /* ABI35_0_0.xcodeproj */;
			proxyType = 1;
			remoteGlobalIDString = AC73EB836B1C09D49D715E44A9F4603E;
			remoteInfo = ABI35_0_0EXGoogleSignIn;
		};
		C2FE2824B3A13E364FAA4D69DBAAD98C /* PBXContainerItemProxy */ = {
			isa = PBXContainerItemProxy;
			containerPortal = 0889A04942CC38D213696983EEA4F441 /* ABI36_0_0.xcodeproj */;
			proxyType = 1;
			remoteGlobalIDString = 2E747FF4DCDADFB6C616586E5B7D3EE7;
			remoteInfo = ABI36_0_0EXUpdates;
		};
		C3666915EDC1DC87A8E72145C9B206AF /* PBXContainerItemProxy */ = {
			isa = PBXContainerItemProxy;
			containerPortal = F7BF42F0D813BD062FBB4690E0FE2BD4 /* EXAV.xcodeproj */;
			proxyType = 1;
			remoteGlobalIDString = 657B3E0E8F77DB91FA182432EC404FBF;
			remoteInfo = EXAV;
		};
		C507659C381B28B5C532154FE01E51E5 /* PBXContainerItemProxy */ = {
			isa = PBXContainerItemProxy;
			containerPortal = 55792CBD57D8B3803D8EE9D82F5B5C9E /* UMConstantsInterface.xcodeproj */;
			proxyType = 1;
			remoteGlobalIDString = 46F82E84687582F366B907E2BD5F1EA2;
			remoteInfo = UMConstantsInterface;
		};
		C5EC1A250A9F0C42DC9D72644A4CA7EB /* PBXContainerItemProxy */ = {
			isa = PBXContainerItemProxy;
			containerPortal = BDCE6D583935F3509864B8E7B4149548 /* ABI35_0_0.xcodeproj */;
			proxyType = 1;
			remoteGlobalIDString = 2ED2D63315B12690E9B7EFD0D4E5F901;
			remoteInfo = ABI35_0_0UMConstantsInterface;
		};
		C7208F61FBF8BDA1034A725310E76720 /* PBXContainerItemProxy */ = {
			isa = PBXContainerItemProxy;
			containerPortal = BDCE6D583935F3509864B8E7B4149548 /* ABI35_0_0.xcodeproj */;
			proxyType = 1;
			remoteGlobalIDString = 9C585A73AEBCE9CED7810AB69DA7EB7A;
			remoteInfo = ABI35_0_0EXFacebook;
		};
		C732363552A706B812EEF7D41921F718 /* PBXContainerItemProxy */ = {
			isa = PBXContainerItemProxy;
			containerPortal = B7515421A05A68A47101404ADC8EDEB7 /* EXSpeech.xcodeproj */;
			proxyType = 1;
			remoteGlobalIDString = AC043527FC46D59E5210AD9D49B847FC;
			remoteInfo = EXSpeech;
		};
		C75248BCDEF2B542180ED21C1F303E01 /* PBXContainerItemProxy */ = {
			isa = PBXContainerItemProxy;
			containerPortal = 1F3EB9B0129350665281B7275708274E /* EXCrypto.xcodeproj */;
			proxyType = 1;
			remoteGlobalIDString = 7313EAFC3221A55173D00B5135657D25;
			remoteInfo = EXCrypto;
		};
		C7B891975F24A7B1F61F008E5071646B /* PBXContainerItemProxy */ = {
			isa = PBXContainerItemProxy;
			containerPortal = 6CBA7CEF72FCFE6B98C13C5B420106C1 /* EXBattery.xcodeproj */;
			proxyType = 1;
			remoteGlobalIDString = 5941E7B2BA388644B9A594045D22DE1D;
			remoteInfo = EXBattery;
		};
		C91CAF837D92B706DD8853C4D861EA4A /* PBXContainerItemProxy */ = {
			isa = PBXContainerItemProxy;
			containerPortal = 0889A04942CC38D213696983EEA4F441 /* ABI36_0_0.xcodeproj */;
			proxyType = 1;
			remoteGlobalIDString = 23D2A6BC118C940EDA15649D13E3F4EE;
			remoteInfo = ABI36_0_0EXBattery;
		};
		C9A3007EE12EB55DED47985821778BAA /* PBXContainerItemProxy */ = {
			isa = PBXContainerItemProxy;
			containerPortal = BDCE6D583935F3509864B8E7B4149548 /* ABI35_0_0.xcodeproj */;
			proxyType = 1;
			remoteGlobalIDString = F685359EB5E7639637648A0D571E0561;
			remoteInfo = ABI35_0_0EXApplication;
		};
		CAB6633B971DF259BBC4A9164D33CA2C /* PBXContainerItemProxy */ = {
			isa = PBXContainerItemProxy;
			containerPortal = 8067F7BEDC6C4B84D5E4FB778A412C3D /* EXPrint.xcodeproj */;
			proxyType = 1;
			remoteGlobalIDString = FEAB4A1E3F5EAA6EBAE612E8CBDD2612;
			remoteInfo = EXPrint;
		};
		CC825CB5211716160DD4E46A5788D978 /* PBXContainerItemProxy */ = {
			isa = PBXContainerItemProxy;
			containerPortal = BDCE6D583935F3509864B8E7B4149548 /* ABI35_0_0.xcodeproj */;
			proxyType = 1;
			remoteGlobalIDString = 7EEC62172A99F4C703BE3B42D36E5819;
			remoteInfo = ABI35_0_0EXAdsAdMob;
		};
		CD0075A5B2DB28A680D94F07DDF48E96 /* PBXContainerItemProxy */ = {
			isa = PBXContainerItemProxy;
			containerPortal = BE8F58E3DD6B7123B4CFDD9B0F56F797 /* EXKeepAwake.xcodeproj */;
			proxyType = 1;
			remoteGlobalIDString = E593B1631324E147D59AE9990EDA53A2;
			remoteInfo = EXKeepAwake;
		};
		CD07BB916732E47A65DB18AE6BC35543 /* PBXContainerItemProxy */ = {
			isa = PBXContainerItemProxy;
			containerPortal = BDCE6D583935F3509864B8E7B4149548 /* ABI35_0_0.xcodeproj */;
			proxyType = 1;
			remoteGlobalIDString = F96FEDB9FD5635A87A917C06B0177320;
			remoteInfo = ABI35_0_0EXAmplitude;
		};
		CD1313B1363E8EBA10DE719971240135 /* PBXContainerItemProxy */ = {
			isa = PBXContainerItemProxy;
			containerPortal = 625602D7AFBCC781FBCA2362AA52C5D6 /* FirebaseCoreDiagnosticsInterop.xcodeproj */;
			proxyType = 1;
			remoteGlobalIDString = 82BE183BB67FD85793E8A161FAEDC1AF;
			remoteInfo = FirebaseCoreDiagnosticsInterop;
		};
		CD78687B88570AC8390AB217105AC963 /* PBXContainerItemProxy */ = {
			isa = PBXContainerItemProxy;
			containerPortal = 0889A04942CC38D213696983EEA4F441 /* ABI36_0_0.xcodeproj */;
			proxyType = 1;
			remoteGlobalIDString = 872086C09A9119E333534C9E553D333A;
			remoteInfo = ABI36_0_0EXImageManipulator;
		};
		CE3DEF0A152DE87ACC7B34F412A853B6 /* PBXContainerItemProxy */ = {
			isa = PBXContainerItemProxy;
			containerPortal = 08518012FCA0E31B3E86FE61167370CE /* ABI34_0_0.xcodeproj */;
			proxyType = 1;
			remoteGlobalIDString = F5DCE07A12345C610E4DDC9DD32D1639;
			remoteInfo = ABI34_0_0EXPrint;
		};
		CEFF41BAE6596025E61DDFBB225B02AC /* PBXContainerItemProxy */ = {
			isa = PBXContainerItemProxy;
			containerPortal = 08518012FCA0E31B3E86FE61167370CE /* ABI34_0_0.xcodeproj */;
			proxyType = 1;
			remoteGlobalIDString = BCD417EF394C8430CC9CAB3956CD445D;
			remoteInfo = ABI34_0_0UMFileSystemInterface;
		};
		D0203E495E9215D3C9FEE4B339D74EEE /* PBXContainerItemProxy */ = {
			isa = PBXContainerItemProxy;
			containerPortal = BDCE6D583935F3509864B8E7B4149548 /* ABI35_0_0.xcodeproj */;
			proxyType = 1;
			remoteGlobalIDString = 2BC95A2DAC97FA66F07945B45918B92F;
			remoteInfo = ABI35_0_0EXDocumentPicker;
		};
		D0DB4D6C4688A6DAEBA53E98FF5D43FD /* PBXContainerItemProxy */ = {
			isa = PBXContainerItemProxy;
			containerPortal = D0544BA04C4B2204818FCC617B7AB907 /* EXAdsFacebook.xcodeproj */;
			proxyType = 1;
			remoteGlobalIDString = E56FBC495C1E2086B744DDCAB25831F3;
			remoteInfo = EXAdsFacebook;
		};
		D2EB262ACAF5D045C22B44E742E8EBE0 /* PBXContainerItemProxy */ = {
			isa = PBXContainerItemProxy;
			containerPortal = A9CCA92433977ABC893ADBAF06E11C04 /* EXBlur.xcodeproj */;
			proxyType = 1;
			remoteGlobalIDString = D08BCCD5DE12C8EFB6429B9126525E9F;
			remoteInfo = EXBlur;
		};
		D39CBFF04205C11DB78C9F31D5C6D54F /* PBXContainerItemProxy */ = {
			isa = PBXContainerItemProxy;
			containerPortal = BFDFE7DC352907FC980B868725387E98 /* Project object */;
			proxyType = 1;
			remoteGlobalIDString = 0DBD2E5458E61E9BBFDC5914B7D570E8;
			remoteInfo = "Pods-Exponent";
		};
		D3CF863F65EEF7C57480B6BE0F4E0CD5 /* PBXContainerItemProxy */ = {
			isa = PBXContainerItemProxy;
			containerPortal = 9C4A9A7FECD36D14D18BF5F170C67D26 /* EXApplication.xcodeproj */;
			proxyType = 1;
			remoteGlobalIDString = 2C391225329DE46C6566ED1ADF52F10D;
			remoteInfo = EXApplication;
		};
		D4197262C86EA8FC55A2BD7F9A64FEAD /* PBXContainerItemProxy */ = {
			isa = PBXContainerItemProxy;
			containerPortal = 0889A04942CC38D213696983EEA4F441 /* ABI36_0_0.xcodeproj */;
			proxyType = 1;
			remoteGlobalIDString = EB9B84C29B7EC1F5C8125C6032306935;
			remoteInfo = ABI36_0_0UMSensorsInterface;
		};
		D43AE922A8813B7326EAB2C50FA93730 /* PBXContainerItemProxy */ = {
			isa = PBXContainerItemProxy;
			containerPortal = C67644328A82B0459CCD28C54EF096AA /* EXDocumentPicker.xcodeproj */;
			proxyType = 1;
			remoteGlobalIDString = 40300EFA08DDB78C6AFF84A0F118E9CD;
			remoteInfo = EXDocumentPicker;
		};
		D49942AC8C9B273DE9AD93364C76420A /* PBXContainerItemProxy */ = {
			isa = PBXContainerItemProxy;
			containerPortal = 0889A04942CC38D213696983EEA4F441 /* ABI36_0_0.xcodeproj */;
			proxyType = 1;
			remoteGlobalIDString = 4A9C57747EEC52B472307A2E2AD27128;
			remoteInfo = ABI36_0_0EXSQLite;
		};
		D5034B633541AC5812334CEB9EE81E71 /* PBXContainerItemProxy */ = {
			isa = PBXContainerItemProxy;
			containerPortal = 0889A04942CC38D213696983EEA4F441 /* ABI36_0_0.xcodeproj */;
			proxyType = 1;
			remoteGlobalIDString = 00AEC55E46D8D1CB2A6278962F78C590;
			remoteInfo = ABI36_0_0EXTaskManager;
		};
		D79987B06C25345C7E795C2E275B20FC /* PBXContainerItemProxy */ = {
			isa = PBXContainerItemProxy;
			containerPortal = 19F8B29E6B42388AE05299336018C923 /* EXBackgroundFetch.xcodeproj */;
			proxyType = 1;
			remoteGlobalIDString = 280658D584B63A5E8CB5F0405789A353;
			remoteInfo = EXBackgroundFetch;
		};
		D8181D763E08A9C641063863857BF293 /* PBXContainerItemProxy */ = {
			isa = PBXContainerItemProxy;
			containerPortal = 1BF9447325851C103035FBE260ED48A2 /* EXCamera.xcodeproj */;
			proxyType = 1;
			remoteGlobalIDString = 4B109C23F45DFD6B4CA40B87D733EB11;
			remoteInfo = EXCamera;
		};
		D95B2210C742FEE9E015DF8EE301755B /* PBXContainerItemProxy */ = {
			isa = PBXContainerItemProxy;
			containerPortal = E22F9FD804D616A4676ABA16A3D30AD6 /* UMPermissionsInterface.xcodeproj */;
			proxyType = 1;
			remoteGlobalIDString = 12FF61416C5E794E9DEAC78D381D9726;
			remoteInfo = UMPermissionsInterface;
		};
		D997589F1E9070E134CC6808F5A5A9B0 /* PBXContainerItemProxy */ = {
			isa = PBXContainerItemProxy;
			containerPortal = BDCE6D583935F3509864B8E7B4149548 /* ABI35_0_0.xcodeproj */;
			proxyType = 1;
			remoteGlobalIDString = C98FFE10626D4EBC2D27BD0D7283E103;
			remoteInfo = ABI35_0_0UMTaskManagerInterface;
		};
		DB118212675E882C9A6838008025F0B8 /* PBXContainerItemProxy */ = {
			isa = PBXContainerItemProxy;
			containerPortal = E3727A4AB27F84DDA2411B770E7349C9 /* RCTRequired.xcodeproj */;
			proxyType = 1;
			remoteGlobalIDString = 7B4E6DC12B1D694845842E9A06C59213;
			remoteInfo = RCTRequired;
		};
		DC4E1D402D29F8AA146D4613272BE5BA /* PBXContainerItemProxy */ = {
			isa = PBXContainerItemProxy;
			containerPortal = 0889A04942CC38D213696983EEA4F441 /* ABI36_0_0.xcodeproj */;
			proxyType = 1;
			remoteGlobalIDString = ABD36AB1B093EF6366FCA062C5454122;
			remoteInfo = ABI36_0_0EXPrint;
		};
		DDD2CCC3F75EA1DE7F71053E95E59EFA /* PBXContainerItemProxy */ = {
			isa = PBXContainerItemProxy;
			containerPortal = A2CB7C846124FE0C237ED58B75CFC5A7 /* EXFont.xcodeproj */;
			proxyType = 1;
			remoteGlobalIDString = 0A4A001679E384FB337FF08C5D081399;
			remoteInfo = EXFont;
		};
		DEC0F48DFDDDFF207D93BACE5275D2E0 /* PBXContainerItemProxy */ = {
			isa = PBXContainerItemProxy;
			containerPortal = 0889A04942CC38D213696983EEA4F441 /* ABI36_0_0.xcodeproj */;
			proxyType = 1;
			remoteGlobalIDString = 57E58B91B2FD0AEFD4849D17874EFA32;
			remoteInfo = ABI36_0_0EXApplication;
		};
		E0B1B30B2518E246993E5F48CAAE233E /* PBXContainerItemProxy */ = {
			isa = PBXContainerItemProxy;
			containerPortal = AA0302116228746F8384E6C9B83E94FA /* EXAmplitude.xcodeproj */;
			proxyType = 1;
			remoteGlobalIDString = 700BA3D76A8C4362E721FECC92A96DFB;
			remoteInfo = EXAmplitude;
		};
		E0D42D729CFABCEDD3F4DD34DB114432 /* PBXContainerItemProxy */ = {
			isa = PBXContainerItemProxy;
			containerPortal = BF5A5A8F041517C889374068D798BE4D /* FBSDKLoginKit.xcodeproj */;
			proxyType = 1;
			remoteGlobalIDString = 99D9EFC28DE380315427F305282258E8;
			remoteInfo = FBSDKLoginKit;
		};
		E2B99785EE79B7459A04D5B237857136 /* PBXContainerItemProxy */ = {
			isa = PBXContainerItemProxy;
			containerPortal = 0889A04942CC38D213696983EEA4F441 /* ABI36_0_0.xcodeproj */;
			proxyType = 1;
			remoteGlobalIDString = 17486247048930225D4B41654087B7B2;
			remoteInfo = ABI36_0_0FBReactNativeSpec;
		};
		E3C543047B8BDDD201DD5333DF8E13DE /* PBXContainerItemProxy */ = {
			isa = PBXContainerItemProxy;
			containerPortal = 854084C73BE8D22E0E20DEF49FCDE071 /* EXImagePicker.xcodeproj */;
			proxyType = 1;
			remoteGlobalIDString = 9ACF1D2895E366F44F904503F65171CD;
			remoteInfo = EXImagePicker;
		};
		E43A7DEB96D0E0D32060BA110DAF9138 /* PBXContainerItemProxy */ = {
			isa = PBXContainerItemProxy;
			containerPortal = F45C8234AD0BCB619C1365C180991EB7 /* UMCore.xcodeproj */;
			proxyType = 1;
			remoteGlobalIDString = 153171642F5C5CBC05FD3EF6B23A3F36;
			remoteInfo = UMCore;
		};
		E44BF683FDCDCF76602829A3ADB02001 /* PBXContainerItemProxy */ = {
			isa = PBXContainerItemProxy;
			containerPortal = 40A4FEFA3D88DF6C49BF561800FAED78 /* EXBrightness.xcodeproj */;
			proxyType = 1;
			remoteGlobalIDString = 4AA3EE5BEEB58B2975A12819B1C58D97;
			remoteInfo = EXBrightness;
		};
		E45C85349845C2EC2A6B8D86B6312D0E /* PBXContainerItemProxy */ = {
			isa = PBXContainerItemProxy;
			containerPortal = BDCE6D583935F3509864B8E7B4149548 /* ABI35_0_0.xcodeproj */;
			proxyType = 1;
			remoteGlobalIDString = 5F8ADA0B20353D0D1CD871C544EE5D4D;
			remoteInfo = ABI35_0_0EXCellular;
		};
		E5759333CDC2B0C90ABD51F0490C71F2 /* PBXContainerItemProxy */ = {
			isa = PBXContainerItemProxy;
			containerPortal = AE367559F6E0D6100CE344133B70C334 /* EXFileSystem.xcodeproj */;
			proxyType = 1;
			remoteGlobalIDString = 5232535845650ADAE59870B722468D8A;
			remoteInfo = EXFileSystem;
		};
		E832CBAE6174B1D41AD8BB7BA1D2586F /* PBXContainerItemProxy */ = {
			isa = PBXContainerItemProxy;
			containerPortal = 0889A04942CC38D213696983EEA4F441 /* ABI36_0_0.xcodeproj */;
			proxyType = 1;
			remoteGlobalIDString = AF0C5E68466048B1E480760252D57987;
			remoteInfo = "ABI36_0_0React-RCTLinking";
		};
		E8AE03990FEFD2630490007D2E279673 /* PBXContainerItemProxy */ = {
			isa = PBXContainerItemProxy;
			containerPortal = BDCE6D583935F3509864B8E7B4149548 /* ABI35_0_0.xcodeproj */;
			proxyType = 1;
			remoteGlobalIDString = 552D74C8A65CE6E5A354017D30D191DE;
			remoteInfo = ABI35_0_0UMFaceDetectorInterface;
		};
		E8E0E99899D3A89FA091AE5378EFFF57 /* PBXContainerItemProxy */ = {
			isa = PBXContainerItemProxy;
			containerPortal = 0889A04942CC38D213696983EEA4F441 /* ABI36_0_0.xcodeproj */;
			proxyType = 1;
			remoteGlobalIDString = 8F815C394FCA64E23D8024538044AF2C;
			remoteInfo = ABI36_0_0EXRandom;
		};
		E966C2007089F0CD624FF3FAA3FBE66D /* PBXContainerItemProxy */ = {
			isa = PBXContainerItemProxy;
			containerPortal = 08518012FCA0E31B3E86FE61167370CE /* ABI34_0_0.xcodeproj */;
			proxyType = 1;
			remoteGlobalIDString = 3CF0A68EDAC597670EB9981C008A642F;
			remoteInfo = ABI34_0_0EXAppLoaderProvider;
		};
		EAAE003137304FC2B9173E8F7602A12C /* PBXContainerItemProxy */ = {
			isa = PBXContainerItemProxy;
			containerPortal = BDCE6D583935F3509864B8E7B4149548 /* ABI35_0_0.xcodeproj */;
			proxyType = 1;
			remoteGlobalIDString = 41D6B97ECED623C58ACD6EA39DF92517;
			remoteInfo = ABI35_0_0EXLocalAuthentication;
		};
		EACD14D7805132AC9C76863F863B7A84 /* PBXContainerItemProxy */ = {
			isa = PBXContainerItemProxy;
			containerPortal = 9306B24E3B4D385BD26AB11A6D30343E /* JKBigInteger2.xcodeproj */;
			proxyType = 1;
			remoteGlobalIDString = 55B5B69CD0128658056242174A61815A;
			remoteInfo = JKBigInteger2;
		};
		EAD66838E951B8226066307BB67BA168 /* PBXContainerItemProxy */ = {
			isa = PBXContainerItemProxy;
			containerPortal = BDCE6D583935F3509864B8E7B4149548 /* ABI35_0_0.xcodeproj */;
			proxyType = 1;
			remoteGlobalIDString = E6D5BA2BC9ECC5EB0E2A3A5EC431F899;
			remoteInfo = ABI35_0_0ExpoKit;
		};
		EB140D0F6F3783484F094A1873D8088E /* PBXContainerItemProxy */ = {
			isa = PBXContainerItemProxy;
			containerPortal = CDAC80C7EF900A185681B4F564012590 /* React.xcodeproj */;
			proxyType = 1;
			remoteGlobalIDString = 94DA87F24FB4B93E5D08FE961D5E5A3E;
			remoteInfo = React;
		};
		EB660311CAA612BE721E8712B30BEC35 /* PBXContainerItemProxy */ = {
			isa = PBXContainerItemProxy;
			containerPortal = 0889A04942CC38D213696983EEA4F441 /* ABI36_0_0.xcodeproj */;
			proxyType = 1;
			remoteGlobalIDString = D1F3ACFD820C6E21B9B1B97F41E99D32;
			remoteInfo = ABI36_0_0UMPermissionsInterface;
		};
		EC621AD98A0A2D6BC861F6015DF3838A /* PBXContainerItemProxy */ = {
			isa = PBXContainerItemProxy;
			containerPortal = 0889A04942CC38D213696983EEA4F441 /* ABI36_0_0.xcodeproj */;
			proxyType = 1;
			remoteGlobalIDString = 76841BB49F129B32D32B589CB96BBB63;
			remoteInfo = "ABI36_0_0React-RCTAnimation";
		};
		EDCF8A6928C7ACD82C25AE700B44538F /* PBXContainerItemProxy */ = {
			isa = PBXContainerItemProxy;
			containerPortal = C62A59DDED77941A45261DC2B21B83ED /* React-jsi.xcodeproj */;
			proxyType = 1;
			remoteGlobalIDString = D0DB82AB65D33935072718EA2468992F;
			remoteInfo = "React-jsi";
		};
		EE933B88C05BD27C655DFD345664FCD4 /* PBXContainerItemProxy */ = {
			isa = PBXContainerItemProxy;
			containerPortal = 0889A04942CC38D213696983EEA4F441 /* ABI36_0_0.xcodeproj */;
			proxyType = 1;
			remoteGlobalIDString = 660DB54ABFA1FD5916FE6E4C5189A26E;
			remoteInfo = "ABI36_0_0React-Core";
		};
		EEB37ACDCBB3620D54E01FFA690D4374 /* PBXContainerItemProxy */ = {
			isa = PBXContainerItemProxy;
			containerPortal = 0889A04942CC38D213696983EEA4F441 /* ABI36_0_0.xcodeproj */;
			proxyType = 1;
			remoteGlobalIDString = 7292247932431DC791BD1DF50D3DF046;
			remoteInfo = ABI36_0_0UMFileSystemInterface;
		};
		EEBF10AE3A42157921F0404C052B64AE /* PBXContainerItemProxy */ = {
			isa = PBXContainerItemProxy;
			containerPortal = 0889A04942CC38D213696983EEA4F441 /* ABI36_0_0.xcodeproj */;
			proxyType = 1;
			remoteGlobalIDString = E72045AA7323DECC4B87D9B064566F43;
			remoteInfo = ABI36_0_0EXGoogleSignIn;
		};
		EF6FFAC1F5FCB2D5CC57FB4BB0A67E4B /* PBXContainerItemProxy */ = {
			isa = PBXContainerItemProxy;
			containerPortal = BDCE6D583935F3509864B8E7B4149548 /* ABI35_0_0.xcodeproj */;
			proxyType = 1;
			remoteGlobalIDString = E34FFCED87371866940C9B03905D38A8;
			remoteInfo = ABI35_0_0EXAppAuth;
		};
		EF9D82096D0A604E96D1AC82FEF83863 /* PBXContainerItemProxy */ = {
			isa = PBXContainerItemProxy;
			containerPortal = 08518012FCA0E31B3E86FE61167370CE /* ABI34_0_0.xcodeproj */;
			proxyType = 1;
			remoteGlobalIDString = 5AE8F3D523F073729FA5D5429A2A5F02;
			remoteInfo = ABI34_0_0EXFaceDetector;
		};
		F01DA53C56D9EFE62F5932A5FD03189C /* PBXContainerItemProxy */ = {
			isa = PBXContainerItemProxy;
			containerPortal = 3737CF7F528551A17E1EFAD769CB1FB6 /* GoogleDataTransport.xcodeproj */;
			proxyType = 1;
			remoteGlobalIDString = 78B41281B6D2EAC6C3C75FFE5052E985;
			remoteInfo = GoogleDataTransport;
		};
		F030E5CCFF4FFA035F9026F53C1198A8 /* PBXContainerItemProxy */ = {
			isa = PBXContainerItemProxy;
			containerPortal = A492EA1AB92ADAF004A1A1A30029C2BF /* UMFontInterface.xcodeproj */;
			proxyType = 1;
			remoteGlobalIDString = 7F4112A673122B6D50845D9BC1D9AFDB;
			remoteInfo = UMFontInterface;
		};
		F0FC41C50F88699168A2D2C98FB7EB3D /* PBXContainerItemProxy */ = {
			isa = PBXContainerItemProxy;
			containerPortal = 08518012FCA0E31B3E86FE61167370CE /* ABI34_0_0.xcodeproj */;
			proxyType = 1;
			remoteGlobalIDString = C0D70EE1926450B648F104AC32CD77F5;
			remoteInfo = ABI34_0_0EXMailComposer;
		};
		F146DD62E01D91041FE5FC0B5410D9F8 /* PBXContainerItemProxy */ = {
			isa = PBXContainerItemProxy;
			containerPortal = B931F471E4DEB1529702DF268C81F753 /* EXSMS.xcodeproj */;
			proxyType = 1;
			remoteGlobalIDString = 1309E054CB75DA99E029D5D2C8C2210E;
			remoteInfo = EXSMS;
		};
		F1B5D053B5D6F2FE0C1879C22C50451C /* PBXContainerItemProxy */ = {
			isa = PBXContainerItemProxy;
			containerPortal = 89DDB4EBC35231EAA18C290E5886583A /* FBSDKCoreKit.xcodeproj */;
			proxyType = 1;
			remoteGlobalIDString = 322040CF2C7D2642650A8BFCDB4B2AD3;
			remoteInfo = FBSDKCoreKit;
		};
		F3DB9A0F2B587B315CCE6BC97A7F00B1 /* PBXContainerItemProxy */ = {
			isa = PBXContainerItemProxy;
			containerPortal = 08518012FCA0E31B3E86FE61167370CE /* ABI34_0_0.xcodeproj */;
			proxyType = 1;
			remoteGlobalIDString = 436E06C2A54C19A3F40A36A9E2F0CC0C;
			remoteInfo = ABI34_0_0EXSMS;
		};
		F5BA8572305460D74E5DD5FE04EC629D /* PBXContainerItemProxy */ = {
			isa = PBXContainerItemProxy;
			containerPortal = 0889A04942CC38D213696983EEA4F441 /* ABI36_0_0.xcodeproj */;
			proxyType = 1;
			remoteGlobalIDString = 102B95FF58D0C3D8D1BA0911F2036831;
			remoteInfo = ABI36_0_0EXSharing;
		};
		F603B2A80334B962B278F847E7FDBA4D /* PBXContainerItemProxy */ = {
			isa = PBXContainerItemProxy;
			containerPortal = 08518012FCA0E31B3E86FE61167370CE /* ABI34_0_0.xcodeproj */;
			proxyType = 1;
			remoteGlobalIDString = CB94088263C56D4E2EB83CB081B93944;
			remoteInfo = ABI34_0_0UMPermissionsInterface;
		};
		F60AC7A46FB7A343EAC2634D65C6853B /* PBXContainerItemProxy */ = {
			isa = PBXContainerItemProxy;
			containerPortal = BDCE6D583935F3509864B8E7B4149548 /* ABI35_0_0.xcodeproj */;
			proxyType = 1;
			remoteGlobalIDString = 23830E0B787B01A4DC8DE392FACD3021;
			remoteInfo = ABI35_0_0EXSharing;
		};
		F6EB36B195C966856058ECF2BB28F2B1 /* PBXContainerItemProxy */ = {
			isa = PBXContainerItemProxy;
			containerPortal = 0889A04942CC38D213696983EEA4F441 /* ABI36_0_0.xcodeproj */;
			proxyType = 1;
			remoteGlobalIDString = FD0746B931E4F296DC631E54D6C8FEFB;
			remoteInfo = ABI36_0_0UMReactNativeAdapter;
		};
		F7E0780A790F0CE16DF31B0DAF52DB38 /* PBXContainerItemProxy */ = {
			isa = PBXContainerItemProxy;
			containerPortal = 0889A04942CC38D213696983EEA4F441 /* ABI36_0_0.xcodeproj */;
			proxyType = 1;
			remoteGlobalIDString = 79F84A79D2600B371C43DF30FBA788F0;
			remoteInfo = ABI36_0_0EXCellular;
		};
		F7F702CB58A134D2D921D89AB9720EFC /* PBXContainerItemProxy */ = {
			isa = PBXContainerItemProxy;
			containerPortal = 3262D5CB6E8C3A67128AB01B67E1BEAA /* Branch.xcodeproj */;
			proxyType = 1;
			remoteGlobalIDString = 32AB2597F26D238AAF12A9F8A95B992E;
			remoteInfo = Branch;
		};
		F8B1B595C0C512DD79D73173D5304D7E /* PBXContainerItemProxy */ = {
			isa = PBXContainerItemProxy;
			containerPortal = 6FC152045945143A1A86161022CF44C1 /* FirebaseMLVisionFaceModel.xcodeproj */;
			proxyType = 1;
			remoteGlobalIDString = D61B01865B69609E47812F6C78446AFB;
			remoteInfo = FirebaseMLVisionFaceModel;
		};
		F9DE56F0205A3B1D8885177AE7CD7D04 /* PBXContainerItemProxy */ = {
			isa = PBXContainerItemProxy;
			containerPortal = BDCE6D583935F3509864B8E7B4149548 /* ABI35_0_0.xcodeproj */;
			proxyType = 1;
			remoteGlobalIDString = 7A8499F3F2BCC2BDD26DEE4A8F31F229;
			remoteInfo = ABI35_0_0EXBarCodeScanner;
		};
		FB07A0F229883A6EF05553B5B89D9EEC /* PBXContainerItemProxy */ = {
			isa = PBXContainerItemProxy;
			containerPortal = 0889A04942CC38D213696983EEA4F441 /* ABI36_0_0.xcodeproj */;
			proxyType = 1;
			remoteGlobalIDString = FEAF29124D8622A534B739890E9AD7AA;
			remoteInfo = ABI36_0_0UMFaceDetectorInterface;
		};
		FB825EEAC335DC6EC15FE0E1D151C650 /* PBXContainerItemProxy */ = {
			isa = PBXContainerItemProxy;
			containerPortal = 8E6EF656D6F2AEFD82D436039F1D13BC /* Google-Maps-iOS-Utils.xcodeproj */;
			proxyType = 1;
			remoteGlobalIDString = 1A622F006CCB28DCB3730A6D10AAB7C2;
			remoteInfo = "Google-Maps-iOS-Utils";
		};
		FB87ACCB3CCB55C28407827E00DFB2F2 /* PBXContainerItemProxy */ = {
			isa = PBXContainerItemProxy;
			containerPortal = 08518012FCA0E31B3E86FE61167370CE /* ABI34_0_0.xcodeproj */;
			proxyType = 1;
			remoteGlobalIDString = FDE91331B4F30553DD25DBE7C96358DF;
			remoteInfo = ABI34_0_0EXConstants;
		};
		FC48A033308BE4B6388D398478982671 /* PBXContainerItemProxy */ = {
			isa = PBXContainerItemProxy;
			containerPortal = FF050C053F02FB400C384D1BA3A465F3 /* EXHaptics.xcodeproj */;
			proxyType = 1;
			remoteGlobalIDString = 458E4E0DEA9D752CC28F1A42E4B306AC;
			remoteInfo = EXHaptics;
		};
		FCC675427D744577D2B326FEB47D9981 /* PBXContainerItemProxy */ = {
			isa = PBXContainerItemProxy;
			containerPortal = 7329E6FBC66F5B33DF8FCD6CFA26231E /* AppAuth.xcodeproj */;
			proxyType = 1;
			remoteGlobalIDString = 4EFA7E4CE531453CF475A9A4322A84F8;
			remoteInfo = AppAuth;
		};
		FCF47CF8A601EC7E71A1A612FA8D9AE0 /* PBXContainerItemProxy */ = {
			isa = PBXContainerItemProxy;
			containerPortal = 0889A04942CC38D213696983EEA4F441 /* ABI36_0_0.xcodeproj */;
			proxyType = 1;
			remoteGlobalIDString = E0FAE3884A6AFC71D5ECA637BABE57DE;
			remoteInfo = ABI36_0_0EXAdsAdMob;
		};
		FD420FF1205874A4BAA34B93AA1A061C /* PBXContainerItemProxy */ = {
			isa = PBXContainerItemProxy;
			containerPortal = 666DFE8B8F90FB4499B903DE2F1DA5DB /* EXImageLoader.xcodeproj */;
			proxyType = 1;
			remoteGlobalIDString = E9B8755E94C7C9AA493F2BF95AB61410;
			remoteInfo = EXImageLoader;
		};
		FD6BF6458199D46B3282F4262663E7B5 /* PBXContainerItemProxy */ = {
			isa = PBXContainerItemProxy;
			containerPortal = BDCE6D583935F3509864B8E7B4149548 /* ABI35_0_0.xcodeproj */;
			proxyType = 1;
			remoteGlobalIDString = 5D9A2DA57D0A10C23F447A14B5F9BE7A;
			remoteInfo = ABI35_0_0EXSensors;
		};
		FDA891466C3982EB3C7FCF8FF4C5CAAD /* PBXContainerItemProxy */ = {
			isa = PBXContainerItemProxy;
			containerPortal = 0889A04942CC38D213696983EEA4F441 /* ABI36_0_0.xcodeproj */;
			proxyType = 1;
			remoteGlobalIDString = FC7FEE6D6FA5585D227854C1306617F1;
			remoteInfo = ABI36_0_0EXWebBrowser;
		};
		FE0B28A5470C6AB523F7C6DEA48CF539 /* PBXContainerItemProxy */ = {
			isa = PBXContainerItemProxy;
			containerPortal = 08518012FCA0E31B3E86FE61167370CE /* ABI34_0_0.xcodeproj */;
			proxyType = 1;
			remoteGlobalIDString = BDA4359A00761B6AD6DB88CEC68C2D44;
			remoteInfo = ABI34_0_0EXVideoThumbnails;
		};
		FF17FD19D0D81EDE1997E71C86F0A874 /* PBXContainerItemProxy */ = {
			isa = PBXContainerItemProxy;
			containerPortal = 902C44245B902E8F5C37F2828CBF9716 /* GoogleAppMeasurement.xcodeproj */;
			proxyType = 1;
			remoteGlobalIDString = 9677266E0E3834B96EA12E3394F9063D;
			remoteInfo = GoogleAppMeasurement;
=======
		BB0CFB6C53E902F179A057604CF7CB41 /* PBXContainerItemProxy */ = {
			isa = PBXContainerItemProxy;
			containerPortal = CE562066AF91D872AC8E3A0682BC866B /* FirebaseAnalytics.xcodeproj */;
			proxyType = 1;
			remoteGlobalIDString = 3DC59710253F562E6B3BE135BABFBA19;
			remoteInfo = FirebaseAnalytics;
		};
		BBC0EFA0EF877EFC85CAC5982650CB43 /* PBXContainerItemProxy */ = {
			isa = PBXContainerItemProxy;
			containerPortal = 2A09CEB95147273FF0855BE94636A261 /* ABI34_0_0.xcodeproj */;
			proxyType = 1;
			remoteGlobalIDString = 3CF0A68EDAC597670EB9981C008A642F;
			remoteInfo = ABI34_0_0EXAppLoaderProvider;
		};
		BBC26FD866E1D280B0C038B76155FB16 /* PBXContainerItemProxy */ = {
			isa = PBXContainerItemProxy;
			containerPortal = EF82AE40E2DE0CFE88F6850FB98FACB8 /* ABI36_0_0.xcodeproj */;
			proxyType = 1;
			remoteGlobalIDString = F0ABEBA6EA3D269A8E3EEF9243E51502;
			remoteInfo = ABI36_0_0EXDocumentPicker;
		};
		BC5DFC32592B3241A1F9080EBE6E54A9 /* PBXContainerItemProxy */ = {
			isa = PBXContainerItemProxy;
			containerPortal = 2A09CEB95147273FF0855BE94636A261 /* ABI34_0_0.xcodeproj */;
			proxyType = 1;
			remoteGlobalIDString = 4BA2FA6F41C4239EC3026F5BD7634BEE;
			remoteInfo = ABI34_0_0EXAV;
		};
		BC7F1ADF38D79397C55EC27EDFE14234 /* PBXContainerItemProxy */ = {
			isa = PBXContainerItemProxy;
			containerPortal = EF82AE40E2DE0CFE88F6850FB98FACB8 /* ABI36_0_0.xcodeproj */;
			proxyType = 1;
			remoteGlobalIDString = 3BD72CB217C774F8DB0EA39319D7D63F;
			remoteInfo = ABI36_0_0EXBlur;
		};
		BCFD3E64566786C37127C9217FE77368 /* PBXContainerItemProxy */ = {
			isa = PBXContainerItemProxy;
			containerPortal = EF82AE40E2DE0CFE88F6850FB98FACB8 /* ABI36_0_0.xcodeproj */;
			proxyType = 1;
			remoteGlobalIDString = 65D12B15B47AFAAF101764411DA21172;
			remoteInfo = ABI36_0_0EXDevice;
		};
		BDCD48530B5D9DF9CA2D451EB217CA0A /* PBXContainerItemProxy */ = {
			isa = PBXContainerItemProxy;
			containerPortal = 3B7949E9C5C7A50A365BE1EE7B73EC4F /* UMTaskManagerInterface.xcodeproj */;
			proxyType = 1;
			remoteGlobalIDString = A565C99DEFBAFA44A1B5C3B49ADD8A84;
			remoteInfo = UMTaskManagerInterface;
		};
		BDED02129CA01426C65FE895E566B909 /* PBXContainerItemProxy */ = {
			isa = PBXContainerItemProxy;
			containerPortal = EF82AE40E2DE0CFE88F6850FB98FACB8 /* ABI36_0_0.xcodeproj */;
			proxyType = 1;
			remoteGlobalIDString = AD3050A55193844A47216F36FFA139BB;
			remoteInfo = ABI36_0_0EXCrypto;
		};
		BE459002927B5DE2D7904B5CBA6D164E /* PBXContainerItemProxy */ = {
			isa = PBXContainerItemProxy;
			containerPortal = 8A99B9D7241286C67C6B14C72ED74389 /* EXAV.xcodeproj */;
			proxyType = 1;
			remoteGlobalIDString = 657B3E0E8F77DB91FA182432EC404FBF;
			remoteInfo = EXAV;
		};
		BE7017103AF74B98692233609B7E2D90 /* PBXContainerItemProxy */ = {
			isa = PBXContainerItemProxy;
			containerPortal = 2A09CEB95147273FF0855BE94636A261 /* ABI34_0_0.xcodeproj */;
			proxyType = 1;
			remoteGlobalIDString = C06EE5D237C939E61A274E853BC8D300;
			remoteInfo = ABI34_0_0EXFacebook;
		};
		BE7A300257A1F5058686D9ADA7A671C5 /* PBXContainerItemProxy */ = {
			isa = PBXContainerItemProxy;
			containerPortal = 0098906518FA604CBC10906ACEE3CBFC /* ABI35_0_0.xcodeproj */;
			proxyType = 1;
			remoteGlobalIDString = A25927DA7D78D1362EBD9E456E5C8968;
			remoteInfo = ABI35_0_0EXSpeech;
		};
		BEC373C43B9DCF27925858D597B1A28B /* PBXContainerItemProxy */ = {
			isa = PBXContainerItemProxy;
			containerPortal = EF82AE40E2DE0CFE88F6850FB98FACB8 /* ABI36_0_0.xcodeproj */;
			proxyType = 1;
			remoteGlobalIDString = 73ADCECB5C19B12BB7DF9A7A5E6A58EE;
			remoteInfo = ABI36_0_0EXAppLoaderProvider;
		};
		BFC47E632B5B22FD87BF4C8572111CAC /* PBXContainerItemProxy */ = {
			isa = PBXContainerItemProxy;
			containerPortal = BDA0A5A15E2C981666252AD117A6EFB5 /* EXImageLoader.xcodeproj */;
			proxyType = 1;
			remoteGlobalIDString = E9B8755E94C7C9AA493F2BF95AB61410;
			remoteInfo = EXImageLoader;
		};
		C0BAAF171E770854CE76072BC77CC676 /* PBXContainerItemProxy */ = {
			isa = PBXContainerItemProxy;
			containerPortal = EF82AE40E2DE0CFE88F6850FB98FACB8 /* ABI36_0_0.xcodeproj */;
			proxyType = 1;
			remoteGlobalIDString = 5736942C4FC6AD3F148F073ECDA11CA7;
			remoteInfo = "ABI36_0_0React-RCTBlob";
		};
		C190C367C066F24ABA47E3D4B0BAA365 /* PBXContainerItemProxy */ = {
			isa = PBXContainerItemProxy;
			containerPortal = CFA5D76E0610F867B097AE8A0C421D3F /* EXSpeech.xcodeproj */;
			proxyType = 1;
			remoteGlobalIDString = AC043527FC46D59E5210AD9D49B847FC;
			remoteInfo = EXSpeech;
		};
		C243284359AE05B46A9C54B40A2F57F5 /* PBXContainerItemProxy */ = {
			isa = PBXContainerItemProxy;
			containerPortal = 2A09CEB95147273FF0855BE94636A261 /* ABI34_0_0.xcodeproj */;
			proxyType = 1;
			remoteGlobalIDString = 805FA72DE29DECC3445041D10969C1F0;
			remoteInfo = ABI34_0_0EXSensors;
		};
		C2CBD6580EB267BF95A632C8CED0C3BD /* PBXContainerItemProxy */ = {
			isa = PBXContainerItemProxy;
			containerPortal = 2A09CEB95147273FF0855BE94636A261 /* ABI34_0_0.xcodeproj */;
			proxyType = 1;
			remoteGlobalIDString = DD09E25553E7F6F6AD4B7AA77452CE25;
			remoteInfo = ABI34_0_0UMImageLoaderInterface;
		};
		C503E388CEE64185FBE7400FEFEC0484 /* PBXContainerItemProxy */ = {
			isa = PBXContainerItemProxy;
			containerPortal = 738B97F408458D49EA5FB16960DF8CBE /* React.xcodeproj */;
			proxyType = 1;
			remoteGlobalIDString = 94DA87F24FB4B93E5D08FE961D5E5A3E;
			remoteInfo = React;
		};
		C5A91B6E5B19DE941FC31C096593AC76 /* PBXContainerItemProxy */ = {
			isa = PBXContainerItemProxy;
			containerPortal = EF82AE40E2DE0CFE88F6850FB98FACB8 /* ABI36_0_0.xcodeproj */;
			proxyType = 1;
			remoteGlobalIDString = AF0C5E68466048B1E480760252D57987;
			remoteInfo = "ABI36_0_0React-RCTLinking";
		};
		C60FD879A9591A4BC52CD4233407A409 /* PBXContainerItemProxy */ = {
			isa = PBXContainerItemProxy;
			containerPortal = 0098906518FA604CBC10906ACEE3CBFC /* ABI35_0_0.xcodeproj */;
			proxyType = 1;
			remoteGlobalIDString = AC73EB836B1C09D49D715E44A9F4603E;
			remoteInfo = ABI35_0_0EXGoogleSignIn;
		};
		C6E2CBDF0A3A5548717395375FCD2801 /* PBXContainerItemProxy */ = {
			isa = PBXContainerItemProxy;
			containerPortal = EF82AE40E2DE0CFE88F6850FB98FACB8 /* ABI36_0_0.xcodeproj */;
			proxyType = 1;
			remoteGlobalIDString = 5B9074BFA32AD91A96FFB7503FE0EFB0;
			remoteInfo = ABI36_0_0EXLocalAuthentication;
		};
		C844CFCBC798A3C475B3AD3F52CB1033 /* PBXContainerItemProxy */ = {
			isa = PBXContainerItemProxy;
			containerPortal = 0098906518FA604CBC10906ACEE3CBFC /* ABI35_0_0.xcodeproj */;
			proxyType = 1;
			remoteGlobalIDString = 44282C9BC94EE000F6F1E807864D1F58;
			remoteInfo = ABI35_0_0EXNetwork;
		};
		CA21156648B2F25B4B877C0064C1A403 /* PBXContainerItemProxy */ = {
			isa = PBXContainerItemProxy;
			containerPortal = 2A09CEB95147273FF0855BE94636A261 /* ABI34_0_0.xcodeproj */;
			proxyType = 1;
			remoteGlobalIDString = FF389934749762A72CB173DCB15C0660;
			remoteInfo = ABI34_0_0UMBarCodeScannerInterface;
		};
		CA21319639B740555EB5DEEA8246CBB8 /* PBXContainerItemProxy */ = {
			isa = PBXContainerItemProxy;
			containerPortal = 0098906518FA604CBC10906ACEE3CBFC /* ABI35_0_0.xcodeproj */;
			proxyType = 1;
			remoteGlobalIDString = 97CFE26DD4B508A41F3F77E89FA51EE1;
			remoteInfo = ABI35_0_0EXCrypto;
		};
		CA292E7F3AFCF76116622D6D7B572BC3 /* PBXContainerItemProxy */ = {
			isa = PBXContainerItemProxy;
			containerPortal = EF82AE40E2DE0CFE88F6850FB98FACB8 /* ABI36_0_0.xcodeproj */;
			proxyType = 1;
			remoteGlobalIDString = A7FA7EC1F9D7F300734878FB3CA671D2;
			remoteInfo = ABI36_0_0ReactCommon;
		};
		CABD771CCE3625E92296E9EBD32FA0B7 /* PBXContainerItemProxy */ = {
			isa = PBXContainerItemProxy;
			containerPortal = 0098906518FA604CBC10906ACEE3CBFC /* ABI35_0_0.xcodeproj */;
			proxyType = 1;
			remoteGlobalIDString = 6CA1A6777AB55C6353F182170142003C;
			remoteInfo = ABI35_0_0EXPrint;
		};
		CBD4BE8858280E29F368E0E9E63941A7 /* PBXContainerItemProxy */ = {
			isa = PBXContainerItemProxy;
			containerPortal = 31BBB5F55186E01567D2990C0184DF6B /* UMConstantsInterface.xcodeproj */;
			proxyType = 1;
			remoteGlobalIDString = 46F82E84687582F366B907E2BD5F1EA2;
			remoteInfo = UMConstantsInterface;
		};
		CBFF0CD7019247FA1A9BA29C48AF8709 /* PBXContainerItemProxy */ = {
			isa = PBXContainerItemProxy;
			containerPortal = EF82AE40E2DE0CFE88F6850FB98FACB8 /* ABI36_0_0.xcodeproj */;
			proxyType = 1;
			remoteGlobalIDString = CB2F7388A4CAED7DD8E35D8A0E752A61;
			remoteInfo = ABI36_0_0EXGL;
		};
		CC0F5B02BFFA95BD238D5DB57CE80E0A /* PBXContainerItemProxy */ = {
			isa = PBXContainerItemProxy;
			containerPortal = 2A09CEB95147273FF0855BE94636A261 /* ABI34_0_0.xcodeproj */;
			proxyType = 1;
			remoteGlobalIDString = 002BBA57E42F175E3AB6AA4118BC308D;
			remoteInfo = ABI34_0_0EXAdsFacebook;
		};
		CDA9D64EBEE447517CD72488280CABA0 /* PBXContainerItemProxy */ = {
			isa = PBXContainerItemProxy;
			containerPortal = 0098906518FA604CBC10906ACEE3CBFC /* ABI35_0_0.xcodeproj */;
			proxyType = 1;
			remoteGlobalIDString = A9091E2AE6D5E5F1E212A5CDD40AD073;
			remoteInfo = ABI35_0_0EXCalendar;
		};
		CDCBF000F4CB77A3A765B4510EB438BC /* PBXContainerItemProxy */ = {
			isa = PBXContainerItemProxy;
			containerPortal = 679CC391573F1BED951F44CF0297BA9B /* UMCore.xcodeproj */;
			proxyType = 1;
			remoteGlobalIDString = 153171642F5C5CBC05FD3EF6B23A3F36;
			remoteInfo = UMCore;
		};
		CF78FD674F106680810FB66F54C13221 /* PBXContainerItemProxy */ = {
			isa = PBXContainerItemProxy;
			containerPortal = 07D51552DCD30F3AC79088839CD34A1B /* FirebaseMLVision.xcodeproj */;
			proxyType = 1;
			remoteGlobalIDString = 3D5358053745F186EF3299093007AD97;
			remoteInfo = FirebaseMLVision;
		};
		CFB633766C072E11CE144D3CE25FF6E0 /* PBXContainerItemProxy */ = {
			isa = PBXContainerItemProxy;
			containerPortal = EF82AE40E2DE0CFE88F6850FB98FACB8 /* ABI36_0_0.xcodeproj */;
			proxyType = 1;
			remoteGlobalIDString = D1F0B21EB51D5832D953A1020F24DD45;
			remoteInfo = ABI36_0_0EXBarCodeScanner;
		};
		D1EE0D79C892D1FC84D5FA4B2169E58A /* PBXContainerItemProxy */ = {
			isa = PBXContainerItemProxy;
			containerPortal = 0098906518FA604CBC10906ACEE3CBFC /* ABI35_0_0.xcodeproj */;
			proxyType = 1;
			remoteGlobalIDString = 552D74C8A65CE6E5A354017D30D191DE;
			remoteInfo = ABI35_0_0UMFaceDetectorInterface;
		};
		D235C4C325DC8F808C1F912D0F51081A /* PBXContainerItemProxy */ = {
			isa = PBXContainerItemProxy;
			containerPortal = 0098906518FA604CBC10906ACEE3CBFC /* ABI35_0_0.xcodeproj */;
			proxyType = 1;
			remoteGlobalIDString = 9D940F88EBFA51C534826E7A05671420;
			remoteInfo = ABI35_0_0UMBarCodeScannerInterface;
		};
		D34B77EC41F7E3F7FB5967AC95ADFEB1 /* PBXContainerItemProxy */ = {
			isa = PBXContainerItemProxy;
			containerPortal = D13D1078C70CDD48377C02AC1E3F7023 /* DoubleConversion.xcodeproj */;
			proxyType = 1;
			remoteGlobalIDString = 725D0E8C1060F8939288E8C91236BA4F;
			remoteInfo = DoubleConversion;
		};
		D3613128C45B6A54ED3C8A526CCC57CD /* PBXContainerItemProxy */ = {
			isa = PBXContainerItemProxy;
			containerPortal = 812D1117D702AA61642B93F945BD62A3 /* EXAdsFacebook.xcodeproj */;
			proxyType = 1;
			remoteGlobalIDString = E56FBC495C1E2086B744DDCAB25831F3;
			remoteInfo = EXAdsFacebook;
		};
		D39CBFF04205C11DB78C9F31D5C6D54F /* PBXContainerItemProxy */ = {
			isa = PBXContainerItemProxy;
			containerPortal = BFDFE7DC352907FC980B868725387E98 /* Project object */;
			proxyType = 1;
			remoteGlobalIDString = 0DBD2E5458E61E9BBFDC5914B7D570E8;
			remoteInfo = "Pods-Exponent";
		};
		D3BC3183F2B3A9C107C8D28DEE543680 /* PBXContainerItemProxy */ = {
			isa = PBXContainerItemProxy;
			containerPortal = 58A23A5D982D27B48AC39572F8FCDBB1 /* CocoaLumberjack.xcodeproj */;
			proxyType = 1;
			remoteGlobalIDString = 85392ABCB5967FC7F189FA544F4E883D;
			remoteInfo = CocoaLumberjack;
		};
		D434B1A5548D8CC5C960C2DE88A8E815 /* PBXContainerItemProxy */ = {
			isa = PBXContainerItemProxy;
			containerPortal = 2A09CEB95147273FF0855BE94636A261 /* ABI34_0_0.xcodeproj */;
			proxyType = 1;
			remoteGlobalIDString = 50F957F171AD1F761C4DD4D02A44B198;
			remoteInfo = ABI34_0_0EXLocalAuthentication;
		};
		D49D19D3DD1991D744B80AC206D85A02 /* PBXContainerItemProxy */ = {
			isa = PBXContainerItemProxy;
			containerPortal = 2A09CEB95147273FF0855BE94636A261 /* ABI34_0_0.xcodeproj */;
			proxyType = 1;
			remoteGlobalIDString = F8B61C96F0C8E416DCDBD5A93E735196;
			remoteInfo = ABI34_0_0EXFont;
		};
		D542390E246EA133FD7A56BD7A031AFA /* PBXContainerItemProxy */ = {
			isa = PBXContainerItemProxy;
			containerPortal = 1EECCE2FB4CB9AFA2E7F37DD1683FB93 /* React-RCTText.xcodeproj */;
			proxyType = 1;
			remoteGlobalIDString = F0809BF90AC70C40646AB597C21CC420;
			remoteInfo = "React-RCTText";
		};
		D715A015C18A78B2C74175D2F4C387D5 /* PBXContainerItemProxy */ = {
			isa = PBXContainerItemProxy;
			containerPortal = 2A09CEB95147273FF0855BE94636A261 /* ABI34_0_0.xcodeproj */;
			proxyType = 1;
			remoteGlobalIDString = 3F8DC0F7D0236E98441D7C2FBDA345A2;
			remoteInfo = ABI34_0_0EXMediaLibrary;
		};
		D72EE164CCCA29035F7DE82241E5A41F /* PBXContainerItemProxy */ = {
			isa = PBXContainerItemProxy;
			containerPortal = EF82AE40E2DE0CFE88F6850FB98FACB8 /* ABI36_0_0.xcodeproj */;
			proxyType = 1;
			remoteGlobalIDString = 872086C09A9119E333534C9E553D333A;
			remoteInfo = ABI36_0_0EXImageManipulator;
		};
		D8FAD5E864BBCB24F3A286AFD90C9AA7 /* PBXContainerItemProxy */ = {
			isa = PBXContainerItemProxy;
			containerPortal = EF82AE40E2DE0CFE88F6850FB98FACB8 /* ABI36_0_0.xcodeproj */;
			proxyType = 1;
			remoteGlobalIDString = 23D2A6BC118C940EDA15649D13E3F4EE;
			remoteInfo = ABI36_0_0EXBattery;
		};
		D940B387F63A350B9D9F719926EF3E53 /* PBXContainerItemProxy */ = {
			isa = PBXContainerItemProxy;
			containerPortal = CF6C560CC0F57BBDFB642735A3FCC9A1 /* EXFirebaseCore.xcodeproj */;
			proxyType = 1;
			remoteGlobalIDString = DCC8E69A56EE37BAFC3269F2C48FBBF8;
			remoteInfo = EXFirebaseCore;
		};
		D9958F1606B0142F917881294A08E163 /* PBXContainerItemProxy */ = {
			isa = PBXContainerItemProxy;
			containerPortal = EF82AE40E2DE0CFE88F6850FB98FACB8 /* ABI36_0_0.xcodeproj */;
			proxyType = 1;
			remoteGlobalIDString = ABD36AB1B093EF6366FCA062C5454122;
			remoteInfo = ABI36_0_0EXPrint;
		};
		D9C2E69C47D5CAC7B88F6F0360D4E854 /* PBXContainerItemProxy */ = {
			isa = PBXContainerItemProxy;
			containerPortal = 0098906518FA604CBC10906ACEE3CBFC /* ABI35_0_0.xcodeproj */;
			proxyType = 1;
			remoteGlobalIDString = FD9BB6B2601F25140F3566EDC10A9B69;
			remoteInfo = ABI35_0_0EXImagePicker;
		};
		DA813AA43557504C50474604727EC397 /* PBXContainerItemProxy */ = {
			isa = PBXContainerItemProxy;
			containerPortal = 3A2594D71043C4DB43F0D27A4A40547F /* UMSensorsInterface.xcodeproj */;
			proxyType = 1;
			remoteGlobalIDString = 1FDCE556B997E87DAB0DA2727CC69285;
			remoteInfo = UMSensorsInterface;
		};
		DAD68A6BC5F3A718214D51AEF309613D /* PBXContainerItemProxy */ = {
			isa = PBXContainerItemProxy;
			containerPortal = EF82AE40E2DE0CFE88F6850FB98FACB8 /* ABI36_0_0.xcodeproj */;
			proxyType = 1;
			remoteGlobalIDString = 8B5E49179FA3D0B0764087D1128B5135;
			remoteInfo = ABI36_0_0EXPermissions;
		};
		DBE801B7B3E4CC032EA6E049EF6F6FD2 /* PBXContainerItemProxy */ = {
			isa = PBXContainerItemProxy;
			containerPortal = BCF573F1CBE1E888F7AA0C1E0C9DE53E /* FBReactNativeSpec.xcodeproj */;
			proxyType = 1;
			remoteGlobalIDString = 5CDFFFDA1BEA16A0D3629FE9F761022A;
			remoteInfo = FBReactNativeSpec;
		};
		DE7B7030F64055BA0C1C2E46BCC869BA /* PBXContainerItemProxy */ = {
			isa = PBXContainerItemProxy;
			containerPortal = D82489EB6EE17BAACB1A973A0281CDBC /* FirebaseCore.xcodeproj */;
			proxyType = 1;
			remoteGlobalIDString = 4BD5DE1E00ED67A59118DB4A3CD5F288;
			remoteInfo = FirebaseCore;
		};
		DF1F0071CF20F8FD097B1D40AA1A86ED /* PBXContainerItemProxy */ = {
			isa = PBXContainerItemProxy;
			containerPortal = 3EF7DB14A3945D64FB61CE018C6D8928 /* GoogleSignIn.xcodeproj */;
			proxyType = 1;
			remoteGlobalIDString = 70D52585A9FA4EEA343010638ADABC11;
			remoteInfo = GoogleSignIn;
		};
		E0748B31B1498A77F2D2ADF214B8AB49 /* PBXContainerItemProxy */ = {
			isa = PBXContainerItemProxy;
			containerPortal = 60A70CF5F5E335207463A02525363EAB /* ReactCommon.xcodeproj */;
			proxyType = 1;
			remoteGlobalIDString = 2610D146B211EB79FECF83D4FA5AB36D;
			remoteInfo = ReactCommon;
		};
		E0B03079DB58626252312A27294FE9FF /* PBXContainerItemProxy */ = {
			isa = PBXContainerItemProxy;
			containerPortal = EF82AE40E2DE0CFE88F6850FB98FACB8 /* ABI36_0_0.xcodeproj */;
			proxyType = 1;
			remoteGlobalIDString = 6D6449485A092B6F957CB7D13EB6A105;
			remoteInfo = ABI36_0_0EXImagePicker;
		};
		E0CD29DA2B376D532F7C3D8BD678F4AF /* PBXContainerItemProxy */ = {
			isa = PBXContainerItemProxy;
			containerPortal = 0098906518FA604CBC10906ACEE3CBFC /* ABI35_0_0.xcodeproj */;
			proxyType = 1;
			remoteGlobalIDString = 2BC95A2DAC97FA66F07945B45918B92F;
			remoteInfo = ABI35_0_0EXDocumentPicker;
		};
		E212470AEDA2875DDFAED383D1802C2D /* PBXContainerItemProxy */ = {
			isa = PBXContainerItemProxy;
			containerPortal = 01377395302D80A6ADB93AFAB014F2E6 /* EXSMS.xcodeproj */;
			proxyType = 1;
			remoteGlobalIDString = 1309E054CB75DA99E029D5D2C8C2210E;
			remoteInfo = EXSMS;
		};
		E40DFF1F36782AB87A5EF2178ACBC3FD /* PBXContainerItemProxy */ = {
			isa = PBXContainerItemProxy;
			containerPortal = 0098906518FA604CBC10906ACEE3CBFC /* ABI35_0_0.xcodeproj */;
			proxyType = 1;
			remoteGlobalIDString = C82DEF18A702C44991AA22B47B3B1EA6;
			remoteInfo = ABI35_0_0EXVideoThumbnails;
		};
		E433993D2614AAA1726C937720DD286D /* PBXContainerItemProxy */ = {
			isa = PBXContainerItemProxy;
			containerPortal = 2A09CEB95147273FF0855BE94636A261 /* ABI34_0_0.xcodeproj */;
			proxyType = 1;
			remoteGlobalIDString = 9F784041C752B6133D1B0899B83C6126;
			remoteInfo = ABI34_0_0EXKeepAwake;
		};
		E4498BAB854E36D597EDD74D0C7B2458 /* PBXContainerItemProxy */ = {
			isa = PBXContainerItemProxy;
			containerPortal = 44E342CF60B05B01DD2FB05068561322 /* EXConstants.xcodeproj */;
			proxyType = 1;
			remoteGlobalIDString = F3E96ACB94E2361FA9D83BE599DEC427;
			remoteInfo = EXConstants;
		};
		E4B53F95AE56D4053FF53CBA352990D2 /* PBXContainerItemProxy */ = {
			isa = PBXContainerItemProxy;
			containerPortal = 2A09CEB95147273FF0855BE94636A261 /* ABI34_0_0.xcodeproj */;
			proxyType = 1;
			remoteGlobalIDString = D6B3E2F328675B75E7E3BBE4B3910E5F;
			remoteInfo = ABI34_0_0EXDocumentPicker;
		};
		E67101BF4C0DC02608F8432495E1A719 /* PBXContainerItemProxy */ = {
			isa = PBXContainerItemProxy;
			containerPortal = EF82AE40E2DE0CFE88F6850FB98FACB8 /* ABI36_0_0.xcodeproj */;
			proxyType = 1;
			remoteGlobalIDString = 9B2766A581B6DB0C9269F3E383D59BD9;
			remoteInfo = ABI36_0_0EXMediaLibrary;
		};
		E69CD94C883159275279F1278D5B0425 /* PBXContainerItemProxy */ = {
			isa = PBXContainerItemProxy;
			containerPortal = EF82AE40E2DE0CFE88F6850FB98FACB8 /* ABI36_0_0.xcodeproj */;
			proxyType = 1;
			remoteGlobalIDString = A8D995B25FC404C056AA37EA41F5997C;
			remoteInfo = ABI36_0_0Yoga;
		};
		E6BBF8D9635B6B713C109D0BD0464C6A /* PBXContainerItemProxy */ = {
			isa = PBXContainerItemProxy;
			containerPortal = 0098906518FA604CBC10906ACEE3CBFC /* ABI35_0_0.xcodeproj */;
			proxyType = 1;
			remoteGlobalIDString = 49F4F487016EB7953198C74EB8C6040A;
			remoteInfo = ABI35_0_0UMFileSystemInterface;
		};
		E6E3E04904E0D79F8FC1C46BF90377F9 /* PBXContainerItemProxy */ = {
			isa = PBXContainerItemProxy;
			containerPortal = 2A09CEB95147273FF0855BE94636A261 /* ABI34_0_0.xcodeproj */;
			proxyType = 1;
			remoteGlobalIDString = 28193B5CB4459F8A6B9E2E277101450C;
			remoteInfo = ABI34_0_0EXLocation;
		};
		E7522706446428521BC98D8467910B2E /* PBXContainerItemProxy */ = {
			isa = PBXContainerItemProxy;
			containerPortal = EF82AE40E2DE0CFE88F6850FB98FACB8 /* ABI36_0_0.xcodeproj */;
			proxyType = 1;
			remoteGlobalIDString = ADE3674CD49DF9CCA284E9EA5F8DA16E;
			remoteInfo = ABI36_0_0EXCamera;
		};
		E9C54B01572B4E38DBA4B92393015DC8 /* PBXContainerItemProxy */ = {
			isa = PBXContainerItemProxy;
			containerPortal = 0098906518FA604CBC10906ACEE3CBFC /* ABI35_0_0.xcodeproj */;
			proxyType = 1;
			remoteGlobalIDString = 23E4097F36F0AD636F4DEB11AADF430B;
			remoteInfo = ABI35_0_0EXHaptics;
		};
		EA46B6798F4041123DD797F830E1F0B7 /* PBXContainerItemProxy */ = {
			isa = PBXContainerItemProxy;
			containerPortal = 19C983AB8A2D7C3C091110612DBF99B0 /* FBAudienceNetwork.xcodeproj */;
			proxyType = 1;
			remoteGlobalIDString = 51D72679DE0FCD549F01BCDBBF19E2B0;
			remoteInfo = FBAudienceNetwork;
		};
		EAB82C08F9122D527E4E8DED8FECD4CD /* PBXContainerItemProxy */ = {
			isa = PBXContainerItemProxy;
			containerPortal = 557002D1F7F8B7157283F452DED23FB2 /* Crashlytics.xcodeproj */;
			proxyType = 1;
			remoteGlobalIDString = D2F01BBEFE801C94DF4ECE1438E00388;
			remoteInfo = Crashlytics;
		};
		EB25B3C9487D1BB8D51D8D3074A48AA5 /* PBXContainerItemProxy */ = {
			isa = PBXContainerItemProxy;
			containerPortal = 0098906518FA604CBC10906ACEE3CBFC /* ABI35_0_0.xcodeproj */;
			proxyType = 1;
			remoteGlobalIDString = 364BCB0FDF28EB854C2ACC10625C38CA;
			remoteInfo = ABI35_0_0EXCamera;
		};
		EBE000AF2978A4F9D87CC844289CE986 /* PBXContainerItemProxy */ = {
			isa = PBXContainerItemProxy;
			containerPortal = 32EABA0DC408AF48DD000BCFACFBBA4B /* UMCameraInterface.xcodeproj */;
			proxyType = 1;
			remoteGlobalIDString = 86372E925D4E10D72894E239CC18BCD9;
			remoteInfo = UMCameraInterface;
		};
		EBF20BDD6573CDA31DA18D7BAB45963C /* PBXContainerItemProxy */ = {
			isa = PBXContainerItemProxy;
			containerPortal = AC6306227AD05F674185852F768A81C2 /* FirebaseMLCommon.xcodeproj */;
			proxyType = 1;
			remoteGlobalIDString = 655B4D5DC1C1034B3458073E51ECD859;
			remoteInfo = FirebaseMLCommon;
		};
		EDC4CE0B9F827BA45E712DF4770B4484 /* PBXContainerItemProxy */ = {
			isa = PBXContainerItemProxy;
			containerPortal = 6F9C5A65D085E80949491C08D73ADC4E /* UMImageLoaderInterface.xcodeproj */;
			proxyType = 1;
			remoteGlobalIDString = A734124238F83C1FEE81C0FEDC5CDC5C;
			remoteInfo = UMImageLoaderInterface;
		};
		EE82AEF6D7837F6CBEDF75E7EBD95385 /* PBXContainerItemProxy */ = {
			isa = PBXContainerItemProxy;
			containerPortal = EF82AE40E2DE0CFE88F6850FB98FACB8 /* ABI36_0_0.xcodeproj */;
			proxyType = 1;
			remoteGlobalIDString = 22C55ACAC3D762E9B8B77AC815DC5E8F;
			remoteInfo = "ABI36_0_0React-cxxreact";
		};
		EF2885366C9869CC78D5FC4A9B603038 /* PBXContainerItemProxy */ = {
			isa = PBXContainerItemProxy;
			containerPortal = BF828DDDD719250E79FA7469C9381420 /* EXScreenOrientation.xcodeproj */;
			proxyType = 1;
			remoteGlobalIDString = AA651E1AC215FDCE87E218058A342349;
			remoteInfo = EXScreenOrientation;
		};
		F03EC77D6C9184226E9005D124ABDEFB /* PBXContainerItemProxy */ = {
			isa = PBXContainerItemProxy;
			containerPortal = 2A09CEB95147273FF0855BE94636A261 /* ABI34_0_0.xcodeproj */;
			proxyType = 1;
			remoteGlobalIDString = 9F89089BFB912F3B2C1D0CDB08A59765;
			remoteInfo = ABI34_0_0UMFaceDetectorInterface;
		};
		F0F550DB469BF66A2E6839E39EA20CBC /* PBXContainerItemProxy */ = {
			isa = PBXContainerItemProxy;
			containerPortal = F834D263AC4AC81EC091AEDEE515B0E0 /* GoogleUtilities.xcodeproj */;
			proxyType = 1;
			remoteGlobalIDString = 80B861CBFC18436AFD9A3703F00CEEC4;
			remoteInfo = GoogleUtilities;
		};
		F18C5384F537E2D66532166CEFD55C02 /* PBXContainerItemProxy */ = {
			isa = PBXContainerItemProxy;
			containerPortal = 08C2865A192C94DF35AAC47B5ECA10D3 /* EXSecureStore.xcodeproj */;
			proxyType = 1;
			remoteGlobalIDString = C4DBAA5ED98E7A037D09674FF42AF66F;
			remoteInfo = EXSecureStore;
		};
		F1BFE8D69992508E82B48FB230B07F05 /* PBXContainerItemProxy */ = {
			isa = PBXContainerItemProxy;
			containerPortal = BEAFA209624382F5AA3864B089E79B62 /* EXFont.xcodeproj */;
			proxyType = 1;
			remoteGlobalIDString = 0A4A001679E384FB337FF08C5D081399;
			remoteInfo = EXFont;
		};
		F3E196600A1FAD4D68C52A6DAE101E60 /* PBXContainerItemProxy */ = {
			isa = PBXContainerItemProxy;
			containerPortal = EF82AE40E2DE0CFE88F6850FB98FACB8 /* ABI36_0_0.xcodeproj */;
			proxyType = 1;
			remoteGlobalIDString = 6A498F2A04443EA84419BE148A1A2496;
			remoteInfo = ABI36_0_0EXSecureStore;
		};
		F4E65C16447D8063378CF84AA7C53760 /* PBXContainerItemProxy */ = {
			isa = PBXContainerItemProxy;
			containerPortal = 39788CA5B1263272F0174994C3BAB3E6 /* EXAppLoaderProvider.xcodeproj */;
			proxyType = 1;
			remoteGlobalIDString = BCF55F45F804FC2D6BC57983597F3174;
			remoteInfo = EXAppLoaderProvider;
		};
		F53CC84363F5D0CBC452E41DF61DC437 /* PBXContainerItemProxy */ = {
			isa = PBXContainerItemProxy;
			containerPortal = EF82AE40E2DE0CFE88F6850FB98FACB8 /* ABI36_0_0.xcodeproj */;
			proxyType = 1;
			remoteGlobalIDString = 5B77D051FD5C89AC7CBB641B5EBFFD84;
			remoteInfo = ABI36_0_0UMCameraInterface;
		};
		F584A430BDCF600CF839CC2C6EC74550 /* PBXContainerItemProxy */ = {
			isa = PBXContainerItemProxy;
			containerPortal = D63E1A810130D8B3104065E030D54210 /* GoogleAPIClientForREST.xcodeproj */;
			proxyType = 1;
			remoteGlobalIDString = E899E01EE94E3AAE44DBC0A0C183AD70;
			remoteInfo = GoogleAPIClientForREST;
		};
		F71CFA1E330F80B76CD661A7046DC186 /* PBXContainerItemProxy */ = {
			isa = PBXContainerItemProxy;
			containerPortal = F7E0118061CD4B4B44868CCA0CCE732B /* GTMSessionFetcher.xcodeproj */;
			proxyType = 1;
			remoteGlobalIDString = BD7A8A3BC22FD28DCB40568BE43D7C70;
			remoteInfo = GTMSessionFetcher;
		};
		F88E78EDC9EA26808E49B28725E8278C /* PBXContainerItemProxy */ = {
			isa = PBXContainerItemProxy;
			containerPortal = BA9463174AAC32F062226D1EDEDD2680 /* EXFaceDetector.xcodeproj */;
			proxyType = 1;
			remoteGlobalIDString = E3D1D7C85F27952DD8B1371AFE371A98;
			remoteInfo = EXFaceDetector;
		};
		F897F7664039B172D53F0FEF84237FB1 /* PBXContainerItemProxy */ = {
			isa = PBXContainerItemProxy;
			containerPortal = 0098906518FA604CBC10906ACEE3CBFC /* ABI35_0_0.xcodeproj */;
			proxyType = 1;
			remoteGlobalIDString = E09BAE4CFDD94BAC406F37B03C0B7A80;
			remoteInfo = ABI35_0_0EXConstants;
		};
		F9CCEA16FFE896ED93A48FBFCD5486FE /* PBXContainerItemProxy */ = {
			isa = PBXContainerItemProxy;
			containerPortal = 65BBB4643488DAEE8E306CE9516C795A /* boost-for-react-native.xcodeproj */;
			proxyType = 1;
			remoteGlobalIDString = AA4CE39926C0C12D02F874C1C48A5710;
			remoteInfo = "boost-for-react-native";
		};
		F9FCDEE9EAC3B6B97B09759D42DA3F25 /* PBXContainerItemProxy */ = {
			isa = PBXContainerItemProxy;
			containerPortal = EF82AE40E2DE0CFE88F6850FB98FACB8 /* ABI36_0_0.xcodeproj */;
			proxyType = 1;
			remoteGlobalIDString = E0FAE3884A6AFC71D5ECA637BABE57DE;
			remoteInfo = ABI36_0_0EXAdsAdMob;
		};
		FA7D78974EDD4B162FAF15F76C3CF101 /* PBXContainerItemProxy */ = {
			isa = PBXContainerItemProxy;
			containerPortal = 902C44245B902E8F5C37F2828CBF9716 /* GoogleAppMeasurement.xcodeproj */;
			proxyType = 1;
			remoteGlobalIDString = 9677266E0E3834B96EA12E3394F9063D;
			remoteInfo = GoogleAppMeasurement;
		};
		FBC9FFFEA7A96D84BCEA876BC17BE95B /* PBXContainerItemProxy */ = {
			isa = PBXContainerItemProxy;
			containerPortal = EF82AE40E2DE0CFE88F6850FB98FACB8 /* ABI36_0_0.xcodeproj */;
			proxyType = 1;
			remoteGlobalIDString = 0811C6272161B4F64AD4DA0DB2BA3723;
			remoteInfo = "ABI36_0_0React-RCTImage";
		};
		FC3BF351E7B39DB237D6409F9B6C194C /* PBXContainerItemProxy */ = {
			isa = PBXContainerItemProxy;
			containerPortal = B713DE882B8B764C281C5DF98C08898B /* EXAppleAuthentication.xcodeproj */;
			proxyType = 1;
			remoteGlobalIDString = 75D95B1FB34689F855D1F4728683DC28;
			remoteInfo = EXAppleAuthentication;
		};
		FD49F7498BF8B29AA10F8B169762C515 /* PBXContainerItemProxy */ = {
			isa = PBXContainerItemProxy;
			containerPortal = 4B805C90FD32F1E5555580CB3541440C /* EXErrorRecovery.xcodeproj */;
			proxyType = 1;
			remoteGlobalIDString = 49603BA4A7FB1CFC9ACD589B8CE05EA2;
			remoteInfo = EXErrorRecovery;
		};
		FDB1165717E525558971635228B73CA5 /* PBXContainerItemProxy */ = {
			isa = PBXContainerItemProxy;
			containerPortal = A7FBEA2140658CEE31523B85126F1245 /* EXFileSystem.xcodeproj */;
			proxyType = 1;
			remoteGlobalIDString = 5232535845650ADAE59870B722468D8A;
			remoteInfo = EXFileSystem;
		};
		FEB827E953D8AE1AC1D165C841050FA6 /* PBXContainerItemProxy */ = {
			isa = PBXContainerItemProxy;
			containerPortal = ABB326676BC97E8AE97CE195C9092197 /* React-RCTVibration.xcodeproj */;
			proxyType = 1;
			remoteGlobalIDString = 502D208480A94D02F62BB739D7512657;
			remoteInfo = "React-RCTVibration";
		};
		FF7794A2C64E19FEDD577C404A487A1F /* PBXContainerItemProxy */ = {
			isa = PBXContainerItemProxy;
			containerPortal = 2A09CEB95147273FF0855BE94636A261 /* ABI34_0_0.xcodeproj */;
			proxyType = 1;
			remoteGlobalIDString = 63C31B00C9244D2E6515AE4423E6D2F6;
			remoteInfo = ABI34_0_0EXWebBrowser;
>>>>>>> 4ccd8756
		};
/* End PBXContainerItemProxy section */

/* Begin PBXFileReference section */
<<<<<<< HEAD
		00C97D8D88882C588F3E85D754F20A80 /* Pods-Tests.debug.xcconfig */ = {isa = PBXFileReference; includeInIndex = 1; lastKnownFileType = text.xcconfig; path = "Pods-Tests.debug.xcconfig"; sourceTree = "<group>"; };
		0282724BCC3CBF45A97C3592446D9AAB /* Pods-ExponentIntegrationTests-acknowledgements.markdown */ = {isa = PBXFileReference; includeInIndex = 1; lastKnownFileType = text; path = "Pods-ExponentIntegrationTests-acknowledgements.markdown"; sourceTree = "<group>"; };
		0572FAE69605FB15A86D4726904154BC /* UMCameraInterface */ = {isa = PBXFileReference; lastKnownFileType = "wrapper.pb-project"; name = UMCameraInterface; path = UMCameraInterface.xcodeproj; sourceTree = "<group>"; };
		06DFF66DBC82438C5A2F43050396B697 /* EXFaceDetector */ = {isa = PBXFileReference; lastKnownFileType = "wrapper.pb-project"; name = EXFaceDetector; path = EXFaceDetector.xcodeproj; sourceTree = "<group>"; };
		07D51552DCD30F3AC79088839CD34A1B /* FirebaseMLVision */ = {isa = PBXFileReference; lastKnownFileType = "wrapper.pb-project"; name = FirebaseMLVision; path = FirebaseMLVision.xcodeproj; sourceTree = "<group>"; };
		08518012FCA0E31B3E86FE61167370CE /* ABI34_0_0 */ = {isa = PBXFileReference; lastKnownFileType = "wrapper.pb-project"; name = ABI34_0_0; path = ABI34_0_0.xcodeproj; sourceTree = "<group>"; };
		0889A04942CC38D213696983EEA4F441 /* ABI36_0_0 */ = {isa = PBXFileReference; lastKnownFileType = "wrapper.pb-project"; name = ABI36_0_0; path = ABI36_0_0.xcodeproj; sourceTree = "<group>"; };
		0BAE05204A5104865DC8DFC6D20212EF /* Pods-Exponent-acknowledgements.plist */ = {isa = PBXFileReference; includeInIndex = 1; lastKnownFileType = text.plist.xml; path = "Pods-Exponent-acknowledgements.plist"; sourceTree = "<group>"; };
		107F2C0B9278EAF6A03B7ABA57032D6B /* UMReactNativeAdapter */ = {isa = PBXFileReference; lastKnownFileType = "wrapper.pb-project"; name = UMReactNativeAdapter; path = UMReactNativeAdapter.xcodeproj; sourceTree = "<group>"; };
		16E84BB150360A37B7063830BF98D792 /* Pods-Exponent.debug.xcconfig */ = {isa = PBXFileReference; includeInIndex = 1; lastKnownFileType = text.xcconfig; path = "Pods-Exponent.debug.xcconfig"; sourceTree = "<group>"; };
		1727788E859417EEE39CBC2858F73606 /* EXMailComposer */ = {isa = PBXFileReference; lastKnownFileType = "wrapper.pb-project"; name = EXMailComposer; path = EXMailComposer.xcodeproj; sourceTree = "<group>"; };
		1732E16C26C2DF0BCB8E6F6C247429BD /* EXContacts */ = {isa = PBXFileReference; lastKnownFileType = "wrapper.pb-project"; name = EXContacts; path = EXContacts.xcodeproj; sourceTree = "<group>"; };
		187D5C13ADE5B78DA9B1EDE896B32694 /* FBLazyVector */ = {isa = PBXFileReference; lastKnownFileType = "wrapper.pb-project"; name = FBLazyVector; path = FBLazyVector.xcodeproj; sourceTree = "<group>"; };
		195B23FFCC803722C5A73AB0D4F58FFE /* React-RCTSettings */ = {isa = PBXFileReference; lastKnownFileType = "wrapper.pb-project"; name = "React-RCTSettings"; path = "React-RCTSettings.xcodeproj"; sourceTree = "<group>"; };
		19C983AB8A2D7C3C091110612DBF99B0 /* FBAudienceNetwork */ = {isa = PBXFileReference; lastKnownFileType = "wrapper.pb-project"; name = FBAudienceNetwork; path = FBAudienceNetwork.xcodeproj; sourceTree = "<group>"; };
		19F8B29E6B42388AE05299336018C923 /* EXBackgroundFetch */ = {isa = PBXFileReference; lastKnownFileType = "wrapper.pb-project"; name = EXBackgroundFetch; path = EXBackgroundFetch.xcodeproj; sourceTree = "<group>"; };
		1BF9447325851C103035FBE260ED48A2 /* EXCamera */ = {isa = PBXFileReference; lastKnownFileType = "wrapper.pb-project"; name = EXCamera; path = EXCamera.xcodeproj; sourceTree = "<group>"; };
		1E02A60879BFFD63E0E909FE2C65D996 /* Pods-Tests.release.xcconfig */ = {isa = PBXFileReference; includeInIndex = 1; lastKnownFileType = text.xcconfig; path = "Pods-Tests.release.xcconfig"; sourceTree = "<group>"; };
		1F3EB9B0129350665281B7275708274E /* EXCrypto */ = {isa = PBXFileReference; lastKnownFileType = "wrapper.pb-project"; name = EXCrypto; path = EXCrypto.xcodeproj; sourceTree = "<group>"; };
		2030E064BA0947EAF720B1208B6357A2 /* Pods-ExponentIntegrationTests-acknowledgements.plist */ = {isa = PBXFileReference; includeInIndex = 1; lastKnownFileType = text.plist.xml; path = "Pods-ExponentIntegrationTests-acknowledgements.plist"; sourceTree = "<group>"; };
		241B667C465B94F4B9A323FF1E72EC0A /* EXRandom */ = {isa = PBXFileReference; lastKnownFileType = "wrapper.pb-project"; name = EXRandom; path = EXRandom.xcodeproj; sourceTree = "<group>"; };
		24584AD5199BC2F20C69C097DA164A4A /* React-RCTAnimation */ = {isa = PBXFileReference; lastKnownFileType = "wrapper.pb-project"; name = "React-RCTAnimation"; path = "React-RCTAnimation.xcodeproj"; sourceTree = "<group>"; };
		24995760219F13C24A8A30197D4765D2 /* Fabric */ = {isa = PBXFileReference; lastKnownFileType = "wrapper.pb-project"; name = Fabric; path = Fabric.xcodeproj; sourceTree = "<group>"; };
		26BD043AF9FE6D25B9130B8B050E3B3C /* React-jsiexecutor */ = {isa = PBXFileReference; lastKnownFileType = "wrapper.pb-project"; name = "React-jsiexecutor"; path = "React-jsiexecutor.xcodeproj"; sourceTree = "<group>"; };
		2877A4688C242DB256271E8D2355F220 /* React-RCTLinking */ = {isa = PBXFileReference; lastKnownFileType = "wrapper.pb-project"; name = "React-RCTLinking"; path = "React-RCTLinking.xcodeproj"; sourceTree = "<group>"; };
		2A03FBC353BD0997D3B4988F6F707F32 /* Folly */ = {isa = PBXFileReference; lastKnownFileType = "wrapper.pb-project"; name = Folly; path = Folly.xcodeproj; sourceTree = "<group>"; };
		2B3F0CF467381FA80383C02383345C15 /* React-RCTVibration */ = {isa = PBXFileReference; lastKnownFileType = "wrapper.pb-project"; name = "React-RCTVibration"; path = "React-RCTVibration.xcodeproj"; sourceTree = "<group>"; };
		2BDC96831FA9406E2146BFAF6F4A0589 /* React-jsinspector */ = {isa = PBXFileReference; lastKnownFileType = "wrapper.pb-project"; name = "React-jsinspector"; path = "React-jsinspector.xcodeproj"; sourceTree = "<group>"; };
		2FC7FACAF61B902E216FC44E2DDB4C58 /* EXConstants */ = {isa = PBXFileReference; lastKnownFileType = "wrapper.pb-project"; name = EXConstants; path = EXConstants.xcodeproj; sourceTree = "<group>"; };
		2FF45CAFD854D8DDE609FAB7381292FF /* EXVideoThumbnails */ = {isa = PBXFileReference; lastKnownFileType = "wrapper.pb-project"; name = EXVideoThumbnails; path = EXVideoThumbnails.xcodeproj; sourceTree = "<group>"; };
		31E92FF75F534D670DD30848F9F21EB0 /* nanopb */ = {isa = PBXFileReference; lastKnownFileType = "wrapper.pb-project"; name = nanopb; path = nanopb.xcodeproj; sourceTree = "<group>"; };
		3262D5CB6E8C3A67128AB01B67E1BEAA /* Branch */ = {isa = PBXFileReference; lastKnownFileType = "wrapper.pb-project"; name = Branch; path = Branch.xcodeproj; sourceTree = "<group>"; };
		35730324AEA363F4E255F8F9F6C3675E /* React-RCTNetwork */ = {isa = PBXFileReference; lastKnownFileType = "wrapper.pb-project"; name = "React-RCTNetwork"; path = "React-RCTNetwork.xcodeproj"; sourceTree = "<group>"; };
		3737CF7F528551A17E1EFAD769CB1FB6 /* GoogleDataTransport */ = {isa = PBXFileReference; lastKnownFileType = "wrapper.pb-project"; name = GoogleDataTransport; path = GoogleDataTransport.xcodeproj; sourceTree = "<group>"; };
		3EF7DB14A3945D64FB61CE018C6D8928 /* GoogleSignIn */ = {isa = PBXFileReference; lastKnownFileType = "wrapper.pb-project"; name = GoogleSignIn; path = GoogleSignIn.xcodeproj; sourceTree = "<group>"; };
		406A08F6C08895951047E4D46DA01EDD /* React-CoreModules */ = {isa = PBXFileReference; lastKnownFileType = "wrapper.pb-project"; name = "React-CoreModules"; path = "React-CoreModules.xcodeproj"; sourceTree = "<group>"; };
		40A4FEFA3D88DF6C49BF561800FAED78 /* EXBrightness */ = {isa = PBXFileReference; lastKnownFileType = "wrapper.pb-project"; name = EXBrightness; path = EXBrightness.xcodeproj; sourceTree = "<group>"; };
		40AB90A50C942EACCF5D81B0FAC84805 /* EXAdsAdMob */ = {isa = PBXFileReference; lastKnownFileType = "wrapper.pb-project"; name = EXAdsAdMob; path = EXAdsAdMob.xcodeproj; sourceTree = "<group>"; };
		4569996A3DAF51B69C6C15DDD02177D3 /* EXFacebook */ = {isa = PBXFileReference; lastKnownFileType = "wrapper.pb-project"; name = EXFacebook; path = EXFacebook.xcodeproj; sourceTree = "<group>"; };
=======
		0098906518FA604CBC10906ACEE3CBFC /* ABI35_0_0 */ = {isa = PBXFileReference; lastKnownFileType = "wrapper.pb-project"; name = ABI35_0_0; path = ABI35_0_0.xcodeproj; sourceTree = "<group>"; };
		00C97D8D88882C588F3E85D754F20A80 /* Pods-Tests.debug.xcconfig */ = {isa = PBXFileReference; includeInIndex = 1; lastKnownFileType = text.xcconfig; path = "Pods-Tests.debug.xcconfig"; sourceTree = "<group>"; };
		01377395302D80A6ADB93AFAB014F2E6 /* EXSMS */ = {isa = PBXFileReference; lastKnownFileType = "wrapper.pb-project"; name = EXSMS; path = EXSMS.xcodeproj; sourceTree = "<group>"; };
		0282724BCC3CBF45A97C3592446D9AAB /* Pods-ExponentIntegrationTests-acknowledgements.markdown */ = {isa = PBXFileReference; includeInIndex = 1; lastKnownFileType = text; path = "Pods-ExponentIntegrationTests-acknowledgements.markdown"; sourceTree = "<group>"; };
		07D51552DCD30F3AC79088839CD34A1B /* FirebaseMLVision */ = {isa = PBXFileReference; lastKnownFileType = "wrapper.pb-project"; name = FirebaseMLVision; path = FirebaseMLVision.xcodeproj; sourceTree = "<group>"; };
		08C2865A192C94DF35AAC47B5ECA10D3 /* EXSecureStore */ = {isa = PBXFileReference; lastKnownFileType = "wrapper.pb-project"; name = EXSecureStore; path = EXSecureStore.xcodeproj; sourceTree = "<group>"; };
		091C5584E0AC94A913E15A3A0E665376 /* EXTaskManager */ = {isa = PBXFileReference; lastKnownFileType = "wrapper.pb-project"; name = EXTaskManager; path = EXTaskManager.xcodeproj; sourceTree = "<group>"; };
		0BAE05204A5104865DC8DFC6D20212EF /* Pods-Exponent-acknowledgements.plist */ = {isa = PBXFileReference; includeInIndex = 1; lastKnownFileType = text.plist.xml; path = "Pods-Exponent-acknowledgements.plist"; sourceTree = "<group>"; };
		1233F374D815AB8A0CA37C1F784ACA21 /* EXLocalAuthentication */ = {isa = PBXFileReference; lastKnownFileType = "wrapper.pb-project"; name = EXLocalAuthentication; path = EXLocalAuthentication.xcodeproj; sourceTree = "<group>"; };
		1437D4D4E08F4DADA8DE04F5B4EB0C10 /* React-cxxreact */ = {isa = PBXFileReference; lastKnownFileType = "wrapper.pb-project"; name = "React-cxxreact"; path = "React-cxxreact.xcodeproj"; sourceTree = "<group>"; };
		166F7100A3CA1D0885356949CAFB31D8 /* UMFontInterface */ = {isa = PBXFileReference; lastKnownFileType = "wrapper.pb-project"; name = UMFontInterface; path = UMFontInterface.xcodeproj; sourceTree = "<group>"; };
		16E84BB150360A37B7063830BF98D792 /* Pods-Exponent.debug.xcconfig */ = {isa = PBXFileReference; includeInIndex = 1; lastKnownFileType = text.xcconfig; path = "Pods-Exponent.debug.xcconfig"; sourceTree = "<group>"; };
		19C983AB8A2D7C3C091110612DBF99B0 /* FBAudienceNetwork */ = {isa = PBXFileReference; lastKnownFileType = "wrapper.pb-project"; name = FBAudienceNetwork; path = FBAudienceNetwork.xcodeproj; sourceTree = "<group>"; };
		1D29CBA21411C8288FF14DE077392AC1 /* RCTRequired */ = {isa = PBXFileReference; lastKnownFileType = "wrapper.pb-project"; name = RCTRequired; path = RCTRequired.xcodeproj; sourceTree = "<group>"; };
		1D33260EAA9C6363211C9C7A706314FA /* EXStoreReview */ = {isa = PBXFileReference; lastKnownFileType = "wrapper.pb-project"; name = EXStoreReview; path = EXStoreReview.xcodeproj; sourceTree = "<group>"; };
		1E02A60879BFFD63E0E909FE2C65D996 /* Pods-Tests.release.xcconfig */ = {isa = PBXFileReference; includeInIndex = 1; lastKnownFileType = text.xcconfig; path = "Pods-Tests.release.xcconfig"; sourceTree = "<group>"; };
		1EECCE2FB4CB9AFA2E7F37DD1683FB93 /* React-RCTText */ = {isa = PBXFileReference; lastKnownFileType = "wrapper.pb-project"; name = "React-RCTText"; path = "React-RCTText.xcodeproj"; sourceTree = "<group>"; };
		2030E064BA0947EAF720B1208B6357A2 /* Pods-ExponentIntegrationTests-acknowledgements.plist */ = {isa = PBXFileReference; includeInIndex = 1; lastKnownFileType = text.plist.xml; path = "Pods-ExponentIntegrationTests-acknowledgements.plist"; sourceTree = "<group>"; };
		2323213DCEDDCCA6FE591E2407D02E13 /* EXGL */ = {isa = PBXFileReference; lastKnownFileType = "wrapper.pb-project"; name = EXGL; path = EXGL.xcodeproj; sourceTree = "<group>"; };
		24995760219F13C24A8A30197D4765D2 /* Fabric */ = {isa = PBXFileReference; lastKnownFileType = "wrapper.pb-project"; name = Fabric; path = Fabric.xcodeproj; sourceTree = "<group>"; };
		257656237256A61CD2BCB5FE9BA7B2D0 /* EXMailComposer */ = {isa = PBXFileReference; lastKnownFileType = "wrapper.pb-project"; name = EXMailComposer; path = EXMailComposer.xcodeproj; sourceTree = "<group>"; };
		2A03FBC353BD0997D3B4988F6F707F32 /* Folly */ = {isa = PBXFileReference; lastKnownFileType = "wrapper.pb-project"; name = Folly; path = Folly.xcodeproj; sourceTree = "<group>"; };
		2A09CEB95147273FF0855BE94636A261 /* ABI34_0_0 */ = {isa = PBXFileReference; lastKnownFileType = "wrapper.pb-project"; name = ABI34_0_0; path = ABI34_0_0.xcodeproj; sourceTree = "<group>"; };
		2A3D3C6DEE43E2C05338169A4F2AD123 /* EXBarCodeScanner */ = {isa = PBXFileReference; lastKnownFileType = "wrapper.pb-project"; name = EXBarCodeScanner; path = EXBarCodeScanner.xcodeproj; sourceTree = "<group>"; };
		2A869EE238C6CE676C0C6E1F2D50C0F7 /* UMFaceDetectorInterface */ = {isa = PBXFileReference; lastKnownFileType = "wrapper.pb-project"; name = UMFaceDetectorInterface; path = UMFaceDetectorInterface.xcodeproj; sourceTree = "<group>"; };
		2B32592672E067702F86CB9EDD67B3BD /* React-RCTActionSheet */ = {isa = PBXFileReference; lastKnownFileType = "wrapper.pb-project"; name = "React-RCTActionSheet"; path = "React-RCTActionSheet.xcodeproj"; sourceTree = "<group>"; };
		2CE482E064E086DC3B9315338709627E /* EXContacts */ = {isa = PBXFileReference; lastKnownFileType = "wrapper.pb-project"; name = EXContacts; path = EXContacts.xcodeproj; sourceTree = "<group>"; };
		31BBB5F55186E01567D2990C0184DF6B /* UMConstantsInterface */ = {isa = PBXFileReference; lastKnownFileType = "wrapper.pb-project"; name = UMConstantsInterface; path = UMConstantsInterface.xcodeproj; sourceTree = "<group>"; };
		31E92FF75F534D670DD30848F9F21EB0 /* nanopb */ = {isa = PBXFileReference; lastKnownFileType = "wrapper.pb-project"; name = nanopb; path = nanopb.xcodeproj; sourceTree = "<group>"; };
		3262D5CB6E8C3A67128AB01B67E1BEAA /* Branch */ = {isa = PBXFileReference; lastKnownFileType = "wrapper.pb-project"; name = Branch; path = Branch.xcodeproj; sourceTree = "<group>"; };
		32EABA0DC408AF48DD000BCFACFBBA4B /* UMCameraInterface */ = {isa = PBXFileReference; lastKnownFileType = "wrapper.pb-project"; name = UMCameraInterface; path = UMCameraInterface.xcodeproj; sourceTree = "<group>"; };
		35F83F2A8392167453E471E92BAF1C20 /* EXSQLite */ = {isa = PBXFileReference; lastKnownFileType = "wrapper.pb-project"; name = EXSQLite; path = EXSQLite.xcodeproj; sourceTree = "<group>"; };
		3737CF7F528551A17E1EFAD769CB1FB6 /* GoogleDataTransport */ = {isa = PBXFileReference; lastKnownFileType = "wrapper.pb-project"; name = GoogleDataTransport; path = GoogleDataTransport.xcodeproj; sourceTree = "<group>"; };
		38C199F0F48A4D39497D926AE70F6EA8 /* EXBrightness */ = {isa = PBXFileReference; lastKnownFileType = "wrapper.pb-project"; name = EXBrightness; path = EXBrightness.xcodeproj; sourceTree = "<group>"; };
		39788CA5B1263272F0174994C3BAB3E6 /* EXAppLoaderProvider */ = {isa = PBXFileReference; lastKnownFileType = "wrapper.pb-project"; name = EXAppLoaderProvider; path = EXAppLoaderProvider.xcodeproj; sourceTree = "<group>"; };
		3A2594D71043C4DB43F0D27A4A40547F /* UMSensorsInterface */ = {isa = PBXFileReference; lastKnownFileType = "wrapper.pb-project"; name = UMSensorsInterface; path = UMSensorsInterface.xcodeproj; sourceTree = "<group>"; };
		3B7949E9C5C7A50A365BE1EE7B73EC4F /* UMTaskManagerInterface */ = {isa = PBXFileReference; lastKnownFileType = "wrapper.pb-project"; name = UMTaskManagerInterface; path = UMTaskManagerInterface.xcodeproj; sourceTree = "<group>"; };
		3EF7DB14A3945D64FB61CE018C6D8928 /* GoogleSignIn */ = {isa = PBXFileReference; lastKnownFileType = "wrapper.pb-project"; name = GoogleSignIn; path = GoogleSignIn.xcodeproj; sourceTree = "<group>"; };
		42BC18C6AC68ACE31DC8C50609DC840E /* EXKeepAwake */ = {isa = PBXFileReference; lastKnownFileType = "wrapper.pb-project"; name = EXKeepAwake; path = EXKeepAwake.xcodeproj; sourceTree = "<group>"; };
		44E342CF60B05B01DD2FB05068561322 /* EXConstants */ = {isa = PBXFileReference; lastKnownFileType = "wrapper.pb-project"; name = EXConstants; path = EXConstants.xcodeproj; sourceTree = "<group>"; };
>>>>>>> 4ccd8756
		466788D32C07AABE962346999C6F9299 /* libPods-Exponent.a */ = {isa = PBXFileReference; explicitFileType = archive.ar; includeInIndex = 0; name = "libPods-Exponent.a"; path = "libPods-Exponent.a"; sourceTree = BUILT_PRODUCTS_DIR; };
		472559B4FA0DC6C677654E081EA1B0F9 /* EXCamera */ = {isa = PBXFileReference; lastKnownFileType = "wrapper.pb-project"; name = EXCamera; path = EXCamera.xcodeproj; sourceTree = "<group>"; };
		4764CD4823A97578F95024C4D7075B79 /* lottie-ios */ = {isa = PBXFileReference; lastKnownFileType = "wrapper.pb-project"; name = "lottie-ios"; path = "lottie-ios.xcodeproj"; sourceTree = "<group>"; };
<<<<<<< HEAD
		4C64FE0C201570701939452EF2770CC6 /* React-Core */ = {isa = PBXFileReference; lastKnownFileType = "wrapper.pb-project"; name = "React-Core"; path = "React-Core.xcodeproj"; sourceTree = "<group>"; };
		500DC040E9F49DBC4A9BF28EC5D3488F /* EXWebBrowser */ = {isa = PBXFileReference; lastKnownFileType = "wrapper.pb-project"; name = EXWebBrowser; path = EXWebBrowser.xcodeproj; sourceTree = "<group>"; };
=======
		476FC90F26F058A670F3311259A7E90B /* EXAdsAdMob */ = {isa = PBXFileReference; lastKnownFileType = "wrapper.pb-project"; name = EXAdsAdMob; path = EXAdsAdMob.xcodeproj; sourceTree = "<group>"; };
		4B0F1FA8F1143B5A438BA3F132FB35EE /* React-RCTAnimation */ = {isa = PBXFileReference; lastKnownFileType = "wrapper.pb-project"; name = "React-RCTAnimation"; path = "React-RCTAnimation.xcodeproj"; sourceTree = "<group>"; };
		4B805C90FD32F1E5555580CB3541440C /* EXErrorRecovery */ = {isa = PBXFileReference; lastKnownFileType = "wrapper.pb-project"; name = EXErrorRecovery; path = EXErrorRecovery.xcodeproj; sourceTree = "<group>"; };
>>>>>>> 4ccd8756
		51D79C3179A924AEE25563ADF80A50B5 /* Pods-Exponent-dummy.m */ = {isa = PBXFileReference; includeInIndex = 1; lastKnownFileType = sourcecode.c.objc; path = "Pods-Exponent-dummy.m"; sourceTree = "<group>"; };
		544D5439F060007D99672FB507D3BF36 /* FirebaseCoreDiagnostics */ = {isa = PBXFileReference; lastKnownFileType = "wrapper.pb-project"; name = FirebaseCoreDiagnostics; path = FirebaseCoreDiagnostics.xcodeproj; sourceTree = "<group>"; };
		549D382640DF381F80D835259236C6D1 /* Google-Mobile-Ads-SDK */ = {isa = PBXFileReference; lastKnownFileType = "wrapper.pb-project"; name = "Google-Mobile-Ads-SDK"; path = "Google-Mobile-Ads-SDK.xcodeproj"; sourceTree = "<group>"; };
		54C6D0CD47A5227AFE53B6091665FE1E /* Protobuf */ = {isa = PBXFileReference; lastKnownFileType = "wrapper.pb-project"; name = Protobuf; path = Protobuf.xcodeproj; sourceTree = "<group>"; };
		557002D1F7F8B7157283F452DED23FB2 /* Crashlytics */ = {isa = PBXFileReference; lastKnownFileType = "wrapper.pb-project"; name = Crashlytics; path = Crashlytics.xcodeproj; sourceTree = "<group>"; };
<<<<<<< HEAD
		55792CBD57D8B3803D8EE9D82F5B5C9E /* UMConstantsInterface */ = {isa = PBXFileReference; lastKnownFileType = "wrapper.pb-project"; name = UMConstantsInterface; path = UMConstantsInterface.xcodeproj; sourceTree = "<group>"; };
		58A23A5D982D27B48AC39572F8FCDBB1 /* CocoaLumberjack */ = {isa = PBXFileReference; lastKnownFileType = "wrapper.pb-project"; name = CocoaLumberjack; path = CocoaLumberjack.xcodeproj; sourceTree = "<group>"; };
		5A87A984DD808808621992CB3C3BD8B9 /* GoogleMaps */ = {isa = PBXFileReference; lastKnownFileType = "wrapper.pb-project"; name = GoogleMaps; path = GoogleMaps.xcodeproj; sourceTree = "<group>"; };
		625602D7AFBCC781FBCA2362AA52C5D6 /* FirebaseCoreDiagnosticsInterop */ = {isa = PBXFileReference; lastKnownFileType = "wrapper.pb-project"; name = FirebaseCoreDiagnosticsInterop; path = FirebaseCoreDiagnosticsInterop.xcodeproj; sourceTree = "<group>"; };
		636530CE44A7EDFEDAA947D24AD55819 /* Yoga */ = {isa = PBXFileReference; lastKnownFileType = "wrapper.pb-project"; name = Yoga; path = Yoga.xcodeproj; sourceTree = "<group>"; };
		651D0616E07B7893EF520CE35FE1175F /* EXMediaLibrary */ = {isa = PBXFileReference; lastKnownFileType = "wrapper.pb-project"; name = EXMediaLibrary; path = EXMediaLibrary.xcodeproj; sourceTree = "<group>"; };
		65BBB4643488DAEE8E306CE9516C795A /* boost-for-react-native */ = {isa = PBXFileReference; lastKnownFileType = "wrapper.pb-project"; name = "boost-for-react-native"; path = "boost-for-react-native.xcodeproj"; sourceTree = "<group>"; };
		666DFE8B8F90FB4499B903DE2F1DA5DB /* EXImageLoader */ = {isa = PBXFileReference; lastKnownFileType = "wrapper.pb-project"; name = EXImageLoader; path = EXImageLoader.xcodeproj; sourceTree = "<group>"; };
		68F2CF0A367D40571DC9494AD095AF57 /* UMBarCodeScannerInterface */ = {isa = PBXFileReference; lastKnownFileType = "wrapper.pb-project"; name = UMBarCodeScannerInterface; path = UMBarCodeScannerInterface.xcodeproj; sourceTree = "<group>"; };
		6CBA7CEF72FCFE6B98C13C5B420106C1 /* EXBattery */ = {isa = PBXFileReference; lastKnownFileType = "wrapper.pb-project"; name = EXBattery; path = EXBattery.xcodeproj; sourceTree = "<group>"; };
		6D7FE06B14E0EAC791C7BC2EC4D5EC58 /* EXBarCodeScanner */ = {isa = PBXFileReference; lastKnownFileType = "wrapper.pb-project"; name = EXBarCodeScanner; path = EXBarCodeScanner.xcodeproj; sourceTree = "<group>"; };
=======
		57DA99709F557C2648359F4BC5D9A7F6 /* EXDevice */ = {isa = PBXFileReference; lastKnownFileType = "wrapper.pb-project"; name = EXDevice; path = EXDevice.xcodeproj; sourceTree = "<group>"; };
		58A23A5D982D27B48AC39572F8FCDBB1 /* CocoaLumberjack */ = {isa = PBXFileReference; lastKnownFileType = "wrapper.pb-project"; name = CocoaLumberjack; path = CocoaLumberjack.xcodeproj; sourceTree = "<group>"; };
		5A87A984DD808808621992CB3C3BD8B9 /* GoogleMaps */ = {isa = PBXFileReference; lastKnownFileType = "wrapper.pb-project"; name = GoogleMaps; path = GoogleMaps.xcodeproj; sourceTree = "<group>"; };
		5BE2D62071E47C6CFCF1AA9AC73312CD /* React-RCTLinking */ = {isa = PBXFileReference; lastKnownFileType = "wrapper.pb-project"; name = "React-RCTLinking"; path = "React-RCTLinking.xcodeproj"; sourceTree = "<group>"; };
		605B74ED2F35A471E8145C9B79E244A3 /* React-jsinspector */ = {isa = PBXFileReference; lastKnownFileType = "wrapper.pb-project"; name = "React-jsinspector"; path = "React-jsinspector.xcodeproj"; sourceTree = "<group>"; };
		60A70CF5F5E335207463A02525363EAB /* ReactCommon */ = {isa = PBXFileReference; lastKnownFileType = "wrapper.pb-project"; name = ReactCommon; path = ReactCommon.xcodeproj; sourceTree = "<group>"; };
		6160BB5B647495D6B62092EA4EB7C8A5 /* React-jsiexecutor */ = {isa = PBXFileReference; lastKnownFileType = "wrapper.pb-project"; name = "React-jsiexecutor"; path = "React-jsiexecutor.xcodeproj"; sourceTree = "<group>"; };
		625602D7AFBCC781FBCA2362AA52C5D6 /* FirebaseCoreDiagnosticsInterop */ = {isa = PBXFileReference; lastKnownFileType = "wrapper.pb-project"; name = FirebaseCoreDiagnosticsInterop; path = FirebaseCoreDiagnosticsInterop.xcodeproj; sourceTree = "<group>"; };
		65BBB4643488DAEE8E306CE9516C795A /* boost-for-react-native */ = {isa = PBXFileReference; lastKnownFileType = "wrapper.pb-project"; name = "boost-for-react-native"; path = "boost-for-react-native.xcodeproj"; sourceTree = "<group>"; };
		679CC391573F1BED951F44CF0297BA9B /* UMCore */ = {isa = PBXFileReference; lastKnownFileType = "wrapper.pb-project"; name = UMCore; path = UMCore.xcodeproj; sourceTree = "<group>"; };
		69149FCE6BFD7F8AEB36D381E65D8286 /* EXSensors */ = {isa = PBXFileReference; lastKnownFileType = "wrapper.pb-project"; name = EXSensors; path = EXSensors.xcodeproj; sourceTree = "<group>"; };
		6A00B4090B84427D7A185B0A1C4B2726 /* EXDocumentPicker */ = {isa = PBXFileReference; lastKnownFileType = "wrapper.pb-project"; name = EXDocumentPicker; path = EXDocumentPicker.xcodeproj; sourceTree = "<group>"; };
		6F9C5A65D085E80949491C08D73ADC4E /* UMImageLoaderInterface */ = {isa = PBXFileReference; lastKnownFileType = "wrapper.pb-project"; name = UMImageLoaderInterface; path = UMImageLoaderInterface.xcodeproj; sourceTree = "<group>"; };
>>>>>>> 4ccd8756
		6FC152045945143A1A86161022CF44C1 /* FirebaseMLVisionFaceModel */ = {isa = PBXFileReference; lastKnownFileType = "wrapper.pb-project"; name = FirebaseMLVisionFaceModel; path = FirebaseMLVisionFaceModel.xcodeproj; sourceTree = "<group>"; };
		724304EF68626509333799BE18537132 /* EXCalendar */ = {isa = PBXFileReference; lastKnownFileType = "wrapper.pb-project"; name = EXCalendar; path = EXCalendar.xcodeproj; sourceTree = "<group>"; };
		72976F84ACFFC72CF785799340E8ACEC /* React-RCTNetwork */ = {isa = PBXFileReference; lastKnownFileType = "wrapper.pb-project"; name = "React-RCTNetwork"; path = "React-RCTNetwork.xcodeproj"; sourceTree = "<group>"; };
		7329E6FBC66F5B33DF8FCD6CFA26231E /* AppAuth */ = {isa = PBXFileReference; lastKnownFileType = "wrapper.pb-project"; name = AppAuth; path = AppAuth.xcodeproj; sourceTree = "<group>"; };
		738B97F408458D49EA5FB16960DF8CBE /* React */ = {isa = PBXFileReference; lastKnownFileType = "wrapper.pb-project"; name = React; path = React.xcodeproj; sourceTree = "<group>"; };
		73E201E32272AF82A86EC48E8B99B5F9 /* Pods-ExponentIntegrationTests.release.xcconfig */ = {isa = PBXFileReference; includeInIndex = 1; lastKnownFileType = text.xcconfig; path = "Pods-ExponentIntegrationTests.release.xcconfig"; sourceTree = "<group>"; };
		74A9A49D14148F10538EC4DF0C0CFB0E /* FirebaseInstanceID */ = {isa = PBXFileReference; lastKnownFileType = "wrapper.pb-project"; name = FirebaseInstanceID; path = FirebaseInstanceID.xcodeproj; sourceTree = "<group>"; };
<<<<<<< HEAD
		7D47D11533867E1C6AFB39EE1DFFF271 /* UMFaceDetectorInterface */ = {isa = PBXFileReference; lastKnownFileType = "wrapper.pb-project"; name = UMFaceDetectorInterface; path = UMFaceDetectorInterface.xcodeproj; sourceTree = "<group>"; };
		7DFD262381057F1A0F179377EEF8E7DE /* React-RCTBlob */ = {isa = PBXFileReference; lastKnownFileType = "wrapper.pb-project"; name = "React-RCTBlob"; path = "React-RCTBlob.xcodeproj"; sourceTree = "<group>"; };
		800AEE402F25DCEA170B26923087231B /* EXSecureStore */ = {isa = PBXFileReference; lastKnownFileType = "wrapper.pb-project"; name = EXSecureStore; path = EXSecureStore.xcodeproj; sourceTree = "<group>"; };
		8067F7BEDC6C4B84D5E4FB778A412C3D /* EXPrint */ = {isa = PBXFileReference; lastKnownFileType = "wrapper.pb-project"; name = EXPrint; path = EXPrint.xcodeproj; sourceTree = "<group>"; };
		8164F81E985032D5B42CB79AF2D46BAC /* EXBranch */ = {isa = PBXFileReference; lastKnownFileType = "wrapper.pb-project"; name = EXBranch; path = EXBranch.xcodeproj; sourceTree = "<group>"; };
		836D87F3DB21253A8D60B84F3A3F43E2 /* React-RCTActionSheet */ = {isa = PBXFileReference; lastKnownFileType = "wrapper.pb-project"; name = "React-RCTActionSheet"; path = "React-RCTActionSheet.xcodeproj"; sourceTree = "<group>"; };
		845B601E801CFFEE0F5CBEB86DE353BC /* EXTaskManager */ = {isa = PBXFileReference; lastKnownFileType = "wrapper.pb-project"; name = EXTaskManager; path = EXTaskManager.xcodeproj; sourceTree = "<group>"; };
		854084C73BE8D22E0E20DEF49FCDE071 /* EXImagePicker */ = {isa = PBXFileReference; lastKnownFileType = "wrapper.pb-project"; name = EXImagePicker; path = EXImagePicker.xcodeproj; sourceTree = "<group>"; };
		87F235793E76A0D4473E1D0119EA448D /* glog */ = {isa = PBXFileReference; lastKnownFileType = "wrapper.pb-project"; name = glog; path = glog.xcodeproj; sourceTree = "<group>"; };
		89DDB4EBC35231EAA18C290E5886583A /* FBSDKCoreKit */ = {isa = PBXFileReference; lastKnownFileType = "wrapper.pb-project"; name = FBSDKCoreKit; path = FBSDKCoreKit.xcodeproj; sourceTree = "<group>"; };
		8A7B3CF938F369A1233E816481BD705F /* EXLocalization */ = {isa = PBXFileReference; lastKnownFileType = "wrapper.pb-project"; name = EXLocalization; path = EXLocalization.xcodeproj; sourceTree = "<group>"; };
		8BBA23C778EEE6F3524E5318F9B2CAB8 /* EXImageManipulator */ = {isa = PBXFileReference; lastKnownFileType = "wrapper.pb-project"; name = EXImageManipulator; path = EXImageManipulator.xcodeproj; sourceTree = "<group>"; };
=======
		75ECFA92C24FCE69F3E153DA9C2FB05C /* UMFileSystemInterface */ = {isa = PBXFileReference; lastKnownFileType = "wrapper.pb-project"; name = UMFileSystemInterface; path = UMFileSystemInterface.xcodeproj; sourceTree = "<group>"; };
		812D1117D702AA61642B93F945BD62A3 /* EXAdsFacebook */ = {isa = PBXFileReference; lastKnownFileType = "wrapper.pb-project"; name = EXAdsFacebook; path = EXAdsFacebook.xcodeproj; sourceTree = "<group>"; };
		82C4D4421A13361F863DA80FE77A40B6 /* FBLazyVector */ = {isa = PBXFileReference; lastKnownFileType = "wrapper.pb-project"; name = FBLazyVector; path = FBLazyVector.xcodeproj; sourceTree = "<group>"; };
		83B9D16808CDC15D1F2AA5A6D1F1EE86 /* React-RCTImage */ = {isa = PBXFileReference; lastKnownFileType = "wrapper.pb-project"; name = "React-RCTImage"; path = "React-RCTImage.xcodeproj"; sourceTree = "<group>"; };
		84CA43CF96ED3E5622DF3B038D9570FE /* EXPermissions */ = {isa = PBXFileReference; lastKnownFileType = "wrapper.pb-project"; name = EXPermissions; path = EXPermissions.xcodeproj; sourceTree = "<group>"; };
		87F235793E76A0D4473E1D0119EA448D /* glog */ = {isa = PBXFileReference; lastKnownFileType = "wrapper.pb-project"; name = glog; path = glog.xcodeproj; sourceTree = "<group>"; };
		88EEC38A69D3D3235F3A6FB48B1E6C08 /* EXFirebaseAnalytics */ = {isa = PBXFileReference; lastKnownFileType = "wrapper.pb-project"; name = EXFirebaseAnalytics; path = EXFirebaseAnalytics.xcodeproj; sourceTree = "<group>"; };
		89DDB4EBC35231EAA18C290E5886583A /* FBSDKCoreKit */ = {isa = PBXFileReference; lastKnownFileType = "wrapper.pb-project"; name = FBSDKCoreKit; path = FBSDKCoreKit.xcodeproj; sourceTree = "<group>"; };
		8A99B9D7241286C67C6B14C72ED74389 /* EXAV */ = {isa = PBXFileReference; lastKnownFileType = "wrapper.pb-project"; name = EXAV; path = EXAV.xcodeproj; sourceTree = "<group>"; };
		8D3577F509FC0012E56BDDB9719C25EB /* EXBlur */ = {isa = PBXFileReference; lastKnownFileType = "wrapper.pb-project"; name = EXBlur; path = EXBlur.xcodeproj; sourceTree = "<group>"; };
>>>>>>> 4ccd8756
		8E6EF656D6F2AEFD82D436039F1D13BC /* Google-Maps-iOS-Utils */ = {isa = PBXFileReference; lastKnownFileType = "wrapper.pb-project"; name = "Google-Maps-iOS-Utils"; path = "Google-Maps-iOS-Utils.xcodeproj"; sourceTree = "<group>"; };
		902C44245B902E8F5C37F2828CBF9716 /* GoogleAppMeasurement */ = {isa = PBXFileReference; lastKnownFileType = "wrapper.pb-project"; name = GoogleAppMeasurement; path = GoogleAppMeasurement.xcodeproj; sourceTree = "<group>"; };
		91184A5C70AD11E7240116D6803718AB /* React-Core */ = {isa = PBXFileReference; lastKnownFileType = "wrapper.pb-project"; name = "React-Core"; path = "React-Core.xcodeproj"; sourceTree = "<group>"; };
		9306B24E3B4D385BD26AB11A6D30343E /* JKBigInteger2 */ = {isa = PBXFileReference; lastKnownFileType = "wrapper.pb-project"; name = JKBigInteger2; path = JKBigInteger2.xcodeproj; sourceTree = "<group>"; };
<<<<<<< HEAD
		94BDBA06066E5F3DABF800BB262FD43A /* UMTaskManagerInterface */ = {isa = PBXFileReference; lastKnownFileType = "wrapper.pb-project"; name = UMTaskManagerInterface; path = UMTaskManagerInterface.xcodeproj; sourceTree = "<group>"; };
		9A8B6930024F0154FA34EDDF98837EB5 /* UMSensorsInterface */ = {isa = PBXFileReference; lastKnownFileType = "wrapper.pb-project"; name = UMSensorsInterface; path = UMSensorsInterface.xcodeproj; sourceTree = "<group>"; };
		9ADCD028DF4677D74750EBC9FE826C74 /* EXAppAuth */ = {isa = PBXFileReference; lastKnownFileType = "wrapper.pb-project"; name = EXAppAuth; path = EXAppAuth.xcodeproj; sourceTree = "<group>"; };
		9C4A9A7FECD36D14D18BF5F170C67D26 /* EXApplication */ = {isa = PBXFileReference; lastKnownFileType = "wrapper.pb-project"; name = EXApplication; path = EXApplication.xcodeproj; sourceTree = "<group>"; };
		9C80BF0E6ABB798FEC979E3F413C6EF6 /* React-RCTText */ = {isa = PBXFileReference; lastKnownFileType = "wrapper.pb-project"; name = "React-RCTText"; path = "React-RCTText.xcodeproj"; sourceTree = "<group>"; };
=======
		93C91F4D2240AA88902CD6F63C7947BF /* EXApplication */ = {isa = PBXFileReference; lastKnownFileType = "wrapper.pb-project"; name = EXApplication; path = EXApplication.xcodeproj; sourceTree = "<group>"; };
		981838F9EB928D01E3336111D9F77D47 /* EXBranch */ = {isa = PBXFileReference; lastKnownFileType = "wrapper.pb-project"; name = EXBranch; path = EXBranch.xcodeproj; sourceTree = "<group>"; };
		9A215BEEB898B01AC7346C8776490472 /* EXPrint */ = {isa = PBXFileReference; lastKnownFileType = "wrapper.pb-project"; name = EXPrint; path = EXPrint.xcodeproj; sourceTree = "<group>"; };
		9D3E9F8A78D1BC4292C714AD2915D866 /* EXCellular */ = {isa = PBXFileReference; lastKnownFileType = "wrapper.pb-project"; name = EXCellular; path = EXCellular.xcodeproj; sourceTree = "<group>"; };
>>>>>>> 4ccd8756
		9D940727FF8FB9C785EB98E56350EF41 /* Podfile */ = {isa = PBXFileReference; explicitFileType = text.script.ruby; includeInIndex = 1; indentWidth = 2; lastKnownFileType = text; name = Podfile; path = ../Podfile; sourceTree = SOURCE_ROOT; tabWidth = 2; xcLanguageSpecificationIdentifier = xcode.lang.ruby; };
		9E03FC01AF627C6417CA739ED142F059 /* EXGL_CPP */ = {isa = PBXFileReference; lastKnownFileType = "wrapper.pb-project"; name = EXGL_CPP; path = EXGL_CPP.xcodeproj; sourceTree = "<group>"; };
		9FED39BA587322C6548225402057CA46 /* EXSensors */ = {isa = PBXFileReference; lastKnownFileType = "wrapper.pb-project"; name = EXSensors; path = EXSensors.xcodeproj; sourceTree = "<group>"; };
		A075154B105881FA1CB390820B6F22E8 /* RCTTypeSafety */ = {isa = PBXFileReference; lastKnownFileType = "wrapper.pb-project"; name = RCTTypeSafety; path = RCTTypeSafety.xcodeproj; sourceTree = "<group>"; };
		A196458D50C3B7F919D7DFAD36AD7A91 /* GoogleDataTransportCCTSupport */ = {isa = PBXFileReference; lastKnownFileType = "wrapper.pb-project"; name = GoogleDataTransportCCTSupport; path = GoogleDataTransportCCTSupport.xcodeproj; sourceTree = "<group>"; };
<<<<<<< HEAD
		A2152528EF2CCC8A6984DA62753EA299 /* EXAppleAuthentication */ = {isa = PBXFileReference; lastKnownFileType = "wrapper.pb-project"; name = EXAppleAuthentication; path = EXAppleAuthentication.xcodeproj; sourceTree = "<group>"; };
		A2CB7C846124FE0C237ED58B75CFC5A7 /* EXFont */ = {isa = PBXFileReference; lastKnownFileType = "wrapper.pb-project"; name = EXFont; path = EXFont.xcodeproj; sourceTree = "<group>"; };
		A492EA1AB92ADAF004A1A1A30029C2BF /* UMFontInterface */ = {isa = PBXFileReference; lastKnownFileType = "wrapper.pb-project"; name = UMFontInterface; path = UMFontInterface.xcodeproj; sourceTree = "<group>"; };
		A4A8759EE74DB6D561693304DABE90DB /* EXDevice */ = {isa = PBXFileReference; lastKnownFileType = "wrapper.pb-project"; name = EXDevice; path = EXDevice.xcodeproj; sourceTree = "<group>"; };
		A5161A39284DE08B25A7FFAF28C5E973 /* EXSQLite */ = {isa = PBXFileReference; lastKnownFileType = "wrapper.pb-project"; name = EXSQLite; path = EXSQLite.xcodeproj; sourceTree = "<group>"; };
		A793FC51348ACE09AD2A095A3DFFE0F8 /* React-RCTImage */ = {isa = PBXFileReference; lastKnownFileType = "wrapper.pb-project"; name = "React-RCTImage"; path = "React-RCTImage.xcodeproj"; sourceTree = "<group>"; };
		A9CCA92433977ABC893ADBAF06E11C04 /* EXBlur */ = {isa = PBXFileReference; lastKnownFileType = "wrapper.pb-project"; name = EXBlur; path = EXBlur.xcodeproj; sourceTree = "<group>"; };
		AA0302116228746F8384E6C9B83E94FA /* EXAmplitude */ = {isa = PBXFileReference; lastKnownFileType = "wrapper.pb-project"; name = EXAmplitude; path = EXAmplitude.xcodeproj; sourceTree = "<group>"; };
		AA695048D738700F5B217CB2CE983484 /* UMFileSystemInterface */ = {isa = PBXFileReference; lastKnownFileType = "wrapper.pb-project"; name = UMFileSystemInterface; path = UMFileSystemInterface.xcodeproj; sourceTree = "<group>"; };
		AC6306227AD05F674185852F768A81C2 /* FirebaseMLCommon */ = {isa = PBXFileReference; lastKnownFileType = "wrapper.pb-project"; name = FirebaseMLCommon; path = FirebaseMLCommon.xcodeproj; sourceTree = "<group>"; };
		AD5CC4487869D23BB83849DD54342A33 /* libPods-ExponentIntegrationTests.a */ = {isa = PBXFileReference; explicitFileType = archive.ar; includeInIndex = 0; name = "libPods-ExponentIntegrationTests.a"; path = "libPods-ExponentIntegrationTests.a"; sourceTree = BUILT_PRODUCTS_DIR; };
		AE367559F6E0D6100CE344133B70C334 /* EXFileSystem */ = {isa = PBXFileReference; lastKnownFileType = "wrapper.pb-project"; name = EXFileSystem; path = EXFileSystem.xcodeproj; sourceTree = "<group>"; };
		B120E4ECCA3A2F9409C968A3AF566EDE /* EXLinearGradient */ = {isa = PBXFileReference; lastKnownFileType = "wrapper.pb-project"; name = EXLinearGradient; path = EXLinearGradient.xcodeproj; sourceTree = "<group>"; };
		B2572F191D57777697BCB39582F5D101 /* Pods-Exponent-acknowledgements.markdown */ = {isa = PBXFileReference; includeInIndex = 1; lastKnownFileType = text; path = "Pods-Exponent-acknowledgements.markdown"; sourceTree = "<group>"; };
		B2A063CED4E549E669E71BB9CBDEB96F /* EXLocation */ = {isa = PBXFileReference; lastKnownFileType = "wrapper.pb-project"; name = EXLocation; path = EXLocation.xcodeproj; sourceTree = "<group>"; };
		B7515421A05A68A47101404ADC8EDEB7 /* EXSpeech */ = {isa = PBXFileReference; lastKnownFileType = "wrapper.pb-project"; name = EXSpeech; path = EXSpeech.xcodeproj; sourceTree = "<group>"; };
		B7904F0490E5D9C52E93BEA67B222FC7 /* ZXingObjC */ = {isa = PBXFileReference; lastKnownFileType = "wrapper.pb-project"; name = ZXingObjC; path = ZXingObjC.xcodeproj; sourceTree = "<group>"; };
		B931F471E4DEB1529702DF268C81F753 /* EXSMS */ = {isa = PBXFileReference; lastKnownFileType = "wrapper.pb-project"; name = EXSMS; path = EXSMS.xcodeproj; sourceTree = "<group>"; };
		B99CF995054E024040AB86047C738EC0 /* EXScreenOrientation */ = {isa = PBXFileReference; lastKnownFileType = "wrapper.pb-project"; name = EXScreenOrientation; path = EXScreenOrientation.xcodeproj; sourceTree = "<group>"; };
		BDCE6D583935F3509864B8E7B4149548 /* ABI35_0_0 */ = {isa = PBXFileReference; lastKnownFileType = "wrapper.pb-project"; name = ABI35_0_0; path = ABI35_0_0.xcodeproj; sourceTree = "<group>"; };
		BE8F58E3DD6B7123B4CFDD9B0F56F797 /* EXKeepAwake */ = {isa = PBXFileReference; lastKnownFileType = "wrapper.pb-project"; name = EXKeepAwake; path = EXKeepAwake.xcodeproj; sourceTree = "<group>"; };
		BF5A5A8F041517C889374068D798BE4D /* FBSDKLoginKit */ = {isa = PBXFileReference; lastKnownFileType = "wrapper.pb-project"; name = FBSDKLoginKit; path = FBSDKLoginKit.xcodeproj; sourceTree = "<group>"; };
		C1FFD4D6F4C041F8CD2195CBE4A5A425 /* Pods-Tests-acknowledgements.plist */ = {isa = PBXFileReference; includeInIndex = 1; lastKnownFileType = text.plist.xml; path = "Pods-Tests-acknowledgements.plist"; sourceTree = "<group>"; };
		C1FFD7E5E7B1335D0A86D989FBF7A23C /* GTMAppAuth */ = {isa = PBXFileReference; lastKnownFileType = "wrapper.pb-project"; name = GTMAppAuth; path = GTMAppAuth.xcodeproj; sourceTree = "<group>"; };
		C252DB9EC2961ECA26A5DD16F8AD801F /* React-cxxreact */ = {isa = PBXFileReference; lastKnownFileType = "wrapper.pb-project"; name = "React-cxxreact"; path = "React-cxxreact.xcodeproj"; sourceTree = "<group>"; };
		C2925D31BF80A14020D7966B4B640D43 /* EXLocalAuthentication */ = {isa = PBXFileReference; lastKnownFileType = "wrapper.pb-project"; name = EXLocalAuthentication; path = EXLocalAuthentication.xcodeproj; sourceTree = "<group>"; };
		C3DD583B15221F8DF55F01B776AE6CBD /* EXCalendar */ = {isa = PBXFileReference; lastKnownFileType = "wrapper.pb-project"; name = EXCalendar; path = EXCalendar.xcodeproj; sourceTree = "<group>"; };
		C62A59DDED77941A45261DC2B21B83ED /* React-jsi */ = {isa = PBXFileReference; lastKnownFileType = "wrapper.pb-project"; name = "React-jsi"; path = "React-jsi.xcodeproj"; sourceTree = "<group>"; };
		C67644328A82B0459CCD28C54EF096AA /* EXDocumentPicker */ = {isa = PBXFileReference; lastKnownFileType = "wrapper.pb-project"; name = EXDocumentPicker; path = EXDocumentPicker.xcodeproj; sourceTree = "<group>"; };
		CB84F530A0FF13F3B5D8B2C6E463446C /* EXErrorRecovery */ = {isa = PBXFileReference; lastKnownFileType = "wrapper.pb-project"; name = EXErrorRecovery; path = EXErrorRecovery.xcodeproj; sourceTree = "<group>"; };
=======
		A7FBEA2140658CEE31523B85126F1245 /* EXFileSystem */ = {isa = PBXFileReference; lastKnownFileType = "wrapper.pb-project"; name = EXFileSystem; path = EXFileSystem.xcodeproj; sourceTree = "<group>"; };
		A998BD4BEF984884DA0704A99E793BAF /* EXCrypto */ = {isa = PBXFileReference; lastKnownFileType = "wrapper.pb-project"; name = EXCrypto; path = EXCrypto.xcodeproj; sourceTree = "<group>"; };
		ABB326676BC97E8AE97CE195C9092197 /* React-RCTVibration */ = {isa = PBXFileReference; lastKnownFileType = "wrapper.pb-project"; name = "React-RCTVibration"; path = "React-RCTVibration.xcodeproj"; sourceTree = "<group>"; };
		AC6306227AD05F674185852F768A81C2 /* FirebaseMLCommon */ = {isa = PBXFileReference; lastKnownFileType = "wrapper.pb-project"; name = FirebaseMLCommon; path = FirebaseMLCommon.xcodeproj; sourceTree = "<group>"; };
		AD5CC4487869D23BB83849DD54342A33 /* libPods-ExponentIntegrationTests.a */ = {isa = PBXFileReference; explicitFileType = archive.ar; includeInIndex = 0; name = "libPods-ExponentIntegrationTests.a"; path = "libPods-ExponentIntegrationTests.a"; sourceTree = BUILT_PRODUCTS_DIR; };
		B1E805445061D9DB7E3CE17450A89345 /* Yoga */ = {isa = PBXFileReference; lastKnownFileType = "wrapper.pb-project"; name = Yoga; path = Yoga.xcodeproj; sourceTree = "<group>"; };
		B2572F191D57777697BCB39582F5D101 /* Pods-Exponent-acknowledgements.markdown */ = {isa = PBXFileReference; includeInIndex = 1; lastKnownFileType = text; path = "Pods-Exponent-acknowledgements.markdown"; sourceTree = "<group>"; };
		B2946540717875DF5800179D48051697 /* EXRandom */ = {isa = PBXFileReference; lastKnownFileType = "wrapper.pb-project"; name = EXRandom; path = EXRandom.xcodeproj; sourceTree = "<group>"; };
		B5675D977A5A4F3F077EA799098E48D9 /* EXLocation */ = {isa = PBXFileReference; lastKnownFileType = "wrapper.pb-project"; name = EXLocation; path = EXLocation.xcodeproj; sourceTree = "<group>"; };
		B713DE882B8B764C281C5DF98C08898B /* EXAppleAuthentication */ = {isa = PBXFileReference; lastKnownFileType = "wrapper.pb-project"; name = EXAppleAuthentication; path = EXAppleAuthentication.xcodeproj; sourceTree = "<group>"; };
		B7904F0490E5D9C52E93BEA67B222FC7 /* ZXingObjC */ = {isa = PBXFileReference; lastKnownFileType = "wrapper.pb-project"; name = ZXingObjC; path = ZXingObjC.xcodeproj; sourceTree = "<group>"; };
		B9EE9B43394A5A1F0D64B766CC8F4A8A /* EXBattery */ = {isa = PBXFileReference; lastKnownFileType = "wrapper.pb-project"; name = EXBattery; path = EXBattery.xcodeproj; sourceTree = "<group>"; };
		BA9463174AAC32F062226D1EDEDD2680 /* EXFaceDetector */ = {isa = PBXFileReference; lastKnownFileType = "wrapper.pb-project"; name = EXFaceDetector; path = EXFaceDetector.xcodeproj; sourceTree = "<group>"; };
		BCF573F1CBE1E888F7AA0C1E0C9DE53E /* FBReactNativeSpec */ = {isa = PBXFileReference; lastKnownFileType = "wrapper.pb-project"; name = FBReactNativeSpec; path = FBReactNativeSpec.xcodeproj; sourceTree = "<group>"; };
		BD9D0058856D6739B93476E3709E5934 /* UMBarCodeScannerInterface */ = {isa = PBXFileReference; lastKnownFileType = "wrapper.pb-project"; name = UMBarCodeScannerInterface; path = UMBarCodeScannerInterface.xcodeproj; sourceTree = "<group>"; };
		BDA0A5A15E2C981666252AD117A6EFB5 /* EXImageLoader */ = {isa = PBXFileReference; lastKnownFileType = "wrapper.pb-project"; name = EXImageLoader; path = EXImageLoader.xcodeproj; sourceTree = "<group>"; };
		BEAFA209624382F5AA3864B089E79B62 /* EXFont */ = {isa = PBXFileReference; lastKnownFileType = "wrapper.pb-project"; name = EXFont; path = EXFont.xcodeproj; sourceTree = "<group>"; };
		BEEF2BB1F85113F9807B0EE5B6488116 /* EXLinearGradient */ = {isa = PBXFileReference; lastKnownFileType = "wrapper.pb-project"; name = EXLinearGradient; path = EXLinearGradient.xcodeproj; sourceTree = "<group>"; };
		BF5A5A8F041517C889374068D798BE4D /* FBSDKLoginKit */ = {isa = PBXFileReference; lastKnownFileType = "wrapper.pb-project"; name = FBSDKLoginKit; path = FBSDKLoginKit.xcodeproj; sourceTree = "<group>"; };
		BF6D22A8C7F64E1CEA0F6722C201E2FE /* EXSharing */ = {isa = PBXFileReference; lastKnownFileType = "wrapper.pb-project"; name = EXSharing; path = EXSharing.xcodeproj; sourceTree = "<group>"; };
		BF6E0E0272E41E80FBA241D836F59946 /* React-RCTSettings */ = {isa = PBXFileReference; lastKnownFileType = "wrapper.pb-project"; name = "React-RCTSettings"; path = "React-RCTSettings.xcodeproj"; sourceTree = "<group>"; };
		BF828DDDD719250E79FA7469C9381420 /* EXScreenOrientation */ = {isa = PBXFileReference; lastKnownFileType = "wrapper.pb-project"; name = EXScreenOrientation; path = EXScreenOrientation.xcodeproj; sourceTree = "<group>"; };
		C0DF0EC5C5520FC9BDF9D07E414923CA /* EXVideoThumbnails */ = {isa = PBXFileReference; lastKnownFileType = "wrapper.pb-project"; name = EXVideoThumbnails; path = EXVideoThumbnails.xcodeproj; sourceTree = "<group>"; };
		C1FFD4D6F4C041F8CD2195CBE4A5A425 /* Pods-Tests-acknowledgements.plist */ = {isa = PBXFileReference; includeInIndex = 1; lastKnownFileType = text.plist.xml; path = "Pods-Tests-acknowledgements.plist"; sourceTree = "<group>"; };
		C1FFD7E5E7B1335D0A86D989FBF7A23C /* GTMAppAuth */ = {isa = PBXFileReference; lastKnownFileType = "wrapper.pb-project"; name = GTMAppAuth; path = GTMAppAuth.xcodeproj; sourceTree = "<group>"; };
		C288EA6C9ABEB9A559D9F8E5CFBF8C4F /* EXAppAuth */ = {isa = PBXFileReference; lastKnownFileType = "wrapper.pb-project"; name = EXAppAuth; path = EXAppAuth.xcodeproj; sourceTree = "<group>"; };
		C70952C8CF84F73CE814C1DF306222FC /* EXLocalization */ = {isa = PBXFileReference; lastKnownFileType = "wrapper.pb-project"; name = EXLocalization; path = EXLocalization.xcodeproj; sourceTree = "<group>"; };
		C9E0D1E8A91306621AF79D13DF1D1EE1 /* EXImagePicker */ = {isa = PBXFileReference; lastKnownFileType = "wrapper.pb-project"; name = EXImagePicker; path = EXImagePicker.xcodeproj; sourceTree = "<group>"; };
>>>>>>> 4ccd8756
		CD0DFDE19FFD2600BE8FBAC0A002A2BD /* Firebase */ = {isa = PBXFileReference; lastKnownFileType = "wrapper.pb-project"; name = Firebase; path = Firebase.xcodeproj; sourceTree = "<group>"; };
		CDAC80C7EF900A185681B4F564012590 /* React */ = {isa = PBXFileReference; lastKnownFileType = "wrapper.pb-project"; name = React; path = React.xcodeproj; sourceTree = "<group>"; };
		CE562066AF91D872AC8E3A0682BC866B /* FirebaseAnalytics */ = {isa = PBXFileReference; lastKnownFileType = "wrapper.pb-project"; name = FirebaseAnalytics; path = FirebaseAnalytics.xcodeproj; sourceTree = "<group>"; };
<<<<<<< HEAD
		D04A40E45379939D6EF59CB787D7068A /* EXSharing */ = {isa = PBXFileReference; lastKnownFileType = "wrapper.pb-project"; name = EXSharing; path = EXSharing.xcodeproj; sourceTree = "<group>"; };
		D0544BA04C4B2204818FCC617B7AB907 /* EXAdsFacebook */ = {isa = PBXFileReference; lastKnownFileType = "wrapper.pb-project"; name = EXAdsFacebook; path = EXAdsFacebook.xcodeproj; sourceTree = "<group>"; };
		D13D1078C70CDD48377C02AC1E3F7023 /* DoubleConversion */ = {isa = PBXFileReference; lastKnownFileType = "wrapper.pb-project"; name = DoubleConversion; path = DoubleConversion.xcodeproj; sourceTree = "<group>"; };
		D17943C2AAB90B7DDE57C6DF776D61AE /* EXStoreReview */ = {isa = PBXFileReference; lastKnownFileType = "wrapper.pb-project"; name = EXStoreReview; path = EXStoreReview.xcodeproj; sourceTree = "<group>"; };
		D31091532373C9EBE9224E9BEA15194A /* UMImageLoaderInterface */ = {isa = PBXFileReference; lastKnownFileType = "wrapper.pb-project"; name = UMImageLoaderInterface; path = UMImageLoaderInterface.xcodeproj; sourceTree = "<group>"; };
		D63E1A810130D8B3104065E030D54210 /* GoogleAPIClientForREST */ = {isa = PBXFileReference; lastKnownFileType = "wrapper.pb-project"; name = GoogleAPIClientForREST; path = GoogleAPIClientForREST.xcodeproj; sourceTree = "<group>"; };
		D6556377682A01FCF857E32CC0FD6DA3 /* ReactCommon */ = {isa = PBXFileReference; lastKnownFileType = "wrapper.pb-project"; name = ReactCommon; path = ReactCommon.xcodeproj; sourceTree = "<group>"; };
=======
		CF6C560CC0F57BBDFB642735A3FCC9A1 /* EXFirebaseCore */ = {isa = PBXFileReference; lastKnownFileType = "wrapper.pb-project"; name = EXFirebaseCore; path = EXFirebaseCore.xcodeproj; sourceTree = "<group>"; };
		CFA5D76E0610F867B097AE8A0C421D3F /* EXSpeech */ = {isa = PBXFileReference; lastKnownFileType = "wrapper.pb-project"; name = EXSpeech; path = EXSpeech.xcodeproj; sourceTree = "<group>"; };
		D07CAE637E91CEB6B5BCC5447CFBD560 /* EXMediaLibrary */ = {isa = PBXFileReference; lastKnownFileType = "wrapper.pb-project"; name = EXMediaLibrary; path = EXMediaLibrary.xcodeproj; sourceTree = "<group>"; };
		D13D1078C70CDD48377C02AC1E3F7023 /* DoubleConversion */ = {isa = PBXFileReference; lastKnownFileType = "wrapper.pb-project"; name = DoubleConversion; path = DoubleConversion.xcodeproj; sourceTree = "<group>"; };
		D172AF3F969DEB80F11571DA179B72AB /* EXGoogleSignIn */ = {isa = PBXFileReference; lastKnownFileType = "wrapper.pb-project"; name = EXGoogleSignIn; path = EXGoogleSignIn.xcodeproj; sourceTree = "<group>"; };
		D1C65CBB6CE4FEA536EF43C4A84ACDE4 /* EXBackgroundFetch */ = {isa = PBXFileReference; lastKnownFileType = "wrapper.pb-project"; name = EXBackgroundFetch; path = EXBackgroundFetch.xcodeproj; sourceTree = "<group>"; };
		D63E1A810130D8B3104065E030D54210 /* GoogleAPIClientForREST */ = {isa = PBXFileReference; lastKnownFileType = "wrapper.pb-project"; name = GoogleAPIClientForREST; path = GoogleAPIClientForREST.xcodeproj; sourceTree = "<group>"; };
		D745188781E16DEC49BC6B02877299DB /* EXHaptics */ = {isa = PBXFileReference; lastKnownFileType = "wrapper.pb-project"; name = EXHaptics; path = EXHaptics.xcodeproj; sourceTree = "<group>"; };
		D7917284241463E185E3EF99BB580412 /* EXFacebook */ = {isa = PBXFileReference; lastKnownFileType = "wrapper.pb-project"; name = EXFacebook; path = EXFacebook.xcodeproj; sourceTree = "<group>"; };
>>>>>>> 4ccd8756
		D82489EB6EE17BAACB1A973A0281CDBC /* FirebaseCore */ = {isa = PBXFileReference; lastKnownFileType = "wrapper.pb-project"; name = FirebaseCore; path = FirebaseCore.xcodeproj; sourceTree = "<group>"; };
		D89C7C48095D23E7A0E053982EE282E6 /* EXPermissions */ = {isa = PBXFileReference; lastKnownFileType = "wrapper.pb-project"; name = EXPermissions; path = EXPermissions.xcodeproj; sourceTree = "<group>"; };
		D8CDD7C97748F5BB3753A9E3F9EC3A69 /* Pods-ExponentIntegrationTests.debug.xcconfig */ = {isa = PBXFileReference; includeInIndex = 1; lastKnownFileType = text.xcconfig; path = "Pods-ExponentIntegrationTests.debug.xcconfig"; sourceTree = "<group>"; };
<<<<<<< HEAD
		DFFDF0AB64C1B899E0398BCF341D006F /* Amplitude-iOS */ = {isa = PBXFileReference; lastKnownFileType = "wrapper.pb-project"; name = "Amplitude-iOS"; path = "Amplitude-iOS.xcodeproj"; sourceTree = "<group>"; };
		E118E35DA29B1404CE45F974DC6019E0 /* EXCellular */ = {isa = PBXFileReference; lastKnownFileType = "wrapper.pb-project"; name = EXCellular; path = EXCellular.xcodeproj; sourceTree = "<group>"; };
=======
		DFB61A2E2E50ED53304B1B4D2AFD703D /* React-RCTBlob */ = {isa = PBXFileReference; lastKnownFileType = "wrapper.pb-project"; name = "React-RCTBlob"; path = "React-RCTBlob.xcodeproj"; sourceTree = "<group>"; };
		DFE915A2119160D58246D43B37C986A5 /* EXImageManipulator */ = {isa = PBXFileReference; lastKnownFileType = "wrapper.pb-project"; name = EXImageManipulator; path = EXImageManipulator.xcodeproj; sourceTree = "<group>"; };
		DFFDF0AB64C1B899E0398BCF341D006F /* Amplitude-iOS */ = {isa = PBXFileReference; lastKnownFileType = "wrapper.pb-project"; name = "Amplitude-iOS"; path = "Amplitude-iOS.xcodeproj"; sourceTree = "<group>"; };
		E1578B4D815A6437925A6CFF74767C05 /* UMReactNativeAdapter */ = {isa = PBXFileReference; lastKnownFileType = "wrapper.pb-project"; name = UMReactNativeAdapter; path = UMReactNativeAdapter.xcodeproj; sourceTree = "<group>"; };
		E1822C6C364267C08734B1571FEE78DF /* React-jsi */ = {isa = PBXFileReference; lastKnownFileType = "wrapper.pb-project"; name = "React-jsi"; path = "React-jsi.xcodeproj"; sourceTree = "<group>"; };
>>>>>>> 4ccd8756
		E196963CFD565FEDAB17B3E818605E7E /* Pods-ExponentIntegrationTests-dummy.m */ = {isa = PBXFileReference; includeInIndex = 1; lastKnownFileType = sourcecode.c.objc; path = "Pods-ExponentIntegrationTests-dummy.m"; sourceTree = "<group>"; };
		E1E903DF3F3A728AA3079FC3604DF103 /* EXGL */ = {isa = PBXFileReference; lastKnownFileType = "wrapper.pb-project"; name = EXGL; path = EXGL.xcodeproj; sourceTree = "<group>"; };
		E1F0F3881D334951E64C1371F8B79D2E /* Analytics */ = {isa = PBXFileReference; lastKnownFileType = "wrapper.pb-project"; name = Analytics; path = Analytics.xcodeproj; sourceTree = "<group>"; };
<<<<<<< HEAD
		E22F9FD804D616A4676ABA16A3D30AD6 /* UMPermissionsInterface */ = {isa = PBXFileReference; lastKnownFileType = "wrapper.pb-project"; name = UMPermissionsInterface; path = UMPermissionsInterface.xcodeproj; sourceTree = "<group>"; };
		E3727A4AB27F84DDA2411B770E7349C9 /* RCTRequired */ = {isa = PBXFileReference; lastKnownFileType = "wrapper.pb-project"; name = RCTRequired; path = RCTRequired.xcodeproj; sourceTree = "<group>"; };
		E379E98A66487937147653D8DB02E7A6 /* UMAppLoader */ = {isa = PBXFileReference; lastKnownFileType = "wrapper.pb-project"; name = UMAppLoader; path = UMAppLoader.xcodeproj; sourceTree = "<group>"; };
		EBB0C2B0993AC6029ACF28FE6BECF6A8 /* Pods-Tests-dummy.m */ = {isa = PBXFileReference; includeInIndex = 1; lastKnownFileType = sourcecode.c.objc; path = "Pods-Tests-dummy.m"; sourceTree = "<group>"; };
		EC380FEC2DC42B5E3D768E578F5B9050 /* FBReactNativeSpec */ = {isa = PBXFileReference; lastKnownFileType = "wrapper.pb-project"; name = FBReactNativeSpec; path = FBReactNativeSpec.xcodeproj; sourceTree = "<group>"; };
		F2DFA62CE593BC5DC01E0C6793B7D66F /* EXGoogleSignIn */ = {isa = PBXFileReference; lastKnownFileType = "wrapper.pb-project"; name = EXGoogleSignIn; path = EXGoogleSignIn.xcodeproj; sourceTree = "<group>"; };
		F455AF7A5A6A3B3AF0D9DA93166D5C6B /* Pods-Exponent.release.xcconfig */ = {isa = PBXFileReference; includeInIndex = 1; lastKnownFileType = text.xcconfig; path = "Pods-Exponent.release.xcconfig"; sourceTree = "<group>"; };
		F45C8234AD0BCB619C1365C180991EB7 /* UMCore */ = {isa = PBXFileReference; lastKnownFileType = "wrapper.pb-project"; name = UMCore; path = UMCore.xcodeproj; sourceTree = "<group>"; };
=======
		EB655029918E2D535F2E2726B35A5AF8 /* EXNetwork */ = {isa = PBXFileReference; lastKnownFileType = "wrapper.pb-project"; name = EXNetwork; path = EXNetwork.xcodeproj; sourceTree = "<group>"; };
		EBB0C2B0993AC6029ACF28FE6BECF6A8 /* Pods-Tests-dummy.m */ = {isa = PBXFileReference; includeInIndex = 1; lastKnownFileType = sourcecode.c.objc; path = "Pods-Tests-dummy.m"; sourceTree = "<group>"; };
		EF82AE40E2DE0CFE88F6850FB98FACB8 /* ABI36_0_0 */ = {isa = PBXFileReference; lastKnownFileType = "wrapper.pb-project"; name = ABI36_0_0; path = ABI36_0_0.xcodeproj; sourceTree = "<group>"; };
		F378F6A37952C35205EED5847F107653 /* EXGL_CPP */ = {isa = PBXFileReference; lastKnownFileType = "wrapper.pb-project"; name = EXGL_CPP; path = EXGL_CPP.xcodeproj; sourceTree = "<group>"; };
		F455AF7A5A6A3B3AF0D9DA93166D5C6B /* Pods-Exponent.release.xcconfig */ = {isa = PBXFileReference; includeInIndex = 1; lastKnownFileType = text.xcconfig; path = "Pods-Exponent.release.xcconfig"; sourceTree = "<group>"; };
		F4A4213E9C002D2E5E0807F9A76BF2C5 /* EXSegment */ = {isa = PBXFileReference; lastKnownFileType = "wrapper.pb-project"; name = EXSegment; path = EXSegment.xcodeproj; sourceTree = "<group>"; };
>>>>>>> 4ccd8756
		F50344EA328941E8CC43073EE49CCF99 /* Pods-Exponent-resources.sh */ = {isa = PBXFileReference; includeInIndex = 1; lastKnownFileType = text.script.sh; path = "Pods-Exponent-resources.sh"; sourceTree = "<group>"; };
		F57EF40561BB5CB19B0A1AA6B412BBA7 /* EXSegment */ = {isa = PBXFileReference; lastKnownFileType = "wrapper.pb-project"; name = EXSegment; path = EXSegment.xcodeproj; sourceTree = "<group>"; };
		F7BF42F0D813BD062FBB4690E0FE2BD4 /* EXAV */ = {isa = PBXFileReference; lastKnownFileType = "wrapper.pb-project"; name = EXAV; path = EXAV.xcodeproj; sourceTree = "<group>"; };
		F7E0118061CD4B4B44868CCA0CCE732B /* GTMSessionFetcher */ = {isa = PBXFileReference; lastKnownFileType = "wrapper.pb-project"; name = GTMSessionFetcher; path = GTMSessionFetcher.xcodeproj; sourceTree = "<group>"; };
		F8202B03FA34D6BCE89C8E2DAEAD953B /* UMPermissionsInterface */ = {isa = PBXFileReference; lastKnownFileType = "wrapper.pb-project"; name = UMPermissionsInterface; path = UMPermissionsInterface.xcodeproj; sourceTree = "<group>"; };
		F834D263AC4AC81EC091AEDEE515B0E0 /* GoogleUtilities */ = {isa = PBXFileReference; lastKnownFileType = "wrapper.pb-project"; name = GoogleUtilities; path = GoogleUtilities.xcodeproj; sourceTree = "<group>"; };
<<<<<<< HEAD
=======
		F8D1DB434ECDACE792BF79FACFE79B5A /* EXAmplitude */ = {isa = PBXFileReference; lastKnownFileType = "wrapper.pb-project"; name = EXAmplitude; path = EXAmplitude.xcodeproj; sourceTree = "<group>"; };
		FA81BF6F0ECAB03B32FEB35438AF6096 /* EXWebBrowser */ = {isa = PBXFileReference; lastKnownFileType = "wrapper.pb-project"; name = EXWebBrowser; path = EXWebBrowser.xcodeproj; sourceTree = "<group>"; };
>>>>>>> 4ccd8756
		FB6A35E995DAEAACEB06A76AAF778706 /* GoogleToolboxForMac */ = {isa = PBXFileReference; lastKnownFileType = "wrapper.pb-project"; name = GoogleToolboxForMac; path = GoogleToolboxForMac.xcodeproj; sourceTree = "<group>"; };
		FC075967CC0B633D986FA09EE115E6F2 /* RCTTypeSafety */ = {isa = PBXFileReference; lastKnownFileType = "wrapper.pb-project"; name = RCTTypeSafety; path = RCTTypeSafety.xcodeproj; sourceTree = "<group>"; };
		FC27646C4E3A9EEB6AF33B2726888208 /* Pods-Tests-acknowledgements.markdown */ = {isa = PBXFileReference; includeInIndex = 1; lastKnownFileType = text; path = "Pods-Tests-acknowledgements.markdown"; sourceTree = "<group>"; };
		FC95D668E217CFBB25845AA15162348B /* libPods-Tests.a */ = {isa = PBXFileReference; explicitFileType = archive.ar; includeInIndex = 0; name = "libPods-Tests.a"; path = "libPods-Tests.a"; sourceTree = BUILT_PRODUCTS_DIR; };
<<<<<<< HEAD
		FE406570EB7706E10980DBF7E427B2D0 /* EXNetwork */ = {isa = PBXFileReference; lastKnownFileType = "wrapper.pb-project"; name = EXNetwork; path = EXNetwork.xcodeproj; sourceTree = "<group>"; };
		FF050C053F02FB400C384D1BA3A465F3 /* EXHaptics */ = {isa = PBXFileReference; lastKnownFileType = "wrapper.pb-project"; name = EXHaptics; path = EXHaptics.xcodeproj; sourceTree = "<group>"; };
=======
		FF9FEE1846D7DB030899827478EF9AA4 /* React-CoreModules */ = {isa = PBXFileReference; lastKnownFileType = "wrapper.pb-project"; name = "React-CoreModules"; path = "React-CoreModules.xcodeproj"; sourceTree = "<group>"; };
>>>>>>> 4ccd8756
/* End PBXFileReference section */

/* Begin PBXFrameworksBuildPhase section */
		3787FF5C3D066539CDE6ADC0DB6761CE /* Frameworks */ = {
			isa = PBXFrameworksBuildPhase;
			buildActionMask = 2147483647;
			files = (
			);
			runOnlyForDeploymentPostprocessing = 0;
		};
		3E7F217FE0DAFC6EAF8CC97ABEDD1AC6 /* Frameworks */ = {
			isa = PBXFrameworksBuildPhase;
			buildActionMask = 2147483647;
			files = (
			);
			runOnlyForDeploymentPostprocessing = 0;
		};
<<<<<<< HEAD
		FD21E5821B4A2A2CC553AE56E1635565 /* Frameworks */ = {
=======
		9670C727F642FD1DB9A2667C66245801 /* Frameworks */ = {
>>>>>>> 4ccd8756
			isa = PBXFrameworksBuildPhase;
			buildActionMask = 2147483647;
			files = (
			);
			runOnlyForDeploymentPostprocessing = 0;
		};
/* End PBXFrameworksBuildPhase section */

/* Begin PBXGroup section */
		71B702B5E2D4423EBFC2D12E93606D7A /* Pods-ExponentIntegrationTests */ = {
			isa = PBXGroup;
			children = (
				0282724BCC3CBF45A97C3592446D9AAB /* Pods-ExponentIntegrationTests-acknowledgements.markdown */,
				2030E064BA0947EAF720B1208B6357A2 /* Pods-ExponentIntegrationTests-acknowledgements.plist */,
				E196963CFD565FEDAB17B3E818605E7E /* Pods-ExponentIntegrationTests-dummy.m */,
				D8CDD7C97748F5BB3753A9E3F9EC3A69 /* Pods-ExponentIntegrationTests.debug.xcconfig */,
				73E201E32272AF82A86EC48E8B99B5F9 /* Pods-ExponentIntegrationTests.release.xcconfig */,
			);
			name = "Pods-ExponentIntegrationTests";
			path = "Target Support Files/Pods-ExponentIntegrationTests";
			sourceTree = "<group>";
		};
		8ACEB2D601DE7141FA1B443501BF52AF /* Targets Support Files */ = {
			isa = PBXGroup;
			children = (
				9829497376059EFEEC47E57F8E9D5E95 /* Pods-Exponent */,
				71B702B5E2D4423EBFC2D12E93606D7A /* Pods-ExponentIntegrationTests */,
				B0E2F00C7ED9FB75D9A4E9F74BC25BD7 /* Pods-Tests */,
			);
			name = "Targets Support Files";
			sourceTree = "<group>";
		};
		9393E5AD0022514993B55D3D0C97826D /* Development Pods */ = {
			isa = PBXGroup;
			children = (
				08518012FCA0E31B3E86FE61167370CE /* ABI34_0_0 */,
				BDCE6D583935F3509864B8E7B4149548 /* ABI35_0_0 */,
				0889A04942CC38D213696983EEA4F441 /* ABI36_0_0 */,
				40AB90A50C942EACCF5D81B0FAC84805 /* EXAdsAdMob */,
				D0544BA04C4B2204818FCC617B7AB907 /* EXAdsFacebook */,
				AA0302116228746F8384E6C9B83E94FA /* EXAmplitude */,
				9ADCD028DF4677D74750EBC9FE826C74 /* EXAppAuth */,
				A2152528EF2CCC8A6984DA62753EA299 /* EXAppleAuthentication */,
				9C4A9A7FECD36D14D18BF5F170C67D26 /* EXApplication */,
				F7BF42F0D813BD062FBB4690E0FE2BD4 /* EXAV */,
				19F8B29E6B42388AE05299336018C923 /* EXBackgroundFetch */,
				6D7FE06B14E0EAC791C7BC2EC4D5EC58 /* EXBarCodeScanner */,
				6CBA7CEF72FCFE6B98C13C5B420106C1 /* EXBattery */,
				A9CCA92433977ABC893ADBAF06E11C04 /* EXBlur */,
				8164F81E985032D5B42CB79AF2D46BAC /* EXBranch */,
				40A4FEFA3D88DF6C49BF561800FAED78 /* EXBrightness */,
				C3DD583B15221F8DF55F01B776AE6CBD /* EXCalendar */,
				1BF9447325851C103035FBE260ED48A2 /* EXCamera */,
				E118E35DA29B1404CE45F974DC6019E0 /* EXCellular */,
				2FC7FACAF61B902E216FC44E2DDB4C58 /* EXConstants */,
				1732E16C26C2DF0BCB8E6F6C247429BD /* EXContacts */,
				1F3EB9B0129350665281B7275708274E /* EXCrypto */,
				A4A8759EE74DB6D561693304DABE90DB /* EXDevice */,
				C67644328A82B0459CCD28C54EF096AA /* EXDocumentPicker */,
				CB84F530A0FF13F3B5D8B2C6E463446C /* EXErrorRecovery */,
				4569996A3DAF51B69C6C15DDD02177D3 /* EXFacebook */,
				06DFF66DBC82438C5A2F43050396B697 /* EXFaceDetector */,
				AE367559F6E0D6100CE344133B70C334 /* EXFileSystem */,
				A2CB7C846124FE0C237ED58B75CFC5A7 /* EXFont */,
				E1E903DF3F3A728AA3079FC3604DF103 /* EXGL */,
				9E03FC01AF627C6417CA739ED142F059 /* EXGL_CPP */,
				F2DFA62CE593BC5DC01E0C6793B7D66F /* EXGoogleSignIn */,
				FF050C053F02FB400C384D1BA3A465F3 /* EXHaptics */,
				666DFE8B8F90FB4499B903DE2F1DA5DB /* EXImageLoader */,
				8BBA23C778EEE6F3524E5318F9B2CAB8 /* EXImageManipulator */,
				854084C73BE8D22E0E20DEF49FCDE071 /* EXImagePicker */,
				BE8F58E3DD6B7123B4CFDD9B0F56F797 /* EXKeepAwake */,
				B120E4ECCA3A2F9409C968A3AF566EDE /* EXLinearGradient */,
				C2925D31BF80A14020D7966B4B640D43 /* EXLocalAuthentication */,
				8A7B3CF938F369A1233E816481BD705F /* EXLocalization */,
				B2A063CED4E549E669E71BB9CBDEB96F /* EXLocation */,
				1727788E859417EEE39CBC2858F73606 /* EXMailComposer */,
				651D0616E07B7893EF520CE35FE1175F /* EXMediaLibrary */,
				FE406570EB7706E10980DBF7E427B2D0 /* EXNetwork */,
				D89C7C48095D23E7A0E053982EE282E6 /* EXPermissions */,
				8067F7BEDC6C4B84D5E4FB778A412C3D /* EXPrint */,
				241B667C465B94F4B9A323FF1E72EC0A /* EXRandom */,
				B99CF995054E024040AB86047C738EC0 /* EXScreenOrientation */,
				800AEE402F25DCEA170B26923087231B /* EXSecureStore */,
				F57EF40561BB5CB19B0A1AA6B412BBA7 /* EXSegment */,
				9FED39BA587322C6548225402057CA46 /* EXSensors */,
				D04A40E45379939D6EF59CB787D7068A /* EXSharing */,
				B931F471E4DEB1529702DF268C81F753 /* EXSMS */,
				B7515421A05A68A47101404ADC8EDEB7 /* EXSpeech */,
				A5161A39284DE08B25A7FFAF28C5E973 /* EXSQLite */,
				D17943C2AAB90B7DDE57C6DF776D61AE /* EXStoreReview */,
				845B601E801CFFEE0F5CBEB86DE353BC /* EXTaskManager */,
				2FF45CAFD854D8DDE609FAB7381292FF /* EXVideoThumbnails */,
				500DC040E9F49DBC4A9BF28EC5D3488F /* EXWebBrowser */,
				187D5C13ADE5B78DA9B1EDE896B32694 /* FBLazyVector */,
				EC380FEC2DC42B5E3D768E578F5B9050 /* FBReactNativeSpec */,
				E3727A4AB27F84DDA2411B770E7349C9 /* RCTRequired */,
				A075154B105881FA1CB390820B6F22E8 /* RCTTypeSafety */,
				CDAC80C7EF900A185681B4F564012590 /* React */,
				4C64FE0C201570701939452EF2770CC6 /* React-Core */,
				406A08F6C08895951047E4D46DA01EDD /* React-CoreModules */,
				C252DB9EC2961ECA26A5DD16F8AD801F /* React-cxxreact */,
				C62A59DDED77941A45261DC2B21B83ED /* React-jsi */,
				26BD043AF9FE6D25B9130B8B050E3B3C /* React-jsiexecutor */,
				2BDC96831FA9406E2146BFAF6F4A0589 /* React-jsinspector */,
				836D87F3DB21253A8D60B84F3A3F43E2 /* React-RCTActionSheet */,
				24584AD5199BC2F20C69C097DA164A4A /* React-RCTAnimation */,
				7DFD262381057F1A0F179377EEF8E7DE /* React-RCTBlob */,
				A793FC51348ACE09AD2A095A3DFFE0F8 /* React-RCTImage */,
				2877A4688C242DB256271E8D2355F220 /* React-RCTLinking */,
				35730324AEA363F4E255F8F9F6C3675E /* React-RCTNetwork */,
				195B23FFCC803722C5A73AB0D4F58FFE /* React-RCTSettings */,
				9C80BF0E6ABB798FEC979E3F413C6EF6 /* React-RCTText */,
				2B3F0CF467381FA80383C02383345C15 /* React-RCTVibration */,
				D6556377682A01FCF857E32CC0FD6DA3 /* ReactCommon */,
				E379E98A66487937147653D8DB02E7A6 /* UMAppLoader */,
				68F2CF0A367D40571DC9494AD095AF57 /* UMBarCodeScannerInterface */,
				0572FAE69605FB15A86D4726904154BC /* UMCameraInterface */,
				55792CBD57D8B3803D8EE9D82F5B5C9E /* UMConstantsInterface */,
				F45C8234AD0BCB619C1365C180991EB7 /* UMCore */,
				7D47D11533867E1C6AFB39EE1DFFF271 /* UMFaceDetectorInterface */,
				AA695048D738700F5B217CB2CE983484 /* UMFileSystemInterface */,
				A492EA1AB92ADAF004A1A1A30029C2BF /* UMFontInterface */,
				D31091532373C9EBE9224E9BEA15194A /* UMImageLoaderInterface */,
				E22F9FD804D616A4676ABA16A3D30AD6 /* UMPermissionsInterface */,
				107F2C0B9278EAF6A03B7ABA57032D6B /* UMReactNativeAdapter */,
				9A8B6930024F0154FA34EDDF98837EB5 /* UMSensorsInterface */,
				94BDBA06066E5F3DABF800BB262FD43A /* UMTaskManagerInterface */,
				636530CE44A7EDFEDAA947D24AD55819 /* Yoga */,
			);
			name = "Development Pods";
			sourceTree = "<group>";
		};
		9829497376059EFEEC47E57F8E9D5E95 /* Pods-Exponent */ = {
			isa = PBXGroup;
			children = (
				B2572F191D57777697BCB39582F5D101 /* Pods-Exponent-acknowledgements.markdown */,
				0BAE05204A5104865DC8DFC6D20212EF /* Pods-Exponent-acknowledgements.plist */,
				51D79C3179A924AEE25563ADF80A50B5 /* Pods-Exponent-dummy.m */,
				F50344EA328941E8CC43073EE49CCF99 /* Pods-Exponent-resources.sh */,
				16E84BB150360A37B7063830BF98D792 /* Pods-Exponent.debug.xcconfig */,
				F455AF7A5A6A3B3AF0D9DA93166D5C6B /* Pods-Exponent.release.xcconfig */,
			);
			name = "Pods-Exponent";
			path = "Target Support Files/Pods-Exponent";
			sourceTree = "<group>";
		};
		B0E2F00C7ED9FB75D9A4E9F74BC25BD7 /* Pods-Tests */ = {
			isa = PBXGroup;
			children = (
				FC27646C4E3A9EEB6AF33B2726888208 /* Pods-Tests-acknowledgements.markdown */,
				C1FFD4D6F4C041F8CD2195CBE4A5A425 /* Pods-Tests-acknowledgements.plist */,
				EBB0C2B0993AC6029ACF28FE6BECF6A8 /* Pods-Tests-dummy.m */,
				00C97D8D88882C588F3E85D754F20A80 /* Pods-Tests.debug.xcconfig */,
				1E02A60879BFFD63E0E909FE2C65D996 /* Pods-Tests.release.xcconfig */,
			);
			name = "Pods-Tests";
			path = "Target Support Files/Pods-Tests";
			sourceTree = "<group>";
		};
		C06CB86233D163684AF24FA960B6600F /* Development Pods */ = {
			isa = PBXGroup;
			children = (
				2A09CEB95147273FF0855BE94636A261 /* ABI34_0_0 */,
				0098906518FA604CBC10906ACEE3CBFC /* ABI35_0_0 */,
				EF82AE40E2DE0CFE88F6850FB98FACB8 /* ABI36_0_0 */,
				476FC90F26F058A670F3311259A7E90B /* EXAdsAdMob */,
				812D1117D702AA61642B93F945BD62A3 /* EXAdsFacebook */,
				F8D1DB434ECDACE792BF79FACFE79B5A /* EXAmplitude */,
				C288EA6C9ABEB9A559D9F8E5CFBF8C4F /* EXAppAuth */,
				B713DE882B8B764C281C5DF98C08898B /* EXAppleAuthentication */,
				93C91F4D2240AA88902CD6F63C7947BF /* EXApplication */,
				39788CA5B1263272F0174994C3BAB3E6 /* EXAppLoaderProvider */,
				8A99B9D7241286C67C6B14C72ED74389 /* EXAV */,
				D1C65CBB6CE4FEA536EF43C4A84ACDE4 /* EXBackgroundFetch */,
				2A3D3C6DEE43E2C05338169A4F2AD123 /* EXBarCodeScanner */,
				B9EE9B43394A5A1F0D64B766CC8F4A8A /* EXBattery */,
				8D3577F509FC0012E56BDDB9719C25EB /* EXBlur */,
				981838F9EB928D01E3336111D9F77D47 /* EXBranch */,
				38C199F0F48A4D39497D926AE70F6EA8 /* EXBrightness */,
				724304EF68626509333799BE18537132 /* EXCalendar */,
				472559B4FA0DC6C677654E081EA1B0F9 /* EXCamera */,
				9D3E9F8A78D1BC4292C714AD2915D866 /* EXCellular */,
				44E342CF60B05B01DD2FB05068561322 /* EXConstants */,
				2CE482E064E086DC3B9315338709627E /* EXContacts */,
				A998BD4BEF984884DA0704A99E793BAF /* EXCrypto */,
				57DA99709F557C2648359F4BC5D9A7F6 /* EXDevice */,
				6A00B4090B84427D7A185B0A1C4B2726 /* EXDocumentPicker */,
				4B805C90FD32F1E5555580CB3541440C /* EXErrorRecovery */,
				D7917284241463E185E3EF99BB580412 /* EXFacebook */,
				BA9463174AAC32F062226D1EDEDD2680 /* EXFaceDetector */,
				A7FBEA2140658CEE31523B85126F1245 /* EXFileSystem */,
				88EEC38A69D3D3235F3A6FB48B1E6C08 /* EXFirebaseAnalytics */,
				CF6C560CC0F57BBDFB642735A3FCC9A1 /* EXFirebaseCore */,
				BEAFA209624382F5AA3864B089E79B62 /* EXFont */,
				2323213DCEDDCCA6FE591E2407D02E13 /* EXGL */,
				F378F6A37952C35205EED5847F107653 /* EXGL_CPP */,
				D172AF3F969DEB80F11571DA179B72AB /* EXGoogleSignIn */,
				D745188781E16DEC49BC6B02877299DB /* EXHaptics */,
				BDA0A5A15E2C981666252AD117A6EFB5 /* EXImageLoader */,
				DFE915A2119160D58246D43B37C986A5 /* EXImageManipulator */,
				C9E0D1E8A91306621AF79D13DF1D1EE1 /* EXImagePicker */,
				42BC18C6AC68ACE31DC8C50609DC840E /* EXKeepAwake */,
				BEEF2BB1F85113F9807B0EE5B6488116 /* EXLinearGradient */,
				1233F374D815AB8A0CA37C1F784ACA21 /* EXLocalAuthentication */,
				C70952C8CF84F73CE814C1DF306222FC /* EXLocalization */,
				B5675D977A5A4F3F077EA799098E48D9 /* EXLocation */,
				257656237256A61CD2BCB5FE9BA7B2D0 /* EXMailComposer */,
				D07CAE637E91CEB6B5BCC5447CFBD560 /* EXMediaLibrary */,
				EB655029918E2D535F2E2726B35A5AF8 /* EXNetwork */,
				84CA43CF96ED3E5622DF3B038D9570FE /* EXPermissions */,
				9A215BEEB898B01AC7346C8776490472 /* EXPrint */,
				B2946540717875DF5800179D48051697 /* EXRandom */,
				BF828DDDD719250E79FA7469C9381420 /* EXScreenOrientation */,
				08C2865A192C94DF35AAC47B5ECA10D3 /* EXSecureStore */,
				F4A4213E9C002D2E5E0807F9A76BF2C5 /* EXSegment */,
				69149FCE6BFD7F8AEB36D381E65D8286 /* EXSensors */,
				BF6D22A8C7F64E1CEA0F6722C201E2FE /* EXSharing */,
				01377395302D80A6ADB93AFAB014F2E6 /* EXSMS */,
				CFA5D76E0610F867B097AE8A0C421D3F /* EXSpeech */,
				35F83F2A8392167453E471E92BAF1C20 /* EXSQLite */,
				1D33260EAA9C6363211C9C7A706314FA /* EXStoreReview */,
				091C5584E0AC94A913E15A3A0E665376 /* EXTaskManager */,
				C0DF0EC5C5520FC9BDF9D07E414923CA /* EXVideoThumbnails */,
				FA81BF6F0ECAB03B32FEB35438AF6096 /* EXWebBrowser */,
				82C4D4421A13361F863DA80FE77A40B6 /* FBLazyVector */,
				BCF573F1CBE1E888F7AA0C1E0C9DE53E /* FBReactNativeSpec */,
				1D29CBA21411C8288FF14DE077392AC1 /* RCTRequired */,
				FC075967CC0B633D986FA09EE115E6F2 /* RCTTypeSafety */,
				738B97F408458D49EA5FB16960DF8CBE /* React */,
				91184A5C70AD11E7240116D6803718AB /* React-Core */,
				FF9FEE1846D7DB030899827478EF9AA4 /* React-CoreModules */,
				1437D4D4E08F4DADA8DE04F5B4EB0C10 /* React-cxxreact */,
				E1822C6C364267C08734B1571FEE78DF /* React-jsi */,
				6160BB5B647495D6B62092EA4EB7C8A5 /* React-jsiexecutor */,
				605B74ED2F35A471E8145C9B79E244A3 /* React-jsinspector */,
				2B32592672E067702F86CB9EDD67B3BD /* React-RCTActionSheet */,
				4B0F1FA8F1143B5A438BA3F132FB35EE /* React-RCTAnimation */,
				DFB61A2E2E50ED53304B1B4D2AFD703D /* React-RCTBlob */,
				83B9D16808CDC15D1F2AA5A6D1F1EE86 /* React-RCTImage */,
				5BE2D62071E47C6CFCF1AA9AC73312CD /* React-RCTLinking */,
				72976F84ACFFC72CF785799340E8ACEC /* React-RCTNetwork */,
				BF6E0E0272E41E80FBA241D836F59946 /* React-RCTSettings */,
				1EECCE2FB4CB9AFA2E7F37DD1683FB93 /* React-RCTText */,
				ABB326676BC97E8AE97CE195C9092197 /* React-RCTVibration */,
				60A70CF5F5E335207463A02525363EAB /* ReactCommon */,
				BD9D0058856D6739B93476E3709E5934 /* UMBarCodeScannerInterface */,
				32EABA0DC408AF48DD000BCFACFBBA4B /* UMCameraInterface */,
				31BBB5F55186E01567D2990C0184DF6B /* UMConstantsInterface */,
				679CC391573F1BED951F44CF0297BA9B /* UMCore */,
				2A869EE238C6CE676C0C6E1F2D50C0F7 /* UMFaceDetectorInterface */,
				75ECFA92C24FCE69F3E153DA9C2FB05C /* UMFileSystemInterface */,
				166F7100A3CA1D0885356949CAFB31D8 /* UMFontInterface */,
				6F9C5A65D085E80949491C08D73ADC4E /* UMImageLoaderInterface */,
				F8202B03FA34D6BCE89C8E2DAEAD953B /* UMPermissionsInterface */,
				E1578B4D815A6437925A6CFF74767C05 /* UMReactNativeAdapter */,
				3A2594D71043C4DB43F0D27A4A40547F /* UMSensorsInterface */,
				3B7949E9C5C7A50A365BE1EE7B73EC4F /* UMTaskManagerInterface */,
				B1E805445061D9DB7E3CE17450A89345 /* Yoga */,
			);
			name = "Development Pods";
			sourceTree = "<group>";
		};
		CF1408CF629C7361332E53B88F7BD30C = {
			isa = PBXGroup;
			children = (
				9D940727FF8FB9C785EB98E56350EF41 /* Podfile */,
<<<<<<< HEAD
				9393E5AD0022514993B55D3D0C97826D /* Development Pods */,
=======
				C06CB86233D163684AF24FA960B6600F /* Development Pods */,
>>>>>>> 4ccd8756
				D89477F20FB1DE18A04690586D7808C4 /* Frameworks */,
				E89AF13AD48E476ECA1795C6A6C7C4B4 /* Pods */,
				F84485E88769B582B3B14EE5329DC7CB /* Products */,
				8ACEB2D601DE7141FA1B443501BF52AF /* Targets Support Files */,
			);
			sourceTree = "<group>";
		};
		D89477F20FB1DE18A04690586D7808C4 /* Frameworks */ = {
			isa = PBXGroup;
			children = (
			);
			name = Frameworks;
			sourceTree = "<group>";
		};
		E89AF13AD48E476ECA1795C6A6C7C4B4 /* Pods */ = {
			isa = PBXGroup;
			children = (
				DFFDF0AB64C1B899E0398BCF341D006F /* Amplitude-iOS */,
				E1F0F3881D334951E64C1371F8B79D2E /* Analytics */,
				7329E6FBC66F5B33DF8FCD6CFA26231E /* AppAuth */,
				65BBB4643488DAEE8E306CE9516C795A /* boost-for-react-native */,
				3262D5CB6E8C3A67128AB01B67E1BEAA /* Branch */,
				58A23A5D982D27B48AC39572F8FCDBB1 /* CocoaLumberjack */,
				557002D1F7F8B7157283F452DED23FB2 /* Crashlytics */,
				D13D1078C70CDD48377C02AC1E3F7023 /* DoubleConversion */,
				24995760219F13C24A8A30197D4765D2 /* Fabric */,
				19C983AB8A2D7C3C091110612DBF99B0 /* FBAudienceNetwork */,
				89DDB4EBC35231EAA18C290E5886583A /* FBSDKCoreKit */,
				BF5A5A8F041517C889374068D798BE4D /* FBSDKLoginKit */,
				CD0DFDE19FFD2600BE8FBAC0A002A2BD /* Firebase */,
				CE562066AF91D872AC8E3A0682BC866B /* FirebaseAnalytics */,
				D82489EB6EE17BAACB1A973A0281CDBC /* FirebaseCore */,
				544D5439F060007D99672FB507D3BF36 /* FirebaseCoreDiagnostics */,
				625602D7AFBCC781FBCA2362AA52C5D6 /* FirebaseCoreDiagnosticsInterop */,
				74A9A49D14148F10538EC4DF0C0CFB0E /* FirebaseInstanceID */,
				AC6306227AD05F674185852F768A81C2 /* FirebaseMLCommon */,
				07D51552DCD30F3AC79088839CD34A1B /* FirebaseMLVision */,
				6FC152045945143A1A86161022CF44C1 /* FirebaseMLVisionFaceModel */,
				2A03FBC353BD0997D3B4988F6F707F32 /* Folly */,
				87F235793E76A0D4473E1D0119EA448D /* glog */,
				8E6EF656D6F2AEFD82D436039F1D13BC /* Google-Maps-iOS-Utils */,
				549D382640DF381F80D835259236C6D1 /* Google-Mobile-Ads-SDK */,
				D63E1A810130D8B3104065E030D54210 /* GoogleAPIClientForREST */,
				902C44245B902E8F5C37F2828CBF9716 /* GoogleAppMeasurement */,
				3737CF7F528551A17E1EFAD769CB1FB6 /* GoogleDataTransport */,
				A196458D50C3B7F919D7DFAD36AD7A91 /* GoogleDataTransportCCTSupport */,
				5A87A984DD808808621992CB3C3BD8B9 /* GoogleMaps */,
				3EF7DB14A3945D64FB61CE018C6D8928 /* GoogleSignIn */,
				FB6A35E995DAEAACEB06A76AAF778706 /* GoogleToolboxForMac */,
				F834D263AC4AC81EC091AEDEE515B0E0 /* GoogleUtilities */,
				C1FFD7E5E7B1335D0A86D989FBF7A23C /* GTMAppAuth */,
				F7E0118061CD4B4B44868CCA0CCE732B /* GTMSessionFetcher */,
				9306B24E3B4D385BD26AB11A6D30343E /* JKBigInteger2 */,
				4764CD4823A97578F95024C4D7075B79 /* lottie-ios */,
				31E92FF75F534D670DD30848F9F21EB0 /* nanopb */,
				54C6D0CD47A5227AFE53B6091665FE1E /* Protobuf */,
				B7904F0490E5D9C52E93BEA67B222FC7 /* ZXingObjC */,
			);
			name = Pods;
			sourceTree = "<group>";
		};
		F84485E88769B582B3B14EE5329DC7CB /* Products */ = {
			isa = PBXGroup;
			children = (
				466788D32C07AABE962346999C6F9299 /* libPods-Exponent.a */,
				AD5CC4487869D23BB83849DD54342A33 /* libPods-ExponentIntegrationTests.a */,
				FC95D668E217CFBB25845AA15162348B /* libPods-Tests.a */,
			);
			name = Products;
			sourceTree = "<group>";
		};
/* End PBXGroup section */

/* Begin PBXHeadersBuildPhase section */
<<<<<<< HEAD
		1D170C294994E53FE9C7A7E8C090F7DF /* Headers */ = {
=======
		0CF7ADF9AB0B821D2840838E521517F4 /* Headers */ = {
>>>>>>> 4ccd8756
			isa = PBXHeadersBuildPhase;
			buildActionMask = 2147483647;
			files = (
			);
			runOnlyForDeploymentPostprocessing = 0;
		};
		31251B5B0D8CB406F9F8741D3991981F /* Headers */ = {
			isa = PBXHeadersBuildPhase;
			buildActionMask = 2147483647;
			files = (
			);
			runOnlyForDeploymentPostprocessing = 0;
		};
		714B0E5FAD5B27ECD6617FF18D9E7352 /* Headers */ = {
			isa = PBXHeadersBuildPhase;
			buildActionMask = 2147483647;
			files = (
			);
			runOnlyForDeploymentPostprocessing = 0;
		};
/* End PBXHeadersBuildPhase section */

/* Begin PBXNativeTarget section */
		0DBD2E5458E61E9BBFDC5914B7D570E8 /* Pods-Exponent */ = {
			isa = PBXNativeTarget;
<<<<<<< HEAD
			buildConfigurationList = C6511B32664C1767C9F74CE993CEB8F7 /* Build configuration list for PBXNativeTarget "Pods-Exponent" */;
			buildPhases = (
				1D170C294994E53FE9C7A7E8C090F7DF /* Headers */,
				79A039AE7852FC49F2098988AC157838 /* Sources */,
				FD21E5821B4A2A2CC553AE56E1635565 /* Frameworks */,
=======
			buildConfigurationList = F9C6D0E560C02453B8650BF1C2558007 /* Build configuration list for PBXNativeTarget "Pods-Exponent" */;
			buildPhases = (
				0CF7ADF9AB0B821D2840838E521517F4 /* Headers */,
				4D3D5C4EF5E4890456D51FCE6FE649EB /* Sources */,
				9670C727F642FD1DB9A2667C66245801 /* Frameworks */,
>>>>>>> 4ccd8756
			);
			buildRules = (
			);
			dependencies = (
<<<<<<< HEAD
				5D5569A6774BD71C15EE46AFFA37A501 /* PBXTargetDependency */,
				606BAFD862E423B657D7E6D79784F1F4 /* PBXTargetDependency */,
				8FD2FD4BA0389909C1DB0E48B0FCF13F /* PBXTargetDependency */,
				A4058E6CC5BA417E218828D8F6796080 /* PBXTargetDependency */,
				DE148908187A0283F8C4C126347241F7 /* PBXTargetDependency */,
				34E70FBA1554E9BAD99D396F3C9D508B /* PBXTargetDependency */,
				B32B86AF576D097D811418BACA771154 /* PBXTargetDependency */,
				65F1CF5576ED17ACD953DF6A72E69C9C /* PBXTargetDependency */,
				EAEAC55E9B5D7C33652C473110452318 /* PBXTargetDependency */,
				14AF90400BF56574181EE786D9B10DAF /* PBXTargetDependency */,
				42FB5C02404E9FA87F7D8CFE6A242921 /* PBXTargetDependency */,
				33A515722BCB7DCF207F769C66B6A355 /* PBXTargetDependency */,
				CE0EDC021FC665DFCFA5B5ECAE8146C1 /* PBXTargetDependency */,
				38655138C765871B7B00473257E56888 /* PBXTargetDependency */,
				F9D7CBB86B6EB82E034A4CB4DD386EB4 /* PBXTargetDependency */,
				74738D72449EF30EAB6FA44FDFCA3B12 /* PBXTargetDependency */,
				F0DF97E2368A114531721FA2E101FFAB /* PBXTargetDependency */,
				53C33D73AAB7DC3778C6E75D4214D6FF /* PBXTargetDependency */,
				C494BCF396DD03624DC71DD20D455243 /* PBXTargetDependency */,
				BA4880686F768E5C17A9A4879BDD8550 /* PBXTargetDependency */,
				78AB1CADBB53A594354296E70270E202 /* PBXTargetDependency */,
				BAC91E12B4EC0F2DFC5E15462CEFAB46 /* PBXTargetDependency */,
				4F042A9A6638E693B9D9E2898F06DC11 /* PBXTargetDependency */,
				206ED7BAE4779F2F6B469A7651A1692B /* PBXTargetDependency */,
				9643BD4C74DC4D1CE66CFB0ED2BB5771 /* PBXTargetDependency */,
				B5C972E124FB6EFC957D5280A4D331B1 /* PBXTargetDependency */,
				DE220D1B15E68412AC7D53823DF5B755 /* PBXTargetDependency */,
				697E41F8C7EF022C022614ACF934910B /* PBXTargetDependency */,
				106541086664F891B060DC7442BEABBB /* PBXTargetDependency */,
				F1DBBE2289ECBD656C44EE1DD900B672 /* PBXTargetDependency */,
				4985ACE26FB2283DC4BCD6641DC24BC8 /* PBXTargetDependency */,
				9402274D4FF83677A1619EA0BA25F554 /* PBXTargetDependency */,
				339FC8ED217FF1FD07D8A0614C67A8E2 /* PBXTargetDependency */,
				FCA1E6A7C35F6842B3FD9B12BC19B1A0 /* PBXTargetDependency */,
				77836B3A821BF560E6C21EAA59A084AC /* PBXTargetDependency */,
				BC6C556E7EAC8E026C0A8A586EB324CE /* PBXTargetDependency */,
				47D159DA8B98551D6116C1988D343ECB /* PBXTargetDependency */,
				F466615A63260B252A03F721197DFCA2 /* PBXTargetDependency */,
				F35F4EAED6A41F9BC370E9C059959F7A /* PBXTargetDependency */,
				07F40CEFE4DBD0828DE8F6BCC53AC20B /* PBXTargetDependency */,
				37250CF1A363FFCCE4F7246414C87670 /* PBXTargetDependency */,
				9BA6CE361827BEB5F85AB4DC3D304338 /* PBXTargetDependency */,
				D31BAD9D51F6B447E5F5BF1901C03541 /* PBXTargetDependency */,
				31134ACEA452B2A748FBA2DBF501A1A0 /* PBXTargetDependency */,
				28B7400C8337A844E321757BC0CC4FA3 /* PBXTargetDependency */,
				6D5264D940D57D919EFB24F62D8661F5 /* PBXTargetDependency */,
				EE3A55C70A128F612378563B529B1DBD /* PBXTargetDependency */,
				964AE2922C06D1370E469EE64EC40DF0 /* PBXTargetDependency */,
				ECFBF4CC3976AA305A3799830241FE3A /* PBXTargetDependency */,
				75D963A850A2EC2F5DE3E80A51F35E56 /* PBXTargetDependency */,
				4211E65BCABC5C8E09743F753068514B /* PBXTargetDependency */,
				1B74BE761A80984679678594046C9CDB /* PBXTargetDependency */,
				DD03C5B8E364BD7AB90E9D84F4386CA3 /* PBXTargetDependency */,
				DFB493F8FDD54FC06657C54F731E511E /* PBXTargetDependency */,
				E7FB5DBD8C6EFA9796AD08FE3C209AF5 /* PBXTargetDependency */,
				FA8BB120B4509C5BD9D0365865A796E7 /* PBXTargetDependency */,
				86D21D42FAC772BEA2E19F0CEB463E8F /* PBXTargetDependency */,
				5B59FB893A51AF8659D68BB73D9BDD13 /* PBXTargetDependency */,
				6B8DA578612CCD9A7376B6A168BC44BE /* PBXTargetDependency */,
				3449BB19762C401DF36F34D86C0C451A /* PBXTargetDependency */,
				A784E74A8792C3CA131858105A18B3ED /* PBXTargetDependency */,
				0A84A4D573BEB83F3586764BA036923B /* PBXTargetDependency */,
				D4957866324F84BB3AD4173C05241D7F /* PBXTargetDependency */,
				02FFC177A45E78B9D9BC653266C347FC /* PBXTargetDependency */,
				227122976EC72B79CC0ECB16B9DAF2C2 /* PBXTargetDependency */,
				F7231242A18847B5EDBF432536129ABD /* PBXTargetDependency */,
				7D0E5FFB80B8F363206936F6FF6D0A5D /* PBXTargetDependency */,
				9123F03E46792934CBD6B6FB02841D8A /* PBXTargetDependency */,
				13A3899BC591F2022D3122D7BB181829 /* PBXTargetDependency */,
				D181626FEA3866AA8B1D5ECC04E23479 /* PBXTargetDependency */,
				83DFCA3B2BA6C3BC70121560B0F797A1 /* PBXTargetDependency */,
				C0A3C72302D0EA97E068E5DA5A99B73D /* PBXTargetDependency */,
				EE34ADF39E6AF7A4F605B1015193C550 /* PBXTargetDependency */,
				B7085C9985961510E3FB9A96D7235FAA /* PBXTargetDependency */,
				49E4DC44669465380CB28A8DA1ADC59F /* PBXTargetDependency */,
				86CF02155E1EE3D39155190E3594AF21 /* PBXTargetDependency */,
				21B9CF363BF7F9A04545E3D42807489E /* PBXTargetDependency */,
				3E90153058F9EFE8ABFEAB75DC0B3CE1 /* PBXTargetDependency */,
				7084ED456E7F10FDA0A21E26B8812F56 /* PBXTargetDependency */,
				57226BB860FA04A65408F0B5ABBA9AF3 /* PBXTargetDependency */,
				49CB780831AC84D0C61B4601107A5146 /* PBXTargetDependency */,
				79CCF6586BB13BBF74397A34BA0530E7 /* PBXTargetDependency */,
				B7FC533C6B3A7A1C02255CEC463E3022 /* PBXTargetDependency */,
				598CF2DFBA3A33EA9A4DA18C6048A207 /* PBXTargetDependency */,
				846F13541AA72A9708280D76CDBFD690 /* PBXTargetDependency */,
				9CE65AF51D5FC88F68B40724F9FDC67C /* PBXTargetDependency */,
				B946E40105AD06F6FE39557AB005BF8D /* PBXTargetDependency */,
				9150DFC6CD43618B2FF690BE29FD7D96 /* PBXTargetDependency */,
				ABF24AF4010B9E1918293C9F0C351DBD /* PBXTargetDependency */,
				8A6CDECB5E63918E63DDE439833C0741 /* PBXTargetDependency */,
				23BA6A5796205B06B64EBFFF30DAB1CA /* PBXTargetDependency */,
				9C7F9983DE2DD640956C6EC349239C2A /* PBXTargetDependency */,
				E5292C2CB0F9180D840261EE8B16A828 /* PBXTargetDependency */,
				80B85B67163C43AF1FFC6F9842160226 /* PBXTargetDependency */,
				CC5E7B374CBDF3A285EEEB6293C0D999 /* PBXTargetDependency */,
				128C131DAFFA174D7A2A1D6DFC0A91AF /* PBXTargetDependency */,
				D67C9FE2362B1F65127B7041E04A610B /* PBXTargetDependency */,
				6C6A9C46E041118067DB7E04111AEC6E /* PBXTargetDependency */,
				551A8FEDA8973528682C1982E3496B5E /* PBXTargetDependency */,
				F8462EFA64B65D59D9FD68569EB38896 /* PBXTargetDependency */,
				A2C92B4672319FDBD24879854DEC916F /* PBXTargetDependency */,
				828BDD1BF7D0B2A97213C3179D3F798B /* PBXTargetDependency */,
				CE6D6FF269E8FEAC1EB67722457C98E1 /* PBXTargetDependency */,
				DEDDEF6E93F20D298B0A6C05848E53AC /* PBXTargetDependency */,
				D17441730EB86AA0482B79E9179BBD40 /* PBXTargetDependency */,
				E74C3FBA770A3F9DEFE5C2F1845E24A5 /* PBXTargetDependency */,
				AB39431880397D95E6254907BEBAE53A /* PBXTargetDependency */,
				7EB1849DA84BE14D2C2AF1E41DCF6D19 /* PBXTargetDependency */,
				512B8D9DC246C4B288548AEB74E6A9B9 /* PBXTargetDependency */,
				4AA96BAB9E799BDA31C009D184C1B65F /* PBXTargetDependency */,
				6AEE3174C0673958D4D165EE6D7440FD /* PBXTargetDependency */,
				82C4567B50E2DD3A3907724950B58993 /* PBXTargetDependency */,
				7682B18E8B71482224C953E9F37D072E /* PBXTargetDependency */,
				F529B25DF7E74E14F35D080722DFB2EC /* PBXTargetDependency */,
				C888538C96C7C981F08690E38D52619D /* PBXTargetDependency */,
				F438876D43F53E0CEA1CC80EA8D76C5E /* PBXTargetDependency */,
				169DB39F56037419B2E138601ECD5C99 /* PBXTargetDependency */,
				0B058C894EA1F9CAA313E2C6E3498DD0 /* PBXTargetDependency */,
				A37F5EE8556BABACE7B5EF8856E43F15 /* PBXTargetDependency */,
				E84AC3BA5E806FD875364D141167820A /* PBXTargetDependency */,
				C2672B191B8FCAB43863005B8799F74F /* PBXTargetDependency */,
				9CAE965016C839F9442416925737E6AF /* PBXTargetDependency */,
				72AA769B60E3F45348E92CD54789F08D /* PBXTargetDependency */,
				CC1B61189EE03FE3B6158067C3B220CA /* PBXTargetDependency */,
				35C1B2FF8AEADDF291A123A24B84C515 /* PBXTargetDependency */,
				D233B8CCF2A0FC23104C40DFE559BAB5 /* PBXTargetDependency */,
				123354BD693B8F509B723D76F0E8E952 /* PBXTargetDependency */,
				E985A7E911DDD610F6E738D7F0A4F959 /* PBXTargetDependency */,
				53B865ADEEBE36C38DDCA09C97249F33 /* PBXTargetDependency */,
				688A35E3DD97778BB3641092D76B0E9F /* PBXTargetDependency */,
				171C875D435E9885A217F4412E01CDEF /* PBXTargetDependency */,
				FC831164121A3014083714C58B92BD60 /* PBXTargetDependency */,
				8FD538EFF81FB792867AF4FC789D0DEF /* PBXTargetDependency */,
				61A789E0A18CDE05142C673AB55D8FC4 /* PBXTargetDependency */,
				30B93A8EB47D9EC7F68E58985734E77F /* PBXTargetDependency */,
				36370FC98DB698E6F24FD8C1AE3359E8 /* PBXTargetDependency */,
				6203BBFD1CDFB1C4CDF392958DBF9761 /* PBXTargetDependency */,
				C054438D9CCBC3828601453BDBBAC985 /* PBXTargetDependency */,
				3E8AC0C405A62522739173EEBF0BAC6E /* PBXTargetDependency */,
				DBDA1EEBAAA4058C6842E7E31D55F0AC /* PBXTargetDependency */,
				CA99F912EF0DBF2D9481F55155CC929E /* PBXTargetDependency */,
				097066D15E0CD09DAB6DD04CD0A79613 /* PBXTargetDependency */,
				DFC152BC57BEB3A60499FE440DA56772 /* PBXTargetDependency */,
				BD2DF5C2CC39D4EE657A491166640061 /* PBXTargetDependency */,
				AAA2CA8E452D35B40837CCE20BE31E41 /* PBXTargetDependency */,
				868D34D827DF5A0F3496D29D40430358 /* PBXTargetDependency */,
				3080FEFFA2AAA593C8B44E7CBAF7FFD1 /* PBXTargetDependency */,
				92A8AEB5CF5DB50DEC5C47AF2775A791 /* PBXTargetDependency */,
				EE930387B9FC102CDE5CAE4C474A4FA7 /* PBXTargetDependency */,
				0AFFE2DEBDA9FBD5678136B8C82CF600 /* PBXTargetDependency */,
				2ECF8799077A4B5E13E0D0FE98BDD81C /* PBXTargetDependency */,
				5DD71B950BDAB3963E3EBA87F629D89B /* PBXTargetDependency */,
				24283177CA32A1FF8EF2D7E9E9486C6C /* PBXTargetDependency */,
				566256D4B5722D28634C287F5A714A17 /* PBXTargetDependency */,
				EC2EF6B8EF023FA4F0D374E4D5206EEC /* PBXTargetDependency */,
				D60D4DB5B0303386D4C126BF68BC808F /* PBXTargetDependency */,
				A63A940D663F5B886E93CFA863C19DB9 /* PBXTargetDependency */,
				28E6D687F1006FBBCBE9B7BEF5819D8E /* PBXTargetDependency */,
				71727516AC8D95AD2BFDA96BB9E486B3 /* PBXTargetDependency */,
				16C4D583DAC4641037AAC6ADB37A2973 /* PBXTargetDependency */,
				28CB1B13D4A6926CDA0A47A9516AF144 /* PBXTargetDependency */,
				915513204978B794A07BC10C12CDB83B /* PBXTargetDependency */,
				D7DB3E0344F080C89FBDAD28E09230EB /* PBXTargetDependency */,
				B791776D63E9F4222B80E13D441AAE80 /* PBXTargetDependency */,
				3CBEFAA3B6663B16D68DC5F1875489D2 /* PBXTargetDependency */,
				C695A31F707C9853BA64211915587DF3 /* PBXTargetDependency */,
				A2F6579D341AC1F97B3F248D887D85EE /* PBXTargetDependency */,
				10314BD709AD7F1CE297ABBA886D0D78 /* PBXTargetDependency */,
				B469E674FCDF123A370EC2D9E0A97BA1 /* PBXTargetDependency */,
				B83031CF1F0541C0D7535B6237F96EEE /* PBXTargetDependency */,
				713E458EF5B4945FC57F2A0717717896 /* PBXTargetDependency */,
				361F3DC73622140D4B25491686C531DD /* PBXTargetDependency */,
				FF0ABC75A967FBBF6B7C494ECDA5F73B /* PBXTargetDependency */,
				E33437E9D3746D20E96B9E81FD0E6615 /* PBXTargetDependency */,
				7B7C96CA8FA11E8CD38ADFB0F241FFE8 /* PBXTargetDependency */,
				E4764D26ED05D6F482B8D09F3A24513E /* PBXTargetDependency */,
				DE668C8DD81ACF3F130A883FC98EE15D /* PBXTargetDependency */,
				8F2B98003B61BBF8262F6DF508B20D41 /* PBXTargetDependency */,
				357C3341228FB204D991964BDC2389CB /* PBXTargetDependency */,
				845B2F62A27A2452AD33C7037F6665C1 /* PBXTargetDependency */,
				EF45EEF57000780D633B3AC44537BFF2 /* PBXTargetDependency */,
				498AE66D6FA476DE5C8A65B0D97C9D6D /* PBXTargetDependency */,
				00F18BBEAA658A95C7615F740870447C /* PBXTargetDependency */,
				34F4C4EDEE7B61FCEEB0D9A8419BA547 /* PBXTargetDependency */,
				7C72ABE97506C654A120299F13EA35F4 /* PBXTargetDependency */,
				CAA8D3084EB99807938F073916D06866 /* PBXTargetDependency */,
				9C88184A972E842A95927271604C199A /* PBXTargetDependency */,
				210015DC7CD156B31F9C1F25A38F0E47 /* PBXTargetDependency */,
				C39950AB06C1F2FA6D88FD05573DFDE9 /* PBXTargetDependency */,
				35DA92D97768C9710DBA26A8D96A81BE /* PBXTargetDependency */,
				D5289DF9961596D651C47DAEB5182FEA /* PBXTargetDependency */,
				E3F66723CBC4CEC4940CF4F6E15A836A /* PBXTargetDependency */,
				B70CAE41061404771666CC8ACA1F20DA /* PBXTargetDependency */,
				4C916CFDC39B02D3F3BB3C3EF3FE1FEE /* PBXTargetDependency */,
				4EB0B2F141981249CC602DB0CC0DC58D /* PBXTargetDependency */,
				DB6392B5B3139432CDBCADD014BAABE3 /* PBXTargetDependency */,
				A5639E1679E7F88A11BB745F0D13A04E /* PBXTargetDependency */,
				965F7CFB649A22417C4812A963311685 /* PBXTargetDependency */,
				DF0FD7695C09A6759F59F8F54CB2C097 /* PBXTargetDependency */,
				D78964E616D41DD4A606F32AF6F1A284 /* PBXTargetDependency */,
				4A30366CC16F4D4D7DAECE0C23D3B128 /* PBXTargetDependency */,
				72D1616D64B7FDB3462B18345BDFF9E3 /* PBXTargetDependency */,
				D5147A1A50AA9618420ACD523F550BD9 /* PBXTargetDependency */,
				5EB90A2A99E5C7199FC384B9195BA477 /* PBXTargetDependency */,
				E3BA91D8D98107F7C135E16A72BD1F0E /* PBXTargetDependency */,
				29E5E8390B8F9E0A5BE0285170BDCDC4 /* PBXTargetDependency */,
				D7CC43B3491274FADE8AC83DCC6876F9 /* PBXTargetDependency */,
				0B5D87EB3A6F6B23EFB46A6441CF396B /* PBXTargetDependency */,
				9A7F3A5CE559410E1487818FF3FC32DB /* PBXTargetDependency */,
				3F0D7C851E30406CA448B4B3603590CC /* PBXTargetDependency */,
				7444A674D8252074A00F1ADC03A34D17 /* PBXTargetDependency */,
				73379C9C1044061071E0660FCCD84898 /* PBXTargetDependency */,
				C8DFB0DD7FBDA005D137F0B76CF078B6 /* PBXTargetDependency */,
				94F185C5B070C869E5A9F20BBD7173B1 /* PBXTargetDependency */,
				DC0F0A23C8DFB7029248C1C1B923A13B /* PBXTargetDependency */,
				1CD30103BF0B1056B46B507E6D8BFAE6 /* PBXTargetDependency */,
				BC5641299241493B042C636A47F5BE15 /* PBXTargetDependency */,
				8E2533DD766D1380DB89E50E77CE802A /* PBXTargetDependency */,
				D434C323C6F5D2741EDC9E993EE96C89 /* PBXTargetDependency */,
				72741B0BEAEAE97F8AD40ACDAA229597 /* PBXTargetDependency */,
				531EC3E6FC9C84126AC7093C1C3AB06A /* PBXTargetDependency */,
				DF12AA8A223A762AEC718A56D3A01655 /* PBXTargetDependency */,
				EC1C98BB1DEAD066CE23F1180AD61B3A /* PBXTargetDependency */,
				FCDA93D7D7D5E604BE1F28467C1B2A34 /* PBXTargetDependency */,
				B9AAE9FBFED0FD3262B547C305708151 /* PBXTargetDependency */,
				CDF3E28B69C51907BBA33E1526209ED0 /* PBXTargetDependency */,
				1BE63517C01F2704D3ED12EDE822E419 /* PBXTargetDependency */,
				E23CFE630C8EB19BD8F22E7602F137CE /* PBXTargetDependency */,
				9C078C16A42B0DD67D4E5B2C5B7A3E1E /* PBXTargetDependency */,
				827F3D040B45429B1D7C3772C98E4B46 /* PBXTargetDependency */,
				782DBD2086EC9C21483B2745463C549E /* PBXTargetDependency */,
				8D909557BC1984D3DD8BB16FF395125E /* PBXTargetDependency */,
				484E4680BD9EE62109DF52931E796FDF /* PBXTargetDependency */,
				27DF2D4E39770D8449CAD1A592CD8E7A /* PBXTargetDependency */,
				8A8CF37E85A3A7A9B5715E956184BC88 /* PBXTargetDependency */,
				049EC958291A4AA8FAF90E6171EAF0AF /* PBXTargetDependency */,
				9A2B4B3994B3C57211EF831F0B3D6979 /* PBXTargetDependency */,
				AFFB90510B4F68D92A6594C0B0E82F5C /* PBXTargetDependency */,
				0A8A1E0EAF7759367D473D194C049200 /* PBXTargetDependency */,
				F117BCDAA0C3F5B16ECA6EF6F2E037C5 /* PBXTargetDependency */,
				BF5BD552E4500045833DC750B6C313D5 /* PBXTargetDependency */,
				2B758406214629AA1CD2FA5F15B4897E /* PBXTargetDependency */,
				799DB98CB5DCDDD902B2772A1FA32265 /* PBXTargetDependency */,
				06F063A84E1BF1DB26FE272F9A73B3A5 /* PBXTargetDependency */,
				0C22F4D19448C01409B32AFE7A3E9775 /* PBXTargetDependency */,
				F8152A554336B17812393F8BE1B934B8 /* PBXTargetDependency */,
				22445411763A4037F46B94A41A2E4783 /* PBXTargetDependency */,
				F82A17F44B7B00BF72D97D47021C8BD4 /* PBXTargetDependency */,
				6671EFD736A3B484D731F45F2F0E4279 /* PBXTargetDependency */,
				B9A7A64EDA2116887904D4C2C8FDA9EA /* PBXTargetDependency */,
				47FA5E029A0E3789B3ACC926FCE83B2D /* PBXTargetDependency */,
				EA8E37C5E97FAD7F8307D8BBD362ABFA /* PBXTargetDependency */,
				079A66BA723C436875C6C4DA2BAF1A91 /* PBXTargetDependency */,
				B428F05B4C8ADBCD592F5F98474C7DE4 /* PBXTargetDependency */,
				5DE3F4CCA8BEC3952AD168E55052627A /* PBXTargetDependency */,
				9F3F0C6A8E6D4A71754539C12C371283 /* PBXTargetDependency */,
				DE439618D1E0FC13B130250020951841 /* PBXTargetDependency */,
				01AD9EEAEF64D8929BADEF46CE0348E0 /* PBXTargetDependency */,
				CB14DDDEECBB0F1ECAD950E6AB91B502 /* PBXTargetDependency */,
				3F1F81C92D73C30A81179614FE7722CA /* PBXTargetDependency */,
				406CB29CC1E37C7EF9DF209325BA1161 /* PBXTargetDependency */,
				8E9725168FDB75B9306B111EE0640919 /* PBXTargetDependency */,
				43FAF93D6DB0686CC3CD418A61CA387B /* PBXTargetDependency */,
				83ABD237257F61129D48430537E7DE8A /* PBXTargetDependency */,
				CC3F9661A6140A98498B493F865D9364 /* PBXTargetDependency */,
				AB06C0A900DD13C5E09E60CAE4A890DA /* PBXTargetDependency */,
				251E9FC31C7BCF76AA210BF48E5B9A21 /* PBXTargetDependency */,
				F58EAD4DB610CC69F93F1BCA6F4F9CF3 /* PBXTargetDependency */,
				64D329DB5BC30B225651F198CC39DA34 /* PBXTargetDependency */,
				3EB42EA80787E0E5B61CB1D9ED54B310 /* PBXTargetDependency */,
				85DE220A1A44F3B39CF3ADE6BF7DACC6 /* PBXTargetDependency */,
				12921DBE37302E3096EC4F720F2B4B42 /* PBXTargetDependency */,
				E6DBCC0FEC10A0D45BD2512F146269E1 /* PBXTargetDependency */,
				B2B966AD5A3436F6C0117C5C981A1970 /* PBXTargetDependency */,
				5BDEABC641D11378AD3F977687215AAC /* PBXTargetDependency */,
				7096DEAF6DCF2234682DD3F0D323C6F1 /* PBXTargetDependency */,
				1A2889E393FED4EF2A8479A0F615BC2E /* PBXTargetDependency */,
				36E70FAEBBF9D8E5D9650C7962EB778C /* PBXTargetDependency */,
				1EC89331DC6D1A952904C4408AB11F7C /* PBXTargetDependency */,
				6A53F346FE5BDEB1E9B3BE6D7571EAA8 /* PBXTargetDependency */,
				D02528A52CCD1D54B53F989B2115369F /* PBXTargetDependency */,
				B618B53E182EE154EAAE1F05AED934CA /* PBXTargetDependency */,
				CB8E13F4581FC751B5138115057A8AB0 /* PBXTargetDependency */,
				C914F37897CD07F068879BFEAC560687 /* PBXTargetDependency */,
				6DEA6F4CA71BE859CA99733894CD7D5D /* PBXTargetDependency */,
				5D05126124862C0E93DD518DA2D692E8 /* PBXTargetDependency */,
				4B52B3A62045EE62799847E3238E6EEB /* PBXTargetDependency */,
				B9BE5A85A9D032F8D66B3637D5AD7037 /* PBXTargetDependency */,
				92F3187088D37BE1AF58173775B6F1BA /* PBXTargetDependency */,
				25D8D2DF7A6F114B27FAF489CD0458B7 /* PBXTargetDependency */,
				90FC51F9F5C2FDBA86B28ABF0B805A61 /* PBXTargetDependency */,
				992A7E452C299D19A8B9458C403FBC3E /* PBXTargetDependency */,
				0A6E5B16152CA8FFBF334C349BCAA9BA /* PBXTargetDependency */,
				493D2265F6DB4E24631F36C7C580D67C /* PBXTargetDependency */,
				3AB0D7F7B9EACE0B4A193488241BB180 /* PBXTargetDependency */,
				44059E7607F68684116C220704353D00 /* PBXTargetDependency */,
				5CFBD673FF58171FCFE9AA8B5A2BDAC7 /* PBXTargetDependency */,
				24B2609C32095BD4BF50E43D5816E9B3 /* PBXTargetDependency */,
				C42322C95B264DCDE26F2470722D3604 /* PBXTargetDependency */,
				BEE76260AE2BDFD7F88DDCA6452101E0 /* PBXTargetDependency */,
				C00946E8B88CD554C75C24401654DF87 /* PBXTargetDependency */,
				AF0C3BE5875CDC67E64DE9B1462318D2 /* PBXTargetDependency */,
				4FDE4423DCB79E93BDCC5CDCAE7D30B8 /* PBXTargetDependency */,
				78A47104B782E6B6ABEE0746E6160929 /* PBXTargetDependency */,
				FB1E89A3F1569747C4E9FCE6B204F799 /* PBXTargetDependency */,
				6CA9D23329C054E49027E0ED67CE0CCA /* PBXTargetDependency */,
				FAA2A641A42EB4FFE5A00405E3B283B6 /* PBXTargetDependency */,
				8056D736603968533C857199E9EA5826 /* PBXTargetDependency */,
				86524834776703AF0317F2F95E76EB52 /* PBXTargetDependency */,
				0DE0AB54CE78E68AF8F041096543B8E5 /* PBXTargetDependency */,
				B80438027618DDE2B9B92A697E068A83 /* PBXTargetDependency */,
				0CEF941C3575ED95DC1741F578BAB27E /* PBXTargetDependency */,
				07E9857982B9EF431D2374A7EB40C2B5 /* PBXTargetDependency */,
				A317C6A3B6B2741A76730C7DEA7427C7 /* PBXTargetDependency */,
				4DCE1F23D24E2513445BAA29DB7A2D55 /* PBXTargetDependency */,
				F2839AD82DE8E71F3879DE73C2644329 /* PBXTargetDependency */,
				48BBF7B6B1B67920DD81B08E8400AF79 /* PBXTargetDependency */,
				AFD4695C4CF0AAD45044804A53D98456 /* PBXTargetDependency */,
				FD0DADB169DB7AE44ECFD828E0199108 /* PBXTargetDependency */,
				12AC65490B1D8C7E737404B1C939B33B /* PBXTargetDependency */,
				107D0F981B65576BB0966EDA80086D6B /* PBXTargetDependency */,
				DFD876913F9C202940E16B0277C94054 /* PBXTargetDependency */,
				1BA93708BDE5232C898D87A5FFE3500B /* PBXTargetDependency */,
				442CAB8BC79E1420C8759F0BCE0CB634 /* PBXTargetDependency */,
				7D50CC2E5E0FFA2DB5BE0CAF6885137E /* PBXTargetDependency */,
				90D6E56F51E24110B70F4FD808113B59 /* PBXTargetDependency */,
				594C0CF0A13B61A6AAFA5C4FB49508D0 /* PBXTargetDependency */,
				75494757CC34933F86B16709CCE54FC2 /* PBXTargetDependency */,
				49856C3157424293B0D0483ADB38BE46 /* PBXTargetDependency */,
				8B2C579BA647C050584B8FC795161806 /* PBXTargetDependency */,
				393F685ED285D3A865F6DD217C6384B1 /* PBXTargetDependency */,
				2A1B002D25B7438D7F3904DD0B0DDC7A /* PBXTargetDependency */,
				3E7E96555A2D09EA40D664F8496455AC /* PBXTargetDependency */,
				B5B4B7CA343EB07C076EDDA823C1705C /* PBXTargetDependency */,
				02A076388F2FA62B56AB793F3653F02F /* PBXTargetDependency */,
				FFF4D5C7066FF29A16F37B20C43FE394 /* PBXTargetDependency */,
				6AAD8DD70F18D9B361FD0E87B632F8C3 /* PBXTargetDependency */,
				89113D3C6FC4B3D5E61A18D45A89FEBE /* PBXTargetDependency */,
				0925C405D956BAD9A761F2B4E65A81AB /* PBXTargetDependency */,
				CA66279D57E01E402A446D99DA51CC60 /* PBXTargetDependency */,
				05547919D581382FD9AA1C9B4909901C /* PBXTargetDependency */,
				5AE13A0D887226E394CDABAC50C32927 /* PBXTargetDependency */,
				F1AF64F0FF9B71745A5DD7123B9444C0 /* PBXTargetDependency */,
				A923175FC4548E2B4805E9674515F82F /* PBXTargetDependency */,
				4CE3318F4864496977B97B1BE310A23C /* PBXTargetDependency */,
				28E579960CD3A8A950C00840BD4839D8 /* PBXTargetDependency */,
				C3A6038278150E9B59AA376675EE4D5C /* PBXTargetDependency */,
				68327E920B378D4A0D9F0095FFA44C93 /* PBXTargetDependency */,
				49E32322F5A11801706CCA4CF2EA3B67 /* PBXTargetDependency */,
				AC218F1BF0089F07F20F21F0ACCAE1B4 /* PBXTargetDependency */,
=======
				AC7446CCA73BD363911EC9F677DEFF19 /* PBXTargetDependency */,
				9BE1D58AD4E7425DED7EC2BEEBDDFDEC /* PBXTargetDependency */,
				9A0F4DF26C231BAD1C1C2A0EF5B0C596 /* PBXTargetDependency */,
				7D23AB25743E98A008DC7DF7E3E3DA97 /* PBXTargetDependency */,
				FCECF9CA69536D793F00804898A419DA /* PBXTargetDependency */,
				5B7854097F0B57737292D25CDC05508A /* PBXTargetDependency */,
				6143FE1CD9FE5292DB169852C9299CA9 /* PBXTargetDependency */,
				63E7F5F12A79A984E57A41AAAFF1A7DA /* PBXTargetDependency */,
				2B56C6181DC9A6554526FDB33DA37A90 /* PBXTargetDependency */,
				2B7E83B4C78C7A6525B1B15E8482445C /* PBXTargetDependency */,
				1CDFA30AB08449A4AB3AA4CC03DF2C59 /* PBXTargetDependency */,
				1F5EDE7FD1B095C4357CF0E0485E6698 /* PBXTargetDependency */,
				791E36013478A5F5E834813F59723654 /* PBXTargetDependency */,
				6C823377771ABB3EDCC79CB1ECBDFE83 /* PBXTargetDependency */,
				6CBD266D14E627AE9BFFD81A149F5ED1 /* PBXTargetDependency */,
				F25A364D92A67A09AB271AE82DD4444B /* PBXTargetDependency */,
				C2B9BA052A0379550333633A15B99CFE /* PBXTargetDependency */,
				36DFE085BFD6F94A056A46BD924CF931 /* PBXTargetDependency */,
				CDE02F724ED456D7F98BDE2E01D4DDD3 /* PBXTargetDependency */,
				C76CB561EA8724216ABD0F5F33F99CBC /* PBXTargetDependency */,
				2CEC6AE860ED7DE18DD55594A77037E2 /* PBXTargetDependency */,
				73D0099D4995D845EF374506C9D31057 /* PBXTargetDependency */,
				6AEE1ED9875FFA425B789C0A131D190E /* PBXTargetDependency */,
				2AD5D0A5C22B81B0461B664F16D5344C /* PBXTargetDependency */,
				0D923723296770B3C0263567BAEC7749 /* PBXTargetDependency */,
				2F9ED4676B7436B098074EBE27C1F782 /* PBXTargetDependency */,
				BAC54A5332F311A0BAD1E41CEFBEB471 /* PBXTargetDependency */,
				346776615B98F51A19CAD56D8B71E2F0 /* PBXTargetDependency */,
				AB0122A05E4F9783407768E928E597BD /* PBXTargetDependency */,
				A74B94143347C53FA9F9A3529FB773DB /* PBXTargetDependency */,
				A8F69B6857D81228CCB1DEC3824938DA /* PBXTargetDependency */,
				050659BCA599EED9A4BDC90D08050137 /* PBXTargetDependency */,
				56195AAF18A2F25B82C2AD8FF3AA65E5 /* PBXTargetDependency */,
				A389D81B6B20C2C97CB614121A639103 /* PBXTargetDependency */,
				E6DB4DB1A4E370C04C4FCA7CA6BE643E /* PBXTargetDependency */,
				C12D29BC0BF323F7484CAFD41A1E7CBC /* PBXTargetDependency */,
				8298F716E1A7F238F1A96EB3AB02C0E9 /* PBXTargetDependency */,
				D173DB12F15F407F43A2E38DC1E235C8 /* PBXTargetDependency */,
				DCEE81F70C443E22AAEDCA998C1C7882 /* PBXTargetDependency */,
				C199A4D3819F8248B15DF9220700615B /* PBXTargetDependency */,
				E13340E7F5B90946324DA59CD80066F5 /* PBXTargetDependency */,
				9F20CF4A866ABA2336DCBD909389EEF1 /* PBXTargetDependency */,
				507E35407A82F0FC74F7560E184735E1 /* PBXTargetDependency */,
				55D5DE592EB63D0CE15AE3077B12EB04 /* PBXTargetDependency */,
				DE9BAAA4E04C65594AF9B01D2EB5911B /* PBXTargetDependency */,
				701ACECC14F06E55DC793D3A20DA1A01 /* PBXTargetDependency */,
				7942D550C65C3491ACCC4F44ED5AF929 /* PBXTargetDependency */,
				B8053B301F81257FF1020F684F021B5A /* PBXTargetDependency */,
				8A4A2C9EF160E1E07E0F2F1E7BB6F1C3 /* PBXTargetDependency */,
				67AD58AD17F0E67DDBF563FB0AE196B5 /* PBXTargetDependency */,
				9657717AEFF320B1C12A696C4EA6A23B /* PBXTargetDependency */,
				4B21C760CE9DFC239317E22726964BE4 /* PBXTargetDependency */,
				A2613CBB78A4FC5266A0CC40A6DE6D2A /* PBXTargetDependency */,
				5BAE81AEE67C455C3ECB6E7F74F764C1 /* PBXTargetDependency */,
				2A5529ADD40179F49E1CE5853C28BB1E /* PBXTargetDependency */,
				F0953DDD69E3F466F576C2F54CB6B8B0 /* PBXTargetDependency */,
				5F591BFEC019A607FEA3E7657588E08C /* PBXTargetDependency */,
				BE829118D2D2C698BCE288A84D2C0BD7 /* PBXTargetDependency */,
				D80B7790AF6EC835D1F46772B279FE4C /* PBXTargetDependency */,
				17236644E8C173F321F8CF7137063D5E /* PBXTargetDependency */,
				9079B1E3AAED00E0C45251A00A93E86F /* PBXTargetDependency */,
				FA86CAF55B149285125B90791DD25A0C /* PBXTargetDependency */,
				85015158C160EA7837B7CA4F4C994EE4 /* PBXTargetDependency */,
				007E948759C4F65A1908E1561014FF5C /* PBXTargetDependency */,
				556D68B1DA0202F03411CE8B64DD97D5 /* PBXTargetDependency */,
				5BEC00616539F602D85BA8658B43E59C /* PBXTargetDependency */,
				0BDE935A8E799F57B28EE5EFFAB515BB /* PBXTargetDependency */,
				596F8E12A58CBB79FFB758D8C871F302 /* PBXTargetDependency */,
				294FB02EDB630DC01E97CE5065B4A1F3 /* PBXTargetDependency */,
				F3CA574DDA56BB5F0EA73A34D7BE204A /* PBXTargetDependency */,
				44FBDE3E862FDFB13737D08036631580 /* PBXTargetDependency */,
				8C72ADE639E9E4606673AFF0B6ED00B1 /* PBXTargetDependency */,
				6A5A979A04BE3B3C90CA92643B9692D9 /* PBXTargetDependency */,
				A4266CCA636A496D641163B69BAA952F /* PBXTargetDependency */,
				71B01266A118D5BF6E4242A644417556 /* PBXTargetDependency */,
				8A69F06A8F8C25B0FA477AB457B7EB38 /* PBXTargetDependency */,
				D1ED2EEF17FB32716403A4F0E1D15713 /* PBXTargetDependency */,
				13FF7AC0E24B3442662976A80A0F81CF /* PBXTargetDependency */,
				78399089DBF1AE0AB8D464B41D86DBEB /* PBXTargetDependency */,
				906F1B025058A8855E3A87DFEBD499F1 /* PBXTargetDependency */,
				CDFC53F1D26645E0E340C488DBB4CAD0 /* PBXTargetDependency */,
				DE8656FEFB6BD4981C9C818CBBA80A3E /* PBXTargetDependency */,
				62B60CC3F9B9DF7C61268860C488E8BD /* PBXTargetDependency */,
				202117CD7CC1DCC034C4D560EE0D6E85 /* PBXTargetDependency */,
				A5A2E63DEFA4C83F1E47C35AB390041C /* PBXTargetDependency */,
				475629EF45CA5A4C2C921243500A1BE0 /* PBXTargetDependency */,
				13C5BBCD3226C199EF0D3DE7D034AF97 /* PBXTargetDependency */,
				37D8D48475E2F3B313E64F6149EEDF3C /* PBXTargetDependency */,
				1E158F5BBF99C888F1DE508DB82CC0E6 /* PBXTargetDependency */,
				9BE79157483B82D27FB24E4A2B5CFBE6 /* PBXTargetDependency */,
				9899F97D17D8DD6A6BFD66374626AF04 /* PBXTargetDependency */,
				273F0E05EC1286C65B4A43FAEDFD448C /* PBXTargetDependency */,
				FF5515E8E77AFD9ADBAE4281D88231A3 /* PBXTargetDependency */,
				CF9AA405DB3CDDF9B83BFE0A4C153F1B /* PBXTargetDependency */,
				BDA4AF7A704ADB601B5308A6081539AB /* PBXTargetDependency */,
				4FCFAF1EE06151A429C325422515AFD5 /* PBXTargetDependency */,
				FD95866AED8BA4994C161AA2A3F44A6B /* PBXTargetDependency */,
				E754F415F4649C6BA9DF0689DF0E3865 /* PBXTargetDependency */,
				A1CF93536A0521A2C5B154BFA808B832 /* PBXTargetDependency */,
				AC59F686A3335EBFAC03AF6347C47BA4 /* PBXTargetDependency */,
				1F540E7A56694256D87254909C78FE01 /* PBXTargetDependency */,
				C2C4DD6F5761B83C9918A7C4567C8E81 /* PBXTargetDependency */,
				8D896FC9423D5086DD6F4AB441A6A32A /* PBXTargetDependency */,
				ADB44F81E9914A1C4553247B42B912FE /* PBXTargetDependency */,
				1C5CACBD0B5400EA2CEC6C1538D27B7F /* PBXTargetDependency */,
				67E148DA0943CB4A89167A39A25307B9 /* PBXTargetDependency */,
				7648405B62E74E6EAF3AED83EE060C1C /* PBXTargetDependency */,
				F341BCAB3A1ABD08C30C100E7831ED0B /* PBXTargetDependency */,
				8FE2B469A67DC801C26A3DFE2DCCB8A7 /* PBXTargetDependency */,
				71F5D1C96DB8AFB49225B64F5B5D91E8 /* PBXTargetDependency */,
				30C4CEBDC37C88F32D2902595894DB37 /* PBXTargetDependency */,
				377CDA7D96FC3E14E52E6F5E4E1D3D1F /* PBXTargetDependency */,
				F14B7327F7034F1CB29FDD215314B761 /* PBXTargetDependency */,
				B01FC33A42D6441DBE2694080D756337 /* PBXTargetDependency */,
				C023D8ECD071D406433B126F8C31C47D /* PBXTargetDependency */,
				E17B5AD319D434FCA8A596841CA6EB84 /* PBXTargetDependency */,
				6C556059E73517A322720B543B666A90 /* PBXTargetDependency */,
				C1B7715BB385A4C3B2456688EA9A63E9 /* PBXTargetDependency */,
				7982C54AF38982159D4C7D0719C33C85 /* PBXTargetDependency */,
				F42E71B31AC499243591C90EFAD5DFDD /* PBXTargetDependency */,
				28D2963D97C5DE38BB441D6F14E0B7B9 /* PBXTargetDependency */,
				2C1FADF9847E51F19B7AD81043F2149D /* PBXTargetDependency */,
				5E641FC8CD2573C5DBDFB704FA0F0519 /* PBXTargetDependency */,
				584B7A9FC9DDF6047C5EF9D8856C86ED /* PBXTargetDependency */,
				5F697A5DB0D8F0CE5CB39747CCA9216F /* PBXTargetDependency */,
				B7BECE4B775E2409D96C83889E4111BE /* PBXTargetDependency */,
				2FB9914F9D73FF09E93B4E47230998F7 /* PBXTargetDependency */,
				AF091E3D68A36CACCAA4A2CE4930D5EA /* PBXTargetDependency */,
				D471A6B38F7891BD49CF3A825930B1F9 /* PBXTargetDependency */,
				951A68465C6F279ADE7776A5DD435821 /* PBXTargetDependency */,
				04C17D885FC79C37DA25A9EEAD0CAECD /* PBXTargetDependency */,
				E856DFEE38541E4A40D8CEA11CD7C374 /* PBXTargetDependency */,
				5B6F36A1E5CE8899889700E715F5B6A2 /* PBXTargetDependency */,
				CB724EA2B5AE12D815D3DF83B2895E93 /* PBXTargetDependency */,
				BC9EE5075DD8D29BCE2A7F6A356420DD /* PBXTargetDependency */,
				8DEEB3E6346B208800213A4016088968 /* PBXTargetDependency */,
				883BDF7DC8D018B3B18EEFE3E940340F /* PBXTargetDependency */,
				6CE1EA95538593830F231737A9F97A04 /* PBXTargetDependency */,
				48CE0FFF62A16FD4D87EA5FCAC68D52F /* PBXTargetDependency */,
				4EFB28EA1799836EB9DD909857273558 /* PBXTargetDependency */,
				DE5400875B409528C5DC6D5D370B7536 /* PBXTargetDependency */,
				E074A8517B398D0AF70B953B75526AFE /* PBXTargetDependency */,
				9DF9DABF4CCF17E63A9CD417373B079A /* PBXTargetDependency */,
				60D46AFFBDAD313895105F29BF00D9CF /* PBXTargetDependency */,
				A1E02047AE959D80C45DB4A7EC33BDC6 /* PBXTargetDependency */,
				A4CA03CDAE029561F7507E8359F03E66 /* PBXTargetDependency */,
				26A4D3C67B37A46E68AD90A9C397AC49 /* PBXTargetDependency */,
				91B731A835AB4F8F43E0717DC425D517 /* PBXTargetDependency */,
				CA5E27C9FB3B7722BAF01FF21080CD5E /* PBXTargetDependency */,
				7EB95C8C630D7C130DEB576771FE1EC1 /* PBXTargetDependency */,
				5E363A6C9C137FE70272C61CCB924F7F /* PBXTargetDependency */,
				9B47C1D1741CFFE4BA36CB9171433683 /* PBXTargetDependency */,
				2699D5CB5595065AC36CFCC851D14E57 /* PBXTargetDependency */,
				10DE5ADF8A65B28732796E025F1B722F /* PBXTargetDependency */,
				DBF641CB7AAEC2617B78352560F484F7 /* PBXTargetDependency */,
				9445EDEBC731191C6C080C545F05DB53 /* PBXTargetDependency */,
				8E6501341BFB29878AF99ADDC731D8D3 /* PBXTargetDependency */,
				AB1AB26A767816DC0D79EC00027987C6 /* PBXTargetDependency */,
				C67FB5B5646DBFF8F9DB9DF7C1BF20D9 /* PBXTargetDependency */,
				C3C71313C7C9BC73E053FE0F7EF97C77 /* PBXTargetDependency */,
				857C9FB534CD84ACFBFCE74762989F16 /* PBXTargetDependency */,
				26522E3E3AB9461A6117FA095CFB611F /* PBXTargetDependency */,
				2CD11A345EF23590F23A3C597970F5B7 /* PBXTargetDependency */,
				9C9DAF07996D7E4FEDE557351EC82CCD /* PBXTargetDependency */,
				2C7F5DC9B50682BF855486296A3DDDDB /* PBXTargetDependency */,
				4F40A154372DE49804D1ED826D3FDA70 /* PBXTargetDependency */,
				3F25D791DFC0B1EB29D80D3B03E89BF7 /* PBXTargetDependency */,
				6F404B38A091C6CF6B6DB5943249DD8D /* PBXTargetDependency */,
				177DCD527902D2EC8EC8E623829B4929 /* PBXTargetDependency */,
				42CD002E230DC66D976672107F74A6B1 /* PBXTargetDependency */,
				3D9FA4E115950042C8ED399142AF62F3 /* PBXTargetDependency */,
				230BD3707F2C4CCA6516D7BF15E05FB8 /* PBXTargetDependency */,
				A78929E0716EC575A8DC1F74B9F4A80D /* PBXTargetDependency */,
				8CB3050F3AE039DADE177A4F959E2BAC /* PBXTargetDependency */,
				CD4BBEE1ED35E09022CC40FE82F136F0 /* PBXTargetDependency */,
				D3A8C2BAC6FB5822BA92BAE4B2B501BC /* PBXTargetDependency */,
				14F0A8DD6BFB51E19C6BD7C2F76281DC /* PBXTargetDependency */,
				8AA9B8FA4FB2BAB8C889900CB721A0ED /* PBXTargetDependency */,
				3449EBAB6F85E52716DC8AEEEF2BD003 /* PBXTargetDependency */,
				1BB0388669ABCEC6ED1A8B963624D6AF /* PBXTargetDependency */,
				CE44DA66F01C38DF462CA1C5CF1D336E /* PBXTargetDependency */,
				2BA11435350D73C6097C63CB6FAFB59E /* PBXTargetDependency */,
				E5D2A6830F5CA02552896EAB6CAFB863 /* PBXTargetDependency */,
				6BF6C94E45E53450FA77104FC1FF2ED2 /* PBXTargetDependency */,
				9D33F1FA3554C8E3179BEE175B67912A /* PBXTargetDependency */,
				90FF4AFF3323945902CCE288A801A5CA /* PBXTargetDependency */,
				5E93146BC6E5C25423E56A9ABFCA4973 /* PBXTargetDependency */,
				70B91E4A39F7E0CEB489942524E2DD29 /* PBXTargetDependency */,
				4667EC1ECEC46C4AFF9A7CC7B27D8F93 /* PBXTargetDependency */,
				C4A27CA16E3451640F4EEFF57362E223 /* PBXTargetDependency */,
				0E31797BD2D8AEFA5D7D936ACB6E7425 /* PBXTargetDependency */,
				FE26C4586918575F60F98EF98B66F279 /* PBXTargetDependency */,
				0366979D3A4A6AB764A8DC473B1F17B0 /* PBXTargetDependency */,
				C58BD7BEC8718EB04EF9EF74CF96D3F1 /* PBXTargetDependency */,
				8B7FE8BDC4E321F944C4DA4FC5A74F54 /* PBXTargetDependency */,
				E4BA7B7506C7513F0DAAA0F2FB6B2837 /* PBXTargetDependency */,
				CA04B161D71382CA7BA032FBF0477E49 /* PBXTargetDependency */,
				F0F15EE773E0082954D730506301B52B /* PBXTargetDependency */,
				769AC07A7A84750AED629BC755B4E988 /* PBXTargetDependency */,
				2CE0DBF76FA5397768FECAFFEF4A0098 /* PBXTargetDependency */,
				EDEFEF4E259F5BEFA8D585806BC27B08 /* PBXTargetDependency */,
				3723F5664B40E9B2607C6573D335A5D7 /* PBXTargetDependency */,
				4D830F06943C5E281B38D34C85DD7596 /* PBXTargetDependency */,
				3F8A1A628805B43430EDD243A8123254 /* PBXTargetDependency */,
				9CAADB7A299338EDED2AC4AB4B51F7E9 /* PBXTargetDependency */,
				FE686331E4356865215EAAD26522E4F2 /* PBXTargetDependency */,
				909E2219308C4870453643FCDF659BD6 /* PBXTargetDependency */,
				AB14F675299D757E15E17D7FAC6078A9 /* PBXTargetDependency */,
				F12CBE4209AF780945701EB41E989B91 /* PBXTargetDependency */,
				04A2B6FCB5C173A88324DD77A7C7C812 /* PBXTargetDependency */,
				40545E57DA5DA936BDF8696581ED7B8E /* PBXTargetDependency */,
				4D49B65675CCD9FFB7466336BF5C3251 /* PBXTargetDependency */,
				65B3688A06CC3EB5F6B79AACE6950DA0 /* PBXTargetDependency */,
				EFA9A4127A37BB03E802DC421E0FCC75 /* PBXTargetDependency */,
				EBE020546018E010254FC7C85991AF3E /* PBXTargetDependency */,
				54DC289CD486E7D8FB21B8A2C39B85F0 /* PBXTargetDependency */,
				6A2BAB76D8964EECD2C04C75AEC7453D /* PBXTargetDependency */,
				D112BAA2B66FEA1562E81E5D84408142 /* PBXTargetDependency */,
				FB9E366C5342260C420D84374E5FFF9E /* PBXTargetDependency */,
				CA2AAB70CAB4B83FD85964F6D6CD772B /* PBXTargetDependency */,
				5F916F83C5EA76E32F75D5A2C84C4E56 /* PBXTargetDependency */,
				E1BC4B6B49C03CCE1D7A6CACE34C24B3 /* PBXTargetDependency */,
				7CD58EF5FD8FF6ADC69A8F0B81AFA12C /* PBXTargetDependency */,
				DE56CB2BE2C9DF600090D2D4C845DEF6 /* PBXTargetDependency */,
				675880FA943838241AD90DCF819F5264 /* PBXTargetDependency */,
				77C53DA5BB8EED6068FCE689B3D9A968 /* PBXTargetDependency */,
				597787F7D68BF6BAA3B297EA3E72A343 /* PBXTargetDependency */,
				FC5A6F9BD457A2D77E61707820B0677E /* PBXTargetDependency */,
				91012669859671D8EEC725198A935425 /* PBXTargetDependency */,
				0BDC4262E68DB470C111EAD13A3C015B /* PBXTargetDependency */,
				18C7460CCCFF2F6F6BEF05C65D4915C2 /* PBXTargetDependency */,
				7FC60C65661AC21C6002E4833A049474 /* PBXTargetDependency */,
				401C73B3EB4FF1B418E33CC2C9670D58 /* PBXTargetDependency */,
				00798E69E8C5C18312ADE4F091049AEC /* PBXTargetDependency */,
				7A36B1281C9C63D2FEEE31BE75C219DA /* PBXTargetDependency */,
				F2FB0118F839996CBD141678B68288B5 /* PBXTargetDependency */,
				D6932A3B73E847D8C48980B349E643B6 /* PBXTargetDependency */,
				A0B5926BB5BEEC0A247A72001DA1D321 /* PBXTargetDependency */,
				2F414F725FEB968E1778115322B95268 /* PBXTargetDependency */,
				846F0B0A7CD881DF82BAFC450BC7489A /* PBXTargetDependency */,
				F760DDDF854ACACAE953F447EB6326D9 /* PBXTargetDependency */,
				03F3D64E7EEA9629A51F74B099B75051 /* PBXTargetDependency */,
				8DAC9CAD4E9BE997CF23F3DD3764A8D6 /* PBXTargetDependency */,
				D0EF19824D082C9B6CCE957455044318 /* PBXTargetDependency */,
				F297C8385A3FADBFA29A2FDFD8D10137 /* PBXTargetDependency */,
				676D8F78AFBF0AE36495DAB77432DED7 /* PBXTargetDependency */,
				F385A464ED5B0B0C23CC3DDA5ABBBAFD /* PBXTargetDependency */,
				EE544F0EB3589C622FA64813B3AE6A5B /* PBXTargetDependency */,
				52476EF44BB566C00A5022538AF8800B /* PBXTargetDependency */,
				25EF2C27DEA26E86C755D45AC054F8AC /* PBXTargetDependency */,
				8BAC30DA3F1F549F40E229DF1C4DA6A2 /* PBXTargetDependency */,
				C6D41AA3FF03441AFAAF673A351D6E5A /* PBXTargetDependency */,
				5B94669C4C3DC9116ECA4E7E7A43A520 /* PBXTargetDependency */,
				8EBA84117CE09DA7EE01D292AC72669A /* PBXTargetDependency */,
				9322642235D8405BD5724FFF1BFA1CB2 /* PBXTargetDependency */,
				19E99D50A45DFEA4AC1F6BF82BECD7CE /* PBXTargetDependency */,
				95F841B87FB075B26E81189B8AE8A6C7 /* PBXTargetDependency */,
				ED1FE27906C4A347AEB36C94FAA46608 /* PBXTargetDependency */,
				14F2D0D2B6830B2B56D6405DD07BF200 /* PBXTargetDependency */,
				D8F497315F16B82B1F91CF5A3A85F09F /* PBXTargetDependency */,
				E07BE75C4C2F4A100A9C50F4C5C98A54 /* PBXTargetDependency */,
				D113615B1620B339E792FDAC79A84BF5 /* PBXTargetDependency */,
				20FA04B70BF7E17EB86709BBACB1F159 /* PBXTargetDependency */,
				58AD3FA23FBCB4A61EC2BBECBC850F25 /* PBXTargetDependency */,
				BC1CCA6C07DB90F5A5DFD546FDB89E65 /* PBXTargetDependency */,
				BC0146E7B7EC8A6E48C928169898C10A /* PBXTargetDependency */,
				223BC4FD5664D0AA999ABD940943E788 /* PBXTargetDependency */,
				25BB5552FA04DBE92DF6C60216A16149 /* PBXTargetDependency */,
				F30CBCB7C57919C3CD067871793A157B /* PBXTargetDependency */,
				385883946BA1C3DFAA150483BDCADCCE /* PBXTargetDependency */,
				363908F98DCA2A5F04738312C27F740A /* PBXTargetDependency */,
				07B91C96F074EC58ABE8C58FD696ABE7 /* PBXTargetDependency */,
				DD93765D18FFA20A6F84DDCEAD2F1209 /* PBXTargetDependency */,
				DE8E3504392868C2B5A49DCA8AD39B5A /* PBXTargetDependency */,
				782703D7D0F8939544413F9633AB21C1 /* PBXTargetDependency */,
				8687E0E7417620FF8D1B5A732B42623B /* PBXTargetDependency */,
				E320E64B8E2C4E11DFBC164E4F7DA932 /* PBXTargetDependency */,
				48A7C64C3B413CA73338DD1CE51B0AFB /* PBXTargetDependency */,
				9865BBA66A5717D92A3280273B9E2289 /* PBXTargetDependency */,
				BFDDB4537209C64BF1491F3C157E9284 /* PBXTargetDependency */,
				46BA4442597856CE586975E3888BFB5A /* PBXTargetDependency */,
				B14284E9AFC3FD9A21DA16F89971EA83 /* PBXTargetDependency */,
				1A45271DDB8DB417427BD657D78B87CE /* PBXTargetDependency */,
				7788EE9F2C3E1A4C68F11FE0C1C01299 /* PBXTargetDependency */,
				B73409A1DA9E4AB6A1649C0D09EAD7A2 /* PBXTargetDependency */,
				E1122D3B1CB58320B42B223505842078 /* PBXTargetDependency */,
				F40B323BA941D10E49CDBC9AA078AD0D /* PBXTargetDependency */,
				DADC67CC507B67F155BEC25D5FD06B6B /* PBXTargetDependency */,
				116B40C473DCCDB4AA0E3131F1F6F2F1 /* PBXTargetDependency */,
				5207FA60D3C2C0B2B62C3A716A537755 /* PBXTargetDependency */,
				9DDD5C8CC1AE4961803D1712428EA382 /* PBXTargetDependency */,
				E011E78B09F8B62C098479C1B5F00684 /* PBXTargetDependency */,
				6EDE65D0562FAC8540EE2B1866E5AE1B /* PBXTargetDependency */,
				6888C866AAAD1E73591A5441CFF83DDB /* PBXTargetDependency */,
				05A5867B0A8DC4194B8E4FBE17F63FCB /* PBXTargetDependency */,
				1406CBB0F12B12E3F8A915AF2A078B03 /* PBXTargetDependency */,
				2E9C5A6B19AC1C2D89A17DDF00FB5593 /* PBXTargetDependency */,
				F6D41DB13B5B570D6CF7DA91CD483D1F /* PBXTargetDependency */,
				B25C2B17C66C681D627549605A31E77B /* PBXTargetDependency */,
				7D9C10FB5AAEC723CD7B71D75F1ED152 /* PBXTargetDependency */,
				EDFD6E39376A375DDA8B2A910DEBA704 /* PBXTargetDependency */,
				8A70D25A1336858C7572635DB0F3011A /* PBXTargetDependency */,
				B1C48809B6F553513BC81A66280A0C65 /* PBXTargetDependency */,
				45544534A6670FA8F8A22781074DFC10 /* PBXTargetDependency */,
				3D0508F857D199C42B7DF4C28A6C4E47 /* PBXTargetDependency */,
				D6584EBCD55804773FFCCA11D560AC7B /* PBXTargetDependency */,
				FCAEB2E87FC4BF8DD910FD534E95C37F /* PBXTargetDependency */,
				DE08F93D6D9373DAF85E7577D0676DB3 /* PBXTargetDependency */,
				51B5638D342197C1FE7101413D55C1B0 /* PBXTargetDependency */,
				0A7C1662232CEA05DEF048CB431F1617 /* PBXTargetDependency */,
				73258E5ECE639591854E57EA3F4020E6 /* PBXTargetDependency */,
				AD6C38B2ED55A91B6702318321B88608 /* PBXTargetDependency */,
				898734C8D666B41C0EE9816551B6F4AB /* PBXTargetDependency */,
				E3E88B5CFB65087B5FEDFBE53A65BA6B /* PBXTargetDependency */,
				B1ECBBEDCB84E43F2302219C84B674CA /* PBXTargetDependency */,
				C3E0263A46CFA35390313D465AEE7B67 /* PBXTargetDependency */,
				66BBD3A5D1073084934B5858610EBD70 /* PBXTargetDependency */,
				A30280F9389979EEC6BDB2F7064E6773 /* PBXTargetDependency */,
				4F6D471B6A1F81FAF8739F3619365852 /* PBXTargetDependency */,
				8358BFD53FF2B4F9A0E506118097EDFC /* PBXTargetDependency */,
				174B7EF892E9E729392908EC30857A06 /* PBXTargetDependency */,
				397B0E8BD96354D4E4A2E3EDC982B685 /* PBXTargetDependency */,
				E383712D37DDE2AB365FD914959556B9 /* PBXTargetDependency */,
				F2B5C5C1EF8807E45E45876F2029350D /* PBXTargetDependency */,
				A19E22F1029EE0077E9D6728EC10AB94 /* PBXTargetDependency */,
				C8907473C223AF293F4B4BF8A4590206 /* PBXTargetDependency */,
				8A1CEDAF3C82C20635E9B829D4D90994 /* PBXTargetDependency */,
				3278A2B986B0D51B1DB2BDE463874817 /* PBXTargetDependency */,
				ECBEEBED050AC9935754AD3E156A8F62 /* PBXTargetDependency */,
				FDB759CE08B8CA505BF4B22074F024C3 /* PBXTargetDependency */,
				51E4F97101CA7323CE976F724F518C64 /* PBXTargetDependency */,
				D7E8602F5837DCFCE7D05E57C66B15DB /* PBXTargetDependency */,
				EB122AC03703130EF3D55836F5C6467C /* PBXTargetDependency */,
				B53487214C4CE1C06EED58AC4E546F25 /* PBXTargetDependency */,
				D967F3C18564650CEC5E8D19606A7A5A /* PBXTargetDependency */,
				F88872B31736EE0285EA0889578396A7 /* PBXTargetDependency */,
				90284385213D7373C1826DD1AED5AA8D /* PBXTargetDependency */,
				090C7C7051EAC7A08709F0EF11E4D47F /* PBXTargetDependency */,
				1415729DB75E06A250A29946B931F02C /* PBXTargetDependency */,
				7FDB79C9595E80EF3C33EA0C1DA8947C /* PBXTargetDependency */,
				5E7D3545B1E8D5E99FAF012268116507 /* PBXTargetDependency */,
				18ED5939C37A71FDAA13160A928075A2 /* PBXTargetDependency */,
				F10FA8AD1DBC790BB7DA1104F98599EF /* PBXTargetDependency */,
				00C8334F3B71BEDBF56551D062B9BBF5 /* PBXTargetDependency */,
				14ED915F84EFEF2E50D5F63514060E96 /* PBXTargetDependency */,
				3BB3D73530EA59344EAF860159F92BD7 /* PBXTargetDependency */,
				ABC2607D776740A836D754EF8E462184 /* PBXTargetDependency */,
				6E4911E4947761C376C41EE5EDE845E3 /* PBXTargetDependency */,
				C600DE23C9EE4937DE05A41B5B1C8E5F /* PBXTargetDependency */,
				692408C835EB1AE0966AB3385F8D641D /* PBXTargetDependency */,
				726004BAF9CA7D1AF423E584AC7F4C99 /* PBXTargetDependency */,
				C634892426D47F2FD5A3CB26A50DF97E /* PBXTargetDependency */,
>>>>>>> 4ccd8756
			);
			name = "Pods-Exponent";
			productName = "Pods-Exponent";
			productReference = 466788D32C07AABE962346999C6F9299 /* libPods-Exponent.a */;
			productType = "com.apple.product-type.library.static";
		};
		958186CF7D75761173A23E66E0CCAF14 /* Pods-Tests */ = {
			isa = PBXNativeTarget;
			buildConfigurationList = E19C48135B4745777E77C6147E0EF06D /* Build configuration list for PBXNativeTarget "Pods-Tests" */;
			buildPhases = (
				31251B5B0D8CB406F9F8741D3991981F /* Headers */,
				B2516BAFB2331DBDB5E3FA08D6F337F0 /* Sources */,
				3787FF5C3D066539CDE6ADC0DB6761CE /* Frameworks */,
			);
			buildRules = (
			);
			dependencies = (
				755DBF35E27ED99196E68E9115E14AE7 /* PBXTargetDependency */,
			);
			name = "Pods-Tests";
			productName = "Pods-Tests";
			productReference = FC95D668E217CFBB25845AA15162348B /* libPods-Tests.a */;
			productType = "com.apple.product-type.library.static";
		};
		99B70E071FAA3E34C4E8202EBDFEC247 /* Pods-ExponentIntegrationTests */ = {
			isa = PBXNativeTarget;
			buildConfigurationList = 8BC7CBD0732782DD9AA4C8B8A9FA7613 /* Build configuration list for PBXNativeTarget "Pods-ExponentIntegrationTests" */;
			buildPhases = (
				714B0E5FAD5B27ECD6617FF18D9E7352 /* Headers */,
				BADC6830DF0AB27671DD0391EBAB22B3 /* Sources */,
				3E7F217FE0DAFC6EAF8CC97ABEDD1AC6 /* Frameworks */,
			);
			buildRules = (
			);
			dependencies = (
				ED15C32131DC69D2D0C4257045C8C910 /* PBXTargetDependency */,
			);
			name = "Pods-ExponentIntegrationTests";
			productName = "Pods-ExponentIntegrationTests";
			productReference = AD5CC4487869D23BB83849DD54342A33 /* libPods-ExponentIntegrationTests.a */;
			productType = "com.apple.product-type.library.static";
		};
/* End PBXNativeTarget section */

/* Begin PBXProject section */
		BFDFE7DC352907FC980B868725387E98 /* Project object */ = {
			isa = PBXProject;
			attributes = {
				LastSwiftUpdateCheck = 1100;
				LastUpgradeCheck = 1100;
			};
			buildConfigurationList = 4821239608C13582E20E6DA73FD5F1F9 /* Build configuration list for PBXProject "Pods" */;
			compatibilityVersion = "Xcode 3.2";
			developmentRegion = en;
			hasScannedForEncodings = 0;
			knownRegions = (
				en,
				Base,
			);
			mainGroup = CF1408CF629C7361332E53B88F7BD30C;
			productRefGroup = F84485E88769B582B3B14EE5329DC7CB /* Products */;
			projectDirPath = "";
			projectReferences = (
				{
<<<<<<< HEAD
					ProjectRef = 08518012FCA0E31B3E86FE61167370CE /* ABI34_0_0 */;
				},
				{
					ProjectRef = BDCE6D583935F3509864B8E7B4149548 /* ABI35_0_0 */;
				},
				{
					ProjectRef = 0889A04942CC38D213696983EEA4F441 /* ABI36_0_0 */;
=======
					ProjectRef = 88EEC38A69D3D3235F3A6FB48B1E6C08 /* EXFirebaseAnalytics */;
				},
				{
					ProjectRef = 2A09CEB95147273FF0855BE94636A261 /* ABI34_0_0 */;
				},
				{
					ProjectRef = 0098906518FA604CBC10906ACEE3CBFC /* ABI35_0_0 */;
				},
				{
					ProjectRef = EF82AE40E2DE0CFE88F6850FB98FACB8 /* ABI36_0_0 */;
>>>>>>> 4ccd8756
				},
				{
					ProjectRef = DFFDF0AB64C1B899E0398BCF341D006F /* Amplitude-iOS */;
				},
				{
					ProjectRef = E1F0F3881D334951E64C1371F8B79D2E /* Analytics */;
				},
				{
					ProjectRef = 7329E6FBC66F5B33DF8FCD6CFA26231E /* AppAuth */;
				},
				{
					ProjectRef = 3262D5CB6E8C3A67128AB01B67E1BEAA /* Branch */;
				},
				{
					ProjectRef = 58A23A5D982D27B48AC39572F8FCDBB1 /* CocoaLumberjack */;
				},
				{
					ProjectRef = 557002D1F7F8B7157283F452DED23FB2 /* Crashlytics */;
				},
				{
					ProjectRef = D13D1078C70CDD48377C02AC1E3F7023 /* DoubleConversion */;
				},
				{
<<<<<<< HEAD
					ProjectRef = F7BF42F0D813BD062FBB4690E0FE2BD4 /* EXAV */;
				},
				{
					ProjectRef = 40AB90A50C942EACCF5D81B0FAC84805 /* EXAdsAdMob */;
				},
				{
					ProjectRef = D0544BA04C4B2204818FCC617B7AB907 /* EXAdsFacebook */;
				},
				{
					ProjectRef = AA0302116228746F8384E6C9B83E94FA /* EXAmplitude */;
				},
				{
					ProjectRef = 9ADCD028DF4677D74750EBC9FE826C74 /* EXAppAuth */;
				},
				{
					ProjectRef = A2152528EF2CCC8A6984DA62753EA299 /* EXAppleAuthentication */;
				},
				{
					ProjectRef = 9C4A9A7FECD36D14D18BF5F170C67D26 /* EXApplication */;
				},
				{
					ProjectRef = 19F8B29E6B42388AE05299336018C923 /* EXBackgroundFetch */;
				},
				{
					ProjectRef = 6D7FE06B14E0EAC791C7BC2EC4D5EC58 /* EXBarCodeScanner */;
				},
				{
					ProjectRef = 6CBA7CEF72FCFE6B98C13C5B420106C1 /* EXBattery */;
				},
				{
					ProjectRef = A9CCA92433977ABC893ADBAF06E11C04 /* EXBlur */;
				},
				{
					ProjectRef = 8164F81E985032D5B42CB79AF2D46BAC /* EXBranch */;
				},
				{
					ProjectRef = 40A4FEFA3D88DF6C49BF561800FAED78 /* EXBrightness */;
				},
				{
					ProjectRef = C3DD583B15221F8DF55F01B776AE6CBD /* EXCalendar */;
				},
				{
					ProjectRef = 1BF9447325851C103035FBE260ED48A2 /* EXCamera */;
				},
				{
					ProjectRef = E118E35DA29B1404CE45F974DC6019E0 /* EXCellular */;
				},
				{
					ProjectRef = 2FC7FACAF61B902E216FC44E2DDB4C58 /* EXConstants */;
				},
				{
					ProjectRef = 1732E16C26C2DF0BCB8E6F6C247429BD /* EXContacts */;
				},
				{
					ProjectRef = 1F3EB9B0129350665281B7275708274E /* EXCrypto */;
				},
				{
					ProjectRef = A4A8759EE74DB6D561693304DABE90DB /* EXDevice */;
				},
				{
					ProjectRef = C67644328A82B0459CCD28C54EF096AA /* EXDocumentPicker */;
				},
				{
					ProjectRef = CB84F530A0FF13F3B5D8B2C6E463446C /* EXErrorRecovery */;
				},
				{
					ProjectRef = 06DFF66DBC82438C5A2F43050396B697 /* EXFaceDetector */;
				},
				{
					ProjectRef = 4569996A3DAF51B69C6C15DDD02177D3 /* EXFacebook */;
				},
				{
					ProjectRef = AE367559F6E0D6100CE344133B70C334 /* EXFileSystem */;
				},
				{
					ProjectRef = A2CB7C846124FE0C237ED58B75CFC5A7 /* EXFont */;
				},
				{
					ProjectRef = E1E903DF3F3A728AA3079FC3604DF103 /* EXGL */;
				},
				{
					ProjectRef = 9E03FC01AF627C6417CA739ED142F059 /* EXGL_CPP */;
				},
				{
					ProjectRef = F2DFA62CE593BC5DC01E0C6793B7D66F /* EXGoogleSignIn */;
				},
				{
					ProjectRef = FF050C053F02FB400C384D1BA3A465F3 /* EXHaptics */;
				},
				{
					ProjectRef = 666DFE8B8F90FB4499B903DE2F1DA5DB /* EXImageLoader */;
				},
				{
					ProjectRef = 8BBA23C778EEE6F3524E5318F9B2CAB8 /* EXImageManipulator */;
				},
				{
					ProjectRef = 854084C73BE8D22E0E20DEF49FCDE071 /* EXImagePicker */;
				},
				{
					ProjectRef = BE8F58E3DD6B7123B4CFDD9B0F56F797 /* EXKeepAwake */;
				},
				{
					ProjectRef = B120E4ECCA3A2F9409C968A3AF566EDE /* EXLinearGradient */;
				},
				{
					ProjectRef = C2925D31BF80A14020D7966B4B640D43 /* EXLocalAuthentication */;
				},
				{
					ProjectRef = 8A7B3CF938F369A1233E816481BD705F /* EXLocalization */;
				},
				{
					ProjectRef = B2A063CED4E549E669E71BB9CBDEB96F /* EXLocation */;
				},
				{
					ProjectRef = 1727788E859417EEE39CBC2858F73606 /* EXMailComposer */;
				},
				{
					ProjectRef = 651D0616E07B7893EF520CE35FE1175F /* EXMediaLibrary */;
				},
				{
					ProjectRef = FE406570EB7706E10980DBF7E427B2D0 /* EXNetwork */;
				},
				{
					ProjectRef = D89C7C48095D23E7A0E053982EE282E6 /* EXPermissions */;
				},
				{
					ProjectRef = 8067F7BEDC6C4B84D5E4FB778A412C3D /* EXPrint */;
				},
				{
					ProjectRef = 241B667C465B94F4B9A323FF1E72EC0A /* EXRandom */;
				},
				{
					ProjectRef = B931F471E4DEB1529702DF268C81F753 /* EXSMS */;
				},
				{
					ProjectRef = A5161A39284DE08B25A7FFAF28C5E973 /* EXSQLite */;
				},
				{
					ProjectRef = B99CF995054E024040AB86047C738EC0 /* EXScreenOrientation */;
				},
				{
					ProjectRef = 800AEE402F25DCEA170B26923087231B /* EXSecureStore */;
				},
				{
					ProjectRef = F57EF40561BB5CB19B0A1AA6B412BBA7 /* EXSegment */;
				},
				{
					ProjectRef = 9FED39BA587322C6548225402057CA46 /* EXSensors */;
				},
				{
					ProjectRef = D04A40E45379939D6EF59CB787D7068A /* EXSharing */;
				},
				{
					ProjectRef = B7515421A05A68A47101404ADC8EDEB7 /* EXSpeech */;
				},
				{
					ProjectRef = D17943C2AAB90B7DDE57C6DF776D61AE /* EXStoreReview */;
				},
				{
					ProjectRef = 845B601E801CFFEE0F5CBEB86DE353BC /* EXTaskManager */;
				},
				{
					ProjectRef = 2FF45CAFD854D8DDE609FAB7381292FF /* EXVideoThumbnails */;
				},
				{
					ProjectRef = 500DC040E9F49DBC4A9BF28EC5D3488F /* EXWebBrowser */;
=======
					ProjectRef = 8A99B9D7241286C67C6B14C72ED74389 /* EXAV */;
				},
				{
					ProjectRef = 476FC90F26F058A670F3311259A7E90B /* EXAdsAdMob */;
				},
				{
					ProjectRef = 812D1117D702AA61642B93F945BD62A3 /* EXAdsFacebook */;
				},
				{
					ProjectRef = F8D1DB434ECDACE792BF79FACFE79B5A /* EXAmplitude */;
				},
				{
					ProjectRef = C288EA6C9ABEB9A559D9F8E5CFBF8C4F /* EXAppAuth */;
				},
				{
					ProjectRef = 39788CA5B1263272F0174994C3BAB3E6 /* EXAppLoaderProvider */;
				},
				{
					ProjectRef = B713DE882B8B764C281C5DF98C08898B /* EXAppleAuthentication */;
				},
				{
					ProjectRef = 93C91F4D2240AA88902CD6F63C7947BF /* EXApplication */;
				},
				{
					ProjectRef = D1C65CBB6CE4FEA536EF43C4A84ACDE4 /* EXBackgroundFetch */;
				},
				{
					ProjectRef = 2A3D3C6DEE43E2C05338169A4F2AD123 /* EXBarCodeScanner */;
				},
				{
					ProjectRef = B9EE9B43394A5A1F0D64B766CC8F4A8A /* EXBattery */;
				},
				{
					ProjectRef = 8D3577F509FC0012E56BDDB9719C25EB /* EXBlur */;
				},
				{
					ProjectRef = 981838F9EB928D01E3336111D9F77D47 /* EXBranch */;
				},
				{
					ProjectRef = 38C199F0F48A4D39497D926AE70F6EA8 /* EXBrightness */;
				},
				{
					ProjectRef = 724304EF68626509333799BE18537132 /* EXCalendar */;
				},
				{
					ProjectRef = 472559B4FA0DC6C677654E081EA1B0F9 /* EXCamera */;
				},
				{
					ProjectRef = 9D3E9F8A78D1BC4292C714AD2915D866 /* EXCellular */;
				},
				{
					ProjectRef = 44E342CF60B05B01DD2FB05068561322 /* EXConstants */;
				},
				{
					ProjectRef = 2CE482E064E086DC3B9315338709627E /* EXContacts */;
				},
				{
					ProjectRef = A998BD4BEF984884DA0704A99E793BAF /* EXCrypto */;
				},
				{
					ProjectRef = 57DA99709F557C2648359F4BC5D9A7F6 /* EXDevice */;
				},
				{
					ProjectRef = 6A00B4090B84427D7A185B0A1C4B2726 /* EXDocumentPicker */;
				},
				{
					ProjectRef = 4B805C90FD32F1E5555580CB3541440C /* EXErrorRecovery */;
				},
				{
					ProjectRef = BA9463174AAC32F062226D1EDEDD2680 /* EXFaceDetector */;
				},
				{
					ProjectRef = D7917284241463E185E3EF99BB580412 /* EXFacebook */;
				},
				{
					ProjectRef = A7FBEA2140658CEE31523B85126F1245 /* EXFileSystem */;
				},
				{
					ProjectRef = CF6C560CC0F57BBDFB642735A3FCC9A1 /* EXFirebaseCore */;
				},
				{
					ProjectRef = BEAFA209624382F5AA3864B089E79B62 /* EXFont */;
				},
				{
					ProjectRef = 2323213DCEDDCCA6FE591E2407D02E13 /* EXGL */;
				},
				{
					ProjectRef = F378F6A37952C35205EED5847F107653 /* EXGL_CPP */;
				},
				{
					ProjectRef = D172AF3F969DEB80F11571DA179B72AB /* EXGoogleSignIn */;
				},
				{
					ProjectRef = D745188781E16DEC49BC6B02877299DB /* EXHaptics */;
				},
				{
					ProjectRef = BDA0A5A15E2C981666252AD117A6EFB5 /* EXImageLoader */;
				},
				{
					ProjectRef = DFE915A2119160D58246D43B37C986A5 /* EXImageManipulator */;
				},
				{
					ProjectRef = C9E0D1E8A91306621AF79D13DF1D1EE1 /* EXImagePicker */;
				},
				{
					ProjectRef = 42BC18C6AC68ACE31DC8C50609DC840E /* EXKeepAwake */;
				},
				{
					ProjectRef = BEEF2BB1F85113F9807B0EE5B6488116 /* EXLinearGradient */;
				},
				{
					ProjectRef = 1233F374D815AB8A0CA37C1F784ACA21 /* EXLocalAuthentication */;
				},
				{
					ProjectRef = C70952C8CF84F73CE814C1DF306222FC /* EXLocalization */;
				},
				{
					ProjectRef = B5675D977A5A4F3F077EA799098E48D9 /* EXLocation */;
				},
				{
					ProjectRef = 257656237256A61CD2BCB5FE9BA7B2D0 /* EXMailComposer */;
				},
				{
					ProjectRef = D07CAE637E91CEB6B5BCC5447CFBD560 /* EXMediaLibrary */;
				},
				{
					ProjectRef = EB655029918E2D535F2E2726B35A5AF8 /* EXNetwork */;
				},
				{
					ProjectRef = 84CA43CF96ED3E5622DF3B038D9570FE /* EXPermissions */;
				},
				{
					ProjectRef = 9A215BEEB898B01AC7346C8776490472 /* EXPrint */;
				},
				{
					ProjectRef = B2946540717875DF5800179D48051697 /* EXRandom */;
				},
				{
					ProjectRef = 01377395302D80A6ADB93AFAB014F2E6 /* EXSMS */;
				},
				{
					ProjectRef = 35F83F2A8392167453E471E92BAF1C20 /* EXSQLite */;
				},
				{
					ProjectRef = BF828DDDD719250E79FA7469C9381420 /* EXScreenOrientation */;
				},
				{
					ProjectRef = 08C2865A192C94DF35AAC47B5ECA10D3 /* EXSecureStore */;
				},
				{
					ProjectRef = F4A4213E9C002D2E5E0807F9A76BF2C5 /* EXSegment */;
				},
				{
					ProjectRef = 69149FCE6BFD7F8AEB36D381E65D8286 /* EXSensors */;
				},
				{
					ProjectRef = BF6D22A8C7F64E1CEA0F6722C201E2FE /* EXSharing */;
				},
				{
					ProjectRef = CFA5D76E0610F867B097AE8A0C421D3F /* EXSpeech */;
				},
				{
					ProjectRef = 1D33260EAA9C6363211C9C7A706314FA /* EXStoreReview */;
				},
				{
					ProjectRef = 091C5584E0AC94A913E15A3A0E665376 /* EXTaskManager */;
				},
				{
					ProjectRef = C0DF0EC5C5520FC9BDF9D07E414923CA /* EXVideoThumbnails */;
				},
				{
					ProjectRef = FA81BF6F0ECAB03B32FEB35438AF6096 /* EXWebBrowser */;
>>>>>>> 4ccd8756
				},
				{
					ProjectRef = 19C983AB8A2D7C3C091110612DBF99B0 /* FBAudienceNetwork */;
				},
				{
<<<<<<< HEAD
					ProjectRef = 187D5C13ADE5B78DA9B1EDE896B32694 /* FBLazyVector */;
				},
				{
					ProjectRef = EC380FEC2DC42B5E3D768E578F5B9050 /* FBReactNativeSpec */;
=======
					ProjectRef = 82C4D4421A13361F863DA80FE77A40B6 /* FBLazyVector */;
				},
				{
					ProjectRef = BCF573F1CBE1E888F7AA0C1E0C9DE53E /* FBReactNativeSpec */;
>>>>>>> 4ccd8756
				},
				{
					ProjectRef = 89DDB4EBC35231EAA18C290E5886583A /* FBSDKCoreKit */;
				},
				{
					ProjectRef = BF5A5A8F041517C889374068D798BE4D /* FBSDKLoginKit */;
				},
				{
					ProjectRef = 24995760219F13C24A8A30197D4765D2 /* Fabric */;
				},
				{
					ProjectRef = CD0DFDE19FFD2600BE8FBAC0A002A2BD /* Firebase */;
				},
				{
					ProjectRef = CE562066AF91D872AC8E3A0682BC866B /* FirebaseAnalytics */;
				},
				{
					ProjectRef = D82489EB6EE17BAACB1A973A0281CDBC /* FirebaseCore */;
				},
				{
					ProjectRef = 544D5439F060007D99672FB507D3BF36 /* FirebaseCoreDiagnostics */;
				},
				{
					ProjectRef = 625602D7AFBCC781FBCA2362AA52C5D6 /* FirebaseCoreDiagnosticsInterop */;
				},
				{
					ProjectRef = 74A9A49D14148F10538EC4DF0C0CFB0E /* FirebaseInstanceID */;
				},
				{
					ProjectRef = AC6306227AD05F674185852F768A81C2 /* FirebaseMLCommon */;
				},
				{
					ProjectRef = 07D51552DCD30F3AC79088839CD34A1B /* FirebaseMLVision */;
				},
				{
					ProjectRef = 6FC152045945143A1A86161022CF44C1 /* FirebaseMLVisionFaceModel */;
				},
				{
					ProjectRef = 2A03FBC353BD0997D3B4988F6F707F32 /* Folly */;
				},
				{
					ProjectRef = C1FFD7E5E7B1335D0A86D989FBF7A23C /* GTMAppAuth */;
				},
				{
					ProjectRef = F7E0118061CD4B4B44868CCA0CCE732B /* GTMSessionFetcher */;
				},
				{
					ProjectRef = 8E6EF656D6F2AEFD82D436039F1D13BC /* Google-Maps-iOS-Utils */;
				},
				{
					ProjectRef = 549D382640DF381F80D835259236C6D1 /* Google-Mobile-Ads-SDK */;
				},
				{
					ProjectRef = D63E1A810130D8B3104065E030D54210 /* GoogleAPIClientForREST */;
				},
				{
					ProjectRef = 902C44245B902E8F5C37F2828CBF9716 /* GoogleAppMeasurement */;
				},
				{
					ProjectRef = 3737CF7F528551A17E1EFAD769CB1FB6 /* GoogleDataTransport */;
				},
				{
					ProjectRef = A196458D50C3B7F919D7DFAD36AD7A91 /* GoogleDataTransportCCTSupport */;
				},
				{
					ProjectRef = 5A87A984DD808808621992CB3C3BD8B9 /* GoogleMaps */;
				},
				{
					ProjectRef = 3EF7DB14A3945D64FB61CE018C6D8928 /* GoogleSignIn */;
				},
				{
					ProjectRef = FB6A35E995DAEAACEB06A76AAF778706 /* GoogleToolboxForMac */;
				},
				{
					ProjectRef = F834D263AC4AC81EC091AEDEE515B0E0 /* GoogleUtilities */;
				},
				{
					ProjectRef = 9306B24E3B4D385BD26AB11A6D30343E /* JKBigInteger2 */;
				},
				{
					ProjectRef = 54C6D0CD47A5227AFE53B6091665FE1E /* Protobuf */;
				},
				{
<<<<<<< HEAD
					ProjectRef = E3727A4AB27F84DDA2411B770E7349C9 /* RCTRequired */;
				},
				{
					ProjectRef = A075154B105881FA1CB390820B6F22E8 /* RCTTypeSafety */;
				},
				{
					ProjectRef = CDAC80C7EF900A185681B4F564012590 /* React */;
				},
				{
					ProjectRef = 4C64FE0C201570701939452EF2770CC6 /* React-Core */;
				},
				{
					ProjectRef = 406A08F6C08895951047E4D46DA01EDD /* React-CoreModules */;
				},
				{
					ProjectRef = 836D87F3DB21253A8D60B84F3A3F43E2 /* React-RCTActionSheet */;
				},
				{
					ProjectRef = 24584AD5199BC2F20C69C097DA164A4A /* React-RCTAnimation */;
				},
				{
					ProjectRef = 7DFD262381057F1A0F179377EEF8E7DE /* React-RCTBlob */;
				},
				{
					ProjectRef = A793FC51348ACE09AD2A095A3DFFE0F8 /* React-RCTImage */;
				},
				{
					ProjectRef = 2877A4688C242DB256271E8D2355F220 /* React-RCTLinking */;
				},
				{
					ProjectRef = 35730324AEA363F4E255F8F9F6C3675E /* React-RCTNetwork */;
				},
				{
					ProjectRef = 195B23FFCC803722C5A73AB0D4F58FFE /* React-RCTSettings */;
				},
				{
					ProjectRef = 9C80BF0E6ABB798FEC979E3F413C6EF6 /* React-RCTText */;
				},
				{
					ProjectRef = 2B3F0CF467381FA80383C02383345C15 /* React-RCTVibration */;
				},
				{
					ProjectRef = C252DB9EC2961ECA26A5DD16F8AD801F /* React-cxxreact */;
				},
				{
					ProjectRef = C62A59DDED77941A45261DC2B21B83ED /* React-jsi */;
				},
				{
					ProjectRef = 26BD043AF9FE6D25B9130B8B050E3B3C /* React-jsiexecutor */;
				},
				{
					ProjectRef = 2BDC96831FA9406E2146BFAF6F4A0589 /* React-jsinspector */;
				},
				{
					ProjectRef = D6556377682A01FCF857E32CC0FD6DA3 /* ReactCommon */;
				},
				{
					ProjectRef = E379E98A66487937147653D8DB02E7A6 /* UMAppLoader */;
				},
				{
					ProjectRef = 68F2CF0A367D40571DC9494AD095AF57 /* UMBarCodeScannerInterface */;
				},
				{
					ProjectRef = 0572FAE69605FB15A86D4726904154BC /* UMCameraInterface */;
				},
				{
					ProjectRef = 55792CBD57D8B3803D8EE9D82F5B5C9E /* UMConstantsInterface */;
				},
				{
					ProjectRef = F45C8234AD0BCB619C1365C180991EB7 /* UMCore */;
				},
				{
					ProjectRef = 7D47D11533867E1C6AFB39EE1DFFF271 /* UMFaceDetectorInterface */;
				},
				{
					ProjectRef = AA695048D738700F5B217CB2CE983484 /* UMFileSystemInterface */;
				},
				{
					ProjectRef = A492EA1AB92ADAF004A1A1A30029C2BF /* UMFontInterface */;
				},
				{
					ProjectRef = D31091532373C9EBE9224E9BEA15194A /* UMImageLoaderInterface */;
				},
				{
					ProjectRef = E22F9FD804D616A4676ABA16A3D30AD6 /* UMPermissionsInterface */;
				},
				{
					ProjectRef = 107F2C0B9278EAF6A03B7ABA57032D6B /* UMReactNativeAdapter */;
				},
				{
					ProjectRef = 9A8B6930024F0154FA34EDDF98837EB5 /* UMSensorsInterface */;
				},
				{
					ProjectRef = 94BDBA06066E5F3DABF800BB262FD43A /* UMTaskManagerInterface */;
				},
				{
					ProjectRef = 636530CE44A7EDFEDAA947D24AD55819 /* Yoga */;
=======
					ProjectRef = 1D29CBA21411C8288FF14DE077392AC1 /* RCTRequired */;
				},
				{
					ProjectRef = FC075967CC0B633D986FA09EE115E6F2 /* RCTTypeSafety */;
				},
				{
					ProjectRef = 738B97F408458D49EA5FB16960DF8CBE /* React */;
				},
				{
					ProjectRef = 91184A5C70AD11E7240116D6803718AB /* React-Core */;
				},
				{
					ProjectRef = FF9FEE1846D7DB030899827478EF9AA4 /* React-CoreModules */;
				},
				{
					ProjectRef = 2B32592672E067702F86CB9EDD67B3BD /* React-RCTActionSheet */;
				},
				{
					ProjectRef = 4B0F1FA8F1143B5A438BA3F132FB35EE /* React-RCTAnimation */;
				},
				{
					ProjectRef = DFB61A2E2E50ED53304B1B4D2AFD703D /* React-RCTBlob */;
				},
				{
					ProjectRef = 83B9D16808CDC15D1F2AA5A6D1F1EE86 /* React-RCTImage */;
				},
				{
					ProjectRef = 5BE2D62071E47C6CFCF1AA9AC73312CD /* React-RCTLinking */;
				},
				{
					ProjectRef = 72976F84ACFFC72CF785799340E8ACEC /* React-RCTNetwork */;
				},
				{
					ProjectRef = BF6E0E0272E41E80FBA241D836F59946 /* React-RCTSettings */;
				},
				{
					ProjectRef = 1EECCE2FB4CB9AFA2E7F37DD1683FB93 /* React-RCTText */;
				},
				{
					ProjectRef = ABB326676BC97E8AE97CE195C9092197 /* React-RCTVibration */;
				},
				{
					ProjectRef = 1437D4D4E08F4DADA8DE04F5B4EB0C10 /* React-cxxreact */;
				},
				{
					ProjectRef = E1822C6C364267C08734B1571FEE78DF /* React-jsi */;
				},
				{
					ProjectRef = 6160BB5B647495D6B62092EA4EB7C8A5 /* React-jsiexecutor */;
				},
				{
					ProjectRef = 605B74ED2F35A471E8145C9B79E244A3 /* React-jsinspector */;
				},
				{
					ProjectRef = 60A70CF5F5E335207463A02525363EAB /* ReactCommon */;
				},
				{
					ProjectRef = BD9D0058856D6739B93476E3709E5934 /* UMBarCodeScannerInterface */;
				},
				{
					ProjectRef = 32EABA0DC408AF48DD000BCFACFBBA4B /* UMCameraInterface */;
				},
				{
					ProjectRef = 31BBB5F55186E01567D2990C0184DF6B /* UMConstantsInterface */;
				},
				{
					ProjectRef = 679CC391573F1BED951F44CF0297BA9B /* UMCore */;
				},
				{
					ProjectRef = 2A869EE238C6CE676C0C6E1F2D50C0F7 /* UMFaceDetectorInterface */;
				},
				{
					ProjectRef = 75ECFA92C24FCE69F3E153DA9C2FB05C /* UMFileSystemInterface */;
				},
				{
					ProjectRef = 166F7100A3CA1D0885356949CAFB31D8 /* UMFontInterface */;
				},
				{
					ProjectRef = 6F9C5A65D085E80949491C08D73ADC4E /* UMImageLoaderInterface */;
				},
				{
					ProjectRef = F8202B03FA34D6BCE89C8E2DAEAD953B /* UMPermissionsInterface */;
				},
				{
					ProjectRef = E1578B4D815A6437925A6CFF74767C05 /* UMReactNativeAdapter */;
				},
				{
					ProjectRef = 3A2594D71043C4DB43F0D27A4A40547F /* UMSensorsInterface */;
				},
				{
					ProjectRef = 3B7949E9C5C7A50A365BE1EE7B73EC4F /* UMTaskManagerInterface */;
				},
				{
					ProjectRef = B1E805445061D9DB7E3CE17450A89345 /* Yoga */;
>>>>>>> 4ccd8756
				},
				{
					ProjectRef = B7904F0490E5D9C52E93BEA67B222FC7 /* ZXingObjC */;
				},
				{
					ProjectRef = 65BBB4643488DAEE8E306CE9516C795A /* boost-for-react-native */;
				},
				{
					ProjectRef = 87F235793E76A0D4473E1D0119EA448D /* glog */;
				},
				{
					ProjectRef = 4764CD4823A97578F95024C4D7075B79 /* lottie-ios */;
				},
				{
					ProjectRef = 31E92FF75F534D670DD30848F9F21EB0 /* nanopb */;
				},
			);
			projectRoot = "";
			targets = (
				0DBD2E5458E61E9BBFDC5914B7D570E8 /* Pods-Exponent */,
				99B70E071FAA3E34C4E8202EBDFEC247 /* Pods-ExponentIntegrationTests */,
				958186CF7D75761173A23E66E0CCAF14 /* Pods-Tests */,
			);
		};
/* End PBXProject section */

/* Begin PBXSourcesBuildPhase section */
<<<<<<< HEAD
		79A039AE7852FC49F2098988AC157838 /* Sources */ = {
			isa = PBXSourcesBuildPhase;
			buildActionMask = 2147483647;
			files = (
				13CE08B15C471E93E685194ECDC50103 /* Pods-Exponent-dummy.m in Sources */,
=======
		4D3D5C4EF5E4890456D51FCE6FE649EB /* Sources */ = {
			isa = PBXSourcesBuildPhase;
			buildActionMask = 2147483647;
			files = (
				D89D773B5122E9A0FCB890D90CAA0D70 /* Pods-Exponent-dummy.m in Sources */,
>>>>>>> 4ccd8756
			);
			runOnlyForDeploymentPostprocessing = 0;
		};
		B2516BAFB2331DBDB5E3FA08D6F337F0 /* Sources */ = {
			isa = PBXSourcesBuildPhase;
			buildActionMask = 2147483647;
			files = (
				48C2AF1E2B026BBF3B5BECC66742AB5A /* Pods-Tests-dummy.m in Sources */,
			);
			runOnlyForDeploymentPostprocessing = 0;
		};
		BADC6830DF0AB27671DD0391EBAB22B3 /* Sources */ = {
			isa = PBXSourcesBuildPhase;
			buildActionMask = 2147483647;
			files = (
				A745AFC352312791D940AFBD4642415F /* Pods-ExponentIntegrationTests-dummy.m in Sources */,
			);
			runOnlyForDeploymentPostprocessing = 0;
		};
/* End PBXSourcesBuildPhase section */

/* Begin PBXTargetDependency section */
<<<<<<< HEAD
		00F18BBEAA658A95C7615F740870447C /* PBXTargetDependency */ = {
			isa = PBXTargetDependency;
			name = ABI36_0_0RCTRequired;
			targetProxy = BA0488B68D8A7FB75A0542587FB6D12D /* PBXContainerItemProxy */;
		};
		01AD9EEAEF64D8929BADEF46CE0348E0 /* PBXTargetDependency */ = {
			isa = PBXTargetDependency;
			name = EXLocalAuthentication;
			targetProxy = 0E2B57C7E631048AFCE9842E43A460D6 /* PBXContainerItemProxy */;
		};
		02A076388F2FA62B56AB793F3653F02F /* PBXTargetDependency */ = {
			isa = PBXTargetDependency;
			name = UMFaceDetectorInterface;
			targetProxy = 199C6E919C84F2D962254D7503FE9BA3 /* PBXContainerItemProxy */;
		};
		02FFC177A45E78B9D9BC653266C347FC /* PBXTargetDependency */ = {
			isa = PBXTargetDependency;
			name = ABI35_0_0EXAppLoaderProvider;
			targetProxy = B8EC7CE523889A98F94C6995A58B20D5 /* PBXContainerItemProxy */;
		};
		049EC958291A4AA8FAF90E6171EAF0AF /* PBXTargetDependency */ = {
			isa = PBXTargetDependency;
			name = EXCalendar;
			targetProxy = 295C572996137ABBED29BD54C22A2910 /* PBXContainerItemProxy */;
		};
		05547919D581382FD9AA1C9B4909901C /* PBXTargetDependency */ = {
			isa = PBXTargetDependency;
			name = UMSensorsInterface;
			targetProxy = 8225FC0A3BAC38D4B36B7CE88473684A /* PBXContainerItemProxy */;
		};
		06F063A84E1BF1DB26FE272F9A73B3A5 /* PBXTargetDependency */ = {
			isa = PBXTargetDependency;
			name = EXErrorRecovery;
			targetProxy = 56142AE419A6B15236FA90BFBB2A7569 /* PBXContainerItemProxy */;
		};
		079A66BA723C436875C6C4DA2BAF1A91 /* PBXTargetDependency */ = {
			isa = PBXTargetDependency;
			name = EXImageLoader;
			targetProxy = FD420FF1205874A4BAA34B93AA1A061C /* PBXContainerItemProxy */;
		};
		07E9857982B9EF431D2374A7EB40C2B5 /* PBXTargetDependency */ = {
			isa = PBXTargetDependency;
			name = "React-CoreModules";
			targetProxy = 0543B41F9B5D4F3BD8C15CB7B889DAC1 /* PBXContainerItemProxy */;
		};
		07F40CEFE4DBD0828DE8F6BCC53AC20B /* PBXTargetDependency */ = {
			isa = PBXTargetDependency;
			name = ABI34_0_0EXSensors;
			targetProxy = 8F55517FF6BD750A96536D78622775DE /* PBXContainerItemProxy */;
		};
		0925C405D956BAD9A761F2B4E65A81AB /* PBXTargetDependency */ = {
			isa = PBXTargetDependency;
			name = UMPermissionsInterface;
			targetProxy = D95B2210C742FEE9E015DF8EE301755B /* PBXContainerItemProxy */;
		};
		097066D15E0CD09DAB6DD04CD0A79613 /* PBXTargetDependency */ = {
			isa = PBXTargetDependency;
			name = ABI36_0_0EXContacts;
			targetProxy = A0B5452055D25F0949BAABA91C884D1B /* PBXContainerItemProxy */;
		};
		0A6E5B16152CA8FFBF334C349BCAA9BA /* PBXTargetDependency */ = {
			isa = PBXTargetDependency;
			name = FirebaseMLVisionFaceModel;
			targetProxy = F8B1B595C0C512DD79D73173D5304D7E /* PBXContainerItemProxy */;
		};
		0A84A4D573BEB83F3586764BA036923B /* PBXTargetDependency */ = {
			isa = PBXTargetDependency;
			name = ABI35_0_0EXAmplitude;
			targetProxy = CD07BB916732E47A65DB18AE6BC35543 /* PBXContainerItemProxy */;
		};
		0A8A1E0EAF7759367D473D194C049200 /* PBXTargetDependency */ = {
			isa = PBXTargetDependency;
			name = EXConstants;
			targetProxy = 597803494582AF5947A8F5286FCA67AF /* PBXContainerItemProxy */;
		};
		0AFFE2DEBDA9FBD5678136B8C82CF600 /* PBXTargetDependency */ = {
			isa = PBXTargetDependency;
			name = ABI36_0_0EXFont;
			targetProxy = B9E13C7A2EAE6C7B8348549364481D30 /* PBXContainerItemProxy */;
		};
		0B058C894EA1F9CAA313E2C6E3498DD0 /* PBXTargetDependency */ = {
			isa = PBXTargetDependency;
			name = ABI35_0_0UMFontInterface;
			targetProxy = 922B02A50BDED3C5083297DA0F77AD61 /* PBXContainerItemProxy */;
		};
		0B5D87EB3A6F6B23EFB46A6441CF396B /* PBXTargetDependency */ = {
			isa = PBXTargetDependency;
			name = ABI36_0_0UMFileSystemInterface;
			targetProxy = EEB37ACDCBB3620D54E01FFA690D4374 /* PBXContainerItemProxy */;
		};
		0C22F4D19448C01409B32AFE7A3E9775 /* PBXTargetDependency */ = {
			isa = PBXTargetDependency;
			name = EXFaceDetector;
			targetProxy = A741BFAA30E828B04D6E05F20D54DF8E /* PBXContainerItemProxy */;
		};
		0CEF941C3575ED95DC1741F578BAB27E /* PBXTargetDependency */ = {
			isa = PBXTargetDependency;
			name = "React-Core";
			targetProxy = 2C881993080277D7F9266506D7263744 /* PBXContainerItemProxy */;
		};
		0DE0AB54CE78E68AF8F041096543B8E5 /* PBXTargetDependency */ = {
			isa = PBXTargetDependency;
			name = RCTTypeSafety;
			targetProxy = 2A75202BA03FE18CADF7E2ACD122EF3F /* PBXContainerItemProxy */;
		};
		10314BD709AD7F1CE297ABBA886D0D78 /* PBXTargetDependency */ = {
			isa = PBXTargetDependency;
			name = ABI36_0_0EXSMS;
			targetProxy = 3769A18CB91647F070E956BC0A7195EA /* PBXContainerItemProxy */;
		};
		106541086664F891B060DC7442BEABBB /* PBXTargetDependency */ = {
			isa = PBXTargetDependency;
			name = ABI34_0_0EXLocalization;
			targetProxy = 42233B4CDC4FC5F8B8A5E758C125B377 /* PBXContainerItemProxy */;
		};
		107D0F981B65576BB0966EDA80086D6B /* PBXTargetDependency */ = {
			isa = PBXTargetDependency;
			name = "React-RCTText";
			targetProxy = 05C90BB764998F10C707938F0886A562 /* PBXContainerItemProxy */;
		};
		123354BD693B8F509B723D76F0E8E952 /* PBXTargetDependency */ = {
			isa = PBXTargetDependency;
			name = ABI36_0_0EXAmplitude;
			targetProxy = 67CED0B5807CCEE1B7CC2D80596DE6E9 /* PBXContainerItemProxy */;
		};
		128C131DAFFA174D7A2A1D6DFC0A91AF /* PBXTargetDependency */ = {
			isa = PBXTargetDependency;
			name = ABI35_0_0EXNetwork;
			targetProxy = 96ECFFFDB6BEE436E024D426D7BF3F0D /* PBXContainerItemProxy */;
		};
		12921DBE37302E3096EC4F720F2B4B42 /* PBXTargetDependency */ = {
			isa = PBXTargetDependency;
			name = EXSensors;
			targetProxy = 926365E52EA42A8BAFB9010FE1C17E8B /* PBXContainerItemProxy */;
		};
		12AC65490B1D8C7E737404B1C939B33B /* PBXTargetDependency */ = {
			isa = PBXTargetDependency;
			name = "React-RCTSettings";
			targetProxy = 1E5ED38013FD9937D7C045EB8659B028 /* PBXContainerItemProxy */;
		};
		13A3899BC591F2022D3122D7BB181829 /* PBXTargetDependency */ = {
			isa = PBXTargetDependency;
			name = ABI35_0_0EXBattery;
			targetProxy = 4F6208B57A7593132732C34CAEC95AB3 /* PBXContainerItemProxy */;
		};
		14AF90400BF56574181EE786D9B10DAF /* PBXTargetDependency */ = {
			isa = PBXTargetDependency;
			name = ABI34_0_0EXBrightness;
			targetProxy = 2D4A95FA7D73ED7FD393A1247B627D06 /* PBXContainerItemProxy */;
		};
		169DB39F56037419B2E138601ECD5C99 /* PBXTargetDependency */ = {
			isa = PBXTargetDependency;
			name = ABI35_0_0UMFileSystemInterface;
			targetProxy = 28DA3BF2A64EA620CBAC518AC4E2788A /* PBXContainerItemProxy */;
		};
		16C4D583DAC4641037AAC6ADB37A2973 /* PBXTargetDependency */ = {
			isa = PBXTargetDependency;
			name = ABI36_0_0EXLocalization;
			targetProxy = A549DF47917FC5BCD279FC930739C4F4 /* PBXContainerItemProxy */;
		};
		171C875D435E9885A217F4412E01CDEF /* PBXTargetDependency */ = {
			isa = PBXTargetDependency;
			name = ABI36_0_0EXApplication;
			targetProxy = DEC0F48DFDDDFF207D93BACE5275D2E0 /* PBXContainerItemProxy */;
		};
		1A2889E393FED4EF2A8479A0F615BC2E /* PBXTargetDependency */ = {
			isa = PBXTargetDependency;
			name = EXVideoThumbnails;
			targetProxy = 2D9DDAC6640F6943F16747BB9D56A45A /* PBXContainerItemProxy */;
		};
		1B74BE761A80984679678594046C9CDB /* PBXTargetDependency */ = {
			isa = PBXTargetDependency;
			name = ABI34_0_0UMFileSystemInterface;
			targetProxy = CEFF41BAE6596025E61DDFBB225B02AC /* PBXContainerItemProxy */;
		};
		1BA93708BDE5232C898D87A5FFE3500B /* PBXTargetDependency */ = {
			isa = PBXTargetDependency;
			name = "React-cxxreact";
			targetProxy = 21B9E6EDC18DB41A745A168145B3BD75 /* PBXContainerItemProxy */;
		};
		1BE63517C01F2704D3ED12EDE822E419 /* PBXTargetDependency */ = {
			isa = PBXTargetDependency;
			name = EXAppAuth;
			targetProxy = 9E164014874D69B64159ADFEC6D667AB /* PBXContainerItemProxy */;
		};
		1CD30103BF0B1056B46B507E6D8BFAE6 /* PBXTargetDependency */ = {
			isa = PBXTargetDependency;
			name = "Amplitude-iOS";
			targetProxy = 1394472364CBB5953311FA2D413A36F0 /* PBXContainerItemProxy */;
		};
		1EC89331DC6D1A952904C4408AB11F7C /* PBXTargetDependency */ = {
			isa = PBXTargetDependency;
			name = FBAudienceNetwork;
			targetProxy = 481432E6D4DB54DB2E41557B2E968CB6 /* PBXContainerItemProxy */;
		};
		206ED7BAE4779F2F6B469A7651A1692B /* PBXTargetDependency */ = {
			isa = PBXTargetDependency;
			name = ABI34_0_0EXImageManipulator;
			targetProxy = 2A571106065C83CE2D6B73EF048826A2 /* PBXContainerItemProxy */;
		};
		210015DC7CD156B31F9C1F25A38F0E47 /* PBXTargetDependency */ = {
			isa = PBXTargetDependency;
			name = "ABI36_0_0React-RCTActionSheet";
			targetProxy = 50C803E629A0272CC3660ACF0AD898B7 /* PBXContainerItemProxy */;
		};
		21B9CF363BF7F9A04545E3D42807489E /* PBXTargetDependency */ = {
			isa = PBXTargetDependency;
			name = ABI35_0_0EXCrypto;
			targetProxy = 2E3C2370F7BD65D52DF125BA65F78FA6 /* PBXContainerItemProxy */;
		};
		22445411763A4037F46B94A41A2E4783 /* PBXTargetDependency */ = {
			isa = PBXTargetDependency;
			name = EXFileSystem;
			targetProxy = E5759333CDC2B0C90ABD51F0490C71F2 /* PBXContainerItemProxy */;
		};
		227122976EC72B79CC0ECB16B9DAF2C2 /* PBXTargetDependency */ = {
			isa = PBXTargetDependency;
			name = ABI35_0_0EXAppleAuthentication;
			targetProxy = 8C6FD8BEB68E63FE54BD819FAE82A12C /* PBXContainerItemProxy */;
		};
		23BA6A5796205B06B64EBFFF30DAB1CA /* PBXTargetDependency */ = {
			isa = PBXTargetDependency;
			name = ABI35_0_0EXLocalAuthentication;
			targetProxy = EAAE003137304FC2B9173E8F7602A12C /* PBXContainerItemProxy */;
		};
		24283177CA32A1FF8EF2D7E9E9486C6C /* PBXTargetDependency */ = {
			isa = PBXTargetDependency;
			name = ABI36_0_0EXHaptics;
			targetProxy = 86D9B6D1C078B6C3D2EEC94FDE8837F3 /* PBXContainerItemProxy */;
		};
		24B2609C32095BD4BF50E43D5816E9B3 /* PBXTargetDependency */ = {
			isa = PBXTargetDependency;
			name = "Google-Mobile-Ads-SDK";
			targetProxy = 0EEC8816CC80F50730BD4F789C183C07 /* PBXContainerItemProxy */;
		};
		251E9FC31C7BCF76AA210BF48E5B9A21 /* PBXTargetDependency */ = {
			isa = PBXTargetDependency;
			name = EXSMS;
			targetProxy = F146DD62E01D91041FE5FC0B5410D9F8 /* PBXContainerItemProxy */;
		};
		25D8D2DF7A6F114B27FAF489CD0458B7 /* PBXTargetDependency */ = {
			isa = PBXTargetDependency;
			name = FirebaseInstanceID;
			targetProxy = 0134EE9408FD03B88617A2BC57CDF6B7 /* PBXContainerItemProxy */;
		};
		27DF2D4E39770D8449CAD1A592CD8E7A /* PBXTargetDependency */ = {
			isa = PBXTargetDependency;
			name = EXBranch;
			targetProxy = 13C61467B9A9687E4DEAE9DDAC9B38B1 /* PBXContainerItemProxy */;
		};
		28B7400C8337A844E321757BC0CC4FA3 /* PBXTargetDependency */ = {
			isa = PBXTargetDependency;
			name = ABI34_0_0EXWebBrowser;
			targetProxy = C1D103BB1BA2136A1281DEDFDF897F8E /* PBXContainerItemProxy */;
		};
		28CB1B13D4A6926CDA0A47A9516AF144 /* PBXTargetDependency */ = {
			isa = PBXTargetDependency;
			name = ABI36_0_0EXLocation;
			targetProxy = 438013B7AD818A1DF6B6A4B183830433 /* PBXContainerItemProxy */;
		};
		28E579960CD3A8A950C00840BD4839D8 /* PBXTargetDependency */ = {
			isa = PBXTargetDependency;
			name = glog;
			targetProxy = 0170E49A60678EF7CEEF62236161F9A4 /* PBXContainerItemProxy */;
		};
		28E6D687F1006FBBCBE9B7BEF5819D8E /* PBXTargetDependency */ = {
			isa = PBXTargetDependency;
			name = ABI36_0_0EXLinearGradient;
			targetProxy = 4E2D03B552C20B4CA08D69F573F69083 /* PBXContainerItemProxy */;
		};
		29E5E8390B8F9E0A5BE0285170BDCDC4 /* PBXTargetDependency */ = {
			isa = PBXTargetDependency;
			name = ABI36_0_0UMCore;
			targetProxy = 6D17C48D9662990AD78ED491B7EDDBFF /* PBXContainerItemProxy */;
		};
		2A1B002D25B7438D7F3904DD0B0DDC7A /* PBXTargetDependency */ = {
			isa = PBXTargetDependency;
			name = UMCameraInterface;
			targetProxy = 00F10DE5D4D6286F45A9F23B07EB8AA9 /* PBXContainerItemProxy */;
		};
		2B758406214629AA1CD2FA5F15B4897E /* PBXTargetDependency */ = {
			isa = PBXTargetDependency;
			name = EXDevice;
			targetProxy = AA98F97A94B2D33F0EBF77741C8C4FC0 /* PBXContainerItemProxy */;
		};
		2ECF8799077A4B5E13E0D0FE98BDD81C /* PBXTargetDependency */ = {
			isa = PBXTargetDependency;
			name = ABI36_0_0EXGL;
			targetProxy = 9572B6E06843099886C7539631BFE892 /* PBXContainerItemProxy */;
		};
		3080FEFFA2AAA593C8B44E7CBAF7FFD1 /* PBXTargetDependency */ = {
			isa = PBXTargetDependency;
			name = ABI36_0_0EXFaceDetector;
			targetProxy = 52F23CA311ECB3C44EDAF696785347A9 /* PBXContainerItemProxy */;
		};
		30B93A8EB47D9EC7F68E58985734E77F /* PBXTargetDependency */ = {
			isa = PBXTargetDependency;
			name = ABI36_0_0EXBluetooth;
			targetProxy = 2D7BE6CAD6B7BC2A6DBF95FCEA05B055 /* PBXContainerItemProxy */;
		};
		31134ACEA452B2A748FBA2DBF501A1A0 /* PBXTargetDependency */ = {
			isa = PBXTargetDependency;
			name = ABI34_0_0EXVideoThumbnails;
			targetProxy = FE0B28A5470C6AB523F7C6DEA48CF539 /* PBXContainerItemProxy */;
		};
		339FC8ED217FF1FD07D8A0614C67A8E2 /* PBXTargetDependency */ = {
			isa = PBXTargetDependency;
			name = ABI34_0_0EXPermissions;
			targetProxy = 50F263AD120DAD2A2A1D5F0571107071 /* PBXContainerItemProxy */;
		};
		33A515722BCB7DCF207F769C66B6A355 /* PBXTargetDependency */ = {
			isa = PBXTargetDependency;
			name = ABI34_0_0EXCamera;
			targetProxy = 907423E5535D558A3D3F52A32BFB2550 /* PBXContainerItemProxy */;
		};
		3449BB19762C401DF36F34D86C0C451A /* PBXTargetDependency */ = {
			isa = PBXTargetDependency;
			name = ABI35_0_0EXAdsAdMob;
			targetProxy = CC825CB5211716160DD4E46A5788D978 /* PBXContainerItemProxy */;
		};
		34E70FBA1554E9BAD99D396F3C9D508B /* PBXTargetDependency */ = {
			isa = PBXTargetDependency;
			name = ABI34_0_0EXAppLoaderProvider;
			targetProxy = E966C2007089F0CD624FF3FAA3FBE66D /* PBXContainerItemProxy */;
		};
		34F4C4EDEE7B61FCEEB0D9A8419BA547 /* PBXTargetDependency */ = {
			isa = PBXTargetDependency;
			name = ABI36_0_0RCTTypeSafety;
			targetProxy = AB22E98AACF588E6FF42BF4FAE9871C3 /* PBXContainerItemProxy */;
		};
		357C3341228FB204D991964BDC2389CB /* PBXTargetDependency */ = {
			isa = PBXTargetDependency;
			name = ABI36_0_0EXWebBrowser;
			targetProxy = FDA891466C3982EB3C7FCF8FF4C5CAAD /* PBXContainerItemProxy */;
		};
		35C1B2FF8AEADDF291A123A24B84C515 /* PBXTargetDependency */ = {
			isa = PBXTargetDependency;
			name = ABI36_0_0EXAdsAdMob;
			targetProxy = FCF47CF8A601EC7E71A1A612FA8D9AE0 /* PBXContainerItemProxy */;
		};
		35DA92D97768C9710DBA26A8D96A81BE /* PBXTargetDependency */ = {
			isa = PBXTargetDependency;
			name = "ABI36_0_0React-RCTBlob";
			targetProxy = B57BB563FB386B379E4B3DB7896E1EB4 /* PBXContainerItemProxy */;
		};
		361F3DC73622140D4B25491686C531DD /* PBXTargetDependency */ = {
			isa = PBXTargetDependency;
			name = ABI36_0_0EXSensors;
			targetProxy = B9766FF5554421F15BE51B4E93597A83 /* PBXContainerItemProxy */;
		};
		36370FC98DB698E6F24FD8C1AE3359E8 /* PBXTargetDependency */ = {
			isa = PBXTargetDependency;
			name = ABI36_0_0EXBlur;
			targetProxy = 145008AFB3EE1F9F813D117919A159B6 /* PBXContainerItemProxy */;
		};
		36E70FAEBBF9D8E5D9650C7962EB778C /* PBXTargetDependency */ = {
			isa = PBXTargetDependency;
			name = EXWebBrowser;
			targetProxy = 93C2352D44EAE599CE4BCE347DAC4491 /* PBXContainerItemProxy */;
		};
		37250CF1A363FFCCE4F7246414C87670 /* PBXTargetDependency */ = {
			isa = PBXTargetDependency;
			name = ABI34_0_0EXSharing;
			targetProxy = A149EAEF0EDCF58BF993DB65205D4C91 /* PBXContainerItemProxy */;
		};
		38655138C765871B7B00473257E56888 /* PBXTargetDependency */ = {
			isa = PBXTargetDependency;
			name = ABI34_0_0EXContacts;
			targetProxy = 7C41821CC58FAAF8D9CB46536D726CB5 /* PBXContainerItemProxy */;
		};
		393F685ED285D3A865F6DD217C6384B1 /* PBXTargetDependency */ = {
			isa = PBXTargetDependency;
			name = UMBarCodeScannerInterface;
			targetProxy = 3CBCA3C35A85857AB58BB7F06B9CD991 /* PBXContainerItemProxy */;
		};
		3AB0D7F7B9EACE0B4A193488241BB180 /* PBXTargetDependency */ = {
			isa = PBXTargetDependency;
			name = GTMAppAuth;
			targetProxy = 80D534EEC7600BBFE26CB04DFF2B53D8 /* PBXContainerItemProxy */;
		};
		3CBEFAA3B6663B16D68DC5F1875489D2 /* PBXTargetDependency */ = {
			isa = PBXTargetDependency;
			name = ABI36_0_0EXPermissions;
			targetProxy = 58BC36BFA4F0ECAD04CB79DED837FAD2 /* PBXContainerItemProxy */;
		};
		3E7E96555A2D09EA40D664F8496455AC /* PBXTargetDependency */ = {
			isa = PBXTargetDependency;
			name = UMConstantsInterface;
			targetProxy = C507659C381B28B5C532154FE01E51E5 /* PBXContainerItemProxy */;
		};
		3E8AC0C405A62522739173EEBF0BAC6E /* PBXTargetDependency */ = {
			isa = PBXTargetDependency;
			name = ABI36_0_0EXCamera;
			targetProxy = 985A3B97614CE60D361F3338EF53A881 /* PBXContainerItemProxy */;
		};
		3E90153058F9EFE8ABFEAB75DC0B3CE1 /* PBXTargetDependency */ = {
			isa = PBXTargetDependency;
			name = ABI35_0_0EXDevice;
			targetProxy = 7794C12692419317D7B1F9501C745441 /* PBXContainerItemProxy */;
		};
		3EB42EA80787E0E5B61CB1D9ED54B310 /* PBXTargetDependency */ = {
			isa = PBXTargetDependency;
			name = EXSecureStore;
			targetProxy = 5F5021C5179DFE57D8E293F888673BD6 /* PBXContainerItemProxy */;
		};
		3F0D7C851E30406CA448B4B3603590CC /* PBXTargetDependency */ = {
			isa = PBXTargetDependency;
			name = ABI36_0_0UMImageLoaderInterface;
			targetProxy = C02C63A54CC49C70955C250D73F035D2 /* PBXContainerItemProxy */;
		};
		3F1F81C92D73C30A81179614FE7722CA /* PBXTargetDependency */ = {
			isa = PBXTargetDependency;
			name = EXLocation;
			targetProxy = A6FF1A3D8DB70A47FB5DFDB0BC8F8188 /* PBXContainerItemProxy */;
		};
		406CB29CC1E37C7EF9DF209325BA1161 /* PBXTargetDependency */ = {
			isa = PBXTargetDependency;
			name = EXMailComposer;
			targetProxy = 05CDDE6C3B1F84EB2EC4177444D84D2C /* PBXContainerItemProxy */;
		};
		4211E65BCABC5C8E09743F753068514B /* PBXTargetDependency */ = {
			isa = PBXTargetDependency;
			name = ABI34_0_0UMFaceDetectorInterface;
			targetProxy = BFD204504AA6BA0DE04C67C5F179F416 /* PBXContainerItemProxy */;
		};
		42FB5C02404E9FA87F7D8CFE6A242921 /* PBXTargetDependency */ = {
			isa = PBXTargetDependency;
			name = ABI34_0_0EXCalendar;
			targetProxy = 3D6C638605D3D94EA634D0B9B82DC3D3 /* PBXContainerItemProxy */;
		};
		43FAF93D6DB0686CC3CD418A61CA387B /* PBXTargetDependency */ = {
			isa = PBXTargetDependency;
			name = EXNetwork;
			targetProxy = 89EACF684CB51EABE1E836A0F7D4E616 /* PBXContainerItemProxy */;
		};
		44059E7607F68684116C220704353D00 /* PBXTargetDependency */ = {
			isa = PBXTargetDependency;
			name = GTMSessionFetcher;
			targetProxy = 3CA2C3496B63CCCD20D1B65781D3FD87 /* PBXContainerItemProxy */;
		};
		442CAB8BC79E1420C8759F0BCE0CB634 /* PBXTargetDependency */ = {
			isa = PBXTargetDependency;
			name = "React-jsi";
			targetProxy = EDCF8A6928C7ACD82C25AE700B44538F /* PBXContainerItemProxy */;
		};
		47D159DA8B98551D6116C1988D343ECB /* PBXTargetDependency */ = {
			isa = PBXTargetDependency;
			name = ABI34_0_0EXSQLite;
			targetProxy = 7E408480A0898965B518D793483F5CF2 /* PBXContainerItemProxy */;
		};
		47FA5E029A0E3789B3ACC926FCE83B2D /* PBXTargetDependency */ = {
			isa = PBXTargetDependency;
			name = EXGoogleSignIn;
			targetProxy = 3A4B40DA29455EBF9C93CB35B8154BB7 /* PBXContainerItemProxy */;
		};
		484E4680BD9EE62109DF52931E796FDF /* PBXTargetDependency */ = {
			isa = PBXTargetDependency;
			name = EXBlur;
			targetProxy = D2EB262ACAF5D045C22B44E742E8EBE0 /* PBXContainerItemProxy */;
		};
		48BBF7B6B1B67920DD81B08E8400AF79 /* PBXTargetDependency */ = {
			isa = PBXTargetDependency;
			name = "React-RCTImage";
			targetProxy = A9AB187303E4E0906BCC8B81690A8351 /* PBXContainerItemProxy */;
		};
		493D2265F6DB4E24631F36C7C580D67C /* PBXTargetDependency */ = {
			isa = PBXTargetDependency;
			name = Folly;
			targetProxy = 9512A81A0E436AE3B7AB0E25B5E1D750 /* PBXContainerItemProxy */;
		};
		49856C3157424293B0D0483ADB38BE46 /* PBXTargetDependency */ = {
			isa = PBXTargetDependency;
			name = ReactCommon;
			targetProxy = 9F2178610F84D71A82E062332F483BE6 /* PBXContainerItemProxy */;
		};
		4985ACE26FB2283DC4BCD6641DC24BC8 /* PBXTargetDependency */ = {
			isa = PBXTargetDependency;
			name = ABI34_0_0EXMailComposer;
			targetProxy = F0FC41C50F88699168A2D2C98FB7EB3D /* PBXContainerItemProxy */;
		};
		498AE66D6FA476DE5C8A65B0D97C9D6D /* PBXTargetDependency */ = {
			isa = PBXTargetDependency;
			name = ABI36_0_0FBReactNativeSpec;
			targetProxy = E2B99785EE79B7459A04D5B237857136 /* PBXContainerItemProxy */;
		};
		49CB780831AC84D0C61B4601107A5146 /* PBXTargetDependency */ = {
			isa = PBXTargetDependency;
			name = ABI35_0_0EXFacebook;
			targetProxy = C7208F61FBF8BDA1034A725310E76720 /* PBXContainerItemProxy */;
		};
		49E32322F5A11801706CCA4CF2EA3B67 /* PBXTargetDependency */ = {
			isa = PBXTargetDependency;
			name = yogaABI34_0_0;
			targetProxy = 2122F913E9D172AEE942E5DC98F41C50 /* PBXContainerItemProxy */;
		};
		49E4DC44669465380CB28A8DA1ADC59F /* PBXTargetDependency */ = {
			isa = PBXTargetDependency;
			name = ABI35_0_0EXConstants;
			targetProxy = 025BC747265E06BD3B195BE4FD672E37 /* PBXContainerItemProxy */;
		};
		4A30366CC16F4D4D7DAECE0C23D3B128 /* PBXTargetDependency */ = {
			isa = PBXTargetDependency;
			name = "ABI36_0_0React-jsinspector";
			targetProxy = 031DEC9E8675B7FA2181A8426C0E8D8E /* PBXContainerItemProxy */;
		};
		4AA96BAB9E799BDA31C009D184C1B65F /* PBXTargetDependency */ = {
			isa = PBXTargetDependency;
			name = ABI35_0_0EXWebBrowser;
			targetProxy = 1D600532E3C3419A1F44F988770A2A40 /* PBXContainerItemProxy */;
		};
		4B52B3A62045EE62799847E3238E6EEB /* PBXTargetDependency */ = {
			isa = PBXTargetDependency;
			name = FirebaseCore;
			targetProxy = AD2E9F362C165EB42AC09369E9BAA1AE /* PBXContainerItemProxy */;
		};
		4C916CFDC39B02D3F3BB3C3EF3FE1FEE /* PBXTargetDependency */ = {
			isa = PBXTargetDependency;
			name = "ABI36_0_0React-RCTNetwork";
			targetProxy = B4201B63415326EE87AC2361E61C1F4F /* PBXContainerItemProxy */;
		};
		4CE3318F4864496977B97B1BE310A23C /* PBXTargetDependency */ = {
			isa = PBXTargetDependency;
			name = "boost-for-react-native";
			targetProxy = ADE98CD74D4B7B6CA919BF52CBBCE36A /* PBXContainerItemProxy */;
		};
		4DCE1F23D24E2513445BAA29DB7A2D55 /* PBXTargetDependency */ = {
			isa = PBXTargetDependency;
			name = "React-RCTAnimation";
			targetProxy = 42E145ED1832BED170E1AB371B78048E /* PBXContainerItemProxy */;
		};
		4EB0B2F141981249CC602DB0CC0DC58D /* PBXTargetDependency */ = {
			isa = PBXTargetDependency;
			name = "ABI36_0_0React-RCTSettings";
			targetProxy = 5D8732D92EC376711DE7AF1F12578027 /* PBXContainerItemProxy */;
		};
		4F042A9A6638E693B9D9E2898F06DC11 /* PBXTargetDependency */ = {
			isa = PBXTargetDependency;
			name = ABI34_0_0EXHaptics;
			targetProxy = ACE7D9F0016817A2D74AE224E114FBD9 /* PBXContainerItemProxy */;
		};
		4FDE4423DCB79E93BDCC5CDCAE7D30B8 /* PBXTargetDependency */ = {
			isa = PBXTargetDependency;
			name = GoogleMaps;
			targetProxy = 8F89CF17CA0F1377B8852D9FB4FB8519 /* PBXContainerItemProxy */;
		};
		512B8D9DC246C4B288548AEB74E6A9B9 /* PBXTargetDependency */ = {
			isa = PBXTargetDependency;
			name = ABI35_0_0EXVideoThumbnails;
			targetProxy = 53E77EF5CA378C16F7DC0E610BED28A4 /* PBXContainerItemProxy */;
		};
		531EC3E6FC9C84126AC7093C1C3AB06A /* PBXTargetDependency */ = {
			isa = PBXTargetDependency;
			name = Crashlytics;
			targetProxy = 91E9848EDD974B11D0E5B6DCDC634B3E /* PBXContainerItemProxy */;
		};
		53B865ADEEBE36C38DDCA09C97249F33 /* PBXTargetDependency */ = {
			isa = PBXTargetDependency;
			name = ABI36_0_0EXAppLoaderProvider;
			targetProxy = 5C0B1416EBD5EA49F20D050801CB09E5 /* PBXContainerItemProxy */;
		};
		53C33D73AAB7DC3778C6E75D4214D6FF /* PBXTargetDependency */ = {
			isa = PBXTargetDependency;
			name = ABI34_0_0EXFacebook;
			targetProxy = 771944778A7248A29BEA0FFCD597B9F3 /* PBXContainerItemProxy */;
		};
		551A8FEDA8973528682C1982E3496B5E /* PBXTargetDependency */ = {
			isa = PBXTargetDependency;
			name = ABI35_0_0EXRandom;
			targetProxy = 0D214B59FFAB2A933398363B45EBFC63 /* PBXContainerItemProxy */;
		};
		566256D4B5722D28634C287F5A714A17 /* PBXTargetDependency */ = {
			isa = PBXTargetDependency;
			name = ABI36_0_0EXImageManipulator;
			targetProxy = CD78687B88570AC8390AB217105AC963 /* PBXContainerItemProxy */;
		};
		57226BB860FA04A65408F0B5ABBA9AF3 /* PBXTargetDependency */ = {
			isa = PBXTargetDependency;
			name = ABI35_0_0EXFaceDetector;
			targetProxy = B2458392B76EB52B2FEC3550CD9ADE36 /* PBXContainerItemProxy */;
		};
		594C0CF0A13B61A6AAFA5C4FB49508D0 /* PBXTargetDependency */ = {
			isa = PBXTargetDependency;
			name = ReactABI34_0_0;
			targetProxy = A9E077F3E1D98647E95264190366B472 /* PBXContainerItemProxy */;
		};
		598CF2DFBA3A33EA9A4DA18C6048A207 /* PBXTargetDependency */ = {
			isa = PBXTargetDependency;
			name = ABI35_0_0EXGL;
			targetProxy = 6FEA4A484A7E6F4E50EEE89EB99C8ED1 /* PBXContainerItemProxy */;
		};
		5AE13A0D887226E394CDABAC50C32927 /* PBXTargetDependency */ = {
			isa = PBXTargetDependency;
			name = UMTaskManagerInterface;
			targetProxy = 932CA464D512AD912FC53F1C62C992D5 /* PBXContainerItemProxy */;
		};
		5B59FB893A51AF8659D68BB73D9BDD13 /* PBXTargetDependency */ = {
			isa = PBXTargetDependency;
			name = ABI34_0_0UMTaskManagerInterface;
			targetProxy = 8E27EDC7D7E1702DC8212590DC2252E0 /* PBXContainerItemProxy */;
		};
		5BDEABC641D11378AD3F977687215AAC /* PBXTargetDependency */ = {
			isa = PBXTargetDependency;
			name = EXStoreReview;
			targetProxy = 0A70F81663265C72BBD5948DA1F9AD03 /* PBXContainerItemProxy */;
		};
		5CFBD673FF58171FCFE9AA8B5A2BDAC7 /* PBXTargetDependency */ = {
			isa = PBXTargetDependency;
			name = "Google-Maps-iOS-Utils";
			targetProxy = FB825EEAC335DC6EC15FE0E1D151C650 /* PBXContainerItemProxy */;
		};
		5D05126124862C0E93DD518DA2D692E8 /* PBXTargetDependency */ = {
			isa = PBXTargetDependency;
			name = FirebaseAnalytics;
			targetProxy = 5159E7A6274EB57A0AC5569D87065AF5 /* PBXContainerItemProxy */;
		};
		5D5569A6774BD71C15EE46AFFA37A501 /* PBXTargetDependency */ = {
			isa = PBXTargetDependency;
			name = ABI34_0_0EXAV;
			targetProxy = A445A1C018D1EF3BB9BFA5AA0AD70EA3 /* PBXContainerItemProxy */;
		};
		5DD71B950BDAB3963E3EBA87F629D89B /* PBXTargetDependency */ = {
			isa = PBXTargetDependency;
			name = ABI36_0_0EXGoogleSignIn;
			targetProxy = EEBF10AE3A42157921F0404C052B64AE /* PBXContainerItemProxy */;
		};
		5DE3F4CCA8BEC3952AD168E55052627A /* PBXTargetDependency */ = {
			isa = PBXTargetDependency;
			name = EXImagePicker;
			targetProxy = E3C543047B8BDDD201DD5333DF8E13DE /* PBXContainerItemProxy */;
		};
		5EB90A2A99E5C7199FC384B9195BA477 /* PBXTargetDependency */ = {
			isa = PBXTargetDependency;
			name = ABI36_0_0UMCameraInterface;
			targetProxy = 966C8C64AA8065DB40202B76B5CDD395 /* PBXContainerItemProxy */;
		};
		606BAFD862E423B657D7E6D79784F1F4 /* PBXTargetDependency */ = {
			isa = PBXTargetDependency;
			name = ABI34_0_0EXAdsAdMob;
			targetProxy = 4137CF90353C488080D4B076FC641927 /* PBXContainerItemProxy */;
		};
		61A789E0A18CDE05142C673AB55D8FC4 /* PBXTargetDependency */ = {
			isa = PBXTargetDependency;
			name = ABI36_0_0EXBattery;
			targetProxy = C91CAF837D92B706DD8853C4D861EA4A /* PBXContainerItemProxy */;
		};
		6203BBFD1CDFB1C4CDF392958DBF9761 /* PBXTargetDependency */ = {
			isa = PBXTargetDependency;
			name = ABI36_0_0EXBrightness;
			targetProxy = 359443FC9DFCC1AF8445E95EFA2D83F5 /* PBXContainerItemProxy */;
		};
		64D329DB5BC30B225651F198CC39DA34 /* PBXTargetDependency */ = {
			isa = PBXTargetDependency;
			name = EXScreenOrientation;
			targetProxy = 015B826F337766DBEF6561A33804D556 /* PBXContainerItemProxy */;
		};
		65F1CF5576ED17ACD953DF6A72E69C9C /* PBXTargetDependency */ = {
			isa = PBXTargetDependency;
			name = ABI34_0_0EXBarCodeScanner;
			targetProxy = 118F0E6AFDB8AB381D98EE1BCDB7B8C7 /* PBXContainerItemProxy */;
		};
		6671EFD736A3B484D731F45F2F0E4279 /* PBXTargetDependency */ = {
			isa = PBXTargetDependency;
			name = EXGL;
			targetProxy = 351971186BD42299CC6D083CE069D0A8 /* PBXContainerItemProxy */;
		};
		68327E920B378D4A0D9F0095FFA44C93 /* PBXTargetDependency */ = {
			isa = PBXTargetDependency;
			name = nanopb;
			targetProxy = 6A6A2D7AAE8CA0896D2D1EB75443F7BE /* PBXContainerItemProxy */;
		};
		688A35E3DD97778BB3641092D76B0E9F /* PBXTargetDependency */ = {
			isa = PBXTargetDependency;
			name = ABI36_0_0EXAppleAuthentication;
			targetProxy = 4492863B4855B35CA155677C14B1DF5B /* PBXContainerItemProxy */;
		};
		697E41F8C7EF022C022614ACF934910B /* PBXTargetDependency */ = {
			isa = PBXTargetDependency;
			name = ABI34_0_0EXLocalAuthentication;
			targetProxy = 0280F0D0A6230086A88477FA5D42BFBF /* PBXContainerItemProxy */;
		};
		6A53F346FE5BDEB1E9B3BE6D7571EAA8 /* PBXTargetDependency */ = {
			isa = PBXTargetDependency;
			name = FBLazyVector;
			targetProxy = 7EE173C8D7EE048E6BF506C81E37EB0F /* PBXContainerItemProxy */;
		};
		6AAD8DD70F18D9B361FD0E87B632F8C3 /* PBXTargetDependency */ = {
			isa = PBXTargetDependency;
			name = UMFontInterface;
			targetProxy = F030E5CCFF4FFA035F9026F53C1198A8 /* PBXContainerItemProxy */;
		};
		6AEE3174C0673958D4D165EE6D7440FD /* PBXTargetDependency */ = {
			isa = PBXTargetDependency;
			name = ABI35_0_0ExpoKit;
			targetProxy = EAD66838E951B8226066307BB67BA168 /* PBXContainerItemProxy */;
		};
		6B8DA578612CCD9A7376B6A168BC44BE /* PBXTargetDependency */ = {
			isa = PBXTargetDependency;
			name = ABI35_0_0EXAV;
			targetProxy = 3BCE1C1CCF2DE2535AE95579DEF4CC35 /* PBXContainerItemProxy */;
		};
		6C6A9C46E041118067DB7E04111AEC6E /* PBXTargetDependency */ = {
			isa = PBXTargetDependency;
			name = ABI35_0_0EXPrint;
			targetProxy = 96572D8D3306EB0607B78C35EF057DF0 /* PBXContainerItemProxy */;
		};
		6CA9D23329C054E49027E0ED67CE0CCA /* PBXTargetDependency */ = {
			isa = PBXTargetDependency;
			name = GoogleUtilities;
			targetProxy = 79450CF76B968E0DCFB91CAD5B69AD8B /* PBXContainerItemProxy */;
		};
		6D5264D940D57D919EFB24F62D8661F5 /* PBXTargetDependency */ = {
			isa = PBXTargetDependency;
			name = ABI34_0_0ExpoKit;
			targetProxy = 84F8A2A1767E0A00F36C29854B69EE82 /* PBXContainerItemProxy */;
		};
		6DEA6F4CA71BE859CA99733894CD7D5D /* PBXTargetDependency */ = {
			isa = PBXTargetDependency;
			name = Firebase;
			targetProxy = B37146D3BAD8DBAE81C35D74A8872688 /* PBXContainerItemProxy */;
		};
		7084ED456E7F10FDA0A21E26B8812F56 /* PBXTargetDependency */ = {
			isa = PBXTargetDependency;
			name = ABI35_0_0EXDocumentPicker;
			targetProxy = D0203E495E9215D3C9FEE4B339D74EEE /* PBXContainerItemProxy */;
		};
		7096DEAF6DCF2234682DD3F0D323C6F1 /* PBXTargetDependency */ = {
			isa = PBXTargetDependency;
			name = EXTaskManager;
			targetProxy = 24F8C1C6CE38CC28750DAA152000ADD5 /* PBXContainerItemProxy */;
		};
		713E458EF5B4945FC57F2A0717717896 /* PBXTargetDependency */ = {
			isa = PBXTargetDependency;
			name = ABI36_0_0EXSegment;
			targetProxy = B62C4EF8A4986F219C2528DFEFD7D30D /* PBXContainerItemProxy */;
		};
		71727516AC8D95AD2BFDA96BB9E486B3 /* PBXTargetDependency */ = {
			isa = PBXTargetDependency;
			name = ABI36_0_0EXLocalAuthentication;
			targetProxy = 6BA342525B63E0D204C2E6C4272DBE99 /* PBXContainerItemProxy */;
		};
		72741B0BEAEAE97F8AD40ACDAA229597 /* PBXTargetDependency */ = {
			isa = PBXTargetDependency;
			name = CocoaLumberjack;
			targetProxy = AF622BA0B2FB437E37061AE5F45E4251 /* PBXContainerItemProxy */;
		};
		72AA769B60E3F45348E92CD54789F08D /* PBXTargetDependency */ = {
			isa = PBXTargetDependency;
			name = ABI35_0_0UMTaskManagerInterface;
			targetProxy = D997589F1E9070E134CC6808F5A5A9B0 /* PBXContainerItemProxy */;
		};
		72D1616D64B7FDB3462B18345BDFF9E3 /* PBXTargetDependency */ = {
			isa = PBXTargetDependency;
			name = ABI36_0_0ReactCommon;
			targetProxy = BA50EE1DA71D18F102FDC13FF76313A4 /* PBXContainerItemProxy */;
		};
		73379C9C1044061071E0660FCCD84898 /* PBXTargetDependency */ = {
			isa = PBXTargetDependency;
			name = ABI36_0_0UMReactNativeAdapter;
			targetProxy = F6EB36B195C966856058ECF2BB28F2B1 /* PBXContainerItemProxy */;
		};
		7444A674D8252074A00F1ADC03A34D17 /* PBXTargetDependency */ = {
			isa = PBXTargetDependency;
			name = ABI36_0_0UMPermissionsInterface;
			targetProxy = EB660311CAA612BE721E8712B30BEC35 /* PBXContainerItemProxy */;
		};
		74738D72449EF30EAB6FA44FDFCA3B12 /* PBXTargetDependency */ = {
			isa = PBXTargetDependency;
			name = ABI34_0_0EXDocumentPicker;
			targetProxy = BDE051F1E6A4501AA8D967B3CDD47F70 /* PBXContainerItemProxy */;
		};
		75494757CC34933F86B16709CCE54FC2 /* PBXTargetDependency */ = {
			isa = PBXTargetDependency;
			name = ReactABI35_0_0;
			targetProxy = 27A4D12F14045A8AB2C29FE76EEFF446 /* PBXContainerItemProxy */;
		};
		755DBF35E27ED99196E68E9115E14AE7 /* PBXTargetDependency */ = {
			isa = PBXTargetDependency;
			name = "Pods-Exponent";
			target = 0DBD2E5458E61E9BBFDC5914B7D570E8 /* Pods-Exponent */;
			targetProxy = A44C87C4B4EE4507BE9208BD7FD0BA08 /* PBXContainerItemProxy */;
		};
		75D963A850A2EC2F5DE3E80A51F35E56 /* PBXTargetDependency */ = {
			isa = PBXTargetDependency;
			name = ABI34_0_0UMCore;
			targetProxy = 2B2DA5D990A594137ECC1CA067035533 /* PBXContainerItemProxy */;
		};
		7682B18E8B71482224C953E9F37D072E /* PBXTargetDependency */ = {
			isa = PBXTargetDependency;
			name = ABI35_0_0UMCameraInterface;
			targetProxy = 2172508EDC69074062EFD5DEC8C48D59 /* PBXContainerItemProxy */;
		};
		77836B3A821BF560E6C21EAA59A084AC /* PBXTargetDependency */ = {
			isa = PBXTargetDependency;
			name = ABI34_0_0EXRandom;
			targetProxy = B1C76628E6B1B0073AA129CD27827ABF /* PBXContainerItemProxy */;
		};
		782DBD2086EC9C21483B2745463C549E /* PBXTargetDependency */ = {
			isa = PBXTargetDependency;
			name = EXBarCodeScanner;
			targetProxy = 66E8275119A91537A8491DCFCAED988B /* PBXContainerItemProxy */;
		};
		78A47104B782E6B6ABEE0746E6160929 /* PBXTargetDependency */ = {
			isa = PBXTargetDependency;
			name = GoogleSignIn;
			targetProxy = 8458854831FD3CDF0CC2C0D9753294F6 /* PBXContainerItemProxy */;
		};
		78AB1CADBB53A594354296E70270E202 /* PBXTargetDependency */ = {
			isa = PBXTargetDependency;
			name = ABI34_0_0EXGL;
			targetProxy = C23F4F59329E86836B80C5444D969381 /* PBXContainerItemProxy */;
		};
		799DB98CB5DCDDD902B2772A1FA32265 /* PBXTargetDependency */ = {
			isa = PBXTargetDependency;
			name = EXDocumentPicker;
			targetProxy = D43AE922A8813B7326EAB2C50FA93730 /* PBXContainerItemProxy */;
		};
		79CCF6586BB13BBF74397A34BA0530E7 /* PBXTargetDependency */ = {
			isa = PBXTargetDependency;
			name = ABI35_0_0EXFileSystem;
			targetProxy = 6C5E48DE179CC42DAB3E0FD639ADB933 /* PBXContainerItemProxy */;
		};
		7B7C96CA8FA11E8CD38ADFB0F241FFE8 /* PBXTargetDependency */ = {
			isa = PBXTargetDependency;
			name = ABI36_0_0EXStoreReview;
			targetProxy = 61522678A1D60E2061DD109154DFBAB0 /* PBXContainerItemProxy */;
		};
		7C72ABE97506C654A120299F13EA35F4 /* PBXTargetDependency */ = {
			isa = PBXTargetDependency;
			name = ABI36_0_0React;
			targetProxy = A92F1E66FBDCE3E30C43587FB5E4F8F5 /* PBXContainerItemProxy */;
		};
		7D0E5FFB80B8F363206936F6FF6D0A5D /* PBXTargetDependency */ = {
			isa = PBXTargetDependency;
			name = ABI35_0_0EXBackgroundFetch;
			targetProxy = 65B88FFAD860022460D8D899C3D034F3 /* PBXContainerItemProxy */;
		};
		7D50CC2E5E0FFA2DB5BE0CAF6885137E /* PBXTargetDependency */ = {
			isa = PBXTargetDependency;
			name = "React-jsiexecutor";
			targetProxy = 06F006D2BA0A6C3385C1FF7228500CEA /* PBXContainerItemProxy */;
		};
		7EB1849DA84BE14D2C2AF1E41DCF6D19 /* PBXTargetDependency */ = {
			isa = PBXTargetDependency;
			name = ABI35_0_0EXTaskManager;
			targetProxy = 62A48C58105FA8BBCCA5FC0991467852 /* PBXContainerItemProxy */;
		};
		8056D736603968533C857199E9EA5826 /* PBXTargetDependency */ = {
			isa = PBXTargetDependency;
			name = Protobuf;
			targetProxy = 4A88489748A47AC277BCCD99B6C8EF92 /* PBXContainerItemProxy */;
		};
		80B85B67163C43AF1FFC6F9842160226 /* PBXTargetDependency */ = {
			isa = PBXTargetDependency;
			name = ABI35_0_0EXMailComposer;
			targetProxy = 07F726DBAF8C12411937DC56C7CE04BD /* PBXContainerItemProxy */;
		};
		827F3D040B45429B1D7C3772C98E4B46 /* PBXTargetDependency */ = {
			isa = PBXTargetDependency;
			name = EXBackgroundFetch;
			targetProxy = D79987B06C25345C7E795C2E275B20FC /* PBXContainerItemProxy */;
		};
		828BDD1BF7D0B2A97213C3179D3F798B /* PBXTargetDependency */ = {
			isa = PBXTargetDependency;
			name = ABI35_0_0EXSecureStore;
			targetProxy = AD9017BE6900EAA76AB493E7E1AE6E92 /* PBXContainerItemProxy */;
		};
		82C4567B50E2DD3A3907724950B58993 /* PBXTargetDependency */ = {
			isa = PBXTargetDependency;
			name = ABI35_0_0UMBarCodeScannerInterface;
			targetProxy = 4B2D893F3A2AA51F61920967C98CBDAD /* PBXContainerItemProxy */;
		};
		83ABD237257F61129D48430537E7DE8A /* PBXTargetDependency */ = {
			isa = PBXTargetDependency;
			name = EXPermissions;
			targetProxy = A5602F3B7F06E5749E67E42DB4B489D9 /* PBXContainerItemProxy */;
		};
		83DFCA3B2BA6C3BC70121560B0F797A1 /* PBXTargetDependency */ = {
			isa = PBXTargetDependency;
			name = ABI35_0_0EXBrightness;
			targetProxy = C029B2910250A9606907659EDB21AB46 /* PBXContainerItemProxy */;
		};
		845B2F62A27A2452AD33C7037F6665C1 /* PBXTargetDependency */ = {
			isa = PBXTargetDependency;
			name = ABI36_0_0ExpoKit;
			targetProxy = 17A55F477955FBCEDC457F373A965B0E /* PBXContainerItemProxy */;
		};
		846F13541AA72A9708280D76CDBFD690 /* PBXTargetDependency */ = {
			isa = PBXTargetDependency;
			name = ABI35_0_0EXGoogleSignIn;
			targetProxy = C2E143E5E597D35A6E391CF7C9E4B730 /* PBXContainerItemProxy */;
		};
		85DE220A1A44F3B39CF3ADE6BF7DACC6 /* PBXTargetDependency */ = {
			isa = PBXTargetDependency;
			name = EXSegment;
			targetProxy = 53DF9EC9811986CCDF1A3FD1F40E8475 /* PBXContainerItemProxy */;
		};
		86524834776703AF0317F2F95E76EB52 /* PBXTargetDependency */ = {
			isa = PBXTargetDependency;
			name = RCTRequired;
			targetProxy = DB118212675E882C9A6838008025F0B8 /* PBXContainerItemProxy */;
		};
		868D34D827DF5A0F3496D29D40430358 /* PBXTargetDependency */ = {
			isa = PBXTargetDependency;
			name = ABI36_0_0EXErrorRecovery;
			targetProxy = 38CC33A5247FB51873984DD16546A6C6 /* PBXContainerItemProxy */;
		};
		86CF02155E1EE3D39155190E3594AF21 /* PBXTargetDependency */ = {
			isa = PBXTargetDependency;
			name = ABI35_0_0EXContacts;
			targetProxy = 59C5C2A2D98086021D09B2A48D24B4A1 /* PBXContainerItemProxy */;
		};
		86D21D42FAC772BEA2E19F0CEB463E8F /* PBXTargetDependency */ = {
			isa = PBXTargetDependency;
			name = ABI34_0_0UMSensorsInterface;
			targetProxy = 4CEBA1E7D6C17D8FDD6BA222AE426E7C /* PBXContainerItemProxy */;
		};
		89113D3C6FC4B3D5E61A18D45A89FEBE /* PBXTargetDependency */ = {
			isa = PBXTargetDependency;
			name = UMImageLoaderInterface;
			targetProxy = AE3CDB9FFB40B61408F3A4F76F039631 /* PBXContainerItemProxy */;
		};
		8A6CDECB5E63918E63DDE439833C0741 /* PBXTargetDependency */ = {
			isa = PBXTargetDependency;
			name = ABI35_0_0EXLinearGradient;
			targetProxy = 7BBE28A53F502B06A492D98377DEE666 /* PBXContainerItemProxy */;
		};
		8A8CF37E85A3A7A9B5715E956184BC88 /* PBXTargetDependency */ = {
			isa = PBXTargetDependency;
			name = EXBrightness;
			targetProxy = E44BF683FDCDCF76602829A3ADB02001 /* PBXContainerItemProxy */;
		};
		8B2C579BA647C050584B8FC795161806 /* PBXTargetDependency */ = {
			isa = PBXTargetDependency;
			name = UMAppLoader;
			targetProxy = 4F038FCE32F39DB821DD47710628A041 /* PBXContainerItemProxy */;
		};
		8D909557BC1984D3DD8BB16FF395125E /* PBXTargetDependency */ = {
			isa = PBXTargetDependency;
			name = EXBattery;
			targetProxy = C7B891975F24A7B1F61F008E5071646B /* PBXContainerItemProxy */;
		};
		8E2533DD766D1380DB89E50E77CE802A /* PBXTargetDependency */ = {
			isa = PBXTargetDependency;
			name = AppAuth;
			targetProxy = FCC675427D744577D2B326FEB47D9981 /* PBXContainerItemProxy */;
		};
		8E9725168FDB75B9306B111EE0640919 /* PBXTargetDependency */ = {
			isa = PBXTargetDependency;
			name = EXMediaLibrary;
			targetProxy = 79AC5047B0B21BF1C8119398D6901BA4 /* PBXContainerItemProxy */;
		};
		8F2B98003B61BBF8262F6DF508B20D41 /* PBXTargetDependency */ = {
			isa = PBXTargetDependency;
			name = ABI36_0_0EXVideoThumbnails;
			targetProxy = 2E152EC509DC92C0B8CA5CEE18F9CF75 /* PBXContainerItemProxy */;
		};
		8FD2FD4BA0389909C1DB0E48B0FCF13F /* PBXTargetDependency */ = {
			isa = PBXTargetDependency;
			name = ABI34_0_0EXAdsFacebook;
			targetProxy = 3D3B0E756D084C1BDB9C977D480023D2 /* PBXContainerItemProxy */;
		};
		8FD538EFF81FB792867AF4FC789D0DEF /* PBXTargetDependency */ = {
			isa = PBXTargetDependency;
			name = ABI36_0_0EXBarCodeScanner;
			targetProxy = 67247AF2E0909C37F563F5C115CEA42E /* PBXContainerItemProxy */;
		};
		90D6E56F51E24110B70F4FD808113B59 /* PBXTargetDependency */ = {
			isa = PBXTargetDependency;
			name = "React-jsinspector";
			targetProxy = 1E7BC2A845533523A5A8C005CF1722A8 /* PBXContainerItemProxy */;
		};
		90FC51F9F5C2FDBA86B28ABF0B805A61 /* PBXTargetDependency */ = {
			isa = PBXTargetDependency;
			name = FirebaseMLCommon;
			targetProxy = 717D6F7DEB461D5E6C37E6A16680D3B8 /* PBXContainerItemProxy */;
		};
		9123F03E46792934CBD6B6FB02841D8A /* PBXTargetDependency */ = {
			isa = PBXTargetDependency;
			name = ABI35_0_0EXBarCodeScanner;
			targetProxy = F9DE56F0205A3B1D8885177AE7CD7D04 /* PBXContainerItemProxy */;
		};
		9150DFC6CD43618B2FF690BE29FD7D96 /* PBXTargetDependency */ = {
			isa = PBXTargetDependency;
			name = ABI35_0_0EXImagePicker;
			targetProxy = 92C0DBCCC03B6343C4116675D9A14737 /* PBXContainerItemProxy */;
		};
		915513204978B794A07BC10C12CDB83B /* PBXTargetDependency */ = {
			isa = PBXTargetDependency;
			name = ABI36_0_0EXMailComposer;
			targetProxy = 7D2709B40056E5EC40C7E477D15314BA /* PBXContainerItemProxy */;
		};
		92A8AEB5CF5DB50DEC5C47AF2775A791 /* PBXTargetDependency */ = {
			isa = PBXTargetDependency;
			name = ABI36_0_0EXFacebook;
			targetProxy = 6046A9B706F86907E8C5B1FE096EDAF2 /* PBXContainerItemProxy */;
		};
		92F3187088D37BE1AF58173775B6F1BA /* PBXTargetDependency */ = {
			isa = PBXTargetDependency;
			name = FirebaseCoreDiagnosticsInterop;
			targetProxy = CD1313B1363E8EBA10DE719971240135 /* PBXContainerItemProxy */;
		};
		9402274D4FF83677A1619EA0BA25F554 /* PBXTargetDependency */ = {
			isa = PBXTargetDependency;
			name = ABI34_0_0EXMediaLibrary;
			targetProxy = AF5BE03F0D04C4F69DAB9784F893A299 /* PBXContainerItemProxy */;
		};
		94F185C5B070C869E5A9F20BBD7173B1 /* PBXTargetDependency */ = {
			isa = PBXTargetDependency;
			name = ABI36_0_0UMTaskManagerInterface;
			targetProxy = 58D005BA79BD02F9DE41EDFEC5E62B81 /* PBXContainerItemProxy */;
		};
		9643BD4C74DC4D1CE66CFB0ED2BB5771 /* PBXTargetDependency */ = {
			isa = PBXTargetDependency;
			name = ABI34_0_0EXImagePicker;
			targetProxy = B9D8A64067330BEBDE5CC56AD00D8256 /* PBXContainerItemProxy */;
		};
		964AE2922C06D1370E469EE64EC40DF0 /* PBXTargetDependency */ = {
			isa = PBXTargetDependency;
			name = ABI34_0_0UMCameraInterface;
			targetProxy = 90AC12C9EB17E0B4E1436B119B20878C /* PBXContainerItemProxy */;
		};
		965F7CFB649A22417C4812A963311685 /* PBXTargetDependency */ = {
			isa = PBXTargetDependency;
			name = "ABI36_0_0React-cxxreact";
			targetProxy = 538F914CA11128D0F6ACA66E213C8789 /* PBXContainerItemProxy */;
		};
		992A7E452C299D19A8B9458C403FBC3E /* PBXTargetDependency */ = {
			isa = PBXTargetDependency;
			name = FirebaseMLVision;
			targetProxy = 08658E62A93AED59139CA25DEC64163B /* PBXContainerItemProxy */;
		};
		9A2B4B3994B3C57211EF831F0B3D6979 /* PBXTargetDependency */ = {
			isa = PBXTargetDependency;
			name = EXCamera;
			targetProxy = D8181D763E08A9C641063863857BF293 /* PBXContainerItemProxy */;
		};
		9A7F3A5CE559410E1487818FF3FC32DB /* PBXTargetDependency */ = {
			isa = PBXTargetDependency;
			name = ABI36_0_0UMFontInterface;
			targetProxy = 6831B57B803B2AB2F1156C59335152AD /* PBXContainerItemProxy */;
		};
		9BA6CE361827BEB5F85AB4DC3D304338 /* PBXTargetDependency */ = {
			isa = PBXTargetDependency;
			name = ABI34_0_0EXSpeech;
			targetProxy = 71A3FF4C81799349CC852DCB15F7E87E /* PBXContainerItemProxy */;
		};
		9C078C16A42B0DD67D4E5B2C5B7A3E1E /* PBXTargetDependency */ = {
			isa = PBXTargetDependency;
			name = EXApplication;
			targetProxy = D3CF863F65EEF7C57480B6BE0F4E0CD5 /* PBXContainerItemProxy */;
		};
		9C7F9983DE2DD640956C6EC349239C2A /* PBXTargetDependency */ = {
			isa = PBXTargetDependency;
			name = ABI35_0_0EXLocalization;
			targetProxy = 06190CE1F7B7EF70E007284EAD2C4A0B /* PBXContainerItemProxy */;
		};
		9C88184A972E842A95927271604C199A /* PBXTargetDependency */ = {
			isa = PBXTargetDependency;
			name = "ABI36_0_0React-CoreModules";
			targetProxy = 87752EED9E1D1F7430B9801D500EAD78 /* PBXContainerItemProxy */;
		};
		9CAE965016C839F9442416925737E6AF /* PBXTargetDependency */ = {
			isa = PBXTargetDependency;
			name = ABI35_0_0UMSensorsInterface;
			targetProxy = 1EDC4B01D9DFC80BFC79A8B9F73110AE /* PBXContainerItemProxy */;
		};
		9CE65AF51D5FC88F68B40724F9FDC67C /* PBXTargetDependency */ = {
			isa = PBXTargetDependency;
			name = ABI35_0_0EXHaptics;
			targetProxy = 6CECC0E93EECE88012ABFA13CF088FD9 /* PBXContainerItemProxy */;
		};
		9F3F0C6A8E6D4A71754539C12C371283 /* PBXTargetDependency */ = {
			isa = PBXTargetDependency;
			name = EXKeepAwake;
			targetProxy = CD0075A5B2DB28A680D94F07DDF48E96 /* PBXContainerItemProxy */;
		};
		A2C92B4672319FDBD24879854DEC916F /* PBXTargetDependency */ = {
			isa = PBXTargetDependency;
			name = ABI35_0_0EXSQLite;
			targetProxy = 893A04F4AC010001117BE2F793D4BA32 /* PBXContainerItemProxy */;
		};
		A2F6579D341AC1F97B3F248D887D85EE /* PBXTargetDependency */ = {
			isa = PBXTargetDependency;
			name = ABI36_0_0EXRandom;
			targetProxy = E8E0E99899D3A89FA091AE5378EFFF57 /* PBXContainerItemProxy */;
		};
		A317C6A3B6B2741A76730C7DEA7427C7 /* PBXTargetDependency */ = {
			isa = PBXTargetDependency;
			name = "React-RCTActionSheet";
			targetProxy = B623A933ADC9548C052F90D082874F75 /* PBXContainerItemProxy */;
		};
		A37F5EE8556BABACE7B5EF8856E43F15 /* PBXTargetDependency */ = {
			isa = PBXTargetDependency;
			name = ABI35_0_0UMImageLoaderInterface;
			targetProxy = 7109D1CC656741DFD980B79507184E1D /* PBXContainerItemProxy */;
		};
		A4058E6CC5BA417E218828D8F6796080 /* PBXTargetDependency */ = {
			isa = PBXTargetDependency;
			name = ABI34_0_0EXAmplitude;
			targetProxy = 95432DF8F82FA5FE6636EB603C498569 /* PBXContainerItemProxy */;
		};
		A5639E1679E7F88A11BB745F0D13A04E /* PBXTargetDependency */ = {
			isa = PBXTargetDependency;
			name = "ABI36_0_0React-RCTVibration";
			targetProxy = 5E94CCE3CCF0B65CB6933E8237418709 /* PBXContainerItemProxy */;
		};
		A63A940D663F5B886E93CFA863C19DB9 /* PBXTargetDependency */ = {
			isa = PBXTargetDependency;
			name = ABI36_0_0EXKeepAwake;
			targetProxy = C010F94A4F0F80DD8C853174231D6D67 /* PBXContainerItemProxy */;
		};
		A784E74A8792C3CA131858105A18B3ED /* PBXTargetDependency */ = {
			isa = PBXTargetDependency;
			name = ABI35_0_0EXAdsFacebook;
			targetProxy = B77E18B709FD4AF24B1AF2E2B0C38F75 /* PBXContainerItemProxy */;
		};
		A923175FC4548E2B4805E9674515F82F /* PBXTargetDependency */ = {
			isa = PBXTargetDependency;
			name = ZXingObjC;
			targetProxy = 50E0C92D4F1ACB04A449604A1E20291B /* PBXContainerItemProxy */;
		};
		AAA2CA8E452D35B40837CCE20BE31E41 /* PBXTargetDependency */ = {
			isa = PBXTargetDependency;
			name = ABI36_0_0EXDocumentPicker;
			targetProxy = A0E5A6ED4D0B1CD26D941D7FAD745745 /* PBXContainerItemProxy */;
		};
		AB06C0A900DD13C5E09E60CAE4A890DA /* PBXTargetDependency */ = {
			isa = PBXTargetDependency;
			name = EXRandom;
			targetProxy = B2A8F899E4770DDDE5B091C1C37E22A7 /* PBXContainerItemProxy */;
		};
		AB39431880397D95E6254907BEBAE53A /* PBXTargetDependency */ = {
			isa = PBXTargetDependency;
			name = ABI35_0_0EXStoreReview;
			targetProxy = C2BDEBF6E831CE1AAAA1287EAA1F3977 /* PBXContainerItemProxy */;
		};
		ABF24AF4010B9E1918293C9F0C351DBD /* PBXTargetDependency */ = {
			isa = PBXTargetDependency;
			name = ABI35_0_0EXKeepAwake;
			targetProxy = 8C0AC05EBB35025BE36309E7BAF4A3CE /* PBXContainerItemProxy */;
		};
		AC218F1BF0089F07F20F21F0ACCAE1B4 /* PBXTargetDependency */ = {
			isa = PBXTargetDependency;
			name = yogaABI35_0_0;
			targetProxy = BF0D0A712052178BAC2CF4DD4454C1DA /* PBXContainerItemProxy */;
		};
		AF0C3BE5875CDC67E64DE9B1462318D2 /* PBXTargetDependency */ = {
			isa = PBXTargetDependency;
			name = GoogleDataTransportCCTSupport;
			targetProxy = 20601C5912D95646272D5B308861A323 /* PBXContainerItemProxy */;
		};
		AFD4695C4CF0AAD45044804A53D98456 /* PBXTargetDependency */ = {
			isa = PBXTargetDependency;
			name = "React-RCTLinking";
			targetProxy = 65A47984A8027DBE4FC95123491D9047 /* PBXContainerItemProxy */;
		};
		AFFB90510B4F68D92A6594C0B0E82F5C /* PBXTargetDependency */ = {
			isa = PBXTargetDependency;
			name = EXCellular;
			targetProxy = AB35100747531F679EF50E870CF4A2E0 /* PBXContainerItemProxy */;
		};
		B2B966AD5A3436F6C0117C5C981A1970 /* PBXTargetDependency */ = {
			isa = PBXTargetDependency;
			name = EXSpeech;
			targetProxy = C732363552A706B812EEF7D41921F718 /* PBXContainerItemProxy */;
		};
		B32B86AF576D097D811418BACA771154 /* PBXTargetDependency */ = {
			isa = PBXTargetDependency;
			name = ABI34_0_0EXBackgroundFetch;
			targetProxy = 51DA0E16C81C8371E701D4E1E5E5D93B /* PBXContainerItemProxy */;
		};
		B428F05B4C8ADBCD592F5F98474C7DE4 /* PBXTargetDependency */ = {
			isa = PBXTargetDependency;
			name = EXImageManipulator;
			targetProxy = 5C5272FCF61266C28C345D57672C4488 /* PBXContainerItemProxy */;
		};
		B469E674FCDF123A370EC2D9E0A97BA1 /* PBXTargetDependency */ = {
			isa = PBXTargetDependency;
			name = ABI36_0_0EXSQLite;
			targetProxy = D49942AC8C9B273DE9AD93364C76420A /* PBXContainerItemProxy */;
		};
		B5B4B7CA343EB07C076EDDA823C1705C /* PBXTargetDependency */ = {
			isa = PBXTargetDependency;
			name = UMCore;
			targetProxy = E43A7DEB96D0E0D32060BA110DAF9138 /* PBXContainerItemProxy */;
		};
		B5C972E124FB6EFC957D5280A4D331B1 /* PBXTargetDependency */ = {
			isa = PBXTargetDependency;
			name = ABI34_0_0EXKeepAwake;
			targetProxy = AB1FE7D28D6510EBAA1CBE4208903245 /* PBXContainerItemProxy */;
		};
		B618B53E182EE154EAAE1F05AED934CA /* PBXTargetDependency */ = {
			isa = PBXTargetDependency;
			name = FBSDKCoreKit;
			targetProxy = F1B5D053B5D6F2FE0C1879C22C50451C /* PBXContainerItemProxy */;
		};
		B7085C9985961510E3FB9A96D7235FAA /* PBXTargetDependency */ = {
			isa = PBXTargetDependency;
			name = ABI35_0_0EXCellular;
			targetProxy = E45C85349845C2EC2A6B8D86B6312D0E /* PBXContainerItemProxy */;
		};
		B70CAE41061404771666CC8ACA1F20DA /* PBXTargetDependency */ = {
			isa = PBXTargetDependency;
			name = "ABI36_0_0React-RCTLinking";
			targetProxy = E832CBAE6174B1D41AD8BB7BA1D2586F /* PBXContainerItemProxy */;
		};
		B791776D63E9F4222B80E13D441AAE80 /* PBXTargetDependency */ = {
			isa = PBXTargetDependency;
			name = ABI36_0_0EXNetwork;
			targetProxy = 3E37BB1C3316A2D2E47B49E3E92A06C3 /* PBXContainerItemProxy */;
		};
		B7FC533C6B3A7A1C02255CEC463E3022 /* PBXTargetDependency */ = {
			isa = PBXTargetDependency;
			name = ABI35_0_0EXFont;
			targetProxy = 4FD4FC80D4AB76273CC667E4E68214F2 /* PBXContainerItemProxy */;
		};
		B80438027618DDE2B9B92A697E068A83 /* PBXTargetDependency */ = {
			isa = PBXTargetDependency;
			name = React;
			targetProxy = EB140D0F6F3783484F094A1873D8088E /* PBXContainerItemProxy */;
		};
		B83031CF1F0541C0D7535B6237F96EEE /* PBXTargetDependency */ = {
			isa = PBXTargetDependency;
			name = ABI36_0_0EXSecureStore;
			targetProxy = 5512E830C2856E53E0151C98BE2BDBBF /* PBXContainerItemProxy */;
		};
		B946E40105AD06F6FE39557AB005BF8D /* PBXTargetDependency */ = {
			isa = PBXTargetDependency;
			name = ABI35_0_0EXImageManipulator;
			targetProxy = 2D315F823004663C58ED3A15A3FD2F8A /* PBXContainerItemProxy */;
		};
		B9A7A64EDA2116887904D4C2C8FDA9EA /* PBXTargetDependency */ = {
			isa = PBXTargetDependency;
			name = EXGL_CPP;
			targetProxy = 0802C624A657C1CCD3024BC530B22876 /* PBXContainerItemProxy */;
		};
		B9AAE9FBFED0FD3262B547C305708151 /* PBXTargetDependency */ = {
			isa = PBXTargetDependency;
			name = EXAdsFacebook;
			targetProxy = D0DB4D6C4688A6DAEBA53E98FF5D43FD /* PBXContainerItemProxy */;
		};
		B9BE5A85A9D032F8D66B3637D5AD7037 /* PBXTargetDependency */ = {
			isa = PBXTargetDependency;
			name = FirebaseCoreDiagnostics;
			targetProxy = A3AB85467D92ADAD373F480FCDF63255 /* PBXContainerItemProxy */;
		};
		BA4880686F768E5C17A9A4879BDD8550 /* PBXTargetDependency */ = {
			isa = PBXTargetDependency;
			name = ABI34_0_0EXFont;
			targetProxy = 7EBCA72F0567C65311BB9594FBE3CEF0 /* PBXContainerItemProxy */;
		};
		BAC91E12B4EC0F2DFC5E15462CEFAB46 /* PBXTargetDependency */ = {
			isa = PBXTargetDependency;
			name = ABI34_0_0EXGoogleSignIn;
			targetProxy = 135FDE6EC323C92CA3A6057B178697CE /* PBXContainerItemProxy */;
		};
		BC5641299241493B042C636A47F5BE15 /* PBXTargetDependency */ = {
			isa = PBXTargetDependency;
			name = Analytics;
			targetProxy = 26EA01FA1E931687AE7110DBAB93FDA2 /* PBXContainerItemProxy */;
		};
		BC6C556E7EAC8E026C0A8A586EB324CE /* PBXTargetDependency */ = {
			isa = PBXTargetDependency;
			name = ABI34_0_0EXSMS;
			targetProxy = F3DB9A0F2B587B315CCE6BC97A7F00B1 /* PBXContainerItemProxy */;
		};
		BD2DF5C2CC39D4EE657A491166640061 /* PBXTargetDependency */ = {
			isa = PBXTargetDependency;
			name = ABI36_0_0EXDevice;
			targetProxy = 8941DC54FF5D5B98BA7BB851585EAA03 /* PBXContainerItemProxy */;
		};
		BEE76260AE2BDFD7F88DDCA6452101E0 /* PBXTargetDependency */ = {
			isa = PBXTargetDependency;
			name = GoogleAppMeasurement;
			targetProxy = FF17FD19D0D81EDE1997E71C86F0A874 /* PBXContainerItemProxy */;
		};
		BF5BD552E4500045833DC750B6C313D5 /* PBXTargetDependency */ = {
			isa = PBXTargetDependency;
			name = EXCrypto;
			targetProxy = C75248BCDEF2B542180ED21C1F303E01 /* PBXContainerItemProxy */;
		};
		C00946E8B88CD554C75C24401654DF87 /* PBXTargetDependency */ = {
			isa = PBXTargetDependency;
			name = GoogleDataTransport;
			targetProxy = F01DA53C56D9EFE62F5932A5FD03189C /* PBXContainerItemProxy */;
		};
		C054438D9CCBC3828601453BDBBAC985 /* PBXTargetDependency */ = {
			isa = PBXTargetDependency;
			name = ABI36_0_0EXCalendar;
			targetProxy = 91F05A171E26A195F532B7FCBB78C75F /* PBXContainerItemProxy */;
		};
		C0A3C72302D0EA97E068E5DA5A99B73D /* PBXTargetDependency */ = {
			isa = PBXTargetDependency;
			name = ABI35_0_0EXCalendar;
			targetProxy = 63E194CE8362C7DAB51ADACECEACA90C /* PBXContainerItemProxy */;
		};
		C2672B191B8FCAB43863005B8799F74F /* PBXTargetDependency */ = {
			isa = PBXTargetDependency;
			name = ABI35_0_0UMReactNativeAdapter;
			targetProxy = 9DEEC8BF4DEE251B611A38A5B211E4B0 /* PBXContainerItemProxy */;
		};
		C39950AB06C1F2FA6D88FD05573DFDE9 /* PBXTargetDependency */ = {
			isa = PBXTargetDependency;
			name = "ABI36_0_0React-RCTAnimation";
			targetProxy = EC621AD98A0A2D6BC861F6015DF3838A /* PBXContainerItemProxy */;
		};
		C3A6038278150E9B59AA376675EE4D5C /* PBXTargetDependency */ = {
			isa = PBXTargetDependency;
			name = "lottie-ios";
			targetProxy = 17E4E795E2BF026E65414953928FAE79 /* PBXContainerItemProxy */;
		};
		C42322C95B264DCDE26F2470722D3604 /* PBXTargetDependency */ = {
			isa = PBXTargetDependency;
			name = GoogleAPIClientForREST;
			targetProxy = 4CCFAB92893FCECF89611B179DB9B773 /* PBXContainerItemProxy */;
		};
		C494BCF396DD03624DC71DD20D455243 /* PBXTargetDependency */ = {
			isa = PBXTargetDependency;
			name = ABI34_0_0EXFileSystem;
			targetProxy = 4E6EAEB981ED9EF2FC24A13765FC67DC /* PBXContainerItemProxy */;
		};
		C695A31F707C9853BA64211915587DF3 /* PBXTargetDependency */ = {
			isa = PBXTargetDependency;
			name = ABI36_0_0EXPrint;
			targetProxy = DC4E1D402D29F8AA146D4613272BE5BA /* PBXContainerItemProxy */;
		};
		C888538C96C7C981F08690E38D52619D /* PBXTargetDependency */ = {
			isa = PBXTargetDependency;
			name = ABI35_0_0UMCore;
			targetProxy = 6D481A2E60AD29986A1EBECF8502E153 /* PBXContainerItemProxy */;
		};
		C8DFB0DD7FBDA005D137F0B76CF078B6 /* PBXTargetDependency */ = {
			isa = PBXTargetDependency;
			name = ABI36_0_0UMSensorsInterface;
			targetProxy = D4197262C86EA8FC55A2BD7F9A64FEAD /* PBXContainerItemProxy */;
		};
		C914F37897CD07F068879BFEAC560687 /* PBXTargetDependency */ = {
			isa = PBXTargetDependency;
			name = Fabric;
			targetProxy = 06CC682C796D8C6A6DB397A4BD22E70B /* PBXContainerItemProxy */;
		};
		CA66279D57E01E402A446D99DA51CC60 /* PBXTargetDependency */ = {
			isa = PBXTargetDependency;
			name = UMReactNativeAdapter;
			targetProxy = 35E7C022C46F0166FCB2E40020E7CEFC /* PBXContainerItemProxy */;
		};
		CA99F912EF0DBF2D9481F55155CC929E /* PBXTargetDependency */ = {
			isa = PBXTargetDependency;
			name = ABI36_0_0EXConstants;
			targetProxy = B0B94BE7CAD7FE202BC60225ED7EFF40 /* PBXContainerItemProxy */;
		};
		CAA8D3084EB99807938F073916D06866 /* PBXTargetDependency */ = {
			isa = PBXTargetDependency;
			name = "ABI36_0_0React-Core";
			targetProxy = EE933B88C05BD27C655DFD345664FCD4 /* PBXContainerItemProxy */;
		};
		CB14DDDEECBB0F1ECAD950E6AB91B502 /* PBXTargetDependency */ = {
			isa = PBXTargetDependency;
			name = EXLocalization;
			targetProxy = 39D8114B29D2EB6AAF5C96E693E84E71 /* PBXContainerItemProxy */;
		};
		CB8E13F4581FC751B5138115057A8AB0 /* PBXTargetDependency */ = {
			isa = PBXTargetDependency;
			name = FBSDKLoginKit;
			targetProxy = E0D42D729CFABCEDD3F4DD34DB114432 /* PBXContainerItemProxy */;
		};
		CC1B61189EE03FE3B6158067C3B220CA /* PBXTargetDependency */ = {
			isa = PBXTargetDependency;
			name = ABI36_0_0EXAV;
			targetProxy = 0AE304CCD0FA11551E633B8BD99492CC /* PBXContainerItemProxy */;
		};
		CC3F9661A6140A98498B493F865D9364 /* PBXTargetDependency */ = {
			isa = PBXTargetDependency;
			name = EXPrint;
			targetProxy = CAB6633B971DF259BBC4A9164D33CA2C /* PBXContainerItemProxy */;
		};
		CC5E7B374CBDF3A285EEEB6293C0D999 /* PBXTargetDependency */ = {
			isa = PBXTargetDependency;
			name = ABI35_0_0EXMediaLibrary;
			targetProxy = 98AC88CD2A2338D320F890E6676058C9 /* PBXContainerItemProxy */;
		};
		CDF3E28B69C51907BBA33E1526209ED0 /* PBXTargetDependency */ = {
			isa = PBXTargetDependency;
			name = EXAmplitude;
			targetProxy = E0B1B30B2518E246993E5F48CAAE233E /* PBXContainerItemProxy */;
		};
		CE0EDC021FC665DFCFA5B5ECAE8146C1 /* PBXTargetDependency */ = {
			isa = PBXTargetDependency;
			name = ABI34_0_0EXConstants;
			targetProxy = FB87ACCB3CCB55C28407827E00DFB2F2 /* PBXContainerItemProxy */;
		};
		CE6D6FF269E8FEAC1EB67722457C98E1 /* PBXTargetDependency */ = {
			isa = PBXTargetDependency;
			name = ABI35_0_0EXSegment;
			targetProxy = 3C05D42490348DD700F15C4270ED6E5B /* PBXContainerItemProxy */;
		};
		D02528A52CCD1D54B53F989B2115369F /* PBXTargetDependency */ = {
			isa = PBXTargetDependency;
			name = FBReactNativeSpec;
			targetProxy = 54F02A67AAD2418590F56DBBDF8282BB /* PBXContainerItemProxy */;
		};
		D17441730EB86AA0482B79E9179BBD40 /* PBXTargetDependency */ = {
			isa = PBXTargetDependency;
			name = ABI35_0_0EXSharing;
			targetProxy = F60AC7A46FB7A343EAC2634D65C6853B /* PBXContainerItemProxy */;
		};
		D181626FEA3866AA8B1D5ECC04E23479 /* PBXTargetDependency */ = {
			isa = PBXTargetDependency;
			name = ABI35_0_0EXBlur;
			targetProxy = 62E82D60E9050EA95EBA670D4021975B /* PBXContainerItemProxy */;
		};
		D233B8CCF2A0FC23104C40DFE559BAB5 /* PBXTargetDependency */ = {
			isa = PBXTargetDependency;
			name = ABI36_0_0EXAdsFacebook;
			targetProxy = 89A2366D4D2537B9EC722523C1F04CC7 /* PBXContainerItemProxy */;
		};
		D31BAD9D51F6B447E5F5BF1901C03541 /* PBXTargetDependency */ = {
			isa = PBXTargetDependency;
			name = ABI34_0_0EXTaskManager;
			targetProxy = 3C972A1AB6BC5F18345AB9DF9EA40D83 /* PBXContainerItemProxy */;
		};
		D434C323C6F5D2741EDC9E993EE96C89 /* PBXTargetDependency */ = {
			isa = PBXTargetDependency;
			name = Branch;
			targetProxy = F7F702CB58A134D2D921D89AB9720EFC /* PBXContainerItemProxy */;
		};
		D4957866324F84BB3AD4173C05241D7F /* PBXTargetDependency */ = {
			isa = PBXTargetDependency;
			name = ABI35_0_0EXAppAuth;
			targetProxy = EF6FFAC1F5FCB2D5CC57FB4BB0A67E4B /* PBXContainerItemProxy */;
		};
		D5147A1A50AA9618420ACD523F550BD9 /* PBXTargetDependency */ = {
			isa = PBXTargetDependency;
			name = ABI36_0_0UMBarCodeScannerInterface;
			targetProxy = 91242A46868797FE0C3A6E6F787CB17E /* PBXContainerItemProxy */;
		};
		D5289DF9961596D651C47DAEB5182FEA /* PBXTargetDependency */ = {
			isa = PBXTargetDependency;
			name = "ABI36_0_0React-RCTCameraRoll";
			targetProxy = 5CC120F7E138E9B7CEEEA1C85819EEB8 /* PBXContainerItemProxy */;
		};
		D60D4DB5B0303386D4C126BF68BC808F /* PBXTargetDependency */ = {
			isa = PBXTargetDependency;
			name = ABI36_0_0EXInAppPurchases;
			targetProxy = 559DCD57E0760FC1098C9F759BDC6D79 /* PBXContainerItemProxy */;
		};
		D67C9FE2362B1F65127B7041E04A610B /* PBXTargetDependency */ = {
			isa = PBXTargetDependency;
			name = ABI35_0_0EXPermissions;
			targetProxy = 80D999A7EB726612CB2667E39FC9C3FD /* PBXContainerItemProxy */;
		};
		D78964E616D41DD4A606F32AF6F1A284 /* PBXTargetDependency */ = {
			isa = PBXTargetDependency;
			name = "ABI36_0_0React-jsiexecutor";
			targetProxy = 8ACADA37B90BA6B179D7A731A7A4E7E5 /* PBXContainerItemProxy */;
		};
		D7CC43B3491274FADE8AC83DCC6876F9 /* PBXTargetDependency */ = {
			isa = PBXTargetDependency;
			name = ABI36_0_0UMFaceDetectorInterface;
			targetProxy = FB07A0F229883A6EF05553B5B89D9EEC /* PBXContainerItemProxy */;
		};
		D7DB3E0344F080C89FBDAD28E09230EB /* PBXTargetDependency */ = {
			isa = PBXTargetDependency;
			name = ABI36_0_0EXMediaLibrary;
			targetProxy = B6FFDC46B2681B86E13F50E14942A3F2 /* PBXContainerItemProxy */;
		};
		DB6392B5B3139432CDBCADD014BAABE3 /* PBXTargetDependency */ = {
			isa = PBXTargetDependency;
			name = "ABI36_0_0React-RCTText";
			targetProxy = 5A82E21F474B4647229F3A690E490217 /* PBXContainerItemProxy */;
		};
		DBDA1EEBAAA4058C6842E7E31D55F0AC /* PBXTargetDependency */ = {
			isa = PBXTargetDependency;
			name = ABI36_0_0EXCellular;
			targetProxy = F7E0780A790F0CE16DF31B0DAF52DB38 /* PBXContainerItemProxy */;
		};
		DC0F0A23C8DFB7029248C1C1B923A13B /* PBXTargetDependency */ = {
			isa = PBXTargetDependency;
			name = ABI36_0_0Yoga;
			targetProxy = 6A73431BEF1124C0D32C0E57695CC263 /* PBXContainerItemProxy */;
		};
		DD03C5B8E364BD7AB90E9D84F4386CA3 /* PBXTargetDependency */ = {
			isa = PBXTargetDependency;
			name = ABI34_0_0UMFontInterface;
			targetProxy = 78C0E903C5617C9953DC74D8D34C1790 /* PBXContainerItemProxy */;
		};
		DE148908187A0283F8C4C126347241F7 /* PBXTargetDependency */ = {
			isa = PBXTargetDependency;
			name = ABI34_0_0EXAppAuth;
			targetProxy = 2552C8D455081EDB0B5B6E0755766B5A /* PBXContainerItemProxy */;
		};
		DE220D1B15E68412AC7D53823DF5B755 /* PBXTargetDependency */ = {
			isa = PBXTargetDependency;
			name = ABI34_0_0EXLinearGradient;
			targetProxy = 047CDDDC65CA3D3478C17F2D65764406 /* PBXContainerItemProxy */;
		};
		DE439618D1E0FC13B130250020951841 /* PBXTargetDependency */ = {
			isa = PBXTargetDependency;
			name = EXLinearGradient;
			targetProxy = 1C20C276E2B3520509FDAEE6AD2C66DC /* PBXContainerItemProxy */;
		};
		DE668C8DD81ACF3F130A883FC98EE15D /* PBXTargetDependency */ = {
			isa = PBXTargetDependency;
			name = ABI36_0_0EXUpdates;
			targetProxy = C2FE2824B3A13E364FAA4D69DBAAD98C /* PBXContainerItemProxy */;
		};
		DEDDEF6E93F20D298B0A6C05848E53AC /* PBXTargetDependency */ = {
			isa = PBXTargetDependency;
			name = ABI35_0_0EXSensors;
			targetProxy = FD6BF6458199D46B3282F4262663E7B5 /* PBXContainerItemProxy */;
		};
		DF0FD7695C09A6759F59F8F54CB2C097 /* PBXTargetDependency */ = {
			isa = PBXTargetDependency;
			name = "ABI36_0_0React-jsi";
			targetProxy = 3FC249BC63AC299B109D0CFFA7FE4675 /* PBXContainerItemProxy */;
		};
		DF12AA8A223A762AEC718A56D3A01655 /* PBXTargetDependency */ = {
			isa = PBXTargetDependency;
			name = DoubleConversion;
			targetProxy = 0F3671028F88DF41AEAF2DE3B2014634 /* PBXContainerItemProxy */;
		};
		DFB493F8FDD54FC06657C54F731E511E /* PBXTargetDependency */ = {
			isa = PBXTargetDependency;
			name = ABI34_0_0UMImageLoaderInterface;
			targetProxy = 8A80FFD46A6C14ABC15C671E965FB916 /* PBXContainerItemProxy */;
		};
		DFC152BC57BEB3A60499FE440DA56772 /* PBXTargetDependency */ = {
			isa = PBXTargetDependency;
			name = ABI36_0_0EXCrypto;
			targetProxy = C1A540B80DBEEBF8208F87491203C33A /* PBXContainerItemProxy */;
		};
		DFD876913F9C202940E16B0277C94054 /* PBXTargetDependency */ = {
			isa = PBXTargetDependency;
			name = "React-RCTVibration";
			targetProxy = B78E9E33C3AB3144B458BBBB183EA47A /* PBXContainerItemProxy */;
		};
		E23CFE630C8EB19BD8F22E7602F137CE /* PBXTargetDependency */ = {
			isa = PBXTargetDependency;
			name = EXAppleAuthentication;
			targetProxy = 0D3D90EBD588C5BFB60F71B8F9B8D08E /* PBXContainerItemProxy */;
		};
		E33437E9D3746D20E96B9E81FD0E6615 /* PBXTargetDependency */ = {
			isa = PBXTargetDependency;
			name = ABI36_0_0EXSpeech;
			targetProxy = 0DC57A1781AF067574E2F75CCA342254 /* PBXContainerItemProxy */;
		};
		E3BA91D8D98107F7C135E16A72BD1F0E /* PBXTargetDependency */ = {
			isa = PBXTargetDependency;
			name = ABI36_0_0UMConstantsInterface;
			targetProxy = 366207147258A803131CF4B9D4933E9A /* PBXContainerItemProxy */;
		};
		E3F66723CBC4CEC4940CF4F6E15A836A /* PBXTargetDependency */ = {
			isa = PBXTargetDependency;
			name = "ABI36_0_0React-RCTImage";
			targetProxy = 23D6F380D8507FCCD87888999FE5C37F /* PBXContainerItemProxy */;
		};
		E4764D26ED05D6F482B8D09F3A24513E /* PBXTargetDependency */ = {
			isa = PBXTargetDependency;
			name = ABI36_0_0EXTaskManager;
			targetProxy = D5034B633541AC5812334CEB9EE81E71 /* PBXContainerItemProxy */;
		};
		E5292C2CB0F9180D840261EE8B16A828 /* PBXTargetDependency */ = {
			isa = PBXTargetDependency;
			name = ABI35_0_0EXLocation;
			targetProxy = B9808B02CC22BF6B5A29B073D52F361E /* PBXContainerItemProxy */;
		};
		E6DBCC0FEC10A0D45BD2512F146269E1 /* PBXTargetDependency */ = {
			isa = PBXTargetDependency;
			name = EXSharing;
			targetProxy = 7856C45F0B449A398E1F804FD52B3F2E /* PBXContainerItemProxy */;
		};
		E74C3FBA770A3F9DEFE5C2F1845E24A5 /* PBXTargetDependency */ = {
			isa = PBXTargetDependency;
			name = ABI35_0_0EXSpeech;
			targetProxy = 929D34F5CD4F8A080BA4BDCF38B00BB0 /* PBXContainerItemProxy */;
		};
		E7FB5DBD8C6EFA9796AD08FE3C209AF5 /* PBXTargetDependency */ = {
			isa = PBXTargetDependency;
			name = ABI34_0_0UMPermissionsInterface;
			targetProxy = F603B2A80334B962B278F847E7FDBA4D /* PBXContainerItemProxy */;
		};
		E84AC3BA5E806FD875364D141167820A /* PBXTargetDependency */ = {
			isa = PBXTargetDependency;
			name = ABI35_0_0UMPermissionsInterface;
			targetProxy = 1BF528355ABEC100CFCC2808F211D9B0 /* PBXContainerItemProxy */;
		};
		E985A7E911DDD610F6E738D7F0A4F959 /* PBXTargetDependency */ = {
			isa = PBXTargetDependency;
			name = ABI36_0_0EXAppAuth;
			targetProxy = 5D717139DF7F04AB51918B8991F27B64 /* PBXContainerItemProxy */;
		};
		EA8E37C5E97FAD7F8307D8BBD362ABFA /* PBXTargetDependency */ = {
			isa = PBXTargetDependency;
			name = EXHaptics;
			targetProxy = FC48A033308BE4B6388D398478982671 /* PBXContainerItemProxy */;
		};
		EAEAC55E9B5D7C33652C473110452318 /* PBXTargetDependency */ = {
			isa = PBXTargetDependency;
			name = ABI34_0_0EXBlur;
			targetProxy = 715C84215EE781D765E05A0F404E6D60 /* PBXContainerItemProxy */;
		};
		EC1C98BB1DEAD066CE23F1180AD61B3A /* PBXTargetDependency */ = {
			isa = PBXTargetDependency;
			name = EXAV;
			targetProxy = C3666915EDC1DC87A8E72145C9B206AF /* PBXContainerItemProxy */;
		};
		EC2EF6B8EF023FA4F0D374E4D5206EEC /* PBXTargetDependency */ = {
			isa = PBXTargetDependency;
			name = ABI36_0_0EXImagePicker;
			targetProxy = 476CD66017E68245A67D7CBD15014F60 /* PBXContainerItemProxy */;
		};
		ECFBF4CC3976AA305A3799830241FE3A /* PBXTargetDependency */ = {
			isa = PBXTargetDependency;
			name = ABI34_0_0UMConstantsInterface;
			targetProxy = BBC2A1750E16DBBD7F0B61BD7D0E385E /* PBXContainerItemProxy */;
		};
		ED15C32131DC69D2D0C4257045C8C910 /* PBXTargetDependency */ = {
			isa = PBXTargetDependency;
			name = "Pods-Exponent";
			target = 0DBD2E5458E61E9BBFDC5914B7D570E8 /* Pods-Exponent */;
			targetProxy = D39CBFF04205C11DB78C9F31D5C6D54F /* PBXContainerItemProxy */;
		};
		EE34ADF39E6AF7A4F605B1015193C550 /* PBXTargetDependency */ = {
			isa = PBXTargetDependency;
			name = ABI35_0_0EXCamera;
			targetProxy = 5336DB67B6443DE1ADC57AEEFA5CF515 /* PBXContainerItemProxy */;
		};
		EE3A55C70A128F612378563B529B1DBD /* PBXTargetDependency */ = {
			isa = PBXTargetDependency;
			name = ABI34_0_0UMBarCodeScannerInterface;
			targetProxy = 40C6CBCD35CD0803E22925F22AEDC9E7 /* PBXContainerItemProxy */;
		};
		EE930387B9FC102CDE5CAE4C474A4FA7 /* PBXTargetDependency */ = {
			isa = PBXTargetDependency;
			name = ABI36_0_0EXFileSystem;
			targetProxy = 11CA0CB48A86EBC032F211150C157159 /* PBXContainerItemProxy */;
		};
		EF45EEF57000780D633B3AC44537BFF2 /* PBXTargetDependency */ = {
			isa = PBXTargetDependency;
			name = ABI36_0_0FBLazyVector;
			targetProxy = 75FD4BD8FF7D414B9E02FD0AAE7F1EA6 /* PBXContainerItemProxy */;
		};
		F0DF97E2368A114531721FA2E101FFAB /* PBXTargetDependency */ = {
			isa = PBXTargetDependency;
			name = ABI34_0_0EXFaceDetector;
			targetProxy = EF9D82096D0A604E96D1AC82FEF83863 /* PBXContainerItemProxy */;
		};
		F117BCDAA0C3F5B16ECA6EF6F2E037C5 /* PBXTargetDependency */ = {
			isa = PBXTargetDependency;
			name = EXContacts;
			targetProxy = 7612CF826A2AC46E38BAE7D0E5EAB4C3 /* PBXContainerItemProxy */;
		};
		F1AF64F0FF9B71745A5DD7123B9444C0 /* PBXTargetDependency */ = {
			isa = PBXTargetDependency;
			name = Yoga;
			targetProxy = 14603E55B65CF4265F19F7277EAFE8D2 /* PBXContainerItemProxy */;
		};
		F1DBBE2289ECBD656C44EE1DD900B672 /* PBXTargetDependency */ = {
			isa = PBXTargetDependency;
			name = ABI34_0_0EXLocation;
			targetProxy = 7C168597F5567A4E86502DCCC67025C7 /* PBXContainerItemProxy */;
		};
		F2839AD82DE8E71F3879DE73C2644329 /* PBXTargetDependency */ = {
			isa = PBXTargetDependency;
			name = "React-RCTBlob";
			targetProxy = AB358EF1C8EC3D57E058DCF322196AAF /* PBXContainerItemProxy */;
		};
		F35F4EAED6A41F9BC370E9C059959F7A /* PBXTargetDependency */ = {
			isa = PBXTargetDependency;
			name = ABI34_0_0EXSegment;
			targetProxy = 0277F2E39BD178B7CDC19555BB972B08 /* PBXContainerItemProxy */;
		};
		F438876D43F53E0CEA1CC80EA8D76C5E /* PBXTargetDependency */ = {
			isa = PBXTargetDependency;
			name = ABI35_0_0UMFaceDetectorInterface;
			targetProxy = E8AE03990FEFD2630490007D2E279673 /* PBXContainerItemProxy */;
		};
		F466615A63260B252A03F721197DFCA2 /* PBXTargetDependency */ = {
			isa = PBXTargetDependency;
			name = ABI34_0_0EXSecureStore;
			targetProxy = AF2563335C3170274C4C9D92F091B76B /* PBXContainerItemProxy */;
		};
		F529B25DF7E74E14F35D080722DFB2EC /* PBXTargetDependency */ = {
			isa = PBXTargetDependency;
			name = ABI35_0_0UMConstantsInterface;
			targetProxy = C5EC1A250A9F0C42DC9D72644A4CA7EB /* PBXContainerItemProxy */;
		};
		F58EAD4DB610CC69F93F1BCA6F4F9CF3 /* PBXTargetDependency */ = {
			isa = PBXTargetDependency;
			name = EXSQLite;
			targetProxy = 39F3EF8E577BE68CD97A24F6FAA9BCB6 /* PBXContainerItemProxy */;
		};
		F7231242A18847B5EDBF432536129ABD /* PBXTargetDependency */ = {
			isa = PBXTargetDependency;
			name = ABI35_0_0EXApplication;
			targetProxy = C9A3007EE12EB55DED47985821778BAA /* PBXContainerItemProxy */;
		};
		F8152A554336B17812393F8BE1B934B8 /* PBXTargetDependency */ = {
			isa = PBXTargetDependency;
			name = EXFacebook;
			targetProxy = 010BC4D4DE18276A54677283EC0C9D30 /* PBXContainerItemProxy */;
		};
		F82A17F44B7B00BF72D97D47021C8BD4 /* PBXTargetDependency */ = {
			isa = PBXTargetDependency;
			name = EXFont;
			targetProxy = DDD2CCC3F75EA1DE7F71053E95E59EFA /* PBXContainerItemProxy */;
		};
		F8462EFA64B65D59D9FD68569EB38896 /* PBXTargetDependency */ = {
			isa = PBXTargetDependency;
			name = ABI35_0_0EXSMS;
			targetProxy = 7AD97AE5C6CFBDED8D532A0EFCFD053F /* PBXContainerItemProxy */;
		};
		F9D7CBB86B6EB82E034A4CB4DD386EB4 /* PBXTargetDependency */ = {
			isa = PBXTargetDependency;
			name = ABI34_0_0EXCrypto;
			targetProxy = 6871C8070011B77A8BB4C0CBD557F730 /* PBXContainerItemProxy */;
		};
		FA8BB120B4509C5BD9D0365865A796E7 /* PBXTargetDependency */ = {
			isa = PBXTargetDependency;
			name = ABI34_0_0UMReactNativeAdapter;
			targetProxy = 4DB793CE4B03B5425C61865535E7775E /* PBXContainerItemProxy */;
		};
		FAA2A641A42EB4FFE5A00405E3B283B6 /* PBXTargetDependency */ = {
			isa = PBXTargetDependency;
			name = JKBigInteger2;
			targetProxy = EACD14D7805132AC9C76863F863B7A84 /* PBXContainerItemProxy */;
		};
		FB1E89A3F1569747C4E9FCE6B204F799 /* PBXTargetDependency */ = {
			isa = PBXTargetDependency;
			name = GoogleToolboxForMac;
			targetProxy = 1F64702801D90A14B452392CBB6C82E6 /* PBXContainerItemProxy */;
		};
		FC831164121A3014083714C58B92BD60 /* PBXTargetDependency */ = {
			isa = PBXTargetDependency;
			name = ABI36_0_0EXBackgroundFetch;
			targetProxy = 254562AC4F3B27D31A7003AE81860504 /* PBXContainerItemProxy */;
		};
		FCA1E6A7C35F6842B3FD9B12BC19B1A0 /* PBXTargetDependency */ = {
			isa = PBXTargetDependency;
			name = ABI34_0_0EXPrint;
			targetProxy = CE3DEF0A152DE87ACC7B34F412A853B6 /* PBXContainerItemProxy */;
		};
		FCDA93D7D7D5E604BE1F28467C1B2A34 /* PBXTargetDependency */ = {
			isa = PBXTargetDependency;
			name = EXAdsAdMob;
			targetProxy = 546465A61CAEBD0F9C1FC930DE656532 /* PBXContainerItemProxy */;
		};
		FD0DADB169DB7AE44ECFD828E0199108 /* PBXTargetDependency */ = {
			isa = PBXTargetDependency;
			name = "React-RCTNetwork";
			targetProxy = AD9F5FF7ECE8FE059A3CDCF5564B55B4 /* PBXContainerItemProxy */;
		};
		FF0ABC75A967FBBF6B7C494ECDA5F73B /* PBXTargetDependency */ = {
			isa = PBXTargetDependency;
			name = ABI36_0_0EXSharing;
			targetProxy = F5BA8572305460D74E5DD5FE04EC629D /* PBXContainerItemProxy */;
		};
		FFF4D5C7066FF29A16F37B20C43FE394 /* PBXTargetDependency */ = {
			isa = PBXTargetDependency;
			name = UMFileSystemInterface;
			targetProxy = A0CBF714E3F56C1670B015268A3487BC /* PBXContainerItemProxy */;
=======
		00798E69E8C5C18312ADE4F091049AEC /* PBXTargetDependency */ = {
			isa = PBXTargetDependency;
			name = EXBlur;
			targetProxy = 048266AF000166AEF1B83CAFB6D0B57C /* PBXContainerItemProxy */;
		};
		007E948759C4F65A1908E1561014FF5C /* PBXTargetDependency */ = {
			isa = PBXTargetDependency;
			name = ABI35_0_0EXAppLoaderProvider;
			targetProxy = 9DB106BBB5A9C599A4630A9942A766BA /* PBXContainerItemProxy */;
		};
		00C8334F3B71BEDBF56551D062B9BBF5 /* PBXTargetDependency */ = {
			isa = PBXTargetDependency;
			name = UMTaskManagerInterface;
			targetProxy = BDCD48530B5D9DF9CA2D451EB217CA0A /* PBXContainerItemProxy */;
		};
		0366979D3A4A6AB764A8DC473B1F17B0 /* PBXTargetDependency */ = {
			isa = PBXTargetDependency;
			name = "ABI36_0_0React-RCTLinking";
			targetProxy = C5A91B6E5B19DE941FC31C096593AC76 /* PBXContainerItemProxy */;
		};
		03F3D64E7EEA9629A51F74B099B75051 /* PBXTargetDependency */ = {
			isa = PBXTargetDependency;
			name = EXCrypto;
			targetProxy = 6A3B7929AAE08475AF88DDC9BD060EAF /* PBXContainerItemProxy */;
		};
		04A2B6FCB5C173A88324DD77A7C7C812 /* PBXTargetDependency */ = {
			isa = PBXTargetDependency;
			name = ABI36_0_0UMImageLoaderInterface;
			targetProxy = 38A64C2C6EC199401CE81A1E10B5C6CB /* PBXContainerItemProxy */;
		};
		04C17D885FC79C37DA25A9EEAD0CAECD /* PBXTargetDependency */ = {
			isa = PBXTargetDependency;
			name = ABI36_0_0EXApplication;
			targetProxy = 09C6B3F940CF6AE15DE38CC416C6EBC6 /* PBXContainerItemProxy */;
		};
		050659BCA599EED9A4BDC90D08050137 /* PBXTargetDependency */ = {
			isa = PBXTargetDependency;
			name = ABI34_0_0EXMediaLibrary;
			targetProxy = D715A015C18A78B2C74175D2F4C387D5 /* PBXContainerItemProxy */;
		};
		05A5867B0A8DC4194B8E4FBE17F63FCB /* PBXTargetDependency */ = {
			isa = PBXTargetDependency;
			name = FirebaseMLVision;
			targetProxy = CF78FD674F106680810FB66F54C13221 /* PBXContainerItemProxy */;
		};
		07B91C96F074EC58ABE8C58FD696ABE7 /* PBXTargetDependency */ = {
			isa = PBXTargetDependency;
			name = EXScreenOrientation;
			targetProxy = EF2885366C9869CC78D5FC4A9B603038 /* PBXContainerItemProxy */;
		};
		090C7C7051EAC7A08709F0EF11E4D47F /* PBXTargetDependency */ = {
			isa = PBXTargetDependency;
			name = UMFileSystemInterface;
			targetProxy = 40B72DB4377FA3E54F33504786159B9A /* PBXContainerItemProxy */;
		};
		0A7C1662232CEA05DEF048CB431F1617 /* PBXTargetDependency */ = {
			isa = PBXTargetDependency;
			name = JKBigInteger2;
			targetProxy = 72A559DB1DD580B83650F2A20AEADF6E /* PBXContainerItemProxy */;
		};
		0BDC4262E68DB470C111EAD13A3C015B /* PBXTargetDependency */ = {
			isa = PBXTargetDependency;
			name = EXApplication;
			targetProxy = 96AB1CF9FFB5094516C6C0C70AF27E12 /* PBXContainerItemProxy */;
		};
		0BDE935A8E799F57B28EE5EFFAB515BB /* PBXTargetDependency */ = {
			isa = PBXTargetDependency;
			name = ABI35_0_0EXBackgroundFetch;
			targetProxy = 4ABB50CE5BFF23BE00A9F3DCF51817C6 /* PBXContainerItemProxy */;
		};
		0D923723296770B3C0263567BAEC7749 /* PBXTargetDependency */ = {
			isa = PBXTargetDependency;
			name = ABI34_0_0EXImagePicker;
			targetProxy = 4402B73542AA29144349E720C8FD4555 /* PBXContainerItemProxy */;
		};
		0E31797BD2D8AEFA5D7D936ACB6E7425 /* PBXTargetDependency */ = {
			isa = PBXTargetDependency;
			name = "ABI36_0_0React-RCTCameraRoll";
			targetProxy = 83419EEEE20A9B4D45CD3A589C52BF8C /* PBXContainerItemProxy */;
		};
		10DE5ADF8A65B28732796E025F1B722F /* PBXTargetDependency */ = {
			isa = PBXTargetDependency;
			name = ABI36_0_0EXImageManipulator;
			targetProxy = D72EE164CCCA29035F7DE82241E5A41F /* PBXContainerItemProxy */;
		};
		116B40C473DCCDB4AA0E3131F1F6F2F1 /* PBXTargetDependency */ = {
			isa = PBXTargetDependency;
			name = FirebaseAnalytics;
			targetProxy = BB0CFB6C53E902F179A057604CF7CB41 /* PBXContainerItemProxy */;
		};
		13C5BBCD3226C199EF0D3DE7D034AF97 /* PBXTargetDependency */ = {
			isa = PBXTargetDependency;
			name = ABI35_0_0EXImageManipulator;
			targetProxy = 03710702F437CFCCFEAD51B3A07422A5 /* PBXContainerItemProxy */;
		};
		13FF7AC0E24B3442662976A80A0F81CF /* PBXTargetDependency */ = {
			isa = PBXTargetDependency;
			name = ABI35_0_0EXDevice;
			targetProxy = 4C4D833830BF1E793CB40CB80A591B08 /* PBXContainerItemProxy */;
		};
		1406CBB0F12B12E3F8A915AF2A078B03 /* PBXTargetDependency */ = {
			isa = PBXTargetDependency;
			name = FirebaseMLVisionFaceModel;
			targetProxy = 18BEF5C2AC147532E9995F90184BEDA6 /* PBXContainerItemProxy */;
		};
		1415729DB75E06A250A29946B931F02C /* PBXTargetDependency */ = {
			isa = PBXTargetDependency;
			name = UMFontInterface;
			targetProxy = 326011292C428118F816EE1F6F4696CE /* PBXContainerItemProxy */;
		};
		14ED915F84EFEF2E50D5F63514060E96 /* PBXTargetDependency */ = {
			isa = PBXTargetDependency;
			name = Yoga;
			targetProxy = 4558548488F5ADC6D613A5CCB465305C /* PBXContainerItemProxy */;
		};
		14F0A8DD6BFB51E19C6BD7C2F76281DC /* PBXTargetDependency */ = {
			isa = PBXTargetDependency;
			name = ABI36_0_0EXUpdates;
			targetProxy = 6C98C8D34FBC0FA2BD181D942484BDA0 /* PBXContainerItemProxy */;
		};
		14F2D0D2B6830B2B56D6405DD07BF200 /* PBXTargetDependency */ = {
			isa = PBXTargetDependency;
			name = EXKeepAwake;
			targetProxy = 2390427AB7A5FCD54A896AB1EF12B27A /* PBXContainerItemProxy */;
		};
		17236644E8C173F321F8CF7137063D5E /* PBXTargetDependency */ = {
			isa = PBXTargetDependency;
			name = ABI35_0_0EXAdsAdMob;
			targetProxy = 18A634F01E8F205A1B05605E04A3EF0B /* PBXContainerItemProxy */;
		};
		174B7EF892E9E729392908EC30857A06 /* PBXTargetDependency */ = {
			isa = PBXTargetDependency;
			name = "React-RCTLinking";
			targetProxy = 0F18D411B72038D189054615791A6FF7 /* PBXContainerItemProxy */;
		};
		177DCD527902D2EC8EC8E623829B4929 /* PBXTargetDependency */ = {
			isa = PBXTargetDependency;
			name = ABI36_0_0EXSQLite;
			targetProxy = 447D1AD938F2D762312F7C694E65D6DF /* PBXContainerItemProxy */;
		};
		18C7460CCCFF2F6F6BEF05C65D4915C2 /* PBXTargetDependency */ = {
			isa = PBXTargetDependency;
			name = EXBackgroundFetch;
			targetProxy = 86D09B4DB4DDB42704EE337CD10729B5 /* PBXContainerItemProxy */;
		};
		18ED5939C37A71FDAA13160A928075A2 /* PBXTargetDependency */ = {
			isa = PBXTargetDependency;
			name = UMReactNativeAdapter;
			targetProxy = 75C8FAECD1480097A982237C328695A6 /* PBXContainerItemProxy */;
		};
		19E99D50A45DFEA4AC1F6BF82BECD7CE /* PBXTargetDependency */ = {
			isa = PBXTargetDependency;
			name = EXImageLoader;
			targetProxy = BFC47E632B5B22FD87BF4C8572111CAC /* PBXContainerItemProxy */;
		};
		1A45271DDB8DB417427BD657D78B87CE /* PBXTargetDependency */ = {
			isa = PBXTargetDependency;
			name = FBLazyVector;
			targetProxy = 34B6C02879D97A2A2FB35E357D69BC3F /* PBXContainerItemProxy */;
		};
		1BB0388669ABCEC6ED1A8B963624D6AF /* PBXTargetDependency */ = {
			isa = PBXTargetDependency;
			name = ABI36_0_0ExpoKit;
			targetProxy = 992FD13500B5BE32F781947B73FBE002 /* PBXContainerItemProxy */;
		};
		1C5CACBD0B5400EA2CEC6C1538D27B7F /* PBXTargetDependency */ = {
			isa = PBXTargetDependency;
			name = ABI35_0_0EXSharing;
			targetProxy = 5FBB585A47A6257416CA879E4BFD8624 /* PBXContainerItemProxy */;
		};
		1CDFA30AB08449A4AB3AA4CC03DF2C59 /* PBXTargetDependency */ = {
			isa = PBXTargetDependency;
			name = ABI34_0_0EXCalendar;
			targetProxy = 55E89832DD0B19D3252A42064C7CA9A9 /* PBXContainerItemProxy */;
		};
		1E158F5BBF99C888F1DE508DB82CC0E6 /* PBXTargetDependency */ = {
			isa = PBXTargetDependency;
			name = ABI35_0_0EXKeepAwake;
			targetProxy = 2C77DBD847DE224E531616EEE5DD07F6 /* PBXContainerItemProxy */;
		};
		1F540E7A56694256D87254909C78FE01 /* PBXTargetDependency */ = {
			isa = PBXTargetDependency;
			name = ABI35_0_0EXSQLite;
			targetProxy = 5BD372D528261DD8583075258471FEFF /* PBXContainerItemProxy */;
		};
		1F5EDE7FD1B095C4357CF0E0485E6698 /* PBXTargetDependency */ = {
			isa = PBXTargetDependency;
			name = ABI34_0_0EXCamera;
			targetProxy = 112F42D1A67B6711C15BE4D6B26B6F2B /* PBXContainerItemProxy */;
		};
		202117CD7CC1DCC034C4D560EE0D6E85 /* PBXTargetDependency */ = {
			isa = PBXTargetDependency;
			name = ABI35_0_0EXGL;
			targetProxy = 1E9933000A571BF5D18770D4CC170D47 /* PBXContainerItemProxy */;
		};
		20FA04B70BF7E17EB86709BBACB1F159 /* PBXTargetDependency */ = {
			isa = PBXTargetDependency;
			name = EXLocation;
			targetProxy = 3DD9CCD98D81E3594ADA2B018666DC7D /* PBXContainerItemProxy */;
		};
		223BC4FD5664D0AA999ABD940943E788 /* PBXTargetDependency */ = {
			isa = PBXTargetDependency;
			name = EXPermissions;
			targetProxy = 2405B5679883872F85EF86C9FCC0CE04 /* PBXContainerItemProxy */;
		};
		230BD3707F2C4CCA6516D7BF15E05FB8 /* PBXTargetDependency */ = {
			isa = PBXTargetDependency;
			name = ABI36_0_0EXSensors;
			targetProxy = 16A112958A9608506251A1080A8B32DB /* PBXContainerItemProxy */;
		};
		25BB5552FA04DBE92DF6C60216A16149 /* PBXTargetDependency */ = {
			isa = PBXTargetDependency;
			name = EXPrint;
			targetProxy = 2BBCBA3D91ADD070AB2DC726EC953C3F /* PBXContainerItemProxy */;
		};
		25EF2C27DEA26E86C755D45AC054F8AC /* PBXTargetDependency */ = {
			isa = PBXTargetDependency;
			name = EXFirebaseCore;
			targetProxy = D940B387F63A350B9D9F719926EF3E53 /* PBXContainerItemProxy */;
		};
		26522E3E3AB9461A6117FA095CFB611F /* PBXTargetDependency */ = {
			isa = PBXTargetDependency;
			name = ABI36_0_0EXMailComposer;
			targetProxy = 92CDE8307EFA36A66EC96F43CDCED8EE /* PBXContainerItemProxy */;
		};
		2699D5CB5595065AC36CFCC851D14E57 /* PBXTargetDependency */ = {
			isa = PBXTargetDependency;
			name = ABI36_0_0EXHaptics;
			targetProxy = 64C2FFD802F1FC0CF3A031BCD9971E7E /* PBXContainerItemProxy */;
		};
		26A4D3C67B37A46E68AD90A9C397AC49 /* PBXTargetDependency */ = {
			isa = PBXTargetDependency;
			name = ABI36_0_0EXFaceDetector;
			targetProxy = 4FE86B8AF5A88A22BEAB1B5CB1255C35 /* PBXContainerItemProxy */;
		};
		273F0E05EC1286C65B4A43FAEDFD448C /* PBXTargetDependency */ = {
			isa = PBXTargetDependency;
			name = ABI35_0_0EXLocalization;
			targetProxy = 79E89E0AD688EA14EF13FD309C221B47 /* PBXContainerItemProxy */;
		};
		28D2963D97C5DE38BB441D6F14E0B7B9 /* PBXTargetDependency */ = {
			isa = PBXTargetDependency;
			name = ABI35_0_0UMReactNativeAdapter;
			targetProxy = 5781B23EBFE7E595515FDFA00333784D /* PBXContainerItemProxy */;
		};
		294FB02EDB630DC01E97CE5065B4A1F3 /* PBXTargetDependency */ = {
			isa = PBXTargetDependency;
			name = ABI35_0_0EXBattery;
			targetProxy = 6F8122421F5C24B3BB25915073E16EAC /* PBXContainerItemProxy */;
		};
		2A5529ADD40179F49E1CE5853C28BB1E /* PBXTargetDependency */ = {
			isa = PBXTargetDependency;
			name = ABI34_0_0UMPermissionsInterface;
			targetProxy = 5C701852874DB725D64A34B57CFEF981 /* PBXContainerItemProxy */;
		};
		2AD5D0A5C22B81B0461B664F16D5344C /* PBXTargetDependency */ = {
			isa = PBXTargetDependency;
			name = ABI34_0_0EXImageManipulator;
			targetProxy = 297DB9BD9B3CD2802139EA7633AA08F8 /* PBXContainerItemProxy */;
		};
		2B56C6181DC9A6554526FDB33DA37A90 /* PBXTargetDependency */ = {
			isa = PBXTargetDependency;
			name = ABI34_0_0EXBlur;
			targetProxy = A5A7D3E02C850994B44ECC47FF32A527 /* PBXContainerItemProxy */;
		};
		2B7E83B4C78C7A6525B1B15E8482445C /* PBXTargetDependency */ = {
			isa = PBXTargetDependency;
			name = ABI34_0_0EXBrightness;
			targetProxy = 664566829E4C2A5F200699FB96C209F6 /* PBXContainerItemProxy */;
		};
		2BA11435350D73C6097C63CB6FAFB59E /* PBXTargetDependency */ = {
			isa = PBXTargetDependency;
			name = ABI36_0_0FBReactNativeSpec;
			targetProxy = 71F4333A975EABE5774AE85A3965D4A1 /* PBXContainerItemProxy */;
		};
		2C1FADF9847E51F19B7AD81043F2149D /* PBXTargetDependency */ = {
			isa = PBXTargetDependency;
			name = ABI35_0_0UMSensorsInterface;
			targetProxy = 30D7ED48F05F27516269AEDBF2E5B556 /* PBXContainerItemProxy */;
		};
		2C7F5DC9B50682BF855486296A3DDDDB /* PBXTargetDependency */ = {
			isa = PBXTargetDependency;
			name = ABI36_0_0EXPermissions;
			targetProxy = DAD68A6BC5F3A718214D51AEF309613D /* PBXContainerItemProxy */;
		};
		2CD11A345EF23590F23A3C597970F5B7 /* PBXTargetDependency */ = {
			isa = PBXTargetDependency;
			name = ABI36_0_0EXMediaLibrary;
			targetProxy = E67101BF4C0DC02608F8432495E1A719 /* PBXContainerItemProxy */;
		};
		2CE0DBF76FA5397768FECAFFEF4A0098 /* PBXTargetDependency */ = {
			isa = PBXTargetDependency;
			name = "ABI36_0_0React-jsiexecutor";
			targetProxy = B2A55EAA6CF7C8F3920E61EF3D689225 /* PBXContainerItemProxy */;
		};
		2CEC6AE860ED7DE18DD55594A77037E2 /* PBXTargetDependency */ = {
			isa = PBXTargetDependency;
			name = ABI34_0_0EXGL;
			targetProxy = 01EF3E93B3F3110B8168F3F32FF6EF4C /* PBXContainerItemProxy */;
		};
		2E9C5A6B19AC1C2D89A17DDF00FB5593 /* PBXTargetDependency */ = {
			isa = PBXTargetDependency;
			name = Folly;
			targetProxy = 0974D9E2F840F216851168F9B78942E3 /* PBXContainerItemProxy */;
		};
		2F414F725FEB968E1778115322B95268 /* PBXTargetDependency */ = {
			isa = PBXTargetDependency;
			name = EXCellular;
			targetProxy = 7B4101213E6539EAE43DB3B22989D967 /* PBXContainerItemProxy */;
		};
		2F9ED4676B7436B098074EBE27C1F782 /* PBXTargetDependency */ = {
			isa = PBXTargetDependency;
			name = ABI34_0_0EXKeepAwake;
			targetProxy = E433993D2614AAA1726C937720DD286D /* PBXContainerItemProxy */;
		};
		2FB9914F9D73FF09E93B4E47230998F7 /* PBXTargetDependency */ = {
			isa = PBXTargetDependency;
			name = ABI36_0_0EXAmplitude;
			targetProxy = 704EAACE90D7CBE6FAD748CFF030AD7E /* PBXContainerItemProxy */;
		};
		30C4CEBDC37C88F32D2902595894DB37 /* PBXTargetDependency */ = {
			isa = PBXTargetDependency;
			name = ABI35_0_0ExpoKit;
			targetProxy = AE3B2F20ADAA376D8880505E35FEEB75 /* PBXContainerItemProxy */;
		};
		3278A2B986B0D51B1DB2BDE463874817 /* PBXTargetDependency */ = {
			isa = PBXTargetDependency;
			name = "React-jsiexecutor";
			targetProxy = 49D2387A7B3F083929D8E324EC0C5D72 /* PBXContainerItemProxy */;
		};
		3449EBAB6F85E52716DC8AEEEF2BD003 /* PBXTargetDependency */ = {
			isa = PBXTargetDependency;
			name = ABI36_0_0EXWebBrowser;
			targetProxy = B8317D167CB161952DD120AC3424EA6D /* PBXContainerItemProxy */;
		};
		346776615B98F51A19CAD56D8B71E2F0 /* PBXTargetDependency */ = {
			isa = PBXTargetDependency;
			name = ABI34_0_0EXLocalAuthentication;
			targetProxy = D434B1A5548D8CC5C960C2DE88A8E815 /* PBXContainerItemProxy */;
		};
		363908F98DCA2A5F04738312C27F740A /* PBXTargetDependency */ = {
			isa = PBXTargetDependency;
			name = EXSQLite;
			targetProxy = 45ED1F216639F43867C3882072250F0A /* PBXContainerItemProxy */;
		};
		36DFE085BFD6F94A056A46BD924CF931 /* PBXTargetDependency */ = {
			isa = PBXTargetDependency;
			name = ABI34_0_0EXFacebook;
			targetProxy = BE7017103AF74B98692233609B7E2D90 /* PBXContainerItemProxy */;
		};
		3723F5664B40E9B2607C6573D335A5D7 /* PBXTargetDependency */ = {
			isa = PBXTargetDependency;
			name = ABI36_0_0ReactCommon;
			targetProxy = CA292E7F3AFCF76116622D6D7B572BC3 /* PBXContainerItemProxy */;
		};
		377CDA7D96FC3E14E52E6F5E4E1D3D1F /* PBXTargetDependency */ = {
			isa = PBXTargetDependency;
			name = ABI35_0_0UMBarCodeScannerInterface;
			targetProxy = D235C4C325DC8F808C1F912D0F51081A /* PBXContainerItemProxy */;
		};
		37D8D48475E2F3B313E64F6149EEDF3C /* PBXTargetDependency */ = {
			isa = PBXTargetDependency;
			name = ABI35_0_0EXImagePicker;
			targetProxy = D9C2E69C47D5CAC7B88F6F0360D4E854 /* PBXContainerItemProxy */;
		};
		385883946BA1C3DFAA150483BDCADCCE /* PBXTargetDependency */ = {
			isa = PBXTargetDependency;
			name = EXSMS;
			targetProxy = E212470AEDA2875DDFAED383D1802C2D /* PBXContainerItemProxy */;
		};
		397B0E8BD96354D4E4A2E3EDC982B685 /* PBXTargetDependency */ = {
			isa = PBXTargetDependency;
			name = "React-RCTNetwork";
			targetProxy = 325A2C1A5BDC323FE1302FBB208D8F3D /* PBXContainerItemProxy */;
		};
		3BB3D73530EA59344EAF860159F92BD7 /* PBXTargetDependency */ = {
			isa = PBXTargetDependency;
			name = ZXingObjC;
			targetProxy = 884493F55C3BC2FCBFFBFB68168249AE /* PBXContainerItemProxy */;
		};
		3D0508F857D199C42B7DF4C28A6C4E47 /* PBXTargetDependency */ = {
			isa = PBXTargetDependency;
			name = GoogleDataTransportCCTSupport;
			targetProxy = 0EFEF64FA2CFDC93E245343F34C33D4A /* PBXContainerItemProxy */;
		};
		3D9FA4E115950042C8ED399142AF62F3 /* PBXTargetDependency */ = {
			isa = PBXTargetDependency;
			name = ABI36_0_0EXSegment;
			targetProxy = 79FE57CC2328F33091B2DF0C68303756 /* PBXContainerItemProxy */;
		};
		3F25D791DFC0B1EB29D80D3B03E89BF7 /* PBXTargetDependency */ = {
			isa = PBXTargetDependency;
			name = ABI36_0_0EXRandom;
			targetProxy = 727A521EE7804DDD5962454EF5962E30 /* PBXContainerItemProxy */;
		};
		3F8A1A628805B43430EDD243A8123254 /* PBXTargetDependency */ = {
			isa = PBXTargetDependency;
			name = ABI36_0_0UMCameraInterface;
			targetProxy = F53CC84363F5D0CBC452E41DF61DC437 /* PBXContainerItemProxy */;
		};
		401C73B3EB4FF1B418E33CC2C9670D58 /* PBXTargetDependency */ = {
			isa = PBXTargetDependency;
			name = EXBattery;
			targetProxy = A1A6374BE92ED8E3CE73CD1D2BA1B42F /* PBXContainerItemProxy */;
		};
		40545E57DA5DA936BDF8696581ED7B8E /* PBXTargetDependency */ = {
			isa = PBXTargetDependency;
			name = ABI36_0_0UMPermissionsInterface;
			targetProxy = 023B8F190D1B8199F0B494F02312AD44 /* PBXContainerItemProxy */;
		};
		42CD002E230DC66D976672107F74A6B1 /* PBXTargetDependency */ = {
			isa = PBXTargetDependency;
			name = ABI36_0_0EXSecureStore;
			targetProxy = F3E196600A1FAD4D68C52A6DAE101E60 /* PBXContainerItemProxy */;
		};
		44FBDE3E862FDFB13737D08036631580 /* PBXTargetDependency */ = {
			isa = PBXTargetDependency;
			name = ABI35_0_0EXBrightness;
			targetProxy = 463930760E486AA501A8C7CA572ABC47 /* PBXContainerItemProxy */;
		};
		45544534A6670FA8F8A22781074DFC10 /* PBXTargetDependency */ = {
			isa = PBXTargetDependency;
			name = GoogleDataTransport;
			targetProxy = 6864070608F663EBDCFFF6EE800B067C /* PBXContainerItemProxy */;
		};
		4667EC1ECEC46C4AFF9A7CC7B27D8F93 /* PBXTargetDependency */ = {
			isa = PBXTargetDependency;
			name = "ABI36_0_0React-RCTAnimation";
			targetProxy = 8265844A3A35D4F4F411B9A23DB13A6A /* PBXContainerItemProxy */;
		};
		46BA4442597856CE586975E3888BFB5A /* PBXTargetDependency */ = {
			isa = PBXTargetDependency;
			name = EXWebBrowser;
			targetProxy = 5F6E3046F6C9612BB21792EED0D2DE59 /* PBXContainerItemProxy */;
		};
		475629EF45CA5A4C2C921243500A1BE0 /* PBXTargetDependency */ = {
			isa = PBXTargetDependency;
			name = ABI35_0_0EXHaptics;
			targetProxy = E9C54B01572B4E38DBA4B92393015DC8 /* PBXContainerItemProxy */;
		};
		48A7C64C3B413CA73338DD1CE51B0AFB /* PBXTargetDependency */ = {
			isa = PBXTargetDependency;
			name = EXStoreReview;
			targetProxy = 1407C669B8810406661DC0A5984AD372 /* PBXContainerItemProxy */;
		};
		48CE0FFF62A16FD4D87EA5FCAC68D52F /* PBXTargetDependency */ = {
			isa = PBXTargetDependency;
			name = ABI36_0_0EXCamera;
			targetProxy = E7522706446428521BC98D8467910B2E /* PBXContainerItemProxy */;
		};
		4B21C760CE9DFC239317E22726964BE4 /* PBXTargetDependency */ = {
			isa = PBXTargetDependency;
			name = ABI34_0_0UMFileSystemInterface;
			targetProxy = 6AE84AAA5E7D550C735D8B84FE209EED /* PBXContainerItemProxy */;
		};
		4D49B65675CCD9FFB7466336BF5C3251 /* PBXTargetDependency */ = {
			isa = PBXTargetDependency;
			name = ABI36_0_0UMReactNativeAdapter;
			targetProxy = 51061BC60F64AF9C6509117DBB72A85B /* PBXContainerItemProxy */;
		};
		4D830F06943C5E281B38D34C85DD7596 /* PBXTargetDependency */ = {
			isa = PBXTargetDependency;
			name = ABI36_0_0UMBarCodeScannerInterface;
			targetProxy = 0594FE580140A541055E3895874F2784 /* PBXContainerItemProxy */;
		};
		4EFB28EA1799836EB9DD909857273558 /* PBXTargetDependency */ = {
			isa = PBXTargetDependency;
			name = ABI36_0_0EXCellular;
			targetProxy = B15C74A2564654919FC58E183A7A74A6 /* PBXContainerItemProxy */;
		};
		4F40A154372DE49804D1ED826D3FDA70 /* PBXTargetDependency */ = {
			isa = PBXTargetDependency;
			name = ABI36_0_0EXPrint;
			targetProxy = D9958F1606B0142F917881294A08E163 /* PBXContainerItemProxy */;
		};
		4F6D471B6A1F81FAF8739F3619365852 /* PBXTargetDependency */ = {
			isa = PBXTargetDependency;
			name = "React-RCTBlob";
			targetProxy = 7CC96282E5E920F6B1B94A06C180995C /* PBXContainerItemProxy */;
		};
		4FCFAF1EE06151A429C325422515AFD5 /* PBXTargetDependency */ = {
			isa = PBXTargetDependency;
			name = ABI35_0_0EXNetwork;
			targetProxy = C844CFCBC798A3C475B3AD3F52CB1033 /* PBXContainerItemProxy */;
		};
		507E35407A82F0FC74F7560E184735E1 /* PBXTargetDependency */ = {
			isa = PBXTargetDependency;
			name = ABI34_0_0EXTaskManager;
			targetProxy = 84C8472A00FA1CE94574B7541A9DD037 /* PBXContainerItemProxy */;
		};
		51B5638D342197C1FE7101413D55C1B0 /* PBXTargetDependency */ = {
			isa = PBXTargetDependency;
			name = GoogleUtilities;
			targetProxy = F0F550DB469BF66A2E6839E39EA20CBC /* PBXContainerItemProxy */;
		};
		51E4F97101CA7323CE976F724F518C64 /* PBXTargetDependency */ = {
			isa = PBXTargetDependency;
			name = ReactABI35_0_0;
			targetProxy = A40D17205BBACAA2C531389E0F7FCD64 /* PBXContainerItemProxy */;
		};
		5207FA60D3C2C0B2B62C3A716A537755 /* PBXTargetDependency */ = {
			isa = PBXTargetDependency;
			name = FirebaseCore;
			targetProxy = DE7B7030F64055BA0C1C2E46BCC869BA /* PBXContainerItemProxy */;
		};
		52476EF44BB566C00A5022538AF8800B /* PBXTargetDependency */ = {
			isa = PBXTargetDependency;
			name = EXFirebaseAnalytics;
			targetProxy = 63BC7440A7C32D07F470F8A5C0C51102 /* PBXContainerItemProxy */;
		};
		54DC289CD486E7D8FB21B8A2C39B85F0 /* PBXTargetDependency */ = {
			isa = PBXTargetDependency;
			name = "Amplitude-iOS";
			targetProxy = 2F64162C0F89BD19D6F174E970A4A179 /* PBXContainerItemProxy */;
		};
		556D68B1DA0202F03411CE8B64DD97D5 /* PBXTargetDependency */ = {
			isa = PBXTargetDependency;
			name = ABI35_0_0EXAppleAuthentication;
			targetProxy = B015F1ED5590D40A0CB27045AB16A811 /* PBXContainerItemProxy */;
		};
		55D5DE592EB63D0CE15AE3077B12EB04 /* PBXTargetDependency */ = {
			isa = PBXTargetDependency;
			name = ABI34_0_0EXVideoThumbnails;
			targetProxy = 77579A7C4199BBC10BA2FF6FD373869F /* PBXContainerItemProxy */;
		};
		56195AAF18A2F25B82C2AD8FF3AA65E5 /* PBXTargetDependency */ = {
			isa = PBXTargetDependency;
			name = ABI34_0_0EXPermissions;
			targetProxy = 6971EBC83AAD03645D3F99314377242F /* PBXContainerItemProxy */;
		};
		584B7A9FC9DDF6047C5EF9D8856C86ED /* PBXTargetDependency */ = {
			isa = PBXTargetDependency;
			name = ABI36_0_0EXAV;
			targetProxy = A3D3F131CA1CB240228257F48AC39390 /* PBXContainerItemProxy */;
		};
		58AD3FA23FBCB4A61EC2BBECBC850F25 /* PBXTargetDependency */ = {
			isa = PBXTargetDependency;
			name = EXMailComposer;
			targetProxy = 0C685825876AD15E03E4DDBB80BAD6A1 /* PBXContainerItemProxy */;
		};
		596F8E12A58CBB79FFB758D8C871F302 /* PBXTargetDependency */ = {
			isa = PBXTargetDependency;
			name = ABI35_0_0EXBarCodeScanner;
			targetProxy = 46660701FAC4D947D20671065A2E9818 /* PBXContainerItemProxy */;
		};
		597787F7D68BF6BAA3B297EA3E72A343 /* PBXTargetDependency */ = {
			isa = PBXTargetDependency;
			name = EXAppAuth;
			targetProxy = 144347928F87BBAA9B6894F674902D91 /* PBXContainerItemProxy */;
		};
		5B6F36A1E5CE8899889700E715F5B6A2 /* PBXTargetDependency */ = {
			isa = PBXTargetDependency;
			name = ABI36_0_0EXBarCodeScanner;
			targetProxy = CFB633766C072E11CE144D3CE25FF6E0 /* PBXContainerItemProxy */;
		};
		5B7854097F0B57737292D25CDC05508A /* PBXTargetDependency */ = {
			isa = PBXTargetDependency;
			name = ABI34_0_0EXAppLoaderProvider;
			targetProxy = BBC0EFA0EF877EFC85CAC5982650CB43 /* PBXContainerItemProxy */;
		};
		5B94669C4C3DC9116ECA4E7E7A43A520 /* PBXTargetDependency */ = {
			isa = PBXTargetDependency;
			name = EXGL_CPP;
			targetProxy = 02C6DB49C0616A9DF087069FA26655C7 /* PBXContainerItemProxy */;
		};
		5BAE81AEE67C455C3ECB6E7F74F764C1 /* PBXTargetDependency */ = {
			isa = PBXTargetDependency;
			name = ABI34_0_0UMImageLoaderInterface;
			targetProxy = C2CBD6580EB267BF95A632C8CED0C3BD /* PBXContainerItemProxy */;
		};
		5BEC00616539F602D85BA8658B43E59C /* PBXTargetDependency */ = {
			isa = PBXTargetDependency;
			name = ABI35_0_0EXApplication;
			targetProxy = 3FFF2C1B42F0CACE2705BD61C9CB70D2 /* PBXContainerItemProxy */;
		};
		5E363A6C9C137FE70272C61CCB924F7F /* PBXTargetDependency */ = {
			isa = PBXTargetDependency;
			name = ABI36_0_0EXGL;
			targetProxy = CBFF0CD7019247FA1A9BA29C48AF8709 /* PBXContainerItemProxy */;
		};
		5E641FC8CD2573C5DBDFB704FA0F0519 /* PBXTargetDependency */ = {
			isa = PBXTargetDependency;
			name = ABI35_0_0UMTaskManagerInterface;
			targetProxy = 00453E075302DCC48C4D04DC91669D0B /* PBXContainerItemProxy */;
		};
		5E7D3545B1E8D5E99FAF012268116507 /* PBXTargetDependency */ = {
			isa = PBXTargetDependency;
			name = UMPermissionsInterface;
			targetProxy = 758897C652C6174F86720B97EC2D75F6 /* PBXContainerItemProxy */;
		};
		5E93146BC6E5C25423E56A9ABFCA4973 /* PBXTargetDependency */ = {
			isa = PBXTargetDependency;
			name = "ABI36_0_0React-CoreModules";
			targetProxy = 1E037B1B9342A694420BCE3B991B07E0 /* PBXContainerItemProxy */;
		};
		5F591BFEC019A607FEA3E7657588E08C /* PBXTargetDependency */ = {
			isa = PBXTargetDependency;
			name = ABI34_0_0UMSensorsInterface;
			targetProxy = A4558C8D7EEB5651F9407523B3B05741 /* PBXContainerItemProxy */;
		};
		5F697A5DB0D8F0CE5CB39747CCA9216F /* PBXTargetDependency */ = {
			isa = PBXTargetDependency;
			name = ABI36_0_0EXAdsAdMob;
			targetProxy = F9FCDEE9EAC3B6B97B09759D42DA3F25 /* PBXContainerItemProxy */;
		};
		5F916F83C5EA76E32F75D5A2C84C4E56 /* PBXTargetDependency */ = {
			isa = PBXTargetDependency;
			name = Crashlytics;
			targetProxy = EAB82C08F9122D527E4E8DED8FECD4CD /* PBXContainerItemProxy */;
		};
		60D46AFFBDAD313895105F29BF00D9CF /* PBXTargetDependency */ = {
			isa = PBXTargetDependency;
			name = ABI36_0_0EXDevice;
			targetProxy = BCFD3E64566786C37127C9217FE77368 /* PBXContainerItemProxy */;
		};
		6143FE1CD9FE5292DB169852C9299CA9 /* PBXTargetDependency */ = {
			isa = PBXTargetDependency;
			name = ABI34_0_0EXBackgroundFetch;
			targetProxy = 93C34A6DE3059553113D5159F14C22FD /* PBXContainerItemProxy */;
		};
		62B60CC3F9B9DF7C61268860C488E8BD /* PBXTargetDependency */ = {
			isa = PBXTargetDependency;
			name = ABI35_0_0EXFont;
			targetProxy = 84B6675BA29C45010D07F0DA099B7D16 /* PBXContainerItemProxy */;
		};
		63E7F5F12A79A984E57A41AAAFF1A7DA /* PBXTargetDependency */ = {
			isa = PBXTargetDependency;
			name = ABI34_0_0EXBarCodeScanner;
			targetProxy = 4EF02A83B9CB4452A0F92DD61B9FE5D4 /* PBXContainerItemProxy */;
		};
		65B3688A06CC3EB5F6B79AACE6950DA0 /* PBXTargetDependency */ = {
			isa = PBXTargetDependency;
			name = ABI36_0_0UMSensorsInterface;
			targetProxy = 2919784E478B0C3EB589E6CACC1B89AE /* PBXContainerItemProxy */;
		};
		66BBD3A5D1073084934B5858610EBD70 /* PBXTargetDependency */ = {
			isa = PBXTargetDependency;
			name = "React-RCTActionSheet";
			targetProxy = 4B6D3C07D10ECBFBB57E6C3C097935C0 /* PBXContainerItemProxy */;
		};
		675880FA943838241AD90DCF819F5264 /* PBXTargetDependency */ = {
			isa = PBXTargetDependency;
			name = EXAdsFacebook;
			targetProxy = D3613128C45B6A54ED3C8A526CCC57CD /* PBXContainerItemProxy */;
		};
		676D8F78AFBF0AE36495DAB77432DED7 /* PBXTargetDependency */ = {
			isa = PBXTargetDependency;
			name = EXFaceDetector;
			targetProxy = F88E78EDC9EA26808E49B28725E8278C /* PBXContainerItemProxy */;
		};
		67AD58AD17F0E67DDBF563FB0AE196B5 /* PBXTargetDependency */ = {
			isa = PBXTargetDependency;
			name = ABI34_0_0UMCore;
			targetProxy = 6CE8C4F9E2B7F2B69BF9A61EE3881B2E /* PBXContainerItemProxy */;
		};
		67E148DA0943CB4A89167A39A25307B9 /* PBXTargetDependency */ = {
			isa = PBXTargetDependency;
			name = ABI35_0_0EXSpeech;
			targetProxy = BE7A300257A1F5058686D9ADA7A671C5 /* PBXContainerItemProxy */;
		};
		6888C866AAAD1E73591A5441CFF83DDB /* PBXTargetDependency */ = {
			isa = PBXTargetDependency;
			name = FirebaseMLCommon;
			targetProxy = EBF20BDD6573CDA31DA18D7BAB45963C /* PBXContainerItemProxy */;
		};
		692408C835EB1AE0966AB3385F8D641D /* PBXTargetDependency */ = {
			isa = PBXTargetDependency;
			name = nanopb;
			targetProxy = 9A82FA327D8ECC0009458984C5B0AF94 /* PBXContainerItemProxy */;
		};
		6A2BAB76D8964EECD2C04C75AEC7453D /* PBXTargetDependency */ = {
			isa = PBXTargetDependency;
			name = Analytics;
			targetProxy = 60A1AD8BAF8C5E3F59951BEED7904CDE /* PBXContainerItemProxy */;
		};
		6A5A979A04BE3B3C90CA92643B9692D9 /* PBXTargetDependency */ = {
			isa = PBXTargetDependency;
			name = ABI35_0_0EXCamera;
			targetProxy = EB25B3C9487D1BB8D51D8D3074A48AA5 /* PBXContainerItemProxy */;
		};
		6AEE1ED9875FFA425B789C0A131D190E /* PBXTargetDependency */ = {
			isa = PBXTargetDependency;
			name = ABI34_0_0EXHaptics;
			targetProxy = 5095012565D5A5EA0E1978D9F45172EB /* PBXContainerItemProxy */;
		};
		6BF6C94E45E53450FA77104FC1FF2ED2 /* PBXTargetDependency */ = {
			isa = PBXTargetDependency;
			name = ABI36_0_0RCTTypeSafety;
			targetProxy = 5C689266FAD7745442DFD47FC340FE5D /* PBXContainerItemProxy */;
		};
		6C556059E73517A322720B543B666A90 /* PBXTargetDependency */ = {
			isa = PBXTargetDependency;
			name = ABI35_0_0UMFileSystemInterface;
			targetProxy = E6BBF8D9635B6B713C109D0BD0464C6A /* PBXContainerItemProxy */;
		};
		6C823377771ABB3EDCC79CB1ECBDFE83 /* PBXTargetDependency */ = {
			isa = PBXTargetDependency;
			name = ABI34_0_0EXContacts;
			targetProxy = 97012A94A0D22202E4D1EE200F28215F /* PBXContainerItemProxy */;
		};
		6CBD266D14E627AE9BFFD81A149F5ED1 /* PBXTargetDependency */ = {
			isa = PBXTargetDependency;
			name = ABI34_0_0EXCrypto;
			targetProxy = 9E1F368CA824BF067F85B1477CA75F0E /* PBXContainerItemProxy */;
		};
		6CE1EA95538593830F231737A9F97A04 /* PBXTargetDependency */ = {
			isa = PBXTargetDependency;
			name = ABI36_0_0EXCalendar;
			targetProxy = 6226C84FE0BADAC08786923A65765027 /* PBXContainerItemProxy */;
		};
		6E4911E4947761C376C41EE5EDE845E3 /* PBXTargetDependency */ = {
			isa = PBXTargetDependency;
			name = glog;
			targetProxy = 2FE70720A47A03A9B77FD5E2FCC41816 /* PBXContainerItemProxy */;
		};
		6EDE65D0562FAC8540EE2B1866E5AE1B /* PBXTargetDependency */ = {
			isa = PBXTargetDependency;
			name = FirebaseInstanceID;
			targetProxy = 9F370E8C2CB59902B830B5FC8445761F /* PBXContainerItemProxy */;
		};
		6F404B38A091C6CF6B6DB5943249DD8D /* PBXTargetDependency */ = {
			isa = PBXTargetDependency;
			name = ABI36_0_0EXSMS;
			targetProxy = 505A827B217E52837AAAD4613C399D26 /* PBXContainerItemProxy */;
		};
		701ACECC14F06E55DC793D3A20DA1A01 /* PBXTargetDependency */ = {
			isa = PBXTargetDependency;
			name = ABI34_0_0ExpoKit;
			targetProxy = 8F9FB3FA748DF3B4106FECC786ADEEEB /* PBXContainerItemProxy */;
		};
		70B91E4A39F7E0CEB489942524E2DD29 /* PBXTargetDependency */ = {
			isa = PBXTargetDependency;
			name = "ABI36_0_0React-RCTActionSheet";
			targetProxy = 2BBDD8F33A96F7847AD82B9A075D96D3 /* PBXContainerItemProxy */;
		};
		71B01266A118D5BF6E4242A644417556 /* PBXTargetDependency */ = {
			isa = PBXTargetDependency;
			name = ABI35_0_0EXConstants;
			targetProxy = F897F7664039B172D53F0FEF84237FB1 /* PBXContainerItemProxy */;
		};
		71F5D1C96DB8AFB49225B64F5B5D91E8 /* PBXTargetDependency */ = {
			isa = PBXTargetDependency;
			name = ABI35_0_0EXWebBrowser;
			targetProxy = 30784838CDAE0F6070CA0C1B5D71E584 /* PBXContainerItemProxy */;
		};
		726004BAF9CA7D1AF423E584AC7F4C99 /* PBXTargetDependency */ = {
			isa = PBXTargetDependency;
			name = yogaABI34_0_0;
			targetProxy = 20BD62D991ABC540B362974CAD5F3C9E /* PBXContainerItemProxy */;
		};
		73258E5ECE639591854E57EA3F4020E6 /* PBXTargetDependency */ = {
			isa = PBXTargetDependency;
			name = Protobuf;
			targetProxy = A1328C729E51F666215DE32C1C80D4F9 /* PBXContainerItemProxy */;
		};
		73D0099D4995D845EF374506C9D31057 /* PBXTargetDependency */ = {
			isa = PBXTargetDependency;
			name = ABI34_0_0EXGoogleSignIn;
			targetProxy = 6C40CDEFEA44A2A7D7E49DCBDF9B831F /* PBXContainerItemProxy */;
		};
		755DBF35E27ED99196E68E9115E14AE7 /* PBXTargetDependency */ = {
			isa = PBXTargetDependency;
			name = "Pods-Exponent";
			target = 0DBD2E5458E61E9BBFDC5914B7D570E8 /* Pods-Exponent */;
			targetProxy = A44C87C4B4EE4507BE9208BD7FD0BA08 /* PBXContainerItemProxy */;
		};
		7648405B62E74E6EAF3AED83EE060C1C /* PBXTargetDependency */ = {
			isa = PBXTargetDependency;
			name = ABI35_0_0EXStoreReview;
			targetProxy = A6E2B11A3E054995AD9E4D2EDFDD3771 /* PBXContainerItemProxy */;
		};
		769AC07A7A84750AED629BC755B4E988 /* PBXTargetDependency */ = {
			isa = PBXTargetDependency;
			name = "ABI36_0_0React-jsi";
			targetProxy = B16FFD50FCBDC64271AE2B1EB1403421 /* PBXContainerItemProxy */;
		};
		7788EE9F2C3E1A4C68F11FE0C1C01299 /* PBXTargetDependency */ = {
			isa = PBXTargetDependency;
			name = FBReactNativeSpec;
			targetProxy = DBE801B7B3E4CC032EA6E049EF6F6FD2 /* PBXContainerItemProxy */;
		};
		77C53DA5BB8EED6068FCE689B3D9A968 /* PBXTargetDependency */ = {
			isa = PBXTargetDependency;
			name = EXAmplitude;
			targetProxy = 6399888312982EDEC71954FE075BCA76 /* PBXContainerItemProxy */;
		};
		782703D7D0F8939544413F9633AB21C1 /* PBXTargetDependency */ = {
			isa = PBXTargetDependency;
			name = EXSensors;
			targetProxy = 9524CCD5AD25B75ABCEC3C60AA468CEC /* PBXContainerItemProxy */;
		};
		78399089DBF1AE0AB8D464B41D86DBEB /* PBXTargetDependency */ = {
			isa = PBXTargetDependency;
			name = ABI35_0_0EXDocumentPicker;
			targetProxy = E0CD29DA2B376D532F7C3D8BD678F4AF /* PBXContainerItemProxy */;
		};
		791E36013478A5F5E834813F59723654 /* PBXTargetDependency */ = {
			isa = PBXTargetDependency;
			name = ABI34_0_0EXConstants;
			targetProxy = 6AA1A4C79D94F3C6C2AA2776C1BAD8F5 /* PBXContainerItemProxy */;
		};
		7942D550C65C3491ACCC4F44ED5AF929 /* PBXTargetDependency */ = {
			isa = PBXTargetDependency;
			name = ABI34_0_0UMBarCodeScannerInterface;
			targetProxy = CA21156648B2F25B4B877C0064C1A403 /* PBXContainerItemProxy */;
		};
		7982C54AF38982159D4C7D0719C33C85 /* PBXTargetDependency */ = {
			isa = PBXTargetDependency;
			name = ABI35_0_0UMImageLoaderInterface;
			targetProxy = 2B63D52C4F9CCCD3CB24E6B8D11E9A31 /* PBXContainerItemProxy */;
		};
		7A36B1281C9C63D2FEEE31BE75C219DA /* PBXTargetDependency */ = {
			isa = PBXTargetDependency;
			name = EXBranch;
			targetProxy = 28AF28BE7413A7BF1BC40A8B93EEA9E7 /* PBXContainerItemProxy */;
		};
		7CD58EF5FD8FF6ADC69A8F0B81AFA12C /* PBXTargetDependency */ = {
			isa = PBXTargetDependency;
			name = EXAV;
			targetProxy = BE459002927B5DE2D7904B5CBA6D164E /* PBXContainerItemProxy */;
		};
		7D23AB25743E98A008DC7DF7E3E3DA97 /* PBXTargetDependency */ = {
			isa = PBXTargetDependency;
			name = ABI34_0_0EXAmplitude;
			targetProxy = 1A58C676D6DEF98353BC4FA0BEDAA77E /* PBXContainerItemProxy */;
		};
		7D9C10FB5AAEC723CD7B71D75F1ED152 /* PBXTargetDependency */ = {
			isa = PBXTargetDependency;
			name = "Google-Maps-iOS-Utils";
			targetProxy = 632B4F43000E52D8300B60066BD08FB2 /* PBXContainerItemProxy */;
		};
		7EB95C8C630D7C130DEB576771FE1EC1 /* PBXTargetDependency */ = {
			isa = PBXTargetDependency;
			name = ABI36_0_0EXFont;
			targetProxy = 743DB2BD256B384318F7A8744A268A3A /* PBXContainerItemProxy */;
		};
		7FC60C65661AC21C6002E4833A049474 /* PBXTargetDependency */ = {
			isa = PBXTargetDependency;
			name = EXBarCodeScanner;
			targetProxy = 397E0DA227E3C8F5AC1780B1766DA054 /* PBXContainerItemProxy */;
		};
		7FDB79C9595E80EF3C33EA0C1DA8947C /* PBXTargetDependency */ = {
			isa = PBXTargetDependency;
			name = UMImageLoaderInterface;
			targetProxy = EDC4CE0B9F827BA45E712DF4770B4484 /* PBXContainerItemProxy */;
		};
		8298F716E1A7F238F1A96EB3AB02C0E9 /* PBXTargetDependency */ = {
			isa = PBXTargetDependency;
			name = ABI34_0_0EXSQLite;
			targetProxy = 94137C254CB77675D78DBF58CD79ECE0 /* PBXContainerItemProxy */;
		};
		8358BFD53FF2B4F9A0E506118097EDFC /* PBXTargetDependency */ = {
			isa = PBXTargetDependency;
			name = "React-RCTImage";
			targetProxy = 4FFED5BEB7459436917BC83A6EA1C383 /* PBXContainerItemProxy */;
		};
		846F0B0A7CD881DF82BAFC450BC7489A /* PBXTargetDependency */ = {
			isa = PBXTargetDependency;
			name = EXConstants;
			targetProxy = E4498BAB854E36D597EDD74D0C7B2458 /* PBXContainerItemProxy */;
		};
		85015158C160EA7837B7CA4F4C994EE4 /* PBXTargetDependency */ = {
			isa = PBXTargetDependency;
			name = ABI35_0_0EXAppAuth;
			targetProxy = 1388A3B3F103949300C68AB179740619 /* PBXContainerItemProxy */;
		};
		857C9FB534CD84ACFBFCE74762989F16 /* PBXTargetDependency */ = {
			isa = PBXTargetDependency;
			name = ABI36_0_0EXLocation;
			targetProxy = 13D77530120A19E9BAF5CCA8532A9902 /* PBXContainerItemProxy */;
		};
		8687E0E7417620FF8D1B5A732B42623B /* PBXTargetDependency */ = {
			isa = PBXTargetDependency;
			name = EXSharing;
			targetProxy = AFC6B2F7D881D5F689A435D53D267188 /* PBXContainerItemProxy */;
		};
		883BDF7DC8D018B3B18EEFE3E940340F /* PBXTargetDependency */ = {
			isa = PBXTargetDependency;
			name = ABI36_0_0EXBrightness;
			targetProxy = AB493E3FFB6FB7046BB19FFCE04CADDB /* PBXContainerItemProxy */;
		};
		898734C8D666B41C0EE9816551B6F4AB /* PBXTargetDependency */ = {
			isa = PBXTargetDependency;
			name = RCTTypeSafety;
			targetProxy = AFF30AE886632FCAF466CE3B4FD0EF61 /* PBXContainerItemProxy */;
		};
		8A1CEDAF3C82C20635E9B829D4D90994 /* PBXTargetDependency */ = {
			isa = PBXTargetDependency;
			name = "React-jsi";
			targetProxy = 3FE44AB20F5F88505B1D177A16CA22FA /* PBXContainerItemProxy */;
		};
		8A4A2C9EF160E1E07E0F2F1E7BB6F1C3 /* PBXTargetDependency */ = {
			isa = PBXTargetDependency;
			name = ABI34_0_0UMConstantsInterface;
			targetProxy = 816FD949063F0C9D397741D483910F89 /* PBXContainerItemProxy */;
		};
		8A69F06A8F8C25B0FA477AB457B7EB38 /* PBXTargetDependency */ = {
			isa = PBXTargetDependency;
			name = ABI35_0_0EXContacts;
			targetProxy = 18E65DDE62CAFA484F407C2ECC334725 /* PBXContainerItemProxy */;
		};
		8A70D25A1336858C7572635DB0F3011A /* PBXTargetDependency */ = {
			isa = PBXTargetDependency;
			name = GoogleAPIClientForREST;
			targetProxy = F584A430BDCF600CF839CC2C6EC74550 /* PBXContainerItemProxy */;
		};
		8AA9B8FA4FB2BAB8C889900CB721A0ED /* PBXTargetDependency */ = {
			isa = PBXTargetDependency;
			name = ABI36_0_0EXVideoThumbnails;
			targetProxy = 68727B2E6EC59003875DB7661622C6ED /* PBXContainerItemProxy */;
		};
		8B7FE8BDC4E321F944C4DA4FC5A74F54 /* PBXTargetDependency */ = {
			isa = PBXTargetDependency;
			name = "ABI36_0_0React-RCTSettings";
			targetProxy = 18EA1FDFE2C1619F30B41959585BD81A /* PBXContainerItemProxy */;
		};
		8BAC30DA3F1F549F40E229DF1C4DA6A2 /* PBXTargetDependency */ = {
			isa = PBXTargetDependency;
			name = EXFont;
			targetProxy = F1BFE8D69992508E82B48FB230B07F05 /* PBXContainerItemProxy */;
		};
		8C72ADE639E9E4606673AFF0B6ED00B1 /* PBXTargetDependency */ = {
			isa = PBXTargetDependency;
			name = ABI35_0_0EXCalendar;
			targetProxy = CDA9D64EBEE447517CD72488280CABA0 /* PBXContainerItemProxy */;
		};
		8CB3050F3AE039DADE177A4F959E2BAC /* PBXTargetDependency */ = {
			isa = PBXTargetDependency;
			name = ABI36_0_0EXSpeech;
			targetProxy = 3206B17365F642A6B0A81DFFAF027776 /* PBXContainerItemProxy */;
		};
		8D896FC9423D5086DD6F4AB441A6A32A /* PBXTargetDependency */ = {
			isa = PBXTargetDependency;
			name = ABI35_0_0EXSegment;
			targetProxy = 7014D2D5B59DFB34550B0A56F1206E45 /* PBXContainerItemProxy */;
		};
		8DAC9CAD4E9BE997CF23F3DD3764A8D6 /* PBXTargetDependency */ = {
			isa = PBXTargetDependency;
			name = EXDevice;
			targetProxy = 8BBF32577B955C1E55F79F47EEBC426A /* PBXContainerItemProxy */;
		};
		8DEEB3E6346B208800213A4016088968 /* PBXTargetDependency */ = {
			isa = PBXTargetDependency;
			name = ABI36_0_0EXBlur;
			targetProxy = BC7F1ADF38D79397C55EC27EDFE14234 /* PBXContainerItemProxy */;
		};
		8E6501341BFB29878AF99ADDC731D8D3 /* PBXTargetDependency */ = {
			isa = PBXTargetDependency;
			name = ABI36_0_0EXKeepAwake;
			targetProxy = 343527CC008390D23721B58BFE3F4A2C /* PBXContainerItemProxy */;
		};
		8EBA84117CE09DA7EE01D292AC72669A /* PBXTargetDependency */ = {
			isa = PBXTargetDependency;
			name = EXGoogleSignIn;
			targetProxy = BA77F2366F04CAD65D2413F6F6DB0C99 /* PBXContainerItemProxy */;
		};
		8FE2B469A67DC801C26A3DFE2DCCB8A7 /* PBXTargetDependency */ = {
			isa = PBXTargetDependency;
			name = ABI35_0_0EXVideoThumbnails;
			targetProxy = E40DFF1F36782AB87A5EF2178ACBC3FD /* PBXContainerItemProxy */;
		};
		90284385213D7373C1826DD1AED5AA8D /* PBXTargetDependency */ = {
			isa = PBXTargetDependency;
			name = UMFaceDetectorInterface;
			targetProxy = 3D8575CAC922BB30FBFB9716F9E70D8B /* PBXContainerItemProxy */;
		};
		906F1B025058A8855E3A87DFEBD499F1 /* PBXTargetDependency */ = {
			isa = PBXTargetDependency;
			name = ABI35_0_0EXFaceDetector;
			targetProxy = 2B4EE2DD75B7EADF6C1E9D40E5A9CB42 /* PBXContainerItemProxy */;
		};
		9079B1E3AAED00E0C45251A00A93E86F /* PBXTargetDependency */ = {
			isa = PBXTargetDependency;
			name = ABI35_0_0EXAdsFacebook;
			targetProxy = 35B767F60F1BDC7C8B387439DCB9636D /* PBXContainerItemProxy */;
		};
		909E2219308C4870453643FCDF659BD6 /* PBXTargetDependency */ = {
			isa = PBXTargetDependency;
			name = ABI36_0_0UMFaceDetectorInterface;
			targetProxy = 0B190C3E34C3C5BA1843115ECCDCC77D /* PBXContainerItemProxy */;
		};
		90FF4AFF3323945902CCE288A801A5CA /* PBXTargetDependency */ = {
			isa = PBXTargetDependency;
			name = "ABI36_0_0React-Core";
			targetProxy = 573862F67A533053092FFADD5C8272E4 /* PBXContainerItemProxy */;
		};
		91012669859671D8EEC725198A935425 /* PBXTargetDependency */ = {
			isa = PBXTargetDependency;
			name = EXAppleAuthentication;
			targetProxy = FC3BF351E7B39DB237D6409F9B6C194C /* PBXContainerItemProxy */;
		};
		91B731A835AB4F8F43E0717DC425D517 /* PBXTargetDependency */ = {
			isa = PBXTargetDependency;
			name = ABI36_0_0EXFacebook;
			targetProxy = 7835F67C2284C15EE4C870D7897ACEE7 /* PBXContainerItemProxy */;
		};
		9322642235D8405BD5724FFF1BFA1CB2 /* PBXTargetDependency */ = {
			isa = PBXTargetDependency;
			name = EXHaptics;
			targetProxy = 4545F6CDBF1AFBF877B0C84CEFC3921E /* PBXContainerItemProxy */;
		};
		9445EDEBC731191C6C080C545F05DB53 /* PBXTargetDependency */ = {
			isa = PBXTargetDependency;
			name = ABI36_0_0EXInAppPurchases;
			targetProxy = BA6E1D9B862AE5FB633F894AC1409F00 /* PBXContainerItemProxy */;
		};
		951A68465C6F279ADE7776A5DD435821 /* PBXTargetDependency */ = {
			isa = PBXTargetDependency;
			name = ABI36_0_0EXAppleAuthentication;
			targetProxy = 911528A65B3EA4BFF4EEA650EE26DB2F /* PBXContainerItemProxy */;
		};
		95F841B87FB075B26E81189B8AE8A6C7 /* PBXTargetDependency */ = {
			isa = PBXTargetDependency;
			name = EXImageManipulator;
			targetProxy = 202DFC0C70079290EC6700ECB8094DCE /* PBXContainerItemProxy */;
		};
		9657717AEFF320B1C12A696C4EA6A23B /* PBXTargetDependency */ = {
			isa = PBXTargetDependency;
			name = ABI34_0_0UMFaceDetectorInterface;
			targetProxy = F03EC77D6C9184226E9005D124ABDEFB /* PBXContainerItemProxy */;
		};
		9865BBA66A5717D92A3280273B9E2289 /* PBXTargetDependency */ = {
			isa = PBXTargetDependency;
			name = EXTaskManager;
			targetProxy = A02E10EA9710301C63A015599FE96DC6 /* PBXContainerItemProxy */;
		};
		9899F97D17D8DD6A6BFD66374626AF04 /* PBXTargetDependency */ = {
			isa = PBXTargetDependency;
			name = ABI35_0_0EXLocalAuthentication;
			targetProxy = 376095D2A88C2027B434FB9C0E558B29 /* PBXContainerItemProxy */;
		};
		9A0F4DF26C231BAD1C1C2A0EF5B0C596 /* PBXTargetDependency */ = {
			isa = PBXTargetDependency;
			name = ABI34_0_0EXAdsFacebook;
			targetProxy = CC0F5B02BFFA95BD238D5DB57CE80E0A /* PBXContainerItemProxy */;
		};
		9B47C1D1741CFFE4BA36CB9171433683 /* PBXTargetDependency */ = {
			isa = PBXTargetDependency;
			name = ABI36_0_0EXGoogleSignIn;
			targetProxy = 9D5AAE0C0256FDF67E9F4587D4EA89F1 /* PBXContainerItemProxy */;
		};
		9BE1D58AD4E7425DED7EC2BEEBDDFDEC /* PBXTargetDependency */ = {
			isa = PBXTargetDependency;
			name = ABI34_0_0EXAdsAdMob;
			targetProxy = 651CAAC39488199D6219A4379A941678 /* PBXContainerItemProxy */;
		};
		9BE79157483B82D27FB24E4A2B5CFBE6 /* PBXTargetDependency */ = {
			isa = PBXTargetDependency;
			name = ABI35_0_0EXLinearGradient;
			targetProxy = 283E29F5579EB199AF5B63BF8DE46957 /* PBXContainerItemProxy */;
		};
		9C9DAF07996D7E4FEDE557351EC82CCD /* PBXTargetDependency */ = {
			isa = PBXTargetDependency;
			name = ABI36_0_0EXNetwork;
			targetProxy = 4E3A124F6D2643EA5BF00A3A517530B4 /* PBXContainerItemProxy */;
		};
		9CAADB7A299338EDED2AC4AB4B51F7E9 /* PBXTargetDependency */ = {
			isa = PBXTargetDependency;
			name = ABI36_0_0UMConstantsInterface;
			targetProxy = 7E8F68AF251796CDBDE0C2CA9F1C8003 /* PBXContainerItemProxy */;
		};
		9D33F1FA3554C8E3179BEE175B67912A /* PBXTargetDependency */ = {
			isa = PBXTargetDependency;
			name = ABI36_0_0React;
			targetProxy = 4FF521A25E59CC94C7D8E37C1C4F090E /* PBXContainerItemProxy */;
		};
		9DDD5C8CC1AE4961803D1712428EA382 /* PBXTargetDependency */ = {
			isa = PBXTargetDependency;
			name = FirebaseCoreDiagnostics;
			targetProxy = AD2A1DAEB9E713D35C8E7E5889AB6E16 /* PBXContainerItemProxy */;
		};
		9DF9DABF4CCF17E63A9CD417373B079A /* PBXTargetDependency */ = {
			isa = PBXTargetDependency;
			name = ABI36_0_0EXCrypto;
			targetProxy = BDED02129CA01426C65FE895E566B909 /* PBXContainerItemProxy */;
		};
		9F20CF4A866ABA2336DCBD909389EEF1 /* PBXTargetDependency */ = {
			isa = PBXTargetDependency;
			name = ABI34_0_0EXSpeech;
			targetProxy = 3AE2B312D8E158CB2FF9CCBA2DC6F09A /* PBXContainerItemProxy */;
		};
		A0B5926BB5BEEC0A247A72001DA1D321 /* PBXTargetDependency */ = {
			isa = PBXTargetDependency;
			name = EXCamera;
			targetProxy = 8105E4E2D5C5A243F3339CC5512D03EE /* PBXContainerItemProxy */;
		};
		A19E22F1029EE0077E9D6728EC10AB94 /* PBXTargetDependency */ = {
			isa = PBXTargetDependency;
			name = "React-RCTVibration";
			targetProxy = FEB827E953D8AE1AC1D165C841050FA6 /* PBXContainerItemProxy */;
		};
		A1CF93536A0521A2C5B154BFA808B832 /* PBXTargetDependency */ = {
			isa = PBXTargetDependency;
			name = ABI35_0_0EXRandom;
			targetProxy = 7E3077BACDBD6086EB6720601DF43815 /* PBXContainerItemProxy */;
		};
		A1E02047AE959D80C45DB4A7EC33BDC6 /* PBXTargetDependency */ = {
			isa = PBXTargetDependency;
			name = ABI36_0_0EXDocumentPicker;
			targetProxy = BBC26FD866E1D280B0C038B76155FB16 /* PBXContainerItemProxy */;
		};
		A2613CBB78A4FC5266A0CC40A6DE6D2A /* PBXTargetDependency */ = {
			isa = PBXTargetDependency;
			name = ABI34_0_0UMFontInterface;
			targetProxy = 0F343BD8AC5C0972A147D31AF2094D3B /* PBXContainerItemProxy */;
		};
		A30280F9389979EEC6BDB2F7064E6773 /* PBXTargetDependency */ = {
			isa = PBXTargetDependency;
			name = "React-RCTAnimation";
			targetProxy = 0CDC9C9C6C39024F4A9BF7887BE21727 /* PBXContainerItemProxy */;
		};
		A389D81B6B20C2C97CB614121A639103 /* PBXTargetDependency */ = {
			isa = PBXTargetDependency;
			name = ABI34_0_0EXPrint;
			targetProxy = 09DA4E82C534173FE3F4A0E542F524A4 /* PBXContainerItemProxy */;
		};
		A4266CCA636A496D641163B69BAA952F /* PBXTargetDependency */ = {
			isa = PBXTargetDependency;
			name = ABI35_0_0EXCellular;
			targetProxy = 39E3B8424999BCFA81A506B9F1DE4BDF /* PBXContainerItemProxy */;
		};
		A4CA03CDAE029561F7507E8359F03E66 /* PBXTargetDependency */ = {
			isa = PBXTargetDependency;
			name = ABI36_0_0EXErrorRecovery;
			targetProxy = 36368BA2725DBED2CB66A3F54611CB01 /* PBXContainerItemProxy */;
		};
		A5A2E63DEFA4C83F1E47C35AB390041C /* PBXTargetDependency */ = {
			isa = PBXTargetDependency;
			name = ABI35_0_0EXGoogleSignIn;
			targetProxy = C60FD879A9591A4BC52CD4233407A409 /* PBXContainerItemProxy */;
		};
		A74B94143347C53FA9F9A3529FB773DB /* PBXTargetDependency */ = {
			isa = PBXTargetDependency;
			name = ABI34_0_0EXLocation;
			targetProxy = E6E3E04904E0D79F8FC1C46BF90377F9 /* PBXContainerItemProxy */;
		};
		A78929E0716EC575A8DC1F74B9F4A80D /* PBXTargetDependency */ = {
			isa = PBXTargetDependency;
			name = ABI36_0_0EXSharing;
			targetProxy = 3B7198C7A86D9CDF5B669B127A75DBC8 /* PBXContainerItemProxy */;
		};
		A8F69B6857D81228CCB1DEC3824938DA /* PBXTargetDependency */ = {
			isa = PBXTargetDependency;
			name = ABI34_0_0EXMailComposer;
			targetProxy = B2F8247FB53CCA442EB9E1C130B379EC /* PBXContainerItemProxy */;
		};
		AB0122A05E4F9783407768E928E597BD /* PBXTargetDependency */ = {
			isa = PBXTargetDependency;
			name = ABI34_0_0EXLocalization;
			targetProxy = B248DBCC085C64DB406D4EEE2D631B61 /* PBXContainerItemProxy */;
		};
		AB14F675299D757E15E17D7FAC6078A9 /* PBXTargetDependency */ = {
			isa = PBXTargetDependency;
			name = ABI36_0_0UMFileSystemInterface;
			targetProxy = 6A610A62AFCC7891EB6745CE3C7625FB /* PBXContainerItemProxy */;
		};
		AB1AB26A767816DC0D79EC00027987C6 /* PBXTargetDependency */ = {
			isa = PBXTargetDependency;
			name = ABI36_0_0EXLinearGradient;
			targetProxy = 49791723B3D755FEF1D2694B352410BB /* PBXContainerItemProxy */;
		};
		ABC2607D776740A836D754EF8E462184 /* PBXTargetDependency */ = {
			isa = PBXTargetDependency;
			name = "boost-for-react-native";
			targetProxy = F9CCEA16FFE896ED93A48FBFCD5486FE /* PBXContainerItemProxy */;
		};
		AC59F686A3335EBFAC03AF6347C47BA4 /* PBXTargetDependency */ = {
			isa = PBXTargetDependency;
			name = ABI35_0_0EXSMS;
			targetProxy = 0D4F525DD9A0B1C5D01355C319EA41AD /* PBXContainerItemProxy */;
		};
		AC7446CCA73BD363911EC9F677DEFF19 /* PBXTargetDependency */ = {
			isa = PBXTargetDependency;
			name = ABI34_0_0EXAV;
			targetProxy = BC5DFC32592B3241A1F9080EBE6E54A9 /* PBXContainerItemProxy */;
		};
		AD6C38B2ED55A91B6702318321B88608 /* PBXTargetDependency */ = {
			isa = PBXTargetDependency;
			name = RCTRequired;
			targetProxy = 095C28E7DEB12C975C636B3B5EB3EF6B /* PBXContainerItemProxy */;
		};
		ADB44F81E9914A1C4553247B42B912FE /* PBXTargetDependency */ = {
			isa = PBXTargetDependency;
			name = ABI35_0_0EXSensors;
			targetProxy = 8CE54907A09AB3A11999047EC919AFCD /* PBXContainerItemProxy */;
		};
		AF091E3D68A36CACCAA4A2CE4930D5EA /* PBXTargetDependency */ = {
			isa = PBXTargetDependency;
			name = ABI36_0_0EXAppAuth;
			targetProxy = 8D251CC2A4DDDE08D502B2C3C3C17458 /* PBXContainerItemProxy */;
		};
		B01FC33A42D6441DBE2694080D756337 /* PBXTargetDependency */ = {
			isa = PBXTargetDependency;
			name = ABI35_0_0UMConstantsInterface;
			targetProxy = B27CF40A8AAE76A94107F054F74752E5 /* PBXContainerItemProxy */;
		};
		B14284E9AFC3FD9A21DA16F89971EA83 /* PBXTargetDependency */ = {
			isa = PBXTargetDependency;
			name = FBAudienceNetwork;
			targetProxy = EA46B6798F4041123DD797F830E1F0B7 /* PBXContainerItemProxy */;
		};
		B1C48809B6F553513BC81A66280A0C65 /* PBXTargetDependency */ = {
			isa = PBXTargetDependency;
			name = GoogleAppMeasurement;
			targetProxy = FA7D78974EDD4B162FAF15F76C3CF101 /* PBXContainerItemProxy */;
		};
		B1ECBBEDCB84E43F2302219C84B674CA /* PBXTargetDependency */ = {
			isa = PBXTargetDependency;
			name = "React-Core";
			targetProxy = 7E7774030D6F0E7D164BE2377FC1CA6F /* PBXContainerItemProxy */;
		};
		B25C2B17C66C681D627549605A31E77B /* PBXTargetDependency */ = {
			isa = PBXTargetDependency;
			name = GTMSessionFetcher;
			targetProxy = F71CFA1E330F80B76CD661A7046DC186 /* PBXContainerItemProxy */;
		};
		B53487214C4CE1C06EED58AC4E546F25 /* PBXTargetDependency */ = {
			isa = PBXTargetDependency;
			name = UMCameraInterface;
			targetProxy = EBE000AF2978A4F9D87CC844289CE986 /* PBXContainerItemProxy */;
		};
		B73409A1DA9E4AB6A1649C0D09EAD7A2 /* PBXTargetDependency */ = {
			isa = PBXTargetDependency;
			name = FBSDKCoreKit;
			targetProxy = 8F7D48949EC45B01A697AAF82E258B9C /* PBXContainerItemProxy */;
		};
		B7BECE4B775E2409D96C83889E4111BE /* PBXTargetDependency */ = {
			isa = PBXTargetDependency;
			name = ABI36_0_0EXAdsFacebook;
			targetProxy = 08AA6444E4203C9DB143123393AAE855 /* PBXContainerItemProxy */;
		};
		B8053B301F81257FF1020F684F021B5A /* PBXTargetDependency */ = {
			isa = PBXTargetDependency;
			name = ABI34_0_0UMCameraInterface;
			targetProxy = 7746B9BFB55BD1348ACCC1925943530F /* PBXContainerItemProxy */;
		};
		BAC54A5332F311A0BAD1E41CEFBEB471 /* PBXTargetDependency */ = {
			isa = PBXTargetDependency;
			name = ABI34_0_0EXLinearGradient;
			targetProxy = 9A30848A95E5C4A680409627F31AD586 /* PBXContainerItemProxy */;
		};
		BC0146E7B7EC8A6E48C928169898C10A /* PBXTargetDependency */ = {
			isa = PBXTargetDependency;
			name = EXNetwork;
			targetProxy = 736FE8BB71CEF9CB4DAA15DD6860EBE8 /* PBXContainerItemProxy */;
		};
		BC1CCA6C07DB90F5A5DFD546FDB89E65 /* PBXTargetDependency */ = {
			isa = PBXTargetDependency;
			name = EXMediaLibrary;
			targetProxy = 2BEB576681C29B3765DB361BD54161EB /* PBXContainerItemProxy */;
		};
		BC9EE5075DD8D29BCE2A7F6A356420DD /* PBXTargetDependency */ = {
			isa = PBXTargetDependency;
			name = ABI36_0_0EXBluetooth;
			targetProxy = A09104725238E0421E5407A15C78CB43 /* PBXContainerItemProxy */;
		};
		BDA4AF7A704ADB601B5308A6081539AB /* PBXTargetDependency */ = {
			isa = PBXTargetDependency;
			name = ABI35_0_0EXMediaLibrary;
			targetProxy = B80074B28A488BB230D462048F5D281B /* PBXContainerItemProxy */;
		};
		BE829118D2D2C698BCE288A84D2C0BD7 /* PBXTargetDependency */ = {
			isa = PBXTargetDependency;
			name = ABI34_0_0UMTaskManagerInterface;
			targetProxy = 9DB49B245E1F6D43F40A8F9CE69ACB6E /* PBXContainerItemProxy */;
		};
		BFDDB4537209C64BF1491F3C157E9284 /* PBXTargetDependency */ = {
			isa = PBXTargetDependency;
			name = EXVideoThumbnails;
			targetProxy = 0541EF79E3A44083062B969DE4D33710 /* PBXContainerItemProxy */;
		};
		C023D8ECD071D406433B126F8C31C47D /* PBXTargetDependency */ = {
			isa = PBXTargetDependency;
			name = ABI35_0_0UMCore;
			targetProxy = 0A4C08994A698EC2002B76BF2723C4A8 /* PBXContainerItemProxy */;
		};
		C12D29BC0BF323F7484CAFD41A1E7CBC /* PBXTargetDependency */ = {
			isa = PBXTargetDependency;
			name = ABI34_0_0EXSMS;
			targetProxy = 0A1089CEBB8E9077057D9F090A1CC618 /* PBXContainerItemProxy */;
		};
		C199A4D3819F8248B15DF9220700615B /* PBXTargetDependency */ = {
			isa = PBXTargetDependency;
			name = ABI34_0_0EXSensors;
			targetProxy = C243284359AE05B46A9C54B40A2F57F5 /* PBXContainerItemProxy */;
		};
		C1B7715BB385A4C3B2456688EA9A63E9 /* PBXTargetDependency */ = {
			isa = PBXTargetDependency;
			name = ABI35_0_0UMFontInterface;
			targetProxy = 283A9BF35F5C96856B870A7C2F872817 /* PBXContainerItemProxy */;
		};
		C2B9BA052A0379550333633A15B99CFE /* PBXTargetDependency */ = {
			isa = PBXTargetDependency;
			name = ABI34_0_0EXFaceDetector;
			targetProxy = 2D9EBA2BE3CEF8002F8BB13F15A03891 /* PBXContainerItemProxy */;
		};
		C2C4DD6F5761B83C9918A7C4567C8E81 /* PBXTargetDependency */ = {
			isa = PBXTargetDependency;
			name = ABI35_0_0EXSecureStore;
			targetProxy = 0473B67E80C8900D3552C20DF304E2BE /* PBXContainerItemProxy */;
		};
		C3C71313C7C9BC73E053FE0F7EF97C77 /* PBXTargetDependency */ = {
			isa = PBXTargetDependency;
			name = ABI36_0_0EXLocalization;
			targetProxy = 4FCC504A2F54C93D2EF1CC96C39CB5CC /* PBXContainerItemProxy */;
		};
		C3E0263A46CFA35390313D465AEE7B67 /* PBXTargetDependency */ = {
			isa = PBXTargetDependency;
			name = "React-CoreModules";
			targetProxy = 0DA164BA6574FB7FEF4E8DF85D4A0B43 /* PBXContainerItemProxy */;
		};
		C4A27CA16E3451640F4EEFF57362E223 /* PBXTargetDependency */ = {
			isa = PBXTargetDependency;
			name = "ABI36_0_0React-RCTBlob";
			targetProxy = C0BAAF171E770854CE76072BC77CC676 /* PBXContainerItemProxy */;
		};
		C58BD7BEC8718EB04EF9EF74CF96D3F1 /* PBXTargetDependency */ = {
			isa = PBXTargetDependency;
			name = "ABI36_0_0React-RCTNetwork";
			targetProxy = 24228BED5E7E660FC605413012A6D43E /* PBXContainerItemProxy */;
		};
		C600DE23C9EE4937DE05A41B5B1C8E5F /* PBXTargetDependency */ = {
			isa = PBXTargetDependency;
			name = "lottie-ios";
			targetProxy = 53648EEBA49606D5AC9F2D6E5966FF73 /* PBXContainerItemProxy */;
		};
		C634892426D47F2FD5A3CB26A50DF97E /* PBXTargetDependency */ = {
			isa = PBXTargetDependency;
			name = yogaABI35_0_0;
			targetProxy = AC3E28035CBB72607E82DA62E7597893 /* PBXContainerItemProxy */;
		};
		C67FB5B5646DBFF8F9DB9DF7C1BF20D9 /* PBXTargetDependency */ = {
			isa = PBXTargetDependency;
			name = ABI36_0_0EXLocalAuthentication;
			targetProxy = C6E2CBDF0A3A5548717395375FCD2801 /* PBXContainerItemProxy */;
		};
		C6D41AA3FF03441AFAAF673A351D6E5A /* PBXTargetDependency */ = {
			isa = PBXTargetDependency;
			name = EXGL;
			targetProxy = AD96AD2383DD6A26F085FC3C517039F8 /* PBXContainerItemProxy */;
		};
		C76CB561EA8724216ABD0F5F33F99CBC /* PBXTargetDependency */ = {
			isa = PBXTargetDependency;
			name = ABI34_0_0EXFont;
			targetProxy = D49D19D3DD1991D744B80AC206D85A02 /* PBXContainerItemProxy */;
		};
		C8907473C223AF293F4B4BF8A4590206 /* PBXTargetDependency */ = {
			isa = PBXTargetDependency;
			name = "React-cxxreact";
			targetProxy = 31D3FA74460779AFE44DF93DD0985582 /* PBXContainerItemProxy */;
		};
		CA04B161D71382CA7BA032FBF0477E49 /* PBXTargetDependency */ = {
			isa = PBXTargetDependency;
			name = "ABI36_0_0React-RCTVibration";
			targetProxy = 3CDE7477F32E7CDCB3AA6EED0DF08149 /* PBXContainerItemProxy */;
		};
		CA2AAB70CAB4B83FD85964F6D6CD772B /* PBXTargetDependency */ = {
			isa = PBXTargetDependency;
			name = CocoaLumberjack;
			targetProxy = D3BC3183F2B3A9C107C8D28DEE543680 /* PBXContainerItemProxy */;
		};
		CA5E27C9FB3B7722BAF01FF21080CD5E /* PBXTargetDependency */ = {
			isa = PBXTargetDependency;
			name = ABI36_0_0EXFileSystem;
			targetProxy = B5911779E3D5ECF4FCB8D32846F990FC /* PBXContainerItemProxy */;
		};
		CB724EA2B5AE12D815D3DF83B2895E93 /* PBXTargetDependency */ = {
			isa = PBXTargetDependency;
			name = ABI36_0_0EXBattery;
			targetProxy = D8FAD5E864BBCB24F3A286AFD90C9AA7 /* PBXContainerItemProxy */;
		};
		CD4BBEE1ED35E09022CC40FE82F136F0 /* PBXTargetDependency */ = {
			isa = PBXTargetDependency;
			name = ABI36_0_0EXStoreReview;
			targetProxy = 98C64771D26DF1211733627E2420F69A /* PBXContainerItemProxy */;
		};
		CDE02F724ED456D7F98BDE2E01D4DDD3 /* PBXTargetDependency */ = {
			isa = PBXTargetDependency;
			name = ABI34_0_0EXFileSystem;
			targetProxy = 7811D1BAD0C7922124D096117489B60D /* PBXContainerItemProxy */;
		};
		CDFC53F1D26645E0E340C488DBB4CAD0 /* PBXTargetDependency */ = {
			isa = PBXTargetDependency;
			name = ABI35_0_0EXFacebook;
			targetProxy = 45C3D1D4E56F7E4C61F7A0F95D536BC1 /* PBXContainerItemProxy */;
		};
		CE44DA66F01C38DF462CA1C5CF1D336E /* PBXTargetDependency */ = {
			isa = PBXTargetDependency;
			name = ABI36_0_0FBLazyVector;
			targetProxy = 69033EE830E6BCC2A5F9F007CAE15EF8 /* PBXContainerItemProxy */;
		};
		CF9AA405DB3CDDF9B83BFE0A4C153F1B /* PBXTargetDependency */ = {
			isa = PBXTargetDependency;
			name = ABI35_0_0EXMailComposer;
			targetProxy = 8D8DDB75BA100A91052CD681CBDE72AB /* PBXContainerItemProxy */;
		};
		D0EF19824D082C9B6CCE957455044318 /* PBXTargetDependency */ = {
			isa = PBXTargetDependency;
			name = EXDocumentPicker;
			targetProxy = 06EB5F94E88422627F1E01D2A24AA08B /* PBXContainerItemProxy */;
		};
		D112BAA2B66FEA1562E81E5D84408142 /* PBXTargetDependency */ = {
			isa = PBXTargetDependency;
			name = AppAuth;
			targetProxy = 63D6A412F135777C93A00CDF9930B365 /* PBXContainerItemProxy */;
		};
		D113615B1620B339E792FDAC79A84BF5 /* PBXTargetDependency */ = {
			isa = PBXTargetDependency;
			name = EXLocalization;
			targetProxy = 148EFA746F056EED82038C5B5DF38735 /* PBXContainerItemProxy */;
		};
		D173DB12F15F407F43A2E38DC1E235C8 /* PBXTargetDependency */ = {
			isa = PBXTargetDependency;
			name = ABI34_0_0EXSecureStore;
			targetProxy = 590F30BC7837D2B49848135FF6A67374 /* PBXContainerItemProxy */;
		};
		D1ED2EEF17FB32716403A4F0E1D15713 /* PBXTargetDependency */ = {
			isa = PBXTargetDependency;
			name = ABI35_0_0EXCrypto;
			targetProxy = CA21319639B740555EB5DEEA8246CBB8 /* PBXContainerItemProxy */;
		};
		D3A8C2BAC6FB5822BA92BAE4B2B501BC /* PBXTargetDependency */ = {
			isa = PBXTargetDependency;
			name = ABI36_0_0EXTaskManager;
			targetProxy = 0685AF54B6A9DD294048235851455F93 /* PBXContainerItemProxy */;
		};
		D471A6B38F7891BD49CF3A825930B1F9 /* PBXTargetDependency */ = {
			isa = PBXTargetDependency;
			name = ABI36_0_0EXAppLoaderProvider;
			targetProxy = BEC373C43B9DCF27925858D597B1A28B /* PBXContainerItemProxy */;
		};
		D6584EBCD55804773FFCCA11D560AC7B /* PBXTargetDependency */ = {
			isa = PBXTargetDependency;
			name = GoogleMaps;
			targetProxy = A79D35E00770561F5010E2CF0DAAD2FB /* PBXContainerItemProxy */;
		};
		D6932A3B73E847D8C48980B349E643B6 /* PBXTargetDependency */ = {
			isa = PBXTargetDependency;
			name = EXCalendar;
			targetProxy = 05755A19361C79ADC2040D514F880643 /* PBXContainerItemProxy */;
		};
		D7E8602F5837DCFCE7D05E57C66B15DB /* PBXTargetDependency */ = {
			isa = PBXTargetDependency;
			name = ReactCommon;
			targetProxy = E0748B31B1498A77F2D2ADF214B8AB49 /* PBXContainerItemProxy */;
		};
		D80B7790AF6EC835D1F46772B279FE4C /* PBXTargetDependency */ = {
			isa = PBXTargetDependency;
			name = ABI35_0_0EXAV;
			targetProxy = 4E5A37F5991602C0C127438A833444BE /* PBXContainerItemProxy */;
		};
		D8F497315F16B82B1F91CF5A3A85F09F /* PBXTargetDependency */ = {
			isa = PBXTargetDependency;
			name = EXLinearGradient;
			targetProxy = 5DFF9E16C8F3C76959EC5D9AD737F2B5 /* PBXContainerItemProxy */;
		};
		D967F3C18564650CEC5E8D19606A7A5A /* PBXTargetDependency */ = {
			isa = PBXTargetDependency;
			name = UMConstantsInterface;
			targetProxy = CBD4BE8858280E29F368E0E9E63941A7 /* PBXContainerItemProxy */;
		};
		DADC67CC507B67F155BEC25D5FD06B6B /* PBXTargetDependency */ = {
			isa = PBXTargetDependency;
			name = Firebase;
			targetProxy = 89C0BA6739CCEB3DF6B1EBAF7135C280 /* PBXContainerItemProxy */;
		};
		DBF641CB7AAEC2617B78352560F484F7 /* PBXTargetDependency */ = {
			isa = PBXTargetDependency;
			name = ABI36_0_0EXImagePicker;
			targetProxy = E0B03079DB58626252312A27294FE9FF /* PBXContainerItemProxy */;
		};
		DCEE81F70C443E22AAEDCA998C1C7882 /* PBXTargetDependency */ = {
			isa = PBXTargetDependency;
			name = ABI34_0_0EXSegment;
			targetProxy = 6F4C12B59E9B1CB6791C719B48E9FA3F /* PBXContainerItemProxy */;
		};
		DD93765D18FFA20A6F84DDCEAD2F1209 /* PBXTargetDependency */ = {
			isa = PBXTargetDependency;
			name = EXSecureStore;
			targetProxy = F18C5384F537E2D66532166CEFD55C02 /* PBXContainerItemProxy */;
		};
		DE08F93D6D9373DAF85E7577D0676DB3 /* PBXTargetDependency */ = {
			isa = PBXTargetDependency;
			name = GoogleToolboxForMac;
			targetProxy = 2E46FC3C2ABE10D68E12031C03C9D9E3 /* PBXContainerItemProxy */;
		};
		DE5400875B409528C5DC6D5D370B7536 /* PBXTargetDependency */ = {
			isa = PBXTargetDependency;
			name = ABI36_0_0EXConstants;
			targetProxy = 1229827310C3D1AF06A040ABA3DA9D54 /* PBXContainerItemProxy */;
		};
		DE56CB2BE2C9DF600090D2D4C845DEF6 /* PBXTargetDependency */ = {
			isa = PBXTargetDependency;
			name = EXAdsAdMob;
			targetProxy = 57616C4DC716CC748A9047F98621E97F /* PBXContainerItemProxy */;
		};
		DE8656FEFB6BD4981C9C818CBBA80A3E /* PBXTargetDependency */ = {
			isa = PBXTargetDependency;
			name = ABI35_0_0EXFileSystem;
			targetProxy = 14B58470AE55475D4C62BE036751879D /* PBXContainerItemProxy */;
		};
		DE8E3504392868C2B5A49DCA8AD39B5A /* PBXTargetDependency */ = {
			isa = PBXTargetDependency;
			name = EXSegment;
			targetProxy = A8944F19DCD0DD05424BC9D93B268C26 /* PBXContainerItemProxy */;
		};
		DE9BAAA4E04C65594AF9B01D2EB5911B /* PBXTargetDependency */ = {
			isa = PBXTargetDependency;
			name = ABI34_0_0EXWebBrowser;
			targetProxy = FF7794A2C64E19FEDD577C404A487A1F /* PBXContainerItemProxy */;
		};
		E011E78B09F8B62C098479C1B5F00684 /* PBXTargetDependency */ = {
			isa = PBXTargetDependency;
			name = FirebaseCoreDiagnosticsInterop;
			targetProxy = 39D2479095DFF57B239E4593428072E6 /* PBXContainerItemProxy */;
		};
		E074A8517B398D0AF70B953B75526AFE /* PBXTargetDependency */ = {
			isa = PBXTargetDependency;
			name = ABI36_0_0EXContacts;
			targetProxy = 379333FD807B529410A80F6C1EFFACC9 /* PBXContainerItemProxy */;
		};
		E07BE75C4C2F4A100A9C50F4C5C98A54 /* PBXTargetDependency */ = {
			isa = PBXTargetDependency;
			name = EXLocalAuthentication;
			targetProxy = 5C1364FC0B503668D5AADAC687C0F734 /* PBXContainerItemProxy */;
		};
		E1122D3B1CB58320B42B223505842078 /* PBXTargetDependency */ = {
			isa = PBXTargetDependency;
			name = FBSDKLoginKit;
			targetProxy = A6C02BC1035D349861D35BDA8F89D087 /* PBXContainerItemProxy */;
		};
		E13340E7F5B90946324DA59CD80066F5 /* PBXTargetDependency */ = {
			isa = PBXTargetDependency;
			name = ABI34_0_0EXSharing;
			targetProxy = 8213E394514DB3094B12C4EDB3FFD018 /* PBXContainerItemProxy */;
		};
		E17B5AD319D434FCA8A596841CA6EB84 /* PBXTargetDependency */ = {
			isa = PBXTargetDependency;
			name = ABI35_0_0UMFaceDetectorInterface;
			targetProxy = D1EE0D79C892D1FC84D5FA4B2169E58A /* PBXContainerItemProxy */;
		};
		E1BC4B6B49C03CCE1D7A6CACE34C24B3 /* PBXTargetDependency */ = {
			isa = PBXTargetDependency;
			name = DoubleConversion;
			targetProxy = D34B77EC41F7E3F7FB5967AC95ADFEB1 /* PBXContainerItemProxy */;
		};
		E320E64B8E2C4E11DFBC164E4F7DA932 /* PBXTargetDependency */ = {
			isa = PBXTargetDependency;
			name = EXSpeech;
			targetProxy = C190C367C066F24ABA47E3D4B0BAA365 /* PBXContainerItemProxy */;
		};
		E383712D37DDE2AB365FD914959556B9 /* PBXTargetDependency */ = {
			isa = PBXTargetDependency;
			name = "React-RCTSettings";
			targetProxy = B225643B7873F280C9270196B7A9E48D /* PBXContainerItemProxy */;
		};
		E3E88B5CFB65087B5FEDFBE53A65BA6B /* PBXTargetDependency */ = {
			isa = PBXTargetDependency;
			name = React;
			targetProxy = C503E388CEE64185FBE7400FEFEC0484 /* PBXContainerItemProxy */;
		};
		E4BA7B7506C7513F0DAAA0F2FB6B2837 /* PBXTargetDependency */ = {
			isa = PBXTargetDependency;
			name = "ABI36_0_0React-RCTText";
			targetProxy = A85998C2CC3397D2FF9C94FFAC1B275A /* PBXContainerItemProxy */;
		};
		E5D2A6830F5CA02552896EAB6CAFB863 /* PBXTargetDependency */ = {
			isa = PBXTargetDependency;
			name = ABI36_0_0RCTRequired;
			targetProxy = A8F3FE50A732A90187A5BF2A5B62D2DF /* PBXContainerItemProxy */;
		};
		E6DB4DB1A4E370C04C4FCA7CA6BE643E /* PBXTargetDependency */ = {
			isa = PBXTargetDependency;
			name = ABI34_0_0EXRandom;
			targetProxy = 474476FAB4F9593B8BCA1F5EEE41BA38 /* PBXContainerItemProxy */;
		};
		E754F415F4649C6BA9DF0689DF0E3865 /* PBXTargetDependency */ = {
			isa = PBXTargetDependency;
			name = ABI35_0_0EXPrint;
			targetProxy = CABD771CCE3625E92296E9EBD32FA0B7 /* PBXContainerItemProxy */;
		};
		E856DFEE38541E4A40D8CEA11CD7C374 /* PBXTargetDependency */ = {
			isa = PBXTargetDependency;
			name = ABI36_0_0EXBackgroundFetch;
			targetProxy = 53755256CC37CACD40297391D15F59BD /* PBXContainerItemProxy */;
		};
		EB122AC03703130EF3D55836F5C6467C /* PBXTargetDependency */ = {
			isa = PBXTargetDependency;
			name = UMBarCodeScannerInterface;
			targetProxy = 4B52FA7E0AA4D4A50EA2373332B5FF15 /* PBXContainerItemProxy */;
		};
		EBE020546018E010254FC7C85991AF3E /* PBXTargetDependency */ = {
			isa = PBXTargetDependency;
			name = ABI36_0_0Yoga;
			targetProxy = E69CD94C883159275279F1278D5B0425 /* PBXContainerItemProxy */;
		};
		ECBEEBED050AC9935754AD3E156A8F62 /* PBXTargetDependency */ = {
			isa = PBXTargetDependency;
			name = "React-jsinspector";
			targetProxy = 35BA18145CABA8E470BA58AE4F49DE1D /* PBXContainerItemProxy */;
		};
		ED15C32131DC69D2D0C4257045C8C910 /* PBXTargetDependency */ = {
			isa = PBXTargetDependency;
			name = "Pods-Exponent";
			target = 0DBD2E5458E61E9BBFDC5914B7D570E8 /* Pods-Exponent */;
			targetProxy = D39CBFF04205C11DB78C9F31D5C6D54F /* PBXContainerItemProxy */;
		};
		ED1FE27906C4A347AEB36C94FAA46608 /* PBXTargetDependency */ = {
			isa = PBXTargetDependency;
			name = EXImagePicker;
			targetProxy = 9BFD3D5FB05233BB84BE1F0C9040918A /* PBXContainerItemProxy */;
		};
		EDEFEF4E259F5BEFA8D585806BC27B08 /* PBXTargetDependency */ = {
			isa = PBXTargetDependency;
			name = "ABI36_0_0React-jsinspector";
			targetProxy = 54A4241880BE0452B5823F987F949F31 /* PBXContainerItemProxy */;
		};
		EDFD6E39376A375DDA8B2A910DEBA704 /* PBXTargetDependency */ = {
			isa = PBXTargetDependency;
			name = "Google-Mobile-Ads-SDK";
			targetProxy = 92B1B390358762FAA5961D69F0B10171 /* PBXContainerItemProxy */;
		};
		EE544F0EB3589C622FA64813B3AE6A5B /* PBXTargetDependency */ = {
			isa = PBXTargetDependency;
			name = EXFileSystem;
			targetProxy = FDB1165717E525558971635228B73CA5 /* PBXContainerItemProxy */;
		};
		EFA9A4127A37BB03E802DC421E0FCC75 /* PBXTargetDependency */ = {
			isa = PBXTargetDependency;
			name = ABI36_0_0UMTaskManagerInterface;
			targetProxy = 3BDB692B8E699C3372A5920BC31E37F5 /* PBXContainerItemProxy */;
		};
		F0953DDD69E3F466F576C2F54CB6B8B0 /* PBXTargetDependency */ = {
			isa = PBXTargetDependency;
			name = ABI34_0_0UMReactNativeAdapter;
			targetProxy = 1D50899A464EAC5AC8A639F80436EE4E /* PBXContainerItemProxy */;
		};
		F0F15EE773E0082954D730506301B52B /* PBXTargetDependency */ = {
			isa = PBXTargetDependency;
			name = "ABI36_0_0React-cxxreact";
			targetProxy = EE82AEF6D7837F6CBEDF75E7EBD95385 /* PBXContainerItemProxy */;
		};
		F10FA8AD1DBC790BB7DA1104F98599EF /* PBXTargetDependency */ = {
			isa = PBXTargetDependency;
			name = UMSensorsInterface;
			targetProxy = DA813AA43557504C50474604727EC397 /* PBXContainerItemProxy */;
		};
		F12CBE4209AF780945701EB41E989B91 /* PBXTargetDependency */ = {
			isa = PBXTargetDependency;
			name = ABI36_0_0UMFontInterface;
			targetProxy = 3FE7A63CD4AA7DC5AE1A5F26EA8743BA /* PBXContainerItemProxy */;
		};
		F14B7327F7034F1CB29FDD215314B761 /* PBXTargetDependency */ = {
			isa = PBXTargetDependency;
			name = ABI35_0_0UMCameraInterface;
			targetProxy = 0534D692213FC64A175A1CD9105E765C /* PBXContainerItemProxy */;
		};
		F25A364D92A67A09AB271AE82DD4444B /* PBXTargetDependency */ = {
			isa = PBXTargetDependency;
			name = ABI34_0_0EXDocumentPicker;
			targetProxy = E4B53F95AE56D4053FF53CBA352990D2 /* PBXContainerItemProxy */;
		};
		F297C8385A3FADBFA29A2FDFD8D10137 /* PBXTargetDependency */ = {
			isa = PBXTargetDependency;
			name = EXErrorRecovery;
			targetProxy = FD49F7498BF8B29AA10F8B169762C515 /* PBXContainerItemProxy */;
		};
		F2B5C5C1EF8807E45E45876F2029350D /* PBXTargetDependency */ = {
			isa = PBXTargetDependency;
			name = "React-RCTText";
			targetProxy = D542390E246EA133FD7A56BD7A031AFA /* PBXContainerItemProxy */;
		};
		F2FB0118F839996CBD141678B68288B5 /* PBXTargetDependency */ = {
			isa = PBXTargetDependency;
			name = EXBrightness;
			targetProxy = AC048022FB65BBE8B99ABFC200268E6A /* PBXContainerItemProxy */;
		};
		F30CBCB7C57919C3CD067871793A157B /* PBXTargetDependency */ = {
			isa = PBXTargetDependency;
			name = EXRandom;
			targetProxy = 1533AA6C8189885F26295EB7EE5ABB8A /* PBXContainerItemProxy */;
		};
		F341BCAB3A1ABD08C30C100E7831ED0B /* PBXTargetDependency */ = {
			isa = PBXTargetDependency;
			name = ABI35_0_0EXTaskManager;
			targetProxy = A6D0459F2755EE2D90195A131145DC39 /* PBXContainerItemProxy */;
		};
		F385A464ED5B0B0C23CC3DDA5ABBBAFD /* PBXTargetDependency */ = {
			isa = PBXTargetDependency;
			name = EXFacebook;
			targetProxy = 3A4594FE34E9337E299A65A808ADB21B /* PBXContainerItemProxy */;
		};
		F3CA574DDA56BB5F0EA73A34D7BE204A /* PBXTargetDependency */ = {
			isa = PBXTargetDependency;
			name = ABI35_0_0EXBlur;
			targetProxy = A448C6D3FE00C748312CD6B485D202A5 /* PBXContainerItemProxy */;
		};
		F40B323BA941D10E49CDBC9AA078AD0D /* PBXTargetDependency */ = {
			isa = PBXTargetDependency;
			name = Fabric;
			targetProxy = 48EC4DE55EB308BA24AE7F89283DE4F9 /* PBXContainerItemProxy */;
		};
		F42E71B31AC499243591C90EFAD5DFDD /* PBXTargetDependency */ = {
			isa = PBXTargetDependency;
			name = ABI35_0_0UMPermissionsInterface;
			targetProxy = AA7423C3164A4D2251FB467420348624 /* PBXContainerItemProxy */;
		};
		F6D41DB13B5B570D6CF7DA91CD483D1F /* PBXTargetDependency */ = {
			isa = PBXTargetDependency;
			name = GTMAppAuth;
			targetProxy = 8CA67E1E0B7A83E0271D8E2D4A65BFD4 /* PBXContainerItemProxy */;
		};
		F760DDDF854ACACAE953F447EB6326D9 /* PBXTargetDependency */ = {
			isa = PBXTargetDependency;
			name = EXContacts;
			targetProxy = 5AD853BD9FD5ED0CBAE9D37BBFA6A927 /* PBXContainerItemProxy */;
		};
		F88872B31736EE0285EA0889578396A7 /* PBXTargetDependency */ = {
			isa = PBXTargetDependency;
			name = UMCore;
			targetProxy = CDCBF000F4CB77A3A765B4510EB438BC /* PBXContainerItemProxy */;
		};
		FA86CAF55B149285125B90791DD25A0C /* PBXTargetDependency */ = {
			isa = PBXTargetDependency;
			name = ABI35_0_0EXAmplitude;
			targetProxy = 911CDF6E2BD2E30DA22A5C3C42EEC90D /* PBXContainerItemProxy */;
		};
		FB9E366C5342260C420D84374E5FFF9E /* PBXTargetDependency */ = {
			isa = PBXTargetDependency;
			name = Branch;
			targetProxy = 165AD401B801E13686B32E83829A9BEC /* PBXContainerItemProxy */;
		};
		FC5A6F9BD457A2D77E61707820B0677E /* PBXTargetDependency */ = {
			isa = PBXTargetDependency;
			name = EXAppLoaderProvider;
			targetProxy = F4E65C16447D8063378CF84AA7C53760 /* PBXContainerItemProxy */;
		};
		FCAEB2E87FC4BF8DD910FD534E95C37F /* PBXTargetDependency */ = {
			isa = PBXTargetDependency;
			name = GoogleSignIn;
			targetProxy = DF1F0071CF20F8FD097B1D40AA1A86ED /* PBXContainerItemProxy */;
		};
		FCECF9CA69536D793F00804898A419DA /* PBXTargetDependency */ = {
			isa = PBXTargetDependency;
			name = ABI34_0_0EXAppAuth;
			targetProxy = 8FCB66618E59FC90B82FEF9982F63DAF /* PBXContainerItemProxy */;
		};
		FD95866AED8BA4994C161AA2A3F44A6B /* PBXTargetDependency */ = {
			isa = PBXTargetDependency;
			name = ABI35_0_0EXPermissions;
			targetProxy = 68EFB8BF14C106410913DED98E402FC5 /* PBXContainerItemProxy */;
		};
		FDB759CE08B8CA505BF4B22074F024C3 /* PBXTargetDependency */ = {
			isa = PBXTargetDependency;
			name = ReactABI34_0_0;
			targetProxy = 63D69ABF47D30006D41833E03B9DAF2E /* PBXContainerItemProxy */;
		};
		FE26C4586918575F60F98EF98B66F279 /* PBXTargetDependency */ = {
			isa = PBXTargetDependency;
			name = "ABI36_0_0React-RCTImage";
			targetProxy = FBC9FFFEA7A96D84BCEA876BC17BE95B /* PBXContainerItemProxy */;
		};
		FE686331E4356865215EAAD26522E4F2 /* PBXTargetDependency */ = {
			isa = PBXTargetDependency;
			name = ABI36_0_0UMCore;
			targetProxy = 0AE62126F18A3CD2762D91E99BF61B6A /* PBXContainerItemProxy */;
		};
		FF5515E8E77AFD9ADBAE4281D88231A3 /* PBXTargetDependency */ = {
			isa = PBXTargetDependency;
			name = ABI35_0_0EXLocation;
			targetProxy = 7BDAADEC01547CE8A3E26BA6555EDDD4 /* PBXContainerItemProxy */;
>>>>>>> 4ccd8756
		};
/* End PBXTargetDependency section */

/* Begin XCBuildConfiguration section */
		196DFA3E4A09A28224918543529A1885 /* Debug */ = {
			isa = XCBuildConfiguration;
			buildSettings = {
				ALWAYS_SEARCH_USER_PATHS = NO;
				CLANG_ANALYZER_NONNULL = YES;
				CLANG_ANALYZER_NUMBER_OBJECT_CONVERSION = YES_AGGRESSIVE;
				CLANG_CXX_LANGUAGE_STANDARD = "gnu++14";
				CLANG_CXX_LIBRARY = "libc++";
				CLANG_ENABLE_MODULES = YES;
				CLANG_ENABLE_OBJC_ARC = YES;
				CLANG_ENABLE_OBJC_WEAK = YES;
				CLANG_WARN_BLOCK_CAPTURE_AUTORELEASING = YES;
				CLANG_WARN_BOOL_CONVERSION = YES;
				CLANG_WARN_COMMA = YES;
				CLANG_WARN_CONSTANT_CONVERSION = YES;
				CLANG_WARN_DEPRECATED_OBJC_IMPLEMENTATIONS = YES;
				CLANG_WARN_DIRECT_OBJC_ISA_USAGE = YES_ERROR;
				CLANG_WARN_DOCUMENTATION_COMMENTS = YES;
				CLANG_WARN_EMPTY_BODY = YES;
				CLANG_WARN_ENUM_CONVERSION = YES;
				CLANG_WARN_INFINITE_RECURSION = YES;
				CLANG_WARN_INT_CONVERSION = YES;
				CLANG_WARN_NON_LITERAL_NULL_CONVERSION = YES;
				CLANG_WARN_OBJC_IMPLICIT_RETAIN_SELF = YES;
				CLANG_WARN_OBJC_LITERAL_CONVERSION = YES;
				CLANG_WARN_OBJC_ROOT_CLASS = YES_ERROR;
				CLANG_WARN_RANGE_LOOP_ANALYSIS = YES;
				CLANG_WARN_STRICT_PROTOTYPES = YES;
				CLANG_WARN_SUSPICIOUS_MOVE = YES;
				CLANG_WARN_UNGUARDED_AVAILABILITY = YES_AGGRESSIVE;
				CLANG_WARN_UNREACHABLE_CODE = YES;
				CLANG_WARN__DUPLICATE_METHOD_MATCH = YES;
				COPY_PHASE_STRIP = NO;
				DEBUG_INFORMATION_FORMAT = dwarf;
				ENABLE_STRICT_OBJC_MSGSEND = YES;
				ENABLE_TESTABILITY = YES;
				GCC_C_LANGUAGE_STANDARD = gnu11;
				GCC_DYNAMIC_NO_PIC = NO;
				GCC_NO_COMMON_BLOCKS = YES;
				GCC_OPTIMIZATION_LEVEL = 0;
				GCC_PREPROCESSOR_DEFINITIONS = (
					"POD_CONFIGURATION_DEBUG=1",
					"DEBUG=1",
					"$(inherited)",
				);
				GCC_WARN_64_TO_32_BIT_CONVERSION = YES;
				GCC_WARN_ABOUT_RETURN_TYPE = YES_ERROR;
				GCC_WARN_UNDECLARED_SELECTOR = YES;
				GCC_WARN_UNINITIALIZED_AUTOS = YES_AGGRESSIVE;
				GCC_WARN_UNUSED_FUNCTION = YES;
				GCC_WARN_UNUSED_VARIABLE = YES;
				IPHONEOS_DEPLOYMENT_TARGET = 10.0;
				MTL_ENABLE_DEBUG_INFO = INCLUDE_SOURCE;
				MTL_FAST_MATH = YES;
				ONLY_ACTIVE_ARCH = YES;
				PRODUCT_NAME = "$(TARGET_NAME)";
				STRIP_INSTALLED_PRODUCT = NO;
				SWIFT_ACTIVE_COMPILATION_CONDITIONS = DEBUG;
				SWIFT_OPTIMIZATION_LEVEL = "-Onone";
				SWIFT_VERSION = 5.0;
				SYMROOT = "${SRCROOT}/../build";
			};
			name = Debug;
		};
<<<<<<< HEAD
		289A40CB160E6470F47221D1AF4FEA79 /* Debug */ = {
			isa = XCBuildConfiguration;
			baseConfigurationReference = 16E84BB150360A37B7063830BF98D792 /* Pods-Exponent.debug.xcconfig */;
=======
		78077C6CF109DCADD5CD99CB64EFE96B /* Release */ = {
			isa = XCBuildConfiguration;
			baseConfigurationReference = 73E201E32272AF82A86EC48E8B99B5F9 /* Pods-ExponentIntegrationTests.release.xcconfig */;
>>>>>>> 4ccd8756
			buildSettings = {
				ALWAYS_EMBED_SWIFT_STANDARD_LIBRARIES = NO;
				CLANG_ENABLE_OBJC_WEAK = NO;
				CODE_SIGN_IDENTITY = "iPhone Developer";
				"CODE_SIGN_IDENTITY[sdk=appletvos*]" = "";
				"CODE_SIGN_IDENTITY[sdk=iphoneos*]" = "";
				"CODE_SIGN_IDENTITY[sdk=watchos*]" = "";
				IPHONEOS_DEPLOYMENT_TARGET = 10.0;
				MACH_O_TYPE = staticlib;
				OTHER_LDFLAGS = "";
				OTHER_LIBTOOLFLAGS = "";
				PODS_ROOT = "$(SRCROOT)";
				PRODUCT_BUNDLE_IDENTIFIER = "org.cocoapods.${PRODUCT_NAME:rfc1034identifier}";
				SDKROOT = iphoneos;
				SKIP_INSTALL = YES;
				TARGETED_DEVICE_FAMILY = "1,2";
			};
			name = Debug;
		};
		862CA195F4AC60D911F179B39942747C /* Debug */ = {
			isa = XCBuildConfiguration;
			baseConfigurationReference = D8CDD7C97748F5BB3753A9E3F9EC3A69 /* Pods-ExponentIntegrationTests.debug.xcconfig */;
			buildSettings = {
				ALWAYS_EMBED_SWIFT_STANDARD_LIBRARIES = NO;
				CLANG_ENABLE_OBJC_WEAK = NO;
				CODE_SIGN_IDENTITY = "iPhone Developer";
				"CODE_SIGN_IDENTITY[sdk=appletvos*]" = "";
				"CODE_SIGN_IDENTITY[sdk=iphoneos*]" = "";
				"CODE_SIGN_IDENTITY[sdk=watchos*]" = "";
				IPHONEOS_DEPLOYMENT_TARGET = 10.0;
				MACH_O_TYPE = staticlib;
				OTHER_LDFLAGS = "";
				OTHER_LIBTOOLFLAGS = "";
				PODS_ROOT = "$(SRCROOT)";
				PRODUCT_BUNDLE_IDENTIFIER = "org.cocoapods.${PRODUCT_NAME:rfc1034identifier}";
				SDKROOT = iphoneos;
				SKIP_INSTALL = YES;
				TARGETED_DEVICE_FAMILY = "1,2";
			};
			name = Debug;
		};
		8F6214939283B513FAF50B416784344E /* Debug */ = {
			isa = XCBuildConfiguration;
			baseConfigurationReference = 16E84BB150360A37B7063830BF98D792 /* Pods-Exponent.debug.xcconfig */;
			buildSettings = {
				ALWAYS_EMBED_SWIFT_STANDARD_LIBRARIES = NO;
				CLANG_ENABLE_OBJC_WEAK = NO;
				CODE_SIGN_IDENTITY = "iPhone Developer";
				"CODE_SIGN_IDENTITY[sdk=appletvos*]" = "";
				"CODE_SIGN_IDENTITY[sdk=iphoneos*]" = "";
				"CODE_SIGN_IDENTITY[sdk=watchos*]" = "";
				IPHONEOS_DEPLOYMENT_TARGET = 10.0;
				MACH_O_TYPE = staticlib;
				OTHER_LDFLAGS = "";
				OTHER_LIBTOOLFLAGS = "";
				PODS_ROOT = "$(SRCROOT)";
				PRODUCT_BUNDLE_IDENTIFIER = "org.cocoapods.${PRODUCT_NAME:rfc1034identifier}";
				SDKROOT = iphoneos;
				SKIP_INSTALL = YES;
				TARGETED_DEVICE_FAMILY = "1,2";
			};
			name = Debug;
		};
		B01D14FDC83DCF9D4BE53066BEA96D05 /* Release */ = {
			isa = XCBuildConfiguration;
			buildSettings = {
				ALWAYS_SEARCH_USER_PATHS = NO;
				CLANG_ANALYZER_NONNULL = YES;
				CLANG_ANALYZER_NUMBER_OBJECT_CONVERSION = YES_AGGRESSIVE;
				CLANG_CXX_LANGUAGE_STANDARD = "gnu++14";
				CLANG_CXX_LIBRARY = "libc++";
				CLANG_ENABLE_MODULES = YES;
				CLANG_ENABLE_OBJC_ARC = YES;
				CLANG_ENABLE_OBJC_WEAK = YES;
				CLANG_WARN_BLOCK_CAPTURE_AUTORELEASING = YES;
				CLANG_WARN_BOOL_CONVERSION = YES;
				CLANG_WARN_COMMA = YES;
				CLANG_WARN_CONSTANT_CONVERSION = YES;
				CLANG_WARN_DEPRECATED_OBJC_IMPLEMENTATIONS = YES;
				CLANG_WARN_DIRECT_OBJC_ISA_USAGE = YES_ERROR;
				CLANG_WARN_DOCUMENTATION_COMMENTS = YES;
				CLANG_WARN_EMPTY_BODY = YES;
				CLANG_WARN_ENUM_CONVERSION = YES;
				CLANG_WARN_INFINITE_RECURSION = YES;
				CLANG_WARN_INT_CONVERSION = YES;
				CLANG_WARN_NON_LITERAL_NULL_CONVERSION = YES;
				CLANG_WARN_OBJC_IMPLICIT_RETAIN_SELF = YES;
				CLANG_WARN_OBJC_LITERAL_CONVERSION = YES;
				CLANG_WARN_OBJC_ROOT_CLASS = YES_ERROR;
				CLANG_WARN_RANGE_LOOP_ANALYSIS = YES;
				CLANG_WARN_STRICT_PROTOTYPES = YES;
				CLANG_WARN_SUSPICIOUS_MOVE = YES;
				CLANG_WARN_UNGUARDED_AVAILABILITY = YES_AGGRESSIVE;
				CLANG_WARN_UNREACHABLE_CODE = YES;
				CLANG_WARN__DUPLICATE_METHOD_MATCH = YES;
				COPY_PHASE_STRIP = NO;
				DEBUG_INFORMATION_FORMAT = "dwarf-with-dsym";
				ENABLE_NS_ASSERTIONS = NO;
				ENABLE_STRICT_OBJC_MSGSEND = YES;
				GCC_C_LANGUAGE_STANDARD = gnu11;
				GCC_NO_COMMON_BLOCKS = YES;
				GCC_PREPROCESSOR_DEFINITIONS = (
					"POD_CONFIGURATION_RELEASE=1",
					"$(inherited)",
				);
				GCC_WARN_64_TO_32_BIT_CONVERSION = YES;
				GCC_WARN_ABOUT_RETURN_TYPE = YES_ERROR;
				GCC_WARN_UNDECLARED_SELECTOR = YES;
				GCC_WARN_UNINITIALIZED_AUTOS = YES_AGGRESSIVE;
				GCC_WARN_UNUSED_FUNCTION = YES;
				GCC_WARN_UNUSED_VARIABLE = YES;
				IPHONEOS_DEPLOYMENT_TARGET = 10.0;
				MTL_ENABLE_DEBUG_INFO = NO;
				MTL_FAST_MATH = YES;
				PRODUCT_NAME = "$(TARGET_NAME)";
				STRIP_INSTALLED_PRODUCT = NO;
				SWIFT_COMPILATION_MODE = wholemodule;
				SWIFT_OPTIMIZATION_LEVEL = "-O";
				SWIFT_VERSION = 5.0;
				SYMROOT = "${SRCROOT}/../build";
			};
			name = Release;
		};
		CB0DFF52F91AC03EB7088BEB869B8FD8 /* Debug */ = {
			isa = XCBuildConfiguration;
			baseConfigurationReference = 00C97D8D88882C588F3E85D754F20A80 /* Pods-Tests.debug.xcconfig */;
			buildSettings = {
				ALWAYS_EMBED_SWIFT_STANDARD_LIBRARIES = NO;
				CLANG_ENABLE_OBJC_WEAK = NO;
				CODE_SIGN_IDENTITY = "iPhone Developer";
				"CODE_SIGN_IDENTITY[sdk=appletvos*]" = "";
				"CODE_SIGN_IDENTITY[sdk=iphoneos*]" = "";
				"CODE_SIGN_IDENTITY[sdk=watchos*]" = "";
				IPHONEOS_DEPLOYMENT_TARGET = 10.0;
				MACH_O_TYPE = staticlib;
				OTHER_LDFLAGS = "";
				OTHER_LIBTOOLFLAGS = "";
				PODS_ROOT = "$(SRCROOT)";
				PRODUCT_BUNDLE_IDENTIFIER = "org.cocoapods.${PRODUCT_NAME:rfc1034identifier}";
				SDKROOT = iphoneos;
				SKIP_INSTALL = YES;
				TARGETED_DEVICE_FAMILY = "1,2";
			};
			name = Debug;
		};
<<<<<<< HEAD
		D539C54FC69484926054D49B13DFBEA2 /* Release */ = {
=======
		D87034192FE316A63D1AEA65A5726D3F /* Release */ = {
>>>>>>> 4ccd8756
			isa = XCBuildConfiguration;
			baseConfigurationReference = F455AF7A5A6A3B3AF0D9DA93166D5C6B /* Pods-Exponent.release.xcconfig */;
			buildSettings = {
				ALWAYS_EMBED_SWIFT_STANDARD_LIBRARIES = NO;
				CLANG_ENABLE_OBJC_WEAK = NO;
				CODE_SIGN_IDENTITY = "iPhone Developer";
				"CODE_SIGN_IDENTITY[sdk=appletvos*]" = "";
				"CODE_SIGN_IDENTITY[sdk=iphoneos*]" = "";
				"CODE_SIGN_IDENTITY[sdk=watchos*]" = "";
				IPHONEOS_DEPLOYMENT_TARGET = 10.0;
				MACH_O_TYPE = staticlib;
				OTHER_LDFLAGS = "";
				OTHER_LIBTOOLFLAGS = "";
				PODS_ROOT = "$(SRCROOT)";
				PRODUCT_BUNDLE_IDENTIFIER = "org.cocoapods.${PRODUCT_NAME:rfc1034identifier}";
				SDKROOT = iphoneos;
				SKIP_INSTALL = YES;
				TARGETED_DEVICE_FAMILY = "1,2";
				VALIDATE_PRODUCT = YES;
			};
			name = Release;
		};
		F1CDF99B60686D4D5BDBABE72169BD8D /* Release */ = {
			isa = XCBuildConfiguration;
			baseConfigurationReference = 1E02A60879BFFD63E0E909FE2C65D996 /* Pods-Tests.release.xcconfig */;
			buildSettings = {
				ALWAYS_EMBED_SWIFT_STANDARD_LIBRARIES = NO;
				CLANG_ENABLE_OBJC_WEAK = NO;
				CODE_SIGN_IDENTITY = "iPhone Developer";
				"CODE_SIGN_IDENTITY[sdk=appletvos*]" = "";
				"CODE_SIGN_IDENTITY[sdk=iphoneos*]" = "";
				"CODE_SIGN_IDENTITY[sdk=watchos*]" = "";
				IPHONEOS_DEPLOYMENT_TARGET = 10.0;
				MACH_O_TYPE = staticlib;
				OTHER_LDFLAGS = "";
				OTHER_LIBTOOLFLAGS = "";
				PODS_ROOT = "$(SRCROOT)";
				PRODUCT_BUNDLE_IDENTIFIER = "org.cocoapods.${PRODUCT_NAME:rfc1034identifier}";
				SDKROOT = iphoneos;
				SKIP_INSTALL = YES;
				TARGETED_DEVICE_FAMILY = "1,2";
				VALIDATE_PRODUCT = YES;
			};
			name = Release;
		};
/* End XCBuildConfiguration section */

/* Begin XCConfigurationList section */
		4821239608C13582E20E6DA73FD5F1F9 /* Build configuration list for PBXProject "Pods" */ = {
			isa = XCConfigurationList;
			buildConfigurations = (
				196DFA3E4A09A28224918543529A1885 /* Debug */,
				B01D14FDC83DCF9D4BE53066BEA96D05 /* Release */,
			);
			defaultConfigurationIsVisible = 0;
			defaultConfigurationName = Release;
		};
		8BC7CBD0732782DD9AA4C8B8A9FA7613 /* Build configuration list for PBXNativeTarget "Pods-ExponentIntegrationTests" */ = {
			isa = XCConfigurationList;
			buildConfigurations = (
				862CA195F4AC60D911F179B39942747C /* Debug */,
				78077C6CF109DCADD5CD99CB64EFE96B /* Release */,
			);
			defaultConfigurationIsVisible = 0;
			defaultConfigurationName = Release;
		};
<<<<<<< HEAD
		C6511B32664C1767C9F74CE993CEB8F7 /* Build configuration list for PBXNativeTarget "Pods-Exponent" */ = {
			isa = XCConfigurationList;
			buildConfigurations = (
				289A40CB160E6470F47221D1AF4FEA79 /* Debug */,
				D539C54FC69484926054D49B13DFBEA2 /* Release */,
=======
		E19C48135B4745777E77C6147E0EF06D /* Build configuration list for PBXNativeTarget "Pods-Tests" */ = {
			isa = XCConfigurationList;
			buildConfigurations = (
				CB0DFF52F91AC03EB7088BEB869B8FD8 /* Debug */,
				F1CDF99B60686D4D5BDBABE72169BD8D /* Release */,
>>>>>>> 4ccd8756
			);
			defaultConfigurationIsVisible = 0;
			defaultConfigurationName = Release;
		};
		F9C6D0E560C02453B8650BF1C2558007 /* Build configuration list for PBXNativeTarget "Pods-Exponent" */ = {
			isa = XCConfigurationList;
			buildConfigurations = (
				8F6214939283B513FAF50B416784344E /* Debug */,
				D87034192FE316A63D1AEA65A5726D3F /* Release */,
			);
			defaultConfigurationIsVisible = 0;
			defaultConfigurationName = Release;
		};
/* End XCConfigurationList section */
	};
	rootObject = BFDFE7DC352907FC980B868725387E98 /* Project object */;
}<|MERGE_RESOLUTION|>--- conflicted
+++ resolved
@@ -7,5263 +7,2649 @@
 	objects = {
 
 /* Begin PBXBuildFile section */
-		13CE08B15C471E93E685194ECDC50103 /* Pods-Exponent-dummy.m in Sources */ = {isa = PBXBuildFile; fileRef = 51D79C3179A924AEE25563ADF80A50B5 /* Pods-Exponent-dummy.m */; };
 		48C2AF1E2B026BBF3B5BECC66742AB5A /* Pods-Tests-dummy.m in Sources */ = {isa = PBXBuildFile; fileRef = EBB0C2B0993AC6029ACF28FE6BECF6A8 /* Pods-Tests-dummy.m */; };
+		562BD2FB93EF2A858DCE1BB2B11DD6D9 /* Pods-Exponent-dummy.m in Sources */ = {isa = PBXBuildFile; fileRef = 51D79C3179A924AEE25563ADF80A50B5 /* Pods-Exponent-dummy.m */; };
 		A745AFC352312791D940AFBD4642415F /* Pods-ExponentIntegrationTests-dummy.m in Sources */ = {isa = PBXBuildFile; fileRef = E196963CFD565FEDAB17B3E818605E7E /* Pods-ExponentIntegrationTests-dummy.m */; };
-<<<<<<< HEAD
 /* End PBXBuildFile section */
 
 /* Begin PBXContainerItemProxy section */
-		00F10DE5D4D6286F45A9F23B07EB8AA9 /* PBXContainerItemProxy */ = {
-			isa = PBXContainerItemProxy;
-			containerPortal = 0572FAE69605FB15A86D4726904154BC /* UMCameraInterface.xcodeproj */;
+		004E72E26B5592F9930B8B252B884A8A /* PBXContainerItemProxy */ = {
+			isa = PBXContainerItemProxy;
+			containerPortal = 19C983AB8A2D7C3C091110612DBF99B0 /* FBAudienceNetwork.xcodeproj */;
+			proxyType = 1;
+			remoteGlobalIDString = 51D72679DE0FCD549F01BCDBBF19E2B0;
+			remoteInfo = FBAudienceNetwork;
+		};
+		008D57A2E4AB4240BF29DE4E3FFB5728 /* PBXContainerItemProxy */ = {
+			isa = PBXContainerItemProxy;
+			containerPortal = E2DB0821DDF766F73A6C4B479748C3F6 /* UMFileSystemInterface.xcodeproj */;
+			proxyType = 1;
+			remoteGlobalIDString = 1C326487F8F888A9111422C7014319AC;
+			remoteInfo = UMFileSystemInterface;
+		};
+		00C8B2D73A89531D24AF197A64F62286 /* PBXContainerItemProxy */ = {
+			isa = PBXContainerItemProxy;
+			containerPortal = 3FB5DFCC8075E5D307801B2F9649AF69 /* ABI36_0_0.xcodeproj */;
+			proxyType = 1;
+			remoteGlobalIDString = 8B5E49179FA3D0B0764087D1128B5135;
+			remoteInfo = ABI36_0_0EXPermissions;
+		};
+		011FA15AC1995FA49F165C7501DEA646 /* PBXContainerItemProxy */ = {
+			isa = PBXContainerItemProxy;
+			containerPortal = 3FB5DFCC8075E5D307801B2F9649AF69 /* ABI36_0_0.xcodeproj */;
+			proxyType = 1;
+			remoteGlobalIDString = BB7FAF466C67A7B090F67F327FA08502;
+			remoteInfo = ABI36_0_0EXSMS;
+		};
+		035B181EA80C35F0F6B02940D9E62C0B /* PBXContainerItemProxy */ = {
+			isa = PBXContainerItemProxy;
+			containerPortal = 212B5032D0C4923271757AFCEBDF394A /* ABI34_0_0.xcodeproj */;
+			proxyType = 1;
+			remoteGlobalIDString = 8A75497FB8E339D17F172AB91BF8EE04;
+			remoteInfo = ABI34_0_0EXBarCodeScanner;
+		};
+		036B167711368212B6EE5FB94D8CAFCA /* PBXContainerItemProxy */ = {
+			isa = PBXContainerItemProxy;
+			containerPortal = 3FB5DFCC8075E5D307801B2F9649AF69 /* ABI36_0_0.xcodeproj */;
+			proxyType = 1;
+			remoteGlobalIDString = E5D8382C1A658FAC82CFCF020BF0D9E4;
+			remoteInfo = ABI36_0_0UMConstantsInterface;
+		};
+		03AF478A11F158A6B0CCE2F2E2E2E6C4 /* PBXContainerItemProxy */ = {
+			isa = PBXContainerItemProxy;
+			containerPortal = 71CED2D610B692DE76F20D7AAA261BFD /* UMAppLoader.xcodeproj */;
+			proxyType = 1;
+			remoteGlobalIDString = AD914734744A00B4515A3E7A846EDC15;
+			remoteInfo = UMAppLoader;
+		};
+		04AF0C8AA54157D61113A7B8B8B4ACD6 /* PBXContainerItemProxy */ = {
+			isa = PBXContainerItemProxy;
+			containerPortal = 3FB5DFCC8075E5D307801B2F9649AF69 /* ABI36_0_0.xcodeproj */;
+			proxyType = 1;
+			remoteGlobalIDString = 65D12B15B47AFAAF101764411DA21172;
+			remoteInfo = ABI36_0_0EXDevice;
+		};
+		04B1EDD2F36A00253C59C0608DAFA6FB /* PBXContainerItemProxy */ = {
+			isa = PBXContainerItemProxy;
+			containerPortal = 3FB5DFCC8075E5D307801B2F9649AF69 /* ABI36_0_0.xcodeproj */;
+			proxyType = 1;
+			remoteGlobalIDString = 6F7CAF6404FF96359734746383BB74B9;
+			remoteInfo = ABI36_0_0EXBluetooth;
+		};
+		04D839A863088EE5E81AB26D778889AC /* PBXContainerItemProxy */ = {
+			isa = PBXContainerItemProxy;
+			containerPortal = 709CDF020CB0F18ACFB2C8FB1F4E53A9 /* ABI35_0_0.xcodeproj */;
+			proxyType = 1;
+			remoteGlobalIDString = 97CFE26DD4B508A41F3F77E89FA51EE1;
+			remoteInfo = ABI35_0_0EXCrypto;
+		};
+		04E4488CBC009A9D7095DA4CFC925EEB /* PBXContainerItemProxy */ = {
+			isa = PBXContainerItemProxy;
+			containerPortal = 212B5032D0C4923271757AFCEBDF394A /* ABI34_0_0.xcodeproj */;
+			proxyType = 1;
+			remoteGlobalIDString = 5AE8F3D523F073729FA5D5429A2A5F02;
+			remoteInfo = ABI34_0_0EXFaceDetector;
+		};
+		04F8B3DC0DC3CCC9F3174D45E7903C04 /* PBXContainerItemProxy */ = {
+			isa = PBXContainerItemProxy;
+			containerPortal = 3FB5DFCC8075E5D307801B2F9649AF69 /* ABI36_0_0.xcodeproj */;
+			proxyType = 1;
+			remoteGlobalIDString = 0A814E3B3911660CC19AE33B8C617878;
+			remoteInfo = "ABI36_0_0React-CoreModules";
+		};
+		05350A9B175726070A0C5FC05A4C3DDC /* PBXContainerItemProxy */ = {
+			isa = PBXContainerItemProxy;
+			containerPortal = 0E7A24CBE9B21BCD514B726034EBE751 /* EXSegment.xcodeproj */;
+			proxyType = 1;
+			remoteGlobalIDString = D65C18BEC619DFEA9C73805518539F66;
+			remoteInfo = EXSegment;
+		};
+		059CB84CBF83FA47E8729624E79C4D5C /* PBXContainerItemProxy */ = {
+			isa = PBXContainerItemProxy;
+			containerPortal = 2A03FBC353BD0997D3B4988F6F707F32 /* Folly.xcodeproj */;
+			proxyType = 1;
+			remoteGlobalIDString = 14BB2B7275726942E762F076FA966088;
+			remoteInfo = Folly;
+		};
+		06A80979B64A58E0E64E2A619ACFDDD8 /* PBXContainerItemProxy */ = {
+			isa = PBXContainerItemProxy;
+			containerPortal = 212B5032D0C4923271757AFCEBDF394A /* ABI34_0_0.xcodeproj */;
+			proxyType = 1;
+			remoteGlobalIDString = 002BBA57E42F175E3AB6AA4118BC308D;
+			remoteInfo = ABI34_0_0EXAdsFacebook;
+		};
+		072BA6FC43E168103A2884E9D5FE7912 /* PBXContainerItemProxy */ = {
+			isa = PBXContainerItemProxy;
+			containerPortal = CE562066AF91D872AC8E3A0682BC866B /* FirebaseAnalytics.xcodeproj */;
+			proxyType = 1;
+			remoteGlobalIDString = 3DC59710253F562E6B3BE135BABFBA19;
+			remoteInfo = FirebaseAnalytics;
+		};
+		089C3218AF6A5234612481350D27F26A /* PBXContainerItemProxy */ = {
+			isa = PBXContainerItemProxy;
+			containerPortal = 3FB5DFCC8075E5D307801B2F9649AF69 /* ABI36_0_0.xcodeproj */;
+			proxyType = 1;
+			remoteGlobalIDString = 8C2588DEAA759C7923B51966407E5436;
+			remoteInfo = ABI36_0_0UMTaskManagerInterface;
+		};
+		08B6F054134ED8889C633E01795147E4 /* PBXContainerItemProxy */ = {
+			isa = PBXContainerItemProxy;
+			containerPortal = 709CDF020CB0F18ACFB2C8FB1F4E53A9 /* ABI35_0_0.xcodeproj */;
+			proxyType = 1;
+			remoteGlobalIDString = 7B336B048C77E4528187660F8EF8C92D;
+			remoteInfo = yogaABI35_0_0;
+		};
+		09009E29EC1B2EFD783FC7C72261F7F6 /* PBXContainerItemProxy */ = {
+			isa = PBXContainerItemProxy;
+			containerPortal = 5CE6697EAC556521E25A9BE068BF891A /* EXFaceDetector.xcodeproj */;
+			proxyType = 1;
+			remoteGlobalIDString = E3D1D7C85F27952DD8B1371AFE371A98;
+			remoteInfo = EXFaceDetector;
+		};
+		099566F782C4261F428DC72D4FF68B70 /* PBXContainerItemProxy */ = {
+			isa = PBXContainerItemProxy;
+			containerPortal = 212B5032D0C4923271757AFCEBDF394A /* ABI34_0_0.xcodeproj */;
+			proxyType = 1;
+			remoteGlobalIDString = E2B6FA5AC65FAA65175AB37C9D60448C;
+			remoteInfo = ABI34_0_0EXCrypto;
+		};
+		0A19B510209213AF6B064B7C0C6540BE /* PBXContainerItemProxy */ = {
+			isa = PBXContainerItemProxy;
+			containerPortal = E05A2FF31DE41DEEAE218849F1F07498 /* EXContacts.xcodeproj */;
+			proxyType = 1;
+			remoteGlobalIDString = B22EE26A55A92797A576C80A1202EFFD;
+			remoteInfo = EXContacts;
+		};
+		0A4DB6FB1D6D1F863593789266AA5AE5 /* PBXContainerItemProxy */ = {
+			isa = PBXContainerItemProxy;
+			containerPortal = 709CDF020CB0F18ACFB2C8FB1F4E53A9 /* ABI35_0_0.xcodeproj */;
+			proxyType = 1;
+			remoteGlobalIDString = E6D5BA2BC9ECC5EB0E2A3A5EC431F899;
+			remoteInfo = ABI35_0_0ExpoKit;
+		};
+		0B361DBFE3690EDEA82E1AD024E6D72E /* PBXContainerItemProxy */ = {
+			isa = PBXContainerItemProxy;
+			containerPortal = 212B5032D0C4923271757AFCEBDF394A /* ABI34_0_0.xcodeproj */;
+			proxyType = 1;
+			remoteGlobalIDString = 67FCE72D8FB3565F6D0FCD5BD54A6766;
+			remoteInfo = ABI34_0_0UMSensorsInterface;
+		};
+		0B41686D835CA2A1F16368E4B825E3D6 /* PBXContainerItemProxy */ = {
+			isa = PBXContainerItemProxy;
+			containerPortal = 89DDB4EBC35231EAA18C290E5886583A /* FBSDKCoreKit.xcodeproj */;
+			proxyType = 1;
+			remoteGlobalIDString = 322040CF2C7D2642650A8BFCDB4B2AD3;
+			remoteInfo = FBSDKCoreKit;
+		};
+		0C8B10C2CE5ECF98D6A106A0824E5E3A /* PBXContainerItemProxy */ = {
+			isa = PBXContainerItemProxy;
+			containerPortal = ABBCFC498D9B641C492F3254306C6CE9 /* UMImageLoaderInterface.xcodeproj */;
+			proxyType = 1;
+			remoteGlobalIDString = A734124238F83C1FEE81C0FEDC5CDC5C;
+			remoteInfo = UMImageLoaderInterface;
+		};
+		0D26EC7BF16FFA0CA921B0540B462CF0 /* PBXContainerItemProxy */ = {
+			isa = PBXContainerItemProxy;
+			containerPortal = 709CDF020CB0F18ACFB2C8FB1F4E53A9 /* ABI35_0_0.xcodeproj */;
+			proxyType = 1;
+			remoteGlobalIDString = C98FFE10626D4EBC2D27BD0D7283E103;
+			remoteInfo = ABI35_0_0UMTaskManagerInterface;
+		};
+		0D4B3A66D250D59CD8C544ACE249D6B8 /* PBXContainerItemProxy */ = {
+			isa = PBXContainerItemProxy;
+			containerPortal = 212B5032D0C4923271757AFCEBDF394A /* ABI34_0_0.xcodeproj */;
+			proxyType = 1;
+			remoteGlobalIDString = 49A9EA3A62970D9A0446A877034A6406;
+			remoteInfo = ABI34_0_0EXSQLite;
+		};
+		0D86A6AF47828BDB180AFFD7F68170BB /* PBXContainerItemProxy */ = {
+			isa = PBXContainerItemProxy;
+			containerPortal = 3ABC0922D65B1338FDE2DC1AE1231570 /* EXStoreReview.xcodeproj */;
+			proxyType = 1;
+			remoteGlobalIDString = F2C74458D282DA74DB95F8A7FE6A5207;
+			remoteInfo = EXStoreReview;
+		};
+		0DB0214737FCB18CA4C043926B5509AC /* PBXContainerItemProxy */ = {
+			isa = PBXContainerItemProxy;
+			containerPortal = 3FB5DFCC8075E5D307801B2F9649AF69 /* ABI36_0_0.xcodeproj */;
+			proxyType = 1;
+			remoteGlobalIDString = AD3050A55193844A47216F36FFA139BB;
+			remoteInfo = ABI36_0_0EXCrypto;
+		};
+		0DEDFE9A8E54D87CF487B121FE0AC891 /* PBXContainerItemProxy */ = {
+			isa = PBXContainerItemProxy;
+			containerPortal = 212B5032D0C4923271757AFCEBDF394A /* ABI34_0_0.xcodeproj */;
+			proxyType = 1;
+			remoteGlobalIDString = C5F4F74C832B581D7230D244B7EE5FB0;
+			remoteInfo = ABI34_0_0EXHaptics;
+		};
+		0FA7E8B811839F62BE7AB64C11188854 /* PBXContainerItemProxy */ = {
+			isa = PBXContainerItemProxy;
+			containerPortal = 709CDF020CB0F18ACFB2C8FB1F4E53A9 /* ABI35_0_0.xcodeproj */;
+			proxyType = 1;
+			remoteGlobalIDString = F63A01FF19529B178FDF1CDB30923CC7;
+			remoteInfo = ABI35_0_0EXWebBrowser;
+		};
+		1002228BCB2A1DE02966B7CAD80633C3 /* PBXContainerItemProxy */ = {
+			isa = PBXContainerItemProxy;
+			containerPortal = F834D263AC4AC81EC091AEDEE515B0E0 /* GoogleUtilities.xcodeproj */;
+			proxyType = 1;
+			remoteGlobalIDString = 80B861CBFC18436AFD9A3703F00CEEC4;
+			remoteInfo = GoogleUtilities;
+		};
+		12FEC9C7CBD86B3663880F7771C11A9D /* PBXContainerItemProxy */ = {
+			isa = PBXContainerItemProxy;
+			containerPortal = 3FB5DFCC8075E5D307801B2F9649AF69 /* ABI36_0_0.xcodeproj */;
+			proxyType = 1;
+			remoteGlobalIDString = 6A498F2A04443EA84419BE148A1A2496;
+			remoteInfo = ABI36_0_0EXSecureStore;
+		};
+		136B405D3DDFEE3100E3FAC914FD2169 /* PBXContainerItemProxy */ = {
+			isa = PBXContainerItemProxy;
+			containerPortal = 212B5032D0C4923271757AFCEBDF394A /* ABI34_0_0.xcodeproj */;
+			proxyType = 1;
+			remoteGlobalIDString = 28193B5CB4459F8A6B9E2E277101450C;
+			remoteInfo = ABI34_0_0EXLocation;
+		};
+		139189D2F0456109E390FCE7A2E619E2 /* PBXContainerItemProxy */ = {
+			isa = PBXContainerItemProxy;
+			containerPortal = 3FB5DFCC8075E5D307801B2F9649AF69 /* ABI36_0_0.xcodeproj */;
+			proxyType = 1;
+			remoteGlobalIDString = BE622428948FCAE095B552C4B08D4C22;
+			remoteInfo = "ABI36_0_0React-RCTNetwork";
+		};
+		150329222EC8E3105825352315355532 /* PBXContainerItemProxy */ = {
+			isa = PBXContainerItemProxy;
+			containerPortal = EBA05B5C0E7DEB40929E0CDA0DB02E59 /* EXBrightness.xcodeproj */;
+			proxyType = 1;
+			remoteGlobalIDString = 4AA3EE5BEEB58B2975A12819B1C58D97;
+			remoteInfo = EXBrightness;
+		};
+		1588986E5E96E4CD2C659B435BB9DEAE /* PBXContainerItemProxy */ = {
+			isa = PBXContainerItemProxy;
+			containerPortal = 24995760219F13C24A8A30197D4765D2 /* Fabric.xcodeproj */;
+			proxyType = 1;
+			remoteGlobalIDString = 033C78D4EF039D72394D82A45D46E8D1;
+			remoteInfo = Fabric;
+		};
+		16EAE20457DD6BE5DB8569026F3F906A /* PBXContainerItemProxy */ = {
+			isa = PBXContainerItemProxy;
+			containerPortal = 3FB5DFCC8075E5D307801B2F9649AF69 /* ABI36_0_0.xcodeproj */;
+			proxyType = 1;
+			remoteGlobalIDString = 405B0D4A4F2DDAD74861C36F748A2C78;
+			remoteInfo = ABI36_0_0RCTRequired;
+		};
+		1800FDCC75584DAF9C70E944063D52A9 /* PBXContainerItemProxy */ = {
+			isa = PBXContainerItemProxy;
+			containerPortal = 557002D1F7F8B7157283F452DED23FB2 /* Crashlytics.xcodeproj */;
+			proxyType = 1;
+			remoteGlobalIDString = D2F01BBEFE801C94DF4ECE1438E00388;
+			remoteInfo = Crashlytics;
+		};
+		18AEBC9CE22F88E2BAF5E6789D2144FC /* PBXContainerItemProxy */ = {
+			isa = PBXContainerItemProxy;
+			containerPortal = 709CDF020CB0F18ACFB2C8FB1F4E53A9 /* ABI35_0_0.xcodeproj */;
+			proxyType = 1;
+			remoteGlobalIDString = 44282C9BC94EE000F6F1E807864D1F58;
+			remoteInfo = ABI35_0_0EXNetwork;
+		};
+		1980472AA2A6ECA8522C169E9E8C03F4 /* PBXContainerItemProxy */ = {
+			isa = PBXContainerItemProxy;
+			containerPortal = 3737CF7F528551A17E1EFAD769CB1FB6 /* GoogleDataTransport.xcodeproj */;
+			proxyType = 1;
+			remoteGlobalIDString = 78B41281B6D2EAC6C3C75FFE5052E985;
+			remoteInfo = GoogleDataTransport;
+		};
+		1984C1CBA9D5B2AEC60988B9FE56B45A /* PBXContainerItemProxy */ = {
+			isa = PBXContainerItemProxy;
+			containerPortal = 212B5032D0C4923271757AFCEBDF394A /* ABI34_0_0.xcodeproj */;
+			proxyType = 1;
+			remoteGlobalIDString = C06EE5D237C939E61A274E853BC8D300;
+			remoteInfo = ABI34_0_0EXFacebook;
+		};
+		19DAB2516FE2F03ED245180229659A01 /* PBXContainerItemProxy */ = {
+			isa = PBXContainerItemProxy;
+			containerPortal = 709CDF020CB0F18ACFB2C8FB1F4E53A9 /* ABI35_0_0.xcodeproj */;
+			proxyType = 1;
+			remoteGlobalIDString = 995C831938058015BC5C5810DC5F38F9;
+			remoteInfo = ABI35_0_0EXBlur;
+		};
+		1AB33A78AC83425548A53BCFFCFCBC9D /* PBXContainerItemProxy */ = {
+			isa = PBXContainerItemProxy;
+			containerPortal = 994B4EB7E99F3FBEE0C73E12C2E5A48D /* EXFirebaseAnalytics.xcodeproj */;
+			proxyType = 1;
+			remoteGlobalIDString = FABBE34C5533203C60B1FB31DA23FC99;
+			remoteInfo = EXFirebaseAnalytics;
+		};
+		1BF2329880CB8B983A8B58EF22422300 /* PBXContainerItemProxy */ = {
+			isa = PBXContainerItemProxy;
+			containerPortal = 3FB5DFCC8075E5D307801B2F9649AF69 /* ABI36_0_0.xcodeproj */;
+			proxyType = 1;
+			remoteGlobalIDString = F1E927BD79FBE3F0E9717F85D9F56A20;
+			remoteInfo = ABI36_0_0EXKeepAwake;
+		};
+		1C76EF169997FB29C40103606ADEADB0 /* PBXContainerItemProxy */ = {
+			isa = PBXContainerItemProxy;
+			containerPortal = 212B5032D0C4923271757AFCEBDF394A /* ABI34_0_0.xcodeproj */;
+			proxyType = 1;
+			remoteGlobalIDString = 9F784041C752B6133D1B0899B83C6126;
+			remoteInfo = ABI34_0_0EXKeepAwake;
+		};
+		1CB02E92F8D418248DFA63AA5C13E0FD /* PBXContainerItemProxy */ = {
+			isa = PBXContainerItemProxy;
+			containerPortal = 212B5032D0C4923271757AFCEBDF394A /* ABI34_0_0.xcodeproj */;
+			proxyType = 1;
+			remoteGlobalIDString = 7BE70AA152E2E052C467FC5608D85114;
+			remoteInfo = ABI34_0_0EXSegment;
+		};
+		1D3BBF6FD9EA9F1442017B479F8A8CF8 /* PBXContainerItemProxy */ = {
+			isa = PBXContainerItemProxy;
+			containerPortal = 3FB5DFCC8075E5D307801B2F9649AF69 /* ABI36_0_0.xcodeproj */;
+			proxyType = 1;
+			remoteGlobalIDString = CCD44ADCDEA437B97B0DE8CC26FE92B0;
+			remoteInfo = ABI36_0_0EXSpeech;
+		};
+		1D9CFAA4129C26AF55CBD188FD4AC637 /* PBXContainerItemProxy */ = {
+			isa = PBXContainerItemProxy;
+			containerPortal = B47B515348DC9440D745FCA6CE075B40 /* UMFaceDetectorInterface.xcodeproj */;
+			proxyType = 1;
+			remoteGlobalIDString = 8DC606D9CFDD04C553C81728629364B3;
+			remoteInfo = UMFaceDetectorInterface;
+		};
+		1DD325303511B82123DEE1CF1E1FB6B5 /* PBXContainerItemProxy */ = {
+			isa = PBXContainerItemProxy;
+			containerPortal = 3FB5DFCC8075E5D307801B2F9649AF69 /* ABI36_0_0.xcodeproj */;
+			proxyType = 1;
+			remoteGlobalIDString = ADE3674CD49DF9CCA284E9EA5F8DA16E;
+			remoteInfo = ABI36_0_0EXCamera;
+		};
+		1E8597971F20D84F5B8AB8CA8E94450C /* PBXContainerItemProxy */ = {
+			isa = PBXContainerItemProxy;
+			containerPortal = AC6306227AD05F674185852F768A81C2 /* FirebaseMLCommon.xcodeproj */;
+			proxyType = 1;
+			remoteGlobalIDString = 655B4D5DC1C1034B3458073E51ECD859;
+			remoteInfo = FirebaseMLCommon;
+		};
+		1F5C75AAC603A311C46B3824D45F0ADC /* PBXContainerItemProxy */ = {
+			isa = PBXContainerItemProxy;
+			containerPortal = 212B5032D0C4923271757AFCEBDF394A /* ABI34_0_0.xcodeproj */;
+			proxyType = 1;
+			remoteGlobalIDString = B7FC3D28B3AC41EAB5D8255A226F6263;
+			remoteInfo = ABI34_0_0EXBlur;
+		};
+		1F69C3C196439E47E0F6C7F88BD5153F /* PBXContainerItemProxy */ = {
+			isa = PBXContainerItemProxy;
+			containerPortal = 3FB5DFCC8075E5D307801B2F9649AF69 /* ABI36_0_0.xcodeproj */;
+			proxyType = 1;
+			remoteGlobalIDString = F0ABEBA6EA3D269A8E3EEF9243E51502;
+			remoteInfo = ABI36_0_0EXDocumentPicker;
+		};
+		2106D11F41BD389C60269CD7D3215B49 /* PBXContainerItemProxy */ = {
+			isa = PBXContainerItemProxy;
+			containerPortal = ECA26FE48BB89ABDF81C4D2EC0F8F5EE /* EXAdsAdMob.xcodeproj */;
+			proxyType = 1;
+			remoteGlobalIDString = BEF6CFDFF87395C99BA42B4CFF868EAA;
+			remoteInfo = EXAdsAdMob;
+		};
+		2113B17DAA0DDAB3C6BF5DB0987F2F55 /* PBXContainerItemProxy */ = {
+			isa = PBXContainerItemProxy;
+			containerPortal = 3FB5DFCC8075E5D307801B2F9649AF69 /* ABI36_0_0.xcodeproj */;
+			proxyType = 1;
+			remoteGlobalIDString = EFAB5CBACF9FB6F1F2C24457FAB8B3D0;
+			remoteInfo = ABI36_0_0RCTTypeSafety;
+		};
+		213FBFBFF7920D1FBDC5681A820FA6AB /* PBXContainerItemProxy */ = {
+			isa = PBXContainerItemProxy;
+			containerPortal = 709CDF020CB0F18ACFB2C8FB1F4E53A9 /* ABI35_0_0.xcodeproj */;
+			proxyType = 1;
+			remoteGlobalIDString = 90EAC78CA0291E971E628F2D0BC6877A;
+			remoteInfo = ABI35_0_0EXImageManipulator;
+		};
+		245EF694C2DD6BAFDB8BBAD758EC58AC /* PBXContainerItemProxy */ = {
+			isa = PBXContainerItemProxy;
+			containerPortal = 212B5032D0C4923271757AFCEBDF394A /* ABI34_0_0.xcodeproj */;
+			proxyType = 1;
+			remoteGlobalIDString = BCD417EF394C8430CC9CAB3956CD445D;
+			remoteInfo = ABI34_0_0UMFileSystemInterface;
+		};
+		24C4AFA2424E182F86FD7E2BA0053AD6 /* PBXContainerItemProxy */ = {
+			isa = PBXContainerItemProxy;
+			containerPortal = 1AA960AC4E05E749A2DAFE69AC51C2DF /* EXImageManipulator.xcodeproj */;
+			proxyType = 1;
+			remoteGlobalIDString = C3AA7C99B7CAD2FC22B8AA8928D7DF6F;
+			remoteInfo = EXImageManipulator;
+		};
+		255BC8076DD8234C3B23C428A4829E1B /* PBXContainerItemProxy */ = {
+			isa = PBXContainerItemProxy;
+			containerPortal = 709CDF020CB0F18ACFB2C8FB1F4E53A9 /* ABI35_0_0.xcodeproj */;
+			proxyType = 1;
+			remoteGlobalIDString = 3BFE6D845D41FFF201A6436646AFBE62;
+			remoteInfo = ABI35_0_0EXLinearGradient;
+		};
+		261A03F60804B5746FE16D703CD8B3F6 /* PBXContainerItemProxy */ = {
+			isa = PBXContainerItemProxy;
+			containerPortal = 709CDF020CB0F18ACFB2C8FB1F4E53A9 /* ABI35_0_0.xcodeproj */;
+			proxyType = 1;
+			remoteGlobalIDString = CE0343BCA5ECC18CB66F205418EF3498;
+			remoteInfo = ABI35_0_0EXAppleAuthentication;
+		};
+		26A064E0B3840EAF9D2BD8C578B34A3F /* PBXContainerItemProxy */ = {
+			isa = PBXContainerItemProxy;
+			containerPortal = 3FB5DFCC8075E5D307801B2F9649AF69 /* ABI36_0_0.xcodeproj */;
+			proxyType = 1;
+			remoteGlobalIDString = 5B9074BFA32AD91A96FFB7503FE0EFB0;
+			remoteInfo = ABI36_0_0EXLocalAuthentication;
+		};
+		26B8CB602939B69B255CA6484FEA837B /* PBXContainerItemProxy */ = {
+			isa = PBXContainerItemProxy;
+			containerPortal = 3FB5DFCC8075E5D307801B2F9649AF69 /* ABI36_0_0.xcodeproj */;
+			proxyType = 1;
+			remoteGlobalIDString = 7292247932431DC791BD1DF50D3DF046;
+			remoteInfo = ABI36_0_0UMFileSystemInterface;
+		};
+		2853820CCA3D553D832CA817598EF44C /* PBXContainerItemProxy */ = {
+			isa = PBXContainerItemProxy;
+			containerPortal = 3FB5DFCC8075E5D307801B2F9649AF69 /* ABI36_0_0.xcodeproj */;
+			proxyType = 1;
+			remoteGlobalIDString = F5E51645893EF975D4B0983B725F55BC;
+			remoteInfo = ABI36_0_0EXLocalization;
+		};
+		29568B83C089FDEE3084A8D4788B1287 /* PBXContainerItemProxy */ = {
+			isa = PBXContainerItemProxy;
+			containerPortal = FB6A35E995DAEAACEB06A76AAF778706 /* GoogleToolboxForMac.xcodeproj */;
+			proxyType = 1;
+			remoteGlobalIDString = 6A6C31AF5480BB69EDDFCD50D28967CD;
+			remoteInfo = GoogleToolboxForMac;
+		};
+		2AB994107A65A8FC3F8D60A5720026FD /* PBXContainerItemProxy */ = {
+			isa = PBXContainerItemProxy;
+			containerPortal = 10F74DEACA2D13960A57A3DAADA8A631 /* EXSpeech.xcodeproj */;
+			proxyType = 1;
+			remoteGlobalIDString = AC043527FC46D59E5210AD9D49B847FC;
+			remoteInfo = EXSpeech;
+		};
+		2B874EE83DA323933D50E1EECDF5D18C /* PBXContainerItemProxy */ = {
+			isa = PBXContainerItemProxy;
+			containerPortal = 709CDF020CB0F18ACFB2C8FB1F4E53A9 /* ABI35_0_0.xcodeproj */;
+			proxyType = 1;
+			remoteGlobalIDString = F72EDFBD49BC30C07DAF2DCDD599DAD9;
+			remoteInfo = ABI35_0_0EXBattery;
+		};
+		2C563B6311F78B088857F61E296D4204 /* PBXContainerItemProxy */ = {
+			isa = PBXContainerItemProxy;
+			containerPortal = 3FB5DFCC8075E5D307801B2F9649AF69 /* ABI36_0_0.xcodeproj */;
+			proxyType = 1;
+			remoteGlobalIDString = 79E6E32A2736FE80723486F49A4B2FB6;
+			remoteInfo = ABI36_0_0EXMailComposer;
+		};
+		2E2A3BC362DB02D3D0431FDFAF5BED0E /* PBXContainerItemProxy */ = {
+			isa = PBXContainerItemProxy;
+			containerPortal = CD0DFDE19FFD2600BE8FBAC0A002A2BD /* Firebase.xcodeproj */;
+			proxyType = 1;
+			remoteGlobalIDString = 15B99218A87324F316F0E937B3DAAC8B;
+			remoteInfo = Firebase;
+		};
+		2F33DD1FA99E69A4D1D734567B42EEDC /* PBXContainerItemProxy */ = {
+			isa = PBXContainerItemProxy;
+			containerPortal = ED3703526F25591E3B15E9D7324F01A3 /* EXMailComposer.xcodeproj */;
+			proxyType = 1;
+			remoteGlobalIDString = 2E02530F5AAAD2AC2A43FE2B8AC3E99C;
+			remoteInfo = EXMailComposer;
+		};
+		2F4FD4B57F0C51424B109D8BAC5820B2 /* PBXContainerItemProxy */ = {
+			isa = PBXContainerItemProxy;
+			containerPortal = 212B5032D0C4923271757AFCEBDF394A /* ABI34_0_0.xcodeproj */;
+			proxyType = 1;
+			remoteGlobalIDString = A645685B9949B753C58B1E4428245DBB;
+			remoteInfo = ABI34_0_0EXCamera;
+		};
+		3042C5F51FC22DFD0597E1A7BF739BED /* PBXContainerItemProxy */ = {
+			isa = PBXContainerItemProxy;
+			containerPortal = 3FB5DFCC8075E5D307801B2F9649AF69 /* ABI36_0_0.xcodeproj */;
+			proxyType = 1;
+			remoteGlobalIDString = 68B51A6A7E69BD5CCFAAE55EBD733EAD;
+			remoteInfo = "ABI36_0_0React-RCTSettings";
+		};
+		3055832434D97AB0DFB101B6E8BE8F7B /* PBXContainerItemProxy */ = {
+			isa = PBXContainerItemProxy;
+			containerPortal = 3FB5DFCC8075E5D307801B2F9649AF69 /* ABI36_0_0.xcodeproj */;
+			proxyType = 1;
+			remoteGlobalIDString = 9B2766A581B6DB0C9269F3E383D59BD9;
+			remoteInfo = ABI36_0_0EXMediaLibrary;
+		};
+		334154EE70D7C49790ECA51A70FD7528 /* PBXContainerItemProxy */ = {
+			isa = PBXContainerItemProxy;
+			containerPortal = 709CDF020CB0F18ACFB2C8FB1F4E53A9 /* ABI35_0_0.xcodeproj */;
+			proxyType = 1;
+			remoteGlobalIDString = C82DEF18A702C44991AA22B47B3B1EA6;
+			remoteInfo = ABI35_0_0EXVideoThumbnails;
+		};
+		33E296553F94B5A02193AAEB9872D38B /* PBXContainerItemProxy */ = {
+			isa = PBXContainerItemProxy;
+			containerPortal = 709CDF020CB0F18ACFB2C8FB1F4E53A9 /* ABI35_0_0.xcodeproj */;
+			proxyType = 1;
+			remoteGlobalIDString = F685359EB5E7639637648A0D571E0561;
+			remoteInfo = ABI35_0_0EXApplication;
+		};
+		3713C2528DCCDEB388E9B5A92D212E70 /* PBXContainerItemProxy */ = {
+			isa = PBXContainerItemProxy;
+			containerPortal = 212B5032D0C4923271757AFCEBDF394A /* ABI34_0_0.xcodeproj */;
+			proxyType = 1;
+			remoteGlobalIDString = FF389934749762A72CB173DCB15C0660;
+			remoteInfo = ABI34_0_0UMBarCodeScannerInterface;
+		};
+		37C7F2BB32B60F1A3DAE8A21847E57F8 /* PBXContainerItemProxy */ = {
+			isa = PBXContainerItemProxy;
+			containerPortal = 024FDB6DBE1C9EBEF7599D12315814F7 /* EXConstants.xcodeproj */;
+			proxyType = 1;
+			remoteGlobalIDString = F3E96ACB94E2361FA9D83BE599DEC427;
+			remoteInfo = EXConstants;
+		};
+		39F3C2503E9FE3D3C15D7240415E2245 /* PBXContainerItemProxy */ = {
+			isa = PBXContainerItemProxy;
+			containerPortal = 709CDF020CB0F18ACFB2C8FB1F4E53A9 /* ABI35_0_0.xcodeproj */;
+			proxyType = 1;
+			remoteGlobalIDString = A8EA035387A66E71A9C0EBDB406027F9;
+			remoteInfo = ABI35_0_0EXPermissions;
+		};
+		3AAA0C78FE786E0B9216243E6916633A /* PBXContainerItemProxy */ = {
+			isa = PBXContainerItemProxy;
+			containerPortal = 26039E542EEAE4B7513B7389BDB761FD /* EXGoogleSignIn.xcodeproj */;
+			proxyType = 1;
+			remoteGlobalIDString = 1EBA7C3FD4A2348A1EFF618E12286F06;
+			remoteInfo = EXGoogleSignIn;
+		};
+		3B13EC3962D3B688CA155F87A073F799 /* PBXContainerItemProxy */ = {
+			isa = PBXContainerItemProxy;
+			containerPortal = 212B5032D0C4923271757AFCEBDF394A /* ABI34_0_0.xcodeproj */;
+			proxyType = 1;
+			remoteGlobalIDString = 48B00018AB77CB2BAB602C2D3678B0AC;
+			remoteInfo = yogaABI34_0_0;
+		};
+		3D1F06FACA561FA1206AE1D81372E01E /* PBXContainerItemProxy */ = {
+			isa = PBXContainerItemProxy;
+			containerPortal = 709CDF020CB0F18ACFB2C8FB1F4E53A9 /* ABI35_0_0.xcodeproj */;
+			proxyType = 1;
+			remoteGlobalIDString = 2BC95A2DAC97FA66F07945B45918B92F;
+			remoteInfo = ABI35_0_0EXDocumentPicker;
+		};
+		3D93B438FC135EEE6FDE504A57129D76 /* PBXContainerItemProxy */ = {
+			isa = PBXContainerItemProxy;
+			containerPortal = 709CDF020CB0F18ACFB2C8FB1F4E53A9 /* ABI35_0_0.xcodeproj */;
+			proxyType = 1;
+			remoteGlobalIDString = 7EEC62172A99F4C703BE3B42D36E5819;
+			remoteInfo = ABI35_0_0EXAdsAdMob;
+		};
+		3DDB2F3B1E62A5CBBFC169530B221B20 /* PBXContainerItemProxy */ = {
+			isa = PBXContainerItemProxy;
+			containerPortal = 3FB5DFCC8075E5D307801B2F9649AF69 /* ABI36_0_0.xcodeproj */;
+			proxyType = 1;
+			remoteGlobalIDString = B7F2A49466F5BE2D1E3D7C231902E441;
+			remoteInfo = ABI36_0_0EXErrorRecovery;
+		};
+		3DFB8900818A31A50AAF8CA766A56AE3 /* PBXContainerItemProxy */ = {
+			isa = PBXContainerItemProxy;
+			containerPortal = 709CDF020CB0F18ACFB2C8FB1F4E53A9 /* ABI35_0_0.xcodeproj */;
+			proxyType = 1;
+			remoteGlobalIDString = 2FEEA17869D69BB77E7AAEA39D2CE701;
+			remoteInfo = ABI35_0_0EXLocalization;
+		};
+		421BD6765C37D6C89EB9C03F71E5BD50 /* PBXContainerItemProxy */ = {
+			isa = PBXContainerItemProxy;
+			containerPortal = DFFDF0AB64C1B899E0398BCF341D006F /* Amplitude-iOS.xcodeproj */;
+			proxyType = 1;
+			remoteGlobalIDString = E9F5188151EE37F157A617BBBC3DB105;
+			remoteInfo = "Amplitude-iOS";
+		};
+		4231A1A84CB8FB1353A5F5F070813873 /* PBXContainerItemProxy */ = {
+			isa = PBXContainerItemProxy;
+			containerPortal = 709CDF020CB0F18ACFB2C8FB1F4E53A9 /* ABI35_0_0.xcodeproj */;
+			proxyType = 1;
+			remoteGlobalIDString = 6A218E07B460A5D811043A2C81FC5EFA;
+			remoteInfo = ABI35_0_0EXStoreReview;
+		};
+		42EAB8E13DF5A8977855B7DB1CF7CBBB /* PBXContainerItemProxy */ = {
+			isa = PBXContainerItemProxy;
+			containerPortal = FA0DF1C2D07C75FCB38350D7D27AC816 /* EXDevice.xcodeproj */;
+			proxyType = 1;
+			remoteGlobalIDString = 61CE878EC16A63D023F23DA6C1B824B9;
+			remoteInfo = EXDevice;
+		};
+		439551F1EE7C6E1497389A805EB07D18 /* PBXContainerItemProxy */ = {
+			isa = PBXContainerItemProxy;
+			containerPortal = 709CDF020CB0F18ACFB2C8FB1F4E53A9 /* ABI35_0_0.xcodeproj */;
+			proxyType = 1;
+			remoteGlobalIDString = 5F8ADA0B20353D0D1CD871C544EE5D4D;
+			remoteInfo = ABI35_0_0EXCellular;
+		};
+		4397E5B6D3990E902E790D28B5B67972 /* PBXContainerItemProxy */ = {
+			isa = PBXContainerItemProxy;
+			containerPortal = 709CDF020CB0F18ACFB2C8FB1F4E53A9 /* ABI35_0_0.xcodeproj */;
+			proxyType = 1;
+			remoteGlobalIDString = 51B0CD0234C620FC6448DC002D8B019F;
+			remoteInfo = ABI35_0_0EXFaceDetector;
+		};
+		446B036F9858506450C0C1623CFBC9E8 /* PBXContainerItemProxy */ = {
+			isa = PBXContainerItemProxy;
+			containerPortal = 3FB5DFCC8075E5D307801B2F9649AF69 /* ABI36_0_0.xcodeproj */;
+			proxyType = 1;
+			remoteGlobalIDString = FEAF29124D8622A534B739890E9AD7AA;
+			remoteInfo = ABI36_0_0UMFaceDetectorInterface;
+		};
+		44D1D24855B2F3A6256EEDACCC885904 /* PBXContainerItemProxy */ = {
+			isa = PBXContainerItemProxy;
+			containerPortal = FEDAD88B9757EB90D9F879D26574513D /* EXSensors.xcodeproj */;
+			proxyType = 1;
+			remoteGlobalIDString = 5F5B88A2576A073FBDD91B02A10308F1;
+			remoteInfo = EXSensors;
+		};
+		46768411731784460E4F8E5AC5228F35 /* PBXContainerItemProxy */ = {
+			isa = PBXContainerItemProxy;
+			containerPortal = 212B5032D0C4923271757AFCEBDF394A /* ABI34_0_0.xcodeproj */;
+			proxyType = 1;
+			remoteGlobalIDString = 1DB813199EF3CA2138854AE6610ED775;
+			remoteInfo = ABI34_0_0EXPermissions;
+		};
+		46CE9672F46A7364B4C372DA4B3FEA78 /* PBXContainerItemProxy */ = {
+			isa = PBXContainerItemProxy;
+			containerPortal = 374A0ABECE7054F39F2C77D8AC55A764 /* React-RCTBlob.xcodeproj */;
+			proxyType = 1;
+			remoteGlobalIDString = D8D59AAB809693DB02967107370F4619;
+			remoteInfo = "React-RCTBlob";
+		};
+		4796E862A29AB5E651DF451CA7E96688 /* PBXContainerItemProxy */ = {
+			isa = PBXContainerItemProxy;
+			containerPortal = 709CDF020CB0F18ACFB2C8FB1F4E53A9 /* ABI35_0_0.xcodeproj */;
+			proxyType = 1;
+			remoteGlobalIDString = 9C585A73AEBCE9CED7810AB69DA7EB7A;
+			remoteInfo = ABI35_0_0EXFacebook;
+		};
+		47C2C8E8A582E15C5C5DEC3804FD8B21 /* PBXContainerItemProxy */ = {
+			isa = PBXContainerItemProxy;
+			containerPortal = 212B5032D0C4923271757AFCEBDF394A /* ABI34_0_0.xcodeproj */;
+			proxyType = 1;
+			remoteGlobalIDString = FF57B2567D09A8CFED94A1548922C6C2;
+			remoteInfo = ABI34_0_0EXImagePicker;
+		};
+		47DA316432C5136D45730485EBC96DBA /* PBXContainerItemProxy */ = {
+			isa = PBXContainerItemProxy;
+			containerPortal = CD8F49E7E446BF7E0CAB97521173C28C /* EXHaptics.xcodeproj */;
+			proxyType = 1;
+			remoteGlobalIDString = 458E4E0DEA9D752CC28F1A42E4B306AC;
+			remoteInfo = EXHaptics;
+		};
+		481EC2C2B799519B9BFFDFC5E8132636 /* PBXContainerItemProxy */ = {
+			isa = PBXContainerItemProxy;
+			containerPortal = 3F4006B0A1175144E7DDD1A7B9C2512A /* React-RCTImage.xcodeproj */;
+			proxyType = 1;
+			remoteGlobalIDString = C78CA5C5EDDCCF5EC637E0FC8BB4C96E;
+			remoteInfo = "React-RCTImage";
+		};
+		4932E735B1EB37348777D65B6CDB51AA /* PBXContainerItemProxy */ = {
+			isa = PBXContainerItemProxy;
+			containerPortal = 709CDF020CB0F18ACFB2C8FB1F4E53A9 /* ABI35_0_0.xcodeproj */;
+			proxyType = 1;
+			remoteGlobalIDString = 41D6B97ECED623C58ACD6EA39DF92517;
+			remoteInfo = ABI35_0_0EXLocalAuthentication;
+		};
+		493899E6FC8E998662AA0C253DABF95F /* PBXContainerItemProxy */ = {
+			isa = PBXContainerItemProxy;
+			containerPortal = 3FB5DFCC8075E5D307801B2F9649AF69 /* ABI36_0_0.xcodeproj */;
+			proxyType = 1;
+			remoteGlobalIDString = 05DF7E6FB88B48307AF74F6E7D70EC23;
+			remoteInfo = ABI36_0_0EXAV;
+		};
+		49508C22993E2B081739CA864D835F2C /* PBXContainerItemProxy */ = {
+			isa = PBXContainerItemProxy;
+			containerPortal = BF5A5A8F041517C889374068D798BE4D /* FBSDKLoginKit.xcodeproj */;
+			proxyType = 1;
+			remoteGlobalIDString = 99D9EFC28DE380315427F305282258E8;
+			remoteInfo = FBSDKLoginKit;
+		};
+		49EB5A4F65B8331959ECD16A033A7162 /* PBXContainerItemProxy */ = {
+			isa = PBXContainerItemProxy;
+			containerPortal = 3FB5DFCC8075E5D307801B2F9649AF69 /* ABI36_0_0.xcodeproj */;
+			proxyType = 1;
+			remoteGlobalIDString = 9C1FDFE8E592C522C8A69D0FB1AF4CC1;
+			remoteInfo = ABI36_0_0EXFaceDetector;
+		};
+		4A7165B787B885443515DE34586EFAA1 /* PBXContainerItemProxy */ = {
+			isa = PBXContainerItemProxy;
+			containerPortal = 212B5032D0C4923271757AFCEBDF394A /* ABI34_0_0.xcodeproj */;
+			proxyType = 1;
+			remoteGlobalIDString = 801FF01893F6D0392199F0EE661221E3;
+			remoteInfo = ABI34_0_0EXBackgroundFetch;
+		};
+		4AD0781106BB2C33E527D51794A743F0 /* PBXContainerItemProxy */ = {
+			isa = PBXContainerItemProxy;
+			containerPortal = B7904F0490E5D9C52E93BEA67B222FC7 /* ZXingObjC.xcodeproj */;
+			proxyType = 1;
+			remoteGlobalIDString = F1A98E99C5291C55C29C32D889990685;
+			remoteInfo = ZXingObjC;
+		};
+		4B75B91128769F81743293A8E41BC540 /* PBXContainerItemProxy */ = {
+			isa = PBXContainerItemProxy;
+			containerPortal = 8A7C7BC5620CD23D66DA86B5AAABD24C /* EXGL.xcodeproj */;
+			proxyType = 1;
+			remoteGlobalIDString = 78CC35D6F49ACC0F72F0095F78EFDCE7;
+			remoteInfo = EXGL;
+		};
+		4BB227960034C3693AFA0C949AD7B675 /* PBXContainerItemProxy */ = {
+			isa = PBXContainerItemProxy;
+			containerPortal = 212B5032D0C4923271757AFCEBDF394A /* ABI34_0_0.xcodeproj */;
+			proxyType = 1;
+			remoteGlobalIDString = 87CB4E8BAF1A412072507C42A4CAC6EC;
+			remoteInfo = ABI34_0_0EXFileSystem;
+		};
+		4CA00D013300270D5C91B2015FA24AE6 /* PBXContainerItemProxy */ = {
+			isa = PBXContainerItemProxy;
+			containerPortal = 212B5032D0C4923271757AFCEBDF394A /* ABI34_0_0.xcodeproj */;
+			proxyType = 1;
+			remoteGlobalIDString = 931A5B34C6F5ACF0DCB656C6BF25BDD7;
+			remoteInfo = ABI34_0_0EXLinearGradient;
+		};
+		4D1F8C6C01D3679C4241C7F7DCA518A5 /* PBXContainerItemProxy */ = {
+			isa = PBXContainerItemProxy;
+			containerPortal = 3FB5DFCC8075E5D307801B2F9649AF69 /* ABI36_0_0.xcodeproj */;
+			proxyType = 1;
+			remoteGlobalIDString = CB2F7388A4CAED7DD8E35D8A0E752A61;
+			remoteInfo = ABI36_0_0EXGL;
+		};
+		4D39531223254F8F6EF97E25DA8D77DA /* PBXContainerItemProxy */ = {
+			isa = PBXContainerItemProxy;
+			containerPortal = 3FB5DFCC8075E5D307801B2F9649AF69 /* ABI36_0_0.xcodeproj */;
+			proxyType = 1;
+			remoteGlobalIDString = 6106F8A2BA867A37340DBEF712E2D2E3;
+			remoteInfo = "ABI36_0_0React-jsinspector";
+		};
+		4FFEE040968374573858B6EE1CE225F2 /* PBXContainerItemProxy */ = {
+			isa = PBXContainerItemProxy;
+			containerPortal = 212B5032D0C4923271757AFCEBDF394A /* ABI34_0_0.xcodeproj */;
+			proxyType = 1;
+			remoteGlobalIDString = 63C31B00C9244D2E6515AE4423E6D2F6;
+			remoteInfo = ABI34_0_0EXWebBrowser;
+		};
+		507E49DC80D12EC8D26D9787D9B15CD2 /* PBXContainerItemProxy */ = {
+			isa = PBXContainerItemProxy;
+			containerPortal = 26AC921508E4B9D70020431016524145 /* EXCellular.xcodeproj */;
+			proxyType = 1;
+			remoteGlobalIDString = 0F0F7D35F4DD6BA6A33589D3CB5759F3;
+			remoteInfo = EXCellular;
+		};
+		517D765D39454CC6D4C4F1B450952610 /* PBXContainerItemProxy */ = {
+			isa = PBXContainerItemProxy;
+			containerPortal = 709CDF020CB0F18ACFB2C8FB1F4E53A9 /* ABI35_0_0.xcodeproj */;
+			proxyType = 1;
+			remoteGlobalIDString = E34FFCED87371866940C9B03905D38A8;
+			remoteInfo = ABI35_0_0EXAppAuth;
+		};
+		51FF631A083F0A2FABDF85B68BDF0445 /* PBXContainerItemProxy */ = {
+			isa = PBXContainerItemProxy;
+			containerPortal = 934F3B7238151971EB42A48CB4121842 /* EXNetwork.xcodeproj */;
+			proxyType = 1;
+			remoteGlobalIDString = 71F2A4AC24C8FBC0E24B6A613BB4F7BC;
+			remoteInfo = EXNetwork;
+		};
+		5326F6809305F7E3FE4DE2F90F6D87B2 /* PBXContainerItemProxy */ = {
+			isa = PBXContainerItemProxy;
+			containerPortal = 709CDF020CB0F18ACFB2C8FB1F4E53A9 /* ABI35_0_0.xcodeproj */;
+			proxyType = 1;
+			remoteGlobalIDString = 0AB21BFAF9FE5F815988FCB70D33BF14;
+			remoteInfo = ABI35_0_0EXRandom;
+		};
+		534C228FF37A0F295FED8153D3BB652E /* PBXContainerItemProxy */ = {
+			isa = PBXContainerItemProxy;
+			containerPortal = D13D1078C70CDD48377C02AC1E3F7023 /* DoubleConversion.xcodeproj */;
+			proxyType = 1;
+			remoteGlobalIDString = 725D0E8C1060F8939288E8C91236BA4F;
+			remoteInfo = DoubleConversion;
+		};
+		54CDC0490E8258A4D5A63F2289D6E037 /* PBXContainerItemProxy */ = {
+			isa = PBXContainerItemProxy;
+			containerPortal = 709CDF020CB0F18ACFB2C8FB1F4E53A9 /* ABI35_0_0.xcodeproj */;
+			proxyType = 1;
+			remoteGlobalIDString = 6CA1A6777AB55C6353F182170142003C;
+			remoteInfo = ABI35_0_0EXPrint;
+		};
+		55D0B24EB69417E5C9FCE1220898DDF4 /* PBXContainerItemProxy */ = {
+			isa = PBXContainerItemProxy;
+			containerPortal = D7D3D83954CF2E6040D48BAE475C1C92 /* EXPrint.xcodeproj */;
+			proxyType = 1;
+			remoteGlobalIDString = FEAB4A1E3F5EAA6EBAE612E8CBDD2612;
+			remoteInfo = EXPrint;
+		};
+		56357B80970A0C8B94D8E71FDF48E6B9 /* PBXContainerItemProxy */ = {
+			isa = PBXContainerItemProxy;
+			containerPortal = 3FB5DFCC8075E5D307801B2F9649AF69 /* ABI36_0_0.xcodeproj */;
+			proxyType = 1;
+			remoteGlobalIDString = 23D2A6BC118C940EDA15649D13E3F4EE;
+			remoteInfo = ABI36_0_0EXBattery;
+		};
+		56593919B602DDB0228072864A297C74 /* PBXContainerItemProxy */ = {
+			isa = PBXContainerItemProxy;
+			containerPortal = 8BB8CB80334B59662E117A72A2A14592 /* EXBarCodeScanner.xcodeproj */;
+			proxyType = 1;
+			remoteGlobalIDString = E6D544E86F973F511B82FE486E5E25CD;
+			remoteInfo = EXBarCodeScanner;
+		};
+		566ED573AA0A64B8AC63CBEC2A3561B2 /* PBXContainerItemProxy */ = {
+			isa = PBXContainerItemProxy;
+			containerPortal = 709CDF020CB0F18ACFB2C8FB1F4E53A9 /* ABI35_0_0.xcodeproj */;
+			proxyType = 1;
+			remoteGlobalIDString = ACDBFCB748E15F2377E191CC2E9C6C2E;
+			remoteInfo = ABI35_0_0EXSecureStore;
+		};
+		56F65FF2F784159127E20DE9508BD1B3 /* PBXContainerItemProxy */ = {
+			isa = PBXContainerItemProxy;
+			containerPortal = AE8375CCC7ECFFDBC7C4E99EA4520061 /* React-RCTLinking.xcodeproj */;
+			proxyType = 1;
+			remoteGlobalIDString = FF1621D1C3F9AF33EDD2BF51FEDEB3D8;
+			remoteInfo = "React-RCTLinking";
+		};
+		578775FC9E825A7F5353EEB262BDE0DF /* PBXContainerItemProxy */ = {
+			isa = PBXContainerItemProxy;
+			containerPortal = 212B5032D0C4923271757AFCEBDF394A /* ABI34_0_0.xcodeproj */;
+			proxyType = 1;
+			remoteGlobalIDString = CB28ECD144EF6E87255BAB43C45ED0C6;
+			remoteInfo = ABI34_0_0UMCameraInterface;
+		};
+		57C2242B031E91638A53E5274938BBF6 /* PBXContainerItemProxy */ = {
+			isa = PBXContainerItemProxy;
+			containerPortal = 75B05AEBE01903FF4C45329F01E283ED /* EXBackgroundFetch.xcodeproj */;
+			proxyType = 1;
+			remoteGlobalIDString = 280658D584B63A5E8CB5F0405789A353;
+			remoteInfo = EXBackgroundFetch;
+		};
+		57E0600C5C98712968FD82E2224F09B1 /* PBXContainerItemProxy */ = {
+			isa = PBXContainerItemProxy;
+			containerPortal = 3FB5DFCC8075E5D307801B2F9649AF69 /* ABI36_0_0.xcodeproj */;
+			proxyType = 1;
+			remoteGlobalIDString = A5B8EF8BE4F73AB83246CDB1DD7CDE88;
+			remoteInfo = "ABI36_0_0React-jsiexecutor";
+		};
+		57F7CCE55F9A045CD450EF762C8956D2 /* PBXContainerItemProxy */ = {
+			isa = PBXContainerItemProxy;
+			containerPortal = 3FB5DFCC8075E5D307801B2F9649AF69 /* ABI36_0_0.xcodeproj */;
+			proxyType = 1;
+			remoteGlobalIDString = E0FAE3884A6AFC71D5ECA637BABE57DE;
+			remoteInfo = ABI36_0_0EXAdsAdMob;
+		};
+		58CE4E6E6E588D950E904DE42658B07D /* PBXContainerItemProxy */ = {
+			isa = PBXContainerItemProxy;
+			containerPortal = 212B5032D0C4923271757AFCEBDF394A /* ABI34_0_0.xcodeproj */;
+			proxyType = 1;
+			remoteGlobalIDString = D6B3E2F328675B75E7E3BBE4B3910E5F;
+			remoteInfo = ABI34_0_0EXDocumentPicker;
+		};
+		58F60B9AD55F4094F2D3EBE30730351F /* PBXContainerItemProxy */ = {
+			isa = PBXContainerItemProxy;
+			containerPortal = 709CDF020CB0F18ACFB2C8FB1F4E53A9 /* ABI35_0_0.xcodeproj */;
+			proxyType = 1;
+			remoteGlobalIDString = AF5FABC907AC026F1AC37644B3D868FA;
+			remoteInfo = ABI35_0_0EXContacts;
+		};
+		59E82142E0F36F4858EC256E66D64DD6 /* PBXContainerItemProxy */ = {
+			isa = PBXContainerItemProxy;
+			containerPortal = 3FB5DFCC8075E5D307801B2F9649AF69 /* ABI36_0_0.xcodeproj */;
+			proxyType = 1;
+			remoteGlobalIDString = 0BA1E848DD2F43297D651F1E891F5764;
+			remoteInfo = ABI36_0_0ExpoKit;
+		};
+		5BAAF058E2D624A75456C8348E7839C6 /* PBXContainerItemProxy */ = {
+			isa = PBXContainerItemProxy;
+			containerPortal = 1689136A8DDD113F6474DBB171E99EAE /* UMCameraInterface.xcodeproj */;
 			proxyType = 1;
 			remoteGlobalIDString = 86372E925D4E10D72894E239CC18BCD9;
 			remoteInfo = UMCameraInterface;
 		};
-		010BC4D4DE18276A54677283EC0C9D30 /* PBXContainerItemProxy */ = {
-			isa = PBXContainerItemProxy;
-			containerPortal = 4569996A3DAF51B69C6C15DDD02177D3 /* EXFacebook.xcodeproj */;
+		5CEAB04DE561CA5FF232195EBC9FCDF8 /* PBXContainerItemProxy */ = {
+			isa = PBXContainerItemProxy;
+			containerPortal = C4C6B95605CFCB38F5AA775BE5E57FFD /* EXGL_CPP.xcodeproj */;
+			proxyType = 1;
+			remoteGlobalIDString = 4C66693C554B15E2593FB1F665F8BA01;
+			remoteInfo = EXGL_CPP;
+		};
+		5DB7A015F78BFD781337ACE0E74E3A06 /* PBXContainerItemProxy */ = {
+			isa = PBXContainerItemProxy;
+			containerPortal = 3FB5DFCC8075E5D307801B2F9649AF69 /* ABI36_0_0.xcodeproj */;
+			proxyType = 1;
+			remoteGlobalIDString = 102B95FF58D0C3D8D1BA0911F2036831;
+			remoteInfo = ABI36_0_0EXSharing;
+		};
+		5EA0DF04F020EDE7591FD52240C51CAE /* PBXContainerItemProxy */ = {
+			isa = PBXContainerItemProxy;
+			containerPortal = 709CDF020CB0F18ACFB2C8FB1F4E53A9 /* ABI35_0_0.xcodeproj */;
+			proxyType = 1;
+			remoteGlobalIDString = 2ED2D63315B12690E9B7EFD0D4E5F901;
+			remoteInfo = ABI35_0_0UMConstantsInterface;
+		};
+		5EE6793EC8E2EE52C1022FF261DA506B /* PBXContainerItemProxy */ = {
+			isa = PBXContainerItemProxy;
+			containerPortal = 4313B756F460FD8BF83E21A5ABE83D76 /* UMFontInterface.xcodeproj */;
+			proxyType = 1;
+			remoteGlobalIDString = 7F4112A673122B6D50845D9BC1D9AFDB;
+			remoteInfo = UMFontInterface;
+		};
+		5F611829A99D122D076CDA434CA1BB1D /* PBXContainerItemProxy */ = {
+			isa = PBXContainerItemProxy;
+			containerPortal = 3FB5DFCC8075E5D307801B2F9649AF69 /* ABI36_0_0.xcodeproj */;
+			proxyType = 1;
+			remoteGlobalIDString = B30ACF5B6AECD7D82EE8064987369D5F;
+			remoteInfo = "ABI36_0_0React-RCTVibration";
+		};
+		600838C841AAEDB2450C00B8C325A803 /* PBXContainerItemProxy */ = {
+			isa = PBXContainerItemProxy;
+			containerPortal = 709CDF020CB0F18ACFB2C8FB1F4E53A9 /* ABI35_0_0.xcodeproj */;
+			proxyType = 1;
+			remoteGlobalIDString = 3F64962F497C4FA226B9FE597A3249CD;
+			remoteInfo = ABI35_0_0UMSensorsInterface;
+		};
+		6068A97D7B49B50B5DBAE1FEA6A42E9E /* PBXContainerItemProxy */ = {
+			isa = PBXContainerItemProxy;
+			containerPortal = 902C44245B902E8F5C37F2828CBF9716 /* GoogleAppMeasurement.xcodeproj */;
+			proxyType = 1;
+			remoteGlobalIDString = 9677266E0E3834B96EA12E3394F9063D;
+			remoteInfo = GoogleAppMeasurement;
+		};
+		60AABCA02C78C6CADFAC528223652BD8 /* PBXContainerItemProxy */ = {
+			isa = PBXContainerItemProxy;
+			containerPortal = 4764CD4823A97578F95024C4D7075B79 /* lottie-ios.xcodeproj */;
+			proxyType = 1;
+			remoteGlobalIDString = 2FFD4CF15B40CE17E04F3BC6AAF7035A;
+			remoteInfo = "lottie-ios";
+		};
+		60C9320B232FF36AE5C45433CB867383 /* PBXContainerItemProxy */ = {
+			isa = PBXContainerItemProxy;
+			containerPortal = 709CDF020CB0F18ACFB2C8FB1F4E53A9 /* ABI35_0_0.xcodeproj */;
+			proxyType = 1;
+			remoteGlobalIDString = 9F23E9EDAB3ACD11088D67960860CC6D;
+			remoteInfo = ABI35_0_0EXAdsFacebook;
+		};
+		60EECC1853134459AF0FA401BB6E0947 /* PBXContainerItemProxy */ = {
+			isa = PBXContainerItemProxy;
+			containerPortal = 58A23A5D982D27B48AC39572F8FCDBB1 /* CocoaLumberjack.xcodeproj */;
+			proxyType = 1;
+			remoteGlobalIDString = 85392ABCB5967FC7F189FA544F4E883D;
+			remoteInfo = CocoaLumberjack;
+		};
+		61EA477271DF914C804C30A398681E5A /* PBXContainerItemProxy */ = {
+			isa = PBXContainerItemProxy;
+			containerPortal = 709CDF020CB0F18ACFB2C8FB1F4E53A9 /* ABI35_0_0.xcodeproj */;
+			proxyType = 1;
+			remoteGlobalIDString = F96FEDB9FD5635A87A917C06B0177320;
+			remoteInfo = ABI35_0_0EXAmplitude;
+		};
+		6221260C1D70EF3AA3D960D0046D615A /* PBXContainerItemProxy */ = {
+			isa = PBXContainerItemProxy;
+			containerPortal = C5C20692794BF192A592B63FA23EB338 /* EXCamera.xcodeproj */;
+			proxyType = 1;
+			remoteGlobalIDString = 4B109C23F45DFD6B4CA40B87D733EB11;
+			remoteInfo = EXCamera;
+		};
+		6336101160D3DEFA51B5EAD65B993174 /* PBXContainerItemProxy */ = {
+			isa = PBXContainerItemProxy;
+			containerPortal = 3FB5DFCC8075E5D307801B2F9649AF69 /* ABI36_0_0.xcodeproj */;
+			proxyType = 1;
+			remoteGlobalIDString = A7FA7EC1F9D7F300734878FB3CA671D2;
+			remoteInfo = ABI36_0_0ReactCommon;
+		};
+		63B3F9475E3ED30F60247A2C01EB9038 /* PBXContainerItemProxy */ = {
+			isa = PBXContainerItemProxy;
+			containerPortal = 3FB5DFCC8075E5D307801B2F9649AF69 /* ABI36_0_0.xcodeproj */;
+			proxyType = 1;
+			remoteGlobalIDString = 5CB962274CF9FDFB809F734D380AC2D9;
+			remoteInfo = ABI36_0_0EXAppleAuthentication;
+		};
+		6591B887B9F9DD6262D79316C980EAA4 /* PBXContainerItemProxy */ = {
+			isa = PBXContainerItemProxy;
+			containerPortal = 3FB5DFCC8075E5D307801B2F9649AF69 /* ABI36_0_0.xcodeproj */;
+			proxyType = 1;
+			remoteGlobalIDString = AF0C5E68466048B1E480760252D57987;
+			remoteInfo = "ABI36_0_0React-RCTLinking";
+		};
+		671812DCF686FEFB40CB64B3F4538C69 /* PBXContainerItemProxy */ = {
+			isa = PBXContainerItemProxy;
+			containerPortal = 212B5032D0C4923271757AFCEBDF394A /* ABI34_0_0.xcodeproj */;
+			proxyType = 1;
+			remoteGlobalIDString = C305D198115C8D322C0CB1BFAF112828;
+			remoteInfo = ABI34_0_0EXAmplitude;
+		};
+		67AA4833FE53E4DB2A9A2BF076D203CE /* PBXContainerItemProxy */ = {
+			isa = PBXContainerItemProxy;
+			containerPortal = 07D51552DCD30F3AC79088839CD34A1B /* FirebaseMLVision.xcodeproj */;
+			proxyType = 1;
+			remoteGlobalIDString = 3D5358053745F186EF3299093007AD97;
+			remoteInfo = FirebaseMLVision;
+		};
+		67AF61AA950BC27D34C6D2297D7D8F67 /* PBXContainerItemProxy */ = {
+			isa = PBXContainerItemProxy;
+			containerPortal = 2BF6BB6F2FDEF9000FEA7666C8F369AB /* FBReactNativeSpec.xcodeproj */;
+			proxyType = 1;
+			remoteGlobalIDString = 5CDFFFDA1BEA16A0D3629FE9F761022A;
+			remoteInfo = FBReactNativeSpec;
+		};
+		67DA78CC3FBD30E57AEC2C1522894BB1 /* PBXContainerItemProxy */ = {
+			isa = PBXContainerItemProxy;
+			containerPortal = 3FB5DFCC8075E5D307801B2F9649AF69 /* ABI36_0_0.xcodeproj */;
+			proxyType = 1;
+			remoteGlobalIDString = 4A9C57747EEC52B472307A2E2AD27128;
+			remoteInfo = ABI36_0_0EXSQLite;
+		};
+		69844E3100EF7F32D5C30FE0D80E53E9 /* PBXContainerItemProxy */ = {
+			isa = PBXContainerItemProxy;
+			containerPortal = 212B5032D0C4923271757AFCEBDF394A /* ABI34_0_0.xcodeproj */;
+			proxyType = 1;
+			remoteGlobalIDString = 93804DEF07DBD2C92CBFFE7CC32DD5FC;
+			remoteInfo = ABI34_0_0UMFontInterface;
+		};
+		6A39F86800B718A4B0DAB204029B5E2F /* PBXContainerItemProxy */ = {
+			isa = PBXContainerItemProxy;
+			containerPortal = 709CDF020CB0F18ACFB2C8FB1F4E53A9 /* ABI35_0_0.xcodeproj */;
+			proxyType = 1;
+			remoteGlobalIDString = 32CCA37544FCE0E2ED0C8A35614DA24D;
+			remoteInfo = ABI35_0_0EXSegment;
+		};
+		6A57575CF25E888884255D60BB750483 /* PBXContainerItemProxy */ = {
+			isa = PBXContainerItemProxy;
+			containerPortal = 425C5E4869DCCB831E4A169541AF7AF3 /* React-cxxreact.xcodeproj */;
+			proxyType = 1;
+			remoteGlobalIDString = BD509719D4F0C3D8910F2BED0B6AB5F3;
+			remoteInfo = "React-cxxreact";
+		};
+		6AC83BD11D8E816F586DE23B4D730B55 /* PBXContainerItemProxy */ = {
+			isa = PBXContainerItemProxy;
+			containerPortal = 709CDF020CB0F18ACFB2C8FB1F4E53A9 /* ABI35_0_0.xcodeproj */;
+			proxyType = 1;
+			remoteGlobalIDString = 9255D9F6A409F29BA8F28EF910967B30;
+			remoteInfo = ABI35_0_0EXMailComposer;
+		};
+		6B0BDE91018BF0ACDCE555EECC9B0A0A /* PBXContainerItemProxy */ = {
+			isa = PBXContainerItemProxy;
+			containerPortal = 212B5032D0C4923271757AFCEBDF394A /* ABI34_0_0.xcodeproj */;
+			proxyType = 1;
+			remoteGlobalIDString = 9F89089BFB912F3B2C1D0CDB08A59765;
+			remoteInfo = ABI34_0_0UMFaceDetectorInterface;
+		};
+		6B31988874D8AC581A8761398A9CD736 /* PBXContainerItemProxy */ = {
+			isa = PBXContainerItemProxy;
+			containerPortal = 709CDF020CB0F18ACFB2C8FB1F4E53A9 /* ABI35_0_0.xcodeproj */;
+			proxyType = 1;
+			remoteGlobalIDString = E09BAE4CFDD94BAC406F37B03C0B7A80;
+			remoteInfo = ABI35_0_0EXConstants;
+		};
+		6BE99AE1647A11523A1325CDAC9A2C6E /* PBXContainerItemProxy */ = {
+			isa = PBXContainerItemProxy;
+			containerPortal = 7B13C754FE3ECF25A60355EF0B04BBE3 /* EXSQLite.xcodeproj */;
+			proxyType = 1;
+			remoteGlobalIDString = B8358C45B103287E90F710967785DD34;
+			remoteInfo = EXSQLite;
+		};
+		6D242D24FB0DCAC54E4E258314D5254E /* PBXContainerItemProxy */ = {
+			isa = PBXContainerItemProxy;
+			containerPortal = 709CDF020CB0F18ACFB2C8FB1F4E53A9 /* ABI35_0_0.xcodeproj */;
+			proxyType = 1;
+			remoteGlobalIDString = AFA9CDFA4CAF9C961BD89D0125E475F1;
+			remoteInfo = ABI35_0_0EXBackgroundFetch;
+		};
+		6E77DF01DD43CCAB6BB5624E90154AF9 /* PBXContainerItemProxy */ = {
+			isa = PBXContainerItemProxy;
+			containerPortal = 3FB5DFCC8075E5D307801B2F9649AF69 /* ABI36_0_0.xcodeproj */;
+			proxyType = 1;
+			remoteGlobalIDString = A8D995B25FC404C056AA37EA41F5997C;
+			remoteInfo = ABI36_0_0Yoga;
+		};
+		6F484C6888E3DA204821E73D7112E359 /* PBXContainerItemProxy */ = {
+			isa = PBXContainerItemProxy;
+			containerPortal = 212B5032D0C4923271757AFCEBDF394A /* ABI34_0_0.xcodeproj */;
+			proxyType = 1;
+			remoteGlobalIDString = DD09E25553E7F6F6AD4B7AA77452CE25;
+			remoteInfo = ABI34_0_0UMImageLoaderInterface;
+		};
+		7000373E685DAE49B48D440CAED6090B /* PBXContainerItemProxy */ = {
+			isa = PBXContainerItemProxy;
+			containerPortal = 3FB5DFCC8075E5D307801B2F9649AF69 /* ABI36_0_0.xcodeproj */;
+			proxyType = 1;
+			remoteGlobalIDString = 6DC928526131B3239D9466A3ABEDA38F;
+			remoteInfo = ABI36_0_0UMImageLoaderInterface;
+		};
+		71CF464A9CD56113C1A94E7529C5204D /* PBXContainerItemProxy */ = {
+			isa = PBXContainerItemProxy;
+			containerPortal = C2D00C935BE84468561F41910521CC96 /* EXBlur.xcodeproj */;
+			proxyType = 1;
+			remoteGlobalIDString = D08BCCD5DE12C8EFB6429B9126525E9F;
+			remoteInfo = EXBlur;
+		};
+		77E7507E93DC27DE11754E0C0D071689 /* PBXContainerItemProxy */ = {
+			isa = PBXContainerItemProxy;
+			containerPortal = 3FB5DFCC8075E5D307801B2F9649AF69 /* ABI36_0_0.xcodeproj */;
+			proxyType = 1;
+			remoteGlobalIDString = 66CC25E821D9460F35E7474877DD2E4C;
+			remoteInfo = ABI36_0_0EXAppAuth;
+		};
+		78C1053077A909CF876B99AACF7E03E1 /* PBXContainerItemProxy */ = {
+			isa = PBXContainerItemProxy;
+			containerPortal = 212B5032D0C4923271757AFCEBDF394A /* ABI34_0_0.xcodeproj */;
+			proxyType = 1;
+			remoteGlobalIDString = 9451B0BABEB2CAC452B0D0F3B637B167;
+			remoteInfo = ABI34_0_0EXRandom;
+		};
+		78C7850AC3879B2AA2032ED0F9381EFE /* PBXContainerItemProxy */ = {
+			isa = PBXContainerItemProxy;
+			containerPortal = 3FB5DFCC8075E5D307801B2F9649AF69 /* ABI36_0_0.xcodeproj */;
+			proxyType = 1;
+			remoteGlobalIDString = 872086C09A9119E333534C9E553D333A;
+			remoteInfo = ABI36_0_0EXImageManipulator;
+		};
+		79D04E275586884AC40B50FE68816823 /* PBXContainerItemProxy */ = {
+			isa = PBXContainerItemProxy;
+			containerPortal = 3FB5DFCC8075E5D307801B2F9649AF69 /* ABI36_0_0.xcodeproj */;
+			proxyType = 1;
+			remoteGlobalIDString = 00AEC55E46D8D1CB2A6278962F78C590;
+			remoteInfo = ABI36_0_0EXTaskManager;
+		};
+		7A08FBE197876E4AC6D08BD060AC48BF /* PBXContainerItemProxy */ = {
+			isa = PBXContainerItemProxy;
+			containerPortal = 3FB5DFCC8075E5D307801B2F9649AF69 /* ABI36_0_0.xcodeproj */;
+			proxyType = 1;
+			remoteGlobalIDString = 7CB9DCDC3DE47A0027C308B58AA8FEE3;
+			remoteInfo = ABI36_0_0React;
+		};
+		7A32FFB7B085139A3BB6562B14D9591E /* PBXContainerItemProxy */ = {
+			isa = PBXContainerItemProxy;
+			containerPortal = 709CDF020CB0F18ACFB2C8FB1F4E53A9 /* ABI35_0_0.xcodeproj */;
+			proxyType = 1;
+			remoteGlobalIDString = A25927DA7D78D1362EBD9E456E5C8968;
+			remoteInfo = ABI35_0_0EXSpeech;
+		};
+		7C7165E10E06D4CB557BA82E902E2BA4 /* PBXContainerItemProxy */ = {
+			isa = PBXContainerItemProxy;
+			containerPortal = 3FB5DFCC8075E5D307801B2F9649AF69 /* ABI36_0_0.xcodeproj */;
+			proxyType = 1;
+			remoteGlobalIDString = D1F0B21EB51D5832D953A1020F24DD45;
+			remoteInfo = ABI36_0_0EXBarCodeScanner;
+		};
+		7D750D21890CF4C409443C014D0420E6 /* PBXContainerItemProxy */ = {
+			isa = PBXContainerItemProxy;
+			containerPortal = A98390C2247EE566E5E930E135CFE688 /* EXTaskManager.xcodeproj */;
+			proxyType = 1;
+			remoteGlobalIDString = 86D546D1F048CDA66BE7589194F91D23;
+			remoteInfo = EXTaskManager;
+		};
+		7DDE95E62103760748612796A0C129EA /* PBXContainerItemProxy */ = {
+			isa = PBXContainerItemProxy;
+			containerPortal = 709CDF020CB0F18ACFB2C8FB1F4E53A9 /* ABI35_0_0.xcodeproj */;
+			proxyType = 1;
+			remoteGlobalIDString = BF34537E2C93B096A108CF4A63A52DC0;
+			remoteInfo = ABI35_0_0UMReactNativeAdapter;
+		};
+		7E7C7B258317F7084EA56429ED7922E7 /* PBXContainerItemProxy */ = {
+			isa = PBXContainerItemProxy;
+			containerPortal = 74A9A49D14148F10538EC4DF0C0CFB0E /* FirebaseInstanceID.xcodeproj */;
+			proxyType = 1;
+			remoteGlobalIDString = 828A845A4F63A824ED62A82D61941B85;
+			remoteInfo = FirebaseInstanceID;
+		};
+		7F4AE4EE0369D6496461F809883587BA /* PBXContainerItemProxy */ = {
+			isa = PBXContainerItemProxy;
+			containerPortal = 3FB5DFCC8075E5D307801B2F9649AF69 /* ABI36_0_0.xcodeproj */;
+			proxyType = 1;
+			remoteGlobalIDString = 57E58B91B2FD0AEFD4849D17874EFA32;
+			remoteInfo = ABI36_0_0EXApplication;
+		};
+		802808CC666BB9F6610DCD3012B78EC7 /* PBXContainerItemProxy */ = {
+			isa = PBXContainerItemProxy;
+			containerPortal = 3FB5DFCC8075E5D307801B2F9649AF69 /* ABI36_0_0.xcodeproj */;
+			proxyType = 1;
+			remoteGlobalIDString = 1A3384F8D87F9BA4958B1CA41F6C8C4A;
+			remoteInfo = ABI36_0_0UMBarCodeScannerInterface;
+		};
+		80594205414C3CC47EFF0942DCA37B0F /* PBXContainerItemProxy */ = {
+			isa = PBXContainerItemProxy;
+			containerPortal = 3FB5DFCC8075E5D307801B2F9649AF69 /* ABI36_0_0.xcodeproj */;
+			proxyType = 1;
+			remoteGlobalIDString = AF3FC25A4F3B77D9D5286DB997771F58;
+			remoteInfo = "ABI36_0_0React-RCTActionSheet";
+		};
+		80D7BA5E63B144F105056C222DC1D6E6 /* PBXContainerItemProxy */ = {
+			isa = PBXContainerItemProxy;
+			containerPortal = 212B5032D0C4923271757AFCEBDF394A /* ABI34_0_0.xcodeproj */;
+			proxyType = 1;
+			remoteGlobalIDString = A46EC90DC4917CF4E001E0E918FC8404;
+			remoteInfo = ABI34_0_0EXAdsAdMob;
+		};
+		820069E1009BE5EA1DA011572F606B59 /* PBXContainerItemProxy */ = {
+			isa = PBXContainerItemProxy;
+			containerPortal = 3FB5DFCC8075E5D307801B2F9649AF69 /* ABI36_0_0.xcodeproj */;
+			proxyType = 1;
+			remoteGlobalIDString = 8D1C12E901F84EAB7FB8DB1B31C4E4FB;
+			remoteInfo = ABI36_0_0EXConstants;
+		};
+		825AA5D191FFBB4595AE8CDBB43A810F /* PBXContainerItemProxy */ = {
+			isa = PBXContainerItemProxy;
+			containerPortal = 212B5032D0C4923271757AFCEBDF394A /* ABI34_0_0.xcodeproj */;
+			proxyType = 1;
+			remoteGlobalIDString = 50F957F171AD1F761C4DD4D02A44B198;
+			remoteInfo = ABI34_0_0EXLocalAuthentication;
+		};
+		8386FCEEABB9CECFB27A1DF23201CBCF /* PBXContainerItemProxy */ = {
+			isa = PBXContainerItemProxy;
+			containerPortal = 3FB5DFCC8075E5D307801B2F9649AF69 /* ABI36_0_0.xcodeproj */;
+			proxyType = 1;
+			remoteGlobalIDString = EA26FA8A5E7478EDE7A4751E0B9AEDA2;
+			remoteInfo = "ABI36_0_0React-RCTText";
+		};
+		84EC0ABFAC4946E7E63695FE155318B0 /* PBXContainerItemProxy */ = {
+			isa = PBXContainerItemProxy;
+			containerPortal = D879316BE5FBCC3856212823765BFAAD /* EXBranch.xcodeproj */;
+			proxyType = 1;
+			remoteGlobalIDString = 6B47FA6D658B6D4521D692AE24630902;
+			remoteInfo = EXBranch;
+		};
+		86DB0942F8266AD003CC0FE1AA63DFCA /* PBXContainerItemProxy */ = {
+			isa = PBXContainerItemProxy;
+			containerPortal = 212B5032D0C4923271757AFCEBDF394A /* ABI34_0_0.xcodeproj */;
+			proxyType = 1;
+			remoteGlobalIDString = BF58F7C4534715EC8BD4B9E9B369C3F3;
+			remoteInfo = ABI34_0_0EXLocalization;
+		};
+		88D1960965949D8E8FBCF76CB026D326 /* PBXContainerItemProxy */ = {
+			isa = PBXContainerItemProxy;
+			containerPortal = 3FB5DFCC8075E5D307801B2F9649AF69 /* ABI36_0_0.xcodeproj */;
+			proxyType = 1;
+			remoteGlobalIDString = DF06EBC8C8EFBCD3E5F32FD619DF1BB7;
+			remoteInfo = ABI36_0_0EXNetwork;
+		};
+		8945CD6C05EEB045AE0331D7266D2B91 /* PBXContainerItemProxy */ = {
+			isa = PBXContainerItemProxy;
+			containerPortal = 3FB5DFCC8075E5D307801B2F9649AF69 /* ABI36_0_0.xcodeproj */;
+			proxyType = 1;
+			remoteGlobalIDString = 724C47704F7EA61246FC4AB171E1EEDE;
+			remoteInfo = ABI36_0_0EXHaptics;
+		};
+		89E7BE465756E9F62FACCE4BE6A0F1AB /* PBXContainerItemProxy */ = {
+			isa = PBXContainerItemProxy;
+			containerPortal = 3EF7DB14A3945D64FB61CE018C6D8928 /* GoogleSignIn.xcodeproj */;
+			proxyType = 1;
+			remoteGlobalIDString = 70D52585A9FA4EEA343010638ADABC11;
+			remoteInfo = GoogleSignIn;
+		};
+		8A6BFC90D4189EE58F828A2CCF6C5C9B /* PBXContainerItemProxy */ = {
+			isa = PBXContainerItemProxy;
+			containerPortal = 76C88E6887B22911590CB53AAAD8AB11 /* EXAppAuth.xcodeproj */;
+			proxyType = 1;
+			remoteGlobalIDString = 5FB7695B45E2F2A9171D3B6C97B3A1A2;
+			remoteInfo = EXAppAuth;
+		};
+		8B6140E3D56EC147EEE85298A94BB591 /* PBXContainerItemProxy */ = {
+			isa = PBXContainerItemProxy;
+			containerPortal = A93957BD562AFE0FCC33DC83345761DA /* React-RCTNetwork.xcodeproj */;
+			proxyType = 1;
+			remoteGlobalIDString = B42CC4F102742853C37E7C4841756DBE;
+			remoteInfo = "React-RCTNetwork";
+		};
+		8CD2579775B74D4A064F0D955B965635 /* PBXContainerItemProxy */ = {
+			isa = PBXContainerItemProxy;
+			containerPortal = 8E6EF656D6F2AEFD82D436039F1D13BC /* Google-Maps-iOS-Utils.xcodeproj */;
+			proxyType = 1;
+			remoteGlobalIDString = 1A622F006CCB28DCB3730A6D10AAB7C2;
+			remoteInfo = "Google-Maps-iOS-Utils";
+		};
+		8D4F825F20DC05E08DBCE9A430BD2B08 /* PBXContainerItemProxy */ = {
+			isa = PBXContainerItemProxy;
+			containerPortal = DC49B0B5D65D887E509533E372FFDB20 /* EXLinearGradient.xcodeproj */;
+			proxyType = 1;
+			remoteGlobalIDString = AF5113FDFEF2ECEBDD58149C34DD4634;
+			remoteInfo = EXLinearGradient;
+		};
+		8DFA8DAB70DB2605D7B162229902D2F2 /* PBXContainerItemProxy */ = {
+			isa = PBXContainerItemProxy;
+			containerPortal = 84083CF651155865C427D4BE6C2B905C /* React-jsinspector.xcodeproj */;
+			proxyType = 1;
+			remoteGlobalIDString = 1AC0EAF3E808B6AA276E43B30A5B20AA;
+			remoteInfo = "React-jsinspector";
+		};
+		8E2A04A469ECC4EC31592387AB9FF30D /* PBXContainerItemProxy */ = {
+			isa = PBXContainerItemProxy;
+			containerPortal = 709CDF020CB0F18ACFB2C8FB1F4E53A9 /* ABI35_0_0.xcodeproj */;
+			proxyType = 1;
+			remoteGlobalIDString = 53A7B80BA805E671D95201A387916A42;
+			remoteInfo = ABI35_0_0EXKeepAwake;
+		};
+		8E971E65905A51B27D69B470B15BDC67 /* PBXContainerItemProxy */ = {
+			isa = PBXContainerItemProxy;
+			containerPortal = 212B5032D0C4923271757AFCEBDF394A /* ABI34_0_0.xcodeproj */;
+			proxyType = 1;
+			remoteGlobalIDString = 473D3B56117BEF4D36F061530DF9B46E;
+			remoteInfo = ABI34_0_0EXAppAuth;
+		};
+		935B4DB1C37276E9E6C2EE6E92F55CBB /* PBXContainerItemProxy */ = {
+			isa = PBXContainerItemProxy;
+			containerPortal = 212B5032D0C4923271757AFCEBDF394A /* ABI34_0_0.xcodeproj */;
+			proxyType = 1;
+			remoteGlobalIDString = DDCB6BCE8A255EEB890B6DC5AD503E72;
+			remoteInfo = ABI34_0_0UMConstantsInterface;
+		};
+		9374DD00732220128553691B33925448 /* PBXContainerItemProxy */ = {
+			isa = PBXContainerItemProxy;
+			containerPortal = 3FB5DFCC8075E5D307801B2F9649AF69 /* ABI36_0_0.xcodeproj */;
+			proxyType = 1;
+			remoteGlobalIDString = 660DB54ABFA1FD5916FE6E4C5189A26E;
+			remoteInfo = "ABI36_0_0React-Core";
+		};
+		94A40536D530A950EB78DECCF921ECE4 /* PBXContainerItemProxy */ = {
+			isa = PBXContainerItemProxy;
+			containerPortal = 65BBB4643488DAEE8E306CE9516C795A /* boost-for-react-native.xcodeproj */;
+			proxyType = 1;
+			remoteGlobalIDString = AA4CE39926C0C12D02F874C1C48A5710;
+			remoteInfo = "boost-for-react-native";
+		};
+		94ECC8F9CC4F00EBF8EAB6B510BA7CF1 /* PBXContainerItemProxy */ = {
+			isa = PBXContainerItemProxy;
+			containerPortal = 709CDF020CB0F18ACFB2C8FB1F4E53A9 /* ABI35_0_0.xcodeproj */;
+			proxyType = 1;
+			remoteGlobalIDString = 49F4F487016EB7953198C74EB8C6040A;
+			remoteInfo = ABI35_0_0UMFileSystemInterface;
+		};
+		9537FF471017E46A8274E8AB09C5E136 /* PBXContainerItemProxy */ = {
+			isa = PBXContainerItemProxy;
+			containerPortal = 3FB5DFCC8075E5D307801B2F9649AF69 /* ABI36_0_0.xcodeproj */;
+			proxyType = 1;
+			remoteGlobalIDString = D31C222B849B43D038F07240DCF1AC6B;
+			remoteInfo = ABI36_0_0EXAmplitude;
+		};
+		95653B6A7B9FD4F8C85DBB1C3C2F3C8F /* PBXContainerItemProxy */ = {
+			isa = PBXContainerItemProxy;
+			containerPortal = 3FB5DFCC8075E5D307801B2F9649AF69 /* ABI36_0_0.xcodeproj */;
+			proxyType = 1;
+			remoteGlobalIDString = D1F3ACFD820C6E21B9B1B97F41E99D32;
+			remoteInfo = ABI36_0_0UMPermissionsInterface;
+		};
+		96BC6065FEF5E0B31A561307CB816405 /* PBXContainerItemProxy */ = {
+			isa = PBXContainerItemProxy;
+			containerPortal = 212B5032D0C4923271757AFCEBDF394A /* ABI34_0_0.xcodeproj */;
+			proxyType = 1;
+			remoteGlobalIDString = 436E06C2A54C19A3F40A36A9E2F0CC0C;
+			remoteInfo = ABI34_0_0EXSMS;
+		};
+		97D4E97A45787E0DBF06DB2892C71976 /* PBXContainerItemProxy */ = {
+			isa = PBXContainerItemProxy;
+			containerPortal = 212B5032D0C4923271757AFCEBDF394A /* ABI34_0_0.xcodeproj */;
+			proxyType = 1;
+			remoteGlobalIDString = 4BA2FA6F41C4239EC3026F5BD7634BEE;
+			remoteInfo = ABI34_0_0EXAV;
+		};
+		9802687E3B3E29FB3588657B8C0B0EB6 /* PBXContainerItemProxy */ = {
+			isa = PBXContainerItemProxy;
+			containerPortal = 709CDF020CB0F18ACFB2C8FB1F4E53A9 /* ABI35_0_0.xcodeproj */;
+			proxyType = 1;
+			remoteGlobalIDString = DB72A9F9426973013C1A319B5ED2038E;
+			remoteInfo = ABI35_0_0EXTaskManager;
+		};
+		981B80131C361390F22BABB305C6CAC7 /* PBXContainerItemProxy */ = {
+			isa = PBXContainerItemProxy;
+			containerPortal = 3FB5DFCC8075E5D307801B2F9649AF69 /* ABI36_0_0.xcodeproj */;
+			proxyType = 1;
+			remoteGlobalIDString = 8F815C394FCA64E23D8024538044AF2C;
+			remoteInfo = ABI36_0_0EXRandom;
+		};
+		98CF46BD4E96D1C4B74B88AA5A57F4D2 /* PBXContainerItemProxy */ = {
+			isa = PBXContainerItemProxy;
+			containerPortal = 709CDF020CB0F18ACFB2C8FB1F4E53A9 /* ABI35_0_0.xcodeproj */;
+			proxyType = 1;
+			remoteGlobalIDString = 3C6BCAD41127FB8BBDC8E53B05B42C2A;
+			remoteInfo = ABI35_0_0EXLocation;
+		};
+		993717B01DC92F01C0610145366FA840 /* PBXContainerItemProxy */ = {
+			isa = PBXContainerItemProxy;
+			containerPortal = 709CDF020CB0F18ACFB2C8FB1F4E53A9 /* ABI35_0_0.xcodeproj */;
+			proxyType = 1;
+			remoteGlobalIDString = 5D9A2DA57D0A10C23F447A14B5F9BE7A;
+			remoteInfo = ABI35_0_0EXSensors;
+		};
+		99EB653DEEBA7190DADBF3009D2DBA95 /* PBXContainerItemProxy */ = {
+			isa = PBXContainerItemProxy;
+			containerPortal = CE5505C1D1A7E0B97A3F60F53E9272B2 /* EXRandom.xcodeproj */;
+			proxyType = 1;
+			remoteGlobalIDString = 00EB4A6BB9778AFFF7F587D732973596;
+			remoteInfo = EXRandom;
+		};
+		9A411F13B6976F550F7B890620D93C56 /* PBXContainerItemProxy */ = {
+			isa = PBXContainerItemProxy;
+			containerPortal = 4CFE61EBD77C9D1B40D094683A5164F5 /* React-RCTSettings.xcodeproj */;
+			proxyType = 1;
+			remoteGlobalIDString = 02DD1E05F06C403A8300ABEFC2C29A3D;
+			remoteInfo = "React-RCTSettings";
+		};
+		9A548D81E9C22471F7F03D2F98ACCB44 /* PBXContainerItemProxy */ = {
+			isa = PBXContainerItemProxy;
+			containerPortal = A43DC7001A76835DD013B78EF645E5DF /* EXAdsFacebook.xcodeproj */;
+			proxyType = 1;
+			remoteGlobalIDString = E56FBC495C1E2086B744DDCAB25831F3;
+			remoteInfo = EXAdsFacebook;
+		};
+		9AAACAFC0D8CD6D4FBB7A2F346352B5B /* PBXContainerItemProxy */ = {
+			isa = PBXContainerItemProxy;
+			containerPortal = F4144D265113A85ED6D3F8CEE4270F45 /* UMReactNativeAdapter.xcodeproj */;
+			proxyType = 1;
+			remoteGlobalIDString = E0F5743D6C158230DA447A63190DF2E9;
+			remoteInfo = UMReactNativeAdapter;
+		};
+		9BCB4D1F90EC138D55903E6594F2D477 /* PBXContainerItemProxy */ = {
+			isa = PBXContainerItemProxy;
+			containerPortal = 709CDF020CB0F18ACFB2C8FB1F4E53A9 /* ABI35_0_0.xcodeproj */;
+			proxyType = 1;
+			remoteGlobalIDString = 33A96B208E6EDCFB9088D2459CE35B18;
+			remoteInfo = ABI35_0_0EXSMS;
+		};
+		9C076FDECF20EED52C31498ED225E51A /* PBXContainerItemProxy */ = {
+			isa = PBXContainerItemProxy;
+			containerPortal = 6F79BCE85EEE77A9B87589703B2E02B8 /* EXSecureStore.xcodeproj */;
+			proxyType = 1;
+			remoteGlobalIDString = C4DBAA5ED98E7A037D09674FF42AF66F;
+			remoteInfo = EXSecureStore;
+		};
+		9DE1C7035F529CAF14140C3CCFCB6611 /* PBXContainerItemProxy */ = {
+			isa = PBXContainerItemProxy;
+			containerPortal = DDFEC8C30210F9D3C7CA5A52088E1046 /* EXImageLoader.xcodeproj */;
+			proxyType = 1;
+			remoteGlobalIDString = E9B8755E94C7C9AA493F2BF95AB61410;
+			remoteInfo = EXImageLoader;
+		};
+		9F9C77286C0E8B90C3B72412E64474EB /* PBXContainerItemProxy */ = {
+			isa = PBXContainerItemProxy;
+			containerPortal = 709CDF020CB0F18ACFB2C8FB1F4E53A9 /* ABI35_0_0.xcodeproj */;
+			proxyType = 1;
+			remoteGlobalIDString = 9D940F88EBFA51C534826E7A05671420;
+			remoteInfo = ABI35_0_0UMBarCodeScannerInterface;
+		};
+		A0269D015C8C0C422EB91CFCE5C0DCF5 /* PBXContainerItemProxy */ = {
+			isa = PBXContainerItemProxy;
+			containerPortal = 709CDF020CB0F18ACFB2C8FB1F4E53A9 /* ABI35_0_0.xcodeproj */;
+			proxyType = 1;
+			remoteGlobalIDString = 3F80B4D90FCF62A4B106514E341C9C97;
+			remoteInfo = ABI35_0_0UMCore;
+		};
+		A0D657DB397DF247F15F90F953F1EA26 /* PBXContainerItemProxy */ = {
+			isa = PBXContainerItemProxy;
+			containerPortal = 212B5032D0C4923271757AFCEBDF394A /* ABI34_0_0.xcodeproj */;
+			proxyType = 1;
+			remoteGlobalIDString = 087CBDC6111C285722CA84B7BAC8BE3C;
+			remoteInfo = ABI34_0_0UMReactNativeAdapter;
+		};
+		A1463A0D9D22F2DA5B2242D52DB6BFDB /* PBXContainerItemProxy */ = {
+			isa = PBXContainerItemProxy;
+			containerPortal = 3FB5DFCC8075E5D307801B2F9649AF69 /* ABI36_0_0.xcodeproj */;
+			proxyType = 1;
+			remoteGlobalIDString = 76841BB49F129B32D32B589CB96BBB63;
+			remoteInfo = "ABI36_0_0React-RCTAnimation";
+		};
+		A193A121E82CD310E5F94FD2E411088F /* PBXContainerItemProxy */ = {
+			isa = PBXContainerItemProxy;
+			containerPortal = 87F235793E76A0D4473E1D0119EA448D /* glog.xcodeproj */;
+			proxyType = 1;
+			remoteGlobalIDString = 86F597DC3D8F3D7A34EC5A5C413F7255;
+			remoteInfo = glog;
+		};
+		A1C4F5365457DE89BB9340C6F7000EBB /* PBXContainerItemProxy */ = {
+			isa = PBXContainerItemProxy;
+			containerPortal = 709CDF020CB0F18ACFB2C8FB1F4E53A9 /* ABI35_0_0.xcodeproj */;
+			proxyType = 1;
+			remoteGlobalIDString = A9091E2AE6D5E5F1E212A5CDD40AD073;
+			remoteInfo = ABI35_0_0EXCalendar;
+		};
+		A1D122EBD83D1A21CBC9930CD9043564 /* PBXContainerItemProxy */ = {
+			isa = PBXContainerItemProxy;
+			containerPortal = 3FB5DFCC8075E5D307801B2F9649AF69 /* ABI36_0_0.xcodeproj */;
+			proxyType = 1;
+			remoteGlobalIDString = FEF27171CD0A91E5F28ED3165671A0B1;
+			remoteInfo = ABI36_0_0EXVideoThumbnails;
+		};
+		A25AA6EB3F3EB722AA505837B67B902B /* PBXContainerItemProxy */ = {
+			isa = PBXContainerItemProxy;
+			containerPortal = D82489EB6EE17BAACB1A973A0281CDBC /* FirebaseCore.xcodeproj */;
+			proxyType = 1;
+			remoteGlobalIDString = 4BD5DE1E00ED67A59118DB4A3CD5F288;
+			remoteInfo = FirebaseCore;
+		};
+		A25EF216A5AECE7990D61999A0E30122 /* PBXContainerItemProxy */ = {
+			isa = PBXContainerItemProxy;
+			containerPortal = 212B5032D0C4923271757AFCEBDF394A /* ABI34_0_0.xcodeproj */;
+			proxyType = 1;
+			remoteGlobalIDString = B8B3D596320C7D61B8FF3561B57261D6;
+			remoteInfo = ABI34_0_0EXCalendar;
+		};
+		A27A9564BFC084EDEB4D4F347812C2AC /* PBXContainerItemProxy */ = {
+			isa = PBXContainerItemProxy;
+			containerPortal = FB94F7E68B8419E065B5916B373FB81B /* EXAV.xcodeproj */;
+			proxyType = 1;
+			remoteGlobalIDString = 657B3E0E8F77DB91FA182432EC404FBF;
+			remoteInfo = EXAV;
+		};
+		A2B835BB485BF31853829FBA568DF509 /* PBXContainerItemProxy */ = {
+			isa = PBXContainerItemProxy;
+			containerPortal = 7329E6FBC66F5B33DF8FCD6CFA26231E /* AppAuth.xcodeproj */;
+			proxyType = 1;
+			remoteGlobalIDString = 4EFA7E4CE531453CF475A9A4322A84F8;
+			remoteInfo = AppAuth;
+		};
+		A2BF99416BABF5EFCB9C1391F9577ED5 /* PBXContainerItemProxy */ = {
+			isa = PBXContainerItemProxy;
+			containerPortal = 8E6D0C3E3A83B259F8BC056491A1B9BA /* UMPermissionsInterface.xcodeproj */;
+			proxyType = 1;
+			remoteGlobalIDString = 12FF61416C5E794E9DEAC78D381D9726;
+			remoteInfo = UMPermissionsInterface;
+		};
+		A2F0808D00F5E84C223D3ADFF0B3ADBA /* PBXContainerItemProxy */ = {
+			isa = PBXContainerItemProxy;
+			containerPortal = 3FB5DFCC8075E5D307801B2F9649AF69 /* ABI36_0_0.xcodeproj */;
+			proxyType = 1;
+			remoteGlobalIDString = FC7FEE6D6FA5585D227854C1306617F1;
+			remoteInfo = ABI36_0_0EXWebBrowser;
+		};
+		A383AA3E824EBC18451863FA6F6A64F5 /* PBXContainerItemProxy */ = {
+			isa = PBXContainerItemProxy;
+			containerPortal = 212B5032D0C4923271757AFCEBDF394A /* ABI34_0_0.xcodeproj */;
+			proxyType = 1;
+			remoteGlobalIDString = F5DCE07A12345C610E4DDC9DD32D1639;
+			remoteInfo = ABI34_0_0EXPrint;
+		};
+		A4061E92434F988D78AAEAC3D03621F5 /* PBXContainerItemProxy */ = {
+			isa = PBXContainerItemProxy;
+			containerPortal = 3FB5DFCC8075E5D307801B2F9649AF69 /* ABI36_0_0.xcodeproj */;
+			proxyType = 1;
+			remoteGlobalIDString = 37AF70B5E498F5E109FFDCD17F2B9F92;
+			remoteInfo = ABI36_0_0FBLazyVector;
+		};
+		A44C87C4B4EE4507BE9208BD7FD0BA08 /* PBXContainerItemProxy */ = {
+			isa = PBXContainerItemProxy;
+			containerPortal = BFDFE7DC352907FC980B868725387E98 /* Project object */;
+			proxyType = 1;
+			remoteGlobalIDString = 0DBD2E5458E61E9BBFDC5914B7D570E8;
+			remoteInfo = "Pods-Exponent";
+		};
+		A49BC426C45EA4E2C19F63E5AA7E578E /* PBXContainerItemProxy */ = {
+			isa = PBXContainerItemProxy;
+			containerPortal = 212B5032D0C4923271757AFCEBDF394A /* ABI34_0_0.xcodeproj */;
+			proxyType = 1;
+			remoteGlobalIDString = FDE91331B4F30553DD25DBE7C96358DF;
+			remoteInfo = ABI34_0_0EXConstants;
+		};
+		A534B4FAE89C4F935E582F38C8EA5D72 /* PBXContainerItemProxy */ = {
+			isa = PBXContainerItemProxy;
+			containerPortal = 709CDF020CB0F18ACFB2C8FB1F4E53A9 /* ABI35_0_0.xcodeproj */;
+			proxyType = 1;
+			remoteGlobalIDString = 09749DB776BF9B293540FB9891EB8E00;
+			remoteInfo = ABI35_0_0EXMediaLibrary;
+		};
+		A5C11A40D2D2376073CBFD17DF14AFC4 /* PBXContainerItemProxy */ = {
+			isa = PBXContainerItemProxy;
+			containerPortal = 212B5032D0C4923271757AFCEBDF394A /* ABI34_0_0.xcodeproj */;
+			proxyType = 1;
+			remoteGlobalIDString = 0C80ABCC197F7889FF44C2517104CE35;
+			remoteInfo = ABI34_0_0EXImageManipulator;
+		};
+		A6C2AEB2A19D7D177A681E7A232F58E8 /* PBXContainerItemProxy */ = {
+			isa = PBXContainerItemProxy;
+			containerPortal = 04A6BE9C95EE43F85CFC415288FC1D95 /* RCTTypeSafety.xcodeproj */;
+			proxyType = 1;
+			remoteGlobalIDString = 9C3601DE72183D42B9DC3FF333D35CF7;
+			remoteInfo = RCTTypeSafety;
+		};
+		A8083BF6DF0E68D815183BB3E4208AE6 /* PBXContainerItemProxy */ = {
+			isa = PBXContainerItemProxy;
+			containerPortal = A29B929FBEBF2485DD1153B5BE6D9151 /* EXLocalAuthentication.xcodeproj */;
+			proxyType = 1;
+			remoteGlobalIDString = 8D12244750972C21D688A2875A0E77F4;
+			remoteInfo = EXLocalAuthentication;
+		};
+		A85D8684074B9BA5FA02DECAA9A897EC /* PBXContainerItemProxy */ = {
+			isa = PBXContainerItemProxy;
+			containerPortal = 544D5439F060007D99672FB507D3BF36 /* FirebaseCoreDiagnostics.xcodeproj */;
+			proxyType = 1;
+			remoteGlobalIDString = 0CE453D8DBD3396B4C74B9ACD7A09387;
+			remoteInfo = FirebaseCoreDiagnostics;
+		};
+		A8FE75E80995DDBAC34639659CB8707F /* PBXContainerItemProxy */ = {
+			isa = PBXContainerItemProxy;
+			containerPortal = ECB05E7500E99CE08CDD383C29C7AC5B /* UMBarCodeScannerInterface.xcodeproj */;
+			proxyType = 1;
+			remoteGlobalIDString = 971E60E1AF9163E7E08105622FC91C16;
+			remoteInfo = UMBarCodeScannerInterface;
+		};
+		A9353408187B6ADA4A85E584C5C87EDA /* PBXContainerItemProxy */ = {
+			isa = PBXContainerItemProxy;
+			containerPortal = 3FB5DFCC8075E5D307801B2F9649AF69 /* ABI36_0_0.xcodeproj */;
+			proxyType = 1;
+			remoteGlobalIDString = 6C20BAE17D07E9653D1E53DA1033AC2A;
+			remoteInfo = ABI36_0_0EXFacebook;
+		};
+		A9BA18F7F7BC6A9207C33927E6666C1D /* PBXContainerItemProxy */ = {
+			isa = PBXContainerItemProxy;
+			containerPortal = 3FB5DFCC8075E5D307801B2F9649AF69 /* ABI36_0_0.xcodeproj */;
+			proxyType = 1;
+			remoteGlobalIDString = EB9B84C29B7EC1F5C8125C6032306935;
+			remoteInfo = ABI36_0_0UMSensorsInterface;
+		};
+		A9D03557F79D127F87028CC31626E749 /* PBXContainerItemProxy */ = {
+			isa = PBXContainerItemProxy;
+			containerPortal = 709CDF020CB0F18ACFB2C8FB1F4E53A9 /* ABI35_0_0.xcodeproj */;
+			proxyType = 1;
+			remoteGlobalIDString = 7D66C27A295D8BBB94D815009A058F61;
+			remoteInfo = ABI35_0_0EXSQLite;
+		};
+		AC8FFAB689692CA0D16E18B2BF7AAE88 /* PBXContainerItemProxy */ = {
+			isa = PBXContainerItemProxy;
+			containerPortal = 709CDF020CB0F18ACFB2C8FB1F4E53A9 /* ABI35_0_0.xcodeproj */;
+			proxyType = 1;
+			remoteGlobalIDString = 8A7591ADD4408D12896A23D2FC3BB2F1;
+			remoteInfo = ABI35_0_0EXFont;
+		};
+		AD0F56F47926CE54662BBEEE4B2F1DFC /* PBXContainerItemProxy */ = {
+			isa = PBXContainerItemProxy;
+			containerPortal = 709CDF020CB0F18ACFB2C8FB1F4E53A9 /* ABI35_0_0.xcodeproj */;
+			proxyType = 1;
+			remoteGlobalIDString = 7688B1539830A752503FA00DC6F81F8E;
+			remoteInfo = ABI35_0_0UMCameraInterface;
+		};
+		AEDB28FD94F40F70E593C41B97BB61AA /* PBXContainerItemProxy */ = {
+			isa = PBXContainerItemProxy;
+			containerPortal = 3FB5DFCC8075E5D307801B2F9649AF69 /* ABI36_0_0.xcodeproj */;
+			proxyType = 1;
+			remoteGlobalIDString = 62C372D7DEBACF4ACE813C42609A7D2F;
+			remoteInfo = ABI36_0_0EXSegment;
+		};
+		B03840D6D319CC8789A2E456DF33DBAD /* PBXContainerItemProxy */ = {
+			isa = PBXContainerItemProxy;
+			containerPortal = 3FB5DFCC8075E5D307801B2F9649AF69 /* ABI36_0_0.xcodeproj */;
+			proxyType = 1;
+			remoteGlobalIDString = D9CD66A3AC28BECFB36FD7244B4B2E94;
+			remoteInfo = "ABI36_0_0React-RCTCameraRoll";
+		};
+		B07863FDA6C8C7F968E82CA68988D11F /* PBXContainerItemProxy */ = {
+			isa = PBXContainerItemProxy;
+			containerPortal = 212B5032D0C4923271757AFCEBDF394A /* ABI34_0_0.xcodeproj */;
+			proxyType = 1;
+			remoteGlobalIDString = 10A12F95932E350CAF7699538E282DC1;
+			remoteInfo = ABI34_0_0EXGoogleSignIn;
+		};
+		B223742923D250FD631FC1940C102119 /* PBXContainerItemProxy */ = {
+			isa = PBXContainerItemProxy;
+			containerPortal = 709CDF020CB0F18ACFB2C8FB1F4E53A9 /* ABI35_0_0.xcodeproj */;
+			proxyType = 1;
+			remoteGlobalIDString = 364BCB0FDF28EB854C2ACC10625C38CA;
+			remoteInfo = ABI35_0_0EXCamera;
+		};
+		B34376AC0F32A3B6A23C9E444C764ACB /* PBXContainerItemProxy */ = {
+			isa = PBXContainerItemProxy;
+			containerPortal = 212B5032D0C4923271757AFCEBDF394A /* ABI34_0_0.xcodeproj */;
+			proxyType = 1;
+			remoteGlobalIDString = 65B730B1B61938A9B2E66B9D55A755EE;
+			remoteInfo = ABI34_0_0UMCore;
+		};
+		B373B48F20591AC1CE5610AE75D2CF28 /* PBXContainerItemProxy */ = {
+			isa = PBXContainerItemProxy;
+			containerPortal = 54C6D0CD47A5227AFE53B6091665FE1E /* Protobuf.xcodeproj */;
+			proxyType = 1;
+			remoteGlobalIDString = BF47F3270E009392526FDEE0C3BA42AD;
+			remoteInfo = Protobuf;
+		};
+		B407876839672C2F8CEE69CEE543D9C4 /* PBXContainerItemProxy */ = {
+			isa = PBXContainerItemProxy;
+			containerPortal = 212B5032D0C4923271757AFCEBDF394A /* ABI34_0_0.xcodeproj */;
+			proxyType = 1;
+			remoteGlobalIDString = 805FA72DE29DECC3445041D10969C1F0;
+			remoteInfo = ABI34_0_0EXSensors;
+		};
+		B4A676DBC6F973EADB83B9F38A5BB23D /* PBXContainerItemProxy */ = {
+			isa = PBXContainerItemProxy;
+			containerPortal = 3FB5DFCC8075E5D307801B2F9649AF69 /* ABI36_0_0.xcodeproj */;
+			proxyType = 1;
+			remoteGlobalIDString = 5C37DBA2E16A05E13AE5CEE3BF669123;
+			remoteInfo = ABI36_0_0EXLinearGradient;
+		};
+		B5425E5032DD65876D4E045241B68AFB /* PBXContainerItemProxy */ = {
+			isa = PBXContainerItemProxy;
+			containerPortal = 3FB5DFCC8075E5D307801B2F9649AF69 /* ABI36_0_0.xcodeproj */;
+			proxyType = 1;
+			remoteGlobalIDString = 2DC2A05E114485F606877C81943053D3;
+			remoteInfo = ABI36_0_0EXAdsFacebook;
+		};
+		B5C3E87522A7D6EC872392C1AB10207E /* PBXContainerItemProxy */ = {
+			isa = PBXContainerItemProxy;
+			containerPortal = 3FB5DFCC8075E5D307801B2F9649AF69 /* ABI36_0_0.xcodeproj */;
+			proxyType = 1;
+			remoteGlobalIDString = 0811C6272161B4F64AD4DA0DB2BA3723;
+			remoteInfo = "ABI36_0_0React-RCTImage";
+		};
+		B5D2527EB7678D90D77EF167DB17D47F /* PBXContainerItemProxy */ = {
+			isa = PBXContainerItemProxy;
+			containerPortal = 3FB5DFCC8075E5D307801B2F9649AF69 /* ABI36_0_0.xcodeproj */;
+			proxyType = 1;
+			remoteGlobalIDString = C9DE1F6AF5AAFB7D34F7A9D608BF22A8;
+			remoteInfo = ABI36_0_0EXFont;
+		};
+		B7B648EB1769353CDF29999C52520136 /* PBXContainerItemProxy */ = {
+			isa = PBXContainerItemProxy;
+			containerPortal = 709CDF020CB0F18ACFB2C8FB1F4E53A9 /* ABI35_0_0.xcodeproj */;
+			proxyType = 1;
+			remoteGlobalIDString = E8E6E827DACB96C84580E6BDF87A2E34;
+			remoteInfo = ABI35_0_0UMImageLoaderInterface;
+		};
+		B854272AF5121D8319C5ECCC03F99B36 /* PBXContainerItemProxy */ = {
+			isa = PBXContainerItemProxy;
+			containerPortal = 709CDF020CB0F18ACFB2C8FB1F4E53A9 /* ABI35_0_0.xcodeproj */;
+			proxyType = 1;
+			remoteGlobalIDString = 552D74C8A65CE6E5A354017D30D191DE;
+			remoteInfo = ABI35_0_0UMFaceDetectorInterface;
+		};
+		B99DB83D137AB8DEA051F0C66322076A /* PBXContainerItemProxy */ = {
+			isa = PBXContainerItemProxy;
+			containerPortal = E1F0F3881D334951E64C1371F8B79D2E /* Analytics.xcodeproj */;
+			proxyType = 1;
+			remoteGlobalIDString = 428EE321470913F61A7C253ACF3B4D53;
+			remoteInfo = Analytics;
+		};
+		B9E5C9CAB4C22FF51F21B482564FA930 /* PBXContainerItemProxy */ = {
+			isa = PBXContainerItemProxy;
+			containerPortal = 96EC0F02430FA5658DBECE8A2097C013 /* EXFileSystem.xcodeproj */;
+			proxyType = 1;
+			remoteGlobalIDString = 5232535845650ADAE59870B722468D8A;
+			remoteInfo = EXFileSystem;
+		};
+		BB4E6B4CB9BEDC2ED6B2E68289EB69A5 /* PBXContainerItemProxy */ = {
+			isa = PBXContainerItemProxy;
+			containerPortal = 212B5032D0C4923271757AFCEBDF394A /* ABI34_0_0.xcodeproj */;
+			proxyType = 1;
+			remoteGlobalIDString = 8DA6AA24524C529CA5823D50496DE9FB;
+			remoteInfo = ABI34_0_0UMTaskManagerInterface;
+		};
+		BB7E9E14B0052EB05B280489D5986424 /* PBXContainerItemProxy */ = {
+			isa = PBXContainerItemProxy;
+			containerPortal = E3F230222E5CA006004CA51F2E93A72C /* EXAmplitude.xcodeproj */;
+			proxyType = 1;
+			remoteGlobalIDString = 700BA3D76A8C4362E721FECC92A96DFB;
+			remoteInfo = EXAmplitude;
+		};
+		BB9482F40C2ACDDE1186C12E9E90F429 /* PBXContainerItemProxy */ = {
+			isa = PBXContainerItemProxy;
+			containerPortal = 709CDF020CB0F18ACFB2C8FB1F4E53A9 /* ABI35_0_0.xcodeproj */;
+			proxyType = 1;
+			remoteGlobalIDString = 9B46945ADCE2523672D28357176A9C75;
+			remoteInfo = ABI35_0_0UMPermissionsInterface;
+		};
+		BBB211A6BE6EC25EA5A728B7871E00AC /* PBXContainerItemProxy */ = {
+			isa = PBXContainerItemProxy;
+			containerPortal = 6FC152045945143A1A86161022CF44C1 /* FirebaseMLVisionFaceModel.xcodeproj */;
+			proxyType = 1;
+			remoteGlobalIDString = D61B01865B69609E47812F6C78446AFB;
+			remoteInfo = FirebaseMLVisionFaceModel;
+		};
+		BC01D5366E3548B946A385A981C545BF /* PBXContainerItemProxy */ = {
+			isa = PBXContainerItemProxy;
+			containerPortal = 51374AF3701072C109194210F6E7B19B /* EXAppleAuthentication.xcodeproj */;
+			proxyType = 1;
+			remoteGlobalIDString = 75D95B1FB34689F855D1F4728683DC28;
+			remoteInfo = EXAppleAuthentication;
+		};
+		BC2C4446C9BF9A0BBDF7F65ADD1B7CBB /* PBXContainerItemProxy */ = {
+			isa = PBXContainerItemProxy;
+			containerPortal = 3FB5DFCC8075E5D307801B2F9649AF69 /* ABI36_0_0.xcodeproj */;
+			proxyType = 1;
+			remoteGlobalIDString = C675D0AE52D2D47CF35D1ED29AFD60E9;
+			remoteInfo = ABI36_0_0EXInAppPurchases;
+		};
+		BCB11618DBDD06A6984876313F3AF71F /* PBXContainerItemProxy */ = {
+			isa = PBXContainerItemProxy;
+			containerPortal = A196458D50C3B7F919D7DFAD36AD7A91 /* GoogleDataTransportCCTSupport.xcodeproj */;
+			proxyType = 1;
+			remoteGlobalIDString = 11C41BD6B3D59337B4AE45F453918096;
+			remoteInfo = GoogleDataTransportCCTSupport;
+		};
+		BD3FB3587286F4B5036726C5EB907CEC /* PBXContainerItemProxy */ = {
+			isa = PBXContainerItemProxy;
+			containerPortal = 6148B303B969ABF9713424446E987494 /* FBLazyVector.xcodeproj */;
+			proxyType = 1;
+			remoteGlobalIDString = 4B95F1280DBD545D036916608691C3EF;
+			remoteInfo = FBLazyVector;
+		};
+		BD55276058BEF48F50C3B55B49910115 /* PBXContainerItemProxy */ = {
+			isa = PBXContainerItemProxy;
+			containerPortal = 3FB5DFCC8075E5D307801B2F9649AF69 /* ABI36_0_0.xcodeproj */;
+			proxyType = 1;
+			remoteGlobalIDString = E72045AA7323DECC4B87D9B064566F43;
+			remoteInfo = ABI36_0_0EXGoogleSignIn;
+		};
+		BEA22027C4C353CE29CB93A93861FF87 /* PBXContainerItemProxy */ = {
+			isa = PBXContainerItemProxy;
+			containerPortal = 3FB5DFCC8075E5D307801B2F9649AF69 /* ABI36_0_0.xcodeproj */;
+			proxyType = 1;
+			remoteGlobalIDString = 17486247048930225D4B41654087B7B2;
+			remoteInfo = ABI36_0_0FBReactNativeSpec;
+		};
+		BF0252DABDC5810A2BE3BF0EFE990C60 /* PBXContainerItemProxy */ = {
+			isa = PBXContainerItemProxy;
+			containerPortal = 5A87A984DD808808621992CB3C3BD8B9 /* GoogleMaps.xcodeproj */;
+			proxyType = 1;
+			remoteGlobalIDString = BF08434370CEBD287CA17CA7862D7C59;
+			remoteInfo = GoogleMaps;
+		};
+		C0559BE5DD78805356622D3B66ADC481 /* PBXContainerItemProxy */ = {
+			isa = PBXContainerItemProxy;
+			containerPortal = 212B5032D0C4923271757AFCEBDF394A /* ABI34_0_0.xcodeproj */;
+			proxyType = 1;
+			remoteGlobalIDString = 3F8DC0F7D0236E98441D7C2FBDA345A2;
+			remoteInfo = ABI34_0_0EXMediaLibrary;
+		};
+		C0BC8B68F36B0CCD717FB9868A7A80A8 /* PBXContainerItemProxy */ = {
+			isa = PBXContainerItemProxy;
+			containerPortal = 3FB5DFCC8075E5D307801B2F9649AF69 /* ABI36_0_0.xcodeproj */;
+			proxyType = 1;
+			remoteGlobalIDString = 79F84A79D2600B371C43DF30FBA788F0;
+			remoteInfo = ABI36_0_0EXCellular;
+		};
+		C15248DE3FE931DE59706C7F4BEC7470 /* PBXContainerItemProxy */ = {
+			isa = PBXContainerItemProxy;
+			containerPortal = 212B5032D0C4923271757AFCEBDF394A /* ABI34_0_0.xcodeproj */;
+			proxyType = 1;
+			remoteGlobalIDString = 370E96B39ABD91449822CAD21E0B20F4;
+			remoteInfo = ABI34_0_0EXTaskManager;
+		};
+		C1A8628BC8F431F1EB1D317F327CCA4B /* PBXContainerItemProxy */ = {
+			isa = PBXContainerItemProxy;
+			containerPortal = 709CDF020CB0F18ACFB2C8FB1F4E53A9 /* ABI35_0_0.xcodeproj */;
+			proxyType = 1;
+			remoteGlobalIDString = 23E4097F36F0AD636F4DEB11AADF430B;
+			remoteInfo = ABI35_0_0EXHaptics;
+		};
+		C29F9629A2C7DAD317B7987899ADD954 /* PBXContainerItemProxy */ = {
+			isa = PBXContainerItemProxy;
+			containerPortal = 709CDF020CB0F18ACFB2C8FB1F4E53A9 /* ABI35_0_0.xcodeproj */;
+			proxyType = 1;
+			remoteGlobalIDString = 672F494E8F71D02FA3722C4CDAB1F886;
+			remoteInfo = ABI35_0_0EXDevice;
+		};
+		C353C8871FA35E648037F3C5F063AD0B /* PBXContainerItemProxy */ = {
+			isa = PBXContainerItemProxy;
+			containerPortal = 89FD60E75B3D58F9E14205F660A6A6C2 /* EXFacebook.xcodeproj */;
 			proxyType = 1;
 			remoteGlobalIDString = FEAA3FBA5C5225363EE9E6D0B5B3183B;
 			remoteInfo = EXFacebook;
 		};
-		0134EE9408FD03B88617A2BC57CDF6B7 /* PBXContainerItemProxy */ = {
-			isa = PBXContainerItemProxy;
-			containerPortal = 74A9A49D14148F10538EC4DF0C0CFB0E /* FirebaseInstanceID.xcodeproj */;
-			proxyType = 1;
-			remoteGlobalIDString = 828A845A4F63A824ED62A82D61941B85;
-			remoteInfo = FirebaseInstanceID;
-		};
-		015B826F337766DBEF6561A33804D556 /* PBXContainerItemProxy */ = {
-			isa = PBXContainerItemProxy;
-			containerPortal = B99CF995054E024040AB86047C738EC0 /* EXScreenOrientation.xcodeproj */;
-=======
-		D89D773B5122E9A0FCB890D90CAA0D70 /* Pods-Exponent-dummy.m in Sources */ = {isa = PBXBuildFile; fileRef = 51D79C3179A924AEE25563ADF80A50B5 /* Pods-Exponent-dummy.m */; };
-/* End PBXBuildFile section */
-
-/* Begin PBXContainerItemProxy section */
-		00453E075302DCC48C4D04DC91669D0B /* PBXContainerItemProxy */ = {
-			isa = PBXContainerItemProxy;
-			containerPortal = 0098906518FA604CBC10906ACEE3CBFC /* ABI35_0_0.xcodeproj */;
-			proxyType = 1;
-			remoteGlobalIDString = C98FFE10626D4EBC2D27BD0D7283E103;
-			remoteInfo = ABI35_0_0UMTaskManagerInterface;
-		};
-		01EF3E93B3F3110B8168F3F32FF6EF4C /* PBXContainerItemProxy */ = {
-			isa = PBXContainerItemProxy;
-			containerPortal = 2A09CEB95147273FF0855BE94636A261 /* ABI34_0_0.xcodeproj */;
+		C3688D28E1593E4C9D67B997C8913253 /* PBXContainerItemProxy */ = {
+			isa = PBXContainerItemProxy;
+			containerPortal = D9FD7F8D6F2B127BB89D588D9F55131D /* EXBattery.xcodeproj */;
+			proxyType = 1;
+			remoteGlobalIDString = 5941E7B2BA388644B9A594045D22DE1D;
+			remoteInfo = EXBattery;
+		};
+		C5462CB24A795C8D2375F625A1820843 /* PBXContainerItemProxy */ = {
+			isa = PBXContainerItemProxy;
+			containerPortal = 212B5032D0C4923271757AFCEBDF394A /* ABI34_0_0.xcodeproj */;
 			proxyType = 1;
 			remoteGlobalIDString = 35D952E13EBF77350BD8276412764D7F;
 			remoteInfo = ABI34_0_0EXGL;
 		};
-		023B8F190D1B8199F0B494F02312AD44 /* PBXContainerItemProxy */ = {
-			isa = PBXContainerItemProxy;
-			containerPortal = EF82AE40E2DE0CFE88F6850FB98FACB8 /* ABI36_0_0.xcodeproj */;
-			proxyType = 1;
-			remoteGlobalIDString = D1F3ACFD820C6E21B9B1B97F41E99D32;
-			remoteInfo = ABI36_0_0UMPermissionsInterface;
-		};
-		02C6DB49C0616A9DF087069FA26655C7 /* PBXContainerItemProxy */ = {
-			isa = PBXContainerItemProxy;
-			containerPortal = F378F6A37952C35205EED5847F107653 /* EXGL_CPP.xcodeproj */;
-			proxyType = 1;
-			remoteGlobalIDString = 4C66693C554B15E2593FB1F665F8BA01;
-			remoteInfo = EXGL_CPP;
-		};
-		03710702F437CFCCFEAD51B3A07422A5 /* PBXContainerItemProxy */ = {
-			isa = PBXContainerItemProxy;
-			containerPortal = 0098906518FA604CBC10906ACEE3CBFC /* ABI35_0_0.xcodeproj */;
-			proxyType = 1;
-			remoteGlobalIDString = 90EAC78CA0291E971E628F2D0BC6877A;
-			remoteInfo = ABI35_0_0EXImageManipulator;
-		};
-		0473B67E80C8900D3552C20DF304E2BE /* PBXContainerItemProxy */ = {
-			isa = PBXContainerItemProxy;
-			containerPortal = 0098906518FA604CBC10906ACEE3CBFC /* ABI35_0_0.xcodeproj */;
-			proxyType = 1;
-			remoteGlobalIDString = ACDBFCB748E15F2377E191CC2E9C6C2E;
-			remoteInfo = ABI35_0_0EXSecureStore;
-		};
-		048266AF000166AEF1B83CAFB6D0B57C /* PBXContainerItemProxy */ = {
-			isa = PBXContainerItemProxy;
-			containerPortal = 8D3577F509FC0012E56BDDB9719C25EB /* EXBlur.xcodeproj */;
-			proxyType = 1;
-			remoteGlobalIDString = D08BCCD5DE12C8EFB6429B9126525E9F;
-			remoteInfo = EXBlur;
-		};
-		0534D692213FC64A175A1CD9105E765C /* PBXContainerItemProxy */ = {
-			isa = PBXContainerItemProxy;
-			containerPortal = 0098906518FA604CBC10906ACEE3CBFC /* ABI35_0_0.xcodeproj */;
->>>>>>> 4ccd8756
-			proxyType = 1;
-			remoteGlobalIDString = 7688B1539830A752503FA00DC6F81F8E;
-			remoteInfo = ABI35_0_0UMCameraInterface;
-		};
-<<<<<<< HEAD
-		0170E49A60678EF7CEEF62236161F9A4 /* PBXContainerItemProxy */ = {
-			isa = PBXContainerItemProxy;
-			containerPortal = 87F235793E76A0D4473E1D0119EA448D /* glog.xcodeproj */;
-			proxyType = 1;
-			remoteGlobalIDString = 86F597DC3D8F3D7A34EC5A5C413F7255;
-			remoteInfo = glog;
-		};
-		025BC747265E06BD3B195BE4FD672E37 /* PBXContainerItemProxy */ = {
-			isa = PBXContainerItemProxy;
-			containerPortal = BDCE6D583935F3509864B8E7B4149548 /* ABI35_0_0.xcodeproj */;
-			proxyType = 1;
-			remoteGlobalIDString = E09BAE4CFDD94BAC406F37B03C0B7A80;
-			remoteInfo = ABI35_0_0EXConstants;
-		};
-		0277F2E39BD178B7CDC19555BB972B08 /* PBXContainerItemProxy */ = {
-			isa = PBXContainerItemProxy;
-			containerPortal = 08518012FCA0E31B3E86FE61167370CE /* ABI34_0_0.xcodeproj */;
-			proxyType = 1;
-			remoteGlobalIDString = 7BE70AA152E2E052C467FC5608D85114;
-			remoteInfo = ABI34_0_0EXSegment;
-		};
-		0280F0D0A6230086A88477FA5D42BFBF /* PBXContainerItemProxy */ = {
-			isa = PBXContainerItemProxy;
-			containerPortal = 08518012FCA0E31B3E86FE61167370CE /* ABI34_0_0.xcodeproj */;
-			proxyType = 1;
-			remoteGlobalIDString = 50F957F171AD1F761C4DD4D02A44B198;
-			remoteInfo = ABI34_0_0EXLocalAuthentication;
-		};
-		031DEC9E8675B7FA2181A8426C0E8D8E /* PBXContainerItemProxy */ = {
-			isa = PBXContainerItemProxy;
-			containerPortal = 0889A04942CC38D213696983EEA4F441 /* ABI36_0_0.xcodeproj */;
-			proxyType = 1;
-			remoteGlobalIDString = 6106F8A2BA867A37340DBEF712E2D2E3;
-			remoteInfo = "ABI36_0_0React-jsinspector";
-		};
-		047CDDDC65CA3D3478C17F2D65764406 /* PBXContainerItemProxy */ = {
-			isa = PBXContainerItemProxy;
-			containerPortal = 08518012FCA0E31B3E86FE61167370CE /* ABI34_0_0.xcodeproj */;
-			proxyType = 1;
-			remoteGlobalIDString = 931A5B34C6F5ACF0DCB656C6BF25BDD7;
-			remoteInfo = ABI34_0_0EXLinearGradient;
-		};
-		0543B41F9B5D4F3BD8C15CB7B889DAC1 /* PBXContainerItemProxy */ = {
-			isa = PBXContainerItemProxy;
-			containerPortal = 406A08F6C08895951047E4D46DA01EDD /* React-CoreModules.xcodeproj */;
+		C5773D3EE7EB3AC20DEE5ADE49E89670 /* PBXContainerItemProxy */ = {
+			isa = PBXContainerItemProxy;
+			containerPortal = 2C448737B3E37FEF52AE2032DFC8FA8D /* React-RCTAnimation.xcodeproj */;
+			proxyType = 1;
+			remoteGlobalIDString = 8FD0C9BFE0E509D0066C67C06EE170B5;
+			remoteInfo = "React-RCTAnimation";
+		};
+		C66F87CC0095639CD333235787E50732 /* PBXContainerItemProxy */ = {
+			isa = PBXContainerItemProxy;
+			containerPortal = 39AE51B963EF0F01B7F443D16BC794B5 /* EXLocalization.xcodeproj */;
+			proxyType = 1;
+			remoteGlobalIDString = 55C7C51CE4B49B971674C896CB1DC301;
+			remoteInfo = EXLocalization;
+		};
+		C67B68DBB7E67BE64EF1F83F0078DCBD /* PBXContainerItemProxy */ = {
+			isa = PBXContainerItemProxy;
+			containerPortal = 1BFF4BC492CD5D164DB44EC0E4F1884B /* React-CoreModules.xcodeproj */;
 			proxyType = 1;
 			remoteGlobalIDString = 42F070932EC272C376353459CE0FA76E;
 			remoteInfo = "React-CoreModules";
 		};
-		05C90BB764998F10C707938F0886A562 /* PBXContainerItemProxy */ = {
-			isa = PBXContainerItemProxy;
-			containerPortal = 9C80BF0E6ABB798FEC979E3F413C6EF6 /* React-RCTText.xcodeproj */;
+		C695DCC97CCD40FAB0ED6414BDB458FD /* PBXContainerItemProxy */ = {
+			isa = PBXContainerItemProxy;
+			containerPortal = 3FB5DFCC8075E5D307801B2F9649AF69 /* ABI36_0_0.xcodeproj */;
+			proxyType = 1;
+			remoteGlobalIDString = 912C691F515AD20BA0BB189AA73452BC;
+			remoteInfo = ABI36_0_0EXCalendar;
+		};
+		C6DA702ED47282C256F92D814CC7ED1C /* PBXContainerItemProxy */ = {
+			isa = PBXContainerItemProxy;
+			containerPortal = 0D7F27057D3C740C3C45BABEBF42B9A4 /* EXLocation.xcodeproj */;
+			proxyType = 1;
+			remoteGlobalIDString = 9448EAC8D0286D37F065B24667BFBB8F;
+			remoteInfo = EXLocation;
+		};
+		C7D5CD0BD26252293E28311FAAAE96CE /* PBXContainerItemProxy */ = {
+			isa = PBXContainerItemProxy;
+			containerPortal = 709CDF020CB0F18ACFB2C8FB1F4E53A9 /* ABI35_0_0.xcodeproj */;
+			proxyType = 1;
+			remoteGlobalIDString = 1C7CEF45DA27B60F2543F49620147E8A;
+			remoteInfo = ReactABI35_0_0;
+		};
+		C8ECB84BEAF70FF34866ADF4099BCE0B /* PBXContainerItemProxy */ = {
+			isa = PBXContainerItemProxy;
+			containerPortal = 15231F92AB1DF8439D6C3A4B89283A49 /* EXVideoThumbnails.xcodeproj */;
+			proxyType = 1;
+			remoteGlobalIDString = 16ED442C06F5D444E672AE845A57E796;
+			remoteInfo = EXVideoThumbnails;
+		};
+		C977C0D103A9FB0027FAAD4CDE21DDFE /* PBXContainerItemProxy */ = {
+			isa = PBXContainerItemProxy;
+			containerPortal = 212B5032D0C4923271757AFCEBDF394A /* ABI34_0_0.xcodeproj */;
+			proxyType = 1;
+			remoteGlobalIDString = C0D70EE1926450B648F104AC32CD77F5;
+			remoteInfo = ABI34_0_0EXMailComposer;
+		};
+		CAB03A0B88604DCEE34A9E4AEE5735C8 /* PBXContainerItemProxy */ = {
+			isa = PBXContainerItemProxy;
+			containerPortal = 3262D5CB6E8C3A67128AB01B67E1BEAA /* Branch.xcodeproj */;
+			proxyType = 1;
+			remoteGlobalIDString = 32AB2597F26D238AAF12A9F8A95B992E;
+			remoteInfo = Branch;
+		};
+		CBD7F887B07A7D37F6EF4CD33D1C7C7D /* PBXContainerItemProxy */ = {
+			isa = PBXContainerItemProxy;
+			containerPortal = EBB3945DA9C32ACCB235606535DFB530 /* React-Core.xcodeproj */;
+			proxyType = 1;
+			remoteGlobalIDString = 5DA1A74647F652AE8E4DE074AFC4C6B7;
+			remoteInfo = "React-Core";
+		};
+		CD66ED281A940760C6267945C71B4BD3 /* PBXContainerItemProxy */ = {
+			isa = PBXContainerItemProxy;
+			containerPortal = B0A91BB067694BE7F2A482A2FFBC2894 /* EXPermissions.xcodeproj */;
+			proxyType = 1;
+			remoteGlobalIDString = 488F0C19AB92FC4B503EB55CC688FCF5;
+			remoteInfo = EXPermissions;
+		};
+		CD69E1FDB67880CE4D30E492D90B66B6 /* PBXContainerItemProxy */ = {
+			isa = PBXContainerItemProxy;
+			containerPortal = 709CDF020CB0F18ACFB2C8FB1F4E53A9 /* ABI35_0_0.xcodeproj */;
+			proxyType = 1;
+			remoteGlobalIDString = E621A76C4D777DA3450ADFB11C1179E9;
+			remoteInfo = ABI35_0_0EXFileSystem;
+		};
+		CD8AE0DF47A887A9EF9267278B3145BD /* PBXContainerItemProxy */ = {
+			isa = PBXContainerItemProxy;
+			containerPortal = 3FB5DFCC8075E5D307801B2F9649AF69 /* ABI36_0_0.xcodeproj */;
+			proxyType = 1;
+			remoteGlobalIDString = 2AB413072384270255213059195CFF8D;
+			remoteInfo = "ABI36_0_0React-jsi";
+		};
+		CE0F8817F31ADBE502DD425440769DE7 /* PBXContainerItemProxy */ = {
+			isa = PBXContainerItemProxy;
+			containerPortal = 3FB5DFCC8075E5D307801B2F9649AF69 /* ABI36_0_0.xcodeproj */;
+			proxyType = 1;
+			remoteGlobalIDString = FDF88C74615556B3437A159C18D3C9CD;
+			remoteInfo = ABI36_0_0EXBrightness;
+		};
+		CED7E1DF43EC271A7BFFBD24FED9A59D /* PBXContainerItemProxy */ = {
+			isa = PBXContainerItemProxy;
+			containerPortal = B367BE9378450E471C5BDC9E90F782E9 /* UMSensorsInterface.xcodeproj */;
+			proxyType = 1;
+			remoteGlobalIDString = 1FDCE556B997E87DAB0DA2727CC69285;
+			remoteInfo = UMSensorsInterface;
+		};
+		CF0B118001697DA72CB5C7D3DD8096D9 /* PBXContainerItemProxy */ = {
+			isa = PBXContainerItemProxy;
+			containerPortal = 3FB5DFCC8075E5D307801B2F9649AF69 /* ABI36_0_0.xcodeproj */;
+			proxyType = 1;
+			remoteGlobalIDString = 5736942C4FC6AD3F148F073ECDA11CA7;
+			remoteInfo = "ABI36_0_0React-RCTBlob";
+		};
+		CF418B3DF70BD6A11C3EFF0F1E4D860A /* PBXContainerItemProxy */ = {
+			isa = PBXContainerItemProxy;
+			containerPortal = 21D55523F38DAB17740D0BFE8B030326 /* EXImagePicker.xcodeproj */;
+			proxyType = 1;
+			remoteGlobalIDString = 9ACF1D2895E366F44F904503F65171CD;
+			remoteInfo = EXImagePicker;
+		};
+		CF9342D0BFAF609917004D658D0F54DD /* PBXContainerItemProxy */ = {
+			isa = PBXContainerItemProxy;
+			containerPortal = 625602D7AFBCC781FBCA2362AA52C5D6 /* FirebaseCoreDiagnosticsInterop.xcodeproj */;
+			proxyType = 1;
+			remoteGlobalIDString = 82BE183BB67FD85793E8A161FAEDC1AF;
+			remoteInfo = FirebaseCoreDiagnosticsInterop;
+		};
+		D1AA8B1B725649D99049072A2F68E976 /* PBXContainerItemProxy */ = {
+			isa = PBXContainerItemProxy;
+			containerPortal = D63E1A810130D8B3104065E030D54210 /* GoogleAPIClientForREST.xcodeproj */;
+			proxyType = 1;
+			remoteGlobalIDString = E899E01EE94E3AAE44DBC0A0C183AD70;
+			remoteInfo = GoogleAPIClientForREST;
+		};
+		D2224C4167FA1B8FD3D36C4940896069 /* PBXContainerItemProxy */ = {
+			isa = PBXContainerItemProxy;
+			containerPortal = 212B5032D0C4923271757AFCEBDF394A /* ABI34_0_0.xcodeproj */;
+			proxyType = 1;
+			remoteGlobalIDString = CB94088263C56D4E2EB83CB081B93944;
+			remoteInfo = ABI34_0_0UMPermissionsInterface;
+		};
+		D2E580B06BA40F84DC1D3794B0A4ED9D /* PBXContainerItemProxy */ = {
+			isa = PBXContainerItemProxy;
+			containerPortal = 2779667748B7CDAA0AB52DE9D1ED7598 /* EXSharing.xcodeproj */;
+			proxyType = 1;
+			remoteGlobalIDString = 1458926EF4B0A3DF1C40B5639E7358B1;
+			remoteInfo = EXSharing;
+		};
+		D39CBFF04205C11DB78C9F31D5C6D54F /* PBXContainerItemProxy */ = {
+			isa = PBXContainerItemProxy;
+			containerPortal = BFDFE7DC352907FC980B868725387E98 /* Project object */;
+			proxyType = 1;
+			remoteGlobalIDString = 0DBD2E5458E61E9BBFDC5914B7D570E8;
+			remoteInfo = "Pods-Exponent";
+		};
+		D3A5762C7B1A7FC0E68663B31C8D3AA9 /* PBXContainerItemProxy */ = {
+			isa = PBXContainerItemProxy;
+			containerPortal = 9E62E6CAA50D0982442858EE84C2EF7C /* EXWebBrowser.xcodeproj */;
+			proxyType = 1;
+			remoteGlobalIDString = 026359A12CA511AF12897ED05A83462C;
+			remoteInfo = EXWebBrowser;
+		};
+		D46611C6F2733B68005A71080634C8CE /* PBXContainerItemProxy */ = {
+			isa = PBXContainerItemProxy;
+			containerPortal = 3FB5DFCC8075E5D307801B2F9649AF69 /* ABI36_0_0.xcodeproj */;
+			proxyType = 1;
+			remoteGlobalIDString = DBFFDD6EF0081135DDB3A825211EA670;
+			remoteInfo = ABI36_0_0EXBackgroundFetch;
+		};
+		D49475D2FBE2352C0C0320941506A28E /* PBXContainerItemProxy */ = {
+			isa = PBXContainerItemProxy;
+			containerPortal = 3FB5DFCC8075E5D307801B2F9649AF69 /* ABI36_0_0.xcodeproj */;
+			proxyType = 1;
+			remoteGlobalIDString = 24A57220F4A564139DF95123EA5422DE;
+			remoteInfo = ABI36_0_0EXSensors;
+		};
+		D4B664A6756B1ED59BD16C3D46A302FD /* PBXContainerItemProxy */ = {
+			isa = PBXContainerItemProxy;
+			containerPortal = 709CDF020CB0F18ACFB2C8FB1F4E53A9 /* ABI35_0_0.xcodeproj */;
+			proxyType = 1;
+			remoteGlobalIDString = 0259CA884A6F46AAD51945C237F800E4;
+			remoteInfo = ABI35_0_0EXGL;
+		};
+		D56660CD0071E2EB016F8017E94F259A /* PBXContainerItemProxy */ = {
+			isa = PBXContainerItemProxy;
+			containerPortal = 9A6EB70D211D7632D34ABC08648ED270 /* EXKeepAwake.xcodeproj */;
+			proxyType = 1;
+			remoteGlobalIDString = E593B1631324E147D59AE9990EDA53A2;
+			remoteInfo = EXKeepAwake;
+		};
+		D5C8294E14B85949C5E648D3D2A60FCE /* PBXContainerItemProxy */ = {
+			isa = PBXContainerItemProxy;
+			containerPortal = 709CDF020CB0F18ACFB2C8FB1F4E53A9 /* ABI35_0_0.xcodeproj */;
+			proxyType = 1;
+			remoteGlobalIDString = 2A5353632FAA3BC2EA4183F95FF5A281;
+			remoteInfo = ABI35_0_0UMFontInterface;
+		};
+		D6DF49804546301B1AA7EF8DFE5264C4 /* PBXContainerItemProxy */ = {
+			isa = PBXContainerItemProxy;
+			containerPortal = 83FF00B518CC21C98E5FBDDA1D1E3299 /* UMTaskManagerInterface.xcodeproj */;
+			proxyType = 1;
+			remoteGlobalIDString = A565C99DEFBAFA44A1B5C3B49ADD8A84;
+			remoteInfo = UMTaskManagerInterface;
+		};
+		D9AAC1FCCE811F91B87FD97589FA9F89 /* PBXContainerItemProxy */ = {
+			isa = PBXContainerItemProxy;
+			containerPortal = 3FB5DFCC8075E5D307801B2F9649AF69 /* ABI36_0_0.xcodeproj */;
+			proxyType = 1;
+			remoteGlobalIDString = 22C55ACAC3D762E9B8B77AC815DC5E8F;
+			remoteInfo = "ABI36_0_0React-cxxreact";
+		};
+		DA5B70E753DEDDB2D650B8DBA1E6FB93 /* PBXContainerItemProxy */ = {
+			isa = PBXContainerItemProxy;
+			containerPortal = 3FB5DFCC8075E5D307801B2F9649AF69 /* ABI36_0_0.xcodeproj */;
+			proxyType = 1;
+			remoteGlobalIDString = 25F6A84F7C9D48E4EDC6B249BED67639;
+			remoteInfo = ABI36_0_0EXFileSystem;
+		};
+		DABE655EA4286DCA81969B76BD4DEFBC /* PBXContainerItemProxy */ = {
+			isa = PBXContainerItemProxy;
+			containerPortal = 709CDF020CB0F18ACFB2C8FB1F4E53A9 /* ABI35_0_0.xcodeproj */;
+			proxyType = 1;
+			remoteGlobalIDString = 381AC80C81F88F0A46BC59B257855D09;
+			remoteInfo = ABI35_0_0EXAppLoaderProvider;
+		};
+		DBFBFA418959B7470F8B901131EAF8F3 /* PBXContainerItemProxy */ = {
+			isa = PBXContainerItemProxy;
+			containerPortal = BB3DAEFC5E087FA7CC5657DC7479321E /* EXCrypto.xcodeproj */;
+			proxyType = 1;
+			remoteGlobalIDString = 7313EAFC3221A55173D00B5135657D25;
+			remoteInfo = EXCrypto;
+		};
+		DC6590F4059AE3B9B8A65B9FF10F01E2 /* PBXContainerItemProxy */ = {
+			isa = PBXContainerItemProxy;
+			containerPortal = 3FB5DFCC8075E5D307801B2F9649AF69 /* ABI36_0_0.xcodeproj */;
+			proxyType = 1;
+			remoteGlobalIDString = FD0746B931E4F296DC631E54D6C8FEFB;
+			remoteInfo = ABI36_0_0UMReactNativeAdapter;
+		};
+		DE8CA3FCC24DDBDA97D5FF8F8BD8C89E /* PBXContainerItemProxy */ = {
+			isa = PBXContainerItemProxy;
+			containerPortal = 3FB5DFCC8075E5D307801B2F9649AF69 /* ABI36_0_0.xcodeproj */;
+			proxyType = 1;
+			remoteGlobalIDString = CDAD18077EA996D79D74FC26733D6A20;
+			remoteInfo = ABI36_0_0EXContacts;
+		};
+		DE97C299A2FC479327CD25C1D5F4D911 /* PBXContainerItemProxy */ = {
+			isa = PBXContainerItemProxy;
+			containerPortal = 212B5032D0C4923271757AFCEBDF394A /* ABI34_0_0.xcodeproj */;
+			proxyType = 1;
+			remoteGlobalIDString = 33450E05B59CEC51189CBB18B6DAB129;
+			remoteInfo = ABI34_0_0EXSharing;
+		};
+		DEB25A73746DBE156403637BA7AB123D /* PBXContainerItemProxy */ = {
+			isa = PBXContainerItemProxy;
+			containerPortal = 3FB5DFCC8075E5D307801B2F9649AF69 /* ABI36_0_0.xcodeproj */;
+			proxyType = 1;
+			remoteGlobalIDString = 5B77D051FD5C89AC7CBB641B5EBFFD84;
+			remoteInfo = ABI36_0_0UMCameraInterface;
+		};
+		DED499BBD52AA974A8345DF7A46B0453 /* PBXContainerItemProxy */ = {
+			isa = PBXContainerItemProxy;
+			containerPortal = 709CDF020CB0F18ACFB2C8FB1F4E53A9 /* ABI35_0_0.xcodeproj */;
+			proxyType = 1;
+			remoteGlobalIDString = 7A8499F3F2BCC2BDD26DEE4A8F31F229;
+			remoteInfo = ABI35_0_0EXBarCodeScanner;
+		};
+		DF9F6E7F392BF97747C2BA0BF8D9FEC5 /* PBXContainerItemProxy */ = {
+			isa = PBXContainerItemProxy;
+			containerPortal = 3FB5DFCC8075E5D307801B2F9649AF69 /* ABI36_0_0.xcodeproj */;
+			proxyType = 1;
+			remoteGlobalIDString = 5850CB66507BD2913699B9813465F9E4;
+			remoteInfo = ABI36_0_0UMCore;
+		};
+		E0BCD9045A2C405A812AAE36649B7A7F /* PBXContainerItemProxy */ = {
+			isa = PBXContainerItemProxy;
+			containerPortal = C1FFD7E5E7B1335D0A86D989FBF7A23C /* GTMAppAuth.xcodeproj */;
+			proxyType = 1;
+			remoteGlobalIDString = AFFE62B58843E7D325544E4D760E8920;
+			remoteInfo = GTMAppAuth;
+		};
+		E100A75BF28B76B2169CBD93BB2ADAB8 /* PBXContainerItemProxy */ = {
+			isa = PBXContainerItemProxy;
+			containerPortal = ECD4A6A87331F364A3D964C1C6E3E048 /* React-jsi.xcodeproj */;
+			proxyType = 1;
+			remoteGlobalIDString = D0DB82AB65D33935072718EA2468992F;
+			remoteInfo = "React-jsi";
+		};
+		E11AC8A1FA67652C69B73DEBF9406D16 /* PBXContainerItemProxy */ = {
+			isa = PBXContainerItemProxy;
+			containerPortal = 709CDF020CB0F18ACFB2C8FB1F4E53A9 /* ABI35_0_0.xcodeproj */;
+			proxyType = 1;
+			remoteGlobalIDString = F97619A9FB46645DD0EC09784B3464BE;
+			remoteInfo = ABI35_0_0EXAV;
+		};
+		E13B169F7BBC73F435A9BA19EC0CE576 /* PBXContainerItemProxy */ = {
+			isa = PBXContainerItemProxy;
+			containerPortal = 93CF93C27CFC5EB9E8A4A9A05E12F1B9 /* React-RCTActionSheet.xcodeproj */;
+			proxyType = 1;
+			remoteGlobalIDString = 2B622CBAFD85AC413ED6306FD8B71B00;
+			remoteInfo = "React-RCTActionSheet";
+		};
+		E276FC64E231EC169C098EED0140B74D /* PBXContainerItemProxy */ = {
+			isa = PBXContainerItemProxy;
+			containerPortal = FC136ABB2E112745315267F0A33EF59D /* EXFirebaseCore.xcodeproj */;
+			proxyType = 1;
+			remoteGlobalIDString = DCC8E69A56EE37BAFC3269F2C48FBBF8;
+			remoteInfo = EXFirebaseCore;
+		};
+		E2D8B02D92D9BF2563C6F999B15FB551 /* PBXContainerItemProxy */ = {
+			isa = PBXContainerItemProxy;
+			containerPortal = A7F763A0EB67AB734B3FDAEC37BD7B0E /* UMConstantsInterface.xcodeproj */;
+			proxyType = 1;
+			remoteGlobalIDString = 46F82E84687582F366B907E2BD5F1EA2;
+			remoteInfo = UMConstantsInterface;
+		};
+		E5C801AB8CD4FC9D670189BCB54A2FA5 /* PBXContainerItemProxy */ = {
+			isa = PBXContainerItemProxy;
+			containerPortal = 2B779005A2CB0BEB3724EC973E2D47A7 /* UMCore.xcodeproj */;
+			proxyType = 1;
+			remoteGlobalIDString = 153171642F5C5CBC05FD3EF6B23A3F36;
+			remoteInfo = UMCore;
+		};
+		E68D256FF5FAEC598CBE42C00060FFB5 /* PBXContainerItemProxy */ = {
+			isa = PBXContainerItemProxy;
+			containerPortal = 38DED3991836525795CC9AF9AE2C34B9 /* EXErrorRecovery.xcodeproj */;
+			proxyType = 1;
+			remoteGlobalIDString = 49603BA4A7FB1CFC9ACD589B8CE05EA2;
+			remoteInfo = EXErrorRecovery;
+		};
+		E6C38D9D00437C4D3EA0EA445E77DA30 /* PBXContainerItemProxy */ = {
+			isa = PBXContainerItemProxy;
+			containerPortal = E0A72BB5AD051905F8921A869671AC05 /* EXApplication.xcodeproj */;
+			proxyType = 1;
+			remoteGlobalIDString = 2C391225329DE46C6566ED1ADF52F10D;
+			remoteInfo = EXApplication;
+		};
+		E77F2CA5B85A090BB4DBC03C99CA5E26 /* PBXContainerItemProxy */ = {
+			isa = PBXContainerItemProxy;
+			containerPortal = 212B5032D0C4923271757AFCEBDF394A /* ABI34_0_0.xcodeproj */;
+			proxyType = 1;
+			remoteGlobalIDString = B1F424D297B034EE9CCDD8A77B0F29A2;
+			remoteInfo = ReactABI34_0_0;
+		};
+		E79B2D86BD3609322AD327B75EA507C7 /* PBXContainerItemProxy */ = {
+			isa = PBXContainerItemProxy;
+			containerPortal = 709CDF020CB0F18ACFB2C8FB1F4E53A9 /* ABI35_0_0.xcodeproj */;
+			proxyType = 1;
+			remoteGlobalIDString = AC73EB836B1C09D49D715E44A9F4603E;
+			remoteInfo = ABI35_0_0EXGoogleSignIn;
+		};
+		E804955EA502654D87910FC69067FC65 /* PBXContainerItemProxy */ = {
+			isa = PBXContainerItemProxy;
+			containerPortal = 212B5032D0C4923271757AFCEBDF394A /* ABI34_0_0.xcodeproj */;
+			proxyType = 1;
+			remoteGlobalIDString = CAFFCEA025B37CB249A4512801BB8C9E;
+			remoteInfo = ABI34_0_0ExpoKit;
+		};
+		E8F01BAB33F63BA44536C7C3EEB9A65E /* PBXContainerItemProxy */ = {
+			isa = PBXContainerItemProxy;
+			containerPortal = 212B5032D0C4923271757AFCEBDF394A /* ABI34_0_0.xcodeproj */;
+			proxyType = 1;
+			remoteGlobalIDString = F8B61C96F0C8E416DCDBD5A93E735196;
+			remoteInfo = ABI34_0_0EXFont;
+		};
+		E900003E54A9E438A27BCC0830CFBEE7 /* PBXContainerItemProxy */ = {
+			isa = PBXContainerItemProxy;
+			containerPortal = 212B5032D0C4923271757AFCEBDF394A /* ABI34_0_0.xcodeproj */;
+			proxyType = 1;
+			remoteGlobalIDString = BF9EE737083F3680AC7E3F5B7600B946;
+			remoteInfo = ABI34_0_0EXBrightness;
+		};
+		EA3CFA1CE6DD9C95B0CDC8C19E6E2990 /* PBXContainerItemProxy */ = {
+			isa = PBXContainerItemProxy;
+			containerPortal = 3FB5DFCC8075E5D307801B2F9649AF69 /* ABI36_0_0.xcodeproj */;
+			proxyType = 1;
+			remoteGlobalIDString = B0C111B5D6AD695F2E5CC23D2936AD58;
+			remoteInfo = ABI36_0_0EXStoreReview;
+		};
+		EAB28B8D03989EFDC53E2A861C61745B /* PBXContainerItemProxy */ = {
+			isa = PBXContainerItemProxy;
+			containerPortal = 7489B0DC9DD47BAB377ED7541F6B71DF /* EXFont.xcodeproj */;
+			proxyType = 1;
+			remoteGlobalIDString = 0A4A001679E384FB337FF08C5D081399;
+			remoteInfo = EXFont;
+		};
+		EAB6FFD176C251FB23B38391421C112A /* PBXContainerItemProxy */ = {
+			isa = PBXContainerItemProxy;
+			containerPortal = 709CDF020CB0F18ACFB2C8FB1F4E53A9 /* ABI35_0_0.xcodeproj */;
+			proxyType = 1;
+			remoteGlobalIDString = 23830E0B787B01A4DC8DE392FACD3021;
+			remoteInfo = ABI35_0_0EXSharing;
+		};
+		EBE448D4BA2D11B556C4BF20BB0F346C /* PBXContainerItemProxy */ = {
+			isa = PBXContainerItemProxy;
+			containerPortal = 3FB5DFCC8075E5D307801B2F9649AF69 /* ABI36_0_0.xcodeproj */;
+			proxyType = 1;
+			remoteGlobalIDString = 2E747FF4DCDADFB6C616586E5B7D3EE7;
+			remoteInfo = ABI36_0_0EXUpdates;
+		};
+		ED0DFF732C6F2E4D7BFD66582A388DC0 /* PBXContainerItemProxy */ = {
+			isa = PBXContainerItemProxy;
+			containerPortal = 9306B24E3B4D385BD26AB11A6D30343E /* JKBigInteger2.xcodeproj */;
+			proxyType = 1;
+			remoteGlobalIDString = 55B5B69CD0128658056242174A61815A;
+			remoteInfo = JKBigInteger2;
+		};
+		ED2717FBC9798FB719750E1AFEBFF92E /* PBXContainerItemProxy */ = {
+			isa = PBXContainerItemProxy;
+			containerPortal = 212B5032D0C4923271757AFCEBDF394A /* ABI34_0_0.xcodeproj */;
+			proxyType = 1;
+			remoteGlobalIDString = 31DC869713590C4253894E9BD6396842;
+			remoteInfo = ABI34_0_0EXSecureStore;
+		};
+		ED2AE17DB8AD5478D5CDFDFD097DA076 /* PBXContainerItemProxy */ = {
+			isa = PBXContainerItemProxy;
+			containerPortal = 3FB5DFCC8075E5D307801B2F9649AF69 /* ABI36_0_0.xcodeproj */;
+			proxyType = 1;
+			remoteGlobalIDString = ABD36AB1B093EF6366FCA062C5454122;
+			remoteInfo = ABI36_0_0EXPrint;
+		};
+		ED4ED18E28CB1EF22B7A8F22A1EAC9EE /* PBXContainerItemProxy */ = {
+			isa = PBXContainerItemProxy;
+			containerPortal = 3FB5DFCC8075E5D307801B2F9649AF69 /* ABI36_0_0.xcodeproj */;
+			proxyType = 1;
+			remoteGlobalIDString = 73ADCECB5C19B12BB7DF9A7A5E6A58EE;
+			remoteInfo = ABI36_0_0EXAppLoaderProvider;
+		};
+		ED88B9FE5FC5F3134B8696EC644ED44C /* PBXContainerItemProxy */ = {
+			isa = PBXContainerItemProxy;
+			containerPortal = 310060D872B379222D7B04D3A71A0D9D /* React-jsiexecutor.xcodeproj */;
+			proxyType = 1;
+			remoteGlobalIDString = 7F7693C84AD2D676CE4E5741F508C198;
+			remoteInfo = "React-jsiexecutor";
+		};
+		EEE66354AA97E22B7B9EBBE8A9CB7F5F /* PBXContainerItemProxy */ = {
+			isa = PBXContainerItemProxy;
+			containerPortal = D0FC2C37764CA3A3B551D3728E197E53 /* RCTRequired.xcodeproj */;
+			proxyType = 1;
+			remoteGlobalIDString = 7B4E6DC12B1D694845842E9A06C59213;
+			remoteInfo = RCTRequired;
+		};
+		F08A2577CE34CB2788E206F8A879619D /* PBXContainerItemProxy */ = {
+			isa = PBXContainerItemProxy;
+			containerPortal = 4541525B88CE28E9956877A199BD4B70 /* EXCalendar.xcodeproj */;
+			proxyType = 1;
+			remoteGlobalIDString = 0F2988851D689F1E41CFC89C31422758;
+			remoteInfo = EXCalendar;
+		};
+		F0FE1B4FC2BB44DE3B15F1B353DF340F /* PBXContainerItemProxy */ = {
+			isa = PBXContainerItemProxy;
+			containerPortal = 6F11A03453A2410D8789BFB27BC5E8A0 /* React-RCTVibration.xcodeproj */;
+			proxyType = 1;
+			remoteGlobalIDString = 502D208480A94D02F62BB739D7512657;
+			remoteInfo = "React-RCTVibration";
+		};
+		F427F3D06809EBC3AF09E23F405924D4 /* PBXContainerItemProxy */ = {
+			isa = PBXContainerItemProxy;
+			containerPortal = 31E92FF75F534D670DD30848F9F21EB0 /* nanopb.xcodeproj */;
+			proxyType = 1;
+			remoteGlobalIDString = 052B66B57BF269A4B160A5659F7D46D4;
+			remoteInfo = nanopb;
+		};
+		F56F8114ED7DF21C946F3572D98166DF /* PBXContainerItemProxy */ = {
+			isa = PBXContainerItemProxy;
+			containerPortal = 709CDF020CB0F18ACFB2C8FB1F4E53A9 /* ABI35_0_0.xcodeproj */;
+			proxyType = 1;
+			remoteGlobalIDString = 520F7B75D14EF96B76ABA79D7C8CCE1A;
+			remoteInfo = ABI35_0_0EXBrightness;
+		};
+		F583C8CA95A4E20FDEAD76DB499CEABE /* PBXContainerItemProxy */ = {
+			isa = PBXContainerItemProxy;
+			containerPortal = 32D5C0795472A0DB5F7410E5511EBE43 /* EXMediaLibrary.xcodeproj */;
+			proxyType = 1;
+			remoteGlobalIDString = 422CF65902B3ABF0E6A47527F9209CC8;
+			remoteInfo = EXMediaLibrary;
+		};
+		F6789AB0C74B7D9F5F29BA270681AFC7 /* PBXContainerItemProxy */ = {
+			isa = PBXContainerItemProxy;
+			containerPortal = 3FB5DFCC8075E5D307801B2F9649AF69 /* ABI36_0_0.xcodeproj */;
+			proxyType = 1;
+			remoteGlobalIDString = 6D6449485A092B6F957CB7D13EB6A105;
+			remoteInfo = ABI36_0_0EXImagePicker;
+		};
+		F68911DA279A628F35AEDB8B40958256 /* PBXContainerItemProxy */ = {
+			isa = PBXContainerItemProxy;
+			containerPortal = 3FB5DFCC8075E5D307801B2F9649AF69 /* ABI36_0_0.xcodeproj */;
+			proxyType = 1;
+			remoteGlobalIDString = 3BD72CB217C774F8DB0EA39319D7D63F;
+			remoteInfo = ABI36_0_0EXBlur;
+		};
+		F714745CE8A237BDF6E8B51306B90EBB /* PBXContainerItemProxy */ = {
+			isa = PBXContainerItemProxy;
+			containerPortal = 3FB5DFCC8075E5D307801B2F9649AF69 /* ABI36_0_0.xcodeproj */;
+			proxyType = 1;
+			remoteGlobalIDString = C0859112CE2260149545E48F4C92C8F5;
+			remoteInfo = ABI36_0_0UMFontInterface;
+		};
+		F797AE89744B9FB21CB0E67A9F1BBD36 /* PBXContainerItemProxy */ = {
+			isa = PBXContainerItemProxy;
+			containerPortal = 3F2CF561B1E15B7423EE4298465BD355 /* React-RCTText.xcodeproj */;
 			proxyType = 1;
 			remoteGlobalIDString = F0809BF90AC70C40646AB597C21CC420;
 			remoteInfo = "React-RCTText";
 		};
-		05CDDE6C3B1F84EB2EC4177444D84D2C /* PBXContainerItemProxy */ = {
-			isa = PBXContainerItemProxy;
-			containerPortal = 1727788E859417EEE39CBC2858F73606 /* EXMailComposer.xcodeproj */;
-			proxyType = 1;
-			remoteGlobalIDString = 2E02530F5AAAD2AC2A43FE2B8AC3E99C;
-			remoteInfo = EXMailComposer;
-		};
-		06190CE1F7B7EF70E007284EAD2C4A0B /* PBXContainerItemProxy */ = {
-			isa = PBXContainerItemProxy;
-			containerPortal = BDCE6D583935F3509864B8E7B4149548 /* ABI35_0_0.xcodeproj */;
-			proxyType = 1;
-			remoteGlobalIDString = 2FEEA17869D69BB77E7AAEA39D2CE701;
-			remoteInfo = ABI35_0_0EXLocalization;
-		};
-		06CC682C796D8C6A6DB397A4BD22E70B /* PBXContainerItemProxy */ = {
-			isa = PBXContainerItemProxy;
-			containerPortal = 24995760219F13C24A8A30197D4765D2 /* Fabric.xcodeproj */;
-			proxyType = 1;
-			remoteGlobalIDString = 033C78D4EF039D72394D82A45D46E8D1;
-			remoteInfo = Fabric;
-		};
-		06F006D2BA0A6C3385C1FF7228500CEA /* PBXContainerItemProxy */ = {
-			isa = PBXContainerItemProxy;
-			containerPortal = 26BD043AF9FE6D25B9130B8B050E3B3C /* React-jsiexecutor.xcodeproj */;
-			proxyType = 1;
-			remoteGlobalIDString = 7F7693C84AD2D676CE4E5741F508C198;
-			remoteInfo = "React-jsiexecutor";
-		};
-		07F726DBAF8C12411937DC56C7CE04BD /* PBXContainerItemProxy */ = {
-			isa = PBXContainerItemProxy;
-			containerPortal = BDCE6D583935F3509864B8E7B4149548 /* ABI35_0_0.xcodeproj */;
-			proxyType = 1;
-			remoteGlobalIDString = 9255D9F6A409F29BA8F28EF910967B30;
-			remoteInfo = ABI35_0_0EXMailComposer;
-		};
-		0802C624A657C1CCD3024BC530B22876 /* PBXContainerItemProxy */ = {
-			isa = PBXContainerItemProxy;
-			containerPortal = 9E03FC01AF627C6417CA739ED142F059 /* EXGL_CPP.xcodeproj */;
-			proxyType = 1;
-			remoteGlobalIDString = 4C66693C554B15E2593FB1F665F8BA01;
-			remoteInfo = EXGL_CPP;
-		};
-		08658E62A93AED59139CA25DEC64163B /* PBXContainerItemProxy */ = {
-			isa = PBXContainerItemProxy;
-			containerPortal = 07D51552DCD30F3AC79088839CD34A1B /* FirebaseMLVision.xcodeproj */;
-			proxyType = 1;
-			remoteGlobalIDString = 3D5358053745F186EF3299093007AD97;
-			remoteInfo = FirebaseMLVision;
-		};
-		0A70F81663265C72BBD5948DA1F9AD03 /* PBXContainerItemProxy */ = {
-			isa = PBXContainerItemProxy;
-			containerPortal = D17943C2AAB90B7DDE57C6DF776D61AE /* EXStoreReview.xcodeproj */;
-			proxyType = 1;
-			remoteGlobalIDString = F2C74458D282DA74DB95F8A7FE6A5207;
-			remoteInfo = EXStoreReview;
-		};
-		0AE304CCD0FA11551E633B8BD99492CC /* PBXContainerItemProxy */ = {
-			isa = PBXContainerItemProxy;
-			containerPortal = 0889A04942CC38D213696983EEA4F441 /* ABI36_0_0.xcodeproj */;
-			proxyType = 1;
-			remoteGlobalIDString = 05DF7E6FB88B48307AF74F6E7D70EC23;
-			remoteInfo = ABI36_0_0EXAV;
-		};
-		0D214B59FFAB2A933398363B45EBFC63 /* PBXContainerItemProxy */ = {
-			isa = PBXContainerItemProxy;
-			containerPortal = BDCE6D583935F3509864B8E7B4149548 /* ABI35_0_0.xcodeproj */;
-			proxyType = 1;
-			remoteGlobalIDString = 0AB21BFAF9FE5F815988FCB70D33BF14;
-			remoteInfo = ABI35_0_0EXRandom;
-		};
-		0D3D90EBD588C5BFB60F71B8F9B8D08E /* PBXContainerItemProxy */ = {
-			isa = PBXContainerItemProxy;
-			containerPortal = A2152528EF2CCC8A6984DA62753EA299 /* EXAppleAuthentication.xcodeproj */;
-			proxyType = 1;
-			remoteGlobalIDString = 75D95B1FB34689F855D1F4728683DC28;
-			remoteInfo = EXAppleAuthentication;
-		};
-		0DC57A1781AF067574E2F75CCA342254 /* PBXContainerItemProxy */ = {
-			isa = PBXContainerItemProxy;
-			containerPortal = 0889A04942CC38D213696983EEA4F441 /* ABI36_0_0.xcodeproj */;
-			proxyType = 1;
-			remoteGlobalIDString = CCD44ADCDEA437B97B0DE8CC26FE92B0;
-			remoteInfo = ABI36_0_0EXSpeech;
-		};
-		0E2B57C7E631048AFCE9842E43A460D6 /* PBXContainerItemProxy */ = {
-			isa = PBXContainerItemProxy;
-			containerPortal = C2925D31BF80A14020D7966B4B640D43 /* EXLocalAuthentication.xcodeproj */;
-			proxyType = 1;
-			remoteGlobalIDString = 8D12244750972C21D688A2875A0E77F4;
-			remoteInfo = EXLocalAuthentication;
-		};
-		0EEC8816CC80F50730BD4F789C183C07 /* PBXContainerItemProxy */ = {
+		F7FF90733FBFA287803189354DC2742A /* PBXContainerItemProxy */ = {
+			isa = PBXContainerItemProxy;
+			containerPortal = C0C560F4FDC6EC4DE84267DDD880D6C3 /* EXSMS.xcodeproj */;
+			proxyType = 1;
+			remoteGlobalIDString = 1309E054CB75DA99E029D5D2C8C2210E;
+			remoteInfo = EXSMS;
+		};
+		F846A440199ECE3C8301CBB19C3A6006 /* PBXContainerItemProxy */ = {
+			isa = PBXContainerItemProxy;
+			containerPortal = F7E0118061CD4B4B44868CCA0CCE732B /* GTMSessionFetcher.xcodeproj */;
+			proxyType = 1;
+			remoteGlobalIDString = BD7A8A3BC22FD28DCB40568BE43D7C70;
+			remoteInfo = GTMSessionFetcher;
+		};
+		F8C8B6A9AA44DB0631EE1DBBC231F2A5 /* PBXContainerItemProxy */ = {
+			isa = PBXContainerItemProxy;
+			containerPortal = 703070FF812A356A72C54F2B17FC5566 /* React.xcodeproj */;
+			proxyType = 1;
+			remoteGlobalIDString = 94DA87F24FB4B93E5D08FE961D5E5A3E;
+			remoteInfo = React;
+		};
+		F8EECCEB0B899D9F4860A56C060B0DC4 /* PBXContainerItemProxy */ = {
+			isa = PBXContainerItemProxy;
+			containerPortal = 212B5032D0C4923271757AFCEBDF394A /* ABI34_0_0.xcodeproj */;
+			proxyType = 1;
+			remoteGlobalIDString = 2E8CA802526BF2DEC3347427546ED710;
+			remoteInfo = ABI34_0_0EXContacts;
+		};
+		FA13D2AD72F4895699BD6EAA322BB5E5 /* PBXContainerItemProxy */ = {
+			isa = PBXContainerItemProxy;
+			containerPortal = 709CDF020CB0F18ACFB2C8FB1F4E53A9 /* ABI35_0_0.xcodeproj */;
+			proxyType = 1;
+			remoteGlobalIDString = FD9BB6B2601F25140F3566EDC10A9B69;
+			remoteInfo = ABI35_0_0EXImagePicker;
+		};
+		FB27319749897DD642A8EFEF0AD980F4 /* PBXContainerItemProxy */ = {
+			isa = PBXContainerItemProxy;
+			containerPortal = 212B5032D0C4923271757AFCEBDF394A /* ABI34_0_0.xcodeproj */;
+			proxyType = 1;
+			remoteGlobalIDString = 3CF0A68EDAC597670EB9981C008A642F;
+			remoteInfo = ABI34_0_0EXAppLoaderProvider;
+		};
+		FB7B9348710F6952F8B5DEF6B51D7D13 /* PBXContainerItemProxy */ = {
+			isa = PBXContainerItemProxy;
+			containerPortal = 212B5032D0C4923271757AFCEBDF394A /* ABI34_0_0.xcodeproj */;
+			proxyType = 1;
+			remoteGlobalIDString = 85CCF66024BDEF398BD94B4EFC4C2B5A;
+			remoteInfo = ABI34_0_0EXSpeech;
+		};
+		FB910F8A4F02E59089A7134177D699B8 /* PBXContainerItemProxy */ = {
+			isa = PBXContainerItemProxy;
+			containerPortal = 85FD593933BE89E1DA1342C5E73A158D /* EXDocumentPicker.xcodeproj */;
+			proxyType = 1;
+			remoteGlobalIDString = 40300EFA08DDB78C6AFF84A0F118E9CD;
+			remoteInfo = EXDocumentPicker;
+		};
+		FB9193B4C62121D745A1829A6C38427E /* PBXContainerItemProxy */ = {
+			isa = PBXContainerItemProxy;
+			containerPortal = A388BD6A115C42FBDD6C8FC67822E7B1 /* ReactCommon.xcodeproj */;
+			proxyType = 1;
+			remoteGlobalIDString = 2610D146B211EB79FECF83D4FA5AB36D;
+			remoteInfo = ReactCommon;
+		};
+		FC15F793F72E2129D251794A764B7259 /* PBXContainerItemProxy */ = {
+			isa = PBXContainerItemProxy;
+			containerPortal = 212B5032D0C4923271757AFCEBDF394A /* ABI34_0_0.xcodeproj */;
+			proxyType = 1;
+			remoteGlobalIDString = BDA4359A00761B6AD6DB88CEC68C2D44;
+			remoteInfo = ABI34_0_0EXVideoThumbnails;
+		};
+		FC1B1AA2BEA392E250CB946071466AFB /* PBXContainerItemProxy */ = {
+			isa = PBXContainerItemProxy;
+			containerPortal = 3FB5DFCC8075E5D307801B2F9649AF69 /* ABI36_0_0.xcodeproj */;
+			proxyType = 1;
+			remoteGlobalIDString = 6FB4DBA8C776042815026EF3D8E39788;
+			remoteInfo = ABI36_0_0EXLocation;
+		};
+		FC28FA283EF37AC51B219EDBE6347E10 /* PBXContainerItemProxy */ = {
+			isa = PBXContainerItemProxy;
+			containerPortal = 2A7D8B6A7387CE71BA60F39377470E5C /* Yoga.xcodeproj */;
+			proxyType = 1;
+			remoteGlobalIDString = 8DB658880A3F558549A84D99BCFADCBC;
+			remoteInfo = Yoga;
+		};
+		FCFA33C10AA8F364004EB2C7E5FEB1D3 /* PBXContainerItemProxy */ = {
+			isa = PBXContainerItemProxy;
+			containerPortal = 317C6C95E4FB20E7A1816EAA3BA93378 /* EXScreenOrientation.xcodeproj */;
+			proxyType = 1;
+			remoteGlobalIDString = AA651E1AC215FDCE87E218058A342349;
+			remoteInfo = EXScreenOrientation;
+		};
+		FE66A079F74890F39BF68A0FE23BA79B /* PBXContainerItemProxy */ = {
 			isa = PBXContainerItemProxy;
 			containerPortal = 549D382640DF381F80D835259236C6D1 /* Google-Mobile-Ads-SDK.xcodeproj */;
 			proxyType = 1;
 			remoteGlobalIDString = 662B519EDA759B92F78065D8C998C86E;
 			remoteInfo = "Google-Mobile-Ads-SDK";
-		};
-		0F3671028F88DF41AEAF2DE3B2014634 /* PBXContainerItemProxy */ = {
-			isa = PBXContainerItemProxy;
-			containerPortal = D13D1078C70CDD48377C02AC1E3F7023 /* DoubleConversion.xcodeproj */;
-			proxyType = 1;
-			remoteGlobalIDString = 725D0E8C1060F8939288E8C91236BA4F;
-			remoteInfo = DoubleConversion;
-		};
-		118F0E6AFDB8AB381D98EE1BCDB7B8C7 /* PBXContainerItemProxy */ = {
-			isa = PBXContainerItemProxy;
-			containerPortal = 08518012FCA0E31B3E86FE61167370CE /* ABI34_0_0.xcodeproj */;
-			proxyType = 1;
-			remoteGlobalIDString = 8A75497FB8E339D17F172AB91BF8EE04;
-			remoteInfo = ABI34_0_0EXBarCodeScanner;
-		};
-		11CA0CB48A86EBC032F211150C157159 /* PBXContainerItemProxy */ = {
-			isa = PBXContainerItemProxy;
-			containerPortal = 0889A04942CC38D213696983EEA4F441 /* ABI36_0_0.xcodeproj */;
-			proxyType = 1;
-			remoteGlobalIDString = 25F6A84F7C9D48E4EDC6B249BED67639;
-			remoteInfo = ABI36_0_0EXFileSystem;
-		};
-		135FDE6EC323C92CA3A6057B178697CE /* PBXContainerItemProxy */ = {
-			isa = PBXContainerItemProxy;
-			containerPortal = 08518012FCA0E31B3E86FE61167370CE /* ABI34_0_0.xcodeproj */;
-			proxyType = 1;
-			remoteGlobalIDString = 10A12F95932E350CAF7699538E282DC1;
-			remoteInfo = ABI34_0_0EXGoogleSignIn;
-		};
-		1394472364CBB5953311FA2D413A36F0 /* PBXContainerItemProxy */ = {
-			isa = PBXContainerItemProxy;
-			containerPortal = DFFDF0AB64C1B899E0398BCF341D006F /* Amplitude-iOS.xcodeproj */;
-			proxyType = 1;
-			remoteGlobalIDString = E9F5188151EE37F157A617BBBC3DB105;
-			remoteInfo = "Amplitude-iOS";
-		};
-		13C61467B9A9687E4DEAE9DDAC9B38B1 /* PBXContainerItemProxy */ = {
-			isa = PBXContainerItemProxy;
-			containerPortal = 8164F81E985032D5B42CB79AF2D46BAC /* EXBranch.xcodeproj */;
-			proxyType = 1;
-			remoteGlobalIDString = 6B47FA6D658B6D4521D692AE24630902;
-			remoteInfo = EXBranch;
-		};
-		145008AFB3EE1F9F813D117919A159B6 /* PBXContainerItemProxy */ = {
-			isa = PBXContainerItemProxy;
-			containerPortal = 0889A04942CC38D213696983EEA4F441 /* ABI36_0_0.xcodeproj */;
-			proxyType = 1;
-			remoteGlobalIDString = 3BD72CB217C774F8DB0EA39319D7D63F;
-			remoteInfo = ABI36_0_0EXBlur;
-		};
-		14603E55B65CF4265F19F7277EAFE8D2 /* PBXContainerItemProxy */ = {
-			isa = PBXContainerItemProxy;
-			containerPortal = 636530CE44A7EDFEDAA947D24AD55819 /* Yoga.xcodeproj */;
-			proxyType = 1;
-			remoteGlobalIDString = 8DB658880A3F558549A84D99BCFADCBC;
-			remoteInfo = Yoga;
-		};
-		17A55F477955FBCEDC457F373A965B0E /* PBXContainerItemProxy */ = {
-			isa = PBXContainerItemProxy;
-			containerPortal = 0889A04942CC38D213696983EEA4F441 /* ABI36_0_0.xcodeproj */;
-			proxyType = 1;
-			remoteGlobalIDString = 0BA1E848DD2F43297D651F1E891F5764;
-			remoteInfo = ABI36_0_0ExpoKit;
-		};
-		17E4E795E2BF026E65414953928FAE79 /* PBXContainerItemProxy */ = {
-			isa = PBXContainerItemProxy;
-			containerPortal = 4764CD4823A97578F95024C4D7075B79 /* lottie-ios.xcodeproj */;
-			proxyType = 1;
-			remoteGlobalIDString = 2FFD4CF15B40CE17E04F3BC6AAF7035A;
-			remoteInfo = "lottie-ios";
-		};
-		199C6E919C84F2D962254D7503FE9BA3 /* PBXContainerItemProxy */ = {
-			isa = PBXContainerItemProxy;
-			containerPortal = 7D47D11533867E1C6AFB39EE1DFFF271 /* UMFaceDetectorInterface.xcodeproj */;
-			proxyType = 1;
-			remoteGlobalIDString = 8DC606D9CFDD04C553C81728629364B3;
-			remoteInfo = UMFaceDetectorInterface;
-		};
-		1BF528355ABEC100CFCC2808F211D9B0 /* PBXContainerItemProxy */ = {
-			isa = PBXContainerItemProxy;
-			containerPortal = BDCE6D583935F3509864B8E7B4149548 /* ABI35_0_0.xcodeproj */;
-			proxyType = 1;
-			remoteGlobalIDString = 9B46945ADCE2523672D28357176A9C75;
-			remoteInfo = ABI35_0_0UMPermissionsInterface;
-		};
-		1C20C276E2B3520509FDAEE6AD2C66DC /* PBXContainerItemProxy */ = {
-			isa = PBXContainerItemProxy;
-			containerPortal = B120E4ECCA3A2F9409C968A3AF566EDE /* EXLinearGradient.xcodeproj */;
-			proxyType = 1;
-			remoteGlobalIDString = AF5113FDFEF2ECEBDD58149C34DD4634;
-			remoteInfo = EXLinearGradient;
-		};
-		1D600532E3C3419A1F44F988770A2A40 /* PBXContainerItemProxy */ = {
-			isa = PBXContainerItemProxy;
-			containerPortal = BDCE6D583935F3509864B8E7B4149548 /* ABI35_0_0.xcodeproj */;
-			proxyType = 1;
-			remoteGlobalIDString = F63A01FF19529B178FDF1CDB30923CC7;
-			remoteInfo = ABI35_0_0EXWebBrowser;
-		};
-		1E5ED38013FD9937D7C045EB8659B028 /* PBXContainerItemProxy */ = {
-			isa = PBXContainerItemProxy;
-			containerPortal = 195B23FFCC803722C5A73AB0D4F58FFE /* React-RCTSettings.xcodeproj */;
-			proxyType = 1;
-			remoteGlobalIDString = 02DD1E05F06C403A8300ABEFC2C29A3D;
-			remoteInfo = "React-RCTSettings";
-		};
-		1E7BC2A845533523A5A8C005CF1722A8 /* PBXContainerItemProxy */ = {
-			isa = PBXContainerItemProxy;
-			containerPortal = 2BDC96831FA9406E2146BFAF6F4A0589 /* React-jsinspector.xcodeproj */;
-			proxyType = 1;
-			remoteGlobalIDString = 1AC0EAF3E808B6AA276E43B30A5B20AA;
-			remoteInfo = "React-jsinspector";
-		};
-		1EDC4B01D9DFC80BFC79A8B9F73110AE /* PBXContainerItemProxy */ = {
-			isa = PBXContainerItemProxy;
-			containerPortal = BDCE6D583935F3509864B8E7B4149548 /* ABI35_0_0.xcodeproj */;
-			proxyType = 1;
-			remoteGlobalIDString = 3F64962F497C4FA226B9FE597A3249CD;
-			remoteInfo = ABI35_0_0UMSensorsInterface;
-		};
-		1F64702801D90A14B452392CBB6C82E6 /* PBXContainerItemProxy */ = {
-			isa = PBXContainerItemProxy;
-			containerPortal = FB6A35E995DAEAACEB06A76AAF778706 /* GoogleToolboxForMac.xcodeproj */;
-			proxyType = 1;
-			remoteGlobalIDString = 6A6C31AF5480BB69EDDFCD50D28967CD;
-			remoteInfo = GoogleToolboxForMac;
-		};
-		20601C5912D95646272D5B308861A323 /* PBXContainerItemProxy */ = {
-			isa = PBXContainerItemProxy;
-			containerPortal = A196458D50C3B7F919D7DFAD36AD7A91 /* GoogleDataTransportCCTSupport.xcodeproj */;
-			proxyType = 1;
-			remoteGlobalIDString = 11C41BD6B3D59337B4AE45F453918096;
-			remoteInfo = GoogleDataTransportCCTSupport;
-		};
-		2122F913E9D172AEE942E5DC98F41C50 /* PBXContainerItemProxy */ = {
-			isa = PBXContainerItemProxy;
-			containerPortal = 08518012FCA0E31B3E86FE61167370CE /* ABI34_0_0.xcodeproj */;
-			proxyType = 1;
-			remoteGlobalIDString = 48B00018AB77CB2BAB602C2D3678B0AC;
-			remoteInfo = yogaABI34_0_0;
-		};
-		2172508EDC69074062EFD5DEC8C48D59 /* PBXContainerItemProxy */ = {
-			isa = PBXContainerItemProxy;
-			containerPortal = BDCE6D583935F3509864B8E7B4149548 /* ABI35_0_0.xcodeproj */;
-			proxyType = 1;
-			remoteGlobalIDString = 7688B1539830A752503FA00DC6F81F8E;
-			remoteInfo = ABI35_0_0UMCameraInterface;
-		};
-		21B9E6EDC18DB41A745A168145B3BD75 /* PBXContainerItemProxy */ = {
-			isa = PBXContainerItemProxy;
-			containerPortal = C252DB9EC2961ECA26A5DD16F8AD801F /* React-cxxreact.xcodeproj */;
-			proxyType = 1;
-			remoteGlobalIDString = BD509719D4F0C3D8910F2BED0B6AB5F3;
-			remoteInfo = "React-cxxreact";
-		};
-		23D6F380D8507FCCD87888999FE5C37F /* PBXContainerItemProxy */ = {
-			isa = PBXContainerItemProxy;
-			containerPortal = 0889A04942CC38D213696983EEA4F441 /* ABI36_0_0.xcodeproj */;
-			proxyType = 1;
-			remoteGlobalIDString = 0811C6272161B4F64AD4DA0DB2BA3723;
-			remoteInfo = "ABI36_0_0React-RCTImage";
-		};
-		24F8C1C6CE38CC28750DAA152000ADD5 /* PBXContainerItemProxy */ = {
-			isa = PBXContainerItemProxy;
-			containerPortal = 845B601E801CFFEE0F5CBEB86DE353BC /* EXTaskManager.xcodeproj */;
-			proxyType = 1;
-			remoteGlobalIDString = 86D546D1F048CDA66BE7589194F91D23;
-			remoteInfo = EXTaskManager;
-		};
-		254562AC4F3B27D31A7003AE81860504 /* PBXContainerItemProxy */ = {
-			isa = PBXContainerItemProxy;
-			containerPortal = 0889A04942CC38D213696983EEA4F441 /* ABI36_0_0.xcodeproj */;
-			proxyType = 1;
-			remoteGlobalIDString = DBFFDD6EF0081135DDB3A825211EA670;
-			remoteInfo = ABI36_0_0EXBackgroundFetch;
-		};
-		2552C8D455081EDB0B5B6E0755766B5A /* PBXContainerItemProxy */ = {
-			isa = PBXContainerItemProxy;
-			containerPortal = 08518012FCA0E31B3E86FE61167370CE /* ABI34_0_0.xcodeproj */;
-			proxyType = 1;
-			remoteGlobalIDString = 473D3B56117BEF4D36F061530DF9B46E;
-			remoteInfo = ABI34_0_0EXAppAuth;
-		};
-		26EA01FA1E931687AE7110DBAB93FDA2 /* PBXContainerItemProxy */ = {
-			isa = PBXContainerItemProxy;
-			containerPortal = E1F0F3881D334951E64C1371F8B79D2E /* Analytics.xcodeproj */;
-			proxyType = 1;
-			remoteGlobalIDString = 428EE321470913F61A7C253ACF3B4D53;
-			remoteInfo = Analytics;
-		};
-		27A4D12F14045A8AB2C29FE76EEFF446 /* PBXContainerItemProxy */ = {
-			isa = PBXContainerItemProxy;
-			containerPortal = BDCE6D583935F3509864B8E7B4149548 /* ABI35_0_0.xcodeproj */;
-			proxyType = 1;
-			remoteGlobalIDString = 1C7CEF45DA27B60F2543F49620147E8A;
-			remoteInfo = ReactABI35_0_0;
-		};
-		28DA3BF2A64EA620CBAC518AC4E2788A /* PBXContainerItemProxy */ = {
-			isa = PBXContainerItemProxy;
-			containerPortal = BDCE6D583935F3509864B8E7B4149548 /* ABI35_0_0.xcodeproj */;
-			proxyType = 1;
-			remoteGlobalIDString = 49F4F487016EB7953198C74EB8C6040A;
-			remoteInfo = ABI35_0_0UMFileSystemInterface;
-		};
-		295C572996137ABBED29BD54C22A2910 /* PBXContainerItemProxy */ = {
-			isa = PBXContainerItemProxy;
-			containerPortal = C3DD583B15221F8DF55F01B776AE6CBD /* EXCalendar.xcodeproj */;
-			proxyType = 1;
-			remoteGlobalIDString = 0F2988851D689F1E41CFC89C31422758;
-			remoteInfo = EXCalendar;
-		};
-		2A571106065C83CE2D6B73EF048826A2 /* PBXContainerItemProxy */ = {
-			isa = PBXContainerItemProxy;
-			containerPortal = 08518012FCA0E31B3E86FE61167370CE /* ABI34_0_0.xcodeproj */;
-			proxyType = 1;
-			remoteGlobalIDString = 0C80ABCC197F7889FF44C2517104CE35;
-			remoteInfo = ABI34_0_0EXImageManipulator;
-		};
-		2A75202BA03FE18CADF7E2ACD122EF3F /* PBXContainerItemProxy */ = {
-			isa = PBXContainerItemProxy;
-			containerPortal = A075154B105881FA1CB390820B6F22E8 /* RCTTypeSafety.xcodeproj */;
-			proxyType = 1;
-			remoteGlobalIDString = 9C3601DE72183D42B9DC3FF333D35CF7;
-			remoteInfo = RCTTypeSafety;
-		};
-		2B2DA5D990A594137ECC1CA067035533 /* PBXContainerItemProxy */ = {
-			isa = PBXContainerItemProxy;
-			containerPortal = 08518012FCA0E31B3E86FE61167370CE /* ABI34_0_0.xcodeproj */;
-			proxyType = 1;
-			remoteGlobalIDString = 65B730B1B61938A9B2E66B9D55A755EE;
-			remoteInfo = ABI34_0_0UMCore;
-		};
-		2C881993080277D7F9266506D7263744 /* PBXContainerItemProxy */ = {
-			isa = PBXContainerItemProxy;
-			containerPortal = 4C64FE0C201570701939452EF2770CC6 /* React-Core.xcodeproj */;
-			proxyType = 1;
-			remoteGlobalIDString = 5DA1A74647F652AE8E4DE074AFC4C6B7;
-			remoteInfo = "React-Core";
-		};
-		2D315F823004663C58ED3A15A3FD2F8A /* PBXContainerItemProxy */ = {
-			isa = PBXContainerItemProxy;
-			containerPortal = BDCE6D583935F3509864B8E7B4149548 /* ABI35_0_0.xcodeproj */;
-			proxyType = 1;
-			remoteGlobalIDString = 90EAC78CA0291E971E628F2D0BC6877A;
-			remoteInfo = ABI35_0_0EXImageManipulator;
-		};
-		2D4A95FA7D73ED7FD393A1247B627D06 /* PBXContainerItemProxy */ = {
-			isa = PBXContainerItemProxy;
-			containerPortal = 08518012FCA0E31B3E86FE61167370CE /* ABI34_0_0.xcodeproj */;
-			proxyType = 1;
-			remoteGlobalIDString = BF9EE737083F3680AC7E3F5B7600B946;
-			remoteInfo = ABI34_0_0EXBrightness;
-		};
-		2D7BE6CAD6B7BC2A6DBF95FCEA05B055 /* PBXContainerItemProxy */ = {
-			isa = PBXContainerItemProxy;
-			containerPortal = 0889A04942CC38D213696983EEA4F441 /* ABI36_0_0.xcodeproj */;
-			proxyType = 1;
-			remoteGlobalIDString = 6F7CAF6404FF96359734746383BB74B9;
-			remoteInfo = ABI36_0_0EXBluetooth;
-		};
-		2D9DDAC6640F6943F16747BB9D56A45A /* PBXContainerItemProxy */ = {
-			isa = PBXContainerItemProxy;
-			containerPortal = 2FF45CAFD854D8DDE609FAB7381292FF /* EXVideoThumbnails.xcodeproj */;
-			proxyType = 1;
-			remoteGlobalIDString = 16ED442C06F5D444E672AE845A57E796;
-			remoteInfo = EXVideoThumbnails;
-		};
-		2E152EC509DC92C0B8CA5CEE18F9CF75 /* PBXContainerItemProxy */ = {
-			isa = PBXContainerItemProxy;
-			containerPortal = 0889A04942CC38D213696983EEA4F441 /* ABI36_0_0.xcodeproj */;
-			proxyType = 1;
-			remoteGlobalIDString = FEF27171CD0A91E5F28ED3165671A0B1;
-			remoteInfo = ABI36_0_0EXVideoThumbnails;
-		};
-		2E3C2370F7BD65D52DF125BA65F78FA6 /* PBXContainerItemProxy */ = {
-			isa = PBXContainerItemProxy;
-			containerPortal = BDCE6D583935F3509864B8E7B4149548 /* ABI35_0_0.xcodeproj */;
-			proxyType = 1;
-			remoteGlobalIDString = 97CFE26DD4B508A41F3F77E89FA51EE1;
-			remoteInfo = ABI35_0_0EXCrypto;
-		};
-		351971186BD42299CC6D083CE069D0A8 /* PBXContainerItemProxy */ = {
-			isa = PBXContainerItemProxy;
-			containerPortal = E1E903DF3F3A728AA3079FC3604DF103 /* EXGL.xcodeproj */;
-			proxyType = 1;
-			remoteGlobalIDString = 78CC35D6F49ACC0F72F0095F78EFDCE7;
-			remoteInfo = EXGL;
-		};
-		359443FC9DFCC1AF8445E95EFA2D83F5 /* PBXContainerItemProxy */ = {
-			isa = PBXContainerItemProxy;
-			containerPortal = 0889A04942CC38D213696983EEA4F441 /* ABI36_0_0.xcodeproj */;
-			proxyType = 1;
-			remoteGlobalIDString = FDF88C74615556B3437A159C18D3C9CD;
-			remoteInfo = ABI36_0_0EXBrightness;
-		};
-		35E7C022C46F0166FCB2E40020E7CEFC /* PBXContainerItemProxy */ = {
-			isa = PBXContainerItemProxy;
-			containerPortal = 107F2C0B9278EAF6A03B7ABA57032D6B /* UMReactNativeAdapter.xcodeproj */;
-			proxyType = 1;
-			remoteGlobalIDString = E0F5743D6C158230DA447A63190DF2E9;
-			remoteInfo = UMReactNativeAdapter;
-		};
-		366207147258A803131CF4B9D4933E9A /* PBXContainerItemProxy */ = {
-			isa = PBXContainerItemProxy;
-			containerPortal = 0889A04942CC38D213696983EEA4F441 /* ABI36_0_0.xcodeproj */;
-			proxyType = 1;
-			remoteGlobalIDString = E5D8382C1A658FAC82CFCF020BF0D9E4;
-			remoteInfo = ABI36_0_0UMConstantsInterface;
-		};
-		3769A18CB91647F070E956BC0A7195EA /* PBXContainerItemProxy */ = {
-			isa = PBXContainerItemProxy;
-			containerPortal = 0889A04942CC38D213696983EEA4F441 /* ABI36_0_0.xcodeproj */;
-=======
-		0541EF79E3A44083062B969DE4D33710 /* PBXContainerItemProxy */ = {
-			isa = PBXContainerItemProxy;
-			containerPortal = C0DF0EC5C5520FC9BDF9D07E414923CA /* EXVideoThumbnails.xcodeproj */;
-			proxyType = 1;
-			remoteGlobalIDString = 16ED442C06F5D444E672AE845A57E796;
-			remoteInfo = EXVideoThumbnails;
-		};
-		05755A19361C79ADC2040D514F880643 /* PBXContainerItemProxy */ = {
-			isa = PBXContainerItemProxy;
-			containerPortal = 724304EF68626509333799BE18537132 /* EXCalendar.xcodeproj */;
-			proxyType = 1;
-			remoteGlobalIDString = 0F2988851D689F1E41CFC89C31422758;
-			remoteInfo = EXCalendar;
-		};
-		0594FE580140A541055E3895874F2784 /* PBXContainerItemProxy */ = {
-			isa = PBXContainerItemProxy;
-			containerPortal = EF82AE40E2DE0CFE88F6850FB98FACB8 /* ABI36_0_0.xcodeproj */;
-			proxyType = 1;
-			remoteGlobalIDString = 1A3384F8D87F9BA4958B1CA41F6C8C4A;
-			remoteInfo = ABI36_0_0UMBarCodeScannerInterface;
-		};
-		0685AF54B6A9DD294048235851455F93 /* PBXContainerItemProxy */ = {
-			isa = PBXContainerItemProxy;
-			containerPortal = EF82AE40E2DE0CFE88F6850FB98FACB8 /* ABI36_0_0.xcodeproj */;
-			proxyType = 1;
-			remoteGlobalIDString = 00AEC55E46D8D1CB2A6278962F78C590;
-			remoteInfo = ABI36_0_0EXTaskManager;
-		};
-		06EB5F94E88422627F1E01D2A24AA08B /* PBXContainerItemProxy */ = {
-			isa = PBXContainerItemProxy;
-			containerPortal = 6A00B4090B84427D7A185B0A1C4B2726 /* EXDocumentPicker.xcodeproj */;
-			proxyType = 1;
-			remoteGlobalIDString = 40300EFA08DDB78C6AFF84A0F118E9CD;
-			remoteInfo = EXDocumentPicker;
-		};
-		08AA6444E4203C9DB143123393AAE855 /* PBXContainerItemProxy */ = {
-			isa = PBXContainerItemProxy;
-			containerPortal = EF82AE40E2DE0CFE88F6850FB98FACB8 /* ABI36_0_0.xcodeproj */;
-			proxyType = 1;
-			remoteGlobalIDString = 2DC2A05E114485F606877C81943053D3;
-			remoteInfo = ABI36_0_0EXAdsFacebook;
-		};
-		095C28E7DEB12C975C636B3B5EB3EF6B /* PBXContainerItemProxy */ = {
-			isa = PBXContainerItemProxy;
-			containerPortal = 1D29CBA21411C8288FF14DE077392AC1 /* RCTRequired.xcodeproj */;
-			proxyType = 1;
-			remoteGlobalIDString = 7B4E6DC12B1D694845842E9A06C59213;
-			remoteInfo = RCTRequired;
-		};
-		0974D9E2F840F216851168F9B78942E3 /* PBXContainerItemProxy */ = {
-			isa = PBXContainerItemProxy;
-			containerPortal = 2A03FBC353BD0997D3B4988F6F707F32 /* Folly.xcodeproj */;
-			proxyType = 1;
-			remoteGlobalIDString = 14BB2B7275726942E762F076FA966088;
-			remoteInfo = Folly;
-		};
-		09C6B3F940CF6AE15DE38CC416C6EBC6 /* PBXContainerItemProxy */ = {
-			isa = PBXContainerItemProxy;
-			containerPortal = EF82AE40E2DE0CFE88F6850FB98FACB8 /* ABI36_0_0.xcodeproj */;
-			proxyType = 1;
-			remoteGlobalIDString = 57E58B91B2FD0AEFD4849D17874EFA32;
-			remoteInfo = ABI36_0_0EXApplication;
-		};
-		09DA4E82C534173FE3F4A0E542F524A4 /* PBXContainerItemProxy */ = {
-			isa = PBXContainerItemProxy;
-			containerPortal = 2A09CEB95147273FF0855BE94636A261 /* ABI34_0_0.xcodeproj */;
-			proxyType = 1;
-			remoteGlobalIDString = F5DCE07A12345C610E4DDC9DD32D1639;
-			remoteInfo = ABI34_0_0EXPrint;
-		};
-		0A1089CEBB8E9077057D9F090A1CC618 /* PBXContainerItemProxy */ = {
-			isa = PBXContainerItemProxy;
-			containerPortal = 2A09CEB95147273FF0855BE94636A261 /* ABI34_0_0.xcodeproj */;
-			proxyType = 1;
-			remoteGlobalIDString = 436E06C2A54C19A3F40A36A9E2F0CC0C;
-			remoteInfo = ABI34_0_0EXSMS;
-		};
-		0A4C08994A698EC2002B76BF2723C4A8 /* PBXContainerItemProxy */ = {
-			isa = PBXContainerItemProxy;
-			containerPortal = 0098906518FA604CBC10906ACEE3CBFC /* ABI35_0_0.xcodeproj */;
-			proxyType = 1;
-			remoteGlobalIDString = 3F80B4D90FCF62A4B106514E341C9C97;
-			remoteInfo = ABI35_0_0UMCore;
-		};
-		0AE62126F18A3CD2762D91E99BF61B6A /* PBXContainerItemProxy */ = {
-			isa = PBXContainerItemProxy;
-			containerPortal = EF82AE40E2DE0CFE88F6850FB98FACB8 /* ABI36_0_0.xcodeproj */;
-			proxyType = 1;
-			remoteGlobalIDString = 5850CB66507BD2913699B9813465F9E4;
-			remoteInfo = ABI36_0_0UMCore;
-		};
-		0B190C3E34C3C5BA1843115ECCDCC77D /* PBXContainerItemProxy */ = {
-			isa = PBXContainerItemProxy;
-			containerPortal = EF82AE40E2DE0CFE88F6850FB98FACB8 /* ABI36_0_0.xcodeproj */;
-			proxyType = 1;
-			remoteGlobalIDString = FEAF29124D8622A534B739890E9AD7AA;
-			remoteInfo = ABI36_0_0UMFaceDetectorInterface;
-		};
-		0C685825876AD15E03E4DDBB80BAD6A1 /* PBXContainerItemProxy */ = {
-			isa = PBXContainerItemProxy;
-			containerPortal = 257656237256A61CD2BCB5FE9BA7B2D0 /* EXMailComposer.xcodeproj */;
-			proxyType = 1;
-			remoteGlobalIDString = 2E02530F5AAAD2AC2A43FE2B8AC3E99C;
-			remoteInfo = EXMailComposer;
-		};
-		0CDC9C9C6C39024F4A9BF7887BE21727 /* PBXContainerItemProxy */ = {
-			isa = PBXContainerItemProxy;
-			containerPortal = 4B0F1FA8F1143B5A438BA3F132FB35EE /* React-RCTAnimation.xcodeproj */;
-			proxyType = 1;
-			remoteGlobalIDString = 8FD0C9BFE0E509D0066C67C06EE170B5;
-			remoteInfo = "React-RCTAnimation";
-		};
-		0D4F525DD9A0B1C5D01355C319EA41AD /* PBXContainerItemProxy */ = {
-			isa = PBXContainerItemProxy;
-			containerPortal = 0098906518FA604CBC10906ACEE3CBFC /* ABI35_0_0.xcodeproj */;
-			proxyType = 1;
-			remoteGlobalIDString = 33A96B208E6EDCFB9088D2459CE35B18;
-			remoteInfo = ABI35_0_0EXSMS;
-		};
-		0DA164BA6574FB7FEF4E8DF85D4A0B43 /* PBXContainerItemProxy */ = {
-			isa = PBXContainerItemProxy;
-			containerPortal = FF9FEE1846D7DB030899827478EF9AA4 /* React-CoreModules.xcodeproj */;
-			proxyType = 1;
-			remoteGlobalIDString = 42F070932EC272C376353459CE0FA76E;
-			remoteInfo = "React-CoreModules";
-		};
-		0EFEF64FA2CFDC93E245343F34C33D4A /* PBXContainerItemProxy */ = {
-			isa = PBXContainerItemProxy;
-			containerPortal = A196458D50C3B7F919D7DFAD36AD7A91 /* GoogleDataTransportCCTSupport.xcodeproj */;
-			proxyType = 1;
-			remoteGlobalIDString = 11C41BD6B3D59337B4AE45F453918096;
-			remoteInfo = GoogleDataTransportCCTSupport;
-		};
-		0F18D411B72038D189054615791A6FF7 /* PBXContainerItemProxy */ = {
-			isa = PBXContainerItemProxy;
-			containerPortal = 5BE2D62071E47C6CFCF1AA9AC73312CD /* React-RCTLinking.xcodeproj */;
-			proxyType = 1;
-			remoteGlobalIDString = FF1621D1C3F9AF33EDD2BF51FEDEB3D8;
-			remoteInfo = "React-RCTLinking";
-		};
-		0F343BD8AC5C0972A147D31AF2094D3B /* PBXContainerItemProxy */ = {
-			isa = PBXContainerItemProxy;
-			containerPortal = 2A09CEB95147273FF0855BE94636A261 /* ABI34_0_0.xcodeproj */;
-			proxyType = 1;
-			remoteGlobalIDString = 93804DEF07DBD2C92CBFFE7CC32DD5FC;
-			remoteInfo = ABI34_0_0UMFontInterface;
-		};
-		112F42D1A67B6711C15BE4D6B26B6F2B /* PBXContainerItemProxy */ = {
-			isa = PBXContainerItemProxy;
-			containerPortal = 2A09CEB95147273FF0855BE94636A261 /* ABI34_0_0.xcodeproj */;
-			proxyType = 1;
-			remoteGlobalIDString = A645685B9949B753C58B1E4428245DBB;
-			remoteInfo = ABI34_0_0EXCamera;
-		};
-		1229827310C3D1AF06A040ABA3DA9D54 /* PBXContainerItemProxy */ = {
-			isa = PBXContainerItemProxy;
-			containerPortal = EF82AE40E2DE0CFE88F6850FB98FACB8 /* ABI36_0_0.xcodeproj */;
-			proxyType = 1;
-			remoteGlobalIDString = 8D1C12E901F84EAB7FB8DB1B31C4E4FB;
-			remoteInfo = ABI36_0_0EXConstants;
-		};
-		1388A3B3F103949300C68AB179740619 /* PBXContainerItemProxy */ = {
-			isa = PBXContainerItemProxy;
-			containerPortal = 0098906518FA604CBC10906ACEE3CBFC /* ABI35_0_0.xcodeproj */;
-			proxyType = 1;
-			remoteGlobalIDString = E34FFCED87371866940C9B03905D38A8;
-			remoteInfo = ABI35_0_0EXAppAuth;
-		};
-		13D77530120A19E9BAF5CCA8532A9902 /* PBXContainerItemProxy */ = {
-			isa = PBXContainerItemProxy;
-			containerPortal = EF82AE40E2DE0CFE88F6850FB98FACB8 /* ABI36_0_0.xcodeproj */;
-			proxyType = 1;
-			remoteGlobalIDString = 6FB4DBA8C776042815026EF3D8E39788;
-			remoteInfo = ABI36_0_0EXLocation;
-		};
-		1407C669B8810406661DC0A5984AD372 /* PBXContainerItemProxy */ = {
-			isa = PBXContainerItemProxy;
-			containerPortal = 1D33260EAA9C6363211C9C7A706314FA /* EXStoreReview.xcodeproj */;
-			proxyType = 1;
-			remoteGlobalIDString = F2C74458D282DA74DB95F8A7FE6A5207;
-			remoteInfo = EXStoreReview;
-		};
-		144347928F87BBAA9B6894F674902D91 /* PBXContainerItemProxy */ = {
-			isa = PBXContainerItemProxy;
-			containerPortal = C288EA6C9ABEB9A559D9F8E5CFBF8C4F /* EXAppAuth.xcodeproj */;
-			proxyType = 1;
-			remoteGlobalIDString = 5FB7695B45E2F2A9171D3B6C97B3A1A2;
-			remoteInfo = EXAppAuth;
-		};
-		148EFA746F056EED82038C5B5DF38735 /* PBXContainerItemProxy */ = {
-			isa = PBXContainerItemProxy;
-			containerPortal = C70952C8CF84F73CE814C1DF306222FC /* EXLocalization.xcodeproj */;
-			proxyType = 1;
-			remoteGlobalIDString = 55C7C51CE4B49B971674C896CB1DC301;
-			remoteInfo = EXLocalization;
-		};
-		14B58470AE55475D4C62BE036751879D /* PBXContainerItemProxy */ = {
-			isa = PBXContainerItemProxy;
-			containerPortal = 0098906518FA604CBC10906ACEE3CBFC /* ABI35_0_0.xcodeproj */;
-			proxyType = 1;
-			remoteGlobalIDString = E621A76C4D777DA3450ADFB11C1179E9;
-			remoteInfo = ABI35_0_0EXFileSystem;
-		};
-		1533AA6C8189885F26295EB7EE5ABB8A /* PBXContainerItemProxy */ = {
-			isa = PBXContainerItemProxy;
-			containerPortal = B2946540717875DF5800179D48051697 /* EXRandom.xcodeproj */;
-			proxyType = 1;
-			remoteGlobalIDString = 00EB4A6BB9778AFFF7F587D732973596;
-			remoteInfo = EXRandom;
-		};
-		165AD401B801E13686B32E83829A9BEC /* PBXContainerItemProxy */ = {
-			isa = PBXContainerItemProxy;
-			containerPortal = 3262D5CB6E8C3A67128AB01B67E1BEAA /* Branch.xcodeproj */;
-			proxyType = 1;
-			remoteGlobalIDString = 32AB2597F26D238AAF12A9F8A95B992E;
-			remoteInfo = Branch;
-		};
-		16A112958A9608506251A1080A8B32DB /* PBXContainerItemProxy */ = {
-			isa = PBXContainerItemProxy;
-			containerPortal = EF82AE40E2DE0CFE88F6850FB98FACB8 /* ABI36_0_0.xcodeproj */;
-			proxyType = 1;
-			remoteGlobalIDString = 24A57220F4A564139DF95123EA5422DE;
-			remoteInfo = ABI36_0_0EXSensors;
-		};
-		18A634F01E8F205A1B05605E04A3EF0B /* PBXContainerItemProxy */ = {
-			isa = PBXContainerItemProxy;
-			containerPortal = 0098906518FA604CBC10906ACEE3CBFC /* ABI35_0_0.xcodeproj */;
-			proxyType = 1;
-			remoteGlobalIDString = 7EEC62172A99F4C703BE3B42D36E5819;
-			remoteInfo = ABI35_0_0EXAdsAdMob;
-		};
-		18BEF5C2AC147532E9995F90184BEDA6 /* PBXContainerItemProxy */ = {
-			isa = PBXContainerItemProxy;
-			containerPortal = 6FC152045945143A1A86161022CF44C1 /* FirebaseMLVisionFaceModel.xcodeproj */;
-			proxyType = 1;
-			remoteGlobalIDString = D61B01865B69609E47812F6C78446AFB;
-			remoteInfo = FirebaseMLVisionFaceModel;
-		};
-		18E65DDE62CAFA484F407C2ECC334725 /* PBXContainerItemProxy */ = {
-			isa = PBXContainerItemProxy;
-			containerPortal = 0098906518FA604CBC10906ACEE3CBFC /* ABI35_0_0.xcodeproj */;
-			proxyType = 1;
-			remoteGlobalIDString = AF5FABC907AC026F1AC37644B3D868FA;
-			remoteInfo = ABI35_0_0EXContacts;
-		};
-		18EA1FDFE2C1619F30B41959585BD81A /* PBXContainerItemProxy */ = {
-			isa = PBXContainerItemProxy;
-			containerPortal = EF82AE40E2DE0CFE88F6850FB98FACB8 /* ABI36_0_0.xcodeproj */;
-			proxyType = 1;
-			remoteGlobalIDString = 68B51A6A7E69BD5CCFAAE55EBD733EAD;
-			remoteInfo = "ABI36_0_0React-RCTSettings";
-		};
-		1A58C676D6DEF98353BC4FA0BEDAA77E /* PBXContainerItemProxy */ = {
-			isa = PBXContainerItemProxy;
-			containerPortal = 2A09CEB95147273FF0855BE94636A261 /* ABI34_0_0.xcodeproj */;
-			proxyType = 1;
-			remoteGlobalIDString = C305D198115C8D322C0CB1BFAF112828;
-			remoteInfo = ABI34_0_0EXAmplitude;
-		};
-		1D50899A464EAC5AC8A639F80436EE4E /* PBXContainerItemProxy */ = {
-			isa = PBXContainerItemProxy;
-			containerPortal = 2A09CEB95147273FF0855BE94636A261 /* ABI34_0_0.xcodeproj */;
-			proxyType = 1;
-			remoteGlobalIDString = 087CBDC6111C285722CA84B7BAC8BE3C;
-			remoteInfo = ABI34_0_0UMReactNativeAdapter;
-		};
-		1E037B1B9342A694420BCE3B991B07E0 /* PBXContainerItemProxy */ = {
-			isa = PBXContainerItemProxy;
-			containerPortal = EF82AE40E2DE0CFE88F6850FB98FACB8 /* ABI36_0_0.xcodeproj */;
-			proxyType = 1;
-			remoteGlobalIDString = 0A814E3B3911660CC19AE33B8C617878;
-			remoteInfo = "ABI36_0_0React-CoreModules";
-		};
-		1E9933000A571BF5D18770D4CC170D47 /* PBXContainerItemProxy */ = {
-			isa = PBXContainerItemProxy;
-			containerPortal = 0098906518FA604CBC10906ACEE3CBFC /* ABI35_0_0.xcodeproj */;
-			proxyType = 1;
-			remoteGlobalIDString = 0259CA884A6F46AAD51945C237F800E4;
-			remoteInfo = ABI35_0_0EXGL;
-		};
-		202DFC0C70079290EC6700ECB8094DCE /* PBXContainerItemProxy */ = {
-			isa = PBXContainerItemProxy;
-			containerPortal = DFE915A2119160D58246D43B37C986A5 /* EXImageManipulator.xcodeproj */;
-			proxyType = 1;
-			remoteGlobalIDString = C3AA7C99B7CAD2FC22B8AA8928D7DF6F;
-			remoteInfo = EXImageManipulator;
-		};
-		20BD62D991ABC540B362974CAD5F3C9E /* PBXContainerItemProxy */ = {
-			isa = PBXContainerItemProxy;
-			containerPortal = 2A09CEB95147273FF0855BE94636A261 /* ABI34_0_0.xcodeproj */;
-			proxyType = 1;
-			remoteGlobalIDString = 48B00018AB77CB2BAB602C2D3678B0AC;
-			remoteInfo = yogaABI34_0_0;
-		};
-		2390427AB7A5FCD54A896AB1EF12B27A /* PBXContainerItemProxy */ = {
-			isa = PBXContainerItemProxy;
-			containerPortal = 42BC18C6AC68ACE31DC8C50609DC840E /* EXKeepAwake.xcodeproj */;
-			proxyType = 1;
-			remoteGlobalIDString = E593B1631324E147D59AE9990EDA53A2;
-			remoteInfo = EXKeepAwake;
-		};
-		2405B5679883872F85EF86C9FCC0CE04 /* PBXContainerItemProxy */ = {
-			isa = PBXContainerItemProxy;
-			containerPortal = 84CA43CF96ED3E5622DF3B038D9570FE /* EXPermissions.xcodeproj */;
-			proxyType = 1;
-			remoteGlobalIDString = 488F0C19AB92FC4B503EB55CC688FCF5;
-			remoteInfo = EXPermissions;
-		};
-		24228BED5E7E660FC605413012A6D43E /* PBXContainerItemProxy */ = {
-			isa = PBXContainerItemProxy;
-			containerPortal = EF82AE40E2DE0CFE88F6850FB98FACB8 /* ABI36_0_0.xcodeproj */;
-			proxyType = 1;
-			remoteGlobalIDString = BE622428948FCAE095B552C4B08D4C22;
-			remoteInfo = "ABI36_0_0React-RCTNetwork";
-		};
-		283A9BF35F5C96856B870A7C2F872817 /* PBXContainerItemProxy */ = {
-			isa = PBXContainerItemProxy;
-			containerPortal = 0098906518FA604CBC10906ACEE3CBFC /* ABI35_0_0.xcodeproj */;
-			proxyType = 1;
-			remoteGlobalIDString = 2A5353632FAA3BC2EA4183F95FF5A281;
-			remoteInfo = ABI35_0_0UMFontInterface;
-		};
-		283E29F5579EB199AF5B63BF8DE46957 /* PBXContainerItemProxy */ = {
-			isa = PBXContainerItemProxy;
-			containerPortal = 0098906518FA604CBC10906ACEE3CBFC /* ABI35_0_0.xcodeproj */;
-			proxyType = 1;
-			remoteGlobalIDString = 3BFE6D845D41FFF201A6436646AFBE62;
-			remoteInfo = ABI35_0_0EXLinearGradient;
-		};
-		28AF28BE7413A7BF1BC40A8B93EEA9E7 /* PBXContainerItemProxy */ = {
-			isa = PBXContainerItemProxy;
-			containerPortal = 981838F9EB928D01E3336111D9F77D47 /* EXBranch.xcodeproj */;
-			proxyType = 1;
-			remoteGlobalIDString = 6B47FA6D658B6D4521D692AE24630902;
-			remoteInfo = EXBranch;
-		};
-		2919784E478B0C3EB589E6CACC1B89AE /* PBXContainerItemProxy */ = {
-			isa = PBXContainerItemProxy;
-			containerPortal = EF82AE40E2DE0CFE88F6850FB98FACB8 /* ABI36_0_0.xcodeproj */;
-			proxyType = 1;
-			remoteGlobalIDString = EB9B84C29B7EC1F5C8125C6032306935;
-			remoteInfo = ABI36_0_0UMSensorsInterface;
-		};
-		297DB9BD9B3CD2802139EA7633AA08F8 /* PBXContainerItemProxy */ = {
-			isa = PBXContainerItemProxy;
-			containerPortal = 2A09CEB95147273FF0855BE94636A261 /* ABI34_0_0.xcodeproj */;
-			proxyType = 1;
-			remoteGlobalIDString = 0C80ABCC197F7889FF44C2517104CE35;
-			remoteInfo = ABI34_0_0EXImageManipulator;
-		};
-		2B4EE2DD75B7EADF6C1E9D40E5A9CB42 /* PBXContainerItemProxy */ = {
-			isa = PBXContainerItemProxy;
-			containerPortal = 0098906518FA604CBC10906ACEE3CBFC /* ABI35_0_0.xcodeproj */;
-			proxyType = 1;
-			remoteGlobalIDString = 51B0CD0234C620FC6448DC002D8B019F;
-			remoteInfo = ABI35_0_0EXFaceDetector;
-		};
-		2B63D52C4F9CCCD3CB24E6B8D11E9A31 /* PBXContainerItemProxy */ = {
-			isa = PBXContainerItemProxy;
-			containerPortal = 0098906518FA604CBC10906ACEE3CBFC /* ABI35_0_0.xcodeproj */;
-			proxyType = 1;
-			remoteGlobalIDString = E8E6E827DACB96C84580E6BDF87A2E34;
-			remoteInfo = ABI35_0_0UMImageLoaderInterface;
-		};
-		2BBCBA3D91ADD070AB2DC726EC953C3F /* PBXContainerItemProxy */ = {
-			isa = PBXContainerItemProxy;
-			containerPortal = 9A215BEEB898B01AC7346C8776490472 /* EXPrint.xcodeproj */;
-			proxyType = 1;
-			remoteGlobalIDString = FEAB4A1E3F5EAA6EBAE612E8CBDD2612;
-			remoteInfo = EXPrint;
-		};
-		2BBDD8F33A96F7847AD82B9A075D96D3 /* PBXContainerItemProxy */ = {
-			isa = PBXContainerItemProxy;
-			containerPortal = EF82AE40E2DE0CFE88F6850FB98FACB8 /* ABI36_0_0.xcodeproj */;
-			proxyType = 1;
-			remoteGlobalIDString = AF3FC25A4F3B77D9D5286DB997771F58;
-			remoteInfo = "ABI36_0_0React-RCTActionSheet";
-		};
-		2BEB576681C29B3765DB361BD54161EB /* PBXContainerItemProxy */ = {
-			isa = PBXContainerItemProxy;
-			containerPortal = D07CAE637E91CEB6B5BCC5447CFBD560 /* EXMediaLibrary.xcodeproj */;
-			proxyType = 1;
-			remoteGlobalIDString = 422CF65902B3ABF0E6A47527F9209CC8;
-			remoteInfo = EXMediaLibrary;
-		};
-		2C77DBD847DE224E531616EEE5DD07F6 /* PBXContainerItemProxy */ = {
-			isa = PBXContainerItemProxy;
-			containerPortal = 0098906518FA604CBC10906ACEE3CBFC /* ABI35_0_0.xcodeproj */;
-			proxyType = 1;
-			remoteGlobalIDString = 53A7B80BA805E671D95201A387916A42;
-			remoteInfo = ABI35_0_0EXKeepAwake;
-		};
-		2D9EBA2BE3CEF8002F8BB13F15A03891 /* PBXContainerItemProxy */ = {
-			isa = PBXContainerItemProxy;
-			containerPortal = 2A09CEB95147273FF0855BE94636A261 /* ABI34_0_0.xcodeproj */;
-			proxyType = 1;
-			remoteGlobalIDString = 5AE8F3D523F073729FA5D5429A2A5F02;
-			remoteInfo = ABI34_0_0EXFaceDetector;
-		};
-		2E46FC3C2ABE10D68E12031C03C9D9E3 /* PBXContainerItemProxy */ = {
-			isa = PBXContainerItemProxy;
-			containerPortal = FB6A35E995DAEAACEB06A76AAF778706 /* GoogleToolboxForMac.xcodeproj */;
-			proxyType = 1;
-			remoteGlobalIDString = 6A6C31AF5480BB69EDDFCD50D28967CD;
-			remoteInfo = GoogleToolboxForMac;
-		};
-		2F64162C0F89BD19D6F174E970A4A179 /* PBXContainerItemProxy */ = {
-			isa = PBXContainerItemProxy;
-			containerPortal = DFFDF0AB64C1B899E0398BCF341D006F /* Amplitude-iOS.xcodeproj */;
-			proxyType = 1;
-			remoteGlobalIDString = E9F5188151EE37F157A617BBBC3DB105;
-			remoteInfo = "Amplitude-iOS";
-		};
-		2FE70720A47A03A9B77FD5E2FCC41816 /* PBXContainerItemProxy */ = {
-			isa = PBXContainerItemProxy;
-			containerPortal = 87F235793E76A0D4473E1D0119EA448D /* glog.xcodeproj */;
-			proxyType = 1;
-			remoteGlobalIDString = 86F597DC3D8F3D7A34EC5A5C413F7255;
-			remoteInfo = glog;
-		};
-		30784838CDAE0F6070CA0C1B5D71E584 /* PBXContainerItemProxy */ = {
-			isa = PBXContainerItemProxy;
-			containerPortal = 0098906518FA604CBC10906ACEE3CBFC /* ABI35_0_0.xcodeproj */;
-			proxyType = 1;
-			remoteGlobalIDString = F63A01FF19529B178FDF1CDB30923CC7;
-			remoteInfo = ABI35_0_0EXWebBrowser;
-		};
-		30D7ED48F05F27516269AEDBF2E5B556 /* PBXContainerItemProxy */ = {
-			isa = PBXContainerItemProxy;
-			containerPortal = 0098906518FA604CBC10906ACEE3CBFC /* ABI35_0_0.xcodeproj */;
-			proxyType = 1;
-			remoteGlobalIDString = 3F64962F497C4FA226B9FE597A3249CD;
-			remoteInfo = ABI35_0_0UMSensorsInterface;
-		};
-		31D3FA74460779AFE44DF93DD0985582 /* PBXContainerItemProxy */ = {
-			isa = PBXContainerItemProxy;
-			containerPortal = 1437D4D4E08F4DADA8DE04F5B4EB0C10 /* React-cxxreact.xcodeproj */;
-			proxyType = 1;
-			remoteGlobalIDString = BD509719D4F0C3D8910F2BED0B6AB5F3;
-			remoteInfo = "React-cxxreact";
-		};
-		3206B17365F642A6B0A81DFFAF027776 /* PBXContainerItemProxy */ = {
-			isa = PBXContainerItemProxy;
-			containerPortal = EF82AE40E2DE0CFE88F6850FB98FACB8 /* ABI36_0_0.xcodeproj */;
-			proxyType = 1;
-			remoteGlobalIDString = CCD44ADCDEA437B97B0DE8CC26FE92B0;
-			remoteInfo = ABI36_0_0EXSpeech;
-		};
-		325A2C1A5BDC323FE1302FBB208D8F3D /* PBXContainerItemProxy */ = {
-			isa = PBXContainerItemProxy;
-			containerPortal = 72976F84ACFFC72CF785799340E8ACEC /* React-RCTNetwork.xcodeproj */;
-			proxyType = 1;
-			remoteGlobalIDString = B42CC4F102742853C37E7C4841756DBE;
-			remoteInfo = "React-RCTNetwork";
-		};
-		326011292C428118F816EE1F6F4696CE /* PBXContainerItemProxy */ = {
-			isa = PBXContainerItemProxy;
-			containerPortal = 166F7100A3CA1D0885356949CAFB31D8 /* UMFontInterface.xcodeproj */;
-			proxyType = 1;
-			remoteGlobalIDString = 7F4112A673122B6D50845D9BC1D9AFDB;
-			remoteInfo = UMFontInterface;
-		};
-		343527CC008390D23721B58BFE3F4A2C /* PBXContainerItemProxy */ = {
-			isa = PBXContainerItemProxy;
-			containerPortal = EF82AE40E2DE0CFE88F6850FB98FACB8 /* ABI36_0_0.xcodeproj */;
-			proxyType = 1;
-			remoteGlobalIDString = F1E927BD79FBE3F0E9717F85D9F56A20;
-			remoteInfo = ABI36_0_0EXKeepAwake;
-		};
-		34B6C02879D97A2A2FB35E357D69BC3F /* PBXContainerItemProxy */ = {
-			isa = PBXContainerItemProxy;
-			containerPortal = 82C4D4421A13361F863DA80FE77A40B6 /* FBLazyVector.xcodeproj */;
->>>>>>> 4ccd8756
-			proxyType = 1;
-			remoteGlobalIDString = 4B95F1280DBD545D036916608691C3EF;
-			remoteInfo = FBLazyVector;
-		};
-<<<<<<< HEAD
-		38CC33A5247FB51873984DD16546A6C6 /* PBXContainerItemProxy */ = {
-			isa = PBXContainerItemProxy;
-			containerPortal = 0889A04942CC38D213696983EEA4F441 /* ABI36_0_0.xcodeproj */;
-			proxyType = 1;
-			remoteGlobalIDString = B7F2A49466F5BE2D1E3D7C231902E441;
-			remoteInfo = ABI36_0_0EXErrorRecovery;
-		};
-		39D8114B29D2EB6AAF5C96E693E84E71 /* PBXContainerItemProxy */ = {
-			isa = PBXContainerItemProxy;
-			containerPortal = 8A7B3CF938F369A1233E816481BD705F /* EXLocalization.xcodeproj */;
-			proxyType = 1;
-			remoteGlobalIDString = 55C7C51CE4B49B971674C896CB1DC301;
-			remoteInfo = EXLocalization;
-		};
-		39F3EF8E577BE68CD97A24F6FAA9BCB6 /* PBXContainerItemProxy */ = {
-			isa = PBXContainerItemProxy;
-			containerPortal = A5161A39284DE08B25A7FFAF28C5E973 /* EXSQLite.xcodeproj */;
-			proxyType = 1;
-			remoteGlobalIDString = B8358C45B103287E90F710967785DD34;
-			remoteInfo = EXSQLite;
-		};
-		3A4B40DA29455EBF9C93CB35B8154BB7 /* PBXContainerItemProxy */ = {
-			isa = PBXContainerItemProxy;
-			containerPortal = F2DFA62CE593BC5DC01E0C6793B7D66F /* EXGoogleSignIn.xcodeproj */;
-			proxyType = 1;
-			remoteGlobalIDString = 1EBA7C3FD4A2348A1EFF618E12286F06;
-			remoteInfo = EXGoogleSignIn;
-		};
-		3BCE1C1CCF2DE2535AE95579DEF4CC35 /* PBXContainerItemProxy */ = {
-			isa = PBXContainerItemProxy;
-			containerPortal = BDCE6D583935F3509864B8E7B4149548 /* ABI35_0_0.xcodeproj */;
-			proxyType = 1;
-			remoteGlobalIDString = F97619A9FB46645DD0EC09784B3464BE;
-			remoteInfo = ABI35_0_0EXAV;
-		};
-		3C05D42490348DD700F15C4270ED6E5B /* PBXContainerItemProxy */ = {
-			isa = PBXContainerItemProxy;
-			containerPortal = BDCE6D583935F3509864B8E7B4149548 /* ABI35_0_0.xcodeproj */;
-			proxyType = 1;
-			remoteGlobalIDString = 32CCA37544FCE0E2ED0C8A35614DA24D;
-			remoteInfo = ABI35_0_0EXSegment;
-		};
-		3C972A1AB6BC5F18345AB9DF9EA40D83 /* PBXContainerItemProxy */ = {
-			isa = PBXContainerItemProxy;
-			containerPortal = 08518012FCA0E31B3E86FE61167370CE /* ABI34_0_0.xcodeproj */;
-			proxyType = 1;
-			remoteGlobalIDString = 370E96B39ABD91449822CAD21E0B20F4;
-			remoteInfo = ABI34_0_0EXTaskManager;
-		};
-		3CA2C3496B63CCCD20D1B65781D3FD87 /* PBXContainerItemProxy */ = {
-			isa = PBXContainerItemProxy;
-			containerPortal = F7E0118061CD4B4B44868CCA0CCE732B /* GTMSessionFetcher.xcodeproj */;
-			proxyType = 1;
-			remoteGlobalIDString = BD7A8A3BC22FD28DCB40568BE43D7C70;
-			remoteInfo = GTMSessionFetcher;
-		};
-		3CBCA3C35A85857AB58BB7F06B9CD991 /* PBXContainerItemProxy */ = {
-			isa = PBXContainerItemProxy;
-			containerPortal = 68F2CF0A367D40571DC9494AD095AF57 /* UMBarCodeScannerInterface.xcodeproj */;
-			proxyType = 1;
-			remoteGlobalIDString = 971E60E1AF9163E7E08105622FC91C16;
-			remoteInfo = UMBarCodeScannerInterface;
-		};
-		3D3B0E756D084C1BDB9C977D480023D2 /* PBXContainerItemProxy */ = {
-			isa = PBXContainerItemProxy;
-			containerPortal = 08518012FCA0E31B3E86FE61167370CE /* ABI34_0_0.xcodeproj */;
-			proxyType = 1;
-			remoteGlobalIDString = 002BBA57E42F175E3AB6AA4118BC308D;
-			remoteInfo = ABI34_0_0EXAdsFacebook;
-		};
-		3D6C638605D3D94EA634D0B9B82DC3D3 /* PBXContainerItemProxy */ = {
-			isa = PBXContainerItemProxy;
-			containerPortal = 08518012FCA0E31B3E86FE61167370CE /* ABI34_0_0.xcodeproj */;
-			proxyType = 1;
-			remoteGlobalIDString = B8B3D596320C7D61B8FF3561B57261D6;
-			remoteInfo = ABI34_0_0EXCalendar;
-		};
-		3E37BB1C3316A2D2E47B49E3E92A06C3 /* PBXContainerItemProxy */ = {
-			isa = PBXContainerItemProxy;
-			containerPortal = 0889A04942CC38D213696983EEA4F441 /* ABI36_0_0.xcodeproj */;
-			proxyType = 1;
-			remoteGlobalIDString = DF06EBC8C8EFBCD3E5F32FD619DF1BB7;
-			remoteInfo = ABI36_0_0EXNetwork;
-		};
-		3FC249BC63AC299B109D0CFFA7FE4675 /* PBXContainerItemProxy */ = {
-			isa = PBXContainerItemProxy;
-			containerPortal = 0889A04942CC38D213696983EEA4F441 /* ABI36_0_0.xcodeproj */;
-			proxyType = 1;
-			remoteGlobalIDString = 2AB413072384270255213059195CFF8D;
-			remoteInfo = "ABI36_0_0React-jsi";
-		};
-		40C6CBCD35CD0803E22925F22AEDC9E7 /* PBXContainerItemProxy */ = {
-			isa = PBXContainerItemProxy;
-			containerPortal = 08518012FCA0E31B3E86FE61167370CE /* ABI34_0_0.xcodeproj */;
-			proxyType = 1;
-			remoteGlobalIDString = FF389934749762A72CB173DCB15C0660;
-			remoteInfo = ABI34_0_0UMBarCodeScannerInterface;
-		};
-		4137CF90353C488080D4B076FC641927 /* PBXContainerItemProxy */ = {
-			isa = PBXContainerItemProxy;
-			containerPortal = 08518012FCA0E31B3E86FE61167370CE /* ABI34_0_0.xcodeproj */;
-			proxyType = 1;
-			remoteGlobalIDString = A46EC90DC4917CF4E001E0E918FC8404;
-			remoteInfo = ABI34_0_0EXAdsAdMob;
-		};
-		42233B4CDC4FC5F8B8A5E758C125B377 /* PBXContainerItemProxy */ = {
-			isa = PBXContainerItemProxy;
-			containerPortal = 08518012FCA0E31B3E86FE61167370CE /* ABI34_0_0.xcodeproj */;
-			proxyType = 1;
-			remoteGlobalIDString = BF58F7C4534715EC8BD4B9E9B369C3F3;
-			remoteInfo = ABI34_0_0EXLocalization;
-		};
-		42E145ED1832BED170E1AB371B78048E /* PBXContainerItemProxy */ = {
-			isa = PBXContainerItemProxy;
-			containerPortal = 24584AD5199BC2F20C69C097DA164A4A /* React-RCTAnimation.xcodeproj */;
-			proxyType = 1;
-			remoteGlobalIDString = 8FD0C9BFE0E509D0066C67C06EE170B5;
-			remoteInfo = "React-RCTAnimation";
-		};
-		438013B7AD818A1DF6B6A4B183830433 /* PBXContainerItemProxy */ = {
-			isa = PBXContainerItemProxy;
-			containerPortal = 0889A04942CC38D213696983EEA4F441 /* ABI36_0_0.xcodeproj */;
-			proxyType = 1;
-			remoteGlobalIDString = 6FB4DBA8C776042815026EF3D8E39788;
-			remoteInfo = ABI36_0_0EXLocation;
-		};
-		4492863B4855B35CA155677C14B1DF5B /* PBXContainerItemProxy */ = {
-			isa = PBXContainerItemProxy;
-			containerPortal = 0889A04942CC38D213696983EEA4F441 /* ABI36_0_0.xcodeproj */;
-			proxyType = 1;
-			remoteGlobalIDString = 5CB962274CF9FDFB809F734D380AC2D9;
-			remoteInfo = ABI36_0_0EXAppleAuthentication;
-		};
-		476CD66017E68245A67D7CBD15014F60 /* PBXContainerItemProxy */ = {
-			isa = PBXContainerItemProxy;
-			containerPortal = 0889A04942CC38D213696983EEA4F441 /* ABI36_0_0.xcodeproj */;
-			proxyType = 1;
-			remoteGlobalIDString = 6D6449485A092B6F957CB7D13EB6A105;
-			remoteInfo = ABI36_0_0EXImagePicker;
-		};
-		481432E6D4DB54DB2E41557B2E968CB6 /* PBXContainerItemProxy */ = {
-			isa = PBXContainerItemProxy;
-			containerPortal = 19C983AB8A2D7C3C091110612DBF99B0 /* FBAudienceNetwork.xcodeproj */;
-			proxyType = 1;
-			remoteGlobalIDString = 51D72679DE0FCD549F01BCDBBF19E2B0;
-			remoteInfo = FBAudienceNetwork;
-		};
-		4A88489748A47AC277BCCD99B6C8EF92 /* PBXContainerItemProxy */ = {
-			isa = PBXContainerItemProxy;
-			containerPortal = 54C6D0CD47A5227AFE53B6091665FE1E /* Protobuf.xcodeproj */;
-			proxyType = 1;
-			remoteGlobalIDString = BF47F3270E009392526FDEE0C3BA42AD;
-			remoteInfo = Protobuf;
-		};
-		4B2D893F3A2AA51F61920967C98CBDAD /* PBXContainerItemProxy */ = {
-			isa = PBXContainerItemProxy;
-			containerPortal = BDCE6D583935F3509864B8E7B4149548 /* ABI35_0_0.xcodeproj */;
-			proxyType = 1;
-			remoteGlobalIDString = 9D940F88EBFA51C534826E7A05671420;
-			remoteInfo = ABI35_0_0UMBarCodeScannerInterface;
-		};
-		4CCFAB92893FCECF89611B179DB9B773 /* PBXContainerItemProxy */ = {
-			isa = PBXContainerItemProxy;
-			containerPortal = D63E1A810130D8B3104065E030D54210 /* GoogleAPIClientForREST.xcodeproj */;
-			proxyType = 1;
-			remoteGlobalIDString = E899E01EE94E3AAE44DBC0A0C183AD70;
-			remoteInfo = GoogleAPIClientForREST;
-		};
-		4CEBA1E7D6C17D8FDD6BA222AE426E7C /* PBXContainerItemProxy */ = {
-			isa = PBXContainerItemProxy;
-			containerPortal = 08518012FCA0E31B3E86FE61167370CE /* ABI34_0_0.xcodeproj */;
-			proxyType = 1;
-			remoteGlobalIDString = 67FCE72D8FB3565F6D0FCD5BD54A6766;
-			remoteInfo = ABI34_0_0UMSensorsInterface;
-		};
-		4DB793CE4B03B5425C61865535E7775E /* PBXContainerItemProxy */ = {
-			isa = PBXContainerItemProxy;
-			containerPortal = 08518012FCA0E31B3E86FE61167370CE /* ABI34_0_0.xcodeproj */;
-			proxyType = 1;
-			remoteGlobalIDString = 087CBDC6111C285722CA84B7BAC8BE3C;
-			remoteInfo = ABI34_0_0UMReactNativeAdapter;
-		};
-		4E2D03B552C20B4CA08D69F573F69083 /* PBXContainerItemProxy */ = {
-			isa = PBXContainerItemProxy;
-			containerPortal = 0889A04942CC38D213696983EEA4F441 /* ABI36_0_0.xcodeproj */;
-			proxyType = 1;
-			remoteGlobalIDString = 5C37DBA2E16A05E13AE5CEE3BF669123;
-			remoteInfo = ABI36_0_0EXLinearGradient;
-		};
-		4E6EAEB981ED9EF2FC24A13765FC67DC /* PBXContainerItemProxy */ = {
-			isa = PBXContainerItemProxy;
-			containerPortal = 08518012FCA0E31B3E86FE61167370CE /* ABI34_0_0.xcodeproj */;
-			proxyType = 1;
-			remoteGlobalIDString = 87CB4E8BAF1A412072507C42A4CAC6EC;
-			remoteInfo = ABI34_0_0EXFileSystem;
-		};
-		4F038FCE32F39DB821DD47710628A041 /* PBXContainerItemProxy */ = {
-			isa = PBXContainerItemProxy;
-			containerPortal = E379E98A66487937147653D8DB02E7A6 /* UMAppLoader.xcodeproj */;
-			proxyType = 1;
-			remoteGlobalIDString = AD914734744A00B4515A3E7A846EDC15;
-			remoteInfo = UMAppLoader;
-		};
-		4F6208B57A7593132732C34CAEC95AB3 /* PBXContainerItemProxy */ = {
-			isa = PBXContainerItemProxy;
-			containerPortal = BDCE6D583935F3509864B8E7B4149548 /* ABI35_0_0.xcodeproj */;
-			proxyType = 1;
-			remoteGlobalIDString = F72EDFBD49BC30C07DAF2DCDD599DAD9;
-			remoteInfo = ABI35_0_0EXBattery;
-		};
-		4FD4FC80D4AB76273CC667E4E68214F2 /* PBXContainerItemProxy */ = {
-			isa = PBXContainerItemProxy;
-			containerPortal = BDCE6D583935F3509864B8E7B4149548 /* ABI35_0_0.xcodeproj */;
-			proxyType = 1;
-			remoteGlobalIDString = 8A7591ADD4408D12896A23D2FC3BB2F1;
-			remoteInfo = ABI35_0_0EXFont;
-		};
-		50C803E629A0272CC3660ACF0AD898B7 /* PBXContainerItemProxy */ = {
-			isa = PBXContainerItemProxy;
-			containerPortal = 0889A04942CC38D213696983EEA4F441 /* ABI36_0_0.xcodeproj */;
-			proxyType = 1;
-			remoteGlobalIDString = AF3FC25A4F3B77D9D5286DB997771F58;
-			remoteInfo = "ABI36_0_0React-RCTActionSheet";
-		};
-		50E0C92D4F1ACB04A449604A1E20291B /* PBXContainerItemProxy */ = {
-			isa = PBXContainerItemProxy;
-			containerPortal = B7904F0490E5D9C52E93BEA67B222FC7 /* ZXingObjC.xcodeproj */;
-			proxyType = 1;
-			remoteGlobalIDString = F1A98E99C5291C55C29C32D889990685;
-			remoteInfo = ZXingObjC;
-		};
-		50F263AD120DAD2A2A1D5F0571107071 /* PBXContainerItemProxy */ = {
-			isa = PBXContainerItemProxy;
-			containerPortal = 08518012FCA0E31B3E86FE61167370CE /* ABI34_0_0.xcodeproj */;
-			proxyType = 1;
-			remoteGlobalIDString = 1DB813199EF3CA2138854AE6610ED775;
-			remoteInfo = ABI34_0_0EXPermissions;
-		};
-		5159E7A6274EB57A0AC5569D87065AF5 /* PBXContainerItemProxy */ = {
-			isa = PBXContainerItemProxy;
-			containerPortal = CE562066AF91D872AC8E3A0682BC866B /* FirebaseAnalytics.xcodeproj */;
-			proxyType = 1;
-			remoteGlobalIDString = 3DC59710253F562E6B3BE135BABFBA19;
-			remoteInfo = FirebaseAnalytics;
-		};
-		51DA0E16C81C8371E701D4E1E5E5D93B /* PBXContainerItemProxy */ = {
-			isa = PBXContainerItemProxy;
-			containerPortal = 08518012FCA0E31B3E86FE61167370CE /* ABI34_0_0.xcodeproj */;
-			proxyType = 1;
-			remoteGlobalIDString = 801FF01893F6D0392199F0EE661221E3;
-			remoteInfo = ABI34_0_0EXBackgroundFetch;
-		};
-		52F23CA311ECB3C44EDAF696785347A9 /* PBXContainerItemProxy */ = {
-			isa = PBXContainerItemProxy;
-			containerPortal = 0889A04942CC38D213696983EEA4F441 /* ABI36_0_0.xcodeproj */;
-			proxyType = 1;
-			remoteGlobalIDString = 9C1FDFE8E592C522C8A69D0FB1AF4CC1;
-			remoteInfo = ABI36_0_0EXFaceDetector;
-		};
-		5336DB67B6443DE1ADC57AEEFA5CF515 /* PBXContainerItemProxy */ = {
-			isa = PBXContainerItemProxy;
-			containerPortal = BDCE6D583935F3509864B8E7B4149548 /* ABI35_0_0.xcodeproj */;
-			proxyType = 1;
-			remoteGlobalIDString = 364BCB0FDF28EB854C2ACC10625C38CA;
-			remoteInfo = ABI35_0_0EXCamera;
-		};
-		538F914CA11128D0F6ACA66E213C8789 /* PBXContainerItemProxy */ = {
-			isa = PBXContainerItemProxy;
-			containerPortal = 0889A04942CC38D213696983EEA4F441 /* ABI36_0_0.xcodeproj */;
-			proxyType = 1;
-			remoteGlobalIDString = 22C55ACAC3D762E9B8B77AC815DC5E8F;
-			remoteInfo = "ABI36_0_0React-cxxreact";
-		};
-		53DF9EC9811986CCDF1A3FD1F40E8475 /* PBXContainerItemProxy */ = {
-			isa = PBXContainerItemProxy;
-			containerPortal = F57EF40561BB5CB19B0A1AA6B412BBA7 /* EXSegment.xcodeproj */;
-			proxyType = 1;
-			remoteGlobalIDString = D65C18BEC619DFEA9C73805518539F66;
-			remoteInfo = EXSegment;
-		};
-		53E77EF5CA378C16F7DC0E610BED28A4 /* PBXContainerItemProxy */ = {
-			isa = PBXContainerItemProxy;
-			containerPortal = BDCE6D583935F3509864B8E7B4149548 /* ABI35_0_0.xcodeproj */;
-			proxyType = 1;
-			remoteGlobalIDString = C82DEF18A702C44991AA22B47B3B1EA6;
-			remoteInfo = ABI35_0_0EXVideoThumbnails;
-		};
-		546465A61CAEBD0F9C1FC930DE656532 /* PBXContainerItemProxy */ = {
-			isa = PBXContainerItemProxy;
-			containerPortal = 40AB90A50C942EACCF5D81B0FAC84805 /* EXAdsAdMob.xcodeproj */;
-			proxyType = 1;
-			remoteGlobalIDString = BEF6CFDFF87395C99BA42B4CFF868EAA;
-			remoteInfo = EXAdsAdMob;
-		};
-		54F02A67AAD2418590F56DBBDF8282BB /* PBXContainerItemProxy */ = {
-			isa = PBXContainerItemProxy;
-			containerPortal = EC380FEC2DC42B5E3D768E578F5B9050 /* FBReactNativeSpec.xcodeproj */;
-			proxyType = 1;
-			remoteGlobalIDString = 5CDFFFDA1BEA16A0D3629FE9F761022A;
-			remoteInfo = FBReactNativeSpec;
-		};
-		5512E830C2856E53E0151C98BE2BDBBF /* PBXContainerItemProxy */ = {
-			isa = PBXContainerItemProxy;
-			containerPortal = 0889A04942CC38D213696983EEA4F441 /* ABI36_0_0.xcodeproj */;
-			proxyType = 1;
-			remoteGlobalIDString = 6A498F2A04443EA84419BE148A1A2496;
-			remoteInfo = ABI36_0_0EXSecureStore;
-		};
-		559DCD57E0760FC1098C9F759BDC6D79 /* PBXContainerItemProxy */ = {
-			isa = PBXContainerItemProxy;
-			containerPortal = 0889A04942CC38D213696983EEA4F441 /* ABI36_0_0.xcodeproj */;
-			proxyType = 1;
-			remoteGlobalIDString = C675D0AE52D2D47CF35D1ED29AFD60E9;
-			remoteInfo = ABI36_0_0EXInAppPurchases;
-		};
-		56142AE419A6B15236FA90BFBB2A7569 /* PBXContainerItemProxy */ = {
-			isa = PBXContainerItemProxy;
-			containerPortal = CB84F530A0FF13F3B5D8B2C6E463446C /* EXErrorRecovery.xcodeproj */;
-			proxyType = 1;
-			remoteGlobalIDString = 49603BA4A7FB1CFC9ACD589B8CE05EA2;
-			remoteInfo = EXErrorRecovery;
-		};
-		58BC36BFA4F0ECAD04CB79DED837FAD2 /* PBXContainerItemProxy */ = {
-			isa = PBXContainerItemProxy;
-			containerPortal = 0889A04942CC38D213696983EEA4F441 /* ABI36_0_0.xcodeproj */;
-			proxyType = 1;
-			remoteGlobalIDString = 8B5E49179FA3D0B0764087D1128B5135;
-			remoteInfo = ABI36_0_0EXPermissions;
-		};
-		58D005BA79BD02F9DE41EDFEC5E62B81 /* PBXContainerItemProxy */ = {
-			isa = PBXContainerItemProxy;
-			containerPortal = 0889A04942CC38D213696983EEA4F441 /* ABI36_0_0.xcodeproj */;
-			proxyType = 1;
-			remoteGlobalIDString = 8C2588DEAA759C7923B51966407E5436;
-			remoteInfo = ABI36_0_0UMTaskManagerInterface;
-		};
-		597803494582AF5947A8F5286FCA67AF /* PBXContainerItemProxy */ = {
-			isa = PBXContainerItemProxy;
-			containerPortal = 2FC7FACAF61B902E216FC44E2DDB4C58 /* EXConstants.xcodeproj */;
-			proxyType = 1;
-			remoteGlobalIDString = F3E96ACB94E2361FA9D83BE599DEC427;
-			remoteInfo = EXConstants;
-		};
-		59C5C2A2D98086021D09B2A48D24B4A1 /* PBXContainerItemProxy */ = {
-			isa = PBXContainerItemProxy;
-			containerPortal = BDCE6D583935F3509864B8E7B4149548 /* ABI35_0_0.xcodeproj */;
-			proxyType = 1;
-			remoteGlobalIDString = AF5FABC907AC026F1AC37644B3D868FA;
-			remoteInfo = ABI35_0_0EXContacts;
-		};
-		5A82E21F474B4647229F3A690E490217 /* PBXContainerItemProxy */ = {
-			isa = PBXContainerItemProxy;
-			containerPortal = 0889A04942CC38D213696983EEA4F441 /* ABI36_0_0.xcodeproj */;
-			proxyType = 1;
-			remoteGlobalIDString = EA26FA8A5E7478EDE7A4751E0B9AEDA2;
-			remoteInfo = "ABI36_0_0React-RCTText";
-		};
-		5C0B1416EBD5EA49F20D050801CB09E5 /* PBXContainerItemProxy */ = {
-			isa = PBXContainerItemProxy;
-			containerPortal = 0889A04942CC38D213696983EEA4F441 /* ABI36_0_0.xcodeproj */;
-			proxyType = 1;
-			remoteGlobalIDString = 73ADCECB5C19B12BB7DF9A7A5E6A58EE;
-			remoteInfo = ABI36_0_0EXAppLoaderProvider;
-		};
-		5C5272FCF61266C28C345D57672C4488 /* PBXContainerItemProxy */ = {
-			isa = PBXContainerItemProxy;
-			containerPortal = 8BBA23C778EEE6F3524E5318F9B2CAB8 /* EXImageManipulator.xcodeproj */;
-			proxyType = 1;
-			remoteGlobalIDString = C3AA7C99B7CAD2FC22B8AA8928D7DF6F;
-			remoteInfo = EXImageManipulator;
-		};
-		5CC120F7E138E9B7CEEEA1C85819EEB8 /* PBXContainerItemProxy */ = {
-			isa = PBXContainerItemProxy;
-			containerPortal = 0889A04942CC38D213696983EEA4F441 /* ABI36_0_0.xcodeproj */;
-			proxyType = 1;
-			remoteGlobalIDString = D9CD66A3AC28BECFB36FD7244B4B2E94;
-			remoteInfo = "ABI36_0_0React-RCTCameraRoll";
-		};
-		5D717139DF7F04AB51918B8991F27B64 /* PBXContainerItemProxy */ = {
-			isa = PBXContainerItemProxy;
-			containerPortal = 0889A04942CC38D213696983EEA4F441 /* ABI36_0_0.xcodeproj */;
-			proxyType = 1;
-			remoteGlobalIDString = 66CC25E821D9460F35E7474877DD2E4C;
-			remoteInfo = ABI36_0_0EXAppAuth;
-		};
-		5D8732D92EC376711DE7AF1F12578027 /* PBXContainerItemProxy */ = {
-			isa = PBXContainerItemProxy;
-			containerPortal = 0889A04942CC38D213696983EEA4F441 /* ABI36_0_0.xcodeproj */;
-			proxyType = 1;
-			remoteGlobalIDString = 68B51A6A7E69BD5CCFAAE55EBD733EAD;
-			remoteInfo = "ABI36_0_0React-RCTSettings";
-		};
-		5E94CCE3CCF0B65CB6933E8237418709 /* PBXContainerItemProxy */ = {
-			isa = PBXContainerItemProxy;
-			containerPortal = 0889A04942CC38D213696983EEA4F441 /* ABI36_0_0.xcodeproj */;
-			proxyType = 1;
-			remoteGlobalIDString = B30ACF5B6AECD7D82EE8064987369D5F;
-			remoteInfo = "ABI36_0_0React-RCTVibration";
-		};
-		5F5021C5179DFE57D8E293F888673BD6 /* PBXContainerItemProxy */ = {
-			isa = PBXContainerItemProxy;
-			containerPortal = 800AEE402F25DCEA170B26923087231B /* EXSecureStore.xcodeproj */;
-			proxyType = 1;
-			remoteGlobalIDString = C4DBAA5ED98E7A037D09674FF42AF66F;
-			remoteInfo = EXSecureStore;
-		};
-		6046A9B706F86907E8C5B1FE096EDAF2 /* PBXContainerItemProxy */ = {
-			isa = PBXContainerItemProxy;
-			containerPortal = 0889A04942CC38D213696983EEA4F441 /* ABI36_0_0.xcodeproj */;
-			proxyType = 1;
-			remoteGlobalIDString = 6C20BAE17D07E9653D1E53DA1033AC2A;
-			remoteInfo = ABI36_0_0EXFacebook;
-		};
-		61522678A1D60E2061DD109154DFBAB0 /* PBXContainerItemProxy */ = {
-			isa = PBXContainerItemProxy;
-			containerPortal = 0889A04942CC38D213696983EEA4F441 /* ABI36_0_0.xcodeproj */;
-			proxyType = 1;
-			remoteGlobalIDString = B0C111B5D6AD695F2E5CC23D2936AD58;
-			remoteInfo = ABI36_0_0EXStoreReview;
-		};
-		62A48C58105FA8BBCCA5FC0991467852 /* PBXContainerItemProxy */ = {
-			isa = PBXContainerItemProxy;
-			containerPortal = BDCE6D583935F3509864B8E7B4149548 /* ABI35_0_0.xcodeproj */;
-			proxyType = 1;
-			remoteGlobalIDString = DB72A9F9426973013C1A319B5ED2038E;
-			remoteInfo = ABI35_0_0EXTaskManager;
-		};
-		62E82D60E9050EA95EBA670D4021975B /* PBXContainerItemProxy */ = {
-			isa = PBXContainerItemProxy;
-			containerPortal = BDCE6D583935F3509864B8E7B4149548 /* ABI35_0_0.xcodeproj */;
-			proxyType = 1;
-			remoteGlobalIDString = 995C831938058015BC5C5810DC5F38F9;
-			remoteInfo = ABI35_0_0EXBlur;
-		};
-		63E194CE8362C7DAB51ADACECEACA90C /* PBXContainerItemProxy */ = {
-			isa = PBXContainerItemProxy;
-			containerPortal = BDCE6D583935F3509864B8E7B4149548 /* ABI35_0_0.xcodeproj */;
-			proxyType = 1;
-			remoteGlobalIDString = A9091E2AE6D5E5F1E212A5CDD40AD073;
-			remoteInfo = ABI35_0_0EXCalendar;
-		};
-		65A47984A8027DBE4FC95123491D9047 /* PBXContainerItemProxy */ = {
-			isa = PBXContainerItemProxy;
-			containerPortal = 2877A4688C242DB256271E8D2355F220 /* React-RCTLinking.xcodeproj */;
-			proxyType = 1;
-			remoteGlobalIDString = FF1621D1C3F9AF33EDD2BF51FEDEB3D8;
-			remoteInfo = "React-RCTLinking";
-		};
-		65B88FFAD860022460D8D899C3D034F3 /* PBXContainerItemProxy */ = {
-			isa = PBXContainerItemProxy;
-			containerPortal = BDCE6D583935F3509864B8E7B4149548 /* ABI35_0_0.xcodeproj */;
-			proxyType = 1;
-			remoteGlobalIDString = AFA9CDFA4CAF9C961BD89D0125E475F1;
-			remoteInfo = ABI35_0_0EXBackgroundFetch;
-		};
-		66E8275119A91537A8491DCFCAED988B /* PBXContainerItemProxy */ = {
-			isa = PBXContainerItemProxy;
-			containerPortal = 6D7FE06B14E0EAC791C7BC2EC4D5EC58 /* EXBarCodeScanner.xcodeproj */;
-			proxyType = 1;
-			remoteGlobalIDString = E6D544E86F973F511B82FE486E5E25CD;
-			remoteInfo = EXBarCodeScanner;
-		};
-		67247AF2E0909C37F563F5C115CEA42E /* PBXContainerItemProxy */ = {
-			isa = PBXContainerItemProxy;
-			containerPortal = 0889A04942CC38D213696983EEA4F441 /* ABI36_0_0.xcodeproj */;
-			proxyType = 1;
-			remoteGlobalIDString = D1F0B21EB51D5832D953A1020F24DD45;
-			remoteInfo = ABI36_0_0EXBarCodeScanner;
-		};
-		67CED0B5807CCEE1B7CC2D80596DE6E9 /* PBXContainerItemProxy */ = {
-			isa = PBXContainerItemProxy;
-			containerPortal = 0889A04942CC38D213696983EEA4F441 /* ABI36_0_0.xcodeproj */;
-			proxyType = 1;
-			remoteGlobalIDString = D31C222B849B43D038F07240DCF1AC6B;
-			remoteInfo = ABI36_0_0EXAmplitude;
-		};
-		6831B57B803B2AB2F1156C59335152AD /* PBXContainerItemProxy */ = {
-			isa = PBXContainerItemProxy;
-			containerPortal = 0889A04942CC38D213696983EEA4F441 /* ABI36_0_0.xcodeproj */;
-			proxyType = 1;
-			remoteGlobalIDString = C0859112CE2260149545E48F4C92C8F5;
-			remoteInfo = ABI36_0_0UMFontInterface;
-		};
-		6871C8070011B77A8BB4C0CBD557F730 /* PBXContainerItemProxy */ = {
-			isa = PBXContainerItemProxy;
-			containerPortal = 08518012FCA0E31B3E86FE61167370CE /* ABI34_0_0.xcodeproj */;
-			proxyType = 1;
-			remoteGlobalIDString = E2B6FA5AC65FAA65175AB37C9D60448C;
-			remoteInfo = ABI34_0_0EXCrypto;
-		};
-		6A6A2D7AAE8CA0896D2D1EB75443F7BE /* PBXContainerItemProxy */ = {
-			isa = PBXContainerItemProxy;
-			containerPortal = 31E92FF75F534D670DD30848F9F21EB0 /* nanopb.xcodeproj */;
-			proxyType = 1;
-			remoteGlobalIDString = 052B66B57BF269A4B160A5659F7D46D4;
-			remoteInfo = nanopb;
-		};
-		6A73431BEF1124C0D32C0E57695CC263 /* PBXContainerItemProxy */ = {
-			isa = PBXContainerItemProxy;
-			containerPortal = 0889A04942CC38D213696983EEA4F441 /* ABI36_0_0.xcodeproj */;
-			proxyType = 1;
-			remoteGlobalIDString = A8D995B25FC404C056AA37EA41F5997C;
-			remoteInfo = ABI36_0_0Yoga;
-		};
-		6BA342525B63E0D204C2E6C4272DBE99 /* PBXContainerItemProxy */ = {
-			isa = PBXContainerItemProxy;
-			containerPortal = 0889A04942CC38D213696983EEA4F441 /* ABI36_0_0.xcodeproj */;
-			proxyType = 1;
-			remoteGlobalIDString = 5B9074BFA32AD91A96FFB7503FE0EFB0;
-			remoteInfo = ABI36_0_0EXLocalAuthentication;
-		};
-		6C5E48DE179CC42DAB3E0FD639ADB933 /* PBXContainerItemProxy */ = {
-			isa = PBXContainerItemProxy;
-			containerPortal = BDCE6D583935F3509864B8E7B4149548 /* ABI35_0_0.xcodeproj */;
-			proxyType = 1;
-			remoteGlobalIDString = E621A76C4D777DA3450ADFB11C1179E9;
-			remoteInfo = ABI35_0_0EXFileSystem;
-		};
-		6CECC0E93EECE88012ABFA13CF088FD9 /* PBXContainerItemProxy */ = {
-			isa = PBXContainerItemProxy;
-			containerPortal = BDCE6D583935F3509864B8E7B4149548 /* ABI35_0_0.xcodeproj */;
-			proxyType = 1;
-			remoteGlobalIDString = 23E4097F36F0AD636F4DEB11AADF430B;
-			remoteInfo = ABI35_0_0EXHaptics;
-		};
-		6D17C48D9662990AD78ED491B7EDDBFF /* PBXContainerItemProxy */ = {
-			isa = PBXContainerItemProxy;
-			containerPortal = 0889A04942CC38D213696983EEA4F441 /* ABI36_0_0.xcodeproj */;
-			proxyType = 1;
-			remoteGlobalIDString = 5850CB66507BD2913699B9813465F9E4;
-			remoteInfo = ABI36_0_0UMCore;
-		};
-		6D481A2E60AD29986A1EBECF8502E153 /* PBXContainerItemProxy */ = {
-			isa = PBXContainerItemProxy;
-			containerPortal = BDCE6D583935F3509864B8E7B4149548 /* ABI35_0_0.xcodeproj */;
-			proxyType = 1;
-			remoteGlobalIDString = 3F80B4D90FCF62A4B106514E341C9C97;
-			remoteInfo = ABI35_0_0UMCore;
-		};
-		6FEA4A484A7E6F4E50EEE89EB99C8ED1 /* PBXContainerItemProxy */ = {
-			isa = PBXContainerItemProxy;
-			containerPortal = BDCE6D583935F3509864B8E7B4149548 /* ABI35_0_0.xcodeproj */;
-			proxyType = 1;
-			remoteGlobalIDString = 0259CA884A6F46AAD51945C237F800E4;
-			remoteInfo = ABI35_0_0EXGL;
-		};
-		7109D1CC656741DFD980B79507184E1D /* PBXContainerItemProxy */ = {
-			isa = PBXContainerItemProxy;
-			containerPortal = BDCE6D583935F3509864B8E7B4149548 /* ABI35_0_0.xcodeproj */;
-			proxyType = 1;
-			remoteGlobalIDString = E8E6E827DACB96C84580E6BDF87A2E34;
-			remoteInfo = ABI35_0_0UMImageLoaderInterface;
-		};
-		715C84215EE781D765E05A0F404E6D60 /* PBXContainerItemProxy */ = {
-			isa = PBXContainerItemProxy;
-			containerPortal = 08518012FCA0E31B3E86FE61167370CE /* ABI34_0_0.xcodeproj */;
-			proxyType = 1;
-			remoteGlobalIDString = B7FC3D28B3AC41EAB5D8255A226F6263;
-			remoteInfo = ABI34_0_0EXBlur;
-		};
-		717D6F7DEB461D5E6C37E6A16680D3B8 /* PBXContainerItemProxy */ = {
-			isa = PBXContainerItemProxy;
-			containerPortal = AC6306227AD05F674185852F768A81C2 /* FirebaseMLCommon.xcodeproj */;
-			proxyType = 1;
-			remoteGlobalIDString = 655B4D5DC1C1034B3458073E51ECD859;
-			remoteInfo = FirebaseMLCommon;
-		};
-		71A3FF4C81799349CC852DCB15F7E87E /* PBXContainerItemProxy */ = {
-			isa = PBXContainerItemProxy;
-			containerPortal = 08518012FCA0E31B3E86FE61167370CE /* ABI34_0_0.xcodeproj */;
-			proxyType = 1;
-			remoteGlobalIDString = 85CCF66024BDEF398BD94B4EFC4C2B5A;
-			remoteInfo = ABI34_0_0EXSpeech;
-		};
-		75FD4BD8FF7D414B9E02FD0AAE7F1EA6 /* PBXContainerItemProxy */ = {
-			isa = PBXContainerItemProxy;
-			containerPortal = 0889A04942CC38D213696983EEA4F441 /* ABI36_0_0.xcodeproj */;
-			proxyType = 1;
-			remoteGlobalIDString = 37AF70B5E498F5E109FFDCD17F2B9F92;
-			remoteInfo = ABI36_0_0FBLazyVector;
-		};
-		7612CF826A2AC46E38BAE7D0E5EAB4C3 /* PBXContainerItemProxy */ = {
-			isa = PBXContainerItemProxy;
-			containerPortal = 1732E16C26C2DF0BCB8E6F6C247429BD /* EXContacts.xcodeproj */;
-			proxyType = 1;
-			remoteGlobalIDString = B22EE26A55A92797A576C80A1202EFFD;
-			remoteInfo = EXContacts;
-		};
-		771944778A7248A29BEA0FFCD597B9F3 /* PBXContainerItemProxy */ = {
-			isa = PBXContainerItemProxy;
-			containerPortal = 08518012FCA0E31B3E86FE61167370CE /* ABI34_0_0.xcodeproj */;
-			proxyType = 1;
-			remoteGlobalIDString = C06EE5D237C939E61A274E853BC8D300;
-			remoteInfo = ABI34_0_0EXFacebook;
-		};
-		7794C12692419317D7B1F9501C745441 /* PBXContainerItemProxy */ = {
-			isa = PBXContainerItemProxy;
-			containerPortal = BDCE6D583935F3509864B8E7B4149548 /* ABI35_0_0.xcodeproj */;
-			proxyType = 1;
-			remoteGlobalIDString = 672F494E8F71D02FA3722C4CDAB1F886;
-			remoteInfo = ABI35_0_0EXDevice;
-		};
-		7856C45F0B449A398E1F804FD52B3F2E /* PBXContainerItemProxy */ = {
-			isa = PBXContainerItemProxy;
-			containerPortal = D04A40E45379939D6EF59CB787D7068A /* EXSharing.xcodeproj */;
-			proxyType = 1;
-			remoteGlobalIDString = 1458926EF4B0A3DF1C40B5639E7358B1;
-			remoteInfo = EXSharing;
-		};
-		78C0E903C5617C9953DC74D8D34C1790 /* PBXContainerItemProxy */ = {
-			isa = PBXContainerItemProxy;
-			containerPortal = 08518012FCA0E31B3E86FE61167370CE /* ABI34_0_0.xcodeproj */;
-			proxyType = 1;
-			remoteGlobalIDString = 93804DEF07DBD2C92CBFFE7CC32DD5FC;
-			remoteInfo = ABI34_0_0UMFontInterface;
-		};
-		79450CF76B968E0DCFB91CAD5B69AD8B /* PBXContainerItemProxy */ = {
-			isa = PBXContainerItemProxy;
-			containerPortal = F834D263AC4AC81EC091AEDEE515B0E0 /* GoogleUtilities.xcodeproj */;
-			proxyType = 1;
-			remoteGlobalIDString = 80B861CBFC18436AFD9A3703F00CEEC4;
-			remoteInfo = GoogleUtilities;
-		};
-		79AC5047B0B21BF1C8119398D6901BA4 /* PBXContainerItemProxy */ = {
-			isa = PBXContainerItemProxy;
-			containerPortal = 651D0616E07B7893EF520CE35FE1175F /* EXMediaLibrary.xcodeproj */;
-			proxyType = 1;
-			remoteGlobalIDString = 422CF65902B3ABF0E6A47527F9209CC8;
-			remoteInfo = EXMediaLibrary;
-		};
-		7AD97AE5C6CFBDED8D532A0EFCFD053F /* PBXContainerItemProxy */ = {
-			isa = PBXContainerItemProxy;
-			containerPortal = BDCE6D583935F3509864B8E7B4149548 /* ABI35_0_0.xcodeproj */;
-			proxyType = 1;
-			remoteGlobalIDString = 33A96B208E6EDCFB9088D2459CE35B18;
-			remoteInfo = ABI35_0_0EXSMS;
-		};
-		7BBE28A53F502B06A492D98377DEE666 /* PBXContainerItemProxy */ = {
-			isa = PBXContainerItemProxy;
-			containerPortal = BDCE6D583935F3509864B8E7B4149548 /* ABI35_0_0.xcodeproj */;
-			proxyType = 1;
-			remoteGlobalIDString = 3BFE6D845D41FFF201A6436646AFBE62;
-			remoteInfo = ABI35_0_0EXLinearGradient;
-		};
-		7C168597F5567A4E86502DCCC67025C7 /* PBXContainerItemProxy */ = {
-			isa = PBXContainerItemProxy;
-			containerPortal = 08518012FCA0E31B3E86FE61167370CE /* ABI34_0_0.xcodeproj */;
-			proxyType = 1;
-			remoteGlobalIDString = 28193B5CB4459F8A6B9E2E277101450C;
-			remoteInfo = ABI34_0_0EXLocation;
-		};
-		7C41821CC58FAAF8D9CB46536D726CB5 /* PBXContainerItemProxy */ = {
-			isa = PBXContainerItemProxy;
-			containerPortal = 08518012FCA0E31B3E86FE61167370CE /* ABI34_0_0.xcodeproj */;
-			proxyType = 1;
-			remoteGlobalIDString = 2E8CA802526BF2DEC3347427546ED710;
-			remoteInfo = ABI34_0_0EXContacts;
-		};
-		7D2709B40056E5EC40C7E477D15314BA /* PBXContainerItemProxy */ = {
-			isa = PBXContainerItemProxy;
-			containerPortal = 0889A04942CC38D213696983EEA4F441 /* ABI36_0_0.xcodeproj */;
-			proxyType = 1;
-			remoteGlobalIDString = 79E6E32A2736FE80723486F49A4B2FB6;
-			remoteInfo = ABI36_0_0EXMailComposer;
-		};
-		7E408480A0898965B518D793483F5CF2 /* PBXContainerItemProxy */ = {
-			isa = PBXContainerItemProxy;
-			containerPortal = 08518012FCA0E31B3E86FE61167370CE /* ABI34_0_0.xcodeproj */;
-			proxyType = 1;
-			remoteGlobalIDString = 49A9EA3A62970D9A0446A877034A6406;
-			remoteInfo = ABI34_0_0EXSQLite;
-		};
-		7EBCA72F0567C65311BB9594FBE3CEF0 /* PBXContainerItemProxy */ = {
-			isa = PBXContainerItemProxy;
-			containerPortal = 08518012FCA0E31B3E86FE61167370CE /* ABI34_0_0.xcodeproj */;
-			proxyType = 1;
-			remoteGlobalIDString = F8B61C96F0C8E416DCDBD5A93E735196;
-			remoteInfo = ABI34_0_0EXFont;
-		};
-		7EE173C8D7EE048E6BF506C81E37EB0F /* PBXContainerItemProxy */ = {
-			isa = PBXContainerItemProxy;
-			containerPortal = 187D5C13ADE5B78DA9B1EDE896B32694 /* FBLazyVector.xcodeproj */;
-			proxyType = 1;
-			remoteGlobalIDString = 4B95F1280DBD545D036916608691C3EF;
-			remoteInfo = FBLazyVector;
-		};
-		80D534EEC7600BBFE26CB04DFF2B53D8 /* PBXContainerItemProxy */ = {
-			isa = PBXContainerItemProxy;
-			containerPortal = C1FFD7E5E7B1335D0A86D989FBF7A23C /* GTMAppAuth.xcodeproj */;
-			proxyType = 1;
-			remoteGlobalIDString = AFFE62B58843E7D325544E4D760E8920;
-			remoteInfo = GTMAppAuth;
-		};
-		80D999A7EB726612CB2667E39FC9C3FD /* PBXContainerItemProxy */ = {
-			isa = PBXContainerItemProxy;
-			containerPortal = BDCE6D583935F3509864B8E7B4149548 /* ABI35_0_0.xcodeproj */;
-			proxyType = 1;
-			remoteGlobalIDString = A8EA035387A66E71A9C0EBDB406027F9;
-			remoteInfo = ABI35_0_0EXPermissions;
-		};
-		8225FC0A3BAC38D4B36B7CE88473684A /* PBXContainerItemProxy */ = {
-			isa = PBXContainerItemProxy;
-			containerPortal = 9A8B6930024F0154FA34EDDF98837EB5 /* UMSensorsInterface.xcodeproj */;
-			proxyType = 1;
-			remoteGlobalIDString = 1FDCE556B997E87DAB0DA2727CC69285;
-			remoteInfo = UMSensorsInterface;
-		};
-		8458854831FD3CDF0CC2C0D9753294F6 /* PBXContainerItemProxy */ = {
-			isa = PBXContainerItemProxy;
-			containerPortal = 3EF7DB14A3945D64FB61CE018C6D8928 /* GoogleSignIn.xcodeproj */;
-			proxyType = 1;
-			remoteGlobalIDString = 70D52585A9FA4EEA343010638ADABC11;
-			remoteInfo = GoogleSignIn;
-		};
-		84F8A2A1767E0A00F36C29854B69EE82 /* PBXContainerItemProxy */ = {
-			isa = PBXContainerItemProxy;
-			containerPortal = 08518012FCA0E31B3E86FE61167370CE /* ABI34_0_0.xcodeproj */;
-			proxyType = 1;
-			remoteGlobalIDString = CAFFCEA025B37CB249A4512801BB8C9E;
-			remoteInfo = ABI34_0_0ExpoKit;
-		};
-		86D9B6D1C078B6C3D2EEC94FDE8837F3 /* PBXContainerItemProxy */ = {
-			isa = PBXContainerItemProxy;
-			containerPortal = 0889A04942CC38D213696983EEA4F441 /* ABI36_0_0.xcodeproj */;
-			proxyType = 1;
-			remoteGlobalIDString = 724C47704F7EA61246FC4AB171E1EEDE;
-			remoteInfo = ABI36_0_0EXHaptics;
-		};
-		87752EED9E1D1F7430B9801D500EAD78 /* PBXContainerItemProxy */ = {
-			isa = PBXContainerItemProxy;
-			containerPortal = 0889A04942CC38D213696983EEA4F441 /* ABI36_0_0.xcodeproj */;
-			proxyType = 1;
-			remoteGlobalIDString = 0A814E3B3911660CC19AE33B8C617878;
-			remoteInfo = "ABI36_0_0React-CoreModules";
-		};
-		893A04F4AC010001117BE2F793D4BA32 /* PBXContainerItemProxy */ = {
-			isa = PBXContainerItemProxy;
-			containerPortal = BDCE6D583935F3509864B8E7B4149548 /* ABI35_0_0.xcodeproj */;
-			proxyType = 1;
-			remoteGlobalIDString = 7D66C27A295D8BBB94D815009A058F61;
-			remoteInfo = ABI35_0_0EXSQLite;
-		};
-		8941DC54FF5D5B98BA7BB851585EAA03 /* PBXContainerItemProxy */ = {
-			isa = PBXContainerItemProxy;
-			containerPortal = 0889A04942CC38D213696983EEA4F441 /* ABI36_0_0.xcodeproj */;
-			proxyType = 1;
-			remoteGlobalIDString = 65D12B15B47AFAAF101764411DA21172;
-			remoteInfo = ABI36_0_0EXDevice;
-		};
-		89A2366D4D2537B9EC722523C1F04CC7 /* PBXContainerItemProxy */ = {
-			isa = PBXContainerItemProxy;
-			containerPortal = 0889A04942CC38D213696983EEA4F441 /* ABI36_0_0.xcodeproj */;
-			proxyType = 1;
-			remoteGlobalIDString = 2DC2A05E114485F606877C81943053D3;
-			remoteInfo = ABI36_0_0EXAdsFacebook;
-		};
-		89EACF684CB51EABE1E836A0F7D4E616 /* PBXContainerItemProxy */ = {
-			isa = PBXContainerItemProxy;
-			containerPortal = FE406570EB7706E10980DBF7E427B2D0 /* EXNetwork.xcodeproj */;
-			proxyType = 1;
-			remoteGlobalIDString = 71F2A4AC24C8FBC0E24B6A613BB4F7BC;
-			remoteInfo = EXNetwork;
-		};
-		8A80FFD46A6C14ABC15C671E965FB916 /* PBXContainerItemProxy */ = {
-			isa = PBXContainerItemProxy;
-			containerPortal = 08518012FCA0E31B3E86FE61167370CE /* ABI34_0_0.xcodeproj */;
-			proxyType = 1;
-			remoteGlobalIDString = DD09E25553E7F6F6AD4B7AA77452CE25;
-			remoteInfo = ABI34_0_0UMImageLoaderInterface;
-		};
-		8ACADA37B90BA6B179D7A731A7A4E7E5 /* PBXContainerItemProxy */ = {
-			isa = PBXContainerItemProxy;
-			containerPortal = 0889A04942CC38D213696983EEA4F441 /* ABI36_0_0.xcodeproj */;
-			proxyType = 1;
-			remoteGlobalIDString = A5B8EF8BE4F73AB83246CDB1DD7CDE88;
-			remoteInfo = "ABI36_0_0React-jsiexecutor";
-		};
-		8C0AC05EBB35025BE36309E7BAF4A3CE /* PBXContainerItemProxy */ = {
-			isa = PBXContainerItemProxy;
-			containerPortal = BDCE6D583935F3509864B8E7B4149548 /* ABI35_0_0.xcodeproj */;
-			proxyType = 1;
-			remoteGlobalIDString = 53A7B80BA805E671D95201A387916A42;
-			remoteInfo = ABI35_0_0EXKeepAwake;
-		};
-		8C6FD8BEB68E63FE54BD819FAE82A12C /* PBXContainerItemProxy */ = {
-			isa = PBXContainerItemProxy;
-			containerPortal = BDCE6D583935F3509864B8E7B4149548 /* ABI35_0_0.xcodeproj */;
-			proxyType = 1;
-			remoteGlobalIDString = CE0343BCA5ECC18CB66F205418EF3498;
-			remoteInfo = ABI35_0_0EXAppleAuthentication;
-		};
-		8E27EDC7D7E1702DC8212590DC2252E0 /* PBXContainerItemProxy */ = {
-			isa = PBXContainerItemProxy;
-			containerPortal = 08518012FCA0E31B3E86FE61167370CE /* ABI34_0_0.xcodeproj */;
-			proxyType = 1;
-			remoteGlobalIDString = 8DA6AA24524C529CA5823D50496DE9FB;
-			remoteInfo = ABI34_0_0UMTaskManagerInterface;
-		};
-		8F55517FF6BD750A96536D78622775DE /* PBXContainerItemProxy */ = {
-			isa = PBXContainerItemProxy;
-			containerPortal = 08518012FCA0E31B3E86FE61167370CE /* ABI34_0_0.xcodeproj */;
-			proxyType = 1;
-			remoteGlobalIDString = 805FA72DE29DECC3445041D10969C1F0;
-			remoteInfo = ABI34_0_0EXSensors;
-		};
-		8F89CF17CA0F1377B8852D9FB4FB8519 /* PBXContainerItemProxy */ = {
-			isa = PBXContainerItemProxy;
-			containerPortal = 5A87A984DD808808621992CB3C3BD8B9 /* GoogleMaps.xcodeproj */;
-			proxyType = 1;
-			remoteGlobalIDString = BF08434370CEBD287CA17CA7862D7C59;
-			remoteInfo = GoogleMaps;
-		};
-		907423E5535D558A3D3F52A32BFB2550 /* PBXContainerItemProxy */ = {
-			isa = PBXContainerItemProxy;
-			containerPortal = 08518012FCA0E31B3E86FE61167370CE /* ABI34_0_0.xcodeproj */;
-			proxyType = 1;
-			remoteGlobalIDString = A645685B9949B753C58B1E4428245DBB;
-			remoteInfo = ABI34_0_0EXCamera;
-		};
-		90AC12C9EB17E0B4E1436B119B20878C /* PBXContainerItemProxy */ = {
-			isa = PBXContainerItemProxy;
-			containerPortal = 08518012FCA0E31B3E86FE61167370CE /* ABI34_0_0.xcodeproj */;
-			proxyType = 1;
-			remoteGlobalIDString = CB28ECD144EF6E87255BAB43C45ED0C6;
-			remoteInfo = ABI34_0_0UMCameraInterface;
-		};
-		91242A46868797FE0C3A6E6F787CB17E /* PBXContainerItemProxy */ = {
-			isa = PBXContainerItemProxy;
-			containerPortal = 0889A04942CC38D213696983EEA4F441 /* ABI36_0_0.xcodeproj */;
-			proxyType = 1;
-			remoteGlobalIDString = 1A3384F8D87F9BA4958B1CA41F6C8C4A;
-			remoteInfo = ABI36_0_0UMBarCodeScannerInterface;
-		};
-		91E9848EDD974B11D0E5B6DCDC634B3E /* PBXContainerItemProxy */ = {
-			isa = PBXContainerItemProxy;
-			containerPortal = 557002D1F7F8B7157283F452DED23FB2 /* Crashlytics.xcodeproj */;
-			proxyType = 1;
-			remoteGlobalIDString = D2F01BBEFE801C94DF4ECE1438E00388;
-			remoteInfo = Crashlytics;
-		};
-		91F05A171E26A195F532B7FCBB78C75F /* PBXContainerItemProxy */ = {
-			isa = PBXContainerItemProxy;
-			containerPortal = 0889A04942CC38D213696983EEA4F441 /* ABI36_0_0.xcodeproj */;
-			proxyType = 1;
-			remoteGlobalIDString = 912C691F515AD20BA0BB189AA73452BC;
-			remoteInfo = ABI36_0_0EXCalendar;
-		};
-		922B02A50BDED3C5083297DA0F77AD61 /* PBXContainerItemProxy */ = {
-			isa = PBXContainerItemProxy;
-			containerPortal = BDCE6D583935F3509864B8E7B4149548 /* ABI35_0_0.xcodeproj */;
-			proxyType = 1;
-			remoteGlobalIDString = 2A5353632FAA3BC2EA4183F95FF5A281;
-			remoteInfo = ABI35_0_0UMFontInterface;
-		};
-		926365E52EA42A8BAFB9010FE1C17E8B /* PBXContainerItemProxy */ = {
-			isa = PBXContainerItemProxy;
-			containerPortal = 9FED39BA587322C6548225402057CA46 /* EXSensors.xcodeproj */;
-			proxyType = 1;
-			remoteGlobalIDString = 5F5B88A2576A073FBDD91B02A10308F1;
-			remoteInfo = EXSensors;
-		};
-		929D34F5CD4F8A080BA4BDCF38B00BB0 /* PBXContainerItemProxy */ = {
-			isa = PBXContainerItemProxy;
-			containerPortal = BDCE6D583935F3509864B8E7B4149548 /* ABI35_0_0.xcodeproj */;
-			proxyType = 1;
-			remoteGlobalIDString = A25927DA7D78D1362EBD9E456E5C8968;
-			remoteInfo = ABI35_0_0EXSpeech;
-		};
-		92C0DBCCC03B6343C4116675D9A14737 /* PBXContainerItemProxy */ = {
-			isa = PBXContainerItemProxy;
-			containerPortal = BDCE6D583935F3509864B8E7B4149548 /* ABI35_0_0.xcodeproj */;
-			proxyType = 1;
-			remoteGlobalIDString = FD9BB6B2601F25140F3566EDC10A9B69;
-			remoteInfo = ABI35_0_0EXImagePicker;
-		};
-		932CA464D512AD912FC53F1C62C992D5 /* PBXContainerItemProxy */ = {
-			isa = PBXContainerItemProxy;
-			containerPortal = 94BDBA06066E5F3DABF800BB262FD43A /* UMTaskManagerInterface.xcodeproj */;
-			proxyType = 1;
-			remoteGlobalIDString = A565C99DEFBAFA44A1B5C3B49ADD8A84;
-			remoteInfo = UMTaskManagerInterface;
-		};
-		93C2352D44EAE599CE4BCE347DAC4491 /* PBXContainerItemProxy */ = {
-			isa = PBXContainerItemProxy;
-			containerPortal = 500DC040E9F49DBC4A9BF28EC5D3488F /* EXWebBrowser.xcodeproj */;
-			proxyType = 1;
-			remoteGlobalIDString = 026359A12CA511AF12897ED05A83462C;
-			remoteInfo = EXWebBrowser;
-		};
-		9512A81A0E436AE3B7AB0E25B5E1D750 /* PBXContainerItemProxy */ = {
-			isa = PBXContainerItemProxy;
-			containerPortal = 2A03FBC353BD0997D3B4988F6F707F32 /* Folly.xcodeproj */;
-			proxyType = 1;
-			remoteGlobalIDString = 14BB2B7275726942E762F076FA966088;
-			remoteInfo = Folly;
-		};
-		95432DF8F82FA5FE6636EB603C498569 /* PBXContainerItemProxy */ = {
-			isa = PBXContainerItemProxy;
-			containerPortal = 08518012FCA0E31B3E86FE61167370CE /* ABI34_0_0.xcodeproj */;
-			proxyType = 1;
-			remoteGlobalIDString = C305D198115C8D322C0CB1BFAF112828;
-			remoteInfo = ABI34_0_0EXAmplitude;
-		};
-		9572B6E06843099886C7539631BFE892 /* PBXContainerItemProxy */ = {
-			isa = PBXContainerItemProxy;
-			containerPortal = 0889A04942CC38D213696983EEA4F441 /* ABI36_0_0.xcodeproj */;
-			proxyType = 1;
-			remoteGlobalIDString = CB2F7388A4CAED7DD8E35D8A0E752A61;
-			remoteInfo = ABI36_0_0EXGL;
-		};
-		96572D8D3306EB0607B78C35EF057DF0 /* PBXContainerItemProxy */ = {
-			isa = PBXContainerItemProxy;
-			containerPortal = BDCE6D583935F3509864B8E7B4149548 /* ABI35_0_0.xcodeproj */;
-			proxyType = 1;
-			remoteGlobalIDString = 6CA1A6777AB55C6353F182170142003C;
-			remoteInfo = ABI35_0_0EXPrint;
-		};
-		966C8C64AA8065DB40202B76B5CDD395 /* PBXContainerItemProxy */ = {
-			isa = PBXContainerItemProxy;
-			containerPortal = 0889A04942CC38D213696983EEA4F441 /* ABI36_0_0.xcodeproj */;
-=======
-		35B767F60F1BDC7C8B387439DCB9636D /* PBXContainerItemProxy */ = {
-			isa = PBXContainerItemProxy;
-			containerPortal = 0098906518FA604CBC10906ACEE3CBFC /* ABI35_0_0.xcodeproj */;
-			proxyType = 1;
-			remoteGlobalIDString = 9F23E9EDAB3ACD11088D67960860CC6D;
-			remoteInfo = ABI35_0_0EXAdsFacebook;
-		};
-		35BA18145CABA8E470BA58AE4F49DE1D /* PBXContainerItemProxy */ = {
-			isa = PBXContainerItemProxy;
-			containerPortal = 605B74ED2F35A471E8145C9B79E244A3 /* React-jsinspector.xcodeproj */;
-			proxyType = 1;
-			remoteGlobalIDString = 1AC0EAF3E808B6AA276E43B30A5B20AA;
-			remoteInfo = "React-jsinspector";
-		};
-		36368BA2725DBED2CB66A3F54611CB01 /* PBXContainerItemProxy */ = {
-			isa = PBXContainerItemProxy;
-			containerPortal = EF82AE40E2DE0CFE88F6850FB98FACB8 /* ABI36_0_0.xcodeproj */;
-			proxyType = 1;
-			remoteGlobalIDString = B7F2A49466F5BE2D1E3D7C231902E441;
-			remoteInfo = ABI36_0_0EXErrorRecovery;
-		};
-		376095D2A88C2027B434FB9C0E558B29 /* PBXContainerItemProxy */ = {
-			isa = PBXContainerItemProxy;
-			containerPortal = 0098906518FA604CBC10906ACEE3CBFC /* ABI35_0_0.xcodeproj */;
-			proxyType = 1;
-			remoteGlobalIDString = 41D6B97ECED623C58ACD6EA39DF92517;
-			remoteInfo = ABI35_0_0EXLocalAuthentication;
-		};
-		379333FD807B529410A80F6C1EFFACC9 /* PBXContainerItemProxy */ = {
-			isa = PBXContainerItemProxy;
-			containerPortal = EF82AE40E2DE0CFE88F6850FB98FACB8 /* ABI36_0_0.xcodeproj */;
-			proxyType = 1;
-			remoteGlobalIDString = CDAD18077EA996D79D74FC26733D6A20;
-			remoteInfo = ABI36_0_0EXContacts;
-		};
-		38A64C2C6EC199401CE81A1E10B5C6CB /* PBXContainerItemProxy */ = {
-			isa = PBXContainerItemProxy;
-			containerPortal = EF82AE40E2DE0CFE88F6850FB98FACB8 /* ABI36_0_0.xcodeproj */;
-			proxyType = 1;
-			remoteGlobalIDString = 6DC928526131B3239D9466A3ABEDA38F;
-			remoteInfo = ABI36_0_0UMImageLoaderInterface;
-		};
-		397E0DA227E3C8F5AC1780B1766DA054 /* PBXContainerItemProxy */ = {
-			isa = PBXContainerItemProxy;
-			containerPortal = 2A3D3C6DEE43E2C05338169A4F2AD123 /* EXBarCodeScanner.xcodeproj */;
-			proxyType = 1;
-			remoteGlobalIDString = E6D544E86F973F511B82FE486E5E25CD;
-			remoteInfo = EXBarCodeScanner;
-		};
-		39D2479095DFF57B239E4593428072E6 /* PBXContainerItemProxy */ = {
-			isa = PBXContainerItemProxy;
-			containerPortal = 625602D7AFBCC781FBCA2362AA52C5D6 /* FirebaseCoreDiagnosticsInterop.xcodeproj */;
-			proxyType = 1;
-			remoteGlobalIDString = 82BE183BB67FD85793E8A161FAEDC1AF;
-			remoteInfo = FirebaseCoreDiagnosticsInterop;
-		};
-		39E3B8424999BCFA81A506B9F1DE4BDF /* PBXContainerItemProxy */ = {
-			isa = PBXContainerItemProxy;
-			containerPortal = 0098906518FA604CBC10906ACEE3CBFC /* ABI35_0_0.xcodeproj */;
-			proxyType = 1;
-			remoteGlobalIDString = 5F8ADA0B20353D0D1CD871C544EE5D4D;
-			remoteInfo = ABI35_0_0EXCellular;
-		};
-		3A4594FE34E9337E299A65A808ADB21B /* PBXContainerItemProxy */ = {
-			isa = PBXContainerItemProxy;
-			containerPortal = D7917284241463E185E3EF99BB580412 /* EXFacebook.xcodeproj */;
-			proxyType = 1;
-			remoteGlobalIDString = FEAA3FBA5C5225363EE9E6D0B5B3183B;
-			remoteInfo = EXFacebook;
-		};
-		3AE2B312D8E158CB2FF9CCBA2DC6F09A /* PBXContainerItemProxy */ = {
-			isa = PBXContainerItemProxy;
-			containerPortal = 2A09CEB95147273FF0855BE94636A261 /* ABI34_0_0.xcodeproj */;
-			proxyType = 1;
-			remoteGlobalIDString = 85CCF66024BDEF398BD94B4EFC4C2B5A;
-			remoteInfo = ABI34_0_0EXSpeech;
-		};
-		3B7198C7A86D9CDF5B669B127A75DBC8 /* PBXContainerItemProxy */ = {
-			isa = PBXContainerItemProxy;
-			containerPortal = EF82AE40E2DE0CFE88F6850FB98FACB8 /* ABI36_0_0.xcodeproj */;
-			proxyType = 1;
-			remoteGlobalIDString = 102B95FF58D0C3D8D1BA0911F2036831;
-			remoteInfo = ABI36_0_0EXSharing;
-		};
-		3BDB692B8E699C3372A5920BC31E37F5 /* PBXContainerItemProxy */ = {
-			isa = PBXContainerItemProxy;
-			containerPortal = EF82AE40E2DE0CFE88F6850FB98FACB8 /* ABI36_0_0.xcodeproj */;
-			proxyType = 1;
-			remoteGlobalIDString = 8C2588DEAA759C7923B51966407E5436;
-			remoteInfo = ABI36_0_0UMTaskManagerInterface;
-		};
-		3CDE7477F32E7CDCB3AA6EED0DF08149 /* PBXContainerItemProxy */ = {
-			isa = PBXContainerItemProxy;
-			containerPortal = EF82AE40E2DE0CFE88F6850FB98FACB8 /* ABI36_0_0.xcodeproj */;
-			proxyType = 1;
-			remoteGlobalIDString = B30ACF5B6AECD7D82EE8064987369D5F;
-			remoteInfo = "ABI36_0_0React-RCTVibration";
-		};
-		3D8575CAC922BB30FBFB9716F9E70D8B /* PBXContainerItemProxy */ = {
-			isa = PBXContainerItemProxy;
-			containerPortal = 2A869EE238C6CE676C0C6E1F2D50C0F7 /* UMFaceDetectorInterface.xcodeproj */;
-			proxyType = 1;
-			remoteGlobalIDString = 8DC606D9CFDD04C553C81728629364B3;
-			remoteInfo = UMFaceDetectorInterface;
-		};
-		3DD9CCD98D81E3594ADA2B018666DC7D /* PBXContainerItemProxy */ = {
-			isa = PBXContainerItemProxy;
-			containerPortal = B5675D977A5A4F3F077EA799098E48D9 /* EXLocation.xcodeproj */;
-			proxyType = 1;
-			remoteGlobalIDString = 9448EAC8D0286D37F065B24667BFBB8F;
-			remoteInfo = EXLocation;
-		};
-		3FE44AB20F5F88505B1D177A16CA22FA /* PBXContainerItemProxy */ = {
-			isa = PBXContainerItemProxy;
-			containerPortal = E1822C6C364267C08734B1571FEE78DF /* React-jsi.xcodeproj */;
-			proxyType = 1;
-			remoteGlobalIDString = D0DB82AB65D33935072718EA2468992F;
-			remoteInfo = "React-jsi";
-		};
-		3FE7A63CD4AA7DC5AE1A5F26EA8743BA /* PBXContainerItemProxy */ = {
-			isa = PBXContainerItemProxy;
-			containerPortal = EF82AE40E2DE0CFE88F6850FB98FACB8 /* ABI36_0_0.xcodeproj */;
-			proxyType = 1;
-			remoteGlobalIDString = C0859112CE2260149545E48F4C92C8F5;
-			remoteInfo = ABI36_0_0UMFontInterface;
-		};
-		3FFF2C1B42F0CACE2705BD61C9CB70D2 /* PBXContainerItemProxy */ = {
-			isa = PBXContainerItemProxy;
-			containerPortal = 0098906518FA604CBC10906ACEE3CBFC /* ABI35_0_0.xcodeproj */;
-			proxyType = 1;
-			remoteGlobalIDString = F685359EB5E7639637648A0D571E0561;
-			remoteInfo = ABI35_0_0EXApplication;
-		};
-		40B72DB4377FA3E54F33504786159B9A /* PBXContainerItemProxy */ = {
-			isa = PBXContainerItemProxy;
-			containerPortal = 75ECFA92C24FCE69F3E153DA9C2FB05C /* UMFileSystemInterface.xcodeproj */;
-			proxyType = 1;
-			remoteGlobalIDString = 1C326487F8F888A9111422C7014319AC;
-			remoteInfo = UMFileSystemInterface;
-		};
-		4402B73542AA29144349E720C8FD4555 /* PBXContainerItemProxy */ = {
-			isa = PBXContainerItemProxy;
-			containerPortal = 2A09CEB95147273FF0855BE94636A261 /* ABI34_0_0.xcodeproj */;
-			proxyType = 1;
-			remoteGlobalIDString = FF57B2567D09A8CFED94A1548922C6C2;
-			remoteInfo = ABI34_0_0EXImagePicker;
-		};
-		447D1AD938F2D762312F7C694E65D6DF /* PBXContainerItemProxy */ = {
-			isa = PBXContainerItemProxy;
-			containerPortal = EF82AE40E2DE0CFE88F6850FB98FACB8 /* ABI36_0_0.xcodeproj */;
-			proxyType = 1;
-			remoteGlobalIDString = 4A9C57747EEC52B472307A2E2AD27128;
-			remoteInfo = ABI36_0_0EXSQLite;
-		};
-		4545F6CDBF1AFBF877B0C84CEFC3921E /* PBXContainerItemProxy */ = {
-			isa = PBXContainerItemProxy;
-			containerPortal = D745188781E16DEC49BC6B02877299DB /* EXHaptics.xcodeproj */;
-			proxyType = 1;
-			remoteGlobalIDString = 458E4E0DEA9D752CC28F1A42E4B306AC;
-			remoteInfo = EXHaptics;
-		};
-		4558548488F5ADC6D613A5CCB465305C /* PBXContainerItemProxy */ = {
-			isa = PBXContainerItemProxy;
-			containerPortal = B1E805445061D9DB7E3CE17450A89345 /* Yoga.xcodeproj */;
-			proxyType = 1;
-			remoteGlobalIDString = 8DB658880A3F558549A84D99BCFADCBC;
-			remoteInfo = Yoga;
-		};
-		45C3D1D4E56F7E4C61F7A0F95D536BC1 /* PBXContainerItemProxy */ = {
-			isa = PBXContainerItemProxy;
-			containerPortal = 0098906518FA604CBC10906ACEE3CBFC /* ABI35_0_0.xcodeproj */;
-			proxyType = 1;
-			remoteGlobalIDString = 9C585A73AEBCE9CED7810AB69DA7EB7A;
-			remoteInfo = ABI35_0_0EXFacebook;
-		};
-		45ED1F216639F43867C3882072250F0A /* PBXContainerItemProxy */ = {
-			isa = PBXContainerItemProxy;
-			containerPortal = 35F83F2A8392167453E471E92BAF1C20 /* EXSQLite.xcodeproj */;
-			proxyType = 1;
-			remoteGlobalIDString = B8358C45B103287E90F710967785DD34;
-			remoteInfo = EXSQLite;
-		};
-		463930760E486AA501A8C7CA572ABC47 /* PBXContainerItemProxy */ = {
-			isa = PBXContainerItemProxy;
-			containerPortal = 0098906518FA604CBC10906ACEE3CBFC /* ABI35_0_0.xcodeproj */;
-			proxyType = 1;
-			remoteGlobalIDString = 520F7B75D14EF96B76ABA79D7C8CCE1A;
-			remoteInfo = ABI35_0_0EXBrightness;
-		};
-		46660701FAC4D947D20671065A2E9818 /* PBXContainerItemProxy */ = {
-			isa = PBXContainerItemProxy;
-			containerPortal = 0098906518FA604CBC10906ACEE3CBFC /* ABI35_0_0.xcodeproj */;
-			proxyType = 1;
-			remoteGlobalIDString = 7A8499F3F2BCC2BDD26DEE4A8F31F229;
-			remoteInfo = ABI35_0_0EXBarCodeScanner;
-		};
-		474476FAB4F9593B8BCA1F5EEE41BA38 /* PBXContainerItemProxy */ = {
-			isa = PBXContainerItemProxy;
-			containerPortal = 2A09CEB95147273FF0855BE94636A261 /* ABI34_0_0.xcodeproj */;
-			proxyType = 1;
-			remoteGlobalIDString = 9451B0BABEB2CAC452B0D0F3B637B167;
-			remoteInfo = ABI34_0_0EXRandom;
-		};
-		48EC4DE55EB308BA24AE7F89283DE4F9 /* PBXContainerItemProxy */ = {
-			isa = PBXContainerItemProxy;
-			containerPortal = 24995760219F13C24A8A30197D4765D2 /* Fabric.xcodeproj */;
-			proxyType = 1;
-			remoteGlobalIDString = 033C78D4EF039D72394D82A45D46E8D1;
-			remoteInfo = Fabric;
-		};
-		49791723B3D755FEF1D2694B352410BB /* PBXContainerItemProxy */ = {
-			isa = PBXContainerItemProxy;
-			containerPortal = EF82AE40E2DE0CFE88F6850FB98FACB8 /* ABI36_0_0.xcodeproj */;
-			proxyType = 1;
-			remoteGlobalIDString = 5C37DBA2E16A05E13AE5CEE3BF669123;
-			remoteInfo = ABI36_0_0EXLinearGradient;
-		};
-		49D2387A7B3F083929D8E324EC0C5D72 /* PBXContainerItemProxy */ = {
-			isa = PBXContainerItemProxy;
-			containerPortal = 6160BB5B647495D6B62092EA4EB7C8A5 /* React-jsiexecutor.xcodeproj */;
-			proxyType = 1;
-			remoteGlobalIDString = 7F7693C84AD2D676CE4E5741F508C198;
-			remoteInfo = "React-jsiexecutor";
-		};
-		4ABB50CE5BFF23BE00A9F3DCF51817C6 /* PBXContainerItemProxy */ = {
-			isa = PBXContainerItemProxy;
-			containerPortal = 0098906518FA604CBC10906ACEE3CBFC /* ABI35_0_0.xcodeproj */;
-			proxyType = 1;
-			remoteGlobalIDString = AFA9CDFA4CAF9C961BD89D0125E475F1;
-			remoteInfo = ABI35_0_0EXBackgroundFetch;
-		};
-		4B52FA7E0AA4D4A50EA2373332B5FF15 /* PBXContainerItemProxy */ = {
-			isa = PBXContainerItemProxy;
-			containerPortal = BD9D0058856D6739B93476E3709E5934 /* UMBarCodeScannerInterface.xcodeproj */;
-			proxyType = 1;
-			remoteGlobalIDString = 971E60E1AF9163E7E08105622FC91C16;
-			remoteInfo = UMBarCodeScannerInterface;
-		};
-		4B6D3C07D10ECBFBB57E6C3C097935C0 /* PBXContainerItemProxy */ = {
-			isa = PBXContainerItemProxy;
-			containerPortal = 2B32592672E067702F86CB9EDD67B3BD /* React-RCTActionSheet.xcodeproj */;
-			proxyType = 1;
-			remoteGlobalIDString = 2B622CBAFD85AC413ED6306FD8B71B00;
-			remoteInfo = "React-RCTActionSheet";
-		};
-		4C4D833830BF1E793CB40CB80A591B08 /* PBXContainerItemProxy */ = {
-			isa = PBXContainerItemProxy;
-			containerPortal = 0098906518FA604CBC10906ACEE3CBFC /* ABI35_0_0.xcodeproj */;
-			proxyType = 1;
-			remoteGlobalIDString = 672F494E8F71D02FA3722C4CDAB1F886;
-			remoteInfo = ABI35_0_0EXDevice;
-		};
-		4E3A124F6D2643EA5BF00A3A517530B4 /* PBXContainerItemProxy */ = {
-			isa = PBXContainerItemProxy;
-			containerPortal = EF82AE40E2DE0CFE88F6850FB98FACB8 /* ABI36_0_0.xcodeproj */;
-			proxyType = 1;
-			remoteGlobalIDString = DF06EBC8C8EFBCD3E5F32FD619DF1BB7;
-			remoteInfo = ABI36_0_0EXNetwork;
-		};
-		4E5A37F5991602C0C127438A833444BE /* PBXContainerItemProxy */ = {
-			isa = PBXContainerItemProxy;
-			containerPortal = 0098906518FA604CBC10906ACEE3CBFC /* ABI35_0_0.xcodeproj */;
-			proxyType = 1;
-			remoteGlobalIDString = F97619A9FB46645DD0EC09784B3464BE;
-			remoteInfo = ABI35_0_0EXAV;
-		};
-		4EF02A83B9CB4452A0F92DD61B9FE5D4 /* PBXContainerItemProxy */ = {
-			isa = PBXContainerItemProxy;
-			containerPortal = 2A09CEB95147273FF0855BE94636A261 /* ABI34_0_0.xcodeproj */;
-			proxyType = 1;
-			remoteGlobalIDString = 8A75497FB8E339D17F172AB91BF8EE04;
-			remoteInfo = ABI34_0_0EXBarCodeScanner;
-		};
-		4FCC504A2F54C93D2EF1CC96C39CB5CC /* PBXContainerItemProxy */ = {
-			isa = PBXContainerItemProxy;
-			containerPortal = EF82AE40E2DE0CFE88F6850FB98FACB8 /* ABI36_0_0.xcodeproj */;
-			proxyType = 1;
-			remoteGlobalIDString = F5E51645893EF975D4B0983B725F55BC;
-			remoteInfo = ABI36_0_0EXLocalization;
-		};
-		4FE86B8AF5A88A22BEAB1B5CB1255C35 /* PBXContainerItemProxy */ = {
-			isa = PBXContainerItemProxy;
-			containerPortal = EF82AE40E2DE0CFE88F6850FB98FACB8 /* ABI36_0_0.xcodeproj */;
-			proxyType = 1;
-			remoteGlobalIDString = 9C1FDFE8E592C522C8A69D0FB1AF4CC1;
-			remoteInfo = ABI36_0_0EXFaceDetector;
-		};
-		4FF521A25E59CC94C7D8E37C1C4F090E /* PBXContainerItemProxy */ = {
-			isa = PBXContainerItemProxy;
-			containerPortal = EF82AE40E2DE0CFE88F6850FB98FACB8 /* ABI36_0_0.xcodeproj */;
-			proxyType = 1;
-			remoteGlobalIDString = 7CB9DCDC3DE47A0027C308B58AA8FEE3;
-			remoteInfo = ABI36_0_0React;
-		};
-		4FFED5BEB7459436917BC83A6EA1C383 /* PBXContainerItemProxy */ = {
-			isa = PBXContainerItemProxy;
-			containerPortal = 83B9D16808CDC15D1F2AA5A6D1F1EE86 /* React-RCTImage.xcodeproj */;
-			proxyType = 1;
-			remoteGlobalIDString = C78CA5C5EDDCCF5EC637E0FC8BB4C96E;
-			remoteInfo = "React-RCTImage";
-		};
-		505A827B217E52837AAAD4613C399D26 /* PBXContainerItemProxy */ = {
-			isa = PBXContainerItemProxy;
-			containerPortal = EF82AE40E2DE0CFE88F6850FB98FACB8 /* ABI36_0_0.xcodeproj */;
-			proxyType = 1;
-			remoteGlobalIDString = BB7FAF466C67A7B090F67F327FA08502;
-			remoteInfo = ABI36_0_0EXSMS;
-		};
-		5095012565D5A5EA0E1978D9F45172EB /* PBXContainerItemProxy */ = {
-			isa = PBXContainerItemProxy;
-			containerPortal = 2A09CEB95147273FF0855BE94636A261 /* ABI34_0_0.xcodeproj */;
-			proxyType = 1;
-			remoteGlobalIDString = C5F4F74C832B581D7230D244B7EE5FB0;
-			remoteInfo = ABI34_0_0EXHaptics;
-		};
-		51061BC60F64AF9C6509117DBB72A85B /* PBXContainerItemProxy */ = {
-			isa = PBXContainerItemProxy;
-			containerPortal = EF82AE40E2DE0CFE88F6850FB98FACB8 /* ABI36_0_0.xcodeproj */;
-			proxyType = 1;
-			remoteGlobalIDString = FD0746B931E4F296DC631E54D6C8FEFB;
-			remoteInfo = ABI36_0_0UMReactNativeAdapter;
-		};
-		53648EEBA49606D5AC9F2D6E5966FF73 /* PBXContainerItemProxy */ = {
-			isa = PBXContainerItemProxy;
-			containerPortal = 4764CD4823A97578F95024C4D7075B79 /* lottie-ios.xcodeproj */;
-			proxyType = 1;
-			remoteGlobalIDString = 2FFD4CF15B40CE17E04F3BC6AAF7035A;
-			remoteInfo = "lottie-ios";
-		};
-		53755256CC37CACD40297391D15F59BD /* PBXContainerItemProxy */ = {
-			isa = PBXContainerItemProxy;
-			containerPortal = EF82AE40E2DE0CFE88F6850FB98FACB8 /* ABI36_0_0.xcodeproj */;
-			proxyType = 1;
-			remoteGlobalIDString = DBFFDD6EF0081135DDB3A825211EA670;
-			remoteInfo = ABI36_0_0EXBackgroundFetch;
-		};
-		54A4241880BE0452B5823F987F949F31 /* PBXContainerItemProxy */ = {
-			isa = PBXContainerItemProxy;
-			containerPortal = EF82AE40E2DE0CFE88F6850FB98FACB8 /* ABI36_0_0.xcodeproj */;
-			proxyType = 1;
-			remoteGlobalIDString = 6106F8A2BA867A37340DBEF712E2D2E3;
-			remoteInfo = "ABI36_0_0React-jsinspector";
-		};
-		55E89832DD0B19D3252A42064C7CA9A9 /* PBXContainerItemProxy */ = {
-			isa = PBXContainerItemProxy;
-			containerPortal = 2A09CEB95147273FF0855BE94636A261 /* ABI34_0_0.xcodeproj */;
-			proxyType = 1;
-			remoteGlobalIDString = B8B3D596320C7D61B8FF3561B57261D6;
-			remoteInfo = ABI34_0_0EXCalendar;
-		};
-		573862F67A533053092FFADD5C8272E4 /* PBXContainerItemProxy */ = {
-			isa = PBXContainerItemProxy;
-			containerPortal = EF82AE40E2DE0CFE88F6850FB98FACB8 /* ABI36_0_0.xcodeproj */;
-			proxyType = 1;
-			remoteGlobalIDString = 660DB54ABFA1FD5916FE6E4C5189A26E;
-			remoteInfo = "ABI36_0_0React-Core";
-		};
-		57616C4DC716CC748A9047F98621E97F /* PBXContainerItemProxy */ = {
-			isa = PBXContainerItemProxy;
-			containerPortal = 476FC90F26F058A670F3311259A7E90B /* EXAdsAdMob.xcodeproj */;
-			proxyType = 1;
-			remoteGlobalIDString = BEF6CFDFF87395C99BA42B4CFF868EAA;
-			remoteInfo = EXAdsAdMob;
-		};
-		5781B23EBFE7E595515FDFA00333784D /* PBXContainerItemProxy */ = {
-			isa = PBXContainerItemProxy;
-			containerPortal = 0098906518FA604CBC10906ACEE3CBFC /* ABI35_0_0.xcodeproj */;
-			proxyType = 1;
-			remoteGlobalIDString = BF34537E2C93B096A108CF4A63A52DC0;
-			remoteInfo = ABI35_0_0UMReactNativeAdapter;
-		};
-		590F30BC7837D2B49848135FF6A67374 /* PBXContainerItemProxy */ = {
-			isa = PBXContainerItemProxy;
-			containerPortal = 2A09CEB95147273FF0855BE94636A261 /* ABI34_0_0.xcodeproj */;
-			proxyType = 1;
-			remoteGlobalIDString = 31DC869713590C4253894E9BD6396842;
-			remoteInfo = ABI34_0_0EXSecureStore;
-		};
-		5AD853BD9FD5ED0CBAE9D37BBFA6A927 /* PBXContainerItemProxy */ = {
-			isa = PBXContainerItemProxy;
-			containerPortal = 2CE482E064E086DC3B9315338709627E /* EXContacts.xcodeproj */;
-			proxyType = 1;
-			remoteGlobalIDString = B22EE26A55A92797A576C80A1202EFFD;
-			remoteInfo = EXContacts;
-		};
-		5BD372D528261DD8583075258471FEFF /* PBXContainerItemProxy */ = {
-			isa = PBXContainerItemProxy;
-			containerPortal = 0098906518FA604CBC10906ACEE3CBFC /* ABI35_0_0.xcodeproj */;
-			proxyType = 1;
-			remoteGlobalIDString = 7D66C27A295D8BBB94D815009A058F61;
-			remoteInfo = ABI35_0_0EXSQLite;
-		};
-		5C1364FC0B503668D5AADAC687C0F734 /* PBXContainerItemProxy */ = {
-			isa = PBXContainerItemProxy;
-			containerPortal = 1233F374D815AB8A0CA37C1F784ACA21 /* EXLocalAuthentication.xcodeproj */;
-			proxyType = 1;
-			remoteGlobalIDString = 8D12244750972C21D688A2875A0E77F4;
-			remoteInfo = EXLocalAuthentication;
-		};
-		5C689266FAD7745442DFD47FC340FE5D /* PBXContainerItemProxy */ = {
-			isa = PBXContainerItemProxy;
-			containerPortal = EF82AE40E2DE0CFE88F6850FB98FACB8 /* ABI36_0_0.xcodeproj */;
-			proxyType = 1;
-			remoteGlobalIDString = EFAB5CBACF9FB6F1F2C24457FAB8B3D0;
-			remoteInfo = ABI36_0_0RCTTypeSafety;
-		};
-		5C701852874DB725D64A34B57CFEF981 /* PBXContainerItemProxy */ = {
-			isa = PBXContainerItemProxy;
-			containerPortal = 2A09CEB95147273FF0855BE94636A261 /* ABI34_0_0.xcodeproj */;
-			proxyType = 1;
-			remoteGlobalIDString = CB94088263C56D4E2EB83CB081B93944;
-			remoteInfo = ABI34_0_0UMPermissionsInterface;
-		};
-		5DFF9E16C8F3C76959EC5D9AD737F2B5 /* PBXContainerItemProxy */ = {
-			isa = PBXContainerItemProxy;
-			containerPortal = BEEF2BB1F85113F9807B0EE5B6488116 /* EXLinearGradient.xcodeproj */;
-			proxyType = 1;
-			remoteGlobalIDString = AF5113FDFEF2ECEBDD58149C34DD4634;
-			remoteInfo = EXLinearGradient;
-		};
-		5F6E3046F6C9612BB21792EED0D2DE59 /* PBXContainerItemProxy */ = {
-			isa = PBXContainerItemProxy;
-			containerPortal = FA81BF6F0ECAB03B32FEB35438AF6096 /* EXWebBrowser.xcodeproj */;
-			proxyType = 1;
-			remoteGlobalIDString = 026359A12CA511AF12897ED05A83462C;
-			remoteInfo = EXWebBrowser;
-		};
-		5FBB585A47A6257416CA879E4BFD8624 /* PBXContainerItemProxy */ = {
-			isa = PBXContainerItemProxy;
-			containerPortal = 0098906518FA604CBC10906ACEE3CBFC /* ABI35_0_0.xcodeproj */;
-			proxyType = 1;
-			remoteGlobalIDString = 23830E0B787B01A4DC8DE392FACD3021;
-			remoteInfo = ABI35_0_0EXSharing;
-		};
-		60A1AD8BAF8C5E3F59951BEED7904CDE /* PBXContainerItemProxy */ = {
-			isa = PBXContainerItemProxy;
-			containerPortal = E1F0F3881D334951E64C1371F8B79D2E /* Analytics.xcodeproj */;
-			proxyType = 1;
-			remoteGlobalIDString = 428EE321470913F61A7C253ACF3B4D53;
-			remoteInfo = Analytics;
-		};
-		6226C84FE0BADAC08786923A65765027 /* PBXContainerItemProxy */ = {
-			isa = PBXContainerItemProxy;
-			containerPortal = EF82AE40E2DE0CFE88F6850FB98FACB8 /* ABI36_0_0.xcodeproj */;
-			proxyType = 1;
-			remoteGlobalIDString = 912C691F515AD20BA0BB189AA73452BC;
-			remoteInfo = ABI36_0_0EXCalendar;
-		};
-		632B4F43000E52D8300B60066BD08FB2 /* PBXContainerItemProxy */ = {
-			isa = PBXContainerItemProxy;
-			containerPortal = 8E6EF656D6F2AEFD82D436039F1D13BC /* Google-Maps-iOS-Utils.xcodeproj */;
-			proxyType = 1;
-			remoteGlobalIDString = 1A622F006CCB28DCB3730A6D10AAB7C2;
-			remoteInfo = "Google-Maps-iOS-Utils";
-		};
-		6399888312982EDEC71954FE075BCA76 /* PBXContainerItemProxy */ = {
-			isa = PBXContainerItemProxy;
-			containerPortal = F8D1DB434ECDACE792BF79FACFE79B5A /* EXAmplitude.xcodeproj */;
-			proxyType = 1;
-			remoteGlobalIDString = 700BA3D76A8C4362E721FECC92A96DFB;
-			remoteInfo = EXAmplitude;
-		};
-		63BC7440A7C32D07F470F8A5C0C51102 /* PBXContainerItemProxy */ = {
-			isa = PBXContainerItemProxy;
-			containerPortal = 88EEC38A69D3D3235F3A6FB48B1E6C08 /* EXFirebaseAnalytics.xcodeproj */;
-			proxyType = 1;
-			remoteGlobalIDString = FABBE34C5533203C60B1FB31DA23FC99;
-			remoteInfo = EXFirebaseAnalytics;
-		};
-		63D69ABF47D30006D41833E03B9DAF2E /* PBXContainerItemProxy */ = {
-			isa = PBXContainerItemProxy;
-			containerPortal = 2A09CEB95147273FF0855BE94636A261 /* ABI34_0_0.xcodeproj */;
-			proxyType = 1;
-			remoteGlobalIDString = B1F424D297B034EE9CCDD8A77B0F29A2;
-			remoteInfo = ReactABI34_0_0;
-		};
-		63D6A412F135777C93A00CDF9930B365 /* PBXContainerItemProxy */ = {
-			isa = PBXContainerItemProxy;
-			containerPortal = 7329E6FBC66F5B33DF8FCD6CFA26231E /* AppAuth.xcodeproj */;
-			proxyType = 1;
-			remoteGlobalIDString = 4EFA7E4CE531453CF475A9A4322A84F8;
-			remoteInfo = AppAuth;
-		};
-		64C2FFD802F1FC0CF3A031BCD9971E7E /* PBXContainerItemProxy */ = {
-			isa = PBXContainerItemProxy;
-			containerPortal = EF82AE40E2DE0CFE88F6850FB98FACB8 /* ABI36_0_0.xcodeproj */;
-			proxyType = 1;
-			remoteGlobalIDString = 724C47704F7EA61246FC4AB171E1EEDE;
-			remoteInfo = ABI36_0_0EXHaptics;
-		};
-		651CAAC39488199D6219A4379A941678 /* PBXContainerItemProxy */ = {
-			isa = PBXContainerItemProxy;
-			containerPortal = 2A09CEB95147273FF0855BE94636A261 /* ABI34_0_0.xcodeproj */;
-			proxyType = 1;
-			remoteGlobalIDString = A46EC90DC4917CF4E001E0E918FC8404;
-			remoteInfo = ABI34_0_0EXAdsAdMob;
-		};
-		664566829E4C2A5F200699FB96C209F6 /* PBXContainerItemProxy */ = {
-			isa = PBXContainerItemProxy;
-			containerPortal = 2A09CEB95147273FF0855BE94636A261 /* ABI34_0_0.xcodeproj */;
-			proxyType = 1;
-			remoteGlobalIDString = BF9EE737083F3680AC7E3F5B7600B946;
-			remoteInfo = ABI34_0_0EXBrightness;
-		};
-		6864070608F663EBDCFFF6EE800B067C /* PBXContainerItemProxy */ = {
-			isa = PBXContainerItemProxy;
-			containerPortal = 3737CF7F528551A17E1EFAD769CB1FB6 /* GoogleDataTransport.xcodeproj */;
-			proxyType = 1;
-			remoteGlobalIDString = 78B41281B6D2EAC6C3C75FFE5052E985;
-			remoteInfo = GoogleDataTransport;
-		};
-		68727B2E6EC59003875DB7661622C6ED /* PBXContainerItemProxy */ = {
-			isa = PBXContainerItemProxy;
-			containerPortal = EF82AE40E2DE0CFE88F6850FB98FACB8 /* ABI36_0_0.xcodeproj */;
-			proxyType = 1;
-			remoteGlobalIDString = FEF27171CD0A91E5F28ED3165671A0B1;
-			remoteInfo = ABI36_0_0EXVideoThumbnails;
-		};
-		68EFB8BF14C106410913DED98E402FC5 /* PBXContainerItemProxy */ = {
-			isa = PBXContainerItemProxy;
-			containerPortal = 0098906518FA604CBC10906ACEE3CBFC /* ABI35_0_0.xcodeproj */;
-			proxyType = 1;
-			remoteGlobalIDString = A8EA035387A66E71A9C0EBDB406027F9;
-			remoteInfo = ABI35_0_0EXPermissions;
-		};
-		69033EE830E6BCC2A5F9F007CAE15EF8 /* PBXContainerItemProxy */ = {
-			isa = PBXContainerItemProxy;
-			containerPortal = EF82AE40E2DE0CFE88F6850FB98FACB8 /* ABI36_0_0.xcodeproj */;
-			proxyType = 1;
-			remoteGlobalIDString = 37AF70B5E498F5E109FFDCD17F2B9F92;
-			remoteInfo = ABI36_0_0FBLazyVector;
-		};
-		6971EBC83AAD03645D3F99314377242F /* PBXContainerItemProxy */ = {
-			isa = PBXContainerItemProxy;
-			containerPortal = 2A09CEB95147273FF0855BE94636A261 /* ABI34_0_0.xcodeproj */;
-			proxyType = 1;
-			remoteGlobalIDString = 1DB813199EF3CA2138854AE6610ED775;
-			remoteInfo = ABI34_0_0EXPermissions;
-		};
-		6A3B7929AAE08475AF88DDC9BD060EAF /* PBXContainerItemProxy */ = {
-			isa = PBXContainerItemProxy;
-			containerPortal = A998BD4BEF984884DA0704A99E793BAF /* EXCrypto.xcodeproj */;
-			proxyType = 1;
-			remoteGlobalIDString = 7313EAFC3221A55173D00B5135657D25;
-			remoteInfo = EXCrypto;
-		};
-		6A610A62AFCC7891EB6745CE3C7625FB /* PBXContainerItemProxy */ = {
-			isa = PBXContainerItemProxy;
-			containerPortal = EF82AE40E2DE0CFE88F6850FB98FACB8 /* ABI36_0_0.xcodeproj */;
-			proxyType = 1;
-			remoteGlobalIDString = 7292247932431DC791BD1DF50D3DF046;
-			remoteInfo = ABI36_0_0UMFileSystemInterface;
-		};
-		6AA1A4C79D94F3C6C2AA2776C1BAD8F5 /* PBXContainerItemProxy */ = {
-			isa = PBXContainerItemProxy;
-			containerPortal = 2A09CEB95147273FF0855BE94636A261 /* ABI34_0_0.xcodeproj */;
-			proxyType = 1;
-			remoteGlobalIDString = FDE91331B4F30553DD25DBE7C96358DF;
-			remoteInfo = ABI34_0_0EXConstants;
-		};
-		6AE84AAA5E7D550C735D8B84FE209EED /* PBXContainerItemProxy */ = {
-			isa = PBXContainerItemProxy;
-			containerPortal = 2A09CEB95147273FF0855BE94636A261 /* ABI34_0_0.xcodeproj */;
-			proxyType = 1;
-			remoteGlobalIDString = BCD417EF394C8430CC9CAB3956CD445D;
-			remoteInfo = ABI34_0_0UMFileSystemInterface;
-		};
-		6C40CDEFEA44A2A7D7E49DCBDF9B831F /* PBXContainerItemProxy */ = {
-			isa = PBXContainerItemProxy;
-			containerPortal = 2A09CEB95147273FF0855BE94636A261 /* ABI34_0_0.xcodeproj */;
-			proxyType = 1;
-			remoteGlobalIDString = 10A12F95932E350CAF7699538E282DC1;
-			remoteInfo = ABI34_0_0EXGoogleSignIn;
-		};
-		6C98C8D34FBC0FA2BD181D942484BDA0 /* PBXContainerItemProxy */ = {
-			isa = PBXContainerItemProxy;
-			containerPortal = EF82AE40E2DE0CFE88F6850FB98FACB8 /* ABI36_0_0.xcodeproj */;
-			proxyType = 1;
-			remoteGlobalIDString = 2E747FF4DCDADFB6C616586E5B7D3EE7;
-			remoteInfo = ABI36_0_0EXUpdates;
-		};
-		6CE8C4F9E2B7F2B69BF9A61EE3881B2E /* PBXContainerItemProxy */ = {
-			isa = PBXContainerItemProxy;
-			containerPortal = 2A09CEB95147273FF0855BE94636A261 /* ABI34_0_0.xcodeproj */;
-			proxyType = 1;
-			remoteGlobalIDString = 65B730B1B61938A9B2E66B9D55A755EE;
-			remoteInfo = ABI34_0_0UMCore;
-		};
-		6F4C12B59E9B1CB6791C719B48E9FA3F /* PBXContainerItemProxy */ = {
-			isa = PBXContainerItemProxy;
-			containerPortal = 2A09CEB95147273FF0855BE94636A261 /* ABI34_0_0.xcodeproj */;
-			proxyType = 1;
-			remoteGlobalIDString = 7BE70AA152E2E052C467FC5608D85114;
-			remoteInfo = ABI34_0_0EXSegment;
-		};
-		6F8122421F5C24B3BB25915073E16EAC /* PBXContainerItemProxy */ = {
-			isa = PBXContainerItemProxy;
-			containerPortal = 0098906518FA604CBC10906ACEE3CBFC /* ABI35_0_0.xcodeproj */;
-			proxyType = 1;
-			remoteGlobalIDString = F72EDFBD49BC30C07DAF2DCDD599DAD9;
-			remoteInfo = ABI35_0_0EXBattery;
-		};
-		7014D2D5B59DFB34550B0A56F1206E45 /* PBXContainerItemProxy */ = {
-			isa = PBXContainerItemProxy;
-			containerPortal = 0098906518FA604CBC10906ACEE3CBFC /* ABI35_0_0.xcodeproj */;
-			proxyType = 1;
-			remoteGlobalIDString = 32CCA37544FCE0E2ED0C8A35614DA24D;
-			remoteInfo = ABI35_0_0EXSegment;
-		};
-		704EAACE90D7CBE6FAD748CFF030AD7E /* PBXContainerItemProxy */ = {
-			isa = PBXContainerItemProxy;
-			containerPortal = EF82AE40E2DE0CFE88F6850FB98FACB8 /* ABI36_0_0.xcodeproj */;
-			proxyType = 1;
-			remoteGlobalIDString = D31C222B849B43D038F07240DCF1AC6B;
-			remoteInfo = ABI36_0_0EXAmplitude;
-		};
-		71F4333A975EABE5774AE85A3965D4A1 /* PBXContainerItemProxy */ = {
-			isa = PBXContainerItemProxy;
-			containerPortal = EF82AE40E2DE0CFE88F6850FB98FACB8 /* ABI36_0_0.xcodeproj */;
-			proxyType = 1;
-			remoteGlobalIDString = 17486247048930225D4B41654087B7B2;
-			remoteInfo = ABI36_0_0FBReactNativeSpec;
-		};
-		727A521EE7804DDD5962454EF5962E30 /* PBXContainerItemProxy */ = {
-			isa = PBXContainerItemProxy;
-			containerPortal = EF82AE40E2DE0CFE88F6850FB98FACB8 /* ABI36_0_0.xcodeproj */;
-			proxyType = 1;
-			remoteGlobalIDString = 8F815C394FCA64E23D8024538044AF2C;
-			remoteInfo = ABI36_0_0EXRandom;
-		};
-		72A559DB1DD580B83650F2A20AEADF6E /* PBXContainerItemProxy */ = {
-			isa = PBXContainerItemProxy;
-			containerPortal = 9306B24E3B4D385BD26AB11A6D30343E /* JKBigInteger2.xcodeproj */;
-			proxyType = 1;
-			remoteGlobalIDString = 55B5B69CD0128658056242174A61815A;
-			remoteInfo = JKBigInteger2;
-		};
-		736FE8BB71CEF9CB4DAA15DD6860EBE8 /* PBXContainerItemProxy */ = {
-			isa = PBXContainerItemProxy;
-			containerPortal = EB655029918E2D535F2E2726B35A5AF8 /* EXNetwork.xcodeproj */;
-			proxyType = 1;
-			remoteGlobalIDString = 71F2A4AC24C8FBC0E24B6A613BB4F7BC;
-			remoteInfo = EXNetwork;
-		};
-		743DB2BD256B384318F7A8744A268A3A /* PBXContainerItemProxy */ = {
-			isa = PBXContainerItemProxy;
-			containerPortal = EF82AE40E2DE0CFE88F6850FB98FACB8 /* ABI36_0_0.xcodeproj */;
-			proxyType = 1;
-			remoteGlobalIDString = C9DE1F6AF5AAFB7D34F7A9D608BF22A8;
-			remoteInfo = ABI36_0_0EXFont;
-		};
-		758897C652C6174F86720B97EC2D75F6 /* PBXContainerItemProxy */ = {
-			isa = PBXContainerItemProxy;
-			containerPortal = F8202B03FA34D6BCE89C8E2DAEAD953B /* UMPermissionsInterface.xcodeproj */;
-			proxyType = 1;
-			remoteGlobalIDString = 12FF61416C5E794E9DEAC78D381D9726;
-			remoteInfo = UMPermissionsInterface;
-		};
-		75C8FAECD1480097A982237C328695A6 /* PBXContainerItemProxy */ = {
-			isa = PBXContainerItemProxy;
-			containerPortal = E1578B4D815A6437925A6CFF74767C05 /* UMReactNativeAdapter.xcodeproj */;
-			proxyType = 1;
-			remoteGlobalIDString = E0F5743D6C158230DA447A63190DF2E9;
-			remoteInfo = UMReactNativeAdapter;
-		};
-		7746B9BFB55BD1348ACCC1925943530F /* PBXContainerItemProxy */ = {
-			isa = PBXContainerItemProxy;
-			containerPortal = 2A09CEB95147273FF0855BE94636A261 /* ABI34_0_0.xcodeproj */;
-			proxyType = 1;
-			remoteGlobalIDString = CB28ECD144EF6E87255BAB43C45ED0C6;
-			remoteInfo = ABI34_0_0UMCameraInterface;
-		};
-		77579A7C4199BBC10BA2FF6FD373869F /* PBXContainerItemProxy */ = {
-			isa = PBXContainerItemProxy;
-			containerPortal = 2A09CEB95147273FF0855BE94636A261 /* ABI34_0_0.xcodeproj */;
-			proxyType = 1;
-			remoteGlobalIDString = BDA4359A00761B6AD6DB88CEC68C2D44;
-			remoteInfo = ABI34_0_0EXVideoThumbnails;
-		};
-		7811D1BAD0C7922124D096117489B60D /* PBXContainerItemProxy */ = {
-			isa = PBXContainerItemProxy;
-			containerPortal = 2A09CEB95147273FF0855BE94636A261 /* ABI34_0_0.xcodeproj */;
-			proxyType = 1;
-			remoteGlobalIDString = 87CB4E8BAF1A412072507C42A4CAC6EC;
-			remoteInfo = ABI34_0_0EXFileSystem;
-		};
-		7835F67C2284C15EE4C870D7897ACEE7 /* PBXContainerItemProxy */ = {
-			isa = PBXContainerItemProxy;
-			containerPortal = EF82AE40E2DE0CFE88F6850FB98FACB8 /* ABI36_0_0.xcodeproj */;
-			proxyType = 1;
-			remoteGlobalIDString = 6C20BAE17D07E9653D1E53DA1033AC2A;
-			remoteInfo = ABI36_0_0EXFacebook;
-		};
-		79E89E0AD688EA14EF13FD309C221B47 /* PBXContainerItemProxy */ = {
-			isa = PBXContainerItemProxy;
-			containerPortal = 0098906518FA604CBC10906ACEE3CBFC /* ABI35_0_0.xcodeproj */;
-			proxyType = 1;
-			remoteGlobalIDString = 2FEEA17869D69BB77E7AAEA39D2CE701;
-			remoteInfo = ABI35_0_0EXLocalization;
-		};
-		79FE57CC2328F33091B2DF0C68303756 /* PBXContainerItemProxy */ = {
-			isa = PBXContainerItemProxy;
-			containerPortal = EF82AE40E2DE0CFE88F6850FB98FACB8 /* ABI36_0_0.xcodeproj */;
-			proxyType = 1;
-			remoteGlobalIDString = 62C372D7DEBACF4ACE813C42609A7D2F;
-			remoteInfo = ABI36_0_0EXSegment;
-		};
-		7B4101213E6539EAE43DB3B22989D967 /* PBXContainerItemProxy */ = {
-			isa = PBXContainerItemProxy;
-			containerPortal = 9D3E9F8A78D1BC4292C714AD2915D866 /* EXCellular.xcodeproj */;
-			proxyType = 1;
-			remoteGlobalIDString = 0F0F7D35F4DD6BA6A33589D3CB5759F3;
-			remoteInfo = EXCellular;
-		};
-		7BDAADEC01547CE8A3E26BA6555EDDD4 /* PBXContainerItemProxy */ = {
-			isa = PBXContainerItemProxy;
-			containerPortal = 0098906518FA604CBC10906ACEE3CBFC /* ABI35_0_0.xcodeproj */;
-			proxyType = 1;
-			remoteGlobalIDString = 3C6BCAD41127FB8BBDC8E53B05B42C2A;
-			remoteInfo = ABI35_0_0EXLocation;
-		};
-		7CC96282E5E920F6B1B94A06C180995C /* PBXContainerItemProxy */ = {
-			isa = PBXContainerItemProxy;
-			containerPortal = DFB61A2E2E50ED53304B1B4D2AFD703D /* React-RCTBlob.xcodeproj */;
-			proxyType = 1;
-			remoteGlobalIDString = D8D59AAB809693DB02967107370F4619;
-			remoteInfo = "React-RCTBlob";
-		};
-		7E3077BACDBD6086EB6720601DF43815 /* PBXContainerItemProxy */ = {
-			isa = PBXContainerItemProxy;
-			containerPortal = 0098906518FA604CBC10906ACEE3CBFC /* ABI35_0_0.xcodeproj */;
-			proxyType = 1;
-			remoteGlobalIDString = 0AB21BFAF9FE5F815988FCB70D33BF14;
-			remoteInfo = ABI35_0_0EXRandom;
-		};
-		7E7774030D6F0E7D164BE2377FC1CA6F /* PBXContainerItemProxy */ = {
-			isa = PBXContainerItemProxy;
-			containerPortal = 91184A5C70AD11E7240116D6803718AB /* React-Core.xcodeproj */;
-			proxyType = 1;
-			remoteGlobalIDString = 5DA1A74647F652AE8E4DE074AFC4C6B7;
-			remoteInfo = "React-Core";
-		};
-		7E8F68AF251796CDBDE0C2CA9F1C8003 /* PBXContainerItemProxy */ = {
-			isa = PBXContainerItemProxy;
-			containerPortal = EF82AE40E2DE0CFE88F6850FB98FACB8 /* ABI36_0_0.xcodeproj */;
-			proxyType = 1;
-			remoteGlobalIDString = E5D8382C1A658FAC82CFCF020BF0D9E4;
-			remoteInfo = ABI36_0_0UMConstantsInterface;
-		};
-		8105E4E2D5C5A243F3339CC5512D03EE /* PBXContainerItemProxy */ = {
-			isa = PBXContainerItemProxy;
-			containerPortal = 472559B4FA0DC6C677654E081EA1B0F9 /* EXCamera.xcodeproj */;
-			proxyType = 1;
-			remoteGlobalIDString = 4B109C23F45DFD6B4CA40B87D733EB11;
-			remoteInfo = EXCamera;
-		};
-		816FD949063F0C9D397741D483910F89 /* PBXContainerItemProxy */ = {
-			isa = PBXContainerItemProxy;
-			containerPortal = 2A09CEB95147273FF0855BE94636A261 /* ABI34_0_0.xcodeproj */;
-			proxyType = 1;
-			remoteGlobalIDString = DDCB6BCE8A255EEB890B6DC5AD503E72;
-			remoteInfo = ABI34_0_0UMConstantsInterface;
-		};
-		8213E394514DB3094B12C4EDB3FFD018 /* PBXContainerItemProxy */ = {
-			isa = PBXContainerItemProxy;
-			containerPortal = 2A09CEB95147273FF0855BE94636A261 /* ABI34_0_0.xcodeproj */;
-			proxyType = 1;
-			remoteGlobalIDString = 33450E05B59CEC51189CBB18B6DAB129;
-			remoteInfo = ABI34_0_0EXSharing;
-		};
-		8265844A3A35D4F4F411B9A23DB13A6A /* PBXContainerItemProxy */ = {
-			isa = PBXContainerItemProxy;
-			containerPortal = EF82AE40E2DE0CFE88F6850FB98FACB8 /* ABI36_0_0.xcodeproj */;
-			proxyType = 1;
-			remoteGlobalIDString = 76841BB49F129B32D32B589CB96BBB63;
-			remoteInfo = "ABI36_0_0React-RCTAnimation";
-		};
-		83419EEEE20A9B4D45CD3A589C52BF8C /* PBXContainerItemProxy */ = {
-			isa = PBXContainerItemProxy;
-			containerPortal = EF82AE40E2DE0CFE88F6850FB98FACB8 /* ABI36_0_0.xcodeproj */;
-			proxyType = 1;
-			remoteGlobalIDString = D9CD66A3AC28BECFB36FD7244B4B2E94;
-			remoteInfo = "ABI36_0_0React-RCTCameraRoll";
-		};
-		84B6675BA29C45010D07F0DA099B7D16 /* PBXContainerItemProxy */ = {
-			isa = PBXContainerItemProxy;
-			containerPortal = 0098906518FA604CBC10906ACEE3CBFC /* ABI35_0_0.xcodeproj */;
-			proxyType = 1;
-			remoteGlobalIDString = 8A7591ADD4408D12896A23D2FC3BB2F1;
-			remoteInfo = ABI35_0_0EXFont;
-		};
-		84C8472A00FA1CE94574B7541A9DD037 /* PBXContainerItemProxy */ = {
-			isa = PBXContainerItemProxy;
-			containerPortal = 2A09CEB95147273FF0855BE94636A261 /* ABI34_0_0.xcodeproj */;
-			proxyType = 1;
-			remoteGlobalIDString = 370E96B39ABD91449822CAD21E0B20F4;
-			remoteInfo = ABI34_0_0EXTaskManager;
-		};
-		86D09B4DB4DDB42704EE337CD10729B5 /* PBXContainerItemProxy */ = {
-			isa = PBXContainerItemProxy;
-			containerPortal = D1C65CBB6CE4FEA536EF43C4A84ACDE4 /* EXBackgroundFetch.xcodeproj */;
-			proxyType = 1;
-			remoteGlobalIDString = 280658D584B63A5E8CB5F0405789A353;
-			remoteInfo = EXBackgroundFetch;
-		};
-		884493F55C3BC2FCBFFBFB68168249AE /* PBXContainerItemProxy */ = {
-			isa = PBXContainerItemProxy;
-			containerPortal = B7904F0490E5D9C52E93BEA67B222FC7 /* ZXingObjC.xcodeproj */;
-			proxyType = 1;
-			remoteGlobalIDString = F1A98E99C5291C55C29C32D889990685;
-			remoteInfo = ZXingObjC;
-		};
-		89C0BA6739CCEB3DF6B1EBAF7135C280 /* PBXContainerItemProxy */ = {
-			isa = PBXContainerItemProxy;
-			containerPortal = CD0DFDE19FFD2600BE8FBAC0A002A2BD /* Firebase.xcodeproj */;
-			proxyType = 1;
-			remoteGlobalIDString = 15B99218A87324F316F0E937B3DAAC8B;
-			remoteInfo = Firebase;
-		};
-		8BBF32577B955C1E55F79F47EEBC426A /* PBXContainerItemProxy */ = {
-			isa = PBXContainerItemProxy;
-			containerPortal = 57DA99709F557C2648359F4BC5D9A7F6 /* EXDevice.xcodeproj */;
-			proxyType = 1;
-			remoteGlobalIDString = 61CE878EC16A63D023F23DA6C1B824B9;
-			remoteInfo = EXDevice;
-		};
-		8CA67E1E0B7A83E0271D8E2D4A65BFD4 /* PBXContainerItemProxy */ = {
-			isa = PBXContainerItemProxy;
-			containerPortal = C1FFD7E5E7B1335D0A86D989FBF7A23C /* GTMAppAuth.xcodeproj */;
-			proxyType = 1;
-			remoteGlobalIDString = AFFE62B58843E7D325544E4D760E8920;
-			remoteInfo = GTMAppAuth;
-		};
-		8CE54907A09AB3A11999047EC919AFCD /* PBXContainerItemProxy */ = {
-			isa = PBXContainerItemProxy;
-			containerPortal = 0098906518FA604CBC10906ACEE3CBFC /* ABI35_0_0.xcodeproj */;
-			proxyType = 1;
-			remoteGlobalIDString = 5D9A2DA57D0A10C23F447A14B5F9BE7A;
-			remoteInfo = ABI35_0_0EXSensors;
-		};
-		8D251CC2A4DDDE08D502B2C3C3C17458 /* PBXContainerItemProxy */ = {
-			isa = PBXContainerItemProxy;
-			containerPortal = EF82AE40E2DE0CFE88F6850FB98FACB8 /* ABI36_0_0.xcodeproj */;
-			proxyType = 1;
-			remoteGlobalIDString = 66CC25E821D9460F35E7474877DD2E4C;
-			remoteInfo = ABI36_0_0EXAppAuth;
-		};
-		8D8DDB75BA100A91052CD681CBDE72AB /* PBXContainerItemProxy */ = {
-			isa = PBXContainerItemProxy;
-			containerPortal = 0098906518FA604CBC10906ACEE3CBFC /* ABI35_0_0.xcodeproj */;
-			proxyType = 1;
-			remoteGlobalIDString = 9255D9F6A409F29BA8F28EF910967B30;
-			remoteInfo = ABI35_0_0EXMailComposer;
-		};
-		8F7D48949EC45B01A697AAF82E258B9C /* PBXContainerItemProxy */ = {
-			isa = PBXContainerItemProxy;
-			containerPortal = 89DDB4EBC35231EAA18C290E5886583A /* FBSDKCoreKit.xcodeproj */;
-			proxyType = 1;
-			remoteGlobalIDString = 322040CF2C7D2642650A8BFCDB4B2AD3;
-			remoteInfo = FBSDKCoreKit;
-		};
-		8F9FB3FA748DF3B4106FECC786ADEEEB /* PBXContainerItemProxy */ = {
-			isa = PBXContainerItemProxy;
-			containerPortal = 2A09CEB95147273FF0855BE94636A261 /* ABI34_0_0.xcodeproj */;
-			proxyType = 1;
-			remoteGlobalIDString = CAFFCEA025B37CB249A4512801BB8C9E;
-			remoteInfo = ABI34_0_0ExpoKit;
-		};
-		8FCB66618E59FC90B82FEF9982F63DAF /* PBXContainerItemProxy */ = {
-			isa = PBXContainerItemProxy;
-			containerPortal = 2A09CEB95147273FF0855BE94636A261 /* ABI34_0_0.xcodeproj */;
-			proxyType = 1;
-			remoteGlobalIDString = 473D3B56117BEF4D36F061530DF9B46E;
-			remoteInfo = ABI34_0_0EXAppAuth;
-		};
-		911528A65B3EA4BFF4EEA650EE26DB2F /* PBXContainerItemProxy */ = {
-			isa = PBXContainerItemProxy;
-			containerPortal = EF82AE40E2DE0CFE88F6850FB98FACB8 /* ABI36_0_0.xcodeproj */;
-			proxyType = 1;
-			remoteGlobalIDString = 5CB962274CF9FDFB809F734D380AC2D9;
-			remoteInfo = ABI36_0_0EXAppleAuthentication;
-		};
-		911CDF6E2BD2E30DA22A5C3C42EEC90D /* PBXContainerItemProxy */ = {
-			isa = PBXContainerItemProxy;
-			containerPortal = 0098906518FA604CBC10906ACEE3CBFC /* ABI35_0_0.xcodeproj */;
-			proxyType = 1;
-			remoteGlobalIDString = F96FEDB9FD5635A87A917C06B0177320;
-			remoteInfo = ABI35_0_0EXAmplitude;
-		};
-		92B1B390358762FAA5961D69F0B10171 /* PBXContainerItemProxy */ = {
-			isa = PBXContainerItemProxy;
-			containerPortal = 549D382640DF381F80D835259236C6D1 /* Google-Mobile-Ads-SDK.xcodeproj */;
-			proxyType = 1;
-			remoteGlobalIDString = 662B519EDA759B92F78065D8C998C86E;
-			remoteInfo = "Google-Mobile-Ads-SDK";
-		};
-		92CDE8307EFA36A66EC96F43CDCED8EE /* PBXContainerItemProxy */ = {
-			isa = PBXContainerItemProxy;
-			containerPortal = EF82AE40E2DE0CFE88F6850FB98FACB8 /* ABI36_0_0.xcodeproj */;
-			proxyType = 1;
-			remoteGlobalIDString = 79E6E32A2736FE80723486F49A4B2FB6;
-			remoteInfo = ABI36_0_0EXMailComposer;
-		};
-		93C34A6DE3059553113D5159F14C22FD /* PBXContainerItemProxy */ = {
-			isa = PBXContainerItemProxy;
-			containerPortal = 2A09CEB95147273FF0855BE94636A261 /* ABI34_0_0.xcodeproj */;
-			proxyType = 1;
-			remoteGlobalIDString = 801FF01893F6D0392199F0EE661221E3;
-			remoteInfo = ABI34_0_0EXBackgroundFetch;
-		};
-		94137C254CB77675D78DBF58CD79ECE0 /* PBXContainerItemProxy */ = {
-			isa = PBXContainerItemProxy;
-			containerPortal = 2A09CEB95147273FF0855BE94636A261 /* ABI34_0_0.xcodeproj */;
-			proxyType = 1;
-			remoteGlobalIDString = 49A9EA3A62970D9A0446A877034A6406;
-			remoteInfo = ABI34_0_0EXSQLite;
-		};
-		9524CCD5AD25B75ABCEC3C60AA468CEC /* PBXContainerItemProxy */ = {
-			isa = PBXContainerItemProxy;
-			containerPortal = 69149FCE6BFD7F8AEB36D381E65D8286 /* EXSensors.xcodeproj */;
-			proxyType = 1;
-			remoteGlobalIDString = 5F5B88A2576A073FBDD91B02A10308F1;
-			remoteInfo = EXSensors;
-		};
-		96AB1CF9FFB5094516C6C0C70AF27E12 /* PBXContainerItemProxy */ = {
-			isa = PBXContainerItemProxy;
-			containerPortal = 93C91F4D2240AA88902CD6F63C7947BF /* EXApplication.xcodeproj */;
->>>>>>> 4ccd8756
-			proxyType = 1;
-			remoteGlobalIDString = 2C391225329DE46C6566ED1ADF52F10D;
-			remoteInfo = EXApplication;
-		};
-<<<<<<< HEAD
-		96ECFFFDB6BEE436E024D426D7BF3F0D /* PBXContainerItemProxy */ = {
-			isa = PBXContainerItemProxy;
-			containerPortal = BDCE6D583935F3509864B8E7B4149548 /* ABI35_0_0.xcodeproj */;
-			proxyType = 1;
-			remoteGlobalIDString = 44282C9BC94EE000F6F1E807864D1F58;
-			remoteInfo = ABI35_0_0EXNetwork;
-		};
-		985A3B97614CE60D361F3338EF53A881 /* PBXContainerItemProxy */ = {
-			isa = PBXContainerItemProxy;
-			containerPortal = 0889A04942CC38D213696983EEA4F441 /* ABI36_0_0.xcodeproj */;
-			proxyType = 1;
-			remoteGlobalIDString = ADE3674CD49DF9CCA284E9EA5F8DA16E;
-			remoteInfo = ABI36_0_0EXCamera;
-		};
-		98AC88CD2A2338D320F890E6676058C9 /* PBXContainerItemProxy */ = {
-			isa = PBXContainerItemProxy;
-			containerPortal = BDCE6D583935F3509864B8E7B4149548 /* ABI35_0_0.xcodeproj */;
-			proxyType = 1;
-			remoteGlobalIDString = 09749DB776BF9B293540FB9891EB8E00;
-			remoteInfo = ABI35_0_0EXMediaLibrary;
-		};
-		9DEEC8BF4DEE251B611A38A5B211E4B0 /* PBXContainerItemProxy */ = {
-			isa = PBXContainerItemProxy;
-			containerPortal = BDCE6D583935F3509864B8E7B4149548 /* ABI35_0_0.xcodeproj */;
-			proxyType = 1;
-			remoteGlobalIDString = BF34537E2C93B096A108CF4A63A52DC0;
-			remoteInfo = ABI35_0_0UMReactNativeAdapter;
-		};
-		9E164014874D69B64159ADFEC6D667AB /* PBXContainerItemProxy */ = {
-			isa = PBXContainerItemProxy;
-			containerPortal = 9ADCD028DF4677D74750EBC9FE826C74 /* EXAppAuth.xcodeproj */;
-			proxyType = 1;
-			remoteGlobalIDString = 5FB7695B45E2F2A9171D3B6C97B3A1A2;
-			remoteInfo = EXAppAuth;
-		};
-		9F2178610F84D71A82E062332F483BE6 /* PBXContainerItemProxy */ = {
-			isa = PBXContainerItemProxy;
-			containerPortal = D6556377682A01FCF857E32CC0FD6DA3 /* ReactCommon.xcodeproj */;
-=======
-		97012A94A0D22202E4D1EE200F28215F /* PBXContainerItemProxy */ = {
-			isa = PBXContainerItemProxy;
-			containerPortal = 2A09CEB95147273FF0855BE94636A261 /* ABI34_0_0.xcodeproj */;
-			proxyType = 1;
-			remoteGlobalIDString = 2E8CA802526BF2DEC3347427546ED710;
-			remoteInfo = ABI34_0_0EXContacts;
-		};
-		98C64771D26DF1211733627E2420F69A /* PBXContainerItemProxy */ = {
-			isa = PBXContainerItemProxy;
-			containerPortal = EF82AE40E2DE0CFE88F6850FB98FACB8 /* ABI36_0_0.xcodeproj */;
-			proxyType = 1;
-			remoteGlobalIDString = B0C111B5D6AD695F2E5CC23D2936AD58;
-			remoteInfo = ABI36_0_0EXStoreReview;
-		};
-		992FD13500B5BE32F781947B73FBE002 /* PBXContainerItemProxy */ = {
-			isa = PBXContainerItemProxy;
-			containerPortal = EF82AE40E2DE0CFE88F6850FB98FACB8 /* ABI36_0_0.xcodeproj */;
-			proxyType = 1;
-			remoteGlobalIDString = 0BA1E848DD2F43297D651F1E891F5764;
-			remoteInfo = ABI36_0_0ExpoKit;
-		};
-		9A30848A95E5C4A680409627F31AD586 /* PBXContainerItemProxy */ = {
-			isa = PBXContainerItemProxy;
-			containerPortal = 2A09CEB95147273FF0855BE94636A261 /* ABI34_0_0.xcodeproj */;
-			proxyType = 1;
-			remoteGlobalIDString = 931A5B34C6F5ACF0DCB656C6BF25BDD7;
-			remoteInfo = ABI34_0_0EXLinearGradient;
-		};
-		9A82FA327D8ECC0009458984C5B0AF94 /* PBXContainerItemProxy */ = {
-			isa = PBXContainerItemProxy;
-			containerPortal = 31E92FF75F534D670DD30848F9F21EB0 /* nanopb.xcodeproj */;
-			proxyType = 1;
-			remoteGlobalIDString = 052B66B57BF269A4B160A5659F7D46D4;
-			remoteInfo = nanopb;
-		};
-		9BFD3D5FB05233BB84BE1F0C9040918A /* PBXContainerItemProxy */ = {
-			isa = PBXContainerItemProxy;
-			containerPortal = C9E0D1E8A91306621AF79D13DF1D1EE1 /* EXImagePicker.xcodeproj */;
->>>>>>> 4ccd8756
-			proxyType = 1;
-			remoteGlobalIDString = 9ACF1D2895E366F44F904503F65171CD;
-			remoteInfo = EXImagePicker;
-		};
-<<<<<<< HEAD
-		A0B5452055D25F0949BAABA91C884D1B /* PBXContainerItemProxy */ = {
-			isa = PBXContainerItemProxy;
-			containerPortal = 0889A04942CC38D213696983EEA4F441 /* ABI36_0_0.xcodeproj */;
-			proxyType = 1;
-			remoteGlobalIDString = CDAD18077EA996D79D74FC26733D6A20;
-			remoteInfo = ABI36_0_0EXContacts;
-		};
-		A0CBF714E3F56C1670B015268A3487BC /* PBXContainerItemProxy */ = {
-			isa = PBXContainerItemProxy;
-			containerPortal = AA695048D738700F5B217CB2CE983484 /* UMFileSystemInterface.xcodeproj */;
-			proxyType = 1;
-			remoteGlobalIDString = 1C326487F8F888A9111422C7014319AC;
-			remoteInfo = UMFileSystemInterface;
-		};
-		A0E5A6ED4D0B1CD26D941D7FAD745745 /* PBXContainerItemProxy */ = {
-			isa = PBXContainerItemProxy;
-			containerPortal = 0889A04942CC38D213696983EEA4F441 /* ABI36_0_0.xcodeproj */;
-			proxyType = 1;
-			remoteGlobalIDString = F0ABEBA6EA3D269A8E3EEF9243E51502;
-			remoteInfo = ABI36_0_0EXDocumentPicker;
-		};
-		A149EAEF0EDCF58BF993DB65205D4C91 /* PBXContainerItemProxy */ = {
-			isa = PBXContainerItemProxy;
-			containerPortal = 08518012FCA0E31B3E86FE61167370CE /* ABI34_0_0.xcodeproj */;
-			proxyType = 1;
-			remoteGlobalIDString = 33450E05B59CEC51189CBB18B6DAB129;
-			remoteInfo = ABI34_0_0EXSharing;
-		};
-		A3AB85467D92ADAD373F480FCDF63255 /* PBXContainerItemProxy */ = {
-			isa = PBXContainerItemProxy;
-			containerPortal = 544D5439F060007D99672FB507D3BF36 /* FirebaseCoreDiagnostics.xcodeproj */;
-			proxyType = 1;
-			remoteGlobalIDString = 0CE453D8DBD3396B4C74B9ACD7A09387;
-			remoteInfo = FirebaseCoreDiagnostics;
-		};
-		A445A1C018D1EF3BB9BFA5AA0AD70EA3 /* PBXContainerItemProxy */ = {
-			isa = PBXContainerItemProxy;
-			containerPortal = 08518012FCA0E31B3E86FE61167370CE /* ABI34_0_0.xcodeproj */;
-			proxyType = 1;
-			remoteGlobalIDString = 4BA2FA6F41C4239EC3026F5BD7634BEE;
-			remoteInfo = ABI34_0_0EXAV;
-=======
-		9D5AAE0C0256FDF67E9F4587D4EA89F1 /* PBXContainerItemProxy */ = {
-			isa = PBXContainerItemProxy;
-			containerPortal = EF82AE40E2DE0CFE88F6850FB98FACB8 /* ABI36_0_0.xcodeproj */;
-			proxyType = 1;
-			remoteGlobalIDString = E72045AA7323DECC4B87D9B064566F43;
-			remoteInfo = ABI36_0_0EXGoogleSignIn;
-		};
-		9DB106BBB5A9C599A4630A9942A766BA /* PBXContainerItemProxy */ = {
-			isa = PBXContainerItemProxy;
-			containerPortal = 0098906518FA604CBC10906ACEE3CBFC /* ABI35_0_0.xcodeproj */;
-			proxyType = 1;
-			remoteGlobalIDString = 381AC80C81F88F0A46BC59B257855D09;
-			remoteInfo = ABI35_0_0EXAppLoaderProvider;
-		};
-		9DB49B245E1F6D43F40A8F9CE69ACB6E /* PBXContainerItemProxy */ = {
-			isa = PBXContainerItemProxy;
-			containerPortal = 2A09CEB95147273FF0855BE94636A261 /* ABI34_0_0.xcodeproj */;
-			proxyType = 1;
-			remoteGlobalIDString = 8DA6AA24524C529CA5823D50496DE9FB;
-			remoteInfo = ABI34_0_0UMTaskManagerInterface;
-		};
-		9E1F368CA824BF067F85B1477CA75F0E /* PBXContainerItemProxy */ = {
-			isa = PBXContainerItemProxy;
-			containerPortal = 2A09CEB95147273FF0855BE94636A261 /* ABI34_0_0.xcodeproj */;
-			proxyType = 1;
-			remoteGlobalIDString = E2B6FA5AC65FAA65175AB37C9D60448C;
-			remoteInfo = ABI34_0_0EXCrypto;
-		};
-		9F370E8C2CB59902B830B5FC8445761F /* PBXContainerItemProxy */ = {
-			isa = PBXContainerItemProxy;
-			containerPortal = 74A9A49D14148F10538EC4DF0C0CFB0E /* FirebaseInstanceID.xcodeproj */;
-			proxyType = 1;
-			remoteGlobalIDString = 828A845A4F63A824ED62A82D61941B85;
-			remoteInfo = FirebaseInstanceID;
->>>>>>> 4ccd8756
-		};
-		A02E10EA9710301C63A015599FE96DC6 /* PBXContainerItemProxy */ = {
-			isa = PBXContainerItemProxy;
-			containerPortal = 091C5584E0AC94A913E15A3A0E665376 /* EXTaskManager.xcodeproj */;
-			proxyType = 1;
-			remoteGlobalIDString = 86D546D1F048CDA66BE7589194F91D23;
-			remoteInfo = EXTaskManager;
-		};
-<<<<<<< HEAD
-		A549DF47917FC5BCD279FC930739C4F4 /* PBXContainerItemProxy */ = {
-			isa = PBXContainerItemProxy;
-			containerPortal = 0889A04942CC38D213696983EEA4F441 /* ABI36_0_0.xcodeproj */;
-			proxyType = 1;
-			remoteGlobalIDString = F5E51645893EF975D4B0983B725F55BC;
-			remoteInfo = ABI36_0_0EXLocalization;
-		};
-		A5602F3B7F06E5749E67E42DB4B489D9 /* PBXContainerItemProxy */ = {
-			isa = PBXContainerItemProxy;
-			containerPortal = D89C7C48095D23E7A0E053982EE282E6 /* EXPermissions.xcodeproj */;
-			proxyType = 1;
-			remoteGlobalIDString = 488F0C19AB92FC4B503EB55CC688FCF5;
-			remoteInfo = EXPermissions;
-		};
-		A6FF1A3D8DB70A47FB5DFDB0BC8F8188 /* PBXContainerItemProxy */ = {
-			isa = PBXContainerItemProxy;
-			containerPortal = B2A063CED4E549E669E71BB9CBDEB96F /* EXLocation.xcodeproj */;
-			proxyType = 1;
-			remoteGlobalIDString = 9448EAC8D0286D37F065B24667BFBB8F;
-			remoteInfo = EXLocation;
-		};
-		A741BFAA30E828B04D6E05F20D54DF8E /* PBXContainerItemProxy */ = {
-			isa = PBXContainerItemProxy;
-			containerPortal = 06DFF66DBC82438C5A2F43050396B697 /* EXFaceDetector.xcodeproj */;
-			proxyType = 1;
-			remoteGlobalIDString = E3D1D7C85F27952DD8B1371AFE371A98;
-			remoteInfo = EXFaceDetector;
-		};
-		A92F1E66FBDCE3E30C43587FB5E4F8F5 /* PBXContainerItemProxy */ = {
-			isa = PBXContainerItemProxy;
-			containerPortal = 0889A04942CC38D213696983EEA4F441 /* ABI36_0_0.xcodeproj */;
-			proxyType = 1;
-			remoteGlobalIDString = 7CB9DCDC3DE47A0027C308B58AA8FEE3;
-			remoteInfo = ABI36_0_0React;
-		};
-		A9AB187303E4E0906BCC8B81690A8351 /* PBXContainerItemProxy */ = {
-			isa = PBXContainerItemProxy;
-			containerPortal = A793FC51348ACE09AD2A095A3DFFE0F8 /* React-RCTImage.xcodeproj */;
-			proxyType = 1;
-			remoteGlobalIDString = C78CA5C5EDDCCF5EC637E0FC8BB4C96E;
-			remoteInfo = "React-RCTImage";
-		};
-		A9E077F3E1D98647E95264190366B472 /* PBXContainerItemProxy */ = {
-			isa = PBXContainerItemProxy;
-			containerPortal = 08518012FCA0E31B3E86FE61167370CE /* ABI34_0_0.xcodeproj */;
-			proxyType = 1;
-			remoteGlobalIDString = B1F424D297B034EE9CCDD8A77B0F29A2;
-			remoteInfo = ReactABI34_0_0;
-		};
-		AA98F97A94B2D33F0EBF77741C8C4FC0 /* PBXContainerItemProxy */ = {
-			isa = PBXContainerItemProxy;
-			containerPortal = A4A8759EE74DB6D561693304DABE90DB /* EXDevice.xcodeproj */;
-			proxyType = 1;
-			remoteGlobalIDString = 61CE878EC16A63D023F23DA6C1B824B9;
-			remoteInfo = EXDevice;
-		};
-		AB1FE7D28D6510EBAA1CBE4208903245 /* PBXContainerItemProxy */ = {
-			isa = PBXContainerItemProxy;
-			containerPortal = 08518012FCA0E31B3E86FE61167370CE /* ABI34_0_0.xcodeproj */;
-			proxyType = 1;
-			remoteGlobalIDString = 9F784041C752B6133D1B0899B83C6126;
-			remoteInfo = ABI34_0_0EXKeepAwake;
-		};
-		AB22E98AACF588E6FF42BF4FAE9871C3 /* PBXContainerItemProxy */ = {
-			isa = PBXContainerItemProxy;
-			containerPortal = 0889A04942CC38D213696983EEA4F441 /* ABI36_0_0.xcodeproj */;
-			proxyType = 1;
-			remoteGlobalIDString = EFAB5CBACF9FB6F1F2C24457FAB8B3D0;
-			remoteInfo = ABI36_0_0RCTTypeSafety;
-		};
-		AB35100747531F679EF50E870CF4A2E0 /* PBXContainerItemProxy */ = {
-			isa = PBXContainerItemProxy;
-			containerPortal = E118E35DA29B1404CE45F974DC6019E0 /* EXCellular.xcodeproj */;
-			proxyType = 1;
-			remoteGlobalIDString = 0F0F7D35F4DD6BA6A33589D3CB5759F3;
-			remoteInfo = EXCellular;
-		};
-		AB358EF1C8EC3D57E058DCF322196AAF /* PBXContainerItemProxy */ = {
-			isa = PBXContainerItemProxy;
-			containerPortal = 7DFD262381057F1A0F179377EEF8E7DE /* React-RCTBlob.xcodeproj */;
-			proxyType = 1;
-			remoteGlobalIDString = D8D59AAB809693DB02967107370F4619;
-			remoteInfo = "React-RCTBlob";
-		};
-		ACE7D9F0016817A2D74AE224E114FBD9 /* PBXContainerItemProxy */ = {
-			isa = PBXContainerItemProxy;
-			containerPortal = 08518012FCA0E31B3E86FE61167370CE /* ABI34_0_0.xcodeproj */;
-			proxyType = 1;
-			remoteGlobalIDString = C5F4F74C832B581D7230D244B7EE5FB0;
-			remoteInfo = ABI34_0_0EXHaptics;
-		};
-		AD2E9F362C165EB42AC09369E9BAA1AE /* PBXContainerItemProxy */ = {
-			isa = PBXContainerItemProxy;
-			containerPortal = D82489EB6EE17BAACB1A973A0281CDBC /* FirebaseCore.xcodeproj */;
-			proxyType = 1;
-			remoteGlobalIDString = 4BD5DE1E00ED67A59118DB4A3CD5F288;
-			remoteInfo = FirebaseCore;
-		};
-		AD9017BE6900EAA76AB493E7E1AE6E92 /* PBXContainerItemProxy */ = {
-			isa = PBXContainerItemProxy;
-			containerPortal = BDCE6D583935F3509864B8E7B4149548 /* ABI35_0_0.xcodeproj */;
-			proxyType = 1;
-			remoteGlobalIDString = ACDBFCB748E15F2377E191CC2E9C6C2E;
-			remoteInfo = ABI35_0_0EXSecureStore;
-		};
-		AD9F5FF7ECE8FE059A3CDCF5564B55B4 /* PBXContainerItemProxy */ = {
-			isa = PBXContainerItemProxy;
-			containerPortal = 35730324AEA363F4E255F8F9F6C3675E /* React-RCTNetwork.xcodeproj */;
-			proxyType = 1;
-			remoteGlobalIDString = B42CC4F102742853C37E7C4841756DBE;
-			remoteInfo = "React-RCTNetwork";
-		};
-		ADE98CD74D4B7B6CA919BF52CBBCE36A /* PBXContainerItemProxy */ = {
-=======
-		A09104725238E0421E5407A15C78CB43 /* PBXContainerItemProxy */ = {
-			isa = PBXContainerItemProxy;
-			containerPortal = EF82AE40E2DE0CFE88F6850FB98FACB8 /* ABI36_0_0.xcodeproj */;
-			proxyType = 1;
-			remoteGlobalIDString = 6F7CAF6404FF96359734746383BB74B9;
-			remoteInfo = ABI36_0_0EXBluetooth;
-		};
-		A1328C729E51F666215DE32C1C80D4F9 /* PBXContainerItemProxy */ = {
-			isa = PBXContainerItemProxy;
-			containerPortal = 54C6D0CD47A5227AFE53B6091665FE1E /* Protobuf.xcodeproj */;
-			proxyType = 1;
-			remoteGlobalIDString = BF47F3270E009392526FDEE0C3BA42AD;
-			remoteInfo = Protobuf;
-		};
-		A1A6374BE92ED8E3CE73CD1D2BA1B42F /* PBXContainerItemProxy */ = {
-			isa = PBXContainerItemProxy;
-			containerPortal = B9EE9B43394A5A1F0D64B766CC8F4A8A /* EXBattery.xcodeproj */;
-			proxyType = 1;
-			remoteGlobalIDString = 5941E7B2BA388644B9A594045D22DE1D;
-			remoteInfo = EXBattery;
-		};
-		A3D3F131CA1CB240228257F48AC39390 /* PBXContainerItemProxy */ = {
-			isa = PBXContainerItemProxy;
-			containerPortal = EF82AE40E2DE0CFE88F6850FB98FACB8 /* ABI36_0_0.xcodeproj */;
-			proxyType = 1;
-			remoteGlobalIDString = 05DF7E6FB88B48307AF74F6E7D70EC23;
-			remoteInfo = ABI36_0_0EXAV;
-		};
-		A40D17205BBACAA2C531389E0F7FCD64 /* PBXContainerItemProxy */ = {
-			isa = PBXContainerItemProxy;
-			containerPortal = 0098906518FA604CBC10906ACEE3CBFC /* ABI35_0_0.xcodeproj */;
-			proxyType = 1;
-			remoteGlobalIDString = 1C7CEF45DA27B60F2543F49620147E8A;
-			remoteInfo = ReactABI35_0_0;
-		};
-		A448C6D3FE00C748312CD6B485D202A5 /* PBXContainerItemProxy */ = {
-			isa = PBXContainerItemProxy;
-			containerPortal = 0098906518FA604CBC10906ACEE3CBFC /* ABI35_0_0.xcodeproj */;
-			proxyType = 1;
-			remoteGlobalIDString = 995C831938058015BC5C5810DC5F38F9;
-			remoteInfo = ABI35_0_0EXBlur;
-		};
-		A44C87C4B4EE4507BE9208BD7FD0BA08 /* PBXContainerItemProxy */ = {
-			isa = PBXContainerItemProxy;
-			containerPortal = BFDFE7DC352907FC980B868725387E98 /* Project object */;
-			proxyType = 1;
-			remoteGlobalIDString = 0DBD2E5458E61E9BBFDC5914B7D570E8;
-			remoteInfo = "Pods-Exponent";
-		};
-		A4558C8D7EEB5651F9407523B3B05741 /* PBXContainerItemProxy */ = {
-			isa = PBXContainerItemProxy;
-			containerPortal = 2A09CEB95147273FF0855BE94636A261 /* ABI34_0_0.xcodeproj */;
-			proxyType = 1;
-			remoteGlobalIDString = 67FCE72D8FB3565F6D0FCD5BD54A6766;
-			remoteInfo = ABI34_0_0UMSensorsInterface;
-		};
-		A5A7D3E02C850994B44ECC47FF32A527 /* PBXContainerItemProxy */ = {
-			isa = PBXContainerItemProxy;
-			containerPortal = 2A09CEB95147273FF0855BE94636A261 /* ABI34_0_0.xcodeproj */;
-			proxyType = 1;
-			remoteGlobalIDString = B7FC3D28B3AC41EAB5D8255A226F6263;
-			remoteInfo = ABI34_0_0EXBlur;
-		};
-		A6C02BC1035D349861D35BDA8F89D087 /* PBXContainerItemProxy */ = {
-			isa = PBXContainerItemProxy;
-			containerPortal = BF5A5A8F041517C889374068D798BE4D /* FBSDKLoginKit.xcodeproj */;
-			proxyType = 1;
-			remoteGlobalIDString = 99D9EFC28DE380315427F305282258E8;
-			remoteInfo = FBSDKLoginKit;
-		};
-		A6D0459F2755EE2D90195A131145DC39 /* PBXContainerItemProxy */ = {
-			isa = PBXContainerItemProxy;
-			containerPortal = 0098906518FA604CBC10906ACEE3CBFC /* ABI35_0_0.xcodeproj */;
-			proxyType = 1;
-			remoteGlobalIDString = DB72A9F9426973013C1A319B5ED2038E;
-			remoteInfo = ABI35_0_0EXTaskManager;
-		};
-		A6E2B11A3E054995AD9E4D2EDFDD3771 /* PBXContainerItemProxy */ = {
-			isa = PBXContainerItemProxy;
-			containerPortal = 0098906518FA604CBC10906ACEE3CBFC /* ABI35_0_0.xcodeproj */;
-			proxyType = 1;
-			remoteGlobalIDString = 6A218E07B460A5D811043A2C81FC5EFA;
-			remoteInfo = ABI35_0_0EXStoreReview;
-		};
-		A79D35E00770561F5010E2CF0DAAD2FB /* PBXContainerItemProxy */ = {
-			isa = PBXContainerItemProxy;
-			containerPortal = 5A87A984DD808808621992CB3C3BD8B9 /* GoogleMaps.xcodeproj */;
-			proxyType = 1;
-			remoteGlobalIDString = BF08434370CEBD287CA17CA7862D7C59;
-			remoteInfo = GoogleMaps;
-		};
-		A85998C2CC3397D2FF9C94FFAC1B275A /* PBXContainerItemProxy */ = {
-			isa = PBXContainerItemProxy;
-			containerPortal = EF82AE40E2DE0CFE88F6850FB98FACB8 /* ABI36_0_0.xcodeproj */;
-			proxyType = 1;
-			remoteGlobalIDString = EA26FA8A5E7478EDE7A4751E0B9AEDA2;
-			remoteInfo = "ABI36_0_0React-RCTText";
-		};
-		A8944F19DCD0DD05424BC9D93B268C26 /* PBXContainerItemProxy */ = {
-			isa = PBXContainerItemProxy;
-			containerPortal = F4A4213E9C002D2E5E0807F9A76BF2C5 /* EXSegment.xcodeproj */;
-			proxyType = 1;
-			remoteGlobalIDString = D65C18BEC619DFEA9C73805518539F66;
-			remoteInfo = EXSegment;
-		};
-		A8F3FE50A732A90187A5BF2A5B62D2DF /* PBXContainerItemProxy */ = {
->>>>>>> 4ccd8756
-			isa = PBXContainerItemProxy;
-			containerPortal = EF82AE40E2DE0CFE88F6850FB98FACB8 /* ABI36_0_0.xcodeproj */;
-			proxyType = 1;
-			remoteGlobalIDString = 405B0D4A4F2DDAD74861C36F748A2C78;
-			remoteInfo = ABI36_0_0RCTRequired;
-		};
-<<<<<<< HEAD
-		AE3CDB9FFB40B61408F3A4F76F039631 /* PBXContainerItemProxy */ = {
-			isa = PBXContainerItemProxy;
-			containerPortal = D31091532373C9EBE9224E9BEA15194A /* UMImageLoaderInterface.xcodeproj */;
-			proxyType = 1;
-			remoteGlobalIDString = A734124238F83C1FEE81C0FEDC5CDC5C;
-			remoteInfo = UMImageLoaderInterface;
-		};
-		AF2563335C3170274C4C9D92F091B76B /* PBXContainerItemProxy */ = {
-			isa = PBXContainerItemProxy;
-			containerPortal = 08518012FCA0E31B3E86FE61167370CE /* ABI34_0_0.xcodeproj */;
-			proxyType = 1;
-			remoteGlobalIDString = 31DC869713590C4253894E9BD6396842;
-			remoteInfo = ABI34_0_0EXSecureStore;
-		};
-		AF5BE03F0D04C4F69DAB9784F893A299 /* PBXContainerItemProxy */ = {
-			isa = PBXContainerItemProxy;
-			containerPortal = 08518012FCA0E31B3E86FE61167370CE /* ABI34_0_0.xcodeproj */;
-			proxyType = 1;
-			remoteGlobalIDString = 3F8DC0F7D0236E98441D7C2FBDA345A2;
-			remoteInfo = ABI34_0_0EXMediaLibrary;
-		};
-		AF622BA0B2FB437E37061AE5F45E4251 /* PBXContainerItemProxy */ = {
-			isa = PBXContainerItemProxy;
-			containerPortal = 58A23A5D982D27B48AC39572F8FCDBB1 /* CocoaLumberjack.xcodeproj */;
-			proxyType = 1;
-			remoteGlobalIDString = 85392ABCB5967FC7F189FA544F4E883D;
-			remoteInfo = CocoaLumberjack;
-		};
-		B0B94BE7CAD7FE202BC60225ED7EFF40 /* PBXContainerItemProxy */ = {
-			isa = PBXContainerItemProxy;
-			containerPortal = 0889A04942CC38D213696983EEA4F441 /* ABI36_0_0.xcodeproj */;
-			proxyType = 1;
-			remoteGlobalIDString = 8D1C12E901F84EAB7FB8DB1B31C4E4FB;
-			remoteInfo = ABI36_0_0EXConstants;
-		};
-		B1C76628E6B1B0073AA129CD27827ABF /* PBXContainerItemProxy */ = {
-			isa = PBXContainerItemProxy;
-			containerPortal = 08518012FCA0E31B3E86FE61167370CE /* ABI34_0_0.xcodeproj */;
-			proxyType = 1;
-			remoteGlobalIDString = 9451B0BABEB2CAC452B0D0F3B637B167;
-			remoteInfo = ABI34_0_0EXRandom;
-		};
-		B2458392B76EB52B2FEC3550CD9ADE36 /* PBXContainerItemProxy */ = {
-			isa = PBXContainerItemProxy;
-			containerPortal = BDCE6D583935F3509864B8E7B4149548 /* ABI35_0_0.xcodeproj */;
-			proxyType = 1;
-			remoteGlobalIDString = 51B0CD0234C620FC6448DC002D8B019F;
-			remoteInfo = ABI35_0_0EXFaceDetector;
-		};
-		B2A8F899E4770DDDE5B091C1C37E22A7 /* PBXContainerItemProxy */ = {
-			isa = PBXContainerItemProxy;
-			containerPortal = 241B667C465B94F4B9A323FF1E72EC0A /* EXRandom.xcodeproj */;
-=======
-		AA7423C3164A4D2251FB467420348624 /* PBXContainerItemProxy */ = {
-			isa = PBXContainerItemProxy;
-			containerPortal = 0098906518FA604CBC10906ACEE3CBFC /* ABI35_0_0.xcodeproj */;
-			proxyType = 1;
-			remoteGlobalIDString = 9B46945ADCE2523672D28357176A9C75;
-			remoteInfo = ABI35_0_0UMPermissionsInterface;
-		};
-		AB493E3FFB6FB7046BB19FFCE04CADDB /* PBXContainerItemProxy */ = {
-			isa = PBXContainerItemProxy;
-			containerPortal = EF82AE40E2DE0CFE88F6850FB98FACB8 /* ABI36_0_0.xcodeproj */;
-			proxyType = 1;
-			remoteGlobalIDString = FDF88C74615556B3437A159C18D3C9CD;
-			remoteInfo = ABI36_0_0EXBrightness;
-		};
-		AC048022FB65BBE8B99ABFC200268E6A /* PBXContainerItemProxy */ = {
-			isa = PBXContainerItemProxy;
-			containerPortal = 38C199F0F48A4D39497D926AE70F6EA8 /* EXBrightness.xcodeproj */;
-			proxyType = 1;
-			remoteGlobalIDString = 4AA3EE5BEEB58B2975A12819B1C58D97;
-			remoteInfo = EXBrightness;
-		};
-		AC3E28035CBB72607E82DA62E7597893 /* PBXContainerItemProxy */ = {
-			isa = PBXContainerItemProxy;
-			containerPortal = 0098906518FA604CBC10906ACEE3CBFC /* ABI35_0_0.xcodeproj */;
-			proxyType = 1;
-			remoteGlobalIDString = 7B336B048C77E4528187660F8EF8C92D;
-			remoteInfo = yogaABI35_0_0;
-		};
-		AD2A1DAEB9E713D35C8E7E5889AB6E16 /* PBXContainerItemProxy */ = {
-			isa = PBXContainerItemProxy;
-			containerPortal = 544D5439F060007D99672FB507D3BF36 /* FirebaseCoreDiagnostics.xcodeproj */;
-			proxyType = 1;
-			remoteGlobalIDString = 0CE453D8DBD3396B4C74B9ACD7A09387;
-			remoteInfo = FirebaseCoreDiagnostics;
-		};
-		AD96AD2383DD6A26F085FC3C517039F8 /* PBXContainerItemProxy */ = {
-			isa = PBXContainerItemProxy;
-			containerPortal = 2323213DCEDDCCA6FE591E2407D02E13 /* EXGL.xcodeproj */;
-			proxyType = 1;
-			remoteGlobalIDString = 78CC35D6F49ACC0F72F0095F78EFDCE7;
-			remoteInfo = EXGL;
-		};
-		AE3B2F20ADAA376D8880505E35FEEB75 /* PBXContainerItemProxy */ = {
-			isa = PBXContainerItemProxy;
-			containerPortal = 0098906518FA604CBC10906ACEE3CBFC /* ABI35_0_0.xcodeproj */;
-			proxyType = 1;
-			remoteGlobalIDString = E6D5BA2BC9ECC5EB0E2A3A5EC431F899;
-			remoteInfo = ABI35_0_0ExpoKit;
-		};
-		AFC6B2F7D881D5F689A435D53D267188 /* PBXContainerItemProxy */ = {
-			isa = PBXContainerItemProxy;
-			containerPortal = BF6D22A8C7F64E1CEA0F6722C201E2FE /* EXSharing.xcodeproj */;
->>>>>>> 4ccd8756
-			proxyType = 1;
-			remoteGlobalIDString = 1458926EF4B0A3DF1C40B5639E7358B1;
-			remoteInfo = EXSharing;
-		};
-<<<<<<< HEAD
-		B37146D3BAD8DBAE81C35D74A8872688 /* PBXContainerItemProxy */ = {
-			isa = PBXContainerItemProxy;
-			containerPortal = CD0DFDE19FFD2600BE8FBAC0A002A2BD /* Firebase.xcodeproj */;
-			proxyType = 1;
-			remoteGlobalIDString = 15B99218A87324F316F0E937B3DAAC8B;
-			remoteInfo = Firebase;
-		};
-		B4201B63415326EE87AC2361E61C1F4F /* PBXContainerItemProxy */ = {
-			isa = PBXContainerItemProxy;
-			containerPortal = 0889A04942CC38D213696983EEA4F441 /* ABI36_0_0.xcodeproj */;
-			proxyType = 1;
-			remoteGlobalIDString = BE622428948FCAE095B552C4B08D4C22;
-			remoteInfo = "ABI36_0_0React-RCTNetwork";
-		};
-		B57BB563FB386B379E4B3DB7896E1EB4 /* PBXContainerItemProxy */ = {
-			isa = PBXContainerItemProxy;
-			containerPortal = 0889A04942CC38D213696983EEA4F441 /* ABI36_0_0.xcodeproj */;
-			proxyType = 1;
-			remoteGlobalIDString = 5736942C4FC6AD3F148F073ECDA11CA7;
-			remoteInfo = "ABI36_0_0React-RCTBlob";
-		};
-		B623A933ADC9548C052F90D082874F75 /* PBXContainerItemProxy */ = {
-			isa = PBXContainerItemProxy;
-			containerPortal = 836D87F3DB21253A8D60B84F3A3F43E2 /* React-RCTActionSheet.xcodeproj */;
-			proxyType = 1;
-			remoteGlobalIDString = 2B622CBAFD85AC413ED6306FD8B71B00;
-			remoteInfo = "React-RCTActionSheet";
-		};
-		B62C4EF8A4986F219C2528DFEFD7D30D /* PBXContainerItemProxy */ = {
-			isa = PBXContainerItemProxy;
-			containerPortal = 0889A04942CC38D213696983EEA4F441 /* ABI36_0_0.xcodeproj */;
-			proxyType = 1;
-			remoteGlobalIDString = 62C372D7DEBACF4ACE813C42609A7D2F;
-			remoteInfo = ABI36_0_0EXSegment;
-		};
-		B6FFDC46B2681B86E13F50E14942A3F2 /* PBXContainerItemProxy */ = {
-			isa = PBXContainerItemProxy;
-			containerPortal = 0889A04942CC38D213696983EEA4F441 /* ABI36_0_0.xcodeproj */;
-			proxyType = 1;
-			remoteGlobalIDString = 9B2766A581B6DB0C9269F3E383D59BD9;
-			remoteInfo = ABI36_0_0EXMediaLibrary;
-		};
-		B77E18B709FD4AF24B1AF2E2B0C38F75 /* PBXContainerItemProxy */ = {
-			isa = PBXContainerItemProxy;
-			containerPortal = BDCE6D583935F3509864B8E7B4149548 /* ABI35_0_0.xcodeproj */;
-			proxyType = 1;
-			remoteGlobalIDString = 9F23E9EDAB3ACD11088D67960860CC6D;
-			remoteInfo = ABI35_0_0EXAdsFacebook;
-		};
-		B78E9E33C3AB3144B458BBBB183EA47A /* PBXContainerItemProxy */ = {
-			isa = PBXContainerItemProxy;
-			containerPortal = 2B3F0CF467381FA80383C02383345C15 /* React-RCTVibration.xcodeproj */;
-=======
-		AFF30AE886632FCAF466CE3B4FD0EF61 /* PBXContainerItemProxy */ = {
-			isa = PBXContainerItemProxy;
-			containerPortal = FC075967CC0B633D986FA09EE115E6F2 /* RCTTypeSafety.xcodeproj */;
-			proxyType = 1;
-			remoteGlobalIDString = 9C3601DE72183D42B9DC3FF333D35CF7;
-			remoteInfo = RCTTypeSafety;
-		};
-		B015F1ED5590D40A0CB27045AB16A811 /* PBXContainerItemProxy */ = {
-			isa = PBXContainerItemProxy;
-			containerPortal = 0098906518FA604CBC10906ACEE3CBFC /* ABI35_0_0.xcodeproj */;
-			proxyType = 1;
-			remoteGlobalIDString = CE0343BCA5ECC18CB66F205418EF3498;
-			remoteInfo = ABI35_0_0EXAppleAuthentication;
-		};
-		B15C74A2564654919FC58E183A7A74A6 /* PBXContainerItemProxy */ = {
-			isa = PBXContainerItemProxy;
-			containerPortal = EF82AE40E2DE0CFE88F6850FB98FACB8 /* ABI36_0_0.xcodeproj */;
-			proxyType = 1;
-			remoteGlobalIDString = 79F84A79D2600B371C43DF30FBA788F0;
-			remoteInfo = ABI36_0_0EXCellular;
-		};
-		B16FFD50FCBDC64271AE2B1EB1403421 /* PBXContainerItemProxy */ = {
-			isa = PBXContainerItemProxy;
-			containerPortal = EF82AE40E2DE0CFE88F6850FB98FACB8 /* ABI36_0_0.xcodeproj */;
-			proxyType = 1;
-			remoteGlobalIDString = 2AB413072384270255213059195CFF8D;
-			remoteInfo = "ABI36_0_0React-jsi";
-		};
-		B225643B7873F280C9270196B7A9E48D /* PBXContainerItemProxy */ = {
-			isa = PBXContainerItemProxy;
-			containerPortal = BF6E0E0272E41E80FBA241D836F59946 /* React-RCTSettings.xcodeproj */;
-			proxyType = 1;
-			remoteGlobalIDString = 02DD1E05F06C403A8300ABEFC2C29A3D;
-			remoteInfo = "React-RCTSettings";
-		};
-		B248DBCC085C64DB406D4EEE2D631B61 /* PBXContainerItemProxy */ = {
-			isa = PBXContainerItemProxy;
-			containerPortal = 2A09CEB95147273FF0855BE94636A261 /* ABI34_0_0.xcodeproj */;
-			proxyType = 1;
-			remoteGlobalIDString = BF58F7C4534715EC8BD4B9E9B369C3F3;
-			remoteInfo = ABI34_0_0EXLocalization;
-		};
-		B27CF40A8AAE76A94107F054F74752E5 /* PBXContainerItemProxy */ = {
-			isa = PBXContainerItemProxy;
-			containerPortal = 0098906518FA604CBC10906ACEE3CBFC /* ABI35_0_0.xcodeproj */;
->>>>>>> 4ccd8756
-			proxyType = 1;
-			remoteGlobalIDString = 2ED2D63315B12690E9B7EFD0D4E5F901;
-			remoteInfo = ABI35_0_0UMConstantsInterface;
-		};
-<<<<<<< HEAD
-		B8EC7CE523889A98F94C6995A58B20D5 /* PBXContainerItemProxy */ = {
-			isa = PBXContainerItemProxy;
-			containerPortal = BDCE6D583935F3509864B8E7B4149548 /* ABI35_0_0.xcodeproj */;
-			proxyType = 1;
-			remoteGlobalIDString = 381AC80C81F88F0A46BC59B257855D09;
-			remoteInfo = ABI35_0_0EXAppLoaderProvider;
-		};
-		B9766FF5554421F15BE51B4E93597A83 /* PBXContainerItemProxy */ = {
-			isa = PBXContainerItemProxy;
-			containerPortal = 0889A04942CC38D213696983EEA4F441 /* ABI36_0_0.xcodeproj */;
-			proxyType = 1;
-			remoteGlobalIDString = 24A57220F4A564139DF95123EA5422DE;
-			remoteInfo = ABI36_0_0EXSensors;
-		};
-		B9808B02CC22BF6B5A29B073D52F361E /* PBXContainerItemProxy */ = {
-			isa = PBXContainerItemProxy;
-			containerPortal = BDCE6D583935F3509864B8E7B4149548 /* ABI35_0_0.xcodeproj */;
-			proxyType = 1;
-			remoteGlobalIDString = 3C6BCAD41127FB8BBDC8E53B05B42C2A;
-			remoteInfo = ABI35_0_0EXLocation;
-		};
-		B9D8A64067330BEBDE5CC56AD00D8256 /* PBXContainerItemProxy */ = {
-			isa = PBXContainerItemProxy;
-			containerPortal = 08518012FCA0E31B3E86FE61167370CE /* ABI34_0_0.xcodeproj */;
-			proxyType = 1;
-			remoteGlobalIDString = FF57B2567D09A8CFED94A1548922C6C2;
-			remoteInfo = ABI34_0_0EXImagePicker;
-		};
-		B9E13C7A2EAE6C7B8348549364481D30 /* PBXContainerItemProxy */ = {
-			isa = PBXContainerItemProxy;
-			containerPortal = 0889A04942CC38D213696983EEA4F441 /* ABI36_0_0.xcodeproj */;
-			proxyType = 1;
-			remoteGlobalIDString = C9DE1F6AF5AAFB7D34F7A9D608BF22A8;
-			remoteInfo = ABI36_0_0EXFont;
-		};
-		BA0488B68D8A7FB75A0542587FB6D12D /* PBXContainerItemProxy */ = {
-			isa = PBXContainerItemProxy;
-			containerPortal = 0889A04942CC38D213696983EEA4F441 /* ABI36_0_0.xcodeproj */;
-=======
-		B2A55EAA6CF7C8F3920E61EF3D689225 /* PBXContainerItemProxy */ = {
-			isa = PBXContainerItemProxy;
-			containerPortal = EF82AE40E2DE0CFE88F6850FB98FACB8 /* ABI36_0_0.xcodeproj */;
-			proxyType = 1;
-			remoteGlobalIDString = A5B8EF8BE4F73AB83246CDB1DD7CDE88;
-			remoteInfo = "ABI36_0_0React-jsiexecutor";
-		};
-		B2F8247FB53CCA442EB9E1C130B379EC /* PBXContainerItemProxy */ = {
-			isa = PBXContainerItemProxy;
-			containerPortal = 2A09CEB95147273FF0855BE94636A261 /* ABI34_0_0.xcodeproj */;
-			proxyType = 1;
-			remoteGlobalIDString = C0D70EE1926450B648F104AC32CD77F5;
-			remoteInfo = ABI34_0_0EXMailComposer;
-		};
-		B5911779E3D5ECF4FCB8D32846F990FC /* PBXContainerItemProxy */ = {
-			isa = PBXContainerItemProxy;
-			containerPortal = EF82AE40E2DE0CFE88F6850FB98FACB8 /* ABI36_0_0.xcodeproj */;
-			proxyType = 1;
-			remoteGlobalIDString = 25F6A84F7C9D48E4EDC6B249BED67639;
-			remoteInfo = ABI36_0_0EXFileSystem;
-		};
-		B80074B28A488BB230D462048F5D281B /* PBXContainerItemProxy */ = {
-			isa = PBXContainerItemProxy;
-			containerPortal = 0098906518FA604CBC10906ACEE3CBFC /* ABI35_0_0.xcodeproj */;
-			proxyType = 1;
-			remoteGlobalIDString = 09749DB776BF9B293540FB9891EB8E00;
-			remoteInfo = ABI35_0_0EXMediaLibrary;
-		};
-		B8317D167CB161952DD120AC3424EA6D /* PBXContainerItemProxy */ = {
-			isa = PBXContainerItemProxy;
-			containerPortal = EF82AE40E2DE0CFE88F6850FB98FACB8 /* ABI36_0_0.xcodeproj */;
-			proxyType = 1;
-			remoteGlobalIDString = FC7FEE6D6FA5585D227854C1306617F1;
-			remoteInfo = ABI36_0_0EXWebBrowser;
-		};
-		BA6E1D9B862AE5FB633F894AC1409F00 /* PBXContainerItemProxy */ = {
-			isa = PBXContainerItemProxy;
-			containerPortal = EF82AE40E2DE0CFE88F6850FB98FACB8 /* ABI36_0_0.xcodeproj */;
-			proxyType = 1;
-			remoteGlobalIDString = C675D0AE52D2D47CF35D1ED29AFD60E9;
-			remoteInfo = ABI36_0_0EXInAppPurchases;
-		};
-		BA77F2366F04CAD65D2413F6F6DB0C99 /* PBXContainerItemProxy */ = {
-			isa = PBXContainerItemProxy;
-			containerPortal = D172AF3F969DEB80F11571DA179B72AB /* EXGoogleSignIn.xcodeproj */;
->>>>>>> 4ccd8756
-			proxyType = 1;
-			remoteGlobalIDString = 405B0D4A4F2DDAD74861C36F748A2C78;
-			remoteInfo = ABI36_0_0RCTRequired;
-		};
-<<<<<<< HEAD
-		BA50EE1DA71D18F102FDC13FF76313A4 /* PBXContainerItemProxy */ = {
-			isa = PBXContainerItemProxy;
-			containerPortal = 0889A04942CC38D213696983EEA4F441 /* ABI36_0_0.xcodeproj */;
-			proxyType = 1;
-			remoteGlobalIDString = A7FA7EC1F9D7F300734878FB3CA671D2;
-			remoteInfo = ABI36_0_0ReactCommon;
-		};
-		BBC2A1750E16DBBD7F0B61BD7D0E385E /* PBXContainerItemProxy */ = {
-			isa = PBXContainerItemProxy;
-			containerPortal = 08518012FCA0E31B3E86FE61167370CE /* ABI34_0_0.xcodeproj */;
-			proxyType = 1;
-			remoteGlobalIDString = DDCB6BCE8A255EEB890B6DC5AD503E72;
-			remoteInfo = ABI34_0_0UMConstantsInterface;
-		};
-		BDE051F1E6A4501AA8D967B3CDD47F70 /* PBXContainerItemProxy */ = {
-			isa = PBXContainerItemProxy;
-			containerPortal = 08518012FCA0E31B3E86FE61167370CE /* ABI34_0_0.xcodeproj */;
-			proxyType = 1;
-			remoteGlobalIDString = D6B3E2F328675B75E7E3BBE4B3910E5F;
-			remoteInfo = ABI34_0_0EXDocumentPicker;
-		};
-		BF0D0A712052178BAC2CF4DD4454C1DA /* PBXContainerItemProxy */ = {
-			isa = PBXContainerItemProxy;
-			containerPortal = BDCE6D583935F3509864B8E7B4149548 /* ABI35_0_0.xcodeproj */;
-			proxyType = 1;
-			remoteGlobalIDString = 7B336B048C77E4528187660F8EF8C92D;
-			remoteInfo = yogaABI35_0_0;
-		};
-		BFD204504AA6BA0DE04C67C5F179F416 /* PBXContainerItemProxy */ = {
-			isa = PBXContainerItemProxy;
-			containerPortal = 08518012FCA0E31B3E86FE61167370CE /* ABI34_0_0.xcodeproj */;
-			proxyType = 1;
-			remoteGlobalIDString = 9F89089BFB912F3B2C1D0CDB08A59765;
-			remoteInfo = ABI34_0_0UMFaceDetectorInterface;
-		};
-		C010F94A4F0F80DD8C853174231D6D67 /* PBXContainerItemProxy */ = {
-			isa = PBXContainerItemProxy;
-			containerPortal = 0889A04942CC38D213696983EEA4F441 /* ABI36_0_0.xcodeproj */;
-			proxyType = 1;
-			remoteGlobalIDString = F1E927BD79FBE3F0E9717F85D9F56A20;
-			remoteInfo = ABI36_0_0EXKeepAwake;
-		};
-		C029B2910250A9606907659EDB21AB46 /* PBXContainerItemProxy */ = {
-			isa = PBXContainerItemProxy;
-			containerPortal = BDCE6D583935F3509864B8E7B4149548 /* ABI35_0_0.xcodeproj */;
-			proxyType = 1;
-			remoteGlobalIDString = 520F7B75D14EF96B76ABA79D7C8CCE1A;
-			remoteInfo = ABI35_0_0EXBrightness;
-		};
-		C02C63A54CC49C70955C250D73F035D2 /* PBXContainerItemProxy */ = {
-			isa = PBXContainerItemProxy;
-			containerPortal = 0889A04942CC38D213696983EEA4F441 /* ABI36_0_0.xcodeproj */;
-			proxyType = 1;
-			remoteGlobalIDString = 6DC928526131B3239D9466A3ABEDA38F;
-			remoteInfo = ABI36_0_0UMImageLoaderInterface;
-		};
-		C1A540B80DBEEBF8208F87491203C33A /* PBXContainerItemProxy */ = {
-			isa = PBXContainerItemProxy;
-			containerPortal = 0889A04942CC38D213696983EEA4F441 /* ABI36_0_0.xcodeproj */;
-			proxyType = 1;
-			remoteGlobalIDString = AD3050A55193844A47216F36FFA139BB;
-			remoteInfo = ABI36_0_0EXCrypto;
-		};
-		C1D103BB1BA2136A1281DEDFDF897F8E /* PBXContainerItemProxy */ = {
-			isa = PBXContainerItemProxy;
-			containerPortal = 08518012FCA0E31B3E86FE61167370CE /* ABI34_0_0.xcodeproj */;
-			proxyType = 1;
-			remoteGlobalIDString = 63C31B00C9244D2E6515AE4423E6D2F6;
-			remoteInfo = ABI34_0_0EXWebBrowser;
-		};
-		C23F4F59329E86836B80C5444D969381 /* PBXContainerItemProxy */ = {
-			isa = PBXContainerItemProxy;
-			containerPortal = 08518012FCA0E31B3E86FE61167370CE /* ABI34_0_0.xcodeproj */;
-			proxyType = 1;
-			remoteGlobalIDString = 35D952E13EBF77350BD8276412764D7F;
-			remoteInfo = ABI34_0_0EXGL;
-		};
-		C2BDEBF6E831CE1AAAA1287EAA1F3977 /* PBXContainerItemProxy */ = {
-			isa = PBXContainerItemProxy;
-			containerPortal = BDCE6D583935F3509864B8E7B4149548 /* ABI35_0_0.xcodeproj */;
-			proxyType = 1;
-			remoteGlobalIDString = 6A218E07B460A5D811043A2C81FC5EFA;
-			remoteInfo = ABI35_0_0EXStoreReview;
-		};
-		C2E143E5E597D35A6E391CF7C9E4B730 /* PBXContainerItemProxy */ = {
-			isa = PBXContainerItemProxy;
-			containerPortal = BDCE6D583935F3509864B8E7B4149548 /* ABI35_0_0.xcodeproj */;
-			proxyType = 1;
-			remoteGlobalIDString = AC73EB836B1C09D49D715E44A9F4603E;
-			remoteInfo = ABI35_0_0EXGoogleSignIn;
-		};
-		C2FE2824B3A13E364FAA4D69DBAAD98C /* PBXContainerItemProxy */ = {
-			isa = PBXContainerItemProxy;
-			containerPortal = 0889A04942CC38D213696983EEA4F441 /* ABI36_0_0.xcodeproj */;
-			proxyType = 1;
-			remoteGlobalIDString = 2E747FF4DCDADFB6C616586E5B7D3EE7;
-			remoteInfo = ABI36_0_0EXUpdates;
-		};
-		C3666915EDC1DC87A8E72145C9B206AF /* PBXContainerItemProxy */ = {
-			isa = PBXContainerItemProxy;
-			containerPortal = F7BF42F0D813BD062FBB4690E0FE2BD4 /* EXAV.xcodeproj */;
-			proxyType = 1;
-			remoteGlobalIDString = 657B3E0E8F77DB91FA182432EC404FBF;
-			remoteInfo = EXAV;
-		};
-		C507659C381B28B5C532154FE01E51E5 /* PBXContainerItemProxy */ = {
-			isa = PBXContainerItemProxy;
-			containerPortal = 55792CBD57D8B3803D8EE9D82F5B5C9E /* UMConstantsInterface.xcodeproj */;
-			proxyType = 1;
-			remoteGlobalIDString = 46F82E84687582F366B907E2BD5F1EA2;
-			remoteInfo = UMConstantsInterface;
-		};
-		C5EC1A250A9F0C42DC9D72644A4CA7EB /* PBXContainerItemProxy */ = {
-			isa = PBXContainerItemProxy;
-			containerPortal = BDCE6D583935F3509864B8E7B4149548 /* ABI35_0_0.xcodeproj */;
-			proxyType = 1;
-			remoteGlobalIDString = 2ED2D63315B12690E9B7EFD0D4E5F901;
-			remoteInfo = ABI35_0_0UMConstantsInterface;
-		};
-		C7208F61FBF8BDA1034A725310E76720 /* PBXContainerItemProxy */ = {
-			isa = PBXContainerItemProxy;
-			containerPortal = BDCE6D583935F3509864B8E7B4149548 /* ABI35_0_0.xcodeproj */;
-			proxyType = 1;
-			remoteGlobalIDString = 9C585A73AEBCE9CED7810AB69DA7EB7A;
-			remoteInfo = ABI35_0_0EXFacebook;
-		};
-		C732363552A706B812EEF7D41921F718 /* PBXContainerItemProxy */ = {
-			isa = PBXContainerItemProxy;
-			containerPortal = B7515421A05A68A47101404ADC8EDEB7 /* EXSpeech.xcodeproj */;
-			proxyType = 1;
-			remoteGlobalIDString = AC043527FC46D59E5210AD9D49B847FC;
-			remoteInfo = EXSpeech;
-		};
-		C75248BCDEF2B542180ED21C1F303E01 /* PBXContainerItemProxy */ = {
-			isa = PBXContainerItemProxy;
-			containerPortal = 1F3EB9B0129350665281B7275708274E /* EXCrypto.xcodeproj */;
-			proxyType = 1;
-			remoteGlobalIDString = 7313EAFC3221A55173D00B5135657D25;
-			remoteInfo = EXCrypto;
-		};
-		C7B891975F24A7B1F61F008E5071646B /* PBXContainerItemProxy */ = {
-			isa = PBXContainerItemProxy;
-			containerPortal = 6CBA7CEF72FCFE6B98C13C5B420106C1 /* EXBattery.xcodeproj */;
-			proxyType = 1;
-			remoteGlobalIDString = 5941E7B2BA388644B9A594045D22DE1D;
-			remoteInfo = EXBattery;
-		};
-		C91CAF837D92B706DD8853C4D861EA4A /* PBXContainerItemProxy */ = {
-			isa = PBXContainerItemProxy;
-			containerPortal = 0889A04942CC38D213696983EEA4F441 /* ABI36_0_0.xcodeproj */;
-			proxyType = 1;
-			remoteGlobalIDString = 23D2A6BC118C940EDA15649D13E3F4EE;
-			remoteInfo = ABI36_0_0EXBattery;
-		};
-		C9A3007EE12EB55DED47985821778BAA /* PBXContainerItemProxy */ = {
-			isa = PBXContainerItemProxy;
-			containerPortal = BDCE6D583935F3509864B8E7B4149548 /* ABI35_0_0.xcodeproj */;
-			proxyType = 1;
-			remoteGlobalIDString = F685359EB5E7639637648A0D571E0561;
-			remoteInfo = ABI35_0_0EXApplication;
-		};
-		CAB6633B971DF259BBC4A9164D33CA2C /* PBXContainerItemProxy */ = {
-			isa = PBXContainerItemProxy;
-			containerPortal = 8067F7BEDC6C4B84D5E4FB778A412C3D /* EXPrint.xcodeproj */;
-			proxyType = 1;
-			remoteGlobalIDString = FEAB4A1E3F5EAA6EBAE612E8CBDD2612;
-			remoteInfo = EXPrint;
-		};
-		CC825CB5211716160DD4E46A5788D978 /* PBXContainerItemProxy */ = {
-			isa = PBXContainerItemProxy;
-			containerPortal = BDCE6D583935F3509864B8E7B4149548 /* ABI35_0_0.xcodeproj */;
-			proxyType = 1;
-			remoteGlobalIDString = 7EEC62172A99F4C703BE3B42D36E5819;
-			remoteInfo = ABI35_0_0EXAdsAdMob;
-		};
-		CD0075A5B2DB28A680D94F07DDF48E96 /* PBXContainerItemProxy */ = {
-			isa = PBXContainerItemProxy;
-			containerPortal = BE8F58E3DD6B7123B4CFDD9B0F56F797 /* EXKeepAwake.xcodeproj */;
-			proxyType = 1;
-			remoteGlobalIDString = E593B1631324E147D59AE9990EDA53A2;
-			remoteInfo = EXKeepAwake;
-		};
-		CD07BB916732E47A65DB18AE6BC35543 /* PBXContainerItemProxy */ = {
-			isa = PBXContainerItemProxy;
-			containerPortal = BDCE6D583935F3509864B8E7B4149548 /* ABI35_0_0.xcodeproj */;
-			proxyType = 1;
-			remoteGlobalIDString = F96FEDB9FD5635A87A917C06B0177320;
-			remoteInfo = ABI35_0_0EXAmplitude;
-		};
-		CD1313B1363E8EBA10DE719971240135 /* PBXContainerItemProxy */ = {
-			isa = PBXContainerItemProxy;
-			containerPortal = 625602D7AFBCC781FBCA2362AA52C5D6 /* FirebaseCoreDiagnosticsInterop.xcodeproj */;
-			proxyType = 1;
-			remoteGlobalIDString = 82BE183BB67FD85793E8A161FAEDC1AF;
-			remoteInfo = FirebaseCoreDiagnosticsInterop;
-		};
-		CD78687B88570AC8390AB217105AC963 /* PBXContainerItemProxy */ = {
-			isa = PBXContainerItemProxy;
-			containerPortal = 0889A04942CC38D213696983EEA4F441 /* ABI36_0_0.xcodeproj */;
-			proxyType = 1;
-			remoteGlobalIDString = 872086C09A9119E333534C9E553D333A;
-			remoteInfo = ABI36_0_0EXImageManipulator;
-		};
-		CE3DEF0A152DE87ACC7B34F412A853B6 /* PBXContainerItemProxy */ = {
-			isa = PBXContainerItemProxy;
-			containerPortal = 08518012FCA0E31B3E86FE61167370CE /* ABI34_0_0.xcodeproj */;
-			proxyType = 1;
-			remoteGlobalIDString = F5DCE07A12345C610E4DDC9DD32D1639;
-			remoteInfo = ABI34_0_0EXPrint;
-		};
-		CEFF41BAE6596025E61DDFBB225B02AC /* PBXContainerItemProxy */ = {
-			isa = PBXContainerItemProxy;
-			containerPortal = 08518012FCA0E31B3E86FE61167370CE /* ABI34_0_0.xcodeproj */;
-			proxyType = 1;
-			remoteGlobalIDString = BCD417EF394C8430CC9CAB3956CD445D;
-			remoteInfo = ABI34_0_0UMFileSystemInterface;
-		};
-		D0203E495E9215D3C9FEE4B339D74EEE /* PBXContainerItemProxy */ = {
-			isa = PBXContainerItemProxy;
-			containerPortal = BDCE6D583935F3509864B8E7B4149548 /* ABI35_0_0.xcodeproj */;
-			proxyType = 1;
-			remoteGlobalIDString = 2BC95A2DAC97FA66F07945B45918B92F;
-			remoteInfo = ABI35_0_0EXDocumentPicker;
-		};
-		D0DB4D6C4688A6DAEBA53E98FF5D43FD /* PBXContainerItemProxy */ = {
-			isa = PBXContainerItemProxy;
-			containerPortal = D0544BA04C4B2204818FCC617B7AB907 /* EXAdsFacebook.xcodeproj */;
-			proxyType = 1;
-			remoteGlobalIDString = E56FBC495C1E2086B744DDCAB25831F3;
-			remoteInfo = EXAdsFacebook;
-		};
-		D2EB262ACAF5D045C22B44E742E8EBE0 /* PBXContainerItemProxy */ = {
-			isa = PBXContainerItemProxy;
-			containerPortal = A9CCA92433977ABC893ADBAF06E11C04 /* EXBlur.xcodeproj */;
-			proxyType = 1;
-			remoteGlobalIDString = D08BCCD5DE12C8EFB6429B9126525E9F;
-			remoteInfo = EXBlur;
-		};
-		D39CBFF04205C11DB78C9F31D5C6D54F /* PBXContainerItemProxy */ = {
-			isa = PBXContainerItemProxy;
-			containerPortal = BFDFE7DC352907FC980B868725387E98 /* Project object */;
-			proxyType = 1;
-			remoteGlobalIDString = 0DBD2E5458E61E9BBFDC5914B7D570E8;
-			remoteInfo = "Pods-Exponent";
-		};
-		D3CF863F65EEF7C57480B6BE0F4E0CD5 /* PBXContainerItemProxy */ = {
-			isa = PBXContainerItemProxy;
-			containerPortal = 9C4A9A7FECD36D14D18BF5F170C67D26 /* EXApplication.xcodeproj */;
-			proxyType = 1;
-			remoteGlobalIDString = 2C391225329DE46C6566ED1ADF52F10D;
-			remoteInfo = EXApplication;
-		};
-		D4197262C86EA8FC55A2BD7F9A64FEAD /* PBXContainerItemProxy */ = {
-			isa = PBXContainerItemProxy;
-			containerPortal = 0889A04942CC38D213696983EEA4F441 /* ABI36_0_0.xcodeproj */;
-			proxyType = 1;
-			remoteGlobalIDString = EB9B84C29B7EC1F5C8125C6032306935;
-			remoteInfo = ABI36_0_0UMSensorsInterface;
-		};
-		D43AE922A8813B7326EAB2C50FA93730 /* PBXContainerItemProxy */ = {
-			isa = PBXContainerItemProxy;
-			containerPortal = C67644328A82B0459CCD28C54EF096AA /* EXDocumentPicker.xcodeproj */;
-			proxyType = 1;
-			remoteGlobalIDString = 40300EFA08DDB78C6AFF84A0F118E9CD;
-			remoteInfo = EXDocumentPicker;
-		};
-		D49942AC8C9B273DE9AD93364C76420A /* PBXContainerItemProxy */ = {
-			isa = PBXContainerItemProxy;
-			containerPortal = 0889A04942CC38D213696983EEA4F441 /* ABI36_0_0.xcodeproj */;
-			proxyType = 1;
-			remoteGlobalIDString = 4A9C57747EEC52B472307A2E2AD27128;
-			remoteInfo = ABI36_0_0EXSQLite;
-		};
-		D5034B633541AC5812334CEB9EE81E71 /* PBXContainerItemProxy */ = {
-			isa = PBXContainerItemProxy;
-			containerPortal = 0889A04942CC38D213696983EEA4F441 /* ABI36_0_0.xcodeproj */;
-			proxyType = 1;
-			remoteGlobalIDString = 00AEC55E46D8D1CB2A6278962F78C590;
-			remoteInfo = ABI36_0_0EXTaskManager;
-		};
-		D79987B06C25345C7E795C2E275B20FC /* PBXContainerItemProxy */ = {
-			isa = PBXContainerItemProxy;
-			containerPortal = 19F8B29E6B42388AE05299336018C923 /* EXBackgroundFetch.xcodeproj */;
-			proxyType = 1;
-			remoteGlobalIDString = 280658D584B63A5E8CB5F0405789A353;
-			remoteInfo = EXBackgroundFetch;
-		};
-		D8181D763E08A9C641063863857BF293 /* PBXContainerItemProxy */ = {
-			isa = PBXContainerItemProxy;
-			containerPortal = 1BF9447325851C103035FBE260ED48A2 /* EXCamera.xcodeproj */;
-			proxyType = 1;
-			remoteGlobalIDString = 4B109C23F45DFD6B4CA40B87D733EB11;
-			remoteInfo = EXCamera;
-		};
-		D95B2210C742FEE9E015DF8EE301755B /* PBXContainerItemProxy */ = {
-			isa = PBXContainerItemProxy;
-			containerPortal = E22F9FD804D616A4676ABA16A3D30AD6 /* UMPermissionsInterface.xcodeproj */;
-			proxyType = 1;
-			remoteGlobalIDString = 12FF61416C5E794E9DEAC78D381D9726;
-			remoteInfo = UMPermissionsInterface;
-		};
-		D997589F1E9070E134CC6808F5A5A9B0 /* PBXContainerItemProxy */ = {
-			isa = PBXContainerItemProxy;
-			containerPortal = BDCE6D583935F3509864B8E7B4149548 /* ABI35_0_0.xcodeproj */;
-			proxyType = 1;
-			remoteGlobalIDString = C98FFE10626D4EBC2D27BD0D7283E103;
-			remoteInfo = ABI35_0_0UMTaskManagerInterface;
-		};
-		DB118212675E882C9A6838008025F0B8 /* PBXContainerItemProxy */ = {
-			isa = PBXContainerItemProxy;
-			containerPortal = E3727A4AB27F84DDA2411B770E7349C9 /* RCTRequired.xcodeproj */;
-			proxyType = 1;
-			remoteGlobalIDString = 7B4E6DC12B1D694845842E9A06C59213;
-			remoteInfo = RCTRequired;
-		};
-		DC4E1D402D29F8AA146D4613272BE5BA /* PBXContainerItemProxy */ = {
-			isa = PBXContainerItemProxy;
-			containerPortal = 0889A04942CC38D213696983EEA4F441 /* ABI36_0_0.xcodeproj */;
-			proxyType = 1;
-			remoteGlobalIDString = ABD36AB1B093EF6366FCA062C5454122;
-			remoteInfo = ABI36_0_0EXPrint;
-		};
-		DDD2CCC3F75EA1DE7F71053E95E59EFA /* PBXContainerItemProxy */ = {
-			isa = PBXContainerItemProxy;
-			containerPortal = A2CB7C846124FE0C237ED58B75CFC5A7 /* EXFont.xcodeproj */;
-			proxyType = 1;
-			remoteGlobalIDString = 0A4A001679E384FB337FF08C5D081399;
-			remoteInfo = EXFont;
-		};
-		DEC0F48DFDDDFF207D93BACE5275D2E0 /* PBXContainerItemProxy */ = {
-			isa = PBXContainerItemProxy;
-			containerPortal = 0889A04942CC38D213696983EEA4F441 /* ABI36_0_0.xcodeproj */;
-			proxyType = 1;
-			remoteGlobalIDString = 57E58B91B2FD0AEFD4849D17874EFA32;
-			remoteInfo = ABI36_0_0EXApplication;
-		};
-		E0B1B30B2518E246993E5F48CAAE233E /* PBXContainerItemProxy */ = {
-			isa = PBXContainerItemProxy;
-			containerPortal = AA0302116228746F8384E6C9B83E94FA /* EXAmplitude.xcodeproj */;
-			proxyType = 1;
-			remoteGlobalIDString = 700BA3D76A8C4362E721FECC92A96DFB;
-			remoteInfo = EXAmplitude;
-		};
-		E0D42D729CFABCEDD3F4DD34DB114432 /* PBXContainerItemProxy */ = {
-			isa = PBXContainerItemProxy;
-			containerPortal = BF5A5A8F041517C889374068D798BE4D /* FBSDKLoginKit.xcodeproj */;
-			proxyType = 1;
-			remoteGlobalIDString = 99D9EFC28DE380315427F305282258E8;
-			remoteInfo = FBSDKLoginKit;
-		};
-		E2B99785EE79B7459A04D5B237857136 /* PBXContainerItemProxy */ = {
-			isa = PBXContainerItemProxy;
-			containerPortal = 0889A04942CC38D213696983EEA4F441 /* ABI36_0_0.xcodeproj */;
-			proxyType = 1;
-			remoteGlobalIDString = 17486247048930225D4B41654087B7B2;
-			remoteInfo = ABI36_0_0FBReactNativeSpec;
-		};
-		E3C543047B8BDDD201DD5333DF8E13DE /* PBXContainerItemProxy */ = {
-			isa = PBXContainerItemProxy;
-			containerPortal = 854084C73BE8D22E0E20DEF49FCDE071 /* EXImagePicker.xcodeproj */;
-			proxyType = 1;
-			remoteGlobalIDString = 9ACF1D2895E366F44F904503F65171CD;
-			remoteInfo = EXImagePicker;
-		};
-		E43A7DEB96D0E0D32060BA110DAF9138 /* PBXContainerItemProxy */ = {
-			isa = PBXContainerItemProxy;
-			containerPortal = F45C8234AD0BCB619C1365C180991EB7 /* UMCore.xcodeproj */;
-			proxyType = 1;
-			remoteGlobalIDString = 153171642F5C5CBC05FD3EF6B23A3F36;
-			remoteInfo = UMCore;
-		};
-		E44BF683FDCDCF76602829A3ADB02001 /* PBXContainerItemProxy */ = {
-			isa = PBXContainerItemProxy;
-			containerPortal = 40A4FEFA3D88DF6C49BF561800FAED78 /* EXBrightness.xcodeproj */;
-			proxyType = 1;
-			remoteGlobalIDString = 4AA3EE5BEEB58B2975A12819B1C58D97;
-			remoteInfo = EXBrightness;
-		};
-		E45C85349845C2EC2A6B8D86B6312D0E /* PBXContainerItemProxy */ = {
-			isa = PBXContainerItemProxy;
-			containerPortal = BDCE6D583935F3509864B8E7B4149548 /* ABI35_0_0.xcodeproj */;
-			proxyType = 1;
-			remoteGlobalIDString = 5F8ADA0B20353D0D1CD871C544EE5D4D;
-			remoteInfo = ABI35_0_0EXCellular;
-		};
-		E5759333CDC2B0C90ABD51F0490C71F2 /* PBXContainerItemProxy */ = {
-			isa = PBXContainerItemProxy;
-			containerPortal = AE367559F6E0D6100CE344133B70C334 /* EXFileSystem.xcodeproj */;
-			proxyType = 1;
-			remoteGlobalIDString = 5232535845650ADAE59870B722468D8A;
-			remoteInfo = EXFileSystem;
-		};
-		E832CBAE6174B1D41AD8BB7BA1D2586F /* PBXContainerItemProxy */ = {
-			isa = PBXContainerItemProxy;
-			containerPortal = 0889A04942CC38D213696983EEA4F441 /* ABI36_0_0.xcodeproj */;
-			proxyType = 1;
-			remoteGlobalIDString = AF0C5E68466048B1E480760252D57987;
-			remoteInfo = "ABI36_0_0React-RCTLinking";
-		};
-		E8AE03990FEFD2630490007D2E279673 /* PBXContainerItemProxy */ = {
-			isa = PBXContainerItemProxy;
-			containerPortal = BDCE6D583935F3509864B8E7B4149548 /* ABI35_0_0.xcodeproj */;
-			proxyType = 1;
-			remoteGlobalIDString = 552D74C8A65CE6E5A354017D30D191DE;
-			remoteInfo = ABI35_0_0UMFaceDetectorInterface;
-		};
-		E8E0E99899D3A89FA091AE5378EFFF57 /* PBXContainerItemProxy */ = {
-			isa = PBXContainerItemProxy;
-			containerPortal = 0889A04942CC38D213696983EEA4F441 /* ABI36_0_0.xcodeproj */;
-			proxyType = 1;
-			remoteGlobalIDString = 8F815C394FCA64E23D8024538044AF2C;
-			remoteInfo = ABI36_0_0EXRandom;
-		};
-		E966C2007089F0CD624FF3FAA3FBE66D /* PBXContainerItemProxy */ = {
-			isa = PBXContainerItemProxy;
-			containerPortal = 08518012FCA0E31B3E86FE61167370CE /* ABI34_0_0.xcodeproj */;
-			proxyType = 1;
-			remoteGlobalIDString = 3CF0A68EDAC597670EB9981C008A642F;
-			remoteInfo = ABI34_0_0EXAppLoaderProvider;
-		};
-		EAAE003137304FC2B9173E8F7602A12C /* PBXContainerItemProxy */ = {
-			isa = PBXContainerItemProxy;
-			containerPortal = BDCE6D583935F3509864B8E7B4149548 /* ABI35_0_0.xcodeproj */;
-			proxyType = 1;
-			remoteGlobalIDString = 41D6B97ECED623C58ACD6EA39DF92517;
-			remoteInfo = ABI35_0_0EXLocalAuthentication;
-		};
-		EACD14D7805132AC9C76863F863B7A84 /* PBXContainerItemProxy */ = {
-			isa = PBXContainerItemProxy;
-			containerPortal = 9306B24E3B4D385BD26AB11A6D30343E /* JKBigInteger2.xcodeproj */;
-			proxyType = 1;
-			remoteGlobalIDString = 55B5B69CD0128658056242174A61815A;
-			remoteInfo = JKBigInteger2;
-		};
-		EAD66838E951B8226066307BB67BA168 /* PBXContainerItemProxy */ = {
-			isa = PBXContainerItemProxy;
-			containerPortal = BDCE6D583935F3509864B8E7B4149548 /* ABI35_0_0.xcodeproj */;
-			proxyType = 1;
-			remoteGlobalIDString = E6D5BA2BC9ECC5EB0E2A3A5EC431F899;
-			remoteInfo = ABI35_0_0ExpoKit;
-		};
-		EB140D0F6F3783484F094A1873D8088E /* PBXContainerItemProxy */ = {
-			isa = PBXContainerItemProxy;
-			containerPortal = CDAC80C7EF900A185681B4F564012590 /* React.xcodeproj */;
-			proxyType = 1;
-			remoteGlobalIDString = 94DA87F24FB4B93E5D08FE961D5E5A3E;
-			remoteInfo = React;
-		};
-		EB660311CAA612BE721E8712B30BEC35 /* PBXContainerItemProxy */ = {
-			isa = PBXContainerItemProxy;
-			containerPortal = 0889A04942CC38D213696983EEA4F441 /* ABI36_0_0.xcodeproj */;
-			proxyType = 1;
-			remoteGlobalIDString = D1F3ACFD820C6E21B9B1B97F41E99D32;
-			remoteInfo = ABI36_0_0UMPermissionsInterface;
-		};
-		EC621AD98A0A2D6BC861F6015DF3838A /* PBXContainerItemProxy */ = {
-			isa = PBXContainerItemProxy;
-			containerPortal = 0889A04942CC38D213696983EEA4F441 /* ABI36_0_0.xcodeproj */;
-			proxyType = 1;
-			remoteGlobalIDString = 76841BB49F129B32D32B589CB96BBB63;
-			remoteInfo = "ABI36_0_0React-RCTAnimation";
-		};
-		EDCF8A6928C7ACD82C25AE700B44538F /* PBXContainerItemProxy */ = {
-			isa = PBXContainerItemProxy;
-			containerPortal = C62A59DDED77941A45261DC2B21B83ED /* React-jsi.xcodeproj */;
-			proxyType = 1;
-			remoteGlobalIDString = D0DB82AB65D33935072718EA2468992F;
-			remoteInfo = "React-jsi";
-		};
-		EE933B88C05BD27C655DFD345664FCD4 /* PBXContainerItemProxy */ = {
-			isa = PBXContainerItemProxy;
-			containerPortal = 0889A04942CC38D213696983EEA4F441 /* ABI36_0_0.xcodeproj */;
-			proxyType = 1;
-			remoteGlobalIDString = 660DB54ABFA1FD5916FE6E4C5189A26E;
-			remoteInfo = "ABI36_0_0React-Core";
-		};
-		EEB37ACDCBB3620D54E01FFA690D4374 /* PBXContainerItemProxy */ = {
-			isa = PBXContainerItemProxy;
-			containerPortal = 0889A04942CC38D213696983EEA4F441 /* ABI36_0_0.xcodeproj */;
-			proxyType = 1;
-			remoteGlobalIDString = 7292247932431DC791BD1DF50D3DF046;
-			remoteInfo = ABI36_0_0UMFileSystemInterface;
-		};
-		EEBF10AE3A42157921F0404C052B64AE /* PBXContainerItemProxy */ = {
-			isa = PBXContainerItemProxy;
-			containerPortal = 0889A04942CC38D213696983EEA4F441 /* ABI36_0_0.xcodeproj */;
-			proxyType = 1;
-			remoteGlobalIDString = E72045AA7323DECC4B87D9B064566F43;
-			remoteInfo = ABI36_0_0EXGoogleSignIn;
-		};
-		EF6FFAC1F5FCB2D5CC57FB4BB0A67E4B /* PBXContainerItemProxy */ = {
-			isa = PBXContainerItemProxy;
-			containerPortal = BDCE6D583935F3509864B8E7B4149548 /* ABI35_0_0.xcodeproj */;
-			proxyType = 1;
-			remoteGlobalIDString = E34FFCED87371866940C9B03905D38A8;
-			remoteInfo = ABI35_0_0EXAppAuth;
-		};
-		EF9D82096D0A604E96D1AC82FEF83863 /* PBXContainerItemProxy */ = {
-			isa = PBXContainerItemProxy;
-			containerPortal = 08518012FCA0E31B3E86FE61167370CE /* ABI34_0_0.xcodeproj */;
-			proxyType = 1;
-			remoteGlobalIDString = 5AE8F3D523F073729FA5D5429A2A5F02;
-			remoteInfo = ABI34_0_0EXFaceDetector;
-		};
-		F01DA53C56D9EFE62F5932A5FD03189C /* PBXContainerItemProxy */ = {
-			isa = PBXContainerItemProxy;
-			containerPortal = 3737CF7F528551A17E1EFAD769CB1FB6 /* GoogleDataTransport.xcodeproj */;
-			proxyType = 1;
-			remoteGlobalIDString = 78B41281B6D2EAC6C3C75FFE5052E985;
-			remoteInfo = GoogleDataTransport;
-		};
-		F030E5CCFF4FFA035F9026F53C1198A8 /* PBXContainerItemProxy */ = {
-			isa = PBXContainerItemProxy;
-			containerPortal = A492EA1AB92ADAF004A1A1A30029C2BF /* UMFontInterface.xcodeproj */;
-			proxyType = 1;
-			remoteGlobalIDString = 7F4112A673122B6D50845D9BC1D9AFDB;
-			remoteInfo = UMFontInterface;
-		};
-		F0FC41C50F88699168A2D2C98FB7EB3D /* PBXContainerItemProxy */ = {
-			isa = PBXContainerItemProxy;
-			containerPortal = 08518012FCA0E31B3E86FE61167370CE /* ABI34_0_0.xcodeproj */;
-			proxyType = 1;
-			remoteGlobalIDString = C0D70EE1926450B648F104AC32CD77F5;
-			remoteInfo = ABI34_0_0EXMailComposer;
-		};
-		F146DD62E01D91041FE5FC0B5410D9F8 /* PBXContainerItemProxy */ = {
-			isa = PBXContainerItemProxy;
-			containerPortal = B931F471E4DEB1529702DF268C81F753 /* EXSMS.xcodeproj */;
-			proxyType = 1;
-			remoteGlobalIDString = 1309E054CB75DA99E029D5D2C8C2210E;
-			remoteInfo = EXSMS;
-		};
-		F1B5D053B5D6F2FE0C1879C22C50451C /* PBXContainerItemProxy */ = {
-			isa = PBXContainerItemProxy;
-			containerPortal = 89DDB4EBC35231EAA18C290E5886583A /* FBSDKCoreKit.xcodeproj */;
-			proxyType = 1;
-			remoteGlobalIDString = 322040CF2C7D2642650A8BFCDB4B2AD3;
-			remoteInfo = FBSDKCoreKit;
-		};
-		F3DB9A0F2B587B315CCE6BC97A7F00B1 /* PBXContainerItemProxy */ = {
-			isa = PBXContainerItemProxy;
-			containerPortal = 08518012FCA0E31B3E86FE61167370CE /* ABI34_0_0.xcodeproj */;
-			proxyType = 1;
-			remoteGlobalIDString = 436E06C2A54C19A3F40A36A9E2F0CC0C;
-			remoteInfo = ABI34_0_0EXSMS;
-		};
-		F5BA8572305460D74E5DD5FE04EC629D /* PBXContainerItemProxy */ = {
-			isa = PBXContainerItemProxy;
-			containerPortal = 0889A04942CC38D213696983EEA4F441 /* ABI36_0_0.xcodeproj */;
-			proxyType = 1;
-			remoteGlobalIDString = 102B95FF58D0C3D8D1BA0911F2036831;
-			remoteInfo = ABI36_0_0EXSharing;
-		};
-		F603B2A80334B962B278F847E7FDBA4D /* PBXContainerItemProxy */ = {
-			isa = PBXContainerItemProxy;
-			containerPortal = 08518012FCA0E31B3E86FE61167370CE /* ABI34_0_0.xcodeproj */;
-			proxyType = 1;
-			remoteGlobalIDString = CB94088263C56D4E2EB83CB081B93944;
-			remoteInfo = ABI34_0_0UMPermissionsInterface;
-		};
-		F60AC7A46FB7A343EAC2634D65C6853B /* PBXContainerItemProxy */ = {
-			isa = PBXContainerItemProxy;
-			containerPortal = BDCE6D583935F3509864B8E7B4149548 /* ABI35_0_0.xcodeproj */;
-			proxyType = 1;
-			remoteGlobalIDString = 23830E0B787B01A4DC8DE392FACD3021;
-			remoteInfo = ABI35_0_0EXSharing;
-		};
-		F6EB36B195C966856058ECF2BB28F2B1 /* PBXContainerItemProxy */ = {
-			isa = PBXContainerItemProxy;
-			containerPortal = 0889A04942CC38D213696983EEA4F441 /* ABI36_0_0.xcodeproj */;
-			proxyType = 1;
-			remoteGlobalIDString = FD0746B931E4F296DC631E54D6C8FEFB;
-			remoteInfo = ABI36_0_0UMReactNativeAdapter;
-		};
-		F7E0780A790F0CE16DF31B0DAF52DB38 /* PBXContainerItemProxy */ = {
-			isa = PBXContainerItemProxy;
-			containerPortal = 0889A04942CC38D213696983EEA4F441 /* ABI36_0_0.xcodeproj */;
-			proxyType = 1;
-			remoteGlobalIDString = 79F84A79D2600B371C43DF30FBA788F0;
-			remoteInfo = ABI36_0_0EXCellular;
-		};
-		F7F702CB58A134D2D921D89AB9720EFC /* PBXContainerItemProxy */ = {
-			isa = PBXContainerItemProxy;
-			containerPortal = 3262D5CB6E8C3A67128AB01B67E1BEAA /* Branch.xcodeproj */;
-			proxyType = 1;
-			remoteGlobalIDString = 32AB2597F26D238AAF12A9F8A95B992E;
-			remoteInfo = Branch;
-		};
-		F8B1B595C0C512DD79D73173D5304D7E /* PBXContainerItemProxy */ = {
-			isa = PBXContainerItemProxy;
-			containerPortal = 6FC152045945143A1A86161022CF44C1 /* FirebaseMLVisionFaceModel.xcodeproj */;
-			proxyType = 1;
-			remoteGlobalIDString = D61B01865B69609E47812F6C78446AFB;
-			remoteInfo = FirebaseMLVisionFaceModel;
-		};
-		F9DE56F0205A3B1D8885177AE7CD7D04 /* PBXContainerItemProxy */ = {
-			isa = PBXContainerItemProxy;
-			containerPortal = BDCE6D583935F3509864B8E7B4149548 /* ABI35_0_0.xcodeproj */;
-			proxyType = 1;
-			remoteGlobalIDString = 7A8499F3F2BCC2BDD26DEE4A8F31F229;
-			remoteInfo = ABI35_0_0EXBarCodeScanner;
-		};
-		FB07A0F229883A6EF05553B5B89D9EEC /* PBXContainerItemProxy */ = {
-			isa = PBXContainerItemProxy;
-			containerPortal = 0889A04942CC38D213696983EEA4F441 /* ABI36_0_0.xcodeproj */;
-			proxyType = 1;
-			remoteGlobalIDString = FEAF29124D8622A534B739890E9AD7AA;
-			remoteInfo = ABI36_0_0UMFaceDetectorInterface;
-		};
-		FB825EEAC335DC6EC15FE0E1D151C650 /* PBXContainerItemProxy */ = {
-			isa = PBXContainerItemProxy;
-			containerPortal = 8E6EF656D6F2AEFD82D436039F1D13BC /* Google-Maps-iOS-Utils.xcodeproj */;
-			proxyType = 1;
-			remoteGlobalIDString = 1A622F006CCB28DCB3730A6D10AAB7C2;
-			remoteInfo = "Google-Maps-iOS-Utils";
-		};
-		FB87ACCB3CCB55C28407827E00DFB2F2 /* PBXContainerItemProxy */ = {
-			isa = PBXContainerItemProxy;
-			containerPortal = 08518012FCA0E31B3E86FE61167370CE /* ABI34_0_0.xcodeproj */;
-			proxyType = 1;
-			remoteGlobalIDString = FDE91331B4F30553DD25DBE7C96358DF;
-			remoteInfo = ABI34_0_0EXConstants;
-		};
-		FC48A033308BE4B6388D398478982671 /* PBXContainerItemProxy */ = {
-			isa = PBXContainerItemProxy;
-			containerPortal = FF050C053F02FB400C384D1BA3A465F3 /* EXHaptics.xcodeproj */;
-			proxyType = 1;
-			remoteGlobalIDString = 458E4E0DEA9D752CC28F1A42E4B306AC;
-			remoteInfo = EXHaptics;
-		};
-		FCC675427D744577D2B326FEB47D9981 /* PBXContainerItemProxy */ = {
-			isa = PBXContainerItemProxy;
-			containerPortal = 7329E6FBC66F5B33DF8FCD6CFA26231E /* AppAuth.xcodeproj */;
-			proxyType = 1;
-			remoteGlobalIDString = 4EFA7E4CE531453CF475A9A4322A84F8;
-			remoteInfo = AppAuth;
-		};
-		FCF47CF8A601EC7E71A1A612FA8D9AE0 /* PBXContainerItemProxy */ = {
-			isa = PBXContainerItemProxy;
-			containerPortal = 0889A04942CC38D213696983EEA4F441 /* ABI36_0_0.xcodeproj */;
-			proxyType = 1;
-			remoteGlobalIDString = E0FAE3884A6AFC71D5ECA637BABE57DE;
-			remoteInfo = ABI36_0_0EXAdsAdMob;
-		};
-		FD420FF1205874A4BAA34B93AA1A061C /* PBXContainerItemProxy */ = {
-			isa = PBXContainerItemProxy;
-			containerPortal = 666DFE8B8F90FB4499B903DE2F1DA5DB /* EXImageLoader.xcodeproj */;
-			proxyType = 1;
-			remoteGlobalIDString = E9B8755E94C7C9AA493F2BF95AB61410;
-			remoteInfo = EXImageLoader;
-		};
-		FD6BF6458199D46B3282F4262663E7B5 /* PBXContainerItemProxy */ = {
-			isa = PBXContainerItemProxy;
-			containerPortal = BDCE6D583935F3509864B8E7B4149548 /* ABI35_0_0.xcodeproj */;
-			proxyType = 1;
-			remoteGlobalIDString = 5D9A2DA57D0A10C23F447A14B5F9BE7A;
-			remoteInfo = ABI35_0_0EXSensors;
-		};
-		FDA891466C3982EB3C7FCF8FF4C5CAAD /* PBXContainerItemProxy */ = {
-			isa = PBXContainerItemProxy;
-			containerPortal = 0889A04942CC38D213696983EEA4F441 /* ABI36_0_0.xcodeproj */;
-			proxyType = 1;
-			remoteGlobalIDString = FC7FEE6D6FA5585D227854C1306617F1;
-			remoteInfo = ABI36_0_0EXWebBrowser;
-		};
-		FE0B28A5470C6AB523F7C6DEA48CF539 /* PBXContainerItemProxy */ = {
-			isa = PBXContainerItemProxy;
-			containerPortal = 08518012FCA0E31B3E86FE61167370CE /* ABI34_0_0.xcodeproj */;
-			proxyType = 1;
-			remoteGlobalIDString = BDA4359A00761B6AD6DB88CEC68C2D44;
-			remoteInfo = ABI34_0_0EXVideoThumbnails;
-		};
-		FF17FD19D0D81EDE1997E71C86F0A874 /* PBXContainerItemProxy */ = {
-			isa = PBXContainerItemProxy;
-			containerPortal = 902C44245B902E8F5C37F2828CBF9716 /* GoogleAppMeasurement.xcodeproj */;
-			proxyType = 1;
-			remoteGlobalIDString = 9677266E0E3834B96EA12E3394F9063D;
-			remoteInfo = GoogleAppMeasurement;
-=======
-		BB0CFB6C53E902F179A057604CF7CB41 /* PBXContainerItemProxy */ = {
-			isa = PBXContainerItemProxy;
-			containerPortal = CE562066AF91D872AC8E3A0682BC866B /* FirebaseAnalytics.xcodeproj */;
-			proxyType = 1;
-			remoteGlobalIDString = 3DC59710253F562E6B3BE135BABFBA19;
-			remoteInfo = FirebaseAnalytics;
-		};
-		BBC0EFA0EF877EFC85CAC5982650CB43 /* PBXContainerItemProxy */ = {
-			isa = PBXContainerItemProxy;
-			containerPortal = 2A09CEB95147273FF0855BE94636A261 /* ABI34_0_0.xcodeproj */;
-			proxyType = 1;
-			remoteGlobalIDString = 3CF0A68EDAC597670EB9981C008A642F;
-			remoteInfo = ABI34_0_0EXAppLoaderProvider;
-		};
-		BBC26FD866E1D280B0C038B76155FB16 /* PBXContainerItemProxy */ = {
-			isa = PBXContainerItemProxy;
-			containerPortal = EF82AE40E2DE0CFE88F6850FB98FACB8 /* ABI36_0_0.xcodeproj */;
-			proxyType = 1;
-			remoteGlobalIDString = F0ABEBA6EA3D269A8E3EEF9243E51502;
-			remoteInfo = ABI36_0_0EXDocumentPicker;
-		};
-		BC5DFC32592B3241A1F9080EBE6E54A9 /* PBXContainerItemProxy */ = {
-			isa = PBXContainerItemProxy;
-			containerPortal = 2A09CEB95147273FF0855BE94636A261 /* ABI34_0_0.xcodeproj */;
-			proxyType = 1;
-			remoteGlobalIDString = 4BA2FA6F41C4239EC3026F5BD7634BEE;
-			remoteInfo = ABI34_0_0EXAV;
-		};
-		BC7F1ADF38D79397C55EC27EDFE14234 /* PBXContainerItemProxy */ = {
-			isa = PBXContainerItemProxy;
-			containerPortal = EF82AE40E2DE0CFE88F6850FB98FACB8 /* ABI36_0_0.xcodeproj */;
-			proxyType = 1;
-			remoteGlobalIDString = 3BD72CB217C774F8DB0EA39319D7D63F;
-			remoteInfo = ABI36_0_0EXBlur;
-		};
-		BCFD3E64566786C37127C9217FE77368 /* PBXContainerItemProxy */ = {
-			isa = PBXContainerItemProxy;
-			containerPortal = EF82AE40E2DE0CFE88F6850FB98FACB8 /* ABI36_0_0.xcodeproj */;
-			proxyType = 1;
-			remoteGlobalIDString = 65D12B15B47AFAAF101764411DA21172;
-			remoteInfo = ABI36_0_0EXDevice;
-		};
-		BDCD48530B5D9DF9CA2D451EB217CA0A /* PBXContainerItemProxy */ = {
-			isa = PBXContainerItemProxy;
-			containerPortal = 3B7949E9C5C7A50A365BE1EE7B73EC4F /* UMTaskManagerInterface.xcodeproj */;
-			proxyType = 1;
-			remoteGlobalIDString = A565C99DEFBAFA44A1B5C3B49ADD8A84;
-			remoteInfo = UMTaskManagerInterface;
-		};
-		BDED02129CA01426C65FE895E566B909 /* PBXContainerItemProxy */ = {
-			isa = PBXContainerItemProxy;
-			containerPortal = EF82AE40E2DE0CFE88F6850FB98FACB8 /* ABI36_0_0.xcodeproj */;
-			proxyType = 1;
-			remoteGlobalIDString = AD3050A55193844A47216F36FFA139BB;
-			remoteInfo = ABI36_0_0EXCrypto;
-		};
-		BE459002927B5DE2D7904B5CBA6D164E /* PBXContainerItemProxy */ = {
-			isa = PBXContainerItemProxy;
-			containerPortal = 8A99B9D7241286C67C6B14C72ED74389 /* EXAV.xcodeproj */;
-			proxyType = 1;
-			remoteGlobalIDString = 657B3E0E8F77DB91FA182432EC404FBF;
-			remoteInfo = EXAV;
-		};
-		BE7017103AF74B98692233609B7E2D90 /* PBXContainerItemProxy */ = {
-			isa = PBXContainerItemProxy;
-			containerPortal = 2A09CEB95147273FF0855BE94636A261 /* ABI34_0_0.xcodeproj */;
-			proxyType = 1;
-			remoteGlobalIDString = C06EE5D237C939E61A274E853BC8D300;
-			remoteInfo = ABI34_0_0EXFacebook;
-		};
-		BE7A300257A1F5058686D9ADA7A671C5 /* PBXContainerItemProxy */ = {
-			isa = PBXContainerItemProxy;
-			containerPortal = 0098906518FA604CBC10906ACEE3CBFC /* ABI35_0_0.xcodeproj */;
-			proxyType = 1;
-			remoteGlobalIDString = A25927DA7D78D1362EBD9E456E5C8968;
-			remoteInfo = ABI35_0_0EXSpeech;
-		};
-		BEC373C43B9DCF27925858D597B1A28B /* PBXContainerItemProxy */ = {
-			isa = PBXContainerItemProxy;
-			containerPortal = EF82AE40E2DE0CFE88F6850FB98FACB8 /* ABI36_0_0.xcodeproj */;
-			proxyType = 1;
-			remoteGlobalIDString = 73ADCECB5C19B12BB7DF9A7A5E6A58EE;
-			remoteInfo = ABI36_0_0EXAppLoaderProvider;
-		};
-		BFC47E632B5B22FD87BF4C8572111CAC /* PBXContainerItemProxy */ = {
-			isa = PBXContainerItemProxy;
-			containerPortal = BDA0A5A15E2C981666252AD117A6EFB5 /* EXImageLoader.xcodeproj */;
-			proxyType = 1;
-			remoteGlobalIDString = E9B8755E94C7C9AA493F2BF95AB61410;
-			remoteInfo = EXImageLoader;
-		};
-		C0BAAF171E770854CE76072BC77CC676 /* PBXContainerItemProxy */ = {
-			isa = PBXContainerItemProxy;
-			containerPortal = EF82AE40E2DE0CFE88F6850FB98FACB8 /* ABI36_0_0.xcodeproj */;
-			proxyType = 1;
-			remoteGlobalIDString = 5736942C4FC6AD3F148F073ECDA11CA7;
-			remoteInfo = "ABI36_0_0React-RCTBlob";
-		};
-		C190C367C066F24ABA47E3D4B0BAA365 /* PBXContainerItemProxy */ = {
-			isa = PBXContainerItemProxy;
-			containerPortal = CFA5D76E0610F867B097AE8A0C421D3F /* EXSpeech.xcodeproj */;
-			proxyType = 1;
-			remoteGlobalIDString = AC043527FC46D59E5210AD9D49B847FC;
-			remoteInfo = EXSpeech;
-		};
-		C243284359AE05B46A9C54B40A2F57F5 /* PBXContainerItemProxy */ = {
-			isa = PBXContainerItemProxy;
-			containerPortal = 2A09CEB95147273FF0855BE94636A261 /* ABI34_0_0.xcodeproj */;
-			proxyType = 1;
-			remoteGlobalIDString = 805FA72DE29DECC3445041D10969C1F0;
-			remoteInfo = ABI34_0_0EXSensors;
-		};
-		C2CBD6580EB267BF95A632C8CED0C3BD /* PBXContainerItemProxy */ = {
-			isa = PBXContainerItemProxy;
-			containerPortal = 2A09CEB95147273FF0855BE94636A261 /* ABI34_0_0.xcodeproj */;
-			proxyType = 1;
-			remoteGlobalIDString = DD09E25553E7F6F6AD4B7AA77452CE25;
-			remoteInfo = ABI34_0_0UMImageLoaderInterface;
-		};
-		C503E388CEE64185FBE7400FEFEC0484 /* PBXContainerItemProxy */ = {
-			isa = PBXContainerItemProxy;
-			containerPortal = 738B97F408458D49EA5FB16960DF8CBE /* React.xcodeproj */;
-			proxyType = 1;
-			remoteGlobalIDString = 94DA87F24FB4B93E5D08FE961D5E5A3E;
-			remoteInfo = React;
-		};
-		C5A91B6E5B19DE941FC31C096593AC76 /* PBXContainerItemProxy */ = {
-			isa = PBXContainerItemProxy;
-			containerPortal = EF82AE40E2DE0CFE88F6850FB98FACB8 /* ABI36_0_0.xcodeproj */;
-			proxyType = 1;
-			remoteGlobalIDString = AF0C5E68466048B1E480760252D57987;
-			remoteInfo = "ABI36_0_0React-RCTLinking";
-		};
-		C60FD879A9591A4BC52CD4233407A409 /* PBXContainerItemProxy */ = {
-			isa = PBXContainerItemProxy;
-			containerPortal = 0098906518FA604CBC10906ACEE3CBFC /* ABI35_0_0.xcodeproj */;
-			proxyType = 1;
-			remoteGlobalIDString = AC73EB836B1C09D49D715E44A9F4603E;
-			remoteInfo = ABI35_0_0EXGoogleSignIn;
-		};
-		C6E2CBDF0A3A5548717395375FCD2801 /* PBXContainerItemProxy */ = {
-			isa = PBXContainerItemProxy;
-			containerPortal = EF82AE40E2DE0CFE88F6850FB98FACB8 /* ABI36_0_0.xcodeproj */;
-			proxyType = 1;
-			remoteGlobalIDString = 5B9074BFA32AD91A96FFB7503FE0EFB0;
-			remoteInfo = ABI36_0_0EXLocalAuthentication;
-		};
-		C844CFCBC798A3C475B3AD3F52CB1033 /* PBXContainerItemProxy */ = {
-			isa = PBXContainerItemProxy;
-			containerPortal = 0098906518FA604CBC10906ACEE3CBFC /* ABI35_0_0.xcodeproj */;
-			proxyType = 1;
-			remoteGlobalIDString = 44282C9BC94EE000F6F1E807864D1F58;
-			remoteInfo = ABI35_0_0EXNetwork;
-		};
-		CA21156648B2F25B4B877C0064C1A403 /* PBXContainerItemProxy */ = {
-			isa = PBXContainerItemProxy;
-			containerPortal = 2A09CEB95147273FF0855BE94636A261 /* ABI34_0_0.xcodeproj */;
-			proxyType = 1;
-			remoteGlobalIDString = FF389934749762A72CB173DCB15C0660;
-			remoteInfo = ABI34_0_0UMBarCodeScannerInterface;
-		};
-		CA21319639B740555EB5DEEA8246CBB8 /* PBXContainerItemProxy */ = {
-			isa = PBXContainerItemProxy;
-			containerPortal = 0098906518FA604CBC10906ACEE3CBFC /* ABI35_0_0.xcodeproj */;
-			proxyType = 1;
-			remoteGlobalIDString = 97CFE26DD4B508A41F3F77E89FA51EE1;
-			remoteInfo = ABI35_0_0EXCrypto;
-		};
-		CA292E7F3AFCF76116622D6D7B572BC3 /* PBXContainerItemProxy */ = {
-			isa = PBXContainerItemProxy;
-			containerPortal = EF82AE40E2DE0CFE88F6850FB98FACB8 /* ABI36_0_0.xcodeproj */;
-			proxyType = 1;
-			remoteGlobalIDString = A7FA7EC1F9D7F300734878FB3CA671D2;
-			remoteInfo = ABI36_0_0ReactCommon;
-		};
-		CABD771CCE3625E92296E9EBD32FA0B7 /* PBXContainerItemProxy */ = {
-			isa = PBXContainerItemProxy;
-			containerPortal = 0098906518FA604CBC10906ACEE3CBFC /* ABI35_0_0.xcodeproj */;
-			proxyType = 1;
-			remoteGlobalIDString = 6CA1A6777AB55C6353F182170142003C;
-			remoteInfo = ABI35_0_0EXPrint;
-		};
-		CBD4BE8858280E29F368E0E9E63941A7 /* PBXContainerItemProxy */ = {
-			isa = PBXContainerItemProxy;
-			containerPortal = 31BBB5F55186E01567D2990C0184DF6B /* UMConstantsInterface.xcodeproj */;
-			proxyType = 1;
-			remoteGlobalIDString = 46F82E84687582F366B907E2BD5F1EA2;
-			remoteInfo = UMConstantsInterface;
-		};
-		CBFF0CD7019247FA1A9BA29C48AF8709 /* PBXContainerItemProxy */ = {
-			isa = PBXContainerItemProxy;
-			containerPortal = EF82AE40E2DE0CFE88F6850FB98FACB8 /* ABI36_0_0.xcodeproj */;
-			proxyType = 1;
-			remoteGlobalIDString = CB2F7388A4CAED7DD8E35D8A0E752A61;
-			remoteInfo = ABI36_0_0EXGL;
-		};
-		CC0F5B02BFFA95BD238D5DB57CE80E0A /* PBXContainerItemProxy */ = {
-			isa = PBXContainerItemProxy;
-			containerPortal = 2A09CEB95147273FF0855BE94636A261 /* ABI34_0_0.xcodeproj */;
-			proxyType = 1;
-			remoteGlobalIDString = 002BBA57E42F175E3AB6AA4118BC308D;
-			remoteInfo = ABI34_0_0EXAdsFacebook;
-		};
-		CDA9D64EBEE447517CD72488280CABA0 /* PBXContainerItemProxy */ = {
-			isa = PBXContainerItemProxy;
-			containerPortal = 0098906518FA604CBC10906ACEE3CBFC /* ABI35_0_0.xcodeproj */;
-			proxyType = 1;
-			remoteGlobalIDString = A9091E2AE6D5E5F1E212A5CDD40AD073;
-			remoteInfo = ABI35_0_0EXCalendar;
-		};
-		CDCBF000F4CB77A3A765B4510EB438BC /* PBXContainerItemProxy */ = {
-			isa = PBXContainerItemProxy;
-			containerPortal = 679CC391573F1BED951F44CF0297BA9B /* UMCore.xcodeproj */;
-			proxyType = 1;
-			remoteGlobalIDString = 153171642F5C5CBC05FD3EF6B23A3F36;
-			remoteInfo = UMCore;
-		};
-		CF78FD674F106680810FB66F54C13221 /* PBXContainerItemProxy */ = {
-			isa = PBXContainerItemProxy;
-			containerPortal = 07D51552DCD30F3AC79088839CD34A1B /* FirebaseMLVision.xcodeproj */;
-			proxyType = 1;
-			remoteGlobalIDString = 3D5358053745F186EF3299093007AD97;
-			remoteInfo = FirebaseMLVision;
-		};
-		CFB633766C072E11CE144D3CE25FF6E0 /* PBXContainerItemProxy */ = {
-			isa = PBXContainerItemProxy;
-			containerPortal = EF82AE40E2DE0CFE88F6850FB98FACB8 /* ABI36_0_0.xcodeproj */;
-			proxyType = 1;
-			remoteGlobalIDString = D1F0B21EB51D5832D953A1020F24DD45;
-			remoteInfo = ABI36_0_0EXBarCodeScanner;
-		};
-		D1EE0D79C892D1FC84D5FA4B2169E58A /* PBXContainerItemProxy */ = {
-			isa = PBXContainerItemProxy;
-			containerPortal = 0098906518FA604CBC10906ACEE3CBFC /* ABI35_0_0.xcodeproj */;
-			proxyType = 1;
-			remoteGlobalIDString = 552D74C8A65CE6E5A354017D30D191DE;
-			remoteInfo = ABI35_0_0UMFaceDetectorInterface;
-		};
-		D235C4C325DC8F808C1F912D0F51081A /* PBXContainerItemProxy */ = {
-			isa = PBXContainerItemProxy;
-			containerPortal = 0098906518FA604CBC10906ACEE3CBFC /* ABI35_0_0.xcodeproj */;
-			proxyType = 1;
-			remoteGlobalIDString = 9D940F88EBFA51C534826E7A05671420;
-			remoteInfo = ABI35_0_0UMBarCodeScannerInterface;
-		};
-		D34B77EC41F7E3F7FB5967AC95ADFEB1 /* PBXContainerItemProxy */ = {
-			isa = PBXContainerItemProxy;
-			containerPortal = D13D1078C70CDD48377C02AC1E3F7023 /* DoubleConversion.xcodeproj */;
-			proxyType = 1;
-			remoteGlobalIDString = 725D0E8C1060F8939288E8C91236BA4F;
-			remoteInfo = DoubleConversion;
-		};
-		D3613128C45B6A54ED3C8A526CCC57CD /* PBXContainerItemProxy */ = {
-			isa = PBXContainerItemProxy;
-			containerPortal = 812D1117D702AA61642B93F945BD62A3 /* EXAdsFacebook.xcodeproj */;
-			proxyType = 1;
-			remoteGlobalIDString = E56FBC495C1E2086B744DDCAB25831F3;
-			remoteInfo = EXAdsFacebook;
-		};
-		D39CBFF04205C11DB78C9F31D5C6D54F /* PBXContainerItemProxy */ = {
-			isa = PBXContainerItemProxy;
-			containerPortal = BFDFE7DC352907FC980B868725387E98 /* Project object */;
-			proxyType = 1;
-			remoteGlobalIDString = 0DBD2E5458E61E9BBFDC5914B7D570E8;
-			remoteInfo = "Pods-Exponent";
-		};
-		D3BC3183F2B3A9C107C8D28DEE543680 /* PBXContainerItemProxy */ = {
-			isa = PBXContainerItemProxy;
-			containerPortal = 58A23A5D982D27B48AC39572F8FCDBB1 /* CocoaLumberjack.xcodeproj */;
-			proxyType = 1;
-			remoteGlobalIDString = 85392ABCB5967FC7F189FA544F4E883D;
-			remoteInfo = CocoaLumberjack;
-		};
-		D434B1A5548D8CC5C960C2DE88A8E815 /* PBXContainerItemProxy */ = {
-			isa = PBXContainerItemProxy;
-			containerPortal = 2A09CEB95147273FF0855BE94636A261 /* ABI34_0_0.xcodeproj */;
-			proxyType = 1;
-			remoteGlobalIDString = 50F957F171AD1F761C4DD4D02A44B198;
-			remoteInfo = ABI34_0_0EXLocalAuthentication;
-		};
-		D49D19D3DD1991D744B80AC206D85A02 /* PBXContainerItemProxy */ = {
-			isa = PBXContainerItemProxy;
-			containerPortal = 2A09CEB95147273FF0855BE94636A261 /* ABI34_0_0.xcodeproj */;
-			proxyType = 1;
-			remoteGlobalIDString = F8B61C96F0C8E416DCDBD5A93E735196;
-			remoteInfo = ABI34_0_0EXFont;
-		};
-		D542390E246EA133FD7A56BD7A031AFA /* PBXContainerItemProxy */ = {
-			isa = PBXContainerItemProxy;
-			containerPortal = 1EECCE2FB4CB9AFA2E7F37DD1683FB93 /* React-RCTText.xcodeproj */;
-			proxyType = 1;
-			remoteGlobalIDString = F0809BF90AC70C40646AB597C21CC420;
-			remoteInfo = "React-RCTText";
-		};
-		D715A015C18A78B2C74175D2F4C387D5 /* PBXContainerItemProxy */ = {
-			isa = PBXContainerItemProxy;
-			containerPortal = 2A09CEB95147273FF0855BE94636A261 /* ABI34_0_0.xcodeproj */;
-			proxyType = 1;
-			remoteGlobalIDString = 3F8DC0F7D0236E98441D7C2FBDA345A2;
-			remoteInfo = ABI34_0_0EXMediaLibrary;
-		};
-		D72EE164CCCA29035F7DE82241E5A41F /* PBXContainerItemProxy */ = {
-			isa = PBXContainerItemProxy;
-			containerPortal = EF82AE40E2DE0CFE88F6850FB98FACB8 /* ABI36_0_0.xcodeproj */;
-			proxyType = 1;
-			remoteGlobalIDString = 872086C09A9119E333534C9E553D333A;
-			remoteInfo = ABI36_0_0EXImageManipulator;
-		};
-		D8FAD5E864BBCB24F3A286AFD90C9AA7 /* PBXContainerItemProxy */ = {
-			isa = PBXContainerItemProxy;
-			containerPortal = EF82AE40E2DE0CFE88F6850FB98FACB8 /* ABI36_0_0.xcodeproj */;
-			proxyType = 1;
-			remoteGlobalIDString = 23D2A6BC118C940EDA15649D13E3F4EE;
-			remoteInfo = ABI36_0_0EXBattery;
-		};
-		D940B387F63A350B9D9F719926EF3E53 /* PBXContainerItemProxy */ = {
-			isa = PBXContainerItemProxy;
-			containerPortal = CF6C560CC0F57BBDFB642735A3FCC9A1 /* EXFirebaseCore.xcodeproj */;
-			proxyType = 1;
-			remoteGlobalIDString = DCC8E69A56EE37BAFC3269F2C48FBBF8;
-			remoteInfo = EXFirebaseCore;
-		};
-		D9958F1606B0142F917881294A08E163 /* PBXContainerItemProxy */ = {
-			isa = PBXContainerItemProxy;
-			containerPortal = EF82AE40E2DE0CFE88F6850FB98FACB8 /* ABI36_0_0.xcodeproj */;
-			proxyType = 1;
-			remoteGlobalIDString = ABD36AB1B093EF6366FCA062C5454122;
-			remoteInfo = ABI36_0_0EXPrint;
-		};
-		D9C2E69C47D5CAC7B88F6F0360D4E854 /* PBXContainerItemProxy */ = {
-			isa = PBXContainerItemProxy;
-			containerPortal = 0098906518FA604CBC10906ACEE3CBFC /* ABI35_0_0.xcodeproj */;
-			proxyType = 1;
-			remoteGlobalIDString = FD9BB6B2601F25140F3566EDC10A9B69;
-			remoteInfo = ABI35_0_0EXImagePicker;
-		};
-		DA813AA43557504C50474604727EC397 /* PBXContainerItemProxy */ = {
-			isa = PBXContainerItemProxy;
-			containerPortal = 3A2594D71043C4DB43F0D27A4A40547F /* UMSensorsInterface.xcodeproj */;
-			proxyType = 1;
-			remoteGlobalIDString = 1FDCE556B997E87DAB0DA2727CC69285;
-			remoteInfo = UMSensorsInterface;
-		};
-		DAD68A6BC5F3A718214D51AEF309613D /* PBXContainerItemProxy */ = {
-			isa = PBXContainerItemProxy;
-			containerPortal = EF82AE40E2DE0CFE88F6850FB98FACB8 /* ABI36_0_0.xcodeproj */;
-			proxyType = 1;
-			remoteGlobalIDString = 8B5E49179FA3D0B0764087D1128B5135;
-			remoteInfo = ABI36_0_0EXPermissions;
-		};
-		DBE801B7B3E4CC032EA6E049EF6F6FD2 /* PBXContainerItemProxy */ = {
-			isa = PBXContainerItemProxy;
-			containerPortal = BCF573F1CBE1E888F7AA0C1E0C9DE53E /* FBReactNativeSpec.xcodeproj */;
-			proxyType = 1;
-			remoteGlobalIDString = 5CDFFFDA1BEA16A0D3629FE9F761022A;
-			remoteInfo = FBReactNativeSpec;
-		};
-		DE7B7030F64055BA0C1C2E46BCC869BA /* PBXContainerItemProxy */ = {
-			isa = PBXContainerItemProxy;
-			containerPortal = D82489EB6EE17BAACB1A973A0281CDBC /* FirebaseCore.xcodeproj */;
-			proxyType = 1;
-			remoteGlobalIDString = 4BD5DE1E00ED67A59118DB4A3CD5F288;
-			remoteInfo = FirebaseCore;
-		};
-		DF1F0071CF20F8FD097B1D40AA1A86ED /* PBXContainerItemProxy */ = {
-			isa = PBXContainerItemProxy;
-			containerPortal = 3EF7DB14A3945D64FB61CE018C6D8928 /* GoogleSignIn.xcodeproj */;
-			proxyType = 1;
-			remoteGlobalIDString = 70D52585A9FA4EEA343010638ADABC11;
-			remoteInfo = GoogleSignIn;
-		};
-		E0748B31B1498A77F2D2ADF214B8AB49 /* PBXContainerItemProxy */ = {
-			isa = PBXContainerItemProxy;
-			containerPortal = 60A70CF5F5E335207463A02525363EAB /* ReactCommon.xcodeproj */;
-			proxyType = 1;
-			remoteGlobalIDString = 2610D146B211EB79FECF83D4FA5AB36D;
-			remoteInfo = ReactCommon;
-		};
-		E0B03079DB58626252312A27294FE9FF /* PBXContainerItemProxy */ = {
-			isa = PBXContainerItemProxy;
-			containerPortal = EF82AE40E2DE0CFE88F6850FB98FACB8 /* ABI36_0_0.xcodeproj */;
-			proxyType = 1;
-			remoteGlobalIDString = 6D6449485A092B6F957CB7D13EB6A105;
-			remoteInfo = ABI36_0_0EXImagePicker;
-		};
-		E0CD29DA2B376D532F7C3D8BD678F4AF /* PBXContainerItemProxy */ = {
-			isa = PBXContainerItemProxy;
-			containerPortal = 0098906518FA604CBC10906ACEE3CBFC /* ABI35_0_0.xcodeproj */;
-			proxyType = 1;
-			remoteGlobalIDString = 2BC95A2DAC97FA66F07945B45918B92F;
-			remoteInfo = ABI35_0_0EXDocumentPicker;
-		};
-		E212470AEDA2875DDFAED383D1802C2D /* PBXContainerItemProxy */ = {
-			isa = PBXContainerItemProxy;
-			containerPortal = 01377395302D80A6ADB93AFAB014F2E6 /* EXSMS.xcodeproj */;
-			proxyType = 1;
-			remoteGlobalIDString = 1309E054CB75DA99E029D5D2C8C2210E;
-			remoteInfo = EXSMS;
-		};
-		E40DFF1F36782AB87A5EF2178ACBC3FD /* PBXContainerItemProxy */ = {
-			isa = PBXContainerItemProxy;
-			containerPortal = 0098906518FA604CBC10906ACEE3CBFC /* ABI35_0_0.xcodeproj */;
-			proxyType = 1;
-			remoteGlobalIDString = C82DEF18A702C44991AA22B47B3B1EA6;
-			remoteInfo = ABI35_0_0EXVideoThumbnails;
-		};
-		E433993D2614AAA1726C937720DD286D /* PBXContainerItemProxy */ = {
-			isa = PBXContainerItemProxy;
-			containerPortal = 2A09CEB95147273FF0855BE94636A261 /* ABI34_0_0.xcodeproj */;
-			proxyType = 1;
-			remoteGlobalIDString = 9F784041C752B6133D1B0899B83C6126;
-			remoteInfo = ABI34_0_0EXKeepAwake;
-		};
-		E4498BAB854E36D597EDD74D0C7B2458 /* PBXContainerItemProxy */ = {
-			isa = PBXContainerItemProxy;
-			containerPortal = 44E342CF60B05B01DD2FB05068561322 /* EXConstants.xcodeproj */;
-			proxyType = 1;
-			remoteGlobalIDString = F3E96ACB94E2361FA9D83BE599DEC427;
-			remoteInfo = EXConstants;
-		};
-		E4B53F95AE56D4053FF53CBA352990D2 /* PBXContainerItemProxy */ = {
-			isa = PBXContainerItemProxy;
-			containerPortal = 2A09CEB95147273FF0855BE94636A261 /* ABI34_0_0.xcodeproj */;
-			proxyType = 1;
-			remoteGlobalIDString = D6B3E2F328675B75E7E3BBE4B3910E5F;
-			remoteInfo = ABI34_0_0EXDocumentPicker;
-		};
-		E67101BF4C0DC02608F8432495E1A719 /* PBXContainerItemProxy */ = {
-			isa = PBXContainerItemProxy;
-			containerPortal = EF82AE40E2DE0CFE88F6850FB98FACB8 /* ABI36_0_0.xcodeproj */;
-			proxyType = 1;
-			remoteGlobalIDString = 9B2766A581B6DB0C9269F3E383D59BD9;
-			remoteInfo = ABI36_0_0EXMediaLibrary;
-		};
-		E69CD94C883159275279F1278D5B0425 /* PBXContainerItemProxy */ = {
-			isa = PBXContainerItemProxy;
-			containerPortal = EF82AE40E2DE0CFE88F6850FB98FACB8 /* ABI36_0_0.xcodeproj */;
-			proxyType = 1;
-			remoteGlobalIDString = A8D995B25FC404C056AA37EA41F5997C;
-			remoteInfo = ABI36_0_0Yoga;
-		};
-		E6BBF8D9635B6B713C109D0BD0464C6A /* PBXContainerItemProxy */ = {
-			isa = PBXContainerItemProxy;
-			containerPortal = 0098906518FA604CBC10906ACEE3CBFC /* ABI35_0_0.xcodeproj */;
-			proxyType = 1;
-			remoteGlobalIDString = 49F4F487016EB7953198C74EB8C6040A;
-			remoteInfo = ABI35_0_0UMFileSystemInterface;
-		};
-		E6E3E04904E0D79F8FC1C46BF90377F9 /* PBXContainerItemProxy */ = {
-			isa = PBXContainerItemProxy;
-			containerPortal = 2A09CEB95147273FF0855BE94636A261 /* ABI34_0_0.xcodeproj */;
-			proxyType = 1;
-			remoteGlobalIDString = 28193B5CB4459F8A6B9E2E277101450C;
-			remoteInfo = ABI34_0_0EXLocation;
-		};
-		E7522706446428521BC98D8467910B2E /* PBXContainerItemProxy */ = {
-			isa = PBXContainerItemProxy;
-			containerPortal = EF82AE40E2DE0CFE88F6850FB98FACB8 /* ABI36_0_0.xcodeproj */;
-			proxyType = 1;
-			remoteGlobalIDString = ADE3674CD49DF9CCA284E9EA5F8DA16E;
-			remoteInfo = ABI36_0_0EXCamera;
-		};
-		E9C54B01572B4E38DBA4B92393015DC8 /* PBXContainerItemProxy */ = {
-			isa = PBXContainerItemProxy;
-			containerPortal = 0098906518FA604CBC10906ACEE3CBFC /* ABI35_0_0.xcodeproj */;
-			proxyType = 1;
-			remoteGlobalIDString = 23E4097F36F0AD636F4DEB11AADF430B;
-			remoteInfo = ABI35_0_0EXHaptics;
-		};
-		EA46B6798F4041123DD797F830E1F0B7 /* PBXContainerItemProxy */ = {
-			isa = PBXContainerItemProxy;
-			containerPortal = 19C983AB8A2D7C3C091110612DBF99B0 /* FBAudienceNetwork.xcodeproj */;
-			proxyType = 1;
-			remoteGlobalIDString = 51D72679DE0FCD549F01BCDBBF19E2B0;
-			remoteInfo = FBAudienceNetwork;
-		};
-		EAB82C08F9122D527E4E8DED8FECD4CD /* PBXContainerItemProxy */ = {
-			isa = PBXContainerItemProxy;
-			containerPortal = 557002D1F7F8B7157283F452DED23FB2 /* Crashlytics.xcodeproj */;
-			proxyType = 1;
-			remoteGlobalIDString = D2F01BBEFE801C94DF4ECE1438E00388;
-			remoteInfo = Crashlytics;
-		};
-		EB25B3C9487D1BB8D51D8D3074A48AA5 /* PBXContainerItemProxy */ = {
-			isa = PBXContainerItemProxy;
-			containerPortal = 0098906518FA604CBC10906ACEE3CBFC /* ABI35_0_0.xcodeproj */;
-			proxyType = 1;
-			remoteGlobalIDString = 364BCB0FDF28EB854C2ACC10625C38CA;
-			remoteInfo = ABI35_0_0EXCamera;
-		};
-		EBE000AF2978A4F9D87CC844289CE986 /* PBXContainerItemProxy */ = {
-			isa = PBXContainerItemProxy;
-			containerPortal = 32EABA0DC408AF48DD000BCFACFBBA4B /* UMCameraInterface.xcodeproj */;
-			proxyType = 1;
-			remoteGlobalIDString = 86372E925D4E10D72894E239CC18BCD9;
-			remoteInfo = UMCameraInterface;
-		};
-		EBF20BDD6573CDA31DA18D7BAB45963C /* PBXContainerItemProxy */ = {
-			isa = PBXContainerItemProxy;
-			containerPortal = AC6306227AD05F674185852F768A81C2 /* FirebaseMLCommon.xcodeproj */;
-			proxyType = 1;
-			remoteGlobalIDString = 655B4D5DC1C1034B3458073E51ECD859;
-			remoteInfo = FirebaseMLCommon;
-		};
-		EDC4CE0B9F827BA45E712DF4770B4484 /* PBXContainerItemProxy */ = {
-			isa = PBXContainerItemProxy;
-			containerPortal = 6F9C5A65D085E80949491C08D73ADC4E /* UMImageLoaderInterface.xcodeproj */;
-			proxyType = 1;
-			remoteGlobalIDString = A734124238F83C1FEE81C0FEDC5CDC5C;
-			remoteInfo = UMImageLoaderInterface;
-		};
-		EE82AEF6D7837F6CBEDF75E7EBD95385 /* PBXContainerItemProxy */ = {
-			isa = PBXContainerItemProxy;
-			containerPortal = EF82AE40E2DE0CFE88F6850FB98FACB8 /* ABI36_0_0.xcodeproj */;
-			proxyType = 1;
-			remoteGlobalIDString = 22C55ACAC3D762E9B8B77AC815DC5E8F;
-			remoteInfo = "ABI36_0_0React-cxxreact";
-		};
-		EF2885366C9869CC78D5FC4A9B603038 /* PBXContainerItemProxy */ = {
-			isa = PBXContainerItemProxy;
-			containerPortal = BF828DDDD719250E79FA7469C9381420 /* EXScreenOrientation.xcodeproj */;
-			proxyType = 1;
-			remoteGlobalIDString = AA651E1AC215FDCE87E218058A342349;
-			remoteInfo = EXScreenOrientation;
-		};
-		F03EC77D6C9184226E9005D124ABDEFB /* PBXContainerItemProxy */ = {
-			isa = PBXContainerItemProxy;
-			containerPortal = 2A09CEB95147273FF0855BE94636A261 /* ABI34_0_0.xcodeproj */;
-			proxyType = 1;
-			remoteGlobalIDString = 9F89089BFB912F3B2C1D0CDB08A59765;
-			remoteInfo = ABI34_0_0UMFaceDetectorInterface;
-		};
-		F0F550DB469BF66A2E6839E39EA20CBC /* PBXContainerItemProxy */ = {
-			isa = PBXContainerItemProxy;
-			containerPortal = F834D263AC4AC81EC091AEDEE515B0E0 /* GoogleUtilities.xcodeproj */;
-			proxyType = 1;
-			remoteGlobalIDString = 80B861CBFC18436AFD9A3703F00CEEC4;
-			remoteInfo = GoogleUtilities;
-		};
-		F18C5384F537E2D66532166CEFD55C02 /* PBXContainerItemProxy */ = {
-			isa = PBXContainerItemProxy;
-			containerPortal = 08C2865A192C94DF35AAC47B5ECA10D3 /* EXSecureStore.xcodeproj */;
-			proxyType = 1;
-			remoteGlobalIDString = C4DBAA5ED98E7A037D09674FF42AF66F;
-			remoteInfo = EXSecureStore;
-		};
-		F1BFE8D69992508E82B48FB230B07F05 /* PBXContainerItemProxy */ = {
-			isa = PBXContainerItemProxy;
-			containerPortal = BEAFA209624382F5AA3864B089E79B62 /* EXFont.xcodeproj */;
-			proxyType = 1;
-			remoteGlobalIDString = 0A4A001679E384FB337FF08C5D081399;
-			remoteInfo = EXFont;
-		};
-		F3E196600A1FAD4D68C52A6DAE101E60 /* PBXContainerItemProxy */ = {
-			isa = PBXContainerItemProxy;
-			containerPortal = EF82AE40E2DE0CFE88F6850FB98FACB8 /* ABI36_0_0.xcodeproj */;
-			proxyType = 1;
-			remoteGlobalIDString = 6A498F2A04443EA84419BE148A1A2496;
-			remoteInfo = ABI36_0_0EXSecureStore;
-		};
-		F4E65C16447D8063378CF84AA7C53760 /* PBXContainerItemProxy */ = {
-			isa = PBXContainerItemProxy;
-			containerPortal = 39788CA5B1263272F0174994C3BAB3E6 /* EXAppLoaderProvider.xcodeproj */;
-			proxyType = 1;
-			remoteGlobalIDString = BCF55F45F804FC2D6BC57983597F3174;
-			remoteInfo = EXAppLoaderProvider;
-		};
-		F53CC84363F5D0CBC452E41DF61DC437 /* PBXContainerItemProxy */ = {
-			isa = PBXContainerItemProxy;
-			containerPortal = EF82AE40E2DE0CFE88F6850FB98FACB8 /* ABI36_0_0.xcodeproj */;
-			proxyType = 1;
-			remoteGlobalIDString = 5B77D051FD5C89AC7CBB641B5EBFFD84;
-			remoteInfo = ABI36_0_0UMCameraInterface;
-		};
-		F584A430BDCF600CF839CC2C6EC74550 /* PBXContainerItemProxy */ = {
-			isa = PBXContainerItemProxy;
-			containerPortal = D63E1A810130D8B3104065E030D54210 /* GoogleAPIClientForREST.xcodeproj */;
-			proxyType = 1;
-			remoteGlobalIDString = E899E01EE94E3AAE44DBC0A0C183AD70;
-			remoteInfo = GoogleAPIClientForREST;
-		};
-		F71CFA1E330F80B76CD661A7046DC186 /* PBXContainerItemProxy */ = {
-			isa = PBXContainerItemProxy;
-			containerPortal = F7E0118061CD4B4B44868CCA0CCE732B /* GTMSessionFetcher.xcodeproj */;
-			proxyType = 1;
-			remoteGlobalIDString = BD7A8A3BC22FD28DCB40568BE43D7C70;
-			remoteInfo = GTMSessionFetcher;
-		};
-		F88E78EDC9EA26808E49B28725E8278C /* PBXContainerItemProxy */ = {
-			isa = PBXContainerItemProxy;
-			containerPortal = BA9463174AAC32F062226D1EDEDD2680 /* EXFaceDetector.xcodeproj */;
-			proxyType = 1;
-			remoteGlobalIDString = E3D1D7C85F27952DD8B1371AFE371A98;
-			remoteInfo = EXFaceDetector;
-		};
-		F897F7664039B172D53F0FEF84237FB1 /* PBXContainerItemProxy */ = {
-			isa = PBXContainerItemProxy;
-			containerPortal = 0098906518FA604CBC10906ACEE3CBFC /* ABI35_0_0.xcodeproj */;
-			proxyType = 1;
-			remoteGlobalIDString = E09BAE4CFDD94BAC406F37B03C0B7A80;
-			remoteInfo = ABI35_0_0EXConstants;
-		};
-		F9CCEA16FFE896ED93A48FBFCD5486FE /* PBXContainerItemProxy */ = {
-			isa = PBXContainerItemProxy;
-			containerPortal = 65BBB4643488DAEE8E306CE9516C795A /* boost-for-react-native.xcodeproj */;
-			proxyType = 1;
-			remoteGlobalIDString = AA4CE39926C0C12D02F874C1C48A5710;
-			remoteInfo = "boost-for-react-native";
-		};
-		F9FCDEE9EAC3B6B97B09759D42DA3F25 /* PBXContainerItemProxy */ = {
-			isa = PBXContainerItemProxy;
-			containerPortal = EF82AE40E2DE0CFE88F6850FB98FACB8 /* ABI36_0_0.xcodeproj */;
-			proxyType = 1;
-			remoteGlobalIDString = E0FAE3884A6AFC71D5ECA637BABE57DE;
-			remoteInfo = ABI36_0_0EXAdsAdMob;
-		};
-		FA7D78974EDD4B162FAF15F76C3CF101 /* PBXContainerItemProxy */ = {
-			isa = PBXContainerItemProxy;
-			containerPortal = 902C44245B902E8F5C37F2828CBF9716 /* GoogleAppMeasurement.xcodeproj */;
-			proxyType = 1;
-			remoteGlobalIDString = 9677266E0E3834B96EA12E3394F9063D;
-			remoteInfo = GoogleAppMeasurement;
-		};
-		FBC9FFFEA7A96D84BCEA876BC17BE95B /* PBXContainerItemProxy */ = {
-			isa = PBXContainerItemProxy;
-			containerPortal = EF82AE40E2DE0CFE88F6850FB98FACB8 /* ABI36_0_0.xcodeproj */;
-			proxyType = 1;
-			remoteGlobalIDString = 0811C6272161B4F64AD4DA0DB2BA3723;
-			remoteInfo = "ABI36_0_0React-RCTImage";
-		};
-		FC3BF351E7B39DB237D6409F9B6C194C /* PBXContainerItemProxy */ = {
-			isa = PBXContainerItemProxy;
-			containerPortal = B713DE882B8B764C281C5DF98C08898B /* EXAppleAuthentication.xcodeproj */;
-			proxyType = 1;
-			remoteGlobalIDString = 75D95B1FB34689F855D1F4728683DC28;
-			remoteInfo = EXAppleAuthentication;
-		};
-		FD49F7498BF8B29AA10F8B169762C515 /* PBXContainerItemProxy */ = {
-			isa = PBXContainerItemProxy;
-			containerPortal = 4B805C90FD32F1E5555580CB3541440C /* EXErrorRecovery.xcodeproj */;
-			proxyType = 1;
-			remoteGlobalIDString = 49603BA4A7FB1CFC9ACD589B8CE05EA2;
-			remoteInfo = EXErrorRecovery;
-		};
-		FDB1165717E525558971635228B73CA5 /* PBXContainerItemProxy */ = {
-			isa = PBXContainerItemProxy;
-			containerPortal = A7FBEA2140658CEE31523B85126F1245 /* EXFileSystem.xcodeproj */;
-			proxyType = 1;
-			remoteGlobalIDString = 5232535845650ADAE59870B722468D8A;
-			remoteInfo = EXFileSystem;
-		};
-		FEB827E953D8AE1AC1D165C841050FA6 /* PBXContainerItemProxy */ = {
-			isa = PBXContainerItemProxy;
-			containerPortal = ABB326676BC97E8AE97CE195C9092197 /* React-RCTVibration.xcodeproj */;
-			proxyType = 1;
-			remoteGlobalIDString = 502D208480A94D02F62BB739D7512657;
-			remoteInfo = "React-RCTVibration";
-		};
-		FF7794A2C64E19FEDD577C404A487A1F /* PBXContainerItemProxy */ = {
-			isa = PBXContainerItemProxy;
-			containerPortal = 2A09CEB95147273FF0855BE94636A261 /* ABI34_0_0.xcodeproj */;
-			proxyType = 1;
-			remoteGlobalIDString = 63C31B00C9244D2E6515AE4423E6D2F6;
-			remoteInfo = ABI34_0_0EXWebBrowser;
->>>>>>> 4ccd8756
 		};
 /* End PBXContainerItemProxy section */
 
 /* Begin PBXFileReference section */
-<<<<<<< HEAD
 		00C97D8D88882C588F3E85D754F20A80 /* Pods-Tests.debug.xcconfig */ = {isa = PBXFileReference; includeInIndex = 1; lastKnownFileType = text.xcconfig; path = "Pods-Tests.debug.xcconfig"; sourceTree = "<group>"; };
+		024FDB6DBE1C9EBEF7599D12315814F7 /* EXConstants */ = {isa = PBXFileReference; lastKnownFileType = "wrapper.pb-project"; name = EXConstants; path = EXConstants.xcodeproj; sourceTree = "<group>"; };
 		0282724BCC3CBF45A97C3592446D9AAB /* Pods-ExponentIntegrationTests-acknowledgements.markdown */ = {isa = PBXFileReference; includeInIndex = 1; lastKnownFileType = text; path = "Pods-ExponentIntegrationTests-acknowledgements.markdown"; sourceTree = "<group>"; };
-		0572FAE69605FB15A86D4726904154BC /* UMCameraInterface */ = {isa = PBXFileReference; lastKnownFileType = "wrapper.pb-project"; name = UMCameraInterface; path = UMCameraInterface.xcodeproj; sourceTree = "<group>"; };
-		06DFF66DBC82438C5A2F43050396B697 /* EXFaceDetector */ = {isa = PBXFileReference; lastKnownFileType = "wrapper.pb-project"; name = EXFaceDetector; path = EXFaceDetector.xcodeproj; sourceTree = "<group>"; };
+		04A6BE9C95EE43F85CFC415288FC1D95 /* RCTTypeSafety */ = {isa = PBXFileReference; lastKnownFileType = "wrapper.pb-project"; name = RCTTypeSafety; path = RCTTypeSafety.xcodeproj; sourceTree = "<group>"; };
 		07D51552DCD30F3AC79088839CD34A1B /* FirebaseMLVision */ = {isa = PBXFileReference; lastKnownFileType = "wrapper.pb-project"; name = FirebaseMLVision; path = FirebaseMLVision.xcodeproj; sourceTree = "<group>"; };
-		08518012FCA0E31B3E86FE61167370CE /* ABI34_0_0 */ = {isa = PBXFileReference; lastKnownFileType = "wrapper.pb-project"; name = ABI34_0_0; path = ABI34_0_0.xcodeproj; sourceTree = "<group>"; };
-		0889A04942CC38D213696983EEA4F441 /* ABI36_0_0 */ = {isa = PBXFileReference; lastKnownFileType = "wrapper.pb-project"; name = ABI36_0_0; path = ABI36_0_0.xcodeproj; sourceTree = "<group>"; };
 		0BAE05204A5104865DC8DFC6D20212EF /* Pods-Exponent-acknowledgements.plist */ = {isa = PBXFileReference; includeInIndex = 1; lastKnownFileType = text.plist.xml; path = "Pods-Exponent-acknowledgements.plist"; sourceTree = "<group>"; };
-		107F2C0B9278EAF6A03B7ABA57032D6B /* UMReactNativeAdapter */ = {isa = PBXFileReference; lastKnownFileType = "wrapper.pb-project"; name = UMReactNativeAdapter; path = UMReactNativeAdapter.xcodeproj; sourceTree = "<group>"; };
+		0D7F27057D3C740C3C45BABEBF42B9A4 /* EXLocation */ = {isa = PBXFileReference; lastKnownFileType = "wrapper.pb-project"; name = EXLocation; path = EXLocation.xcodeproj; sourceTree = "<group>"; };
+		0E7A24CBE9B21BCD514B726034EBE751 /* EXSegment */ = {isa = PBXFileReference; lastKnownFileType = "wrapper.pb-project"; name = EXSegment; path = EXSegment.xcodeproj; sourceTree = "<group>"; };
+		10F74DEACA2D13960A57A3DAADA8A631 /* EXSpeech */ = {isa = PBXFileReference; lastKnownFileType = "wrapper.pb-project"; name = EXSpeech; path = EXSpeech.xcodeproj; sourceTree = "<group>"; };
+		15231F92AB1DF8439D6C3A4B89283A49 /* EXVideoThumbnails */ = {isa = PBXFileReference; lastKnownFileType = "wrapper.pb-project"; name = EXVideoThumbnails; path = EXVideoThumbnails.xcodeproj; sourceTree = "<group>"; };
+		1689136A8DDD113F6474DBB171E99EAE /* UMCameraInterface */ = {isa = PBXFileReference; lastKnownFileType = "wrapper.pb-project"; name = UMCameraInterface; path = UMCameraInterface.xcodeproj; sourceTree = "<group>"; };
 		16E84BB150360A37B7063830BF98D792 /* Pods-Exponent.debug.xcconfig */ = {isa = PBXFileReference; includeInIndex = 1; lastKnownFileType = text.xcconfig; path = "Pods-Exponent.debug.xcconfig"; sourceTree = "<group>"; };
-		1727788E859417EEE39CBC2858F73606 /* EXMailComposer */ = {isa = PBXFileReference; lastKnownFileType = "wrapper.pb-project"; name = EXMailComposer; path = EXMailComposer.xcodeproj; sourceTree = "<group>"; };
-		1732E16C26C2DF0BCB8E6F6C247429BD /* EXContacts */ = {isa = PBXFileReference; lastKnownFileType = "wrapper.pb-project"; name = EXContacts; path = EXContacts.xcodeproj; sourceTree = "<group>"; };
-		187D5C13ADE5B78DA9B1EDE896B32694 /* FBLazyVector */ = {isa = PBXFileReference; lastKnownFileType = "wrapper.pb-project"; name = FBLazyVector; path = FBLazyVector.xcodeproj; sourceTree = "<group>"; };
-		195B23FFCC803722C5A73AB0D4F58FFE /* React-RCTSettings */ = {isa = PBXFileReference; lastKnownFileType = "wrapper.pb-project"; name = "React-RCTSettings"; path = "React-RCTSettings.xcodeproj"; sourceTree = "<group>"; };
 		19C983AB8A2D7C3C091110612DBF99B0 /* FBAudienceNetwork */ = {isa = PBXFileReference; lastKnownFileType = "wrapper.pb-project"; name = FBAudienceNetwork; path = FBAudienceNetwork.xcodeproj; sourceTree = "<group>"; };
-		19F8B29E6B42388AE05299336018C923 /* EXBackgroundFetch */ = {isa = PBXFileReference; lastKnownFileType = "wrapper.pb-project"; name = EXBackgroundFetch; path = EXBackgroundFetch.xcodeproj; sourceTree = "<group>"; };
-		1BF9447325851C103035FBE260ED48A2 /* EXCamera */ = {isa = PBXFileReference; lastKnownFileType = "wrapper.pb-project"; name = EXCamera; path = EXCamera.xcodeproj; sourceTree = "<group>"; };
+		1AA960AC4E05E749A2DAFE69AC51C2DF /* EXImageManipulator */ = {isa = PBXFileReference; lastKnownFileType = "wrapper.pb-project"; name = EXImageManipulator; path = EXImageManipulator.xcodeproj; sourceTree = "<group>"; };
+		1BFF4BC492CD5D164DB44EC0E4F1884B /* React-CoreModules */ = {isa = PBXFileReference; lastKnownFileType = "wrapper.pb-project"; name = "React-CoreModules"; path = "React-CoreModules.xcodeproj"; sourceTree = "<group>"; };
 		1E02A60879BFFD63E0E909FE2C65D996 /* Pods-Tests.release.xcconfig */ = {isa = PBXFileReference; includeInIndex = 1; lastKnownFileType = text.xcconfig; path = "Pods-Tests.release.xcconfig"; sourceTree = "<group>"; };
-		1F3EB9B0129350665281B7275708274E /* EXCrypto */ = {isa = PBXFileReference; lastKnownFileType = "wrapper.pb-project"; name = EXCrypto; path = EXCrypto.xcodeproj; sourceTree = "<group>"; };
 		2030E064BA0947EAF720B1208B6357A2 /* Pods-ExponentIntegrationTests-acknowledgements.plist */ = {isa = PBXFileReference; includeInIndex = 1; lastKnownFileType = text.plist.xml; path = "Pods-ExponentIntegrationTests-acknowledgements.plist"; sourceTree = "<group>"; };
-		241B667C465B94F4B9A323FF1E72EC0A /* EXRandom */ = {isa = PBXFileReference; lastKnownFileType = "wrapper.pb-project"; name = EXRandom; path = EXRandom.xcodeproj; sourceTree = "<group>"; };
-		24584AD5199BC2F20C69C097DA164A4A /* React-RCTAnimation */ = {isa = PBXFileReference; lastKnownFileType = "wrapper.pb-project"; name = "React-RCTAnimation"; path = "React-RCTAnimation.xcodeproj"; sourceTree = "<group>"; };
+		212B5032D0C4923271757AFCEBDF394A /* ABI34_0_0 */ = {isa = PBXFileReference; lastKnownFileType = "wrapper.pb-project"; name = ABI34_0_0; path = ABI34_0_0.xcodeproj; sourceTree = "<group>"; };
+		21D55523F38DAB17740D0BFE8B030326 /* EXImagePicker */ = {isa = PBXFileReference; lastKnownFileType = "wrapper.pb-project"; name = EXImagePicker; path = EXImagePicker.xcodeproj; sourceTree = "<group>"; };
 		24995760219F13C24A8A30197D4765D2 /* Fabric */ = {isa = PBXFileReference; lastKnownFileType = "wrapper.pb-project"; name = Fabric; path = Fabric.xcodeproj; sourceTree = "<group>"; };
-		26BD043AF9FE6D25B9130B8B050E3B3C /* React-jsiexecutor */ = {isa = PBXFileReference; lastKnownFileType = "wrapper.pb-project"; name = "React-jsiexecutor"; path = "React-jsiexecutor.xcodeproj"; sourceTree = "<group>"; };
-		2877A4688C242DB256271E8D2355F220 /* React-RCTLinking */ = {isa = PBXFileReference; lastKnownFileType = "wrapper.pb-project"; name = "React-RCTLinking"; path = "React-RCTLinking.xcodeproj"; sourceTree = "<group>"; };
+		26039E542EEAE4B7513B7389BDB761FD /* EXGoogleSignIn */ = {isa = PBXFileReference; lastKnownFileType = "wrapper.pb-project"; name = EXGoogleSignIn; path = EXGoogleSignIn.xcodeproj; sourceTree = "<group>"; };
+		26AC921508E4B9D70020431016524145 /* EXCellular */ = {isa = PBXFileReference; lastKnownFileType = "wrapper.pb-project"; name = EXCellular; path = EXCellular.xcodeproj; sourceTree = "<group>"; };
+		2779667748B7CDAA0AB52DE9D1ED7598 /* EXSharing */ = {isa = PBXFileReference; lastKnownFileType = "wrapper.pb-project"; name = EXSharing; path = EXSharing.xcodeproj; sourceTree = "<group>"; };
 		2A03FBC353BD0997D3B4988F6F707F32 /* Folly */ = {isa = PBXFileReference; lastKnownFileType = "wrapper.pb-project"; name = Folly; path = Folly.xcodeproj; sourceTree = "<group>"; };
-		2B3F0CF467381FA80383C02383345C15 /* React-RCTVibration */ = {isa = PBXFileReference; lastKnownFileType = "wrapper.pb-project"; name = "React-RCTVibration"; path = "React-RCTVibration.xcodeproj"; sourceTree = "<group>"; };
-		2BDC96831FA9406E2146BFAF6F4A0589 /* React-jsinspector */ = {isa = PBXFileReference; lastKnownFileType = "wrapper.pb-project"; name = "React-jsinspector"; path = "React-jsinspector.xcodeproj"; sourceTree = "<group>"; };
-		2FC7FACAF61B902E216FC44E2DDB4C58 /* EXConstants */ = {isa = PBXFileReference; lastKnownFileType = "wrapper.pb-project"; name = EXConstants; path = EXConstants.xcodeproj; sourceTree = "<group>"; };
-		2FF45CAFD854D8DDE609FAB7381292FF /* EXVideoThumbnails */ = {isa = PBXFileReference; lastKnownFileType = "wrapper.pb-project"; name = EXVideoThumbnails; path = EXVideoThumbnails.xcodeproj; sourceTree = "<group>"; };
+		2A7D8B6A7387CE71BA60F39377470E5C /* Yoga */ = {isa = PBXFileReference; lastKnownFileType = "wrapper.pb-project"; name = Yoga; path = Yoga.xcodeproj; sourceTree = "<group>"; };
+		2B779005A2CB0BEB3724EC973E2D47A7 /* UMCore */ = {isa = PBXFileReference; lastKnownFileType = "wrapper.pb-project"; name = UMCore; path = UMCore.xcodeproj; sourceTree = "<group>"; };
+		2BF6BB6F2FDEF9000FEA7666C8F369AB /* FBReactNativeSpec */ = {isa = PBXFileReference; lastKnownFileType = "wrapper.pb-project"; name = FBReactNativeSpec; path = FBReactNativeSpec.xcodeproj; sourceTree = "<group>"; };
+		2C448737B3E37FEF52AE2032DFC8FA8D /* React-RCTAnimation */ = {isa = PBXFileReference; lastKnownFileType = "wrapper.pb-project"; name = "React-RCTAnimation"; path = "React-RCTAnimation.xcodeproj"; sourceTree = "<group>"; };
+		310060D872B379222D7B04D3A71A0D9D /* React-jsiexecutor */ = {isa = PBXFileReference; lastKnownFileType = "wrapper.pb-project"; name = "React-jsiexecutor"; path = "React-jsiexecutor.xcodeproj"; sourceTree = "<group>"; };
+		317C6C95E4FB20E7A1816EAA3BA93378 /* EXScreenOrientation */ = {isa = PBXFileReference; lastKnownFileType = "wrapper.pb-project"; name = EXScreenOrientation; path = EXScreenOrientation.xcodeproj; sourceTree = "<group>"; };
 		31E92FF75F534D670DD30848F9F21EB0 /* nanopb */ = {isa = PBXFileReference; lastKnownFileType = "wrapper.pb-project"; name = nanopb; path = nanopb.xcodeproj; sourceTree = "<group>"; };
 		3262D5CB6E8C3A67128AB01B67E1BEAA /* Branch */ = {isa = PBXFileReference; lastKnownFileType = "wrapper.pb-project"; name = Branch; path = Branch.xcodeproj; sourceTree = "<group>"; };
-		35730324AEA363F4E255F8F9F6C3675E /* React-RCTNetwork */ = {isa = PBXFileReference; lastKnownFileType = "wrapper.pb-project"; name = "React-RCTNetwork"; path = "React-RCTNetwork.xcodeproj"; sourceTree = "<group>"; };
+		32D5C0795472A0DB5F7410E5511EBE43 /* EXMediaLibrary */ = {isa = PBXFileReference; lastKnownFileType = "wrapper.pb-project"; name = EXMediaLibrary; path = EXMediaLibrary.xcodeproj; sourceTree = "<group>"; };
 		3737CF7F528551A17E1EFAD769CB1FB6 /* GoogleDataTransport */ = {isa = PBXFileReference; lastKnownFileType = "wrapper.pb-project"; name = GoogleDataTransport; path = GoogleDataTransport.xcodeproj; sourceTree = "<group>"; };
+		374A0ABECE7054F39F2C77D8AC55A764 /* React-RCTBlob */ = {isa = PBXFileReference; lastKnownFileType = "wrapper.pb-project"; name = "React-RCTBlob"; path = "React-RCTBlob.xcodeproj"; sourceTree = "<group>"; };
+		38DED3991836525795CC9AF9AE2C34B9 /* EXErrorRecovery */ = {isa = PBXFileReference; lastKnownFileType = "wrapper.pb-project"; name = EXErrorRecovery; path = EXErrorRecovery.xcodeproj; sourceTree = "<group>"; };
+		39AE51B963EF0F01B7F443D16BC794B5 /* EXLocalization */ = {isa = PBXFileReference; lastKnownFileType = "wrapper.pb-project"; name = EXLocalization; path = EXLocalization.xcodeproj; sourceTree = "<group>"; };
+		3ABC0922D65B1338FDE2DC1AE1231570 /* EXStoreReview */ = {isa = PBXFileReference; lastKnownFileType = "wrapper.pb-project"; name = EXStoreReview; path = EXStoreReview.xcodeproj; sourceTree = "<group>"; };
 		3EF7DB14A3945D64FB61CE018C6D8928 /* GoogleSignIn */ = {isa = PBXFileReference; lastKnownFileType = "wrapper.pb-project"; name = GoogleSignIn; path = GoogleSignIn.xcodeproj; sourceTree = "<group>"; };
-		406A08F6C08895951047E4D46DA01EDD /* React-CoreModules */ = {isa = PBXFileReference; lastKnownFileType = "wrapper.pb-project"; name = "React-CoreModules"; path = "React-CoreModules.xcodeproj"; sourceTree = "<group>"; };
-		40A4FEFA3D88DF6C49BF561800FAED78 /* EXBrightness */ = {isa = PBXFileReference; lastKnownFileType = "wrapper.pb-project"; name = EXBrightness; path = EXBrightness.xcodeproj; sourceTree = "<group>"; };
-		40AB90A50C942EACCF5D81B0FAC84805 /* EXAdsAdMob */ = {isa = PBXFileReference; lastKnownFileType = "wrapper.pb-project"; name = EXAdsAdMob; path = EXAdsAdMob.xcodeproj; sourceTree = "<group>"; };
-		4569996A3DAF51B69C6C15DDD02177D3 /* EXFacebook */ = {isa = PBXFileReference; lastKnownFileType = "wrapper.pb-project"; name = EXFacebook; path = EXFacebook.xcodeproj; sourceTree = "<group>"; };
-=======
-		0098906518FA604CBC10906ACEE3CBFC /* ABI35_0_0 */ = {isa = PBXFileReference; lastKnownFileType = "wrapper.pb-project"; name = ABI35_0_0; path = ABI35_0_0.xcodeproj; sourceTree = "<group>"; };
-		00C97D8D88882C588F3E85D754F20A80 /* Pods-Tests.debug.xcconfig */ = {isa = PBXFileReference; includeInIndex = 1; lastKnownFileType = text.xcconfig; path = "Pods-Tests.debug.xcconfig"; sourceTree = "<group>"; };
-		01377395302D80A6ADB93AFAB014F2E6 /* EXSMS */ = {isa = PBXFileReference; lastKnownFileType = "wrapper.pb-project"; name = EXSMS; path = EXSMS.xcodeproj; sourceTree = "<group>"; };
-		0282724BCC3CBF45A97C3592446D9AAB /* Pods-ExponentIntegrationTests-acknowledgements.markdown */ = {isa = PBXFileReference; includeInIndex = 1; lastKnownFileType = text; path = "Pods-ExponentIntegrationTests-acknowledgements.markdown"; sourceTree = "<group>"; };
-		07D51552DCD30F3AC79088839CD34A1B /* FirebaseMLVision */ = {isa = PBXFileReference; lastKnownFileType = "wrapper.pb-project"; name = FirebaseMLVision; path = FirebaseMLVision.xcodeproj; sourceTree = "<group>"; };
-		08C2865A192C94DF35AAC47B5ECA10D3 /* EXSecureStore */ = {isa = PBXFileReference; lastKnownFileType = "wrapper.pb-project"; name = EXSecureStore; path = EXSecureStore.xcodeproj; sourceTree = "<group>"; };
-		091C5584E0AC94A913E15A3A0E665376 /* EXTaskManager */ = {isa = PBXFileReference; lastKnownFileType = "wrapper.pb-project"; name = EXTaskManager; path = EXTaskManager.xcodeproj; sourceTree = "<group>"; };
-		0BAE05204A5104865DC8DFC6D20212EF /* Pods-Exponent-acknowledgements.plist */ = {isa = PBXFileReference; includeInIndex = 1; lastKnownFileType = text.plist.xml; path = "Pods-Exponent-acknowledgements.plist"; sourceTree = "<group>"; };
-		1233F374D815AB8A0CA37C1F784ACA21 /* EXLocalAuthentication */ = {isa = PBXFileReference; lastKnownFileType = "wrapper.pb-project"; name = EXLocalAuthentication; path = EXLocalAuthentication.xcodeproj; sourceTree = "<group>"; };
-		1437D4D4E08F4DADA8DE04F5B4EB0C10 /* React-cxxreact */ = {isa = PBXFileReference; lastKnownFileType = "wrapper.pb-project"; name = "React-cxxreact"; path = "React-cxxreact.xcodeproj"; sourceTree = "<group>"; };
-		166F7100A3CA1D0885356949CAFB31D8 /* UMFontInterface */ = {isa = PBXFileReference; lastKnownFileType = "wrapper.pb-project"; name = UMFontInterface; path = UMFontInterface.xcodeproj; sourceTree = "<group>"; };
-		16E84BB150360A37B7063830BF98D792 /* Pods-Exponent.debug.xcconfig */ = {isa = PBXFileReference; includeInIndex = 1; lastKnownFileType = text.xcconfig; path = "Pods-Exponent.debug.xcconfig"; sourceTree = "<group>"; };
-		19C983AB8A2D7C3C091110612DBF99B0 /* FBAudienceNetwork */ = {isa = PBXFileReference; lastKnownFileType = "wrapper.pb-project"; name = FBAudienceNetwork; path = FBAudienceNetwork.xcodeproj; sourceTree = "<group>"; };
-		1D29CBA21411C8288FF14DE077392AC1 /* RCTRequired */ = {isa = PBXFileReference; lastKnownFileType = "wrapper.pb-project"; name = RCTRequired; path = RCTRequired.xcodeproj; sourceTree = "<group>"; };
-		1D33260EAA9C6363211C9C7A706314FA /* EXStoreReview */ = {isa = PBXFileReference; lastKnownFileType = "wrapper.pb-project"; name = EXStoreReview; path = EXStoreReview.xcodeproj; sourceTree = "<group>"; };
-		1E02A60879BFFD63E0E909FE2C65D996 /* Pods-Tests.release.xcconfig */ = {isa = PBXFileReference; includeInIndex = 1; lastKnownFileType = text.xcconfig; path = "Pods-Tests.release.xcconfig"; sourceTree = "<group>"; };
-		1EECCE2FB4CB9AFA2E7F37DD1683FB93 /* React-RCTText */ = {isa = PBXFileReference; lastKnownFileType = "wrapper.pb-project"; name = "React-RCTText"; path = "React-RCTText.xcodeproj"; sourceTree = "<group>"; };
-		2030E064BA0947EAF720B1208B6357A2 /* Pods-ExponentIntegrationTests-acknowledgements.plist */ = {isa = PBXFileReference; includeInIndex = 1; lastKnownFileType = text.plist.xml; path = "Pods-ExponentIntegrationTests-acknowledgements.plist"; sourceTree = "<group>"; };
-		2323213DCEDDCCA6FE591E2407D02E13 /* EXGL */ = {isa = PBXFileReference; lastKnownFileType = "wrapper.pb-project"; name = EXGL; path = EXGL.xcodeproj; sourceTree = "<group>"; };
-		24995760219F13C24A8A30197D4765D2 /* Fabric */ = {isa = PBXFileReference; lastKnownFileType = "wrapper.pb-project"; name = Fabric; path = Fabric.xcodeproj; sourceTree = "<group>"; };
-		257656237256A61CD2BCB5FE9BA7B2D0 /* EXMailComposer */ = {isa = PBXFileReference; lastKnownFileType = "wrapper.pb-project"; name = EXMailComposer; path = EXMailComposer.xcodeproj; sourceTree = "<group>"; };
-		2A03FBC353BD0997D3B4988F6F707F32 /* Folly */ = {isa = PBXFileReference; lastKnownFileType = "wrapper.pb-project"; name = Folly; path = Folly.xcodeproj; sourceTree = "<group>"; };
-		2A09CEB95147273FF0855BE94636A261 /* ABI34_0_0 */ = {isa = PBXFileReference; lastKnownFileType = "wrapper.pb-project"; name = ABI34_0_0; path = ABI34_0_0.xcodeproj; sourceTree = "<group>"; };
-		2A3D3C6DEE43E2C05338169A4F2AD123 /* EXBarCodeScanner */ = {isa = PBXFileReference; lastKnownFileType = "wrapper.pb-project"; name = EXBarCodeScanner; path = EXBarCodeScanner.xcodeproj; sourceTree = "<group>"; };
-		2A869EE238C6CE676C0C6E1F2D50C0F7 /* UMFaceDetectorInterface */ = {isa = PBXFileReference; lastKnownFileType = "wrapper.pb-project"; name = UMFaceDetectorInterface; path = UMFaceDetectorInterface.xcodeproj; sourceTree = "<group>"; };
-		2B32592672E067702F86CB9EDD67B3BD /* React-RCTActionSheet */ = {isa = PBXFileReference; lastKnownFileType = "wrapper.pb-project"; name = "React-RCTActionSheet"; path = "React-RCTActionSheet.xcodeproj"; sourceTree = "<group>"; };
-		2CE482E064E086DC3B9315338709627E /* EXContacts */ = {isa = PBXFileReference; lastKnownFileType = "wrapper.pb-project"; name = EXContacts; path = EXContacts.xcodeproj; sourceTree = "<group>"; };
-		31BBB5F55186E01567D2990C0184DF6B /* UMConstantsInterface */ = {isa = PBXFileReference; lastKnownFileType = "wrapper.pb-project"; name = UMConstantsInterface; path = UMConstantsInterface.xcodeproj; sourceTree = "<group>"; };
-		31E92FF75F534D670DD30848F9F21EB0 /* nanopb */ = {isa = PBXFileReference; lastKnownFileType = "wrapper.pb-project"; name = nanopb; path = nanopb.xcodeproj; sourceTree = "<group>"; };
-		3262D5CB6E8C3A67128AB01B67E1BEAA /* Branch */ = {isa = PBXFileReference; lastKnownFileType = "wrapper.pb-project"; name = Branch; path = Branch.xcodeproj; sourceTree = "<group>"; };
-		32EABA0DC408AF48DD000BCFACFBBA4B /* UMCameraInterface */ = {isa = PBXFileReference; lastKnownFileType = "wrapper.pb-project"; name = UMCameraInterface; path = UMCameraInterface.xcodeproj; sourceTree = "<group>"; };
-		35F83F2A8392167453E471E92BAF1C20 /* EXSQLite */ = {isa = PBXFileReference; lastKnownFileType = "wrapper.pb-project"; name = EXSQLite; path = EXSQLite.xcodeproj; sourceTree = "<group>"; };
-		3737CF7F528551A17E1EFAD769CB1FB6 /* GoogleDataTransport */ = {isa = PBXFileReference; lastKnownFileType = "wrapper.pb-project"; name = GoogleDataTransport; path = GoogleDataTransport.xcodeproj; sourceTree = "<group>"; };
-		38C199F0F48A4D39497D926AE70F6EA8 /* EXBrightness */ = {isa = PBXFileReference; lastKnownFileType = "wrapper.pb-project"; name = EXBrightness; path = EXBrightness.xcodeproj; sourceTree = "<group>"; };
-		39788CA5B1263272F0174994C3BAB3E6 /* EXAppLoaderProvider */ = {isa = PBXFileReference; lastKnownFileType = "wrapper.pb-project"; name = EXAppLoaderProvider; path = EXAppLoaderProvider.xcodeproj; sourceTree = "<group>"; };
-		3A2594D71043C4DB43F0D27A4A40547F /* UMSensorsInterface */ = {isa = PBXFileReference; lastKnownFileType = "wrapper.pb-project"; name = UMSensorsInterface; path = UMSensorsInterface.xcodeproj; sourceTree = "<group>"; };
-		3B7949E9C5C7A50A365BE1EE7B73EC4F /* UMTaskManagerInterface */ = {isa = PBXFileReference; lastKnownFileType = "wrapper.pb-project"; name = UMTaskManagerInterface; path = UMTaskManagerInterface.xcodeproj; sourceTree = "<group>"; };
-		3EF7DB14A3945D64FB61CE018C6D8928 /* GoogleSignIn */ = {isa = PBXFileReference; lastKnownFileType = "wrapper.pb-project"; name = GoogleSignIn; path = GoogleSignIn.xcodeproj; sourceTree = "<group>"; };
-		42BC18C6AC68ACE31DC8C50609DC840E /* EXKeepAwake */ = {isa = PBXFileReference; lastKnownFileType = "wrapper.pb-project"; name = EXKeepAwake; path = EXKeepAwake.xcodeproj; sourceTree = "<group>"; };
-		44E342CF60B05B01DD2FB05068561322 /* EXConstants */ = {isa = PBXFileReference; lastKnownFileType = "wrapper.pb-project"; name = EXConstants; path = EXConstants.xcodeproj; sourceTree = "<group>"; };
->>>>>>> 4ccd8756
+		3F2CF561B1E15B7423EE4298465BD355 /* React-RCTText */ = {isa = PBXFileReference; lastKnownFileType = "wrapper.pb-project"; name = "React-RCTText"; path = "React-RCTText.xcodeproj"; sourceTree = "<group>"; };
+		3F4006B0A1175144E7DDD1A7B9C2512A /* React-RCTImage */ = {isa = PBXFileReference; lastKnownFileType = "wrapper.pb-project"; name = "React-RCTImage"; path = "React-RCTImage.xcodeproj"; sourceTree = "<group>"; };
+		3FB5DFCC8075E5D307801B2F9649AF69 /* ABI36_0_0 */ = {isa = PBXFileReference; lastKnownFileType = "wrapper.pb-project"; name = ABI36_0_0; path = ABI36_0_0.xcodeproj; sourceTree = "<group>"; };
+		425C5E4869DCCB831E4A169541AF7AF3 /* React-cxxreact */ = {isa = PBXFileReference; lastKnownFileType = "wrapper.pb-project"; name = "React-cxxreact"; path = "React-cxxreact.xcodeproj"; sourceTree = "<group>"; };
+		4313B756F460FD8BF83E21A5ABE83D76 /* UMFontInterface */ = {isa = PBXFileReference; lastKnownFileType = "wrapper.pb-project"; name = UMFontInterface; path = UMFontInterface.xcodeproj; sourceTree = "<group>"; };
+		4541525B88CE28E9956877A199BD4B70 /* EXCalendar */ = {isa = PBXFileReference; lastKnownFileType = "wrapper.pb-project"; name = EXCalendar; path = EXCalendar.xcodeproj; sourceTree = "<group>"; };
 		466788D32C07AABE962346999C6F9299 /* libPods-Exponent.a */ = {isa = PBXFileReference; explicitFileType = archive.ar; includeInIndex = 0; name = "libPods-Exponent.a"; path = "libPods-Exponent.a"; sourceTree = BUILT_PRODUCTS_DIR; };
-		472559B4FA0DC6C677654E081EA1B0F9 /* EXCamera */ = {isa = PBXFileReference; lastKnownFileType = "wrapper.pb-project"; name = EXCamera; path = EXCamera.xcodeproj; sourceTree = "<group>"; };
 		4764CD4823A97578F95024C4D7075B79 /* lottie-ios */ = {isa = PBXFileReference; lastKnownFileType = "wrapper.pb-project"; name = "lottie-ios"; path = "lottie-ios.xcodeproj"; sourceTree = "<group>"; };
-<<<<<<< HEAD
-		4C64FE0C201570701939452EF2770CC6 /* React-Core */ = {isa = PBXFileReference; lastKnownFileType = "wrapper.pb-project"; name = "React-Core"; path = "React-Core.xcodeproj"; sourceTree = "<group>"; };
-		500DC040E9F49DBC4A9BF28EC5D3488F /* EXWebBrowser */ = {isa = PBXFileReference; lastKnownFileType = "wrapper.pb-project"; name = EXWebBrowser; path = EXWebBrowser.xcodeproj; sourceTree = "<group>"; };
-=======
-		476FC90F26F058A670F3311259A7E90B /* EXAdsAdMob */ = {isa = PBXFileReference; lastKnownFileType = "wrapper.pb-project"; name = EXAdsAdMob; path = EXAdsAdMob.xcodeproj; sourceTree = "<group>"; };
-		4B0F1FA8F1143B5A438BA3F132FB35EE /* React-RCTAnimation */ = {isa = PBXFileReference; lastKnownFileType = "wrapper.pb-project"; name = "React-RCTAnimation"; path = "React-RCTAnimation.xcodeproj"; sourceTree = "<group>"; };
-		4B805C90FD32F1E5555580CB3541440C /* EXErrorRecovery */ = {isa = PBXFileReference; lastKnownFileType = "wrapper.pb-project"; name = EXErrorRecovery; path = EXErrorRecovery.xcodeproj; sourceTree = "<group>"; };
->>>>>>> 4ccd8756
+		4CFE61EBD77C9D1B40D094683A5164F5 /* React-RCTSettings */ = {isa = PBXFileReference; lastKnownFileType = "wrapper.pb-project"; name = "React-RCTSettings"; path = "React-RCTSettings.xcodeproj"; sourceTree = "<group>"; };
+		51374AF3701072C109194210F6E7B19B /* EXAppleAuthentication */ = {isa = PBXFileReference; lastKnownFileType = "wrapper.pb-project"; name = EXAppleAuthentication; path = EXAppleAuthentication.xcodeproj; sourceTree = "<group>"; };
 		51D79C3179A924AEE25563ADF80A50B5 /* Pods-Exponent-dummy.m */ = {isa = PBXFileReference; includeInIndex = 1; lastKnownFileType = sourcecode.c.objc; path = "Pods-Exponent-dummy.m"; sourceTree = "<group>"; };
 		544D5439F060007D99672FB507D3BF36 /* FirebaseCoreDiagnostics */ = {isa = PBXFileReference; lastKnownFileType = "wrapper.pb-project"; name = FirebaseCoreDiagnostics; path = FirebaseCoreDiagnostics.xcodeproj; sourceTree = "<group>"; };
 		549D382640DF381F80D835259236C6D1 /* Google-Mobile-Ads-SDK */ = {isa = PBXFileReference; lastKnownFileType = "wrapper.pb-project"; name = "Google-Mobile-Ads-SDK"; path = "Google-Mobile-Ads-SDK.xcodeproj"; sourceTree = "<group>"; };
 		54C6D0CD47A5227AFE53B6091665FE1E /* Protobuf */ = {isa = PBXFileReference; lastKnownFileType = "wrapper.pb-project"; name = Protobuf; path = Protobuf.xcodeproj; sourceTree = "<group>"; };
 		557002D1F7F8B7157283F452DED23FB2 /* Crashlytics */ = {isa = PBXFileReference; lastKnownFileType = "wrapper.pb-project"; name = Crashlytics; path = Crashlytics.xcodeproj; sourceTree = "<group>"; };
-<<<<<<< HEAD
-		55792CBD57D8B3803D8EE9D82F5B5C9E /* UMConstantsInterface */ = {isa = PBXFileReference; lastKnownFileType = "wrapper.pb-project"; name = UMConstantsInterface; path = UMConstantsInterface.xcodeproj; sourceTree = "<group>"; };
 		58A23A5D982D27B48AC39572F8FCDBB1 /* CocoaLumberjack */ = {isa = PBXFileReference; lastKnownFileType = "wrapper.pb-project"; name = CocoaLumberjack; path = CocoaLumberjack.xcodeproj; sourceTree = "<group>"; };
 		5A87A984DD808808621992CB3C3BD8B9 /* GoogleMaps */ = {isa = PBXFileReference; lastKnownFileType = "wrapper.pb-project"; name = GoogleMaps; path = GoogleMaps.xcodeproj; sourceTree = "<group>"; };
-		625602D7AFBCC781FBCA2362AA52C5D6 /* FirebaseCoreDiagnosticsInterop */ = {isa = PBXFileReference; lastKnownFileType = "wrapper.pb-project"; name = FirebaseCoreDiagnosticsInterop; path = FirebaseCoreDiagnosticsInterop.xcodeproj; sourceTree = "<group>"; };
-		636530CE44A7EDFEDAA947D24AD55819 /* Yoga */ = {isa = PBXFileReference; lastKnownFileType = "wrapper.pb-project"; name = Yoga; path = Yoga.xcodeproj; sourceTree = "<group>"; };
-		651D0616E07B7893EF520CE35FE1175F /* EXMediaLibrary */ = {isa = PBXFileReference; lastKnownFileType = "wrapper.pb-project"; name = EXMediaLibrary; path = EXMediaLibrary.xcodeproj; sourceTree = "<group>"; };
-		65BBB4643488DAEE8E306CE9516C795A /* boost-for-react-native */ = {isa = PBXFileReference; lastKnownFileType = "wrapper.pb-project"; name = "boost-for-react-native"; path = "boost-for-react-native.xcodeproj"; sourceTree = "<group>"; };
-		666DFE8B8F90FB4499B903DE2F1DA5DB /* EXImageLoader */ = {isa = PBXFileReference; lastKnownFileType = "wrapper.pb-project"; name = EXImageLoader; path = EXImageLoader.xcodeproj; sourceTree = "<group>"; };
-		68F2CF0A367D40571DC9494AD095AF57 /* UMBarCodeScannerInterface */ = {isa = PBXFileReference; lastKnownFileType = "wrapper.pb-project"; name = UMBarCodeScannerInterface; path = UMBarCodeScannerInterface.xcodeproj; sourceTree = "<group>"; };
-		6CBA7CEF72FCFE6B98C13C5B420106C1 /* EXBattery */ = {isa = PBXFileReference; lastKnownFileType = "wrapper.pb-project"; name = EXBattery; path = EXBattery.xcodeproj; sourceTree = "<group>"; };
-		6D7FE06B14E0EAC791C7BC2EC4D5EC58 /* EXBarCodeScanner */ = {isa = PBXFileReference; lastKnownFileType = "wrapper.pb-project"; name = EXBarCodeScanner; path = EXBarCodeScanner.xcodeproj; sourceTree = "<group>"; };
-=======
-		57DA99709F557C2648359F4BC5D9A7F6 /* EXDevice */ = {isa = PBXFileReference; lastKnownFileType = "wrapper.pb-project"; name = EXDevice; path = EXDevice.xcodeproj; sourceTree = "<group>"; };
-		58A23A5D982D27B48AC39572F8FCDBB1 /* CocoaLumberjack */ = {isa = PBXFileReference; lastKnownFileType = "wrapper.pb-project"; name = CocoaLumberjack; path = CocoaLumberjack.xcodeproj; sourceTree = "<group>"; };
-		5A87A984DD808808621992CB3C3BD8B9 /* GoogleMaps */ = {isa = PBXFileReference; lastKnownFileType = "wrapper.pb-project"; name = GoogleMaps; path = GoogleMaps.xcodeproj; sourceTree = "<group>"; };
-		5BE2D62071E47C6CFCF1AA9AC73312CD /* React-RCTLinking */ = {isa = PBXFileReference; lastKnownFileType = "wrapper.pb-project"; name = "React-RCTLinking"; path = "React-RCTLinking.xcodeproj"; sourceTree = "<group>"; };
-		605B74ED2F35A471E8145C9B79E244A3 /* React-jsinspector */ = {isa = PBXFileReference; lastKnownFileType = "wrapper.pb-project"; name = "React-jsinspector"; path = "React-jsinspector.xcodeproj"; sourceTree = "<group>"; };
-		60A70CF5F5E335207463A02525363EAB /* ReactCommon */ = {isa = PBXFileReference; lastKnownFileType = "wrapper.pb-project"; name = ReactCommon; path = ReactCommon.xcodeproj; sourceTree = "<group>"; };
-		6160BB5B647495D6B62092EA4EB7C8A5 /* React-jsiexecutor */ = {isa = PBXFileReference; lastKnownFileType = "wrapper.pb-project"; name = "React-jsiexecutor"; path = "React-jsiexecutor.xcodeproj"; sourceTree = "<group>"; };
+		5CE6697EAC556521E25A9BE068BF891A /* EXFaceDetector */ = {isa = PBXFileReference; lastKnownFileType = "wrapper.pb-project"; name = EXFaceDetector; path = EXFaceDetector.xcodeproj; sourceTree = "<group>"; };
+		6148B303B969ABF9713424446E987494 /* FBLazyVector */ = {isa = PBXFileReference; lastKnownFileType = "wrapper.pb-project"; name = FBLazyVector; path = FBLazyVector.xcodeproj; sourceTree = "<group>"; };
 		625602D7AFBCC781FBCA2362AA52C5D6 /* FirebaseCoreDiagnosticsInterop */ = {isa = PBXFileReference; lastKnownFileType = "wrapper.pb-project"; name = FirebaseCoreDiagnosticsInterop; path = FirebaseCoreDiagnosticsInterop.xcodeproj; sourceTree = "<group>"; };
 		65BBB4643488DAEE8E306CE9516C795A /* boost-for-react-native */ = {isa = PBXFileReference; lastKnownFileType = "wrapper.pb-project"; name = "boost-for-react-native"; path = "boost-for-react-native.xcodeproj"; sourceTree = "<group>"; };
-		679CC391573F1BED951F44CF0297BA9B /* UMCore */ = {isa = PBXFileReference; lastKnownFileType = "wrapper.pb-project"; name = UMCore; path = UMCore.xcodeproj; sourceTree = "<group>"; };
-		69149FCE6BFD7F8AEB36D381E65D8286 /* EXSensors */ = {isa = PBXFileReference; lastKnownFileType = "wrapper.pb-project"; name = EXSensors; path = EXSensors.xcodeproj; sourceTree = "<group>"; };
-		6A00B4090B84427D7A185B0A1C4B2726 /* EXDocumentPicker */ = {isa = PBXFileReference; lastKnownFileType = "wrapper.pb-project"; name = EXDocumentPicker; path = EXDocumentPicker.xcodeproj; sourceTree = "<group>"; };
-		6F9C5A65D085E80949491C08D73ADC4E /* UMImageLoaderInterface */ = {isa = PBXFileReference; lastKnownFileType = "wrapper.pb-project"; name = UMImageLoaderInterface; path = UMImageLoaderInterface.xcodeproj; sourceTree = "<group>"; };
->>>>>>> 4ccd8756
+		6F11A03453A2410D8789BFB27BC5E8A0 /* React-RCTVibration */ = {isa = PBXFileReference; lastKnownFileType = "wrapper.pb-project"; name = "React-RCTVibration"; path = "React-RCTVibration.xcodeproj"; sourceTree = "<group>"; };
+		6F79BCE85EEE77A9B87589703B2E02B8 /* EXSecureStore */ = {isa = PBXFileReference; lastKnownFileType = "wrapper.pb-project"; name = EXSecureStore; path = EXSecureStore.xcodeproj; sourceTree = "<group>"; };
 		6FC152045945143A1A86161022CF44C1 /* FirebaseMLVisionFaceModel */ = {isa = PBXFileReference; lastKnownFileType = "wrapper.pb-project"; name = FirebaseMLVisionFaceModel; path = FirebaseMLVisionFaceModel.xcodeproj; sourceTree = "<group>"; };
-		724304EF68626509333799BE18537132 /* EXCalendar */ = {isa = PBXFileReference; lastKnownFileType = "wrapper.pb-project"; name = EXCalendar; path = EXCalendar.xcodeproj; sourceTree = "<group>"; };
-		72976F84ACFFC72CF785799340E8ACEC /* React-RCTNetwork */ = {isa = PBXFileReference; lastKnownFileType = "wrapper.pb-project"; name = "React-RCTNetwork"; path = "React-RCTNetwork.xcodeproj"; sourceTree = "<group>"; };
+		703070FF812A356A72C54F2B17FC5566 /* React */ = {isa = PBXFileReference; lastKnownFileType = "wrapper.pb-project"; name = React; path = React.xcodeproj; sourceTree = "<group>"; };
+		709CDF020CB0F18ACFB2C8FB1F4E53A9 /* ABI35_0_0 */ = {isa = PBXFileReference; lastKnownFileType = "wrapper.pb-project"; name = ABI35_0_0; path = ABI35_0_0.xcodeproj; sourceTree = "<group>"; };
+		71CED2D610B692DE76F20D7AAA261BFD /* UMAppLoader */ = {isa = PBXFileReference; lastKnownFileType = "wrapper.pb-project"; name = UMAppLoader; path = UMAppLoader.xcodeproj; sourceTree = "<group>"; };
 		7329E6FBC66F5B33DF8FCD6CFA26231E /* AppAuth */ = {isa = PBXFileReference; lastKnownFileType = "wrapper.pb-project"; name = AppAuth; path = AppAuth.xcodeproj; sourceTree = "<group>"; };
-		738B97F408458D49EA5FB16960DF8CBE /* React */ = {isa = PBXFileReference; lastKnownFileType = "wrapper.pb-project"; name = React; path = React.xcodeproj; sourceTree = "<group>"; };
 		73E201E32272AF82A86EC48E8B99B5F9 /* Pods-ExponentIntegrationTests.release.xcconfig */ = {isa = PBXFileReference; includeInIndex = 1; lastKnownFileType = text.xcconfig; path = "Pods-ExponentIntegrationTests.release.xcconfig"; sourceTree = "<group>"; };
+		7489B0DC9DD47BAB377ED7541F6B71DF /* EXFont */ = {isa = PBXFileReference; lastKnownFileType = "wrapper.pb-project"; name = EXFont; path = EXFont.xcodeproj; sourceTree = "<group>"; };
 		74A9A49D14148F10538EC4DF0C0CFB0E /* FirebaseInstanceID */ = {isa = PBXFileReference; lastKnownFileType = "wrapper.pb-project"; name = FirebaseInstanceID; path = FirebaseInstanceID.xcodeproj; sourceTree = "<group>"; };
-<<<<<<< HEAD
-		7D47D11533867E1C6AFB39EE1DFFF271 /* UMFaceDetectorInterface */ = {isa = PBXFileReference; lastKnownFileType = "wrapper.pb-project"; name = UMFaceDetectorInterface; path = UMFaceDetectorInterface.xcodeproj; sourceTree = "<group>"; };
-		7DFD262381057F1A0F179377EEF8E7DE /* React-RCTBlob */ = {isa = PBXFileReference; lastKnownFileType = "wrapper.pb-project"; name = "React-RCTBlob"; path = "React-RCTBlob.xcodeproj"; sourceTree = "<group>"; };
-		800AEE402F25DCEA170B26923087231B /* EXSecureStore */ = {isa = PBXFileReference; lastKnownFileType = "wrapper.pb-project"; name = EXSecureStore; path = EXSecureStore.xcodeproj; sourceTree = "<group>"; };
-		8067F7BEDC6C4B84D5E4FB778A412C3D /* EXPrint */ = {isa = PBXFileReference; lastKnownFileType = "wrapper.pb-project"; name = EXPrint; path = EXPrint.xcodeproj; sourceTree = "<group>"; };
-		8164F81E985032D5B42CB79AF2D46BAC /* EXBranch */ = {isa = PBXFileReference; lastKnownFileType = "wrapper.pb-project"; name = EXBranch; path = EXBranch.xcodeproj; sourceTree = "<group>"; };
-		836D87F3DB21253A8D60B84F3A3F43E2 /* React-RCTActionSheet */ = {isa = PBXFileReference; lastKnownFileType = "wrapper.pb-project"; name = "React-RCTActionSheet"; path = "React-RCTActionSheet.xcodeproj"; sourceTree = "<group>"; };
-		845B601E801CFFEE0F5CBEB86DE353BC /* EXTaskManager */ = {isa = PBXFileReference; lastKnownFileType = "wrapper.pb-project"; name = EXTaskManager; path = EXTaskManager.xcodeproj; sourceTree = "<group>"; };
-		854084C73BE8D22E0E20DEF49FCDE071 /* EXImagePicker */ = {isa = PBXFileReference; lastKnownFileType = "wrapper.pb-project"; name = EXImagePicker; path = EXImagePicker.xcodeproj; sourceTree = "<group>"; };
+		75B05AEBE01903FF4C45329F01E283ED /* EXBackgroundFetch */ = {isa = PBXFileReference; lastKnownFileType = "wrapper.pb-project"; name = EXBackgroundFetch; path = EXBackgroundFetch.xcodeproj; sourceTree = "<group>"; };
+		76C88E6887B22911590CB53AAAD8AB11 /* EXAppAuth */ = {isa = PBXFileReference; lastKnownFileType = "wrapper.pb-project"; name = EXAppAuth; path = EXAppAuth.xcodeproj; sourceTree = "<group>"; };
+		7B13C754FE3ECF25A60355EF0B04BBE3 /* EXSQLite */ = {isa = PBXFileReference; lastKnownFileType = "wrapper.pb-project"; name = EXSQLite; path = EXSQLite.xcodeproj; sourceTree = "<group>"; };
+		83FF00B518CC21C98E5FBDDA1D1E3299 /* UMTaskManagerInterface */ = {isa = PBXFileReference; lastKnownFileType = "wrapper.pb-project"; name = UMTaskManagerInterface; path = UMTaskManagerInterface.xcodeproj; sourceTree = "<group>"; };
+		84083CF651155865C427D4BE6C2B905C /* React-jsinspector */ = {isa = PBXFileReference; lastKnownFileType = "wrapper.pb-project"; name = "React-jsinspector"; path = "React-jsinspector.xcodeproj"; sourceTree = "<group>"; };
+		85FD593933BE89E1DA1342C5E73A158D /* EXDocumentPicker */ = {isa = PBXFileReference; lastKnownFileType = "wrapper.pb-project"; name = EXDocumentPicker; path = EXDocumentPicker.xcodeproj; sourceTree = "<group>"; };
 		87F235793E76A0D4473E1D0119EA448D /* glog */ = {isa = PBXFileReference; lastKnownFileType = "wrapper.pb-project"; name = glog; path = glog.xcodeproj; sourceTree = "<group>"; };
 		89DDB4EBC35231EAA18C290E5886583A /* FBSDKCoreKit */ = {isa = PBXFileReference; lastKnownFileType = "wrapper.pb-project"; name = FBSDKCoreKit; path = FBSDKCoreKit.xcodeproj; sourceTree = "<group>"; };
-		8A7B3CF938F369A1233E816481BD705F /* EXLocalization */ = {isa = PBXFileReference; lastKnownFileType = "wrapper.pb-project"; name = EXLocalization; path = EXLocalization.xcodeproj; sourceTree = "<group>"; };
-		8BBA23C778EEE6F3524E5318F9B2CAB8 /* EXImageManipulator */ = {isa = PBXFileReference; lastKnownFileType = "wrapper.pb-project"; name = EXImageManipulator; path = EXImageManipulator.xcodeproj; sourceTree = "<group>"; };
-=======
-		75ECFA92C24FCE69F3E153DA9C2FB05C /* UMFileSystemInterface */ = {isa = PBXFileReference; lastKnownFileType = "wrapper.pb-project"; name = UMFileSystemInterface; path = UMFileSystemInterface.xcodeproj; sourceTree = "<group>"; };
-		812D1117D702AA61642B93F945BD62A3 /* EXAdsFacebook */ = {isa = PBXFileReference; lastKnownFileType = "wrapper.pb-project"; name = EXAdsFacebook; path = EXAdsFacebook.xcodeproj; sourceTree = "<group>"; };
-		82C4D4421A13361F863DA80FE77A40B6 /* FBLazyVector */ = {isa = PBXFileReference; lastKnownFileType = "wrapper.pb-project"; name = FBLazyVector; path = FBLazyVector.xcodeproj; sourceTree = "<group>"; };
-		83B9D16808CDC15D1F2AA5A6D1F1EE86 /* React-RCTImage */ = {isa = PBXFileReference; lastKnownFileType = "wrapper.pb-project"; name = "React-RCTImage"; path = "React-RCTImage.xcodeproj"; sourceTree = "<group>"; };
-		84CA43CF96ED3E5622DF3B038D9570FE /* EXPermissions */ = {isa = PBXFileReference; lastKnownFileType = "wrapper.pb-project"; name = EXPermissions; path = EXPermissions.xcodeproj; sourceTree = "<group>"; };
-		87F235793E76A0D4473E1D0119EA448D /* glog */ = {isa = PBXFileReference; lastKnownFileType = "wrapper.pb-project"; name = glog; path = glog.xcodeproj; sourceTree = "<group>"; };
-		88EEC38A69D3D3235F3A6FB48B1E6C08 /* EXFirebaseAnalytics */ = {isa = PBXFileReference; lastKnownFileType = "wrapper.pb-project"; name = EXFirebaseAnalytics; path = EXFirebaseAnalytics.xcodeproj; sourceTree = "<group>"; };
-		89DDB4EBC35231EAA18C290E5886583A /* FBSDKCoreKit */ = {isa = PBXFileReference; lastKnownFileType = "wrapper.pb-project"; name = FBSDKCoreKit; path = FBSDKCoreKit.xcodeproj; sourceTree = "<group>"; };
-		8A99B9D7241286C67C6B14C72ED74389 /* EXAV */ = {isa = PBXFileReference; lastKnownFileType = "wrapper.pb-project"; name = EXAV; path = EXAV.xcodeproj; sourceTree = "<group>"; };
-		8D3577F509FC0012E56BDDB9719C25EB /* EXBlur */ = {isa = PBXFileReference; lastKnownFileType = "wrapper.pb-project"; name = EXBlur; path = EXBlur.xcodeproj; sourceTree = "<group>"; };
->>>>>>> 4ccd8756
+		89FD60E75B3D58F9E14205F660A6A6C2 /* EXFacebook */ = {isa = PBXFileReference; lastKnownFileType = "wrapper.pb-project"; name = EXFacebook; path = EXFacebook.xcodeproj; sourceTree = "<group>"; };
+		8A7C7BC5620CD23D66DA86B5AAABD24C /* EXGL */ = {isa = PBXFileReference; lastKnownFileType = "wrapper.pb-project"; name = EXGL; path = EXGL.xcodeproj; sourceTree = "<group>"; };
+		8BB8CB80334B59662E117A72A2A14592 /* EXBarCodeScanner */ = {isa = PBXFileReference; lastKnownFileType = "wrapper.pb-project"; name = EXBarCodeScanner; path = EXBarCodeScanner.xcodeproj; sourceTree = "<group>"; };
+		8E6D0C3E3A83B259F8BC056491A1B9BA /* UMPermissionsInterface */ = {isa = PBXFileReference; lastKnownFileType = "wrapper.pb-project"; name = UMPermissionsInterface; path = UMPermissionsInterface.xcodeproj; sourceTree = "<group>"; };
 		8E6EF656D6F2AEFD82D436039F1D13BC /* Google-Maps-iOS-Utils */ = {isa = PBXFileReference; lastKnownFileType = "wrapper.pb-project"; name = "Google-Maps-iOS-Utils"; path = "Google-Maps-iOS-Utils.xcodeproj"; sourceTree = "<group>"; };
 		902C44245B902E8F5C37F2828CBF9716 /* GoogleAppMeasurement */ = {isa = PBXFileReference; lastKnownFileType = "wrapper.pb-project"; name = GoogleAppMeasurement; path = GoogleAppMeasurement.xcodeproj; sourceTree = "<group>"; };
-		91184A5C70AD11E7240116D6803718AB /* React-Core */ = {isa = PBXFileReference; lastKnownFileType = "wrapper.pb-project"; name = "React-Core"; path = "React-Core.xcodeproj"; sourceTree = "<group>"; };
 		9306B24E3B4D385BD26AB11A6D30343E /* JKBigInteger2 */ = {isa = PBXFileReference; lastKnownFileType = "wrapper.pb-project"; name = JKBigInteger2; path = JKBigInteger2.xcodeproj; sourceTree = "<group>"; };
-<<<<<<< HEAD
-		94BDBA06066E5F3DABF800BB262FD43A /* UMTaskManagerInterface */ = {isa = PBXFileReference; lastKnownFileType = "wrapper.pb-project"; name = UMTaskManagerInterface; path = UMTaskManagerInterface.xcodeproj; sourceTree = "<group>"; };
-		9A8B6930024F0154FA34EDDF98837EB5 /* UMSensorsInterface */ = {isa = PBXFileReference; lastKnownFileType = "wrapper.pb-project"; name = UMSensorsInterface; path = UMSensorsInterface.xcodeproj; sourceTree = "<group>"; };
-		9ADCD028DF4677D74750EBC9FE826C74 /* EXAppAuth */ = {isa = PBXFileReference; lastKnownFileType = "wrapper.pb-project"; name = EXAppAuth; path = EXAppAuth.xcodeproj; sourceTree = "<group>"; };
-		9C4A9A7FECD36D14D18BF5F170C67D26 /* EXApplication */ = {isa = PBXFileReference; lastKnownFileType = "wrapper.pb-project"; name = EXApplication; path = EXApplication.xcodeproj; sourceTree = "<group>"; };
-		9C80BF0E6ABB798FEC979E3F413C6EF6 /* React-RCTText */ = {isa = PBXFileReference; lastKnownFileType = "wrapper.pb-project"; name = "React-RCTText"; path = "React-RCTText.xcodeproj"; sourceTree = "<group>"; };
-=======
-		93C91F4D2240AA88902CD6F63C7947BF /* EXApplication */ = {isa = PBXFileReference; lastKnownFileType = "wrapper.pb-project"; name = EXApplication; path = EXApplication.xcodeproj; sourceTree = "<group>"; };
-		981838F9EB928D01E3336111D9F77D47 /* EXBranch */ = {isa = PBXFileReference; lastKnownFileType = "wrapper.pb-project"; name = EXBranch; path = EXBranch.xcodeproj; sourceTree = "<group>"; };
-		9A215BEEB898B01AC7346C8776490472 /* EXPrint */ = {isa = PBXFileReference; lastKnownFileType = "wrapper.pb-project"; name = EXPrint; path = EXPrint.xcodeproj; sourceTree = "<group>"; };
-		9D3E9F8A78D1BC4292C714AD2915D866 /* EXCellular */ = {isa = PBXFileReference; lastKnownFileType = "wrapper.pb-project"; name = EXCellular; path = EXCellular.xcodeproj; sourceTree = "<group>"; };
->>>>>>> 4ccd8756
+		934F3B7238151971EB42A48CB4121842 /* EXNetwork */ = {isa = PBXFileReference; lastKnownFileType = "wrapper.pb-project"; name = EXNetwork; path = EXNetwork.xcodeproj; sourceTree = "<group>"; };
+		93CF93C27CFC5EB9E8A4A9A05E12F1B9 /* React-RCTActionSheet */ = {isa = PBXFileReference; lastKnownFileType = "wrapper.pb-project"; name = "React-RCTActionSheet"; path = "React-RCTActionSheet.xcodeproj"; sourceTree = "<group>"; };
+		96EC0F02430FA5658DBECE8A2097C013 /* EXFileSystem */ = {isa = PBXFileReference; lastKnownFileType = "wrapper.pb-project"; name = EXFileSystem; path = EXFileSystem.xcodeproj; sourceTree = "<group>"; };
+		994B4EB7E99F3FBEE0C73E12C2E5A48D /* EXFirebaseAnalytics */ = {isa = PBXFileReference; lastKnownFileType = "wrapper.pb-project"; name = EXFirebaseAnalytics; path = EXFirebaseAnalytics.xcodeproj; sourceTree = "<group>"; };
+		9A6EB70D211D7632D34ABC08648ED270 /* EXKeepAwake */ = {isa = PBXFileReference; lastKnownFileType = "wrapper.pb-project"; name = EXKeepAwake; path = EXKeepAwake.xcodeproj; sourceTree = "<group>"; };
 		9D940727FF8FB9C785EB98E56350EF41 /* Podfile */ = {isa = PBXFileReference; explicitFileType = text.script.ruby; includeInIndex = 1; indentWidth = 2; lastKnownFileType = text; name = Podfile; path = ../Podfile; sourceTree = SOURCE_ROOT; tabWidth = 2; xcLanguageSpecificationIdentifier = xcode.lang.ruby; };
-		9E03FC01AF627C6417CA739ED142F059 /* EXGL_CPP */ = {isa = PBXFileReference; lastKnownFileType = "wrapper.pb-project"; name = EXGL_CPP; path = EXGL_CPP.xcodeproj; sourceTree = "<group>"; };
-		9FED39BA587322C6548225402057CA46 /* EXSensors */ = {isa = PBXFileReference; lastKnownFileType = "wrapper.pb-project"; name = EXSensors; path = EXSensors.xcodeproj; sourceTree = "<group>"; };
-		A075154B105881FA1CB390820B6F22E8 /* RCTTypeSafety */ = {isa = PBXFileReference; lastKnownFileType = "wrapper.pb-project"; name = RCTTypeSafety; path = RCTTypeSafety.xcodeproj; sourceTree = "<group>"; };
+		9E62E6CAA50D0982442858EE84C2EF7C /* EXWebBrowser */ = {isa = PBXFileReference; lastKnownFileType = "wrapper.pb-project"; name = EXWebBrowser; path = EXWebBrowser.xcodeproj; sourceTree = "<group>"; };
 		A196458D50C3B7F919D7DFAD36AD7A91 /* GoogleDataTransportCCTSupport */ = {isa = PBXFileReference; lastKnownFileType = "wrapper.pb-project"; name = GoogleDataTransportCCTSupport; path = GoogleDataTransportCCTSupport.xcodeproj; sourceTree = "<group>"; };
-<<<<<<< HEAD
-		A2152528EF2CCC8A6984DA62753EA299 /* EXAppleAuthentication */ = {isa = PBXFileReference; lastKnownFileType = "wrapper.pb-project"; name = EXAppleAuthentication; path = EXAppleAuthentication.xcodeproj; sourceTree = "<group>"; };
-		A2CB7C846124FE0C237ED58B75CFC5A7 /* EXFont */ = {isa = PBXFileReference; lastKnownFileType = "wrapper.pb-project"; name = EXFont; path = EXFont.xcodeproj; sourceTree = "<group>"; };
-		A492EA1AB92ADAF004A1A1A30029C2BF /* UMFontInterface */ = {isa = PBXFileReference; lastKnownFileType = "wrapper.pb-project"; name = UMFontInterface; path = UMFontInterface.xcodeproj; sourceTree = "<group>"; };
-		A4A8759EE74DB6D561693304DABE90DB /* EXDevice */ = {isa = PBXFileReference; lastKnownFileType = "wrapper.pb-project"; name = EXDevice; path = EXDevice.xcodeproj; sourceTree = "<group>"; };
-		A5161A39284DE08B25A7FFAF28C5E973 /* EXSQLite */ = {isa = PBXFileReference; lastKnownFileType = "wrapper.pb-project"; name = EXSQLite; path = EXSQLite.xcodeproj; sourceTree = "<group>"; };
-		A793FC51348ACE09AD2A095A3DFFE0F8 /* React-RCTImage */ = {isa = PBXFileReference; lastKnownFileType = "wrapper.pb-project"; name = "React-RCTImage"; path = "React-RCTImage.xcodeproj"; sourceTree = "<group>"; };
-		A9CCA92433977ABC893ADBAF06E11C04 /* EXBlur */ = {isa = PBXFileReference; lastKnownFileType = "wrapper.pb-project"; name = EXBlur; path = EXBlur.xcodeproj; sourceTree = "<group>"; };
-		AA0302116228746F8384E6C9B83E94FA /* EXAmplitude */ = {isa = PBXFileReference; lastKnownFileType = "wrapper.pb-project"; name = EXAmplitude; path = EXAmplitude.xcodeproj; sourceTree = "<group>"; };
-		AA695048D738700F5B217CB2CE983484 /* UMFileSystemInterface */ = {isa = PBXFileReference; lastKnownFileType = "wrapper.pb-project"; name = UMFileSystemInterface; path = UMFileSystemInterface.xcodeproj; sourceTree = "<group>"; };
+		A29B929FBEBF2485DD1153B5BE6D9151 /* EXLocalAuthentication */ = {isa = PBXFileReference; lastKnownFileType = "wrapper.pb-project"; name = EXLocalAuthentication; path = EXLocalAuthentication.xcodeproj; sourceTree = "<group>"; };
+		A388BD6A115C42FBDD6C8FC67822E7B1 /* ReactCommon */ = {isa = PBXFileReference; lastKnownFileType = "wrapper.pb-project"; name = ReactCommon; path = ReactCommon.xcodeproj; sourceTree = "<group>"; };
+		A43DC7001A76835DD013B78EF645E5DF /* EXAdsFacebook */ = {isa = PBXFileReference; lastKnownFileType = "wrapper.pb-project"; name = EXAdsFacebook; path = EXAdsFacebook.xcodeproj; sourceTree = "<group>"; };
+		A7F763A0EB67AB734B3FDAEC37BD7B0E /* UMConstantsInterface */ = {isa = PBXFileReference; lastKnownFileType = "wrapper.pb-project"; name = UMConstantsInterface; path = UMConstantsInterface.xcodeproj; sourceTree = "<group>"; };
+		A93957BD562AFE0FCC33DC83345761DA /* React-RCTNetwork */ = {isa = PBXFileReference; lastKnownFileType = "wrapper.pb-project"; name = "React-RCTNetwork"; path = "React-RCTNetwork.xcodeproj"; sourceTree = "<group>"; };
+		A98390C2247EE566E5E930E135CFE688 /* EXTaskManager */ = {isa = PBXFileReference; lastKnownFileType = "wrapper.pb-project"; name = EXTaskManager; path = EXTaskManager.xcodeproj; sourceTree = "<group>"; };
+		ABBCFC498D9B641C492F3254306C6CE9 /* UMImageLoaderInterface */ = {isa = PBXFileReference; lastKnownFileType = "wrapper.pb-project"; name = UMImageLoaderInterface; path = UMImageLoaderInterface.xcodeproj; sourceTree = "<group>"; };
 		AC6306227AD05F674185852F768A81C2 /* FirebaseMLCommon */ = {isa = PBXFileReference; lastKnownFileType = "wrapper.pb-project"; name = FirebaseMLCommon; path = FirebaseMLCommon.xcodeproj; sourceTree = "<group>"; };
 		AD5CC4487869D23BB83849DD54342A33 /* libPods-ExponentIntegrationTests.a */ = {isa = PBXFileReference; explicitFileType = archive.ar; includeInIndex = 0; name = "libPods-ExponentIntegrationTests.a"; path = "libPods-ExponentIntegrationTests.a"; sourceTree = BUILT_PRODUCTS_DIR; };
-		AE367559F6E0D6100CE344133B70C334 /* EXFileSystem */ = {isa = PBXFileReference; lastKnownFileType = "wrapper.pb-project"; name = EXFileSystem; path = EXFileSystem.xcodeproj; sourceTree = "<group>"; };
-		B120E4ECCA3A2F9409C968A3AF566EDE /* EXLinearGradient */ = {isa = PBXFileReference; lastKnownFileType = "wrapper.pb-project"; name = EXLinearGradient; path = EXLinearGradient.xcodeproj; sourceTree = "<group>"; };
+		AE8375CCC7ECFFDBC7C4E99EA4520061 /* React-RCTLinking */ = {isa = PBXFileReference; lastKnownFileType = "wrapper.pb-project"; name = "React-RCTLinking"; path = "React-RCTLinking.xcodeproj"; sourceTree = "<group>"; };
+		B0A91BB067694BE7F2A482A2FFBC2894 /* EXPermissions */ = {isa = PBXFileReference; lastKnownFileType = "wrapper.pb-project"; name = EXPermissions; path = EXPermissions.xcodeproj; sourceTree = "<group>"; };
 		B2572F191D57777697BCB39582F5D101 /* Pods-Exponent-acknowledgements.markdown */ = {isa = PBXFileReference; includeInIndex = 1; lastKnownFileType = text; path = "Pods-Exponent-acknowledgements.markdown"; sourceTree = "<group>"; };
-		B2A063CED4E549E669E71BB9CBDEB96F /* EXLocation */ = {isa = PBXFileReference; lastKnownFileType = "wrapper.pb-project"; name = EXLocation; path = EXLocation.xcodeproj; sourceTree = "<group>"; };
-		B7515421A05A68A47101404ADC8EDEB7 /* EXSpeech */ = {isa = PBXFileReference; lastKnownFileType = "wrapper.pb-project"; name = EXSpeech; path = EXSpeech.xcodeproj; sourceTree = "<group>"; };
+		B367BE9378450E471C5BDC9E90F782E9 /* UMSensorsInterface */ = {isa = PBXFileReference; lastKnownFileType = "wrapper.pb-project"; name = UMSensorsInterface; path = UMSensorsInterface.xcodeproj; sourceTree = "<group>"; };
+		B47B515348DC9440D745FCA6CE075B40 /* UMFaceDetectorInterface */ = {isa = PBXFileReference; lastKnownFileType = "wrapper.pb-project"; name = UMFaceDetectorInterface; path = UMFaceDetectorInterface.xcodeproj; sourceTree = "<group>"; };
 		B7904F0490E5D9C52E93BEA67B222FC7 /* ZXingObjC */ = {isa = PBXFileReference; lastKnownFileType = "wrapper.pb-project"; name = ZXingObjC; path = ZXingObjC.xcodeproj; sourceTree = "<group>"; };
-		B931F471E4DEB1529702DF268C81F753 /* EXSMS */ = {isa = PBXFileReference; lastKnownFileType = "wrapper.pb-project"; name = EXSMS; path = EXSMS.xcodeproj; sourceTree = "<group>"; };
-		B99CF995054E024040AB86047C738EC0 /* EXScreenOrientation */ = {isa = PBXFileReference; lastKnownFileType = "wrapper.pb-project"; name = EXScreenOrientation; path = EXScreenOrientation.xcodeproj; sourceTree = "<group>"; };
-		BDCE6D583935F3509864B8E7B4149548 /* ABI35_0_0 */ = {isa = PBXFileReference; lastKnownFileType = "wrapper.pb-project"; name = ABI35_0_0; path = ABI35_0_0.xcodeproj; sourceTree = "<group>"; };
-		BE8F58E3DD6B7123B4CFDD9B0F56F797 /* EXKeepAwake */ = {isa = PBXFileReference; lastKnownFileType = "wrapper.pb-project"; name = EXKeepAwake; path = EXKeepAwake.xcodeproj; sourceTree = "<group>"; };
+		BB3DAEFC5E087FA7CC5657DC7479321E /* EXCrypto */ = {isa = PBXFileReference; lastKnownFileType = "wrapper.pb-project"; name = EXCrypto; path = EXCrypto.xcodeproj; sourceTree = "<group>"; };
 		BF5A5A8F041517C889374068D798BE4D /* FBSDKLoginKit */ = {isa = PBXFileReference; lastKnownFileType = "wrapper.pb-project"; name = FBSDKLoginKit; path = FBSDKLoginKit.xcodeproj; sourceTree = "<group>"; };
+		C0C560F4FDC6EC4DE84267DDD880D6C3 /* EXSMS */ = {isa = PBXFileReference; lastKnownFileType = "wrapper.pb-project"; name = EXSMS; path = EXSMS.xcodeproj; sourceTree = "<group>"; };
 		C1FFD4D6F4C041F8CD2195CBE4A5A425 /* Pods-Tests-acknowledgements.plist */ = {isa = PBXFileReference; includeInIndex = 1; lastKnownFileType = text.plist.xml; path = "Pods-Tests-acknowledgements.plist"; sourceTree = "<group>"; };
 		C1FFD7E5E7B1335D0A86D989FBF7A23C /* GTMAppAuth */ = {isa = PBXFileReference; lastKnownFileType = "wrapper.pb-project"; name = GTMAppAuth; path = GTMAppAuth.xcodeproj; sourceTree = "<group>"; };
-		C252DB9EC2961ECA26A5DD16F8AD801F /* React-cxxreact */ = {isa = PBXFileReference; lastKnownFileType = "wrapper.pb-project"; name = "React-cxxreact"; path = "React-cxxreact.xcodeproj"; sourceTree = "<group>"; };
-		C2925D31BF80A14020D7966B4B640D43 /* EXLocalAuthentication */ = {isa = PBXFileReference; lastKnownFileType = "wrapper.pb-project"; name = EXLocalAuthentication; path = EXLocalAuthentication.xcodeproj; sourceTree = "<group>"; };
-		C3DD583B15221F8DF55F01B776AE6CBD /* EXCalendar */ = {isa = PBXFileReference; lastKnownFileType = "wrapper.pb-project"; name = EXCalendar; path = EXCalendar.xcodeproj; sourceTree = "<group>"; };
-		C62A59DDED77941A45261DC2B21B83ED /* React-jsi */ = {isa = PBXFileReference; lastKnownFileType = "wrapper.pb-project"; name = "React-jsi"; path = "React-jsi.xcodeproj"; sourceTree = "<group>"; };
-		C67644328A82B0459CCD28C54EF096AA /* EXDocumentPicker */ = {isa = PBXFileReference; lastKnownFileType = "wrapper.pb-project"; name = EXDocumentPicker; path = EXDocumentPicker.xcodeproj; sourceTree = "<group>"; };
-		CB84F530A0FF13F3B5D8B2C6E463446C /* EXErrorRecovery */ = {isa = PBXFileReference; lastKnownFileType = "wrapper.pb-project"; name = EXErrorRecovery; path = EXErrorRecovery.xcodeproj; sourceTree = "<group>"; };
-=======
-		A7FBEA2140658CEE31523B85126F1245 /* EXFileSystem */ = {isa = PBXFileReference; lastKnownFileType = "wrapper.pb-project"; name = EXFileSystem; path = EXFileSystem.xcodeproj; sourceTree = "<group>"; };
-		A998BD4BEF984884DA0704A99E793BAF /* EXCrypto */ = {isa = PBXFileReference; lastKnownFileType = "wrapper.pb-project"; name = EXCrypto; path = EXCrypto.xcodeproj; sourceTree = "<group>"; };
-		ABB326676BC97E8AE97CE195C9092197 /* React-RCTVibration */ = {isa = PBXFileReference; lastKnownFileType = "wrapper.pb-project"; name = "React-RCTVibration"; path = "React-RCTVibration.xcodeproj"; sourceTree = "<group>"; };
-		AC6306227AD05F674185852F768A81C2 /* FirebaseMLCommon */ = {isa = PBXFileReference; lastKnownFileType = "wrapper.pb-project"; name = FirebaseMLCommon; path = FirebaseMLCommon.xcodeproj; sourceTree = "<group>"; };
-		AD5CC4487869D23BB83849DD54342A33 /* libPods-ExponentIntegrationTests.a */ = {isa = PBXFileReference; explicitFileType = archive.ar; includeInIndex = 0; name = "libPods-ExponentIntegrationTests.a"; path = "libPods-ExponentIntegrationTests.a"; sourceTree = BUILT_PRODUCTS_DIR; };
-		B1E805445061D9DB7E3CE17450A89345 /* Yoga */ = {isa = PBXFileReference; lastKnownFileType = "wrapper.pb-project"; name = Yoga; path = Yoga.xcodeproj; sourceTree = "<group>"; };
-		B2572F191D57777697BCB39582F5D101 /* Pods-Exponent-acknowledgements.markdown */ = {isa = PBXFileReference; includeInIndex = 1; lastKnownFileType = text; path = "Pods-Exponent-acknowledgements.markdown"; sourceTree = "<group>"; };
-		B2946540717875DF5800179D48051697 /* EXRandom */ = {isa = PBXFileReference; lastKnownFileType = "wrapper.pb-project"; name = EXRandom; path = EXRandom.xcodeproj; sourceTree = "<group>"; };
-		B5675D977A5A4F3F077EA799098E48D9 /* EXLocation */ = {isa = PBXFileReference; lastKnownFileType = "wrapper.pb-project"; name = EXLocation; path = EXLocation.xcodeproj; sourceTree = "<group>"; };
-		B713DE882B8B764C281C5DF98C08898B /* EXAppleAuthentication */ = {isa = PBXFileReference; lastKnownFileType = "wrapper.pb-project"; name = EXAppleAuthentication; path = EXAppleAuthentication.xcodeproj; sourceTree = "<group>"; };
-		B7904F0490E5D9C52E93BEA67B222FC7 /* ZXingObjC */ = {isa = PBXFileReference; lastKnownFileType = "wrapper.pb-project"; name = ZXingObjC; path = ZXingObjC.xcodeproj; sourceTree = "<group>"; };
-		B9EE9B43394A5A1F0D64B766CC8F4A8A /* EXBattery */ = {isa = PBXFileReference; lastKnownFileType = "wrapper.pb-project"; name = EXBattery; path = EXBattery.xcodeproj; sourceTree = "<group>"; };
-		BA9463174AAC32F062226D1EDEDD2680 /* EXFaceDetector */ = {isa = PBXFileReference; lastKnownFileType = "wrapper.pb-project"; name = EXFaceDetector; path = EXFaceDetector.xcodeproj; sourceTree = "<group>"; };
-		BCF573F1CBE1E888F7AA0C1E0C9DE53E /* FBReactNativeSpec */ = {isa = PBXFileReference; lastKnownFileType = "wrapper.pb-project"; name = FBReactNativeSpec; path = FBReactNativeSpec.xcodeproj; sourceTree = "<group>"; };
-		BD9D0058856D6739B93476E3709E5934 /* UMBarCodeScannerInterface */ = {isa = PBXFileReference; lastKnownFileType = "wrapper.pb-project"; name = UMBarCodeScannerInterface; path = UMBarCodeScannerInterface.xcodeproj; sourceTree = "<group>"; };
-		BDA0A5A15E2C981666252AD117A6EFB5 /* EXImageLoader */ = {isa = PBXFileReference; lastKnownFileType = "wrapper.pb-project"; name = EXImageLoader; path = EXImageLoader.xcodeproj; sourceTree = "<group>"; };
-		BEAFA209624382F5AA3864B089E79B62 /* EXFont */ = {isa = PBXFileReference; lastKnownFileType = "wrapper.pb-project"; name = EXFont; path = EXFont.xcodeproj; sourceTree = "<group>"; };
-		BEEF2BB1F85113F9807B0EE5B6488116 /* EXLinearGradient */ = {isa = PBXFileReference; lastKnownFileType = "wrapper.pb-project"; name = EXLinearGradient; path = EXLinearGradient.xcodeproj; sourceTree = "<group>"; };
-		BF5A5A8F041517C889374068D798BE4D /* FBSDKLoginKit */ = {isa = PBXFileReference; lastKnownFileType = "wrapper.pb-project"; name = FBSDKLoginKit; path = FBSDKLoginKit.xcodeproj; sourceTree = "<group>"; };
-		BF6D22A8C7F64E1CEA0F6722C201E2FE /* EXSharing */ = {isa = PBXFileReference; lastKnownFileType = "wrapper.pb-project"; name = EXSharing; path = EXSharing.xcodeproj; sourceTree = "<group>"; };
-		BF6E0E0272E41E80FBA241D836F59946 /* React-RCTSettings */ = {isa = PBXFileReference; lastKnownFileType = "wrapper.pb-project"; name = "React-RCTSettings"; path = "React-RCTSettings.xcodeproj"; sourceTree = "<group>"; };
-		BF828DDDD719250E79FA7469C9381420 /* EXScreenOrientation */ = {isa = PBXFileReference; lastKnownFileType = "wrapper.pb-project"; name = EXScreenOrientation; path = EXScreenOrientation.xcodeproj; sourceTree = "<group>"; };
-		C0DF0EC5C5520FC9BDF9D07E414923CA /* EXVideoThumbnails */ = {isa = PBXFileReference; lastKnownFileType = "wrapper.pb-project"; name = EXVideoThumbnails; path = EXVideoThumbnails.xcodeproj; sourceTree = "<group>"; };
-		C1FFD4D6F4C041F8CD2195CBE4A5A425 /* Pods-Tests-acknowledgements.plist */ = {isa = PBXFileReference; includeInIndex = 1; lastKnownFileType = text.plist.xml; path = "Pods-Tests-acknowledgements.plist"; sourceTree = "<group>"; };
-		C1FFD7E5E7B1335D0A86D989FBF7A23C /* GTMAppAuth */ = {isa = PBXFileReference; lastKnownFileType = "wrapper.pb-project"; name = GTMAppAuth; path = GTMAppAuth.xcodeproj; sourceTree = "<group>"; };
-		C288EA6C9ABEB9A559D9F8E5CFBF8C4F /* EXAppAuth */ = {isa = PBXFileReference; lastKnownFileType = "wrapper.pb-project"; name = EXAppAuth; path = EXAppAuth.xcodeproj; sourceTree = "<group>"; };
-		C70952C8CF84F73CE814C1DF306222FC /* EXLocalization */ = {isa = PBXFileReference; lastKnownFileType = "wrapper.pb-project"; name = EXLocalization; path = EXLocalization.xcodeproj; sourceTree = "<group>"; };
-		C9E0D1E8A91306621AF79D13DF1D1EE1 /* EXImagePicker */ = {isa = PBXFileReference; lastKnownFileType = "wrapper.pb-project"; name = EXImagePicker; path = EXImagePicker.xcodeproj; sourceTree = "<group>"; };
->>>>>>> 4ccd8756
+		C2D00C935BE84468561F41910521CC96 /* EXBlur */ = {isa = PBXFileReference; lastKnownFileType = "wrapper.pb-project"; name = EXBlur; path = EXBlur.xcodeproj; sourceTree = "<group>"; };
+		C4C6B95605CFCB38F5AA775BE5E57FFD /* EXGL_CPP */ = {isa = PBXFileReference; lastKnownFileType = "wrapper.pb-project"; name = EXGL_CPP; path = EXGL_CPP.xcodeproj; sourceTree = "<group>"; };
+		C5C20692794BF192A592B63FA23EB338 /* EXCamera */ = {isa = PBXFileReference; lastKnownFileType = "wrapper.pb-project"; name = EXCamera; path = EXCamera.xcodeproj; sourceTree = "<group>"; };
 		CD0DFDE19FFD2600BE8FBAC0A002A2BD /* Firebase */ = {isa = PBXFileReference; lastKnownFileType = "wrapper.pb-project"; name = Firebase; path = Firebase.xcodeproj; sourceTree = "<group>"; };
-		CDAC80C7EF900A185681B4F564012590 /* React */ = {isa = PBXFileReference; lastKnownFileType = "wrapper.pb-project"; name = React; path = React.xcodeproj; sourceTree = "<group>"; };
+		CD8F49E7E446BF7E0CAB97521173C28C /* EXHaptics */ = {isa = PBXFileReference; lastKnownFileType = "wrapper.pb-project"; name = EXHaptics; path = EXHaptics.xcodeproj; sourceTree = "<group>"; };
+		CE5505C1D1A7E0B97A3F60F53E9272B2 /* EXRandom */ = {isa = PBXFileReference; lastKnownFileType = "wrapper.pb-project"; name = EXRandom; path = EXRandom.xcodeproj; sourceTree = "<group>"; };
 		CE562066AF91D872AC8E3A0682BC866B /* FirebaseAnalytics */ = {isa = PBXFileReference; lastKnownFileType = "wrapper.pb-project"; name = FirebaseAnalytics; path = FirebaseAnalytics.xcodeproj; sourceTree = "<group>"; };
-<<<<<<< HEAD
-		D04A40E45379939D6EF59CB787D7068A /* EXSharing */ = {isa = PBXFileReference; lastKnownFileType = "wrapper.pb-project"; name = EXSharing; path = EXSharing.xcodeproj; sourceTree = "<group>"; };
-		D0544BA04C4B2204818FCC617B7AB907 /* EXAdsFacebook */ = {isa = PBXFileReference; lastKnownFileType = "wrapper.pb-project"; name = EXAdsFacebook; path = EXAdsFacebook.xcodeproj; sourceTree = "<group>"; };
+		D0FC2C37764CA3A3B551D3728E197E53 /* RCTRequired */ = {isa = PBXFileReference; lastKnownFileType = "wrapper.pb-project"; name = RCTRequired; path = RCTRequired.xcodeproj; sourceTree = "<group>"; };
 		D13D1078C70CDD48377C02AC1E3F7023 /* DoubleConversion */ = {isa = PBXFileReference; lastKnownFileType = "wrapper.pb-project"; name = DoubleConversion; path = DoubleConversion.xcodeproj; sourceTree = "<group>"; };
-		D17943C2AAB90B7DDE57C6DF776D61AE /* EXStoreReview */ = {isa = PBXFileReference; lastKnownFileType = "wrapper.pb-project"; name = EXStoreReview; path = EXStoreReview.xcodeproj; sourceTree = "<group>"; };
-		D31091532373C9EBE9224E9BEA15194A /* UMImageLoaderInterface */ = {isa = PBXFileReference; lastKnownFileType = "wrapper.pb-project"; name = UMImageLoaderInterface; path = UMImageLoaderInterface.xcodeproj; sourceTree = "<group>"; };
 		D63E1A810130D8B3104065E030D54210 /* GoogleAPIClientForREST */ = {isa = PBXFileReference; lastKnownFileType = "wrapper.pb-project"; name = GoogleAPIClientForREST; path = GoogleAPIClientForREST.xcodeproj; sourceTree = "<group>"; };
-		D6556377682A01FCF857E32CC0FD6DA3 /* ReactCommon */ = {isa = PBXFileReference; lastKnownFileType = "wrapper.pb-project"; name = ReactCommon; path = ReactCommon.xcodeproj; sourceTree = "<group>"; };
-=======
-		CF6C560CC0F57BBDFB642735A3FCC9A1 /* EXFirebaseCore */ = {isa = PBXFileReference; lastKnownFileType = "wrapper.pb-project"; name = EXFirebaseCore; path = EXFirebaseCore.xcodeproj; sourceTree = "<group>"; };
-		CFA5D76E0610F867B097AE8A0C421D3F /* EXSpeech */ = {isa = PBXFileReference; lastKnownFileType = "wrapper.pb-project"; name = EXSpeech; path = EXSpeech.xcodeproj; sourceTree = "<group>"; };
-		D07CAE637E91CEB6B5BCC5447CFBD560 /* EXMediaLibrary */ = {isa = PBXFileReference; lastKnownFileType = "wrapper.pb-project"; name = EXMediaLibrary; path = EXMediaLibrary.xcodeproj; sourceTree = "<group>"; };
-		D13D1078C70CDD48377C02AC1E3F7023 /* DoubleConversion */ = {isa = PBXFileReference; lastKnownFileType = "wrapper.pb-project"; name = DoubleConversion; path = DoubleConversion.xcodeproj; sourceTree = "<group>"; };
-		D172AF3F969DEB80F11571DA179B72AB /* EXGoogleSignIn */ = {isa = PBXFileReference; lastKnownFileType = "wrapper.pb-project"; name = EXGoogleSignIn; path = EXGoogleSignIn.xcodeproj; sourceTree = "<group>"; };
-		D1C65CBB6CE4FEA536EF43C4A84ACDE4 /* EXBackgroundFetch */ = {isa = PBXFileReference; lastKnownFileType = "wrapper.pb-project"; name = EXBackgroundFetch; path = EXBackgroundFetch.xcodeproj; sourceTree = "<group>"; };
-		D63E1A810130D8B3104065E030D54210 /* GoogleAPIClientForREST */ = {isa = PBXFileReference; lastKnownFileType = "wrapper.pb-project"; name = GoogleAPIClientForREST; path = GoogleAPIClientForREST.xcodeproj; sourceTree = "<group>"; };
-		D745188781E16DEC49BC6B02877299DB /* EXHaptics */ = {isa = PBXFileReference; lastKnownFileType = "wrapper.pb-project"; name = EXHaptics; path = EXHaptics.xcodeproj; sourceTree = "<group>"; };
-		D7917284241463E185E3EF99BB580412 /* EXFacebook */ = {isa = PBXFileReference; lastKnownFileType = "wrapper.pb-project"; name = EXFacebook; path = EXFacebook.xcodeproj; sourceTree = "<group>"; };
->>>>>>> 4ccd8756
+		D7D3D83954CF2E6040D48BAE475C1C92 /* EXPrint */ = {isa = PBXFileReference; lastKnownFileType = "wrapper.pb-project"; name = EXPrint; path = EXPrint.xcodeproj; sourceTree = "<group>"; };
 		D82489EB6EE17BAACB1A973A0281CDBC /* FirebaseCore */ = {isa = PBXFileReference; lastKnownFileType = "wrapper.pb-project"; name = FirebaseCore; path = FirebaseCore.xcodeproj; sourceTree = "<group>"; };
-		D89C7C48095D23E7A0E053982EE282E6 /* EXPermissions */ = {isa = PBXFileReference; lastKnownFileType = "wrapper.pb-project"; name = EXPermissions; path = EXPermissions.xcodeproj; sourceTree = "<group>"; };
+		D879316BE5FBCC3856212823765BFAAD /* EXBranch */ = {isa = PBXFileReference; lastKnownFileType = "wrapper.pb-project"; name = EXBranch; path = EXBranch.xcodeproj; sourceTree = "<group>"; };
 		D8CDD7C97748F5BB3753A9E3F9EC3A69 /* Pods-ExponentIntegrationTests.debug.xcconfig */ = {isa = PBXFileReference; includeInIndex = 1; lastKnownFileType = text.xcconfig; path = "Pods-ExponentIntegrationTests.debug.xcconfig"; sourceTree = "<group>"; };
-<<<<<<< HEAD
+		D9FD7F8D6F2B127BB89D588D9F55131D /* EXBattery */ = {isa = PBXFileReference; lastKnownFileType = "wrapper.pb-project"; name = EXBattery; path = EXBattery.xcodeproj; sourceTree = "<group>"; };
+		DC49B0B5D65D887E509533E372FFDB20 /* EXLinearGradient */ = {isa = PBXFileReference; lastKnownFileType = "wrapper.pb-project"; name = EXLinearGradient; path = EXLinearGradient.xcodeproj; sourceTree = "<group>"; };
+		DDFEC8C30210F9D3C7CA5A52088E1046 /* EXImageLoader */ = {isa = PBXFileReference; lastKnownFileType = "wrapper.pb-project"; name = EXImageLoader; path = EXImageLoader.xcodeproj; sourceTree = "<group>"; };
 		DFFDF0AB64C1B899E0398BCF341D006F /* Amplitude-iOS */ = {isa = PBXFileReference; lastKnownFileType = "wrapper.pb-project"; name = "Amplitude-iOS"; path = "Amplitude-iOS.xcodeproj"; sourceTree = "<group>"; };
-		E118E35DA29B1404CE45F974DC6019E0 /* EXCellular */ = {isa = PBXFileReference; lastKnownFileType = "wrapper.pb-project"; name = EXCellular; path = EXCellular.xcodeproj; sourceTree = "<group>"; };
-=======
-		DFB61A2E2E50ED53304B1B4D2AFD703D /* React-RCTBlob */ = {isa = PBXFileReference; lastKnownFileType = "wrapper.pb-project"; name = "React-RCTBlob"; path = "React-RCTBlob.xcodeproj"; sourceTree = "<group>"; };
-		DFE915A2119160D58246D43B37C986A5 /* EXImageManipulator */ = {isa = PBXFileReference; lastKnownFileType = "wrapper.pb-project"; name = EXImageManipulator; path = EXImageManipulator.xcodeproj; sourceTree = "<group>"; };
-		DFFDF0AB64C1B899E0398BCF341D006F /* Amplitude-iOS */ = {isa = PBXFileReference; lastKnownFileType = "wrapper.pb-project"; name = "Amplitude-iOS"; path = "Amplitude-iOS.xcodeproj"; sourceTree = "<group>"; };
-		E1578B4D815A6437925A6CFF74767C05 /* UMReactNativeAdapter */ = {isa = PBXFileReference; lastKnownFileType = "wrapper.pb-project"; name = UMReactNativeAdapter; path = UMReactNativeAdapter.xcodeproj; sourceTree = "<group>"; };
-		E1822C6C364267C08734B1571FEE78DF /* React-jsi */ = {isa = PBXFileReference; lastKnownFileType = "wrapper.pb-project"; name = "React-jsi"; path = "React-jsi.xcodeproj"; sourceTree = "<group>"; };
->>>>>>> 4ccd8756
+		E05A2FF31DE41DEEAE218849F1F07498 /* EXContacts */ = {isa = PBXFileReference; lastKnownFileType = "wrapper.pb-project"; name = EXContacts; path = EXContacts.xcodeproj; sourceTree = "<group>"; };
+		E0A72BB5AD051905F8921A869671AC05 /* EXApplication */ = {isa = PBXFileReference; lastKnownFileType = "wrapper.pb-project"; name = EXApplication; path = EXApplication.xcodeproj; sourceTree = "<group>"; };
 		E196963CFD565FEDAB17B3E818605E7E /* Pods-ExponentIntegrationTests-dummy.m */ = {isa = PBXFileReference; includeInIndex = 1; lastKnownFileType = sourcecode.c.objc; path = "Pods-ExponentIntegrationTests-dummy.m"; sourceTree = "<group>"; };
-		E1E903DF3F3A728AA3079FC3604DF103 /* EXGL */ = {isa = PBXFileReference; lastKnownFileType = "wrapper.pb-project"; name = EXGL; path = EXGL.xcodeproj; sourceTree = "<group>"; };
 		E1F0F3881D334951E64C1371F8B79D2E /* Analytics */ = {isa = PBXFileReference; lastKnownFileType = "wrapper.pb-project"; name = Analytics; path = Analytics.xcodeproj; sourceTree = "<group>"; };
-<<<<<<< HEAD
-		E22F9FD804D616A4676ABA16A3D30AD6 /* UMPermissionsInterface */ = {isa = PBXFileReference; lastKnownFileType = "wrapper.pb-project"; name = UMPermissionsInterface; path = UMPermissionsInterface.xcodeproj; sourceTree = "<group>"; };
-		E3727A4AB27F84DDA2411B770E7349C9 /* RCTRequired */ = {isa = PBXFileReference; lastKnownFileType = "wrapper.pb-project"; name = RCTRequired; path = RCTRequired.xcodeproj; sourceTree = "<group>"; };
-		E379E98A66487937147653D8DB02E7A6 /* UMAppLoader */ = {isa = PBXFileReference; lastKnownFileType = "wrapper.pb-project"; name = UMAppLoader; path = UMAppLoader.xcodeproj; sourceTree = "<group>"; };
+		E2DB0821DDF766F73A6C4B479748C3F6 /* UMFileSystemInterface */ = {isa = PBXFileReference; lastKnownFileType = "wrapper.pb-project"; name = UMFileSystemInterface; path = UMFileSystemInterface.xcodeproj; sourceTree = "<group>"; };
+		E3F230222E5CA006004CA51F2E93A72C /* EXAmplitude */ = {isa = PBXFileReference; lastKnownFileType = "wrapper.pb-project"; name = EXAmplitude; path = EXAmplitude.xcodeproj; sourceTree = "<group>"; };
+		EBA05B5C0E7DEB40929E0CDA0DB02E59 /* EXBrightness */ = {isa = PBXFileReference; lastKnownFileType = "wrapper.pb-project"; name = EXBrightness; path = EXBrightness.xcodeproj; sourceTree = "<group>"; };
 		EBB0C2B0993AC6029ACF28FE6BECF6A8 /* Pods-Tests-dummy.m */ = {isa = PBXFileReference; includeInIndex = 1; lastKnownFileType = sourcecode.c.objc; path = "Pods-Tests-dummy.m"; sourceTree = "<group>"; };
-		EC380FEC2DC42B5E3D768E578F5B9050 /* FBReactNativeSpec */ = {isa = PBXFileReference; lastKnownFileType = "wrapper.pb-project"; name = FBReactNativeSpec; path = FBReactNativeSpec.xcodeproj; sourceTree = "<group>"; };
-		F2DFA62CE593BC5DC01E0C6793B7D66F /* EXGoogleSignIn */ = {isa = PBXFileReference; lastKnownFileType = "wrapper.pb-project"; name = EXGoogleSignIn; path = EXGoogleSignIn.xcodeproj; sourceTree = "<group>"; };
+		EBB3945DA9C32ACCB235606535DFB530 /* React-Core */ = {isa = PBXFileReference; lastKnownFileType = "wrapper.pb-project"; name = "React-Core"; path = "React-Core.xcodeproj"; sourceTree = "<group>"; };
+		ECA26FE48BB89ABDF81C4D2EC0F8F5EE /* EXAdsAdMob */ = {isa = PBXFileReference; lastKnownFileType = "wrapper.pb-project"; name = EXAdsAdMob; path = EXAdsAdMob.xcodeproj; sourceTree = "<group>"; };
+		ECB05E7500E99CE08CDD383C29C7AC5B /* UMBarCodeScannerInterface */ = {isa = PBXFileReference; lastKnownFileType = "wrapper.pb-project"; name = UMBarCodeScannerInterface; path = UMBarCodeScannerInterface.xcodeproj; sourceTree = "<group>"; };
+		ECD4A6A87331F364A3D964C1C6E3E048 /* React-jsi */ = {isa = PBXFileReference; lastKnownFileType = "wrapper.pb-project"; name = "React-jsi"; path = "React-jsi.xcodeproj"; sourceTree = "<group>"; };
+		ED3703526F25591E3B15E9D7324F01A3 /* EXMailComposer */ = {isa = PBXFileReference; lastKnownFileType = "wrapper.pb-project"; name = EXMailComposer; path = EXMailComposer.xcodeproj; sourceTree = "<group>"; };
+		F4144D265113A85ED6D3F8CEE4270F45 /* UMReactNativeAdapter */ = {isa = PBXFileReference; lastKnownFileType = "wrapper.pb-project"; name = UMReactNativeAdapter; path = UMReactNativeAdapter.xcodeproj; sourceTree = "<group>"; };
 		F455AF7A5A6A3B3AF0D9DA93166D5C6B /* Pods-Exponent.release.xcconfig */ = {isa = PBXFileReference; includeInIndex = 1; lastKnownFileType = text.xcconfig; path = "Pods-Exponent.release.xcconfig"; sourceTree = "<group>"; };
-		F45C8234AD0BCB619C1365C180991EB7 /* UMCore */ = {isa = PBXFileReference; lastKnownFileType = "wrapper.pb-project"; name = UMCore; path = UMCore.xcodeproj; sourceTree = "<group>"; };
-=======
-		EB655029918E2D535F2E2726B35A5AF8 /* EXNetwork */ = {isa = PBXFileReference; lastKnownFileType = "wrapper.pb-project"; name = EXNetwork; path = EXNetwork.xcodeproj; sourceTree = "<group>"; };
-		EBB0C2B0993AC6029ACF28FE6BECF6A8 /* Pods-Tests-dummy.m */ = {isa = PBXFileReference; includeInIndex = 1; lastKnownFileType = sourcecode.c.objc; path = "Pods-Tests-dummy.m"; sourceTree = "<group>"; };
-		EF82AE40E2DE0CFE88F6850FB98FACB8 /* ABI36_0_0 */ = {isa = PBXFileReference; lastKnownFileType = "wrapper.pb-project"; name = ABI36_0_0; path = ABI36_0_0.xcodeproj; sourceTree = "<group>"; };
-		F378F6A37952C35205EED5847F107653 /* EXGL_CPP */ = {isa = PBXFileReference; lastKnownFileType = "wrapper.pb-project"; name = EXGL_CPP; path = EXGL_CPP.xcodeproj; sourceTree = "<group>"; };
-		F455AF7A5A6A3B3AF0D9DA93166D5C6B /* Pods-Exponent.release.xcconfig */ = {isa = PBXFileReference; includeInIndex = 1; lastKnownFileType = text.xcconfig; path = "Pods-Exponent.release.xcconfig"; sourceTree = "<group>"; };
-		F4A4213E9C002D2E5E0807F9A76BF2C5 /* EXSegment */ = {isa = PBXFileReference; lastKnownFileType = "wrapper.pb-project"; name = EXSegment; path = EXSegment.xcodeproj; sourceTree = "<group>"; };
->>>>>>> 4ccd8756
 		F50344EA328941E8CC43073EE49CCF99 /* Pods-Exponent-resources.sh */ = {isa = PBXFileReference; includeInIndex = 1; lastKnownFileType = text.script.sh; path = "Pods-Exponent-resources.sh"; sourceTree = "<group>"; };
-		F57EF40561BB5CB19B0A1AA6B412BBA7 /* EXSegment */ = {isa = PBXFileReference; lastKnownFileType = "wrapper.pb-project"; name = EXSegment; path = EXSegment.xcodeproj; sourceTree = "<group>"; };
-		F7BF42F0D813BD062FBB4690E0FE2BD4 /* EXAV */ = {isa = PBXFileReference; lastKnownFileType = "wrapper.pb-project"; name = EXAV; path = EXAV.xcodeproj; sourceTree = "<group>"; };
 		F7E0118061CD4B4B44868CCA0CCE732B /* GTMSessionFetcher */ = {isa = PBXFileReference; lastKnownFileType = "wrapper.pb-project"; name = GTMSessionFetcher; path = GTMSessionFetcher.xcodeproj; sourceTree = "<group>"; };
-		F8202B03FA34D6BCE89C8E2DAEAD953B /* UMPermissionsInterface */ = {isa = PBXFileReference; lastKnownFileType = "wrapper.pb-project"; name = UMPermissionsInterface; path = UMPermissionsInterface.xcodeproj; sourceTree = "<group>"; };
 		F834D263AC4AC81EC091AEDEE515B0E0 /* GoogleUtilities */ = {isa = PBXFileReference; lastKnownFileType = "wrapper.pb-project"; name = GoogleUtilities; path = GoogleUtilities.xcodeproj; sourceTree = "<group>"; };
-<<<<<<< HEAD
-=======
-		F8D1DB434ECDACE792BF79FACFE79B5A /* EXAmplitude */ = {isa = PBXFileReference; lastKnownFileType = "wrapper.pb-project"; name = EXAmplitude; path = EXAmplitude.xcodeproj; sourceTree = "<group>"; };
-		FA81BF6F0ECAB03B32FEB35438AF6096 /* EXWebBrowser */ = {isa = PBXFileReference; lastKnownFileType = "wrapper.pb-project"; name = EXWebBrowser; path = EXWebBrowser.xcodeproj; sourceTree = "<group>"; };
->>>>>>> 4ccd8756
+		FA0DF1C2D07C75FCB38350D7D27AC816 /* EXDevice */ = {isa = PBXFileReference; lastKnownFileType = "wrapper.pb-project"; name = EXDevice; path = EXDevice.xcodeproj; sourceTree = "<group>"; };
 		FB6A35E995DAEAACEB06A76AAF778706 /* GoogleToolboxForMac */ = {isa = PBXFileReference; lastKnownFileType = "wrapper.pb-project"; name = GoogleToolboxForMac; path = GoogleToolboxForMac.xcodeproj; sourceTree = "<group>"; };
-		FC075967CC0B633D986FA09EE115E6F2 /* RCTTypeSafety */ = {isa = PBXFileReference; lastKnownFileType = "wrapper.pb-project"; name = RCTTypeSafety; path = RCTTypeSafety.xcodeproj; sourceTree = "<group>"; };
+		FB94F7E68B8419E065B5916B373FB81B /* EXAV */ = {isa = PBXFileReference; lastKnownFileType = "wrapper.pb-project"; name = EXAV; path = EXAV.xcodeproj; sourceTree = "<group>"; };
+		FC136ABB2E112745315267F0A33EF59D /* EXFirebaseCore */ = {isa = PBXFileReference; lastKnownFileType = "wrapper.pb-project"; name = EXFirebaseCore; path = EXFirebaseCore.xcodeproj; sourceTree = "<group>"; };
 		FC27646C4E3A9EEB6AF33B2726888208 /* Pods-Tests-acknowledgements.markdown */ = {isa = PBXFileReference; includeInIndex = 1; lastKnownFileType = text; path = "Pods-Tests-acknowledgements.markdown"; sourceTree = "<group>"; };
 		FC95D668E217CFBB25845AA15162348B /* libPods-Tests.a */ = {isa = PBXFileReference; explicitFileType = archive.ar; includeInIndex = 0; name = "libPods-Tests.a"; path = "libPods-Tests.a"; sourceTree = BUILT_PRODUCTS_DIR; };
-<<<<<<< HEAD
-		FE406570EB7706E10980DBF7E427B2D0 /* EXNetwork */ = {isa = PBXFileReference; lastKnownFileType = "wrapper.pb-project"; name = EXNetwork; path = EXNetwork.xcodeproj; sourceTree = "<group>"; };
-		FF050C053F02FB400C384D1BA3A465F3 /* EXHaptics */ = {isa = PBXFileReference; lastKnownFileType = "wrapper.pb-project"; name = EXHaptics; path = EXHaptics.xcodeproj; sourceTree = "<group>"; };
-=======
-		FF9FEE1846D7DB030899827478EF9AA4 /* React-CoreModules */ = {isa = PBXFileReference; lastKnownFileType = "wrapper.pb-project"; name = "React-CoreModules"; path = "React-CoreModules.xcodeproj"; sourceTree = "<group>"; };
->>>>>>> 4ccd8756
+		FEDAD88B9757EB90D9F879D26574513D /* EXSensors */ = {isa = PBXFileReference; lastKnownFileType = "wrapper.pb-project"; name = EXSensors; path = EXSensors.xcodeproj; sourceTree = "<group>"; };
 /* End PBXFileReference section */
 
 /* Begin PBXFrameworksBuildPhase section */
@@ -5281,11 +2667,7 @@
 			);
 			runOnlyForDeploymentPostprocessing = 0;
 		};
-<<<<<<< HEAD
-		FD21E5821B4A2A2CC553AE56E1635565 /* Frameworks */ = {
-=======
-		9670C727F642FD1DB9A2667C66245801 /* Frameworks */ = {
->>>>>>> 4ccd8756
+		FF7FE2BEAE81E5ABCB592C8A3A006D4D /* Frameworks */ = {
 			isa = PBXFrameworksBuildPhase;
 			buildActionMask = 2147483647;
 			files = (
@@ -5295,6 +2677,109 @@
 /* End PBXFrameworksBuildPhase section */
 
 /* Begin PBXGroup section */
+		6BB2DEEDD5BDF1365D74B78EA38C49F0 /* Development Pods */ = {
+			isa = PBXGroup;
+			children = (
+				212B5032D0C4923271757AFCEBDF394A /* ABI34_0_0 */,
+				709CDF020CB0F18ACFB2C8FB1F4E53A9 /* ABI35_0_0 */,
+				3FB5DFCC8075E5D307801B2F9649AF69 /* ABI36_0_0 */,
+				ECA26FE48BB89ABDF81C4D2EC0F8F5EE /* EXAdsAdMob */,
+				A43DC7001A76835DD013B78EF645E5DF /* EXAdsFacebook */,
+				E3F230222E5CA006004CA51F2E93A72C /* EXAmplitude */,
+				76C88E6887B22911590CB53AAAD8AB11 /* EXAppAuth */,
+				51374AF3701072C109194210F6E7B19B /* EXAppleAuthentication */,
+				E0A72BB5AD051905F8921A869671AC05 /* EXApplication */,
+				FB94F7E68B8419E065B5916B373FB81B /* EXAV */,
+				75B05AEBE01903FF4C45329F01E283ED /* EXBackgroundFetch */,
+				8BB8CB80334B59662E117A72A2A14592 /* EXBarCodeScanner */,
+				D9FD7F8D6F2B127BB89D588D9F55131D /* EXBattery */,
+				C2D00C935BE84468561F41910521CC96 /* EXBlur */,
+				D879316BE5FBCC3856212823765BFAAD /* EXBranch */,
+				EBA05B5C0E7DEB40929E0CDA0DB02E59 /* EXBrightness */,
+				4541525B88CE28E9956877A199BD4B70 /* EXCalendar */,
+				C5C20692794BF192A592B63FA23EB338 /* EXCamera */,
+				26AC921508E4B9D70020431016524145 /* EXCellular */,
+				024FDB6DBE1C9EBEF7599D12315814F7 /* EXConstants */,
+				E05A2FF31DE41DEEAE218849F1F07498 /* EXContacts */,
+				BB3DAEFC5E087FA7CC5657DC7479321E /* EXCrypto */,
+				FA0DF1C2D07C75FCB38350D7D27AC816 /* EXDevice */,
+				85FD593933BE89E1DA1342C5E73A158D /* EXDocumentPicker */,
+				38DED3991836525795CC9AF9AE2C34B9 /* EXErrorRecovery */,
+				89FD60E75B3D58F9E14205F660A6A6C2 /* EXFacebook */,
+				5CE6697EAC556521E25A9BE068BF891A /* EXFaceDetector */,
+				96EC0F02430FA5658DBECE8A2097C013 /* EXFileSystem */,
+				994B4EB7E99F3FBEE0C73E12C2E5A48D /* EXFirebaseAnalytics */,
+				FC136ABB2E112745315267F0A33EF59D /* EXFirebaseCore */,
+				7489B0DC9DD47BAB377ED7541F6B71DF /* EXFont */,
+				8A7C7BC5620CD23D66DA86B5AAABD24C /* EXGL */,
+				C4C6B95605CFCB38F5AA775BE5E57FFD /* EXGL_CPP */,
+				26039E542EEAE4B7513B7389BDB761FD /* EXGoogleSignIn */,
+				CD8F49E7E446BF7E0CAB97521173C28C /* EXHaptics */,
+				DDFEC8C30210F9D3C7CA5A52088E1046 /* EXImageLoader */,
+				1AA960AC4E05E749A2DAFE69AC51C2DF /* EXImageManipulator */,
+				21D55523F38DAB17740D0BFE8B030326 /* EXImagePicker */,
+				9A6EB70D211D7632D34ABC08648ED270 /* EXKeepAwake */,
+				DC49B0B5D65D887E509533E372FFDB20 /* EXLinearGradient */,
+				A29B929FBEBF2485DD1153B5BE6D9151 /* EXLocalAuthentication */,
+				39AE51B963EF0F01B7F443D16BC794B5 /* EXLocalization */,
+				0D7F27057D3C740C3C45BABEBF42B9A4 /* EXLocation */,
+				ED3703526F25591E3B15E9D7324F01A3 /* EXMailComposer */,
+				32D5C0795472A0DB5F7410E5511EBE43 /* EXMediaLibrary */,
+				934F3B7238151971EB42A48CB4121842 /* EXNetwork */,
+				B0A91BB067694BE7F2A482A2FFBC2894 /* EXPermissions */,
+				D7D3D83954CF2E6040D48BAE475C1C92 /* EXPrint */,
+				CE5505C1D1A7E0B97A3F60F53E9272B2 /* EXRandom */,
+				317C6C95E4FB20E7A1816EAA3BA93378 /* EXScreenOrientation */,
+				6F79BCE85EEE77A9B87589703B2E02B8 /* EXSecureStore */,
+				0E7A24CBE9B21BCD514B726034EBE751 /* EXSegment */,
+				FEDAD88B9757EB90D9F879D26574513D /* EXSensors */,
+				2779667748B7CDAA0AB52DE9D1ED7598 /* EXSharing */,
+				C0C560F4FDC6EC4DE84267DDD880D6C3 /* EXSMS */,
+				10F74DEACA2D13960A57A3DAADA8A631 /* EXSpeech */,
+				7B13C754FE3ECF25A60355EF0B04BBE3 /* EXSQLite */,
+				3ABC0922D65B1338FDE2DC1AE1231570 /* EXStoreReview */,
+				A98390C2247EE566E5E930E135CFE688 /* EXTaskManager */,
+				15231F92AB1DF8439D6C3A4B89283A49 /* EXVideoThumbnails */,
+				9E62E6CAA50D0982442858EE84C2EF7C /* EXWebBrowser */,
+				6148B303B969ABF9713424446E987494 /* FBLazyVector */,
+				2BF6BB6F2FDEF9000FEA7666C8F369AB /* FBReactNativeSpec */,
+				D0FC2C37764CA3A3B551D3728E197E53 /* RCTRequired */,
+				04A6BE9C95EE43F85CFC415288FC1D95 /* RCTTypeSafety */,
+				703070FF812A356A72C54F2B17FC5566 /* React */,
+				EBB3945DA9C32ACCB235606535DFB530 /* React-Core */,
+				1BFF4BC492CD5D164DB44EC0E4F1884B /* React-CoreModules */,
+				425C5E4869DCCB831E4A169541AF7AF3 /* React-cxxreact */,
+				ECD4A6A87331F364A3D964C1C6E3E048 /* React-jsi */,
+				310060D872B379222D7B04D3A71A0D9D /* React-jsiexecutor */,
+				84083CF651155865C427D4BE6C2B905C /* React-jsinspector */,
+				93CF93C27CFC5EB9E8A4A9A05E12F1B9 /* React-RCTActionSheet */,
+				2C448737B3E37FEF52AE2032DFC8FA8D /* React-RCTAnimation */,
+				374A0ABECE7054F39F2C77D8AC55A764 /* React-RCTBlob */,
+				3F4006B0A1175144E7DDD1A7B9C2512A /* React-RCTImage */,
+				AE8375CCC7ECFFDBC7C4E99EA4520061 /* React-RCTLinking */,
+				A93957BD562AFE0FCC33DC83345761DA /* React-RCTNetwork */,
+				4CFE61EBD77C9D1B40D094683A5164F5 /* React-RCTSettings */,
+				3F2CF561B1E15B7423EE4298465BD355 /* React-RCTText */,
+				6F11A03453A2410D8789BFB27BC5E8A0 /* React-RCTVibration */,
+				A388BD6A115C42FBDD6C8FC67822E7B1 /* ReactCommon */,
+				71CED2D610B692DE76F20D7AAA261BFD /* UMAppLoader */,
+				ECB05E7500E99CE08CDD383C29C7AC5B /* UMBarCodeScannerInterface */,
+				1689136A8DDD113F6474DBB171E99EAE /* UMCameraInterface */,
+				A7F763A0EB67AB734B3FDAEC37BD7B0E /* UMConstantsInterface */,
+				2B779005A2CB0BEB3724EC973E2D47A7 /* UMCore */,
+				B47B515348DC9440D745FCA6CE075B40 /* UMFaceDetectorInterface */,
+				E2DB0821DDF766F73A6C4B479748C3F6 /* UMFileSystemInterface */,
+				4313B756F460FD8BF83E21A5ABE83D76 /* UMFontInterface */,
+				ABBCFC498D9B641C492F3254306C6CE9 /* UMImageLoaderInterface */,
+				8E6D0C3E3A83B259F8BC056491A1B9BA /* UMPermissionsInterface */,
+				F4144D265113A85ED6D3F8CEE4270F45 /* UMReactNativeAdapter */,
+				B367BE9378450E471C5BDC9E90F782E9 /* UMSensorsInterface */,
+				83FF00B518CC21C98E5FBDDA1D1E3299 /* UMTaskManagerInterface */,
+				2A7D8B6A7387CE71BA60F39377470E5C /* Yoga */,
+			);
+			name = "Development Pods";
+			sourceTree = "<group>";
+		};
 		71B702B5E2D4423EBFC2D12E93606D7A /* Pods-ExponentIntegrationTests */ = {
 			isa = PBXGroup;
 			children = (
@@ -5316,107 +2801,6 @@
 				B0E2F00C7ED9FB75D9A4E9F74BC25BD7 /* Pods-Tests */,
 			);
 			name = "Targets Support Files";
-			sourceTree = "<group>";
-		};
-		9393E5AD0022514993B55D3D0C97826D /* Development Pods */ = {
-			isa = PBXGroup;
-			children = (
-				08518012FCA0E31B3E86FE61167370CE /* ABI34_0_0 */,
-				BDCE6D583935F3509864B8E7B4149548 /* ABI35_0_0 */,
-				0889A04942CC38D213696983EEA4F441 /* ABI36_0_0 */,
-				40AB90A50C942EACCF5D81B0FAC84805 /* EXAdsAdMob */,
-				D0544BA04C4B2204818FCC617B7AB907 /* EXAdsFacebook */,
-				AA0302116228746F8384E6C9B83E94FA /* EXAmplitude */,
-				9ADCD028DF4677D74750EBC9FE826C74 /* EXAppAuth */,
-				A2152528EF2CCC8A6984DA62753EA299 /* EXAppleAuthentication */,
-				9C4A9A7FECD36D14D18BF5F170C67D26 /* EXApplication */,
-				F7BF42F0D813BD062FBB4690E0FE2BD4 /* EXAV */,
-				19F8B29E6B42388AE05299336018C923 /* EXBackgroundFetch */,
-				6D7FE06B14E0EAC791C7BC2EC4D5EC58 /* EXBarCodeScanner */,
-				6CBA7CEF72FCFE6B98C13C5B420106C1 /* EXBattery */,
-				A9CCA92433977ABC893ADBAF06E11C04 /* EXBlur */,
-				8164F81E985032D5B42CB79AF2D46BAC /* EXBranch */,
-				40A4FEFA3D88DF6C49BF561800FAED78 /* EXBrightness */,
-				C3DD583B15221F8DF55F01B776AE6CBD /* EXCalendar */,
-				1BF9447325851C103035FBE260ED48A2 /* EXCamera */,
-				E118E35DA29B1404CE45F974DC6019E0 /* EXCellular */,
-				2FC7FACAF61B902E216FC44E2DDB4C58 /* EXConstants */,
-				1732E16C26C2DF0BCB8E6F6C247429BD /* EXContacts */,
-				1F3EB9B0129350665281B7275708274E /* EXCrypto */,
-				A4A8759EE74DB6D561693304DABE90DB /* EXDevice */,
-				C67644328A82B0459CCD28C54EF096AA /* EXDocumentPicker */,
-				CB84F530A0FF13F3B5D8B2C6E463446C /* EXErrorRecovery */,
-				4569996A3DAF51B69C6C15DDD02177D3 /* EXFacebook */,
-				06DFF66DBC82438C5A2F43050396B697 /* EXFaceDetector */,
-				AE367559F6E0D6100CE344133B70C334 /* EXFileSystem */,
-				A2CB7C846124FE0C237ED58B75CFC5A7 /* EXFont */,
-				E1E903DF3F3A728AA3079FC3604DF103 /* EXGL */,
-				9E03FC01AF627C6417CA739ED142F059 /* EXGL_CPP */,
-				F2DFA62CE593BC5DC01E0C6793B7D66F /* EXGoogleSignIn */,
-				FF050C053F02FB400C384D1BA3A465F3 /* EXHaptics */,
-				666DFE8B8F90FB4499B903DE2F1DA5DB /* EXImageLoader */,
-				8BBA23C778EEE6F3524E5318F9B2CAB8 /* EXImageManipulator */,
-				854084C73BE8D22E0E20DEF49FCDE071 /* EXImagePicker */,
-				BE8F58E3DD6B7123B4CFDD9B0F56F797 /* EXKeepAwake */,
-				B120E4ECCA3A2F9409C968A3AF566EDE /* EXLinearGradient */,
-				C2925D31BF80A14020D7966B4B640D43 /* EXLocalAuthentication */,
-				8A7B3CF938F369A1233E816481BD705F /* EXLocalization */,
-				B2A063CED4E549E669E71BB9CBDEB96F /* EXLocation */,
-				1727788E859417EEE39CBC2858F73606 /* EXMailComposer */,
-				651D0616E07B7893EF520CE35FE1175F /* EXMediaLibrary */,
-				FE406570EB7706E10980DBF7E427B2D0 /* EXNetwork */,
-				D89C7C48095D23E7A0E053982EE282E6 /* EXPermissions */,
-				8067F7BEDC6C4B84D5E4FB778A412C3D /* EXPrint */,
-				241B667C465B94F4B9A323FF1E72EC0A /* EXRandom */,
-				B99CF995054E024040AB86047C738EC0 /* EXScreenOrientation */,
-				800AEE402F25DCEA170B26923087231B /* EXSecureStore */,
-				F57EF40561BB5CB19B0A1AA6B412BBA7 /* EXSegment */,
-				9FED39BA587322C6548225402057CA46 /* EXSensors */,
-				D04A40E45379939D6EF59CB787D7068A /* EXSharing */,
-				B931F471E4DEB1529702DF268C81F753 /* EXSMS */,
-				B7515421A05A68A47101404ADC8EDEB7 /* EXSpeech */,
-				A5161A39284DE08B25A7FFAF28C5E973 /* EXSQLite */,
-				D17943C2AAB90B7DDE57C6DF776D61AE /* EXStoreReview */,
-				845B601E801CFFEE0F5CBEB86DE353BC /* EXTaskManager */,
-				2FF45CAFD854D8DDE609FAB7381292FF /* EXVideoThumbnails */,
-				500DC040E9F49DBC4A9BF28EC5D3488F /* EXWebBrowser */,
-				187D5C13ADE5B78DA9B1EDE896B32694 /* FBLazyVector */,
-				EC380FEC2DC42B5E3D768E578F5B9050 /* FBReactNativeSpec */,
-				E3727A4AB27F84DDA2411B770E7349C9 /* RCTRequired */,
-				A075154B105881FA1CB390820B6F22E8 /* RCTTypeSafety */,
-				CDAC80C7EF900A185681B4F564012590 /* React */,
-				4C64FE0C201570701939452EF2770CC6 /* React-Core */,
-				406A08F6C08895951047E4D46DA01EDD /* React-CoreModules */,
-				C252DB9EC2961ECA26A5DD16F8AD801F /* React-cxxreact */,
-				C62A59DDED77941A45261DC2B21B83ED /* React-jsi */,
-				26BD043AF9FE6D25B9130B8B050E3B3C /* React-jsiexecutor */,
-				2BDC96831FA9406E2146BFAF6F4A0589 /* React-jsinspector */,
-				836D87F3DB21253A8D60B84F3A3F43E2 /* React-RCTActionSheet */,
-				24584AD5199BC2F20C69C097DA164A4A /* React-RCTAnimation */,
-				7DFD262381057F1A0F179377EEF8E7DE /* React-RCTBlob */,
-				A793FC51348ACE09AD2A095A3DFFE0F8 /* React-RCTImage */,
-				2877A4688C242DB256271E8D2355F220 /* React-RCTLinking */,
-				35730324AEA363F4E255F8F9F6C3675E /* React-RCTNetwork */,
-				195B23FFCC803722C5A73AB0D4F58FFE /* React-RCTSettings */,
-				9C80BF0E6ABB798FEC979E3F413C6EF6 /* React-RCTText */,
-				2B3F0CF467381FA80383C02383345C15 /* React-RCTVibration */,
-				D6556377682A01FCF857E32CC0FD6DA3 /* ReactCommon */,
-				E379E98A66487937147653D8DB02E7A6 /* UMAppLoader */,
-				68F2CF0A367D40571DC9494AD095AF57 /* UMBarCodeScannerInterface */,
-				0572FAE69605FB15A86D4726904154BC /* UMCameraInterface */,
-				55792CBD57D8B3803D8EE9D82F5B5C9E /* UMConstantsInterface */,
-				F45C8234AD0BCB619C1365C180991EB7 /* UMCore */,
-				7D47D11533867E1C6AFB39EE1DFFF271 /* UMFaceDetectorInterface */,
-				AA695048D738700F5B217CB2CE983484 /* UMFileSystemInterface */,
-				A492EA1AB92ADAF004A1A1A30029C2BF /* UMFontInterface */,
-				D31091532373C9EBE9224E9BEA15194A /* UMImageLoaderInterface */,
-				E22F9FD804D616A4676ABA16A3D30AD6 /* UMPermissionsInterface */,
-				107F2C0B9278EAF6A03B7ABA57032D6B /* UMReactNativeAdapter */,
-				9A8B6930024F0154FA34EDDF98837EB5 /* UMSensorsInterface */,
-				94BDBA06066E5F3DABF800BB262FD43A /* UMTaskManagerInterface */,
-				636530CE44A7EDFEDAA947D24AD55819 /* Yoga */,
-			);
-			name = "Development Pods";
 			sourceTree = "<group>";
 		};
 		9829497376059EFEEC47E57F8E9D5E95 /* Pods-Exponent */ = {
@@ -5446,118 +2830,11 @@
 			path = "Target Support Files/Pods-Tests";
 			sourceTree = "<group>";
 		};
-		C06CB86233D163684AF24FA960B6600F /* Development Pods */ = {
-			isa = PBXGroup;
-			children = (
-				2A09CEB95147273FF0855BE94636A261 /* ABI34_0_0 */,
-				0098906518FA604CBC10906ACEE3CBFC /* ABI35_0_0 */,
-				EF82AE40E2DE0CFE88F6850FB98FACB8 /* ABI36_0_0 */,
-				476FC90F26F058A670F3311259A7E90B /* EXAdsAdMob */,
-				812D1117D702AA61642B93F945BD62A3 /* EXAdsFacebook */,
-				F8D1DB434ECDACE792BF79FACFE79B5A /* EXAmplitude */,
-				C288EA6C9ABEB9A559D9F8E5CFBF8C4F /* EXAppAuth */,
-				B713DE882B8B764C281C5DF98C08898B /* EXAppleAuthentication */,
-				93C91F4D2240AA88902CD6F63C7947BF /* EXApplication */,
-				39788CA5B1263272F0174994C3BAB3E6 /* EXAppLoaderProvider */,
-				8A99B9D7241286C67C6B14C72ED74389 /* EXAV */,
-				D1C65CBB6CE4FEA536EF43C4A84ACDE4 /* EXBackgroundFetch */,
-				2A3D3C6DEE43E2C05338169A4F2AD123 /* EXBarCodeScanner */,
-				B9EE9B43394A5A1F0D64B766CC8F4A8A /* EXBattery */,
-				8D3577F509FC0012E56BDDB9719C25EB /* EXBlur */,
-				981838F9EB928D01E3336111D9F77D47 /* EXBranch */,
-				38C199F0F48A4D39497D926AE70F6EA8 /* EXBrightness */,
-				724304EF68626509333799BE18537132 /* EXCalendar */,
-				472559B4FA0DC6C677654E081EA1B0F9 /* EXCamera */,
-				9D3E9F8A78D1BC4292C714AD2915D866 /* EXCellular */,
-				44E342CF60B05B01DD2FB05068561322 /* EXConstants */,
-				2CE482E064E086DC3B9315338709627E /* EXContacts */,
-				A998BD4BEF984884DA0704A99E793BAF /* EXCrypto */,
-				57DA99709F557C2648359F4BC5D9A7F6 /* EXDevice */,
-				6A00B4090B84427D7A185B0A1C4B2726 /* EXDocumentPicker */,
-				4B805C90FD32F1E5555580CB3541440C /* EXErrorRecovery */,
-				D7917284241463E185E3EF99BB580412 /* EXFacebook */,
-				BA9463174AAC32F062226D1EDEDD2680 /* EXFaceDetector */,
-				A7FBEA2140658CEE31523B85126F1245 /* EXFileSystem */,
-				88EEC38A69D3D3235F3A6FB48B1E6C08 /* EXFirebaseAnalytics */,
-				CF6C560CC0F57BBDFB642735A3FCC9A1 /* EXFirebaseCore */,
-				BEAFA209624382F5AA3864B089E79B62 /* EXFont */,
-				2323213DCEDDCCA6FE591E2407D02E13 /* EXGL */,
-				F378F6A37952C35205EED5847F107653 /* EXGL_CPP */,
-				D172AF3F969DEB80F11571DA179B72AB /* EXGoogleSignIn */,
-				D745188781E16DEC49BC6B02877299DB /* EXHaptics */,
-				BDA0A5A15E2C981666252AD117A6EFB5 /* EXImageLoader */,
-				DFE915A2119160D58246D43B37C986A5 /* EXImageManipulator */,
-				C9E0D1E8A91306621AF79D13DF1D1EE1 /* EXImagePicker */,
-				42BC18C6AC68ACE31DC8C50609DC840E /* EXKeepAwake */,
-				BEEF2BB1F85113F9807B0EE5B6488116 /* EXLinearGradient */,
-				1233F374D815AB8A0CA37C1F784ACA21 /* EXLocalAuthentication */,
-				C70952C8CF84F73CE814C1DF306222FC /* EXLocalization */,
-				B5675D977A5A4F3F077EA799098E48D9 /* EXLocation */,
-				257656237256A61CD2BCB5FE9BA7B2D0 /* EXMailComposer */,
-				D07CAE637E91CEB6B5BCC5447CFBD560 /* EXMediaLibrary */,
-				EB655029918E2D535F2E2726B35A5AF8 /* EXNetwork */,
-				84CA43CF96ED3E5622DF3B038D9570FE /* EXPermissions */,
-				9A215BEEB898B01AC7346C8776490472 /* EXPrint */,
-				B2946540717875DF5800179D48051697 /* EXRandom */,
-				BF828DDDD719250E79FA7469C9381420 /* EXScreenOrientation */,
-				08C2865A192C94DF35AAC47B5ECA10D3 /* EXSecureStore */,
-				F4A4213E9C002D2E5E0807F9A76BF2C5 /* EXSegment */,
-				69149FCE6BFD7F8AEB36D381E65D8286 /* EXSensors */,
-				BF6D22A8C7F64E1CEA0F6722C201E2FE /* EXSharing */,
-				01377395302D80A6ADB93AFAB014F2E6 /* EXSMS */,
-				CFA5D76E0610F867B097AE8A0C421D3F /* EXSpeech */,
-				35F83F2A8392167453E471E92BAF1C20 /* EXSQLite */,
-				1D33260EAA9C6363211C9C7A706314FA /* EXStoreReview */,
-				091C5584E0AC94A913E15A3A0E665376 /* EXTaskManager */,
-				C0DF0EC5C5520FC9BDF9D07E414923CA /* EXVideoThumbnails */,
-				FA81BF6F0ECAB03B32FEB35438AF6096 /* EXWebBrowser */,
-				82C4D4421A13361F863DA80FE77A40B6 /* FBLazyVector */,
-				BCF573F1CBE1E888F7AA0C1E0C9DE53E /* FBReactNativeSpec */,
-				1D29CBA21411C8288FF14DE077392AC1 /* RCTRequired */,
-				FC075967CC0B633D986FA09EE115E6F2 /* RCTTypeSafety */,
-				738B97F408458D49EA5FB16960DF8CBE /* React */,
-				91184A5C70AD11E7240116D6803718AB /* React-Core */,
-				FF9FEE1846D7DB030899827478EF9AA4 /* React-CoreModules */,
-				1437D4D4E08F4DADA8DE04F5B4EB0C10 /* React-cxxreact */,
-				E1822C6C364267C08734B1571FEE78DF /* React-jsi */,
-				6160BB5B647495D6B62092EA4EB7C8A5 /* React-jsiexecutor */,
-				605B74ED2F35A471E8145C9B79E244A3 /* React-jsinspector */,
-				2B32592672E067702F86CB9EDD67B3BD /* React-RCTActionSheet */,
-				4B0F1FA8F1143B5A438BA3F132FB35EE /* React-RCTAnimation */,
-				DFB61A2E2E50ED53304B1B4D2AFD703D /* React-RCTBlob */,
-				83B9D16808CDC15D1F2AA5A6D1F1EE86 /* React-RCTImage */,
-				5BE2D62071E47C6CFCF1AA9AC73312CD /* React-RCTLinking */,
-				72976F84ACFFC72CF785799340E8ACEC /* React-RCTNetwork */,
-				BF6E0E0272E41E80FBA241D836F59946 /* React-RCTSettings */,
-				1EECCE2FB4CB9AFA2E7F37DD1683FB93 /* React-RCTText */,
-				ABB326676BC97E8AE97CE195C9092197 /* React-RCTVibration */,
-				60A70CF5F5E335207463A02525363EAB /* ReactCommon */,
-				BD9D0058856D6739B93476E3709E5934 /* UMBarCodeScannerInterface */,
-				32EABA0DC408AF48DD000BCFACFBBA4B /* UMCameraInterface */,
-				31BBB5F55186E01567D2990C0184DF6B /* UMConstantsInterface */,
-				679CC391573F1BED951F44CF0297BA9B /* UMCore */,
-				2A869EE238C6CE676C0C6E1F2D50C0F7 /* UMFaceDetectorInterface */,
-				75ECFA92C24FCE69F3E153DA9C2FB05C /* UMFileSystemInterface */,
-				166F7100A3CA1D0885356949CAFB31D8 /* UMFontInterface */,
-				6F9C5A65D085E80949491C08D73ADC4E /* UMImageLoaderInterface */,
-				F8202B03FA34D6BCE89C8E2DAEAD953B /* UMPermissionsInterface */,
-				E1578B4D815A6437925A6CFF74767C05 /* UMReactNativeAdapter */,
-				3A2594D71043C4DB43F0D27A4A40547F /* UMSensorsInterface */,
-				3B7949E9C5C7A50A365BE1EE7B73EC4F /* UMTaskManagerInterface */,
-				B1E805445061D9DB7E3CE17450A89345 /* Yoga */,
-			);
-			name = "Development Pods";
-			sourceTree = "<group>";
-		};
 		CF1408CF629C7361332E53B88F7BD30C = {
 			isa = PBXGroup;
 			children = (
 				9D940727FF8FB9C785EB98E56350EF41 /* Podfile */,
-<<<<<<< HEAD
-				9393E5AD0022514993B55D3D0C97826D /* Development Pods */,
-=======
-				C06CB86233D163684AF24FA960B6600F /* Development Pods */,
->>>>>>> 4ccd8756
+				6BB2DEEDD5BDF1365D74B78EA38C49F0 /* Development Pods */,
 				D89477F20FB1DE18A04690586D7808C4 /* Frameworks */,
 				E89AF13AD48E476ECA1795C6A6C7C4B4 /* Pods */,
 				F84485E88769B582B3B14EE5329DC7CB /* Products */,
@@ -5632,11 +2909,7 @@
 /* End PBXGroup section */
 
 /* Begin PBXHeadersBuildPhase section */
-<<<<<<< HEAD
-		1D170C294994E53FE9C7A7E8C090F7DF /* Headers */ = {
-=======
-		0CF7ADF9AB0B821D2840838E521517F4 /* Headers */ = {
->>>>>>> 4ccd8756
+		0AFE156718914ED38BED7E3B171AF631 /* Headers */ = {
 			isa = PBXHeadersBuildPhase;
 			buildActionMask = 2147483647;
 			files = (
@@ -5662,728 +2935,367 @@
 /* Begin PBXNativeTarget section */
 		0DBD2E5458E61E9BBFDC5914B7D570E8 /* Pods-Exponent */ = {
 			isa = PBXNativeTarget;
-<<<<<<< HEAD
-			buildConfigurationList = C6511B32664C1767C9F74CE993CEB8F7 /* Build configuration list for PBXNativeTarget "Pods-Exponent" */;
+			buildConfigurationList = 09F02F3343B73CBE7F5A318DD783F7E2 /* Build configuration list for PBXNativeTarget "Pods-Exponent" */;
 			buildPhases = (
-				1D170C294994E53FE9C7A7E8C090F7DF /* Headers */,
-				79A039AE7852FC49F2098988AC157838 /* Sources */,
-				FD21E5821B4A2A2CC553AE56E1635565 /* Frameworks */,
-=======
-			buildConfigurationList = F9C6D0E560C02453B8650BF1C2558007 /* Build configuration list for PBXNativeTarget "Pods-Exponent" */;
-			buildPhases = (
-				0CF7ADF9AB0B821D2840838E521517F4 /* Headers */,
-				4D3D5C4EF5E4890456D51FCE6FE649EB /* Sources */,
-				9670C727F642FD1DB9A2667C66245801 /* Frameworks */,
->>>>>>> 4ccd8756
+				0AFE156718914ED38BED7E3B171AF631 /* Headers */,
+				9630412DA551B8DB7C58B5638F52EF75 /* Sources */,
+				FF7FE2BEAE81E5ABCB592C8A3A006D4D /* Frameworks */,
 			);
 			buildRules = (
 			);
 			dependencies = (
-<<<<<<< HEAD
-				5D5569A6774BD71C15EE46AFFA37A501 /* PBXTargetDependency */,
-				606BAFD862E423B657D7E6D79784F1F4 /* PBXTargetDependency */,
-				8FD2FD4BA0389909C1DB0E48B0FCF13F /* PBXTargetDependency */,
-				A4058E6CC5BA417E218828D8F6796080 /* PBXTargetDependency */,
-				DE148908187A0283F8C4C126347241F7 /* PBXTargetDependency */,
-				34E70FBA1554E9BAD99D396F3C9D508B /* PBXTargetDependency */,
-				B32B86AF576D097D811418BACA771154 /* PBXTargetDependency */,
-				65F1CF5576ED17ACD953DF6A72E69C9C /* PBXTargetDependency */,
-				EAEAC55E9B5D7C33652C473110452318 /* PBXTargetDependency */,
-				14AF90400BF56574181EE786D9B10DAF /* PBXTargetDependency */,
-				42FB5C02404E9FA87F7D8CFE6A242921 /* PBXTargetDependency */,
-				33A515722BCB7DCF207F769C66B6A355 /* PBXTargetDependency */,
-				CE0EDC021FC665DFCFA5B5ECAE8146C1 /* PBXTargetDependency */,
-				38655138C765871B7B00473257E56888 /* PBXTargetDependency */,
-				F9D7CBB86B6EB82E034A4CB4DD386EB4 /* PBXTargetDependency */,
-				74738D72449EF30EAB6FA44FDFCA3B12 /* PBXTargetDependency */,
-				F0DF97E2368A114531721FA2E101FFAB /* PBXTargetDependency */,
-				53C33D73AAB7DC3778C6E75D4214D6FF /* PBXTargetDependency */,
-				C494BCF396DD03624DC71DD20D455243 /* PBXTargetDependency */,
-				BA4880686F768E5C17A9A4879BDD8550 /* PBXTargetDependency */,
-				78AB1CADBB53A594354296E70270E202 /* PBXTargetDependency */,
-				BAC91E12B4EC0F2DFC5E15462CEFAB46 /* PBXTargetDependency */,
-				4F042A9A6638E693B9D9E2898F06DC11 /* PBXTargetDependency */,
-				206ED7BAE4779F2F6B469A7651A1692B /* PBXTargetDependency */,
-				9643BD4C74DC4D1CE66CFB0ED2BB5771 /* PBXTargetDependency */,
-				B5C972E124FB6EFC957D5280A4D331B1 /* PBXTargetDependency */,
-				DE220D1B15E68412AC7D53823DF5B755 /* PBXTargetDependency */,
-				697E41F8C7EF022C022614ACF934910B /* PBXTargetDependency */,
-				106541086664F891B060DC7442BEABBB /* PBXTargetDependency */,
-				F1DBBE2289ECBD656C44EE1DD900B672 /* PBXTargetDependency */,
-				4985ACE26FB2283DC4BCD6641DC24BC8 /* PBXTargetDependency */,
-				9402274D4FF83677A1619EA0BA25F554 /* PBXTargetDependency */,
-				339FC8ED217FF1FD07D8A0614C67A8E2 /* PBXTargetDependency */,
-				FCA1E6A7C35F6842B3FD9B12BC19B1A0 /* PBXTargetDependency */,
-				77836B3A821BF560E6C21EAA59A084AC /* PBXTargetDependency */,
-				BC6C556E7EAC8E026C0A8A586EB324CE /* PBXTargetDependency */,
-				47D159DA8B98551D6116C1988D343ECB /* PBXTargetDependency */,
-				F466615A63260B252A03F721197DFCA2 /* PBXTargetDependency */,
-				F35F4EAED6A41F9BC370E9C059959F7A /* PBXTargetDependency */,
-				07F40CEFE4DBD0828DE8F6BCC53AC20B /* PBXTargetDependency */,
-				37250CF1A363FFCCE4F7246414C87670 /* PBXTargetDependency */,
-				9BA6CE361827BEB5F85AB4DC3D304338 /* PBXTargetDependency */,
-				D31BAD9D51F6B447E5F5BF1901C03541 /* PBXTargetDependency */,
-				31134ACEA452B2A748FBA2DBF501A1A0 /* PBXTargetDependency */,
-				28B7400C8337A844E321757BC0CC4FA3 /* PBXTargetDependency */,
-				6D5264D940D57D919EFB24F62D8661F5 /* PBXTargetDependency */,
-				EE3A55C70A128F612378563B529B1DBD /* PBXTargetDependency */,
-				964AE2922C06D1370E469EE64EC40DF0 /* PBXTargetDependency */,
-				ECFBF4CC3976AA305A3799830241FE3A /* PBXTargetDependency */,
-				75D963A850A2EC2F5DE3E80A51F35E56 /* PBXTargetDependency */,
-				4211E65BCABC5C8E09743F753068514B /* PBXTargetDependency */,
-				1B74BE761A80984679678594046C9CDB /* PBXTargetDependency */,
-				DD03C5B8E364BD7AB90E9D84F4386CA3 /* PBXTargetDependency */,
-				DFB493F8FDD54FC06657C54F731E511E /* PBXTargetDependency */,
-				E7FB5DBD8C6EFA9796AD08FE3C209AF5 /* PBXTargetDependency */,
-				FA8BB120B4509C5BD9D0365865A796E7 /* PBXTargetDependency */,
-				86D21D42FAC772BEA2E19F0CEB463E8F /* PBXTargetDependency */,
-				5B59FB893A51AF8659D68BB73D9BDD13 /* PBXTargetDependency */,
-				6B8DA578612CCD9A7376B6A168BC44BE /* PBXTargetDependency */,
-				3449BB19762C401DF36F34D86C0C451A /* PBXTargetDependency */,
-				A784E74A8792C3CA131858105A18B3ED /* PBXTargetDependency */,
-				0A84A4D573BEB83F3586764BA036923B /* PBXTargetDependency */,
-				D4957866324F84BB3AD4173C05241D7F /* PBXTargetDependency */,
-				02FFC177A45E78B9D9BC653266C347FC /* PBXTargetDependency */,
-				227122976EC72B79CC0ECB16B9DAF2C2 /* PBXTargetDependency */,
-				F7231242A18847B5EDBF432536129ABD /* PBXTargetDependency */,
-				7D0E5FFB80B8F363206936F6FF6D0A5D /* PBXTargetDependency */,
-				9123F03E46792934CBD6B6FB02841D8A /* PBXTargetDependency */,
-				13A3899BC591F2022D3122D7BB181829 /* PBXTargetDependency */,
-				D181626FEA3866AA8B1D5ECC04E23479 /* PBXTargetDependency */,
-				83DFCA3B2BA6C3BC70121560B0F797A1 /* PBXTargetDependency */,
-				C0A3C72302D0EA97E068E5DA5A99B73D /* PBXTargetDependency */,
-				EE34ADF39E6AF7A4F605B1015193C550 /* PBXTargetDependency */,
-				B7085C9985961510E3FB9A96D7235FAA /* PBXTargetDependency */,
-				49E4DC44669465380CB28A8DA1ADC59F /* PBXTargetDependency */,
-				86CF02155E1EE3D39155190E3594AF21 /* PBXTargetDependency */,
-				21B9CF363BF7F9A04545E3D42807489E /* PBXTargetDependency */,
-				3E90153058F9EFE8ABFEAB75DC0B3CE1 /* PBXTargetDependency */,
-				7084ED456E7F10FDA0A21E26B8812F56 /* PBXTargetDependency */,
-				57226BB860FA04A65408F0B5ABBA9AF3 /* PBXTargetDependency */,
-				49CB780831AC84D0C61B4601107A5146 /* PBXTargetDependency */,
-				79CCF6586BB13BBF74397A34BA0530E7 /* PBXTargetDependency */,
-				B7FC533C6B3A7A1C02255CEC463E3022 /* PBXTargetDependency */,
-				598CF2DFBA3A33EA9A4DA18C6048A207 /* PBXTargetDependency */,
-				846F13541AA72A9708280D76CDBFD690 /* PBXTargetDependency */,
-				9CE65AF51D5FC88F68B40724F9FDC67C /* PBXTargetDependency */,
-				B946E40105AD06F6FE39557AB005BF8D /* PBXTargetDependency */,
-				9150DFC6CD43618B2FF690BE29FD7D96 /* PBXTargetDependency */,
-				ABF24AF4010B9E1918293C9F0C351DBD /* PBXTargetDependency */,
-				8A6CDECB5E63918E63DDE439833C0741 /* PBXTargetDependency */,
-				23BA6A5796205B06B64EBFFF30DAB1CA /* PBXTargetDependency */,
-				9C7F9983DE2DD640956C6EC349239C2A /* PBXTargetDependency */,
-				E5292C2CB0F9180D840261EE8B16A828 /* PBXTargetDependency */,
-				80B85B67163C43AF1FFC6F9842160226 /* PBXTargetDependency */,
-				CC5E7B374CBDF3A285EEEB6293C0D999 /* PBXTargetDependency */,
-				128C131DAFFA174D7A2A1D6DFC0A91AF /* PBXTargetDependency */,
-				D67C9FE2362B1F65127B7041E04A610B /* PBXTargetDependency */,
-				6C6A9C46E041118067DB7E04111AEC6E /* PBXTargetDependency */,
-				551A8FEDA8973528682C1982E3496B5E /* PBXTargetDependency */,
-				F8462EFA64B65D59D9FD68569EB38896 /* PBXTargetDependency */,
-				A2C92B4672319FDBD24879854DEC916F /* PBXTargetDependency */,
-				828BDD1BF7D0B2A97213C3179D3F798B /* PBXTargetDependency */,
-				CE6D6FF269E8FEAC1EB67722457C98E1 /* PBXTargetDependency */,
-				DEDDEF6E93F20D298B0A6C05848E53AC /* PBXTargetDependency */,
-				D17441730EB86AA0482B79E9179BBD40 /* PBXTargetDependency */,
-				E74C3FBA770A3F9DEFE5C2F1845E24A5 /* PBXTargetDependency */,
-				AB39431880397D95E6254907BEBAE53A /* PBXTargetDependency */,
-				7EB1849DA84BE14D2C2AF1E41DCF6D19 /* PBXTargetDependency */,
-				512B8D9DC246C4B288548AEB74E6A9B9 /* PBXTargetDependency */,
-				4AA96BAB9E799BDA31C009D184C1B65F /* PBXTargetDependency */,
-				6AEE3174C0673958D4D165EE6D7440FD /* PBXTargetDependency */,
-				82C4567B50E2DD3A3907724950B58993 /* PBXTargetDependency */,
-				7682B18E8B71482224C953E9F37D072E /* PBXTargetDependency */,
-				F529B25DF7E74E14F35D080722DFB2EC /* PBXTargetDependency */,
-				C888538C96C7C981F08690E38D52619D /* PBXTargetDependency */,
-				F438876D43F53E0CEA1CC80EA8D76C5E /* PBXTargetDependency */,
-				169DB39F56037419B2E138601ECD5C99 /* PBXTargetDependency */,
-				0B058C894EA1F9CAA313E2C6E3498DD0 /* PBXTargetDependency */,
-				A37F5EE8556BABACE7B5EF8856E43F15 /* PBXTargetDependency */,
-				E84AC3BA5E806FD875364D141167820A /* PBXTargetDependency */,
-				C2672B191B8FCAB43863005B8799F74F /* PBXTargetDependency */,
-				9CAE965016C839F9442416925737E6AF /* PBXTargetDependency */,
-				72AA769B60E3F45348E92CD54789F08D /* PBXTargetDependency */,
-				CC1B61189EE03FE3B6158067C3B220CA /* PBXTargetDependency */,
-				35C1B2FF8AEADDF291A123A24B84C515 /* PBXTargetDependency */,
-				D233B8CCF2A0FC23104C40DFE559BAB5 /* PBXTargetDependency */,
-				123354BD693B8F509B723D76F0E8E952 /* PBXTargetDependency */,
-				E985A7E911DDD610F6E738D7F0A4F959 /* PBXTargetDependency */,
-				53B865ADEEBE36C38DDCA09C97249F33 /* PBXTargetDependency */,
-				688A35E3DD97778BB3641092D76B0E9F /* PBXTargetDependency */,
-				171C875D435E9885A217F4412E01CDEF /* PBXTargetDependency */,
-				FC831164121A3014083714C58B92BD60 /* PBXTargetDependency */,
-				8FD538EFF81FB792867AF4FC789D0DEF /* PBXTargetDependency */,
-				61A789E0A18CDE05142C673AB55D8FC4 /* PBXTargetDependency */,
-				30B93A8EB47D9EC7F68E58985734E77F /* PBXTargetDependency */,
-				36370FC98DB698E6F24FD8C1AE3359E8 /* PBXTargetDependency */,
-				6203BBFD1CDFB1C4CDF392958DBF9761 /* PBXTargetDependency */,
-				C054438D9CCBC3828601453BDBBAC985 /* PBXTargetDependency */,
-				3E8AC0C405A62522739173EEBF0BAC6E /* PBXTargetDependency */,
-				DBDA1EEBAAA4058C6842E7E31D55F0AC /* PBXTargetDependency */,
-				CA99F912EF0DBF2D9481F55155CC929E /* PBXTargetDependency */,
-				097066D15E0CD09DAB6DD04CD0A79613 /* PBXTargetDependency */,
-				DFC152BC57BEB3A60499FE440DA56772 /* PBXTargetDependency */,
-				BD2DF5C2CC39D4EE657A491166640061 /* PBXTargetDependency */,
-				AAA2CA8E452D35B40837CCE20BE31E41 /* PBXTargetDependency */,
-				868D34D827DF5A0F3496D29D40430358 /* PBXTargetDependency */,
-				3080FEFFA2AAA593C8B44E7CBAF7FFD1 /* PBXTargetDependency */,
-				92A8AEB5CF5DB50DEC5C47AF2775A791 /* PBXTargetDependency */,
-				EE930387B9FC102CDE5CAE4C474A4FA7 /* PBXTargetDependency */,
-				0AFFE2DEBDA9FBD5678136B8C82CF600 /* PBXTargetDependency */,
-				2ECF8799077A4B5E13E0D0FE98BDD81C /* PBXTargetDependency */,
-				5DD71B950BDAB3963E3EBA87F629D89B /* PBXTargetDependency */,
-				24283177CA32A1FF8EF2D7E9E9486C6C /* PBXTargetDependency */,
-				566256D4B5722D28634C287F5A714A17 /* PBXTargetDependency */,
-				EC2EF6B8EF023FA4F0D374E4D5206EEC /* PBXTargetDependency */,
-				D60D4DB5B0303386D4C126BF68BC808F /* PBXTargetDependency */,
-				A63A940D663F5B886E93CFA863C19DB9 /* PBXTargetDependency */,
-				28E6D687F1006FBBCBE9B7BEF5819D8E /* PBXTargetDependency */,
-				71727516AC8D95AD2BFDA96BB9E486B3 /* PBXTargetDependency */,
-				16C4D583DAC4641037AAC6ADB37A2973 /* PBXTargetDependency */,
-				28CB1B13D4A6926CDA0A47A9516AF144 /* PBXTargetDependency */,
-				915513204978B794A07BC10C12CDB83B /* PBXTargetDependency */,
-				D7DB3E0344F080C89FBDAD28E09230EB /* PBXTargetDependency */,
-				B791776D63E9F4222B80E13D441AAE80 /* PBXTargetDependency */,
-				3CBEFAA3B6663B16D68DC5F1875489D2 /* PBXTargetDependency */,
-				C695A31F707C9853BA64211915587DF3 /* PBXTargetDependency */,
-				A2F6579D341AC1F97B3F248D887D85EE /* PBXTargetDependency */,
-				10314BD709AD7F1CE297ABBA886D0D78 /* PBXTargetDependency */,
-				B469E674FCDF123A370EC2D9E0A97BA1 /* PBXTargetDependency */,
-				B83031CF1F0541C0D7535B6237F96EEE /* PBXTargetDependency */,
-				713E458EF5B4945FC57F2A0717717896 /* PBXTargetDependency */,
-				361F3DC73622140D4B25491686C531DD /* PBXTargetDependency */,
-				FF0ABC75A967FBBF6B7C494ECDA5F73B /* PBXTargetDependency */,
-				E33437E9D3746D20E96B9E81FD0E6615 /* PBXTargetDependency */,
-				7B7C96CA8FA11E8CD38ADFB0F241FFE8 /* PBXTargetDependency */,
-				E4764D26ED05D6F482B8D09F3A24513E /* PBXTargetDependency */,
-				DE668C8DD81ACF3F130A883FC98EE15D /* PBXTargetDependency */,
-				8F2B98003B61BBF8262F6DF508B20D41 /* PBXTargetDependency */,
-				357C3341228FB204D991964BDC2389CB /* PBXTargetDependency */,
-				845B2F62A27A2452AD33C7037F6665C1 /* PBXTargetDependency */,
-				EF45EEF57000780D633B3AC44537BFF2 /* PBXTargetDependency */,
-				498AE66D6FA476DE5C8A65B0D97C9D6D /* PBXTargetDependency */,
-				00F18BBEAA658A95C7615F740870447C /* PBXTargetDependency */,
-				34F4C4EDEE7B61FCEEB0D9A8419BA547 /* PBXTargetDependency */,
-				7C72ABE97506C654A120299F13EA35F4 /* PBXTargetDependency */,
-				CAA8D3084EB99807938F073916D06866 /* PBXTargetDependency */,
-				9C88184A972E842A95927271604C199A /* PBXTargetDependency */,
-				210015DC7CD156B31F9C1F25A38F0E47 /* PBXTargetDependency */,
-				C39950AB06C1F2FA6D88FD05573DFDE9 /* PBXTargetDependency */,
-				35DA92D97768C9710DBA26A8D96A81BE /* PBXTargetDependency */,
-				D5289DF9961596D651C47DAEB5182FEA /* PBXTargetDependency */,
-				E3F66723CBC4CEC4940CF4F6E15A836A /* PBXTargetDependency */,
-				B70CAE41061404771666CC8ACA1F20DA /* PBXTargetDependency */,
-				4C916CFDC39B02D3F3BB3C3EF3FE1FEE /* PBXTargetDependency */,
-				4EB0B2F141981249CC602DB0CC0DC58D /* PBXTargetDependency */,
-				DB6392B5B3139432CDBCADD014BAABE3 /* PBXTargetDependency */,
-				A5639E1679E7F88A11BB745F0D13A04E /* PBXTargetDependency */,
-				965F7CFB649A22417C4812A963311685 /* PBXTargetDependency */,
-				DF0FD7695C09A6759F59F8F54CB2C097 /* PBXTargetDependency */,
-				D78964E616D41DD4A606F32AF6F1A284 /* PBXTargetDependency */,
-				4A30366CC16F4D4D7DAECE0C23D3B128 /* PBXTargetDependency */,
-				72D1616D64B7FDB3462B18345BDFF9E3 /* PBXTargetDependency */,
-				D5147A1A50AA9618420ACD523F550BD9 /* PBXTargetDependency */,
-				5EB90A2A99E5C7199FC384B9195BA477 /* PBXTargetDependency */,
-				E3BA91D8D98107F7C135E16A72BD1F0E /* PBXTargetDependency */,
-				29E5E8390B8F9E0A5BE0285170BDCDC4 /* PBXTargetDependency */,
-				D7CC43B3491274FADE8AC83DCC6876F9 /* PBXTargetDependency */,
-				0B5D87EB3A6F6B23EFB46A6441CF396B /* PBXTargetDependency */,
-				9A7F3A5CE559410E1487818FF3FC32DB /* PBXTargetDependency */,
-				3F0D7C851E30406CA448B4B3603590CC /* PBXTargetDependency */,
-				7444A674D8252074A00F1ADC03A34D17 /* PBXTargetDependency */,
-				73379C9C1044061071E0660FCCD84898 /* PBXTargetDependency */,
-				C8DFB0DD7FBDA005D137F0B76CF078B6 /* PBXTargetDependency */,
-				94F185C5B070C869E5A9F20BBD7173B1 /* PBXTargetDependency */,
-				DC0F0A23C8DFB7029248C1C1B923A13B /* PBXTargetDependency */,
-				1CD30103BF0B1056B46B507E6D8BFAE6 /* PBXTargetDependency */,
-				BC5641299241493B042C636A47F5BE15 /* PBXTargetDependency */,
-				8E2533DD766D1380DB89E50E77CE802A /* PBXTargetDependency */,
-				D434C323C6F5D2741EDC9E993EE96C89 /* PBXTargetDependency */,
-				72741B0BEAEAE97F8AD40ACDAA229597 /* PBXTargetDependency */,
-				531EC3E6FC9C84126AC7093C1C3AB06A /* PBXTargetDependency */,
-				DF12AA8A223A762AEC718A56D3A01655 /* PBXTargetDependency */,
-				EC1C98BB1DEAD066CE23F1180AD61B3A /* PBXTargetDependency */,
-				FCDA93D7D7D5E604BE1F28467C1B2A34 /* PBXTargetDependency */,
-				B9AAE9FBFED0FD3262B547C305708151 /* PBXTargetDependency */,
-				CDF3E28B69C51907BBA33E1526209ED0 /* PBXTargetDependency */,
-				1BE63517C01F2704D3ED12EDE822E419 /* PBXTargetDependency */,
-				E23CFE630C8EB19BD8F22E7602F137CE /* PBXTargetDependency */,
-				9C078C16A42B0DD67D4E5B2C5B7A3E1E /* PBXTargetDependency */,
-				827F3D040B45429B1D7C3772C98E4B46 /* PBXTargetDependency */,
-				782DBD2086EC9C21483B2745463C549E /* PBXTargetDependency */,
-				8D909557BC1984D3DD8BB16FF395125E /* PBXTargetDependency */,
-				484E4680BD9EE62109DF52931E796FDF /* PBXTargetDependency */,
-				27DF2D4E39770D8449CAD1A592CD8E7A /* PBXTargetDependency */,
-				8A8CF37E85A3A7A9B5715E956184BC88 /* PBXTargetDependency */,
-				049EC958291A4AA8FAF90E6171EAF0AF /* PBXTargetDependency */,
-				9A2B4B3994B3C57211EF831F0B3D6979 /* PBXTargetDependency */,
-				AFFB90510B4F68D92A6594C0B0E82F5C /* PBXTargetDependency */,
-				0A8A1E0EAF7759367D473D194C049200 /* PBXTargetDependency */,
-				F117BCDAA0C3F5B16ECA6EF6F2E037C5 /* PBXTargetDependency */,
-				BF5BD552E4500045833DC750B6C313D5 /* PBXTargetDependency */,
-				2B758406214629AA1CD2FA5F15B4897E /* PBXTargetDependency */,
-				799DB98CB5DCDDD902B2772A1FA32265 /* PBXTargetDependency */,
-				06F063A84E1BF1DB26FE272F9A73B3A5 /* PBXTargetDependency */,
-				0C22F4D19448C01409B32AFE7A3E9775 /* PBXTargetDependency */,
-				F8152A554336B17812393F8BE1B934B8 /* PBXTargetDependency */,
-				22445411763A4037F46B94A41A2E4783 /* PBXTargetDependency */,
-				F82A17F44B7B00BF72D97D47021C8BD4 /* PBXTargetDependency */,
-				6671EFD736A3B484D731F45F2F0E4279 /* PBXTargetDependency */,
-				B9A7A64EDA2116887904D4C2C8FDA9EA /* PBXTargetDependency */,
-				47FA5E029A0E3789B3ACC926FCE83B2D /* PBXTargetDependency */,
-				EA8E37C5E97FAD7F8307D8BBD362ABFA /* PBXTargetDependency */,
-				079A66BA723C436875C6C4DA2BAF1A91 /* PBXTargetDependency */,
-				B428F05B4C8ADBCD592F5F98474C7DE4 /* PBXTargetDependency */,
-				5DE3F4CCA8BEC3952AD168E55052627A /* PBXTargetDependency */,
-				9F3F0C6A8E6D4A71754539C12C371283 /* PBXTargetDependency */,
-				DE439618D1E0FC13B130250020951841 /* PBXTargetDependency */,
-				01AD9EEAEF64D8929BADEF46CE0348E0 /* PBXTargetDependency */,
-				CB14DDDEECBB0F1ECAD950E6AB91B502 /* PBXTargetDependency */,
-				3F1F81C92D73C30A81179614FE7722CA /* PBXTargetDependency */,
-				406CB29CC1E37C7EF9DF209325BA1161 /* PBXTargetDependency */,
-				8E9725168FDB75B9306B111EE0640919 /* PBXTargetDependency */,
-				43FAF93D6DB0686CC3CD418A61CA387B /* PBXTargetDependency */,
-				83ABD237257F61129D48430537E7DE8A /* PBXTargetDependency */,
-				CC3F9661A6140A98498B493F865D9364 /* PBXTargetDependency */,
-				AB06C0A900DD13C5E09E60CAE4A890DA /* PBXTargetDependency */,
-				251E9FC31C7BCF76AA210BF48E5B9A21 /* PBXTargetDependency */,
-				F58EAD4DB610CC69F93F1BCA6F4F9CF3 /* PBXTargetDependency */,
-				64D329DB5BC30B225651F198CC39DA34 /* PBXTargetDependency */,
-				3EB42EA80787E0E5B61CB1D9ED54B310 /* PBXTargetDependency */,
-				85DE220A1A44F3B39CF3ADE6BF7DACC6 /* PBXTargetDependency */,
-				12921DBE37302E3096EC4F720F2B4B42 /* PBXTargetDependency */,
-				E6DBCC0FEC10A0D45BD2512F146269E1 /* PBXTargetDependency */,
-				B2B966AD5A3436F6C0117C5C981A1970 /* PBXTargetDependency */,
-				5BDEABC641D11378AD3F977687215AAC /* PBXTargetDependency */,
-				7096DEAF6DCF2234682DD3F0D323C6F1 /* PBXTargetDependency */,
-				1A2889E393FED4EF2A8479A0F615BC2E /* PBXTargetDependency */,
-				36E70FAEBBF9D8E5D9650C7962EB778C /* PBXTargetDependency */,
-				1EC89331DC6D1A952904C4408AB11F7C /* PBXTargetDependency */,
-				6A53F346FE5BDEB1E9B3BE6D7571EAA8 /* PBXTargetDependency */,
-				D02528A52CCD1D54B53F989B2115369F /* PBXTargetDependency */,
-				B618B53E182EE154EAAE1F05AED934CA /* PBXTargetDependency */,
-				CB8E13F4581FC751B5138115057A8AB0 /* PBXTargetDependency */,
-				C914F37897CD07F068879BFEAC560687 /* PBXTargetDependency */,
-				6DEA6F4CA71BE859CA99733894CD7D5D /* PBXTargetDependency */,
-				5D05126124862C0E93DD518DA2D692E8 /* PBXTargetDependency */,
-				4B52B3A62045EE62799847E3238E6EEB /* PBXTargetDependency */,
-				B9BE5A85A9D032F8D66B3637D5AD7037 /* PBXTargetDependency */,
-				92F3187088D37BE1AF58173775B6F1BA /* PBXTargetDependency */,
-				25D8D2DF7A6F114B27FAF489CD0458B7 /* PBXTargetDependency */,
-				90FC51F9F5C2FDBA86B28ABF0B805A61 /* PBXTargetDependency */,
-				992A7E452C299D19A8B9458C403FBC3E /* PBXTargetDependency */,
-				0A6E5B16152CA8FFBF334C349BCAA9BA /* PBXTargetDependency */,
-				493D2265F6DB4E24631F36C7C580D67C /* PBXTargetDependency */,
-				3AB0D7F7B9EACE0B4A193488241BB180 /* PBXTargetDependency */,
-				44059E7607F68684116C220704353D00 /* PBXTargetDependency */,
-				5CFBD673FF58171FCFE9AA8B5A2BDAC7 /* PBXTargetDependency */,
-				24B2609C32095BD4BF50E43D5816E9B3 /* PBXTargetDependency */,
-				C42322C95B264DCDE26F2470722D3604 /* PBXTargetDependency */,
-				BEE76260AE2BDFD7F88DDCA6452101E0 /* PBXTargetDependency */,
-				C00946E8B88CD554C75C24401654DF87 /* PBXTargetDependency */,
-				AF0C3BE5875CDC67E64DE9B1462318D2 /* PBXTargetDependency */,
-				4FDE4423DCB79E93BDCC5CDCAE7D30B8 /* PBXTargetDependency */,
-				78A47104B782E6B6ABEE0746E6160929 /* PBXTargetDependency */,
-				FB1E89A3F1569747C4E9FCE6B204F799 /* PBXTargetDependency */,
-				6CA9D23329C054E49027E0ED67CE0CCA /* PBXTargetDependency */,
-				FAA2A641A42EB4FFE5A00405E3B283B6 /* PBXTargetDependency */,
-				8056D736603968533C857199E9EA5826 /* PBXTargetDependency */,
-				86524834776703AF0317F2F95E76EB52 /* PBXTargetDependency */,
-				0DE0AB54CE78E68AF8F041096543B8E5 /* PBXTargetDependency */,
-				B80438027618DDE2B9B92A697E068A83 /* PBXTargetDependency */,
-				0CEF941C3575ED95DC1741F578BAB27E /* PBXTargetDependency */,
-				07E9857982B9EF431D2374A7EB40C2B5 /* PBXTargetDependency */,
-				A317C6A3B6B2741A76730C7DEA7427C7 /* PBXTargetDependency */,
-				4DCE1F23D24E2513445BAA29DB7A2D55 /* PBXTargetDependency */,
-				F2839AD82DE8E71F3879DE73C2644329 /* PBXTargetDependency */,
-				48BBF7B6B1B67920DD81B08E8400AF79 /* PBXTargetDependency */,
-				AFD4695C4CF0AAD45044804A53D98456 /* PBXTargetDependency */,
-				FD0DADB169DB7AE44ECFD828E0199108 /* PBXTargetDependency */,
-				12AC65490B1D8C7E737404B1C939B33B /* PBXTargetDependency */,
-				107D0F981B65576BB0966EDA80086D6B /* PBXTargetDependency */,
-				DFD876913F9C202940E16B0277C94054 /* PBXTargetDependency */,
-				1BA93708BDE5232C898D87A5FFE3500B /* PBXTargetDependency */,
-				442CAB8BC79E1420C8759F0BCE0CB634 /* PBXTargetDependency */,
-				7D50CC2E5E0FFA2DB5BE0CAF6885137E /* PBXTargetDependency */,
-				90D6E56F51E24110B70F4FD808113B59 /* PBXTargetDependency */,
-				594C0CF0A13B61A6AAFA5C4FB49508D0 /* PBXTargetDependency */,
-				75494757CC34933F86B16709CCE54FC2 /* PBXTargetDependency */,
-				49856C3157424293B0D0483ADB38BE46 /* PBXTargetDependency */,
-				8B2C579BA647C050584B8FC795161806 /* PBXTargetDependency */,
-				393F685ED285D3A865F6DD217C6384B1 /* PBXTargetDependency */,
-				2A1B002D25B7438D7F3904DD0B0DDC7A /* PBXTargetDependency */,
-				3E7E96555A2D09EA40D664F8496455AC /* PBXTargetDependency */,
-				B5B4B7CA343EB07C076EDDA823C1705C /* PBXTargetDependency */,
-				02A076388F2FA62B56AB793F3653F02F /* PBXTargetDependency */,
-				FFF4D5C7066FF29A16F37B20C43FE394 /* PBXTargetDependency */,
-				6AAD8DD70F18D9B361FD0E87B632F8C3 /* PBXTargetDependency */,
-				89113D3C6FC4B3D5E61A18D45A89FEBE /* PBXTargetDependency */,
-				0925C405D956BAD9A761F2B4E65A81AB /* PBXTargetDependency */,
-				CA66279D57E01E402A446D99DA51CC60 /* PBXTargetDependency */,
-				05547919D581382FD9AA1C9B4909901C /* PBXTargetDependency */,
-				5AE13A0D887226E394CDABAC50C32927 /* PBXTargetDependency */,
-				F1AF64F0FF9B71745A5DD7123B9444C0 /* PBXTargetDependency */,
-				A923175FC4548E2B4805E9674515F82F /* PBXTargetDependency */,
-				4CE3318F4864496977B97B1BE310A23C /* PBXTargetDependency */,
-				28E579960CD3A8A950C00840BD4839D8 /* PBXTargetDependency */,
-				C3A6038278150E9B59AA376675EE4D5C /* PBXTargetDependency */,
-				68327E920B378D4A0D9F0095FFA44C93 /* PBXTargetDependency */,
-				49E32322F5A11801706CCA4CF2EA3B67 /* PBXTargetDependency */,
-				AC218F1BF0089F07F20F21F0ACCAE1B4 /* PBXTargetDependency */,
-=======
-				AC7446CCA73BD363911EC9F677DEFF19 /* PBXTargetDependency */,
-				9BE1D58AD4E7425DED7EC2BEEBDDFDEC /* PBXTargetDependency */,
-				9A0F4DF26C231BAD1C1C2A0EF5B0C596 /* PBXTargetDependency */,
-				7D23AB25743E98A008DC7DF7E3E3DA97 /* PBXTargetDependency */,
-				FCECF9CA69536D793F00804898A419DA /* PBXTargetDependency */,
-				5B7854097F0B57737292D25CDC05508A /* PBXTargetDependency */,
-				6143FE1CD9FE5292DB169852C9299CA9 /* PBXTargetDependency */,
-				63E7F5F12A79A984E57A41AAAFF1A7DA /* PBXTargetDependency */,
-				2B56C6181DC9A6554526FDB33DA37A90 /* PBXTargetDependency */,
-				2B7E83B4C78C7A6525B1B15E8482445C /* PBXTargetDependency */,
-				1CDFA30AB08449A4AB3AA4CC03DF2C59 /* PBXTargetDependency */,
-				1F5EDE7FD1B095C4357CF0E0485E6698 /* PBXTargetDependency */,
-				791E36013478A5F5E834813F59723654 /* PBXTargetDependency */,
-				6C823377771ABB3EDCC79CB1ECBDFE83 /* PBXTargetDependency */,
-				6CBD266D14E627AE9BFFD81A149F5ED1 /* PBXTargetDependency */,
-				F25A364D92A67A09AB271AE82DD4444B /* PBXTargetDependency */,
-				C2B9BA052A0379550333633A15B99CFE /* PBXTargetDependency */,
-				36DFE085BFD6F94A056A46BD924CF931 /* PBXTargetDependency */,
-				CDE02F724ED456D7F98BDE2E01D4DDD3 /* PBXTargetDependency */,
-				C76CB561EA8724216ABD0F5F33F99CBC /* PBXTargetDependency */,
-				2CEC6AE860ED7DE18DD55594A77037E2 /* PBXTargetDependency */,
-				73D0099D4995D845EF374506C9D31057 /* PBXTargetDependency */,
-				6AEE1ED9875FFA425B789C0A131D190E /* PBXTargetDependency */,
-				2AD5D0A5C22B81B0461B664F16D5344C /* PBXTargetDependency */,
-				0D923723296770B3C0263567BAEC7749 /* PBXTargetDependency */,
-				2F9ED4676B7436B098074EBE27C1F782 /* PBXTargetDependency */,
-				BAC54A5332F311A0BAD1E41CEFBEB471 /* PBXTargetDependency */,
-				346776615B98F51A19CAD56D8B71E2F0 /* PBXTargetDependency */,
-				AB0122A05E4F9783407768E928E597BD /* PBXTargetDependency */,
-				A74B94143347C53FA9F9A3529FB773DB /* PBXTargetDependency */,
-				A8F69B6857D81228CCB1DEC3824938DA /* PBXTargetDependency */,
-				050659BCA599EED9A4BDC90D08050137 /* PBXTargetDependency */,
-				56195AAF18A2F25B82C2AD8FF3AA65E5 /* PBXTargetDependency */,
-				A389D81B6B20C2C97CB614121A639103 /* PBXTargetDependency */,
-				E6DB4DB1A4E370C04C4FCA7CA6BE643E /* PBXTargetDependency */,
-				C12D29BC0BF323F7484CAFD41A1E7CBC /* PBXTargetDependency */,
-				8298F716E1A7F238F1A96EB3AB02C0E9 /* PBXTargetDependency */,
-				D173DB12F15F407F43A2E38DC1E235C8 /* PBXTargetDependency */,
-				DCEE81F70C443E22AAEDCA998C1C7882 /* PBXTargetDependency */,
-				C199A4D3819F8248B15DF9220700615B /* PBXTargetDependency */,
-				E13340E7F5B90946324DA59CD80066F5 /* PBXTargetDependency */,
-				9F20CF4A866ABA2336DCBD909389EEF1 /* PBXTargetDependency */,
-				507E35407A82F0FC74F7560E184735E1 /* PBXTargetDependency */,
-				55D5DE592EB63D0CE15AE3077B12EB04 /* PBXTargetDependency */,
-				DE9BAAA4E04C65594AF9B01D2EB5911B /* PBXTargetDependency */,
-				701ACECC14F06E55DC793D3A20DA1A01 /* PBXTargetDependency */,
-				7942D550C65C3491ACCC4F44ED5AF929 /* PBXTargetDependency */,
-				B8053B301F81257FF1020F684F021B5A /* PBXTargetDependency */,
-				8A4A2C9EF160E1E07E0F2F1E7BB6F1C3 /* PBXTargetDependency */,
-				67AD58AD17F0E67DDBF563FB0AE196B5 /* PBXTargetDependency */,
-				9657717AEFF320B1C12A696C4EA6A23B /* PBXTargetDependency */,
-				4B21C760CE9DFC239317E22726964BE4 /* PBXTargetDependency */,
-				A2613CBB78A4FC5266A0CC40A6DE6D2A /* PBXTargetDependency */,
-				5BAE81AEE67C455C3ECB6E7F74F764C1 /* PBXTargetDependency */,
-				2A5529ADD40179F49E1CE5853C28BB1E /* PBXTargetDependency */,
-				F0953DDD69E3F466F576C2F54CB6B8B0 /* PBXTargetDependency */,
-				5F591BFEC019A607FEA3E7657588E08C /* PBXTargetDependency */,
-				BE829118D2D2C698BCE288A84D2C0BD7 /* PBXTargetDependency */,
-				D80B7790AF6EC835D1F46772B279FE4C /* PBXTargetDependency */,
-				17236644E8C173F321F8CF7137063D5E /* PBXTargetDependency */,
-				9079B1E3AAED00E0C45251A00A93E86F /* PBXTargetDependency */,
-				FA86CAF55B149285125B90791DD25A0C /* PBXTargetDependency */,
-				85015158C160EA7837B7CA4F4C994EE4 /* PBXTargetDependency */,
-				007E948759C4F65A1908E1561014FF5C /* PBXTargetDependency */,
-				556D68B1DA0202F03411CE8B64DD97D5 /* PBXTargetDependency */,
-				5BEC00616539F602D85BA8658B43E59C /* PBXTargetDependency */,
-				0BDE935A8E799F57B28EE5EFFAB515BB /* PBXTargetDependency */,
-				596F8E12A58CBB79FFB758D8C871F302 /* PBXTargetDependency */,
-				294FB02EDB630DC01E97CE5065B4A1F3 /* PBXTargetDependency */,
-				F3CA574DDA56BB5F0EA73A34D7BE204A /* PBXTargetDependency */,
-				44FBDE3E862FDFB13737D08036631580 /* PBXTargetDependency */,
-				8C72ADE639E9E4606673AFF0B6ED00B1 /* PBXTargetDependency */,
-				6A5A979A04BE3B3C90CA92643B9692D9 /* PBXTargetDependency */,
-				A4266CCA636A496D641163B69BAA952F /* PBXTargetDependency */,
-				71B01266A118D5BF6E4242A644417556 /* PBXTargetDependency */,
-				8A69F06A8F8C25B0FA477AB457B7EB38 /* PBXTargetDependency */,
-				D1ED2EEF17FB32716403A4F0E1D15713 /* PBXTargetDependency */,
-				13FF7AC0E24B3442662976A80A0F81CF /* PBXTargetDependency */,
-				78399089DBF1AE0AB8D464B41D86DBEB /* PBXTargetDependency */,
-				906F1B025058A8855E3A87DFEBD499F1 /* PBXTargetDependency */,
-				CDFC53F1D26645E0E340C488DBB4CAD0 /* PBXTargetDependency */,
-				DE8656FEFB6BD4981C9C818CBBA80A3E /* PBXTargetDependency */,
-				62B60CC3F9B9DF7C61268860C488E8BD /* PBXTargetDependency */,
-				202117CD7CC1DCC034C4D560EE0D6E85 /* PBXTargetDependency */,
-				A5A2E63DEFA4C83F1E47C35AB390041C /* PBXTargetDependency */,
-				475629EF45CA5A4C2C921243500A1BE0 /* PBXTargetDependency */,
-				13C5BBCD3226C199EF0D3DE7D034AF97 /* PBXTargetDependency */,
-				37D8D48475E2F3B313E64F6149EEDF3C /* PBXTargetDependency */,
-				1E158F5BBF99C888F1DE508DB82CC0E6 /* PBXTargetDependency */,
-				9BE79157483B82D27FB24E4A2B5CFBE6 /* PBXTargetDependency */,
-				9899F97D17D8DD6A6BFD66374626AF04 /* PBXTargetDependency */,
-				273F0E05EC1286C65B4A43FAEDFD448C /* PBXTargetDependency */,
-				FF5515E8E77AFD9ADBAE4281D88231A3 /* PBXTargetDependency */,
-				CF9AA405DB3CDDF9B83BFE0A4C153F1B /* PBXTargetDependency */,
-				BDA4AF7A704ADB601B5308A6081539AB /* PBXTargetDependency */,
-				4FCFAF1EE06151A429C325422515AFD5 /* PBXTargetDependency */,
-				FD95866AED8BA4994C161AA2A3F44A6B /* PBXTargetDependency */,
-				E754F415F4649C6BA9DF0689DF0E3865 /* PBXTargetDependency */,
-				A1CF93536A0521A2C5B154BFA808B832 /* PBXTargetDependency */,
-				AC59F686A3335EBFAC03AF6347C47BA4 /* PBXTargetDependency */,
-				1F540E7A56694256D87254909C78FE01 /* PBXTargetDependency */,
-				C2C4DD6F5761B83C9918A7C4567C8E81 /* PBXTargetDependency */,
-				8D896FC9423D5086DD6F4AB441A6A32A /* PBXTargetDependency */,
-				ADB44F81E9914A1C4553247B42B912FE /* PBXTargetDependency */,
-				1C5CACBD0B5400EA2CEC6C1538D27B7F /* PBXTargetDependency */,
-				67E148DA0943CB4A89167A39A25307B9 /* PBXTargetDependency */,
-				7648405B62E74E6EAF3AED83EE060C1C /* PBXTargetDependency */,
-				F341BCAB3A1ABD08C30C100E7831ED0B /* PBXTargetDependency */,
-				8FE2B469A67DC801C26A3DFE2DCCB8A7 /* PBXTargetDependency */,
-				71F5D1C96DB8AFB49225B64F5B5D91E8 /* PBXTargetDependency */,
-				30C4CEBDC37C88F32D2902595894DB37 /* PBXTargetDependency */,
-				377CDA7D96FC3E14E52E6F5E4E1D3D1F /* PBXTargetDependency */,
-				F14B7327F7034F1CB29FDD215314B761 /* PBXTargetDependency */,
-				B01FC33A42D6441DBE2694080D756337 /* PBXTargetDependency */,
-				C023D8ECD071D406433B126F8C31C47D /* PBXTargetDependency */,
-				E17B5AD319D434FCA8A596841CA6EB84 /* PBXTargetDependency */,
-				6C556059E73517A322720B543B666A90 /* PBXTargetDependency */,
-				C1B7715BB385A4C3B2456688EA9A63E9 /* PBXTargetDependency */,
-				7982C54AF38982159D4C7D0719C33C85 /* PBXTargetDependency */,
-				F42E71B31AC499243591C90EFAD5DFDD /* PBXTargetDependency */,
-				28D2963D97C5DE38BB441D6F14E0B7B9 /* PBXTargetDependency */,
-				2C1FADF9847E51F19B7AD81043F2149D /* PBXTargetDependency */,
-				5E641FC8CD2573C5DBDFB704FA0F0519 /* PBXTargetDependency */,
-				584B7A9FC9DDF6047C5EF9D8856C86ED /* PBXTargetDependency */,
-				5F697A5DB0D8F0CE5CB39747CCA9216F /* PBXTargetDependency */,
-				B7BECE4B775E2409D96C83889E4111BE /* PBXTargetDependency */,
-				2FB9914F9D73FF09E93B4E47230998F7 /* PBXTargetDependency */,
-				AF091E3D68A36CACCAA4A2CE4930D5EA /* PBXTargetDependency */,
-				D471A6B38F7891BD49CF3A825930B1F9 /* PBXTargetDependency */,
-				951A68465C6F279ADE7776A5DD435821 /* PBXTargetDependency */,
-				04C17D885FC79C37DA25A9EEAD0CAECD /* PBXTargetDependency */,
-				E856DFEE38541E4A40D8CEA11CD7C374 /* PBXTargetDependency */,
-				5B6F36A1E5CE8899889700E715F5B6A2 /* PBXTargetDependency */,
-				CB724EA2B5AE12D815D3DF83B2895E93 /* PBXTargetDependency */,
-				BC9EE5075DD8D29BCE2A7F6A356420DD /* PBXTargetDependency */,
-				8DEEB3E6346B208800213A4016088968 /* PBXTargetDependency */,
-				883BDF7DC8D018B3B18EEFE3E940340F /* PBXTargetDependency */,
-				6CE1EA95538593830F231737A9F97A04 /* PBXTargetDependency */,
-				48CE0FFF62A16FD4D87EA5FCAC68D52F /* PBXTargetDependency */,
-				4EFB28EA1799836EB9DD909857273558 /* PBXTargetDependency */,
-				DE5400875B409528C5DC6D5D370B7536 /* PBXTargetDependency */,
-				E074A8517B398D0AF70B953B75526AFE /* PBXTargetDependency */,
-				9DF9DABF4CCF17E63A9CD417373B079A /* PBXTargetDependency */,
-				60D46AFFBDAD313895105F29BF00D9CF /* PBXTargetDependency */,
-				A1E02047AE959D80C45DB4A7EC33BDC6 /* PBXTargetDependency */,
-				A4CA03CDAE029561F7507E8359F03E66 /* PBXTargetDependency */,
-				26A4D3C67B37A46E68AD90A9C397AC49 /* PBXTargetDependency */,
-				91B731A835AB4F8F43E0717DC425D517 /* PBXTargetDependency */,
-				CA5E27C9FB3B7722BAF01FF21080CD5E /* PBXTargetDependency */,
-				7EB95C8C630D7C130DEB576771FE1EC1 /* PBXTargetDependency */,
-				5E363A6C9C137FE70272C61CCB924F7F /* PBXTargetDependency */,
-				9B47C1D1741CFFE4BA36CB9171433683 /* PBXTargetDependency */,
-				2699D5CB5595065AC36CFCC851D14E57 /* PBXTargetDependency */,
-				10DE5ADF8A65B28732796E025F1B722F /* PBXTargetDependency */,
-				DBF641CB7AAEC2617B78352560F484F7 /* PBXTargetDependency */,
-				9445EDEBC731191C6C080C545F05DB53 /* PBXTargetDependency */,
-				8E6501341BFB29878AF99ADDC731D8D3 /* PBXTargetDependency */,
-				AB1AB26A767816DC0D79EC00027987C6 /* PBXTargetDependency */,
-				C67FB5B5646DBFF8F9DB9DF7C1BF20D9 /* PBXTargetDependency */,
-				C3C71313C7C9BC73E053FE0F7EF97C77 /* PBXTargetDependency */,
-				857C9FB534CD84ACFBFCE74762989F16 /* PBXTargetDependency */,
-				26522E3E3AB9461A6117FA095CFB611F /* PBXTargetDependency */,
-				2CD11A345EF23590F23A3C597970F5B7 /* PBXTargetDependency */,
-				9C9DAF07996D7E4FEDE557351EC82CCD /* PBXTargetDependency */,
-				2C7F5DC9B50682BF855486296A3DDDDB /* PBXTargetDependency */,
-				4F40A154372DE49804D1ED826D3FDA70 /* PBXTargetDependency */,
-				3F25D791DFC0B1EB29D80D3B03E89BF7 /* PBXTargetDependency */,
-				6F404B38A091C6CF6B6DB5943249DD8D /* PBXTargetDependency */,
-				177DCD527902D2EC8EC8E623829B4929 /* PBXTargetDependency */,
-				42CD002E230DC66D976672107F74A6B1 /* PBXTargetDependency */,
-				3D9FA4E115950042C8ED399142AF62F3 /* PBXTargetDependency */,
-				230BD3707F2C4CCA6516D7BF15E05FB8 /* PBXTargetDependency */,
-				A78929E0716EC575A8DC1F74B9F4A80D /* PBXTargetDependency */,
-				8CB3050F3AE039DADE177A4F959E2BAC /* PBXTargetDependency */,
-				CD4BBEE1ED35E09022CC40FE82F136F0 /* PBXTargetDependency */,
-				D3A8C2BAC6FB5822BA92BAE4B2B501BC /* PBXTargetDependency */,
-				14F0A8DD6BFB51E19C6BD7C2F76281DC /* PBXTargetDependency */,
-				8AA9B8FA4FB2BAB8C889900CB721A0ED /* PBXTargetDependency */,
-				3449EBAB6F85E52716DC8AEEEF2BD003 /* PBXTargetDependency */,
-				1BB0388669ABCEC6ED1A8B963624D6AF /* PBXTargetDependency */,
-				CE44DA66F01C38DF462CA1C5CF1D336E /* PBXTargetDependency */,
-				2BA11435350D73C6097C63CB6FAFB59E /* PBXTargetDependency */,
-				E5D2A6830F5CA02552896EAB6CAFB863 /* PBXTargetDependency */,
-				6BF6C94E45E53450FA77104FC1FF2ED2 /* PBXTargetDependency */,
-				9D33F1FA3554C8E3179BEE175B67912A /* PBXTargetDependency */,
-				90FF4AFF3323945902CCE288A801A5CA /* PBXTargetDependency */,
-				5E93146BC6E5C25423E56A9ABFCA4973 /* PBXTargetDependency */,
-				70B91E4A39F7E0CEB489942524E2DD29 /* PBXTargetDependency */,
-				4667EC1ECEC46C4AFF9A7CC7B27D8F93 /* PBXTargetDependency */,
-				C4A27CA16E3451640F4EEFF57362E223 /* PBXTargetDependency */,
-				0E31797BD2D8AEFA5D7D936ACB6E7425 /* PBXTargetDependency */,
-				FE26C4586918575F60F98EF98B66F279 /* PBXTargetDependency */,
-				0366979D3A4A6AB764A8DC473B1F17B0 /* PBXTargetDependency */,
-				C58BD7BEC8718EB04EF9EF74CF96D3F1 /* PBXTargetDependency */,
-				8B7FE8BDC4E321F944C4DA4FC5A74F54 /* PBXTargetDependency */,
-				E4BA7B7506C7513F0DAAA0F2FB6B2837 /* PBXTargetDependency */,
-				CA04B161D71382CA7BA032FBF0477E49 /* PBXTargetDependency */,
-				F0F15EE773E0082954D730506301B52B /* PBXTargetDependency */,
-				769AC07A7A84750AED629BC755B4E988 /* PBXTargetDependency */,
-				2CE0DBF76FA5397768FECAFFEF4A0098 /* PBXTargetDependency */,
-				EDEFEF4E259F5BEFA8D585806BC27B08 /* PBXTargetDependency */,
-				3723F5664B40E9B2607C6573D335A5D7 /* PBXTargetDependency */,
-				4D830F06943C5E281B38D34C85DD7596 /* PBXTargetDependency */,
-				3F8A1A628805B43430EDD243A8123254 /* PBXTargetDependency */,
-				9CAADB7A299338EDED2AC4AB4B51F7E9 /* PBXTargetDependency */,
-				FE686331E4356865215EAAD26522E4F2 /* PBXTargetDependency */,
-				909E2219308C4870453643FCDF659BD6 /* PBXTargetDependency */,
-				AB14F675299D757E15E17D7FAC6078A9 /* PBXTargetDependency */,
-				F12CBE4209AF780945701EB41E989B91 /* PBXTargetDependency */,
-				04A2B6FCB5C173A88324DD77A7C7C812 /* PBXTargetDependency */,
-				40545E57DA5DA936BDF8696581ED7B8E /* PBXTargetDependency */,
-				4D49B65675CCD9FFB7466336BF5C3251 /* PBXTargetDependency */,
-				65B3688A06CC3EB5F6B79AACE6950DA0 /* PBXTargetDependency */,
-				EFA9A4127A37BB03E802DC421E0FCC75 /* PBXTargetDependency */,
-				EBE020546018E010254FC7C85991AF3E /* PBXTargetDependency */,
-				54DC289CD486E7D8FB21B8A2C39B85F0 /* PBXTargetDependency */,
-				6A2BAB76D8964EECD2C04C75AEC7453D /* PBXTargetDependency */,
-				D112BAA2B66FEA1562E81E5D84408142 /* PBXTargetDependency */,
-				FB9E366C5342260C420D84374E5FFF9E /* PBXTargetDependency */,
-				CA2AAB70CAB4B83FD85964F6D6CD772B /* PBXTargetDependency */,
-				5F916F83C5EA76E32F75D5A2C84C4E56 /* PBXTargetDependency */,
-				E1BC4B6B49C03CCE1D7A6CACE34C24B3 /* PBXTargetDependency */,
-				7CD58EF5FD8FF6ADC69A8F0B81AFA12C /* PBXTargetDependency */,
-				DE56CB2BE2C9DF600090D2D4C845DEF6 /* PBXTargetDependency */,
-				675880FA943838241AD90DCF819F5264 /* PBXTargetDependency */,
-				77C53DA5BB8EED6068FCE689B3D9A968 /* PBXTargetDependency */,
-				597787F7D68BF6BAA3B297EA3E72A343 /* PBXTargetDependency */,
-				FC5A6F9BD457A2D77E61707820B0677E /* PBXTargetDependency */,
-				91012669859671D8EEC725198A935425 /* PBXTargetDependency */,
-				0BDC4262E68DB470C111EAD13A3C015B /* PBXTargetDependency */,
-				18C7460CCCFF2F6F6BEF05C65D4915C2 /* PBXTargetDependency */,
-				7FC60C65661AC21C6002E4833A049474 /* PBXTargetDependency */,
-				401C73B3EB4FF1B418E33CC2C9670D58 /* PBXTargetDependency */,
-				00798E69E8C5C18312ADE4F091049AEC /* PBXTargetDependency */,
-				7A36B1281C9C63D2FEEE31BE75C219DA /* PBXTargetDependency */,
-				F2FB0118F839996CBD141678B68288B5 /* PBXTargetDependency */,
-				D6932A3B73E847D8C48980B349E643B6 /* PBXTargetDependency */,
-				A0B5926BB5BEEC0A247A72001DA1D321 /* PBXTargetDependency */,
-				2F414F725FEB968E1778115322B95268 /* PBXTargetDependency */,
-				846F0B0A7CD881DF82BAFC450BC7489A /* PBXTargetDependency */,
-				F760DDDF854ACACAE953F447EB6326D9 /* PBXTargetDependency */,
-				03F3D64E7EEA9629A51F74B099B75051 /* PBXTargetDependency */,
-				8DAC9CAD4E9BE997CF23F3DD3764A8D6 /* PBXTargetDependency */,
-				D0EF19824D082C9B6CCE957455044318 /* PBXTargetDependency */,
-				F297C8385A3FADBFA29A2FDFD8D10137 /* PBXTargetDependency */,
-				676D8F78AFBF0AE36495DAB77432DED7 /* PBXTargetDependency */,
-				F385A464ED5B0B0C23CC3DDA5ABBBAFD /* PBXTargetDependency */,
-				EE544F0EB3589C622FA64813B3AE6A5B /* PBXTargetDependency */,
-				52476EF44BB566C00A5022538AF8800B /* PBXTargetDependency */,
-				25EF2C27DEA26E86C755D45AC054F8AC /* PBXTargetDependency */,
-				8BAC30DA3F1F549F40E229DF1C4DA6A2 /* PBXTargetDependency */,
-				C6D41AA3FF03441AFAAF673A351D6E5A /* PBXTargetDependency */,
-				5B94669C4C3DC9116ECA4E7E7A43A520 /* PBXTargetDependency */,
-				8EBA84117CE09DA7EE01D292AC72669A /* PBXTargetDependency */,
-				9322642235D8405BD5724FFF1BFA1CB2 /* PBXTargetDependency */,
-				19E99D50A45DFEA4AC1F6BF82BECD7CE /* PBXTargetDependency */,
-				95F841B87FB075B26E81189B8AE8A6C7 /* PBXTargetDependency */,
-				ED1FE27906C4A347AEB36C94FAA46608 /* PBXTargetDependency */,
-				14F2D0D2B6830B2B56D6405DD07BF200 /* PBXTargetDependency */,
-				D8F497315F16B82B1F91CF5A3A85F09F /* PBXTargetDependency */,
-				E07BE75C4C2F4A100A9C50F4C5C98A54 /* PBXTargetDependency */,
-				D113615B1620B339E792FDAC79A84BF5 /* PBXTargetDependency */,
-				20FA04B70BF7E17EB86709BBACB1F159 /* PBXTargetDependency */,
-				58AD3FA23FBCB4A61EC2BBECBC850F25 /* PBXTargetDependency */,
-				BC1CCA6C07DB90F5A5DFD546FDB89E65 /* PBXTargetDependency */,
-				BC0146E7B7EC8A6E48C928169898C10A /* PBXTargetDependency */,
-				223BC4FD5664D0AA999ABD940943E788 /* PBXTargetDependency */,
-				25BB5552FA04DBE92DF6C60216A16149 /* PBXTargetDependency */,
-				F30CBCB7C57919C3CD067871793A157B /* PBXTargetDependency */,
-				385883946BA1C3DFAA150483BDCADCCE /* PBXTargetDependency */,
-				363908F98DCA2A5F04738312C27F740A /* PBXTargetDependency */,
-				07B91C96F074EC58ABE8C58FD696ABE7 /* PBXTargetDependency */,
-				DD93765D18FFA20A6F84DDCEAD2F1209 /* PBXTargetDependency */,
-				DE8E3504392868C2B5A49DCA8AD39B5A /* PBXTargetDependency */,
-				782703D7D0F8939544413F9633AB21C1 /* PBXTargetDependency */,
-				8687E0E7417620FF8D1B5A732B42623B /* PBXTargetDependency */,
-				E320E64B8E2C4E11DFBC164E4F7DA932 /* PBXTargetDependency */,
-				48A7C64C3B413CA73338DD1CE51B0AFB /* PBXTargetDependency */,
-				9865BBA66A5717D92A3280273B9E2289 /* PBXTargetDependency */,
-				BFDDB4537209C64BF1491F3C157E9284 /* PBXTargetDependency */,
-				46BA4442597856CE586975E3888BFB5A /* PBXTargetDependency */,
-				B14284E9AFC3FD9A21DA16F89971EA83 /* PBXTargetDependency */,
-				1A45271DDB8DB417427BD657D78B87CE /* PBXTargetDependency */,
-				7788EE9F2C3E1A4C68F11FE0C1C01299 /* PBXTargetDependency */,
-				B73409A1DA9E4AB6A1649C0D09EAD7A2 /* PBXTargetDependency */,
-				E1122D3B1CB58320B42B223505842078 /* PBXTargetDependency */,
-				F40B323BA941D10E49CDBC9AA078AD0D /* PBXTargetDependency */,
-				DADC67CC507B67F155BEC25D5FD06B6B /* PBXTargetDependency */,
-				116B40C473DCCDB4AA0E3131F1F6F2F1 /* PBXTargetDependency */,
-				5207FA60D3C2C0B2B62C3A716A537755 /* PBXTargetDependency */,
-				9DDD5C8CC1AE4961803D1712428EA382 /* PBXTargetDependency */,
-				E011E78B09F8B62C098479C1B5F00684 /* PBXTargetDependency */,
-				6EDE65D0562FAC8540EE2B1866E5AE1B /* PBXTargetDependency */,
-				6888C866AAAD1E73591A5441CFF83DDB /* PBXTargetDependency */,
-				05A5867B0A8DC4194B8E4FBE17F63FCB /* PBXTargetDependency */,
-				1406CBB0F12B12E3F8A915AF2A078B03 /* PBXTargetDependency */,
-				2E9C5A6B19AC1C2D89A17DDF00FB5593 /* PBXTargetDependency */,
-				F6D41DB13B5B570D6CF7DA91CD483D1F /* PBXTargetDependency */,
-				B25C2B17C66C681D627549605A31E77B /* PBXTargetDependency */,
-				7D9C10FB5AAEC723CD7B71D75F1ED152 /* PBXTargetDependency */,
-				EDFD6E39376A375DDA8B2A910DEBA704 /* PBXTargetDependency */,
-				8A70D25A1336858C7572635DB0F3011A /* PBXTargetDependency */,
-				B1C48809B6F553513BC81A66280A0C65 /* PBXTargetDependency */,
-				45544534A6670FA8F8A22781074DFC10 /* PBXTargetDependency */,
-				3D0508F857D199C42B7DF4C28A6C4E47 /* PBXTargetDependency */,
-				D6584EBCD55804773FFCCA11D560AC7B /* PBXTargetDependency */,
-				FCAEB2E87FC4BF8DD910FD534E95C37F /* PBXTargetDependency */,
-				DE08F93D6D9373DAF85E7577D0676DB3 /* PBXTargetDependency */,
-				51B5638D342197C1FE7101413D55C1B0 /* PBXTargetDependency */,
-				0A7C1662232CEA05DEF048CB431F1617 /* PBXTargetDependency */,
-				73258E5ECE639591854E57EA3F4020E6 /* PBXTargetDependency */,
-				AD6C38B2ED55A91B6702318321B88608 /* PBXTargetDependency */,
-				898734C8D666B41C0EE9816551B6F4AB /* PBXTargetDependency */,
-				E3E88B5CFB65087B5FEDFBE53A65BA6B /* PBXTargetDependency */,
-				B1ECBBEDCB84E43F2302219C84B674CA /* PBXTargetDependency */,
-				C3E0263A46CFA35390313D465AEE7B67 /* PBXTargetDependency */,
-				66BBD3A5D1073084934B5858610EBD70 /* PBXTargetDependency */,
-				A30280F9389979EEC6BDB2F7064E6773 /* PBXTargetDependency */,
-				4F6D471B6A1F81FAF8739F3619365852 /* PBXTargetDependency */,
-				8358BFD53FF2B4F9A0E506118097EDFC /* PBXTargetDependency */,
-				174B7EF892E9E729392908EC30857A06 /* PBXTargetDependency */,
-				397B0E8BD96354D4E4A2E3EDC982B685 /* PBXTargetDependency */,
-				E383712D37DDE2AB365FD914959556B9 /* PBXTargetDependency */,
-				F2B5C5C1EF8807E45E45876F2029350D /* PBXTargetDependency */,
-				A19E22F1029EE0077E9D6728EC10AB94 /* PBXTargetDependency */,
-				C8907473C223AF293F4B4BF8A4590206 /* PBXTargetDependency */,
-				8A1CEDAF3C82C20635E9B829D4D90994 /* PBXTargetDependency */,
-				3278A2B986B0D51B1DB2BDE463874817 /* PBXTargetDependency */,
-				ECBEEBED050AC9935754AD3E156A8F62 /* PBXTargetDependency */,
-				FDB759CE08B8CA505BF4B22074F024C3 /* PBXTargetDependency */,
-				51E4F97101CA7323CE976F724F518C64 /* PBXTargetDependency */,
-				D7E8602F5837DCFCE7D05E57C66B15DB /* PBXTargetDependency */,
-				EB122AC03703130EF3D55836F5C6467C /* PBXTargetDependency */,
-				B53487214C4CE1C06EED58AC4E546F25 /* PBXTargetDependency */,
-				D967F3C18564650CEC5E8D19606A7A5A /* PBXTargetDependency */,
-				F88872B31736EE0285EA0889578396A7 /* PBXTargetDependency */,
-				90284385213D7373C1826DD1AED5AA8D /* PBXTargetDependency */,
-				090C7C7051EAC7A08709F0EF11E4D47F /* PBXTargetDependency */,
-				1415729DB75E06A250A29946B931F02C /* PBXTargetDependency */,
-				7FDB79C9595E80EF3C33EA0C1DA8947C /* PBXTargetDependency */,
-				5E7D3545B1E8D5E99FAF012268116507 /* PBXTargetDependency */,
-				18ED5939C37A71FDAA13160A928075A2 /* PBXTargetDependency */,
-				F10FA8AD1DBC790BB7DA1104F98599EF /* PBXTargetDependency */,
-				00C8334F3B71BEDBF56551D062B9BBF5 /* PBXTargetDependency */,
-				14ED915F84EFEF2E50D5F63514060E96 /* PBXTargetDependency */,
-				3BB3D73530EA59344EAF860159F92BD7 /* PBXTargetDependency */,
-				ABC2607D776740A836D754EF8E462184 /* PBXTargetDependency */,
-				6E4911E4947761C376C41EE5EDE845E3 /* PBXTargetDependency */,
-				C600DE23C9EE4937DE05A41B5B1C8E5F /* PBXTargetDependency */,
-				692408C835EB1AE0966AB3385F8D641D /* PBXTargetDependency */,
-				726004BAF9CA7D1AF423E584AC7F4C99 /* PBXTargetDependency */,
-				C634892426D47F2FD5A3CB26A50DF97E /* PBXTargetDependency */,
->>>>>>> 4ccd8756
+				916A765B558382CDEDD5D6B34C74CAF5 /* PBXTargetDependency */,
+				0A4F68D611C3464DA3B083F5D7AC806A /* PBXTargetDependency */,
+				54252912549C0122FB6798D573F74B2D /* PBXTargetDependency */,
+				A3ABCB13767131DA5DA52F3083635667 /* PBXTargetDependency */,
+				7D4129CEB69BE50D287616F769427DDF /* PBXTargetDependency */,
+				57AA07A3ED697898A4C60D82CE691FB7 /* PBXTargetDependency */,
+				5E136DC03FD402C9A3A4CB46F70B2274 /* PBXTargetDependency */,
+				E37EF2804E97C5FC13880A414539AF42 /* PBXTargetDependency */,
+				082D67AB778989A1F00A8EA754CDEB8E /* PBXTargetDependency */,
+				3F037373DFDC786706C29F828022AEB1 /* PBXTargetDependency */,
+				A1C3CF185372D671B96C858DF051778D /* PBXTargetDependency */,
+				4F67537DC9EE37E82DE20702DBBB7787 /* PBXTargetDependency */,
+				90DC80B13DCB9F0291A8E0E7D05E42EC /* PBXTargetDependency */,
+				97505461D52EB8BB1E77242C8BE7D443 /* PBXTargetDependency */,
+				ECCD6B5B1C34BC45C5611F2A47DF35CC /* PBXTargetDependency */,
+				94DAD874169E8CDC12AE81D6E3F6585D /* PBXTargetDependency */,
+				F578E75AD6779EE203ADA736E9AD108A /* PBXTargetDependency */,
+				8C173E83715B3828B89DBB8B1E4DBB53 /* PBXTargetDependency */,
+				2076530F1934EDFBD121A8D26DDB0AE7 /* PBXTargetDependency */,
+				5315D4DD32923500152D9AFF7DC4FD71 /* PBXTargetDependency */,
+				79368A23A5F5DB1A0F224618E6C9E3D7 /* PBXTargetDependency */,
+				342064EB4EF3559B2EB7DD99402246E0 /* PBXTargetDependency */,
+				BE1328E233EE306049C4397965C982BA /* PBXTargetDependency */,
+				6DBB87649C3193443AE3A74C737CB9B8 /* PBXTargetDependency */,
+				94A0A92B9C972A80804BBDD8C539A6D8 /* PBXTargetDependency */,
+				B81712C409997689984F2656984F36F5 /* PBXTargetDependency */,
+				2AE846CE0C7A1FDEB17A9FEC6303FE68 /* PBXTargetDependency */,
+				7005C682CCEA39132E5CBE2749759ACE /* PBXTargetDependency */,
+				61D52A95BBAC702C72B4117F2F47404C /* PBXTargetDependency */,
+				DF3D04E91AF32B69F2D3AE00648EB233 /* PBXTargetDependency */,
+				1056EAA246FD722E5718DEF95E7D15CF /* PBXTargetDependency */,
+				9CFBE82BCF65E7922969810CAE561A8A /* PBXTargetDependency */,
+				431DCA51EEFDE34F7E06278E529EABE0 /* PBXTargetDependency */,
+				ECDE740CACECF392C55878CB13D81CD6 /* PBXTargetDependency */,
+				E01DAC36EA343DF8F28D6F13C8BCAD90 /* PBXTargetDependency */,
+				D1C4329A059553B3B3847044D758281A /* PBXTargetDependency */,
+				B3FD4BA5765DF71B76FCC5B464583627 /* PBXTargetDependency */,
+				905F37727DF79C569C572B1228F8AA80 /* PBXTargetDependency */,
+				2AE90E29528E37E4C5648C904E942008 /* PBXTargetDependency */,
+				0BD3D02A4B34FD0D586DAE2269E5ACCE /* PBXTargetDependency */,
+				8ED8CBBEA03B8DCF47BB58B70C13F117 /* PBXTargetDependency */,
+				E1F4C7EDF835EEAF8CFB7E778DB15DB5 /* PBXTargetDependency */,
+				DD5B80B74614D1B1E2909A74777179A7 /* PBXTargetDependency */,
+				7A45705ACB22F93E40BDD273F999A9DD /* PBXTargetDependency */,
+				7BF2D3B97078562D013E5E388E9F6117 /* PBXTargetDependency */,
+				E240CD25A6C5BABF180DCD115F25AF3E /* PBXTargetDependency */,
+				9C5AFAD3A1F984F6CA954B148F640C19 /* PBXTargetDependency */,
+				6D232CB43950DD5798AD4A2F92D7652A /* PBXTargetDependency */,
+				74DD566DD2373F7AE5838F920DBF3168 /* PBXTargetDependency */,
+				BAAF5CBB1BFDEE549F06879FA937ED6B /* PBXTargetDependency */,
+				B764198D9A7063BA5BF86B598E3C0FC6 /* PBXTargetDependency */,
+				189707741EDE95173629254520398E88 /* PBXTargetDependency */,
+				B8335DF24B296DAFBB18A5A3B83C1BBB /* PBXTargetDependency */,
+				7AFE381E2A304E148EBE90916985080A /* PBXTargetDependency */,
+				7C187D90DF7642B212A1723D158DA898 /* PBXTargetDependency */,
+				EB9B4FBD87F75D0B311C07DBDAFA94D7 /* PBXTargetDependency */,
+				7C996C26E4FEC5040A9E49351FCDB5CE /* PBXTargetDependency */,
+				27C683262464C56D3C669B73A600836C /* PBXTargetDependency */,
+				DB89DC58A2CE6B6AA43C1534425318A2 /* PBXTargetDependency */,
+				93849A1D1E653EC8E9DE201F82D1CFBD /* PBXTargetDependency */,
+				6629C564FC444CDDE54A35C3F0D6F59F /* PBXTargetDependency */,
+				A5B83C2C2CD4D33F2BB705F48169D8AD /* PBXTargetDependency */,
+				1C5A60B073B91BE496A7E82ACD83005C /* PBXTargetDependency */,
+				7CE6CC6044BF2F280A14058B81F2DC37 /* PBXTargetDependency */,
+				928B917C3DF7F4A36BA60BC4C9B62CFB /* PBXTargetDependency */,
+				9A85D0461DCA7A9EC69742F58A68245B /* PBXTargetDependency */,
+				7D128510442D6392D2DDDC4DDB8C6059 /* PBXTargetDependency */,
+				604A35E344E2FC9609CCC1C035230ED4 /* PBXTargetDependency */,
+				2957C0D595ED291AFEBA18AF6F874045 /* PBXTargetDependency */,
+				2C2CCA78A368A47A78062A78A1072179 /* PBXTargetDependency */,
+				B612573B6CE62D90C4FA675DB8FDD392 /* PBXTargetDependency */,
+				E09767E08E65A8DB1D49ABB91E2974F8 /* PBXTargetDependency */,
+				B995E12853F8EEA7C66BA1D5E372E6AE /* PBXTargetDependency */,
+				36229BE8942DE504B8335AFA0A7A415C /* PBXTargetDependency */,
+				4A05BCA652793422EC826CEB182228D7 /* PBXTargetDependency */,
+				706EB4585582EF72A0E5D64511586923 /* PBXTargetDependency */,
+				F59646722211D52C63B184B412EE2F7E /* PBXTargetDependency */,
+				ECCABE5CBDD3B5665B0925D297F6DE26 /* PBXTargetDependency */,
+				9266182C35467D25D6E597EFB0498ACB /* PBXTargetDependency */,
+				E694237034FEDFEC5F70FA6954D5E4F6 /* PBXTargetDependency */,
+				E13297ECDE41B145CFF8F1C5FC80F0DE /* PBXTargetDependency */,
+				077D066FB0337971F48FFC2246726791 /* PBXTargetDependency */,
+				2BEDE5F8A303F6BA8F29C5C2697E90A2 /* PBXTargetDependency */,
+				6E6D4D6604AC962FF0C45FFE8E3810B4 /* PBXTargetDependency */,
+				01FC5B6958C9F632F0B41C127E66C953 /* PBXTargetDependency */,
+				58A1369941DCBDC9D09CC062474DF76C /* PBXTargetDependency */,
+				7BA2291C6A2C2FF2053AD9C917827AD4 /* PBXTargetDependency */,
+				4493E4F89DE8AA4B70C6E34517E7FEBB /* PBXTargetDependency */,
+				C8EAD14273B8AC234D1B80BD9E7ADFD9 /* PBXTargetDependency */,
+				03C964B841106734D13ECD104569FE35 /* PBXTargetDependency */,
+				E9A32D5AA6AC721D004761B068230394 /* PBXTargetDependency */,
+				D2AB27616CE25E1FFDC47C9C8B7F33CF /* PBXTargetDependency */,
+				DA106B55099C99E5ED31FD39F22E5FCE /* PBXTargetDependency */,
+				2202D4A82A27E23F24695CA0C1EC8037 /* PBXTargetDependency */,
+				F75E6DC71DDB3A465D896629C1C2E8B3 /* PBXTargetDependency */,
+				B00D8FB4BB290A419257AEDA4BDAAC47 /* PBXTargetDependency */,
+				EE2E4789EC04E0FCB85A8F953C91DB2B /* PBXTargetDependency */,
+				A0AB21960E84EC537CBA58CC8F493BA4 /* PBXTargetDependency */,
+				68394EB1B457CBF5D8A80FDD661F6611 /* PBXTargetDependency */,
+				C3CF55DECEB8197B0B14309B4A0BC5DC /* PBXTargetDependency */,
+				472F3C9BF93B1E7D55C36642363A098A /* PBXTargetDependency */,
+				DA139653C0F7A87DE65F0A5934E739B7 /* PBXTargetDependency */,
+				D8D6851BCE6B8408295AB5FC856E07D9 /* PBXTargetDependency */,
+				2C68622043980477EA6FC137CE5974E7 /* PBXTargetDependency */,
+				17D47FDDF16B081A20F3D332E3EE21FC /* PBXTargetDependency */,
+				8F834E40ACD75D2082E74022A66E6526 /* PBXTargetDependency */,
+				C82BA52CC77E22368F1AF2DB807CEF4E /* PBXTargetDependency */,
+				1ED32BB722A07AA536162D664D5F6A6C /* PBXTargetDependency */,
+				D5857A4754A1CC6D24F4F4DAECF13469 /* PBXTargetDependency */,
+				E1FFB307C556FCF0DD975F60AF72E3F8 /* PBXTargetDependency */,
+				0CEFAB3E96A52903A51AC27B0041359A /* PBXTargetDependency */,
+				313CDE4F144A2663FA0940AE077671BF /* PBXTargetDependency */,
+				B4BCD1FA105EF47D0495A2C990FB74B6 /* PBXTargetDependency */,
+				6EAEDAA415BB4C6F3CD86E00B711EE30 /* PBXTargetDependency */,
+				3C49A812515393A15370CA1B1775266D /* PBXTargetDependency */,
+				E58D5BD6F8A38F180FC0031EAFB8EA5E /* PBXTargetDependency */,
+				7AB1F80DA867E1ECC0546188DC2C5D66 /* PBXTargetDependency */,
+				A03426E1F57BECF83D298C695E40CD40 /* PBXTargetDependency */,
+				2C41528DD0435370D8D646E1823CE417 /* PBXTargetDependency */,
+				BF62B255F382BCACCA07903FFC8AD067 /* PBXTargetDependency */,
+				1DC005B301B9D1C284A3522D4848BF53 /* PBXTargetDependency */,
+				DF110713B137F19C169E64859E2B7019 /* PBXTargetDependency */,
+				5A35402C3228C2649EC95DC83906B3DB /* PBXTargetDependency */,
+				B7C80ED252EB5C55D841C9B0AEC2D50E /* PBXTargetDependency */,
+				23B4F519225A2850C378766A48AE67A3 /* PBXTargetDependency */,
+				6360305FBC4DAD9432DF38DD16491138 /* PBXTargetDependency */,
+				F2B541CDE87515C2DBC09275EFB407CB /* PBXTargetDependency */,
+				4FD9D950F82DF785D3D17A90BA84DBDE /* PBXTargetDependency */,
+				BFA16E3A428B2E1D38B8C2D37C695FF6 /* PBXTargetDependency */,
+				D1557F5612888AB3EFFA45888A92F62B /* PBXTargetDependency */,
+				D6EECFE911EB3E4B0EC4B703731D653C /* PBXTargetDependency */,
+				86D2AEC4F68DE150173A53ABBCA7CDD6 /* PBXTargetDependency */,
+				960D72699A53BBFB6810EBF4080F8ADA /* PBXTargetDependency */,
+				A3E5FC0A4EE35AED663EABD37BEC37B3 /* PBXTargetDependency */,
+				6AF36A5E4C4261E36C7CF198191DFB55 /* PBXTargetDependency */,
+				69A4D71EAB4CDB15E30A973F6503D173 /* PBXTargetDependency */,
+				AA4387F30A4C59550898A22060E7B06F /* PBXTargetDependency */,
+				5419C4464EBD69992A092042DD6144C1 /* PBXTargetDependency */,
+				A41BD5ED77003758AD13035948F99F8C /* PBXTargetDependency */,
+				4BE798A51E47FB524D55A4FC462798D1 /* PBXTargetDependency */,
+				76B2D754C1AC376B3A432AFF82E8C52C /* PBXTargetDependency */,
+				884318547B8CAD6CD40DCF66D235A15F /* PBXTargetDependency */,
+				072499899B6EDD15E58DB298F63124B1 /* PBXTargetDependency */,
+				65884EFE38E371C4E2CD5E2FBC1159F7 /* PBXTargetDependency */,
+				95109479738D234B59E4DABD3739354A /* PBXTargetDependency */,
+				51561E0FCB020BF131F188996B766AFB /* PBXTargetDependency */,
+				CA5E975FA1A145766C42264B6B03F77B /* PBXTargetDependency */,
+				F9679070B631B02C6AE47A1B45C6D589 /* PBXTargetDependency */,
+				63AEF6E662EF42BF0E99D69ABA7F73C2 /* PBXTargetDependency */,
+				9887E685C65F92E3B5C07492AE92A9D1 /* PBXTargetDependency */,
+				9F73894BD150B3A787EA6CACCB87BB0F /* PBXTargetDependency */,
+				EB1FA672072C0EDDEBF3719FADB6AFD9 /* PBXTargetDependency */,
+				89158BBF7B2EBA7850103D8A4804B3C9 /* PBXTargetDependency */,
+				E29D98D9E32E87EEE6451F39DBE69B94 /* PBXTargetDependency */,
+				43298FC0D787913984129B47F979A8A6 /* PBXTargetDependency */,
+				99B3749B50580C381931341B498E572F /* PBXTargetDependency */,
+				1C9F1872E9D9B571BCAD4963F042C4F5 /* PBXTargetDependency */,
+				6E772312723C77EF61A1F521436978A0 /* PBXTargetDependency */,
+				81539D06791B43D10DD2406F57749C18 /* PBXTargetDependency */,
+				F23076625B219DBE6A63B4D1145BD82E /* PBXTargetDependency */,
+				A369A0399F68FC924E84AB4D8A16969E /* PBXTargetDependency */,
+				FFA9D3B75FABB802E0FF5D02E8659F26 /* PBXTargetDependency */,
+				F67AE1EB78FB5B690533F5ADFED94FB2 /* PBXTargetDependency */,
+				E7B0B27BA8C87C7B7AD3999CD6EA992D /* PBXTargetDependency */,
+				90F1E0C193D8719A1537048DD5FF3511 /* PBXTargetDependency */,
+				8BC4F81FAD3999E02E52948CADE77167 /* PBXTargetDependency */,
+				58DC2356E35115F44B6725BD5896EA36 /* PBXTargetDependency */,
+				9A0BF7DE89C94037CB30D5913002E911 /* PBXTargetDependency */,
+				CC8624BFFA1F6D3ABDEB72875B44C05D /* PBXTargetDependency */,
+				889227E7ABEC0B1A97611096EE5425C6 /* PBXTargetDependency */,
+				D3BFF454880639508FDD96FD7F850049 /* PBXTargetDependency */,
+				D998CD35630AE67C3AECEA2841AE657D /* PBXTargetDependency */,
+				AC2A8A67B191860B35403E009DA23637 /* PBXTargetDependency */,
+				2CF79DCD8FD3BAD66C6397C4B2020C93 /* PBXTargetDependency */,
+				1AB2AAE09C8A856CB259D70296BE34B8 /* PBXTargetDependency */,
+				B2BDF20D7828C04680468FE35BEF1762 /* PBXTargetDependency */,
+				3F7C1003D1D25CFF38511736C589C802 /* PBXTargetDependency */,
+				67C8CB92EB7EB6E24DAD143DB295AC58 /* PBXTargetDependency */,
+				323C4F36629A1FE628DA9D2D327D5140 /* PBXTargetDependency */,
+				7B8BC8E33DD64E01611FC836A59932EE /* PBXTargetDependency */,
+				BD6D74EF5A66DBBD014B3F99A464F79D /* PBXTargetDependency */,
+				B74514DD500E807D05BC859346B22C65 /* PBXTargetDependency */,
+				E54E776F89BA3E1B32EE01696673B0D4 /* PBXTargetDependency */,
+				9B5272449F0A36AA6E92BC9E0640697B /* PBXTargetDependency */,
+				29B6B0B00E2A9B14055A1D014C1DC56D /* PBXTargetDependency */,
+				A707520A77DA5875521D5221ABA5C515 /* PBXTargetDependency */,
+				AFE0DF83FF77C008957BDE0A3B67E14F /* PBXTargetDependency */,
+				38831625557E684540D756BD7D84D7DE /* PBXTargetDependency */,
+				9CC5FB3602A61D00770ED9341110142B /* PBXTargetDependency */,
+				B0C648FC559D7B3E9ECD9F301CCACD2C /* PBXTargetDependency */,
+				6CA97F6CCCD3A3E391622F4692809BC4 /* PBXTargetDependency */,
+				5FBA68C6DE8FAEB1FD1C9F11CCE0DB2B /* PBXTargetDependency */,
+				989C37E4F9082F0F6788FFE2313F1A4D /* PBXTargetDependency */,
+				4FE38ABDB138D1E209F024206A520A9E /* PBXTargetDependency */,
+				D9912D032789483B7856D400B559C492 /* PBXTargetDependency */,
+				18FB05141C721E6641CA5606DE1B62C2 /* PBXTargetDependency */,
+				D2D81E1241880A8A0C529093C97C1225 /* PBXTargetDependency */,
+				B1C09BE4FAEFFB8823E665B7358ACA37 /* PBXTargetDependency */,
+				F6B4DDB3FC40BF33DCD62C74D39F51D7 /* PBXTargetDependency */,
+				58D5140853336B4FAB0D76C18AC650E0 /* PBXTargetDependency */,
+				91648CBA4EA2558524E947069D2E0696 /* PBXTargetDependency */,
+				69913D88AC170AB1C11C6AB556E55C20 /* PBXTargetDependency */,
+				E06A580907FFA93C9A801C16D71D05E2 /* PBXTargetDependency */,
+				37E550918AB305022A2088ACC36877DB /* PBXTargetDependency */,
+				EDB6BDD2445A782D6CA241C36C3E1CD0 /* PBXTargetDependency */,
+				87E0005530A554966E1275B006CC6C37 /* PBXTargetDependency */,
+				621992A46E7C5655D2D9C49404BD015B /* PBXTargetDependency */,
+				56EB117829E56B22D07861FC5FD68C83 /* PBXTargetDependency */,
+				837F7A45FB811B028D6486675185DD4C /* PBXTargetDependency */,
+				E87E0FDD8032CE6AC4D1B4C99FBA6F2D /* PBXTargetDependency */,
+				D09116FE84438F151516C53BA2741904 /* PBXTargetDependency */,
+				D7CDED6978A9F51BB3721F6B82EA287D /* PBXTargetDependency */,
+				7DCA130BC9ED6B522B9DB8D8509B19D7 /* PBXTargetDependency */,
+				CE25F53FF0482EEA919B9C76A3F9DAD2 /* PBXTargetDependency */,
+				B9665C44F630AF2975055F2EF668E928 /* PBXTargetDependency */,
+				30AC5A5B22DB241A11B8690BFE23BB79 /* PBXTargetDependency */,
+				1C59F91F29721D9C84C8125A8A9F1751 /* PBXTargetDependency */,
+				268D90B8E5EC1B847633BE84AF674CD2 /* PBXTargetDependency */,
+				B1D63D1950D383E0DC2F4586F0FFF8F6 /* PBXTargetDependency */,
+				9F410D1184DE3F73895B7D37659AAF65 /* PBXTargetDependency */,
+				30DF3F53EE70B4CDC867F9359B80EE66 /* PBXTargetDependency */,
+				529877AA7B6B7220F47F0B965EC00D6D /* PBXTargetDependency */,
+				0316871B5BC0BCE25302EF7BAAF58B5C /* PBXTargetDependency */,
+				BE762060B4D96D4C8811E357A818E585 /* PBXTargetDependency */,
+				2BA27A8A03398FCB78F84EBB1A5446E7 /* PBXTargetDependency */,
+				3074C4A50B0C0E79E779D1EC0E3D51EC /* PBXTargetDependency */,
+				D9815268A868B2C47D9BFCC187639A83 /* PBXTargetDependency */,
+				4F9E66CB979EA8954646B5410897A621 /* PBXTargetDependency */,
+				1D64C74E6F52472BB5971EADECF9A7A8 /* PBXTargetDependency */,
+				F52087FA6E51761423A1C11BDD187C63 /* PBXTargetDependency */,
+				C76B1476C2AFFB0F0D6DA819C76A9060 /* PBXTargetDependency */,
+				D2BDE06314BE91D762135A73907E0652 /* PBXTargetDependency */,
+				75C5DCF6B00F30FA7A3587E7DF322025 /* PBXTargetDependency */,
+				BD531F8A4905B3E0832FBE818162C184 /* PBXTargetDependency */,
+				53F6C598BC90E14A7FD2B724635EA068 /* PBXTargetDependency */,
+				A628658E6CEF25CDC360AAE30CB20C92 /* PBXTargetDependency */,
+				2F0B5D1ADD0609F39CEE8D375ADE89D0 /* PBXTargetDependency */,
+				77CC447D4262962FAFD267C489E6BD7C /* PBXTargetDependency */,
+				C2D12DDDBA47D38CD7E813320D23EC81 /* PBXTargetDependency */,
+				43E50E5C2A0916D80E08290BCDAE9DF4 /* PBXTargetDependency */,
+				CF528C2654B024B0CEE23A49254D7B9A /* PBXTargetDependency */,
+				5D01BD1719FBAE8D249D9835BC4F90E3 /* PBXTargetDependency */,
+				350C81FCE384BB8AF8377DAB9BDFF9C3 /* PBXTargetDependency */,
+				B7A8082DBD1EC049AF09C350C42F9102 /* PBXTargetDependency */,
+				0289039380BD4A752A76C681B68DED1B /* PBXTargetDependency */,
+				35DA3177FF9D8A0823D09DA3EE15FE4F /* PBXTargetDependency */,
+				D64DCAEDF47F909F0C4AA7F7841FEADA /* PBXTargetDependency */,
+				545DA7DB3B1202E8D03B1DE33DE555AD /* PBXTargetDependency */,
+				36293EFDA589ABB4F0099ACD7DE0F864 /* PBXTargetDependency */,
+				D1343FCB50A00A28CE1AFE8212F32525 /* PBXTargetDependency */,
+				D8681D650A75B686904692C552A7D4A8 /* PBXTargetDependency */,
+				8CB8D9FF27B10917BF1A7AB5DCBE26B6 /* PBXTargetDependency */,
+				EE53C0D7D7A76A3E08FBD86785C539A3 /* PBXTargetDependency */,
+				38E7E140625EB910399C79F8FB64D15E /* PBXTargetDependency */,
+				92564C5FAD0A3FC6C016A6FC10B10761 /* PBXTargetDependency */,
+				EE37E5227F90F412CFF98A729CFEAB95 /* PBXTargetDependency */,
+				3A006279BA7DE6DCA2A16B23DA2C7352 /* PBXTargetDependency */,
+				8EB7EDC2F04677FE3A69834330A19CAC /* PBXTargetDependency */,
+				633F4C19E5B0C2E8D53477A2FE4F2397 /* PBXTargetDependency */,
+				CDE6ACD41ECAF6FB4EC2E311C5D7CB51 /* PBXTargetDependency */,
+				3BFA2A74F6FC19BDF7B7603604BD92B1 /* PBXTargetDependency */,
+				41E18AE117187A8E0E57E0432D910A64 /* PBXTargetDependency */,
+				2A0E6D44EAA84943F5A5451414537FCA /* PBXTargetDependency */,
+				963AD9AB8BEECFCB09E76DF8EAE90E12 /* PBXTargetDependency */,
+				5144A487A1465766B4A26CAB5A702313 /* PBXTargetDependency */,
+				BBEDCE07E09462A9A440E591F793508F /* PBXTargetDependency */,
+				4E5228506B462A7E66A005E8D862043E /* PBXTargetDependency */,
+				D075243E8A78768A2DB7BA3BF6967D09 /* PBXTargetDependency */,
+				8DB1B3BDE0B97F754F9BB3B1CD4FD0A5 /* PBXTargetDependency */,
+				AA34D171B5F34488A7CF99444AB06798 /* PBXTargetDependency */,
+				80271262E7F06EF7356444BA5B86B184 /* PBXTargetDependency */,
+				DFF704156031A633F7BA7E7363FB5D15 /* PBXTargetDependency */,
+				A537AF84693D49F301CDD559D7C3B74F /* PBXTargetDependency */,
+				B4E009E66F9A393671B26C58AAC8242D /* PBXTargetDependency */,
+				856D2F70116503323F96A90F132F781A /* PBXTargetDependency */,
+				FE3FB0EDF625FA9244692F76E7C9B8CE /* PBXTargetDependency */,
+				1919F826F88E3CC8DC7406E1B51BB50F /* PBXTargetDependency */,
+				510660C2F531293813CF689FD34FDE84 /* PBXTargetDependency */,
+				84380C205FBE4D44F31173A935A2A06A /* PBXTargetDependency */,
+				B3A14A2D99838E89C510123FE367BBB0 /* PBXTargetDependency */,
+				C64F61FB856CDDF0F399AA5C6A382B03 /* PBXTargetDependency */,
+				FA30494262999337FBE5524789317DD0 /* PBXTargetDependency */,
+				28C06C48BC1122DEDFF464B9D48F4F87 /* PBXTargetDependency */,
+				DBC66C6982F02B07517D177B00B81147 /* PBXTargetDependency */,
+				C8554D1E4320F49F2F66BBAF67C6AB63 /* PBXTargetDependency */,
+				F5F398135EC61F7C64B60B8BAAD5D324 /* PBXTargetDependency */,
+				64D7DE108F77E102C26982FC7944527D /* PBXTargetDependency */,
+				B4A3A3E9FC35A49FBCFBC1509672BBD0 /* PBXTargetDependency */,
+				62D4AB41315DD2DD451F17E9183261E5 /* PBXTargetDependency */,
+				15F8FB7878E4FEFBEF677972FA0B6304 /* PBXTargetDependency */,
+				006EA7F363B3441BD301F30E8EB897B1 /* PBXTargetDependency */,
+				D9A7CFD0A8A5F4AF8B692577B7E49969 /* PBXTargetDependency */,
+				6E76C5CA0E072907B4CBD847B351E171 /* PBXTargetDependency */,
+				240081B420CE65E0FDF44CC104E8C680 /* PBXTargetDependency */,
+				B02E3B50E02C041FED0A823206EB97EC /* PBXTargetDependency */,
+				262DBB1033F59C10FEC851892AA26864 /* PBXTargetDependency */,
+				13CFFC9F7DC1CD887A55F067DA5596E1 /* PBXTargetDependency */,
+				13577E2210BA19505D173E84502E95AF /* PBXTargetDependency */,
+				B9935B02C5860E906B10931854D9763C /* PBXTargetDependency */,
+				AF548C97CE2886FF61E4668F59CD5259 /* PBXTargetDependency */,
+				944B4D438D42B0B0F73C00F93436478A /* PBXTargetDependency */,
+				84B337D6A3439D6C3FB7910CD69EDECB /* PBXTargetDependency */,
+				174B5C89BD9E7DB79A4C4B256ED7DC9E /* PBXTargetDependency */,
+				A7D46F823ABCB0FC986531660C02CD52 /* PBXTargetDependency */,
+				23D8688B1E7079D24D893DE1DC60F019 /* PBXTargetDependency */,
+				78F337B9B3000D6AC0175EF4368476B2 /* PBXTargetDependency */,
+				635AF94181CBE4AF850A328AC84973F0 /* PBXTargetDependency */,
+				B4B61976E5DCC282EEC0C73A41563A2A /* PBXTargetDependency */,
+				7B0E25C14D92F67315C550FA4443F456 /* PBXTargetDependency */,
+				14C9CE4C5D8BA6A9AE242F336FCBE277 /* PBXTargetDependency */,
+				17A47FAD1F4BB0560F0A809EB18F425B /* PBXTargetDependency */,
+				4D5B6F14628023B8550D6668FF1FB6B2 /* PBXTargetDependency */,
+				9319C97FBFF5623FC9502A1F12EFC900 /* PBXTargetDependency */,
+				380363634C14C8EAC6819E59E203B683 /* PBXTargetDependency */,
+				6A6EE7076656DA2C1A86EBDB06F0D101 /* PBXTargetDependency */,
+				B1D6EDB1C547B61AE39DF747FC43EC2C /* PBXTargetDependency */,
+				B8A22EFA0E43CD7FB94D37AB8958AAE0 /* PBXTargetDependency */,
+				9BEAADB8F784E440DEC3F20F12371176 /* PBXTargetDependency */,
+				EBA7FE1D85665A5ED49FEA06B9ED7EF2 /* PBXTargetDependency */,
+				C2ED2287C17B1647518F7B9A54D14804 /* PBXTargetDependency */,
+				478FC5144A7F6252CF5BD0C9A44C0097 /* PBXTargetDependency */,
+				2361A7DE33DFAB4D7868C6CB88E2A262 /* PBXTargetDependency */,
+				4459972FBCD4DF30349BCB9321484AE8 /* PBXTargetDependency */,
+				539A3F979667D5EEED061B9F51EED7AC /* PBXTargetDependency */,
+				481FDF651905935F4411588CCB88F2A9 /* PBXTargetDependency */,
+				30E634E3C0449C0E9DD4C2F4C21D68AC /* PBXTargetDependency */,
+				05B61508EAD9B1BCC3308057529AAEEE /* PBXTargetDependency */,
+				5D3DDEF47E959B29BBC81DC392B4C600 /* PBXTargetDependency */,
+				32203365E7340F1811CA5D47EEBB998B /* PBXTargetDependency */,
+				06884E75A67068198B1E116C7E6BD6B6 /* PBXTargetDependency */,
+				D5F5B47BC686E650BAFD3EBE151845D7 /* PBXTargetDependency */,
+				ABA1538E62DC18A1FF95CBB903D69598 /* PBXTargetDependency */,
+				63794460F85BCBCCEFF1C84E02E985CB /* PBXTargetDependency */,
+				84D51FCF4BED5A825892782FAA328A53 /* PBXTargetDependency */,
+				EC52A43CF31E3A1FEEB99BCB1C52A2F7 /* PBXTargetDependency */,
+				B1F41E1DBE713057A746D20B6974430F /* PBXTargetDependency */,
+				47A0413B8E328750EE4468BE14BD122F /* PBXTargetDependency */,
+				554BBBB61AC39B2D43962AE800745D4B /* PBXTargetDependency */,
+				D3EAC87C74834AB5D7416DD7D12F215A /* PBXTargetDependency */,
+				453E42449CF3D551D6B97A1C6E0F0930 /* PBXTargetDependency */,
+				D27B7A79CFC35EF08581ADC49480D020 /* PBXTargetDependency */,
+				E7C725A27A97DA10B4ECC441B98CAC47 /* PBXTargetDependency */,
+				B20D0AB875444FADF55B212DAFCB004B /* PBXTargetDependency */,
+				305765B302C631DFFEC2F28B8437124E /* PBXTargetDependency */,
+				FFB2AA9DC2524EE9F2F6A2CB9E1191E8 /* PBXTargetDependency */,
+				EEED036CFD4FF8C20B30CB921C72C6FB /* PBXTargetDependency */,
+				BAE0E895A9E67664A68D8B96639E5675 /* PBXTargetDependency */,
+				0362D21A9D9DBB6AACCE63E7839B2610 /* PBXTargetDependency */,
+				127D26ABC93BD627D79D8C5F8D684047 /* PBXTargetDependency */,
+				21284C38D189C9ADA7CE7CBE0565A556 /* PBXTargetDependency */,
+				4DD63209A045F43D93A6EC31D2A23303 /* PBXTargetDependency */,
+				C7C567B4870347F024393AC4F8DD8E55 /* PBXTargetDependency */,
 			);
 			name = "Pods-Exponent";
 			productName = "Pods-Exponent";
@@ -6448,26 +3360,13 @@
 			projectDirPath = "";
 			projectReferences = (
 				{
-<<<<<<< HEAD
-					ProjectRef = 08518012FCA0E31B3E86FE61167370CE /* ABI34_0_0 */;
-				},
-				{
-					ProjectRef = BDCE6D583935F3509864B8E7B4149548 /* ABI35_0_0 */;
-				},
-				{
-					ProjectRef = 0889A04942CC38D213696983EEA4F441 /* ABI36_0_0 */;
-=======
-					ProjectRef = 88EEC38A69D3D3235F3A6FB48B1E6C08 /* EXFirebaseAnalytics */;
-				},
-				{
-					ProjectRef = 2A09CEB95147273FF0855BE94636A261 /* ABI34_0_0 */;
-				},
-				{
-					ProjectRef = 0098906518FA604CBC10906ACEE3CBFC /* ABI35_0_0 */;
-				},
-				{
-					ProjectRef = EF82AE40E2DE0CFE88F6850FB98FACB8 /* ABI36_0_0 */;
->>>>>>> 4ccd8756
+					ProjectRef = 212B5032D0C4923271757AFCEBDF394A /* ABI34_0_0 */;
+				},
+				{
+					ProjectRef = 709CDF020CB0F18ACFB2C8FB1F4E53A9 /* ABI35_0_0 */;
+				},
+				{
+					ProjectRef = 3FB5DFCC8075E5D307801B2F9649AF69 /* ABI36_0_0 */;
 				},
 				{
 					ProjectRef = DFFDF0AB64C1B899E0398BCF341D006F /* Amplitude-iOS */;
@@ -6491,363 +3390,187 @@
 					ProjectRef = D13D1078C70CDD48377C02AC1E3F7023 /* DoubleConversion */;
 				},
 				{
-<<<<<<< HEAD
-					ProjectRef = F7BF42F0D813BD062FBB4690E0FE2BD4 /* EXAV */;
-				},
-				{
-					ProjectRef = 40AB90A50C942EACCF5D81B0FAC84805 /* EXAdsAdMob */;
-				},
-				{
-					ProjectRef = D0544BA04C4B2204818FCC617B7AB907 /* EXAdsFacebook */;
-				},
-				{
-					ProjectRef = AA0302116228746F8384E6C9B83E94FA /* EXAmplitude */;
-				},
-				{
-					ProjectRef = 9ADCD028DF4677D74750EBC9FE826C74 /* EXAppAuth */;
-				},
-				{
-					ProjectRef = A2152528EF2CCC8A6984DA62753EA299 /* EXAppleAuthentication */;
-				},
-				{
-					ProjectRef = 9C4A9A7FECD36D14D18BF5F170C67D26 /* EXApplication */;
-				},
-				{
-					ProjectRef = 19F8B29E6B42388AE05299336018C923 /* EXBackgroundFetch */;
-				},
-				{
-					ProjectRef = 6D7FE06B14E0EAC791C7BC2EC4D5EC58 /* EXBarCodeScanner */;
-				},
-				{
-					ProjectRef = 6CBA7CEF72FCFE6B98C13C5B420106C1 /* EXBattery */;
-				},
-				{
-					ProjectRef = A9CCA92433977ABC893ADBAF06E11C04 /* EXBlur */;
-				},
-				{
-					ProjectRef = 8164F81E985032D5B42CB79AF2D46BAC /* EXBranch */;
-				},
-				{
-					ProjectRef = 40A4FEFA3D88DF6C49BF561800FAED78 /* EXBrightness */;
-				},
-				{
-					ProjectRef = C3DD583B15221F8DF55F01B776AE6CBD /* EXCalendar */;
-				},
-				{
-					ProjectRef = 1BF9447325851C103035FBE260ED48A2 /* EXCamera */;
-				},
-				{
-					ProjectRef = E118E35DA29B1404CE45F974DC6019E0 /* EXCellular */;
-				},
-				{
-					ProjectRef = 2FC7FACAF61B902E216FC44E2DDB4C58 /* EXConstants */;
-				},
-				{
-					ProjectRef = 1732E16C26C2DF0BCB8E6F6C247429BD /* EXContacts */;
-				},
-				{
-					ProjectRef = 1F3EB9B0129350665281B7275708274E /* EXCrypto */;
-				},
-				{
-					ProjectRef = A4A8759EE74DB6D561693304DABE90DB /* EXDevice */;
-				},
-				{
-					ProjectRef = C67644328A82B0459CCD28C54EF096AA /* EXDocumentPicker */;
-				},
-				{
-					ProjectRef = CB84F530A0FF13F3B5D8B2C6E463446C /* EXErrorRecovery */;
-				},
-				{
-					ProjectRef = 06DFF66DBC82438C5A2F43050396B697 /* EXFaceDetector */;
-				},
-				{
-					ProjectRef = 4569996A3DAF51B69C6C15DDD02177D3 /* EXFacebook */;
-				},
-				{
-					ProjectRef = AE367559F6E0D6100CE344133B70C334 /* EXFileSystem */;
-				},
-				{
-					ProjectRef = A2CB7C846124FE0C237ED58B75CFC5A7 /* EXFont */;
-				},
-				{
-					ProjectRef = E1E903DF3F3A728AA3079FC3604DF103 /* EXGL */;
-				},
-				{
-					ProjectRef = 9E03FC01AF627C6417CA739ED142F059 /* EXGL_CPP */;
-				},
-				{
-					ProjectRef = F2DFA62CE593BC5DC01E0C6793B7D66F /* EXGoogleSignIn */;
-				},
-				{
-					ProjectRef = FF050C053F02FB400C384D1BA3A465F3 /* EXHaptics */;
-				},
-				{
-					ProjectRef = 666DFE8B8F90FB4499B903DE2F1DA5DB /* EXImageLoader */;
-				},
-				{
-					ProjectRef = 8BBA23C778EEE6F3524E5318F9B2CAB8 /* EXImageManipulator */;
-				},
-				{
-					ProjectRef = 854084C73BE8D22E0E20DEF49FCDE071 /* EXImagePicker */;
-				},
-				{
-					ProjectRef = BE8F58E3DD6B7123B4CFDD9B0F56F797 /* EXKeepAwake */;
-				},
-				{
-					ProjectRef = B120E4ECCA3A2F9409C968A3AF566EDE /* EXLinearGradient */;
-				},
-				{
-					ProjectRef = C2925D31BF80A14020D7966B4B640D43 /* EXLocalAuthentication */;
-				},
-				{
-					ProjectRef = 8A7B3CF938F369A1233E816481BD705F /* EXLocalization */;
-				},
-				{
-					ProjectRef = B2A063CED4E549E669E71BB9CBDEB96F /* EXLocation */;
-				},
-				{
-					ProjectRef = 1727788E859417EEE39CBC2858F73606 /* EXMailComposer */;
-				},
-				{
-					ProjectRef = 651D0616E07B7893EF520CE35FE1175F /* EXMediaLibrary */;
-				},
-				{
-					ProjectRef = FE406570EB7706E10980DBF7E427B2D0 /* EXNetwork */;
-				},
-				{
-					ProjectRef = D89C7C48095D23E7A0E053982EE282E6 /* EXPermissions */;
-				},
-				{
-					ProjectRef = 8067F7BEDC6C4B84D5E4FB778A412C3D /* EXPrint */;
-				},
-				{
-					ProjectRef = 241B667C465B94F4B9A323FF1E72EC0A /* EXRandom */;
-				},
-				{
-					ProjectRef = B931F471E4DEB1529702DF268C81F753 /* EXSMS */;
-				},
-				{
-					ProjectRef = A5161A39284DE08B25A7FFAF28C5E973 /* EXSQLite */;
-				},
-				{
-					ProjectRef = B99CF995054E024040AB86047C738EC0 /* EXScreenOrientation */;
-				},
-				{
-					ProjectRef = 800AEE402F25DCEA170B26923087231B /* EXSecureStore */;
-				},
-				{
-					ProjectRef = F57EF40561BB5CB19B0A1AA6B412BBA7 /* EXSegment */;
-				},
-				{
-					ProjectRef = 9FED39BA587322C6548225402057CA46 /* EXSensors */;
-				},
-				{
-					ProjectRef = D04A40E45379939D6EF59CB787D7068A /* EXSharing */;
-				},
-				{
-					ProjectRef = B7515421A05A68A47101404ADC8EDEB7 /* EXSpeech */;
-				},
-				{
-					ProjectRef = D17943C2AAB90B7DDE57C6DF776D61AE /* EXStoreReview */;
-				},
-				{
-					ProjectRef = 845B601E801CFFEE0F5CBEB86DE353BC /* EXTaskManager */;
-				},
-				{
-					ProjectRef = 2FF45CAFD854D8DDE609FAB7381292FF /* EXVideoThumbnails */;
-				},
-				{
-					ProjectRef = 500DC040E9F49DBC4A9BF28EC5D3488F /* EXWebBrowser */;
-=======
-					ProjectRef = 8A99B9D7241286C67C6B14C72ED74389 /* EXAV */;
-				},
-				{
-					ProjectRef = 476FC90F26F058A670F3311259A7E90B /* EXAdsAdMob */;
-				},
-				{
-					ProjectRef = 812D1117D702AA61642B93F945BD62A3 /* EXAdsFacebook */;
-				},
-				{
-					ProjectRef = F8D1DB434ECDACE792BF79FACFE79B5A /* EXAmplitude */;
-				},
-				{
-					ProjectRef = C288EA6C9ABEB9A559D9F8E5CFBF8C4F /* EXAppAuth */;
-				},
-				{
-					ProjectRef = 39788CA5B1263272F0174994C3BAB3E6 /* EXAppLoaderProvider */;
-				},
-				{
-					ProjectRef = B713DE882B8B764C281C5DF98C08898B /* EXAppleAuthentication */;
-				},
-				{
-					ProjectRef = 93C91F4D2240AA88902CD6F63C7947BF /* EXApplication */;
-				},
-				{
-					ProjectRef = D1C65CBB6CE4FEA536EF43C4A84ACDE4 /* EXBackgroundFetch */;
-				},
-				{
-					ProjectRef = 2A3D3C6DEE43E2C05338169A4F2AD123 /* EXBarCodeScanner */;
-				},
-				{
-					ProjectRef = B9EE9B43394A5A1F0D64B766CC8F4A8A /* EXBattery */;
-				},
-				{
-					ProjectRef = 8D3577F509FC0012E56BDDB9719C25EB /* EXBlur */;
-				},
-				{
-					ProjectRef = 981838F9EB928D01E3336111D9F77D47 /* EXBranch */;
-				},
-				{
-					ProjectRef = 38C199F0F48A4D39497D926AE70F6EA8 /* EXBrightness */;
-				},
-				{
-					ProjectRef = 724304EF68626509333799BE18537132 /* EXCalendar */;
-				},
-				{
-					ProjectRef = 472559B4FA0DC6C677654E081EA1B0F9 /* EXCamera */;
-				},
-				{
-					ProjectRef = 9D3E9F8A78D1BC4292C714AD2915D866 /* EXCellular */;
-				},
-				{
-					ProjectRef = 44E342CF60B05B01DD2FB05068561322 /* EXConstants */;
-				},
-				{
-					ProjectRef = 2CE482E064E086DC3B9315338709627E /* EXContacts */;
-				},
-				{
-					ProjectRef = A998BD4BEF984884DA0704A99E793BAF /* EXCrypto */;
-				},
-				{
-					ProjectRef = 57DA99709F557C2648359F4BC5D9A7F6 /* EXDevice */;
-				},
-				{
-					ProjectRef = 6A00B4090B84427D7A185B0A1C4B2726 /* EXDocumentPicker */;
-				},
-				{
-					ProjectRef = 4B805C90FD32F1E5555580CB3541440C /* EXErrorRecovery */;
-				},
-				{
-					ProjectRef = BA9463174AAC32F062226D1EDEDD2680 /* EXFaceDetector */;
-				},
-				{
-					ProjectRef = D7917284241463E185E3EF99BB580412 /* EXFacebook */;
-				},
-				{
-					ProjectRef = A7FBEA2140658CEE31523B85126F1245 /* EXFileSystem */;
-				},
-				{
-					ProjectRef = CF6C560CC0F57BBDFB642735A3FCC9A1 /* EXFirebaseCore */;
-				},
-				{
-					ProjectRef = BEAFA209624382F5AA3864B089E79B62 /* EXFont */;
-				},
-				{
-					ProjectRef = 2323213DCEDDCCA6FE591E2407D02E13 /* EXGL */;
-				},
-				{
-					ProjectRef = F378F6A37952C35205EED5847F107653 /* EXGL_CPP */;
-				},
-				{
-					ProjectRef = D172AF3F969DEB80F11571DA179B72AB /* EXGoogleSignIn */;
-				},
-				{
-					ProjectRef = D745188781E16DEC49BC6B02877299DB /* EXHaptics */;
-				},
-				{
-					ProjectRef = BDA0A5A15E2C981666252AD117A6EFB5 /* EXImageLoader */;
-				},
-				{
-					ProjectRef = DFE915A2119160D58246D43B37C986A5 /* EXImageManipulator */;
-				},
-				{
-					ProjectRef = C9E0D1E8A91306621AF79D13DF1D1EE1 /* EXImagePicker */;
-				},
-				{
-					ProjectRef = 42BC18C6AC68ACE31DC8C50609DC840E /* EXKeepAwake */;
-				},
-				{
-					ProjectRef = BEEF2BB1F85113F9807B0EE5B6488116 /* EXLinearGradient */;
-				},
-				{
-					ProjectRef = 1233F374D815AB8A0CA37C1F784ACA21 /* EXLocalAuthentication */;
-				},
-				{
-					ProjectRef = C70952C8CF84F73CE814C1DF306222FC /* EXLocalization */;
-				},
-				{
-					ProjectRef = B5675D977A5A4F3F077EA799098E48D9 /* EXLocation */;
-				},
-				{
-					ProjectRef = 257656237256A61CD2BCB5FE9BA7B2D0 /* EXMailComposer */;
-				},
-				{
-					ProjectRef = D07CAE637E91CEB6B5BCC5447CFBD560 /* EXMediaLibrary */;
-				},
-				{
-					ProjectRef = EB655029918E2D535F2E2726B35A5AF8 /* EXNetwork */;
-				},
-				{
-					ProjectRef = 84CA43CF96ED3E5622DF3B038D9570FE /* EXPermissions */;
-				},
-				{
-					ProjectRef = 9A215BEEB898B01AC7346C8776490472 /* EXPrint */;
-				},
-				{
-					ProjectRef = B2946540717875DF5800179D48051697 /* EXRandom */;
-				},
-				{
-					ProjectRef = 01377395302D80A6ADB93AFAB014F2E6 /* EXSMS */;
-				},
-				{
-					ProjectRef = 35F83F2A8392167453E471E92BAF1C20 /* EXSQLite */;
-				},
-				{
-					ProjectRef = BF828DDDD719250E79FA7469C9381420 /* EXScreenOrientation */;
-				},
-				{
-					ProjectRef = 08C2865A192C94DF35AAC47B5ECA10D3 /* EXSecureStore */;
-				},
-				{
-					ProjectRef = F4A4213E9C002D2E5E0807F9A76BF2C5 /* EXSegment */;
-				},
-				{
-					ProjectRef = 69149FCE6BFD7F8AEB36D381E65D8286 /* EXSensors */;
-				},
-				{
-					ProjectRef = BF6D22A8C7F64E1CEA0F6722C201E2FE /* EXSharing */;
-				},
-				{
-					ProjectRef = CFA5D76E0610F867B097AE8A0C421D3F /* EXSpeech */;
-				},
-				{
-					ProjectRef = 1D33260EAA9C6363211C9C7A706314FA /* EXStoreReview */;
-				},
-				{
-					ProjectRef = 091C5584E0AC94A913E15A3A0E665376 /* EXTaskManager */;
-				},
-				{
-					ProjectRef = C0DF0EC5C5520FC9BDF9D07E414923CA /* EXVideoThumbnails */;
-				},
-				{
-					ProjectRef = FA81BF6F0ECAB03B32FEB35438AF6096 /* EXWebBrowser */;
->>>>>>> 4ccd8756
+					ProjectRef = FB94F7E68B8419E065B5916B373FB81B /* EXAV */;
+				},
+				{
+					ProjectRef = ECA26FE48BB89ABDF81C4D2EC0F8F5EE /* EXAdsAdMob */;
+				},
+				{
+					ProjectRef = A43DC7001A76835DD013B78EF645E5DF /* EXAdsFacebook */;
+				},
+				{
+					ProjectRef = E3F230222E5CA006004CA51F2E93A72C /* EXAmplitude */;
+				},
+				{
+					ProjectRef = 76C88E6887B22911590CB53AAAD8AB11 /* EXAppAuth */;
+				},
+				{
+					ProjectRef = 51374AF3701072C109194210F6E7B19B /* EXAppleAuthentication */;
+				},
+				{
+					ProjectRef = E0A72BB5AD051905F8921A869671AC05 /* EXApplication */;
+				},
+				{
+					ProjectRef = 75B05AEBE01903FF4C45329F01E283ED /* EXBackgroundFetch */;
+				},
+				{
+					ProjectRef = 8BB8CB80334B59662E117A72A2A14592 /* EXBarCodeScanner */;
+				},
+				{
+					ProjectRef = D9FD7F8D6F2B127BB89D588D9F55131D /* EXBattery */;
+				},
+				{
+					ProjectRef = C2D00C935BE84468561F41910521CC96 /* EXBlur */;
+				},
+				{
+					ProjectRef = D879316BE5FBCC3856212823765BFAAD /* EXBranch */;
+				},
+				{
+					ProjectRef = EBA05B5C0E7DEB40929E0CDA0DB02E59 /* EXBrightness */;
+				},
+				{
+					ProjectRef = 4541525B88CE28E9956877A199BD4B70 /* EXCalendar */;
+				},
+				{
+					ProjectRef = C5C20692794BF192A592B63FA23EB338 /* EXCamera */;
+				},
+				{
+					ProjectRef = 26AC921508E4B9D70020431016524145 /* EXCellular */;
+				},
+				{
+					ProjectRef = 024FDB6DBE1C9EBEF7599D12315814F7 /* EXConstants */;
+				},
+				{
+					ProjectRef = E05A2FF31DE41DEEAE218849F1F07498 /* EXContacts */;
+				},
+				{
+					ProjectRef = BB3DAEFC5E087FA7CC5657DC7479321E /* EXCrypto */;
+				},
+				{
+					ProjectRef = FA0DF1C2D07C75FCB38350D7D27AC816 /* EXDevice */;
+				},
+				{
+					ProjectRef = 85FD593933BE89E1DA1342C5E73A158D /* EXDocumentPicker */;
+				},
+				{
+					ProjectRef = 38DED3991836525795CC9AF9AE2C34B9 /* EXErrorRecovery */;
+				},
+				{
+					ProjectRef = 5CE6697EAC556521E25A9BE068BF891A /* EXFaceDetector */;
+				},
+				{
+					ProjectRef = 89FD60E75B3D58F9E14205F660A6A6C2 /* EXFacebook */;
+				},
+				{
+					ProjectRef = 96EC0F02430FA5658DBECE8A2097C013 /* EXFileSystem */;
+				},
+				{
+					ProjectRef = 994B4EB7E99F3FBEE0C73E12C2E5A48D /* EXFirebaseAnalytics */;
+				},
+				{
+					ProjectRef = FC136ABB2E112745315267F0A33EF59D /* EXFirebaseCore */;
+				},
+				{
+					ProjectRef = 7489B0DC9DD47BAB377ED7541F6B71DF /* EXFont */;
+				},
+				{
+					ProjectRef = 8A7C7BC5620CD23D66DA86B5AAABD24C /* EXGL */;
+				},
+				{
+					ProjectRef = C4C6B95605CFCB38F5AA775BE5E57FFD /* EXGL_CPP */;
+				},
+				{
+					ProjectRef = 26039E542EEAE4B7513B7389BDB761FD /* EXGoogleSignIn */;
+				},
+				{
+					ProjectRef = CD8F49E7E446BF7E0CAB97521173C28C /* EXHaptics */;
+				},
+				{
+					ProjectRef = DDFEC8C30210F9D3C7CA5A52088E1046 /* EXImageLoader */;
+				},
+				{
+					ProjectRef = 1AA960AC4E05E749A2DAFE69AC51C2DF /* EXImageManipulator */;
+				},
+				{
+					ProjectRef = 21D55523F38DAB17740D0BFE8B030326 /* EXImagePicker */;
+				},
+				{
+					ProjectRef = 9A6EB70D211D7632D34ABC08648ED270 /* EXKeepAwake */;
+				},
+				{
+					ProjectRef = DC49B0B5D65D887E509533E372FFDB20 /* EXLinearGradient */;
+				},
+				{
+					ProjectRef = A29B929FBEBF2485DD1153B5BE6D9151 /* EXLocalAuthentication */;
+				},
+				{
+					ProjectRef = 39AE51B963EF0F01B7F443D16BC794B5 /* EXLocalization */;
+				},
+				{
+					ProjectRef = 0D7F27057D3C740C3C45BABEBF42B9A4 /* EXLocation */;
+				},
+				{
+					ProjectRef = ED3703526F25591E3B15E9D7324F01A3 /* EXMailComposer */;
+				},
+				{
+					ProjectRef = 32D5C0795472A0DB5F7410E5511EBE43 /* EXMediaLibrary */;
+				},
+				{
+					ProjectRef = 934F3B7238151971EB42A48CB4121842 /* EXNetwork */;
+				},
+				{
+					ProjectRef = B0A91BB067694BE7F2A482A2FFBC2894 /* EXPermissions */;
+				},
+				{
+					ProjectRef = D7D3D83954CF2E6040D48BAE475C1C92 /* EXPrint */;
+				},
+				{
+					ProjectRef = CE5505C1D1A7E0B97A3F60F53E9272B2 /* EXRandom */;
+				},
+				{
+					ProjectRef = C0C560F4FDC6EC4DE84267DDD880D6C3 /* EXSMS */;
+				},
+				{
+					ProjectRef = 7B13C754FE3ECF25A60355EF0B04BBE3 /* EXSQLite */;
+				},
+				{
+					ProjectRef = 317C6C95E4FB20E7A1816EAA3BA93378 /* EXScreenOrientation */;
+				},
+				{
+					ProjectRef = 6F79BCE85EEE77A9B87589703B2E02B8 /* EXSecureStore */;
+				},
+				{
+					ProjectRef = 0E7A24CBE9B21BCD514B726034EBE751 /* EXSegment */;
+				},
+				{
+					ProjectRef = FEDAD88B9757EB90D9F879D26574513D /* EXSensors */;
+				},
+				{
+					ProjectRef = 2779667748B7CDAA0AB52DE9D1ED7598 /* EXSharing */;
+				},
+				{
+					ProjectRef = 10F74DEACA2D13960A57A3DAADA8A631 /* EXSpeech */;
+				},
+				{
+					ProjectRef = 3ABC0922D65B1338FDE2DC1AE1231570 /* EXStoreReview */;
+				},
+				{
+					ProjectRef = A98390C2247EE566E5E930E135CFE688 /* EXTaskManager */;
+				},
+				{
+					ProjectRef = 15231F92AB1DF8439D6C3A4B89283A49 /* EXVideoThumbnails */;
+				},
+				{
+					ProjectRef = 9E62E6CAA50D0982442858EE84C2EF7C /* EXWebBrowser */;
 				},
 				{
 					ProjectRef = 19C983AB8A2D7C3C091110612DBF99B0 /* FBAudienceNetwork */;
 				},
 				{
-<<<<<<< HEAD
-					ProjectRef = 187D5C13ADE5B78DA9B1EDE896B32694 /* FBLazyVector */;
-				},
-				{
-					ProjectRef = EC380FEC2DC42B5E3D768E578F5B9050 /* FBReactNativeSpec */;
-=======
-					ProjectRef = 82C4D4421A13361F863DA80FE77A40B6 /* FBLazyVector */;
-				},
-				{
-					ProjectRef = BCF573F1CBE1E888F7AA0C1E0C9DE53E /* FBReactNativeSpec */;
->>>>>>> 4ccd8756
+					ProjectRef = 6148B303B969ABF9713424446E987494 /* FBLazyVector */;
+				},
+				{
+					ProjectRef = 2BF6BB6F2FDEF9000FEA7666C8F369AB /* FBReactNativeSpec */;
 				},
 				{
 					ProjectRef = 89DDB4EBC35231EAA18C290E5886583A /* FBSDKCoreKit */;
@@ -6931,200 +3654,103 @@
 					ProjectRef = 54C6D0CD47A5227AFE53B6091665FE1E /* Protobuf */;
 				},
 				{
-<<<<<<< HEAD
-					ProjectRef = E3727A4AB27F84DDA2411B770E7349C9 /* RCTRequired */;
-				},
-				{
-					ProjectRef = A075154B105881FA1CB390820B6F22E8 /* RCTTypeSafety */;
-				},
-				{
-					ProjectRef = CDAC80C7EF900A185681B4F564012590 /* React */;
-				},
-				{
-					ProjectRef = 4C64FE0C201570701939452EF2770CC6 /* React-Core */;
-				},
-				{
-					ProjectRef = 406A08F6C08895951047E4D46DA01EDD /* React-CoreModules */;
-				},
-				{
-					ProjectRef = 836D87F3DB21253A8D60B84F3A3F43E2 /* React-RCTActionSheet */;
-				},
-				{
-					ProjectRef = 24584AD5199BC2F20C69C097DA164A4A /* React-RCTAnimation */;
-				},
-				{
-					ProjectRef = 7DFD262381057F1A0F179377EEF8E7DE /* React-RCTBlob */;
-				},
-				{
-					ProjectRef = A793FC51348ACE09AD2A095A3DFFE0F8 /* React-RCTImage */;
-				},
-				{
-					ProjectRef = 2877A4688C242DB256271E8D2355F220 /* React-RCTLinking */;
-				},
-				{
-					ProjectRef = 35730324AEA363F4E255F8F9F6C3675E /* React-RCTNetwork */;
-				},
-				{
-					ProjectRef = 195B23FFCC803722C5A73AB0D4F58FFE /* React-RCTSettings */;
-				},
-				{
-					ProjectRef = 9C80BF0E6ABB798FEC979E3F413C6EF6 /* React-RCTText */;
-				},
-				{
-					ProjectRef = 2B3F0CF467381FA80383C02383345C15 /* React-RCTVibration */;
-				},
-				{
-					ProjectRef = C252DB9EC2961ECA26A5DD16F8AD801F /* React-cxxreact */;
-				},
-				{
-					ProjectRef = C62A59DDED77941A45261DC2B21B83ED /* React-jsi */;
-				},
-				{
-					ProjectRef = 26BD043AF9FE6D25B9130B8B050E3B3C /* React-jsiexecutor */;
-				},
-				{
-					ProjectRef = 2BDC96831FA9406E2146BFAF6F4A0589 /* React-jsinspector */;
-				},
-				{
-					ProjectRef = D6556377682A01FCF857E32CC0FD6DA3 /* ReactCommon */;
-				},
-				{
-					ProjectRef = E379E98A66487937147653D8DB02E7A6 /* UMAppLoader */;
-				},
-				{
-					ProjectRef = 68F2CF0A367D40571DC9494AD095AF57 /* UMBarCodeScannerInterface */;
-				},
-				{
-					ProjectRef = 0572FAE69605FB15A86D4726904154BC /* UMCameraInterface */;
-				},
-				{
-					ProjectRef = 55792CBD57D8B3803D8EE9D82F5B5C9E /* UMConstantsInterface */;
-				},
-				{
-					ProjectRef = F45C8234AD0BCB619C1365C180991EB7 /* UMCore */;
-				},
-				{
-					ProjectRef = 7D47D11533867E1C6AFB39EE1DFFF271 /* UMFaceDetectorInterface */;
-				},
-				{
-					ProjectRef = AA695048D738700F5B217CB2CE983484 /* UMFileSystemInterface */;
-				},
-				{
-					ProjectRef = A492EA1AB92ADAF004A1A1A30029C2BF /* UMFontInterface */;
-				},
-				{
-					ProjectRef = D31091532373C9EBE9224E9BEA15194A /* UMImageLoaderInterface */;
-				},
-				{
-					ProjectRef = E22F9FD804D616A4676ABA16A3D30AD6 /* UMPermissionsInterface */;
-				},
-				{
-					ProjectRef = 107F2C0B9278EAF6A03B7ABA57032D6B /* UMReactNativeAdapter */;
-				},
-				{
-					ProjectRef = 9A8B6930024F0154FA34EDDF98837EB5 /* UMSensorsInterface */;
-				},
-				{
-					ProjectRef = 94BDBA06066E5F3DABF800BB262FD43A /* UMTaskManagerInterface */;
-				},
-				{
-					ProjectRef = 636530CE44A7EDFEDAA947D24AD55819 /* Yoga */;
-=======
-					ProjectRef = 1D29CBA21411C8288FF14DE077392AC1 /* RCTRequired */;
-				},
-				{
-					ProjectRef = FC075967CC0B633D986FA09EE115E6F2 /* RCTTypeSafety */;
-				},
-				{
-					ProjectRef = 738B97F408458D49EA5FB16960DF8CBE /* React */;
-				},
-				{
-					ProjectRef = 91184A5C70AD11E7240116D6803718AB /* React-Core */;
-				},
-				{
-					ProjectRef = FF9FEE1846D7DB030899827478EF9AA4 /* React-CoreModules */;
-				},
-				{
-					ProjectRef = 2B32592672E067702F86CB9EDD67B3BD /* React-RCTActionSheet */;
-				},
-				{
-					ProjectRef = 4B0F1FA8F1143B5A438BA3F132FB35EE /* React-RCTAnimation */;
-				},
-				{
-					ProjectRef = DFB61A2E2E50ED53304B1B4D2AFD703D /* React-RCTBlob */;
-				},
-				{
-					ProjectRef = 83B9D16808CDC15D1F2AA5A6D1F1EE86 /* React-RCTImage */;
-				},
-				{
-					ProjectRef = 5BE2D62071E47C6CFCF1AA9AC73312CD /* React-RCTLinking */;
-				},
-				{
-					ProjectRef = 72976F84ACFFC72CF785799340E8ACEC /* React-RCTNetwork */;
-				},
-				{
-					ProjectRef = BF6E0E0272E41E80FBA241D836F59946 /* React-RCTSettings */;
-				},
-				{
-					ProjectRef = 1EECCE2FB4CB9AFA2E7F37DD1683FB93 /* React-RCTText */;
-				},
-				{
-					ProjectRef = ABB326676BC97E8AE97CE195C9092197 /* React-RCTVibration */;
-				},
-				{
-					ProjectRef = 1437D4D4E08F4DADA8DE04F5B4EB0C10 /* React-cxxreact */;
-				},
-				{
-					ProjectRef = E1822C6C364267C08734B1571FEE78DF /* React-jsi */;
-				},
-				{
-					ProjectRef = 6160BB5B647495D6B62092EA4EB7C8A5 /* React-jsiexecutor */;
-				},
-				{
-					ProjectRef = 605B74ED2F35A471E8145C9B79E244A3 /* React-jsinspector */;
-				},
-				{
-					ProjectRef = 60A70CF5F5E335207463A02525363EAB /* ReactCommon */;
-				},
-				{
-					ProjectRef = BD9D0058856D6739B93476E3709E5934 /* UMBarCodeScannerInterface */;
-				},
-				{
-					ProjectRef = 32EABA0DC408AF48DD000BCFACFBBA4B /* UMCameraInterface */;
-				},
-				{
-					ProjectRef = 31BBB5F55186E01567D2990C0184DF6B /* UMConstantsInterface */;
-				},
-				{
-					ProjectRef = 679CC391573F1BED951F44CF0297BA9B /* UMCore */;
-				},
-				{
-					ProjectRef = 2A869EE238C6CE676C0C6E1F2D50C0F7 /* UMFaceDetectorInterface */;
-				},
-				{
-					ProjectRef = 75ECFA92C24FCE69F3E153DA9C2FB05C /* UMFileSystemInterface */;
-				},
-				{
-					ProjectRef = 166F7100A3CA1D0885356949CAFB31D8 /* UMFontInterface */;
-				},
-				{
-					ProjectRef = 6F9C5A65D085E80949491C08D73ADC4E /* UMImageLoaderInterface */;
-				},
-				{
-					ProjectRef = F8202B03FA34D6BCE89C8E2DAEAD953B /* UMPermissionsInterface */;
-				},
-				{
-					ProjectRef = E1578B4D815A6437925A6CFF74767C05 /* UMReactNativeAdapter */;
-				},
-				{
-					ProjectRef = 3A2594D71043C4DB43F0D27A4A40547F /* UMSensorsInterface */;
-				},
-				{
-					ProjectRef = 3B7949E9C5C7A50A365BE1EE7B73EC4F /* UMTaskManagerInterface */;
-				},
-				{
-					ProjectRef = B1E805445061D9DB7E3CE17450A89345 /* Yoga */;
->>>>>>> 4ccd8756
+					ProjectRef = D0FC2C37764CA3A3B551D3728E197E53 /* RCTRequired */;
+				},
+				{
+					ProjectRef = 04A6BE9C95EE43F85CFC415288FC1D95 /* RCTTypeSafety */;
+				},
+				{
+					ProjectRef = 703070FF812A356A72C54F2B17FC5566 /* React */;
+				},
+				{
+					ProjectRef = EBB3945DA9C32ACCB235606535DFB530 /* React-Core */;
+				},
+				{
+					ProjectRef = 1BFF4BC492CD5D164DB44EC0E4F1884B /* React-CoreModules */;
+				},
+				{
+					ProjectRef = 93CF93C27CFC5EB9E8A4A9A05E12F1B9 /* React-RCTActionSheet */;
+				},
+				{
+					ProjectRef = 2C448737B3E37FEF52AE2032DFC8FA8D /* React-RCTAnimation */;
+				},
+				{
+					ProjectRef = 374A0ABECE7054F39F2C77D8AC55A764 /* React-RCTBlob */;
+				},
+				{
+					ProjectRef = 3F4006B0A1175144E7DDD1A7B9C2512A /* React-RCTImage */;
+				},
+				{
+					ProjectRef = AE8375CCC7ECFFDBC7C4E99EA4520061 /* React-RCTLinking */;
+				},
+				{
+					ProjectRef = A93957BD562AFE0FCC33DC83345761DA /* React-RCTNetwork */;
+				},
+				{
+					ProjectRef = 4CFE61EBD77C9D1B40D094683A5164F5 /* React-RCTSettings */;
+				},
+				{
+					ProjectRef = 3F2CF561B1E15B7423EE4298465BD355 /* React-RCTText */;
+				},
+				{
+					ProjectRef = 6F11A03453A2410D8789BFB27BC5E8A0 /* React-RCTVibration */;
+				},
+				{
+					ProjectRef = 425C5E4869DCCB831E4A169541AF7AF3 /* React-cxxreact */;
+				},
+				{
+					ProjectRef = ECD4A6A87331F364A3D964C1C6E3E048 /* React-jsi */;
+				},
+				{
+					ProjectRef = 310060D872B379222D7B04D3A71A0D9D /* React-jsiexecutor */;
+				},
+				{
+					ProjectRef = 84083CF651155865C427D4BE6C2B905C /* React-jsinspector */;
+				},
+				{
+					ProjectRef = A388BD6A115C42FBDD6C8FC67822E7B1 /* ReactCommon */;
+				},
+				{
+					ProjectRef = 71CED2D610B692DE76F20D7AAA261BFD /* UMAppLoader */;
+				},
+				{
+					ProjectRef = ECB05E7500E99CE08CDD383C29C7AC5B /* UMBarCodeScannerInterface */;
+				},
+				{
+					ProjectRef = 1689136A8DDD113F6474DBB171E99EAE /* UMCameraInterface */;
+				},
+				{
+					ProjectRef = A7F763A0EB67AB734B3FDAEC37BD7B0E /* UMConstantsInterface */;
+				},
+				{
+					ProjectRef = 2B779005A2CB0BEB3724EC973E2D47A7 /* UMCore */;
+				},
+				{
+					ProjectRef = B47B515348DC9440D745FCA6CE075B40 /* UMFaceDetectorInterface */;
+				},
+				{
+					ProjectRef = E2DB0821DDF766F73A6C4B479748C3F6 /* UMFileSystemInterface */;
+				},
+				{
+					ProjectRef = 4313B756F460FD8BF83E21A5ABE83D76 /* UMFontInterface */;
+				},
+				{
+					ProjectRef = ABBCFC498D9B641C492F3254306C6CE9 /* UMImageLoaderInterface */;
+				},
+				{
+					ProjectRef = 8E6D0C3E3A83B259F8BC056491A1B9BA /* UMPermissionsInterface */;
+				},
+				{
+					ProjectRef = F4144D265113A85ED6D3F8CEE4270F45 /* UMReactNativeAdapter */;
+				},
+				{
+					ProjectRef = B367BE9378450E471C5BDC9E90F782E9 /* UMSensorsInterface */;
+				},
+				{
+					ProjectRef = 83FF00B518CC21C98E5FBDDA1D1E3299 /* UMTaskManagerInterface */;
+				},
+				{
+					ProjectRef = 2A7D8B6A7387CE71BA60F39377470E5C /* Yoga */;
 				},
 				{
 					ProjectRef = B7904F0490E5D9C52E93BEA67B222FC7 /* ZXingObjC */;
@@ -7152,19 +3778,11 @@
 /* End PBXProject section */
 
 /* Begin PBXSourcesBuildPhase section */
-<<<<<<< HEAD
-		79A039AE7852FC49F2098988AC157838 /* Sources */ = {
+		9630412DA551B8DB7C58B5638F52EF75 /* Sources */ = {
 			isa = PBXSourcesBuildPhase;
 			buildActionMask = 2147483647;
 			files = (
-				13CE08B15C471E93E685194ECDC50103 /* Pods-Exponent-dummy.m in Sources */,
-=======
-		4D3D5C4EF5E4890456D51FCE6FE649EB /* Sources */ = {
-			isa = PBXSourcesBuildPhase;
-			buildActionMask = 2147483647;
-			files = (
-				D89D773B5122E9A0FCB890D90CAA0D70 /* Pods-Exponent-dummy.m in Sources */,
->>>>>>> 4ccd8756
+				562BD2FB93EF2A858DCE1BB2B11DD6D9 /* Pods-Exponent-dummy.m in Sources */,
 			);
 			runOnlyForDeploymentPostprocessing = 0;
 		};
@@ -7187,781 +3805,740 @@
 /* End PBXSourcesBuildPhase section */
 
 /* Begin PBXTargetDependency section */
-<<<<<<< HEAD
-		00F18BBEAA658A95C7615F740870447C /* PBXTargetDependency */ = {
-			isa = PBXTargetDependency;
-			name = ABI36_0_0RCTRequired;
-			targetProxy = BA0488B68D8A7FB75A0542587FB6D12D /* PBXContainerItemProxy */;
-		};
-		01AD9EEAEF64D8929BADEF46CE0348E0 /* PBXTargetDependency */ = {
-			isa = PBXTargetDependency;
-			name = EXLocalAuthentication;
-			targetProxy = 0E2B57C7E631048AFCE9842E43A460D6 /* PBXContainerItemProxy */;
-		};
-		02A076388F2FA62B56AB793F3653F02F /* PBXTargetDependency */ = {
+		006EA7F363B3441BD301F30E8EB897B1 /* PBXTargetDependency */ = {
+			isa = PBXTargetDependency;
+			name = FirebaseCoreDiagnosticsInterop;
+			targetProxy = CF9342D0BFAF609917004D658D0F54DD /* PBXContainerItemProxy */;
+		};
+		01FC5B6958C9F632F0B41C127E66C953 /* PBXTargetDependency */ = {
+			isa = PBXTargetDependency;
+			name = ABI35_0_0EXGoogleSignIn;
+			targetProxy = E79B2D86BD3609322AD327B75EA507C7 /* PBXContainerItemProxy */;
+		};
+		0289039380BD4A752A76C681B68DED1B /* PBXTargetDependency */ = {
+			isa = PBXTargetDependency;
+			name = EXFaceDetector;
+			targetProxy = 09009E29EC1B2EFD783FC7C72261F7F6 /* PBXContainerItemProxy */;
+		};
+		0316871B5BC0BCE25302EF7BAAF58B5C /* PBXTargetDependency */ = {
+			isa = PBXTargetDependency;
+			name = EXAV;
+			targetProxy = A27A9564BFC084EDEB4D4F347812C2AC /* PBXContainerItemProxy */;
+		};
+		0362D21A9D9DBB6AACCE63E7839B2610 /* PBXTargetDependency */ = {
+			isa = PBXTargetDependency;
+			name = glog;
+			targetProxy = A193A121E82CD310E5F94FD2E411088F /* PBXContainerItemProxy */;
+		};
+		03C964B841106734D13ECD104569FE35 /* PBXTargetDependency */ = {
+			isa = PBXTargetDependency;
+			name = ABI35_0_0EXLinearGradient;
+			targetProxy = 255BC8076DD8234C3B23C428A4829E1B /* PBXContainerItemProxy */;
+		};
+		05B61508EAD9B1BCC3308057529AAEEE /* PBXTargetDependency */ = {
+			isa = PBXTargetDependency;
+			name = "React-jsiexecutor";
+			targetProxy = ED88B9FE5FC5F3134B8696EC644ED44C /* PBXContainerItemProxy */;
+		};
+		06884E75A67068198B1E116C7E6BD6B6 /* PBXTargetDependency */ = {
+			isa = PBXTargetDependency;
+			name = ReactABI35_0_0;
+			targetProxy = C7D5CD0BD26252293E28311FAAAE96CE /* PBXContainerItemProxy */;
+		};
+		072499899B6EDD15E58DB298F63124B1 /* PBXTargetDependency */ = {
+			isa = PBXTargetDependency;
+			name = ABI36_0_0EXCrypto;
+			targetProxy = 0DB0214737FCB18CA4C043926B5509AC /* PBXContainerItemProxy */;
+		};
+		077D066FB0337971F48FFC2246726791 /* PBXTargetDependency */ = {
+			isa = PBXTargetDependency;
+			name = ABI35_0_0EXFileSystem;
+			targetProxy = CD69E1FDB67880CE4D30E492D90B66B6 /* PBXContainerItemProxy */;
+		};
+		082D67AB778989A1F00A8EA754CDEB8E /* PBXTargetDependency */ = {
+			isa = PBXTargetDependency;
+			name = ABI34_0_0EXBlur;
+			targetProxy = 1F5C75AAC603A311C46B3824D45F0ADC /* PBXContainerItemProxy */;
+		};
+		0A4F68D611C3464DA3B083F5D7AC806A /* PBXTargetDependency */ = {
+			isa = PBXTargetDependency;
+			name = ABI34_0_0EXAdsAdMob;
+			targetProxy = 80D7BA5E63B144F105056C222DC1D6E6 /* PBXContainerItemProxy */;
+		};
+		0BD3D02A4B34FD0D586DAE2269E5ACCE /* PBXTargetDependency */ = {
+			isa = PBXTargetDependency;
+			name = ABI34_0_0EXSensors;
+			targetProxy = B407876839672C2F8CEE69CEE543D9C4 /* PBXContainerItemProxy */;
+		};
+		0CEFAB3E96A52903A51AC27B0041359A /* PBXTargetDependency */ = {
+			isa = PBXTargetDependency;
+			name = ABI35_0_0ExpoKit;
+			targetProxy = 0A4DB6FB1D6D1F863593789266AA5AE5 /* PBXContainerItemProxy */;
+		};
+		1056EAA246FD722E5718DEF95E7D15CF /* PBXTargetDependency */ = {
+			isa = PBXTargetDependency;
+			name = ABI34_0_0EXMailComposer;
+			targetProxy = C977C0D103A9FB0027FAAD4CDE21DDFE /* PBXContainerItemProxy */;
+		};
+		127D26ABC93BD627D79D8C5F8D684047 /* PBXTargetDependency */ = {
+			isa = PBXTargetDependency;
+			name = "lottie-ios";
+			targetProxy = 60AABCA02C78C6CADFAC528223652BD8 /* PBXContainerItemProxy */;
+		};
+		13577E2210BA19505D173E84502E95AF /* PBXTargetDependency */ = {
+			isa = PBXTargetDependency;
+			name = GTMSessionFetcher;
+			targetProxy = F846A440199ECE3C8301CBB19C3A6006 /* PBXContainerItemProxy */;
+		};
+		13CFFC9F7DC1CD887A55F067DA5596E1 /* PBXTargetDependency */ = {
+			isa = PBXTargetDependency;
+			name = GTMAppAuth;
+			targetProxy = E0BCD9045A2C405A812AAE36649B7A7F /* PBXContainerItemProxy */;
+		};
+		14C9CE4C5D8BA6A9AE242F336FCBE277 /* PBXTargetDependency */ = {
+			isa = PBXTargetDependency;
+			name = Protobuf;
+			targetProxy = B373B48F20591AC1CE5610AE75D2CF28 /* PBXContainerItemProxy */;
+		};
+		15F8FB7878E4FEFBEF677972FA0B6304 /* PBXTargetDependency */ = {
+			isa = PBXTargetDependency;
+			name = FirebaseCoreDiagnostics;
+			targetProxy = A85D8684074B9BA5FA02DECAA9A897EC /* PBXContainerItemProxy */;
+		};
+		174B5C89BD9E7DB79A4C4B256ED7DC9E /* PBXTargetDependency */ = {
+			isa = PBXTargetDependency;
+			name = GoogleDataTransport;
+			targetProxy = 1980472AA2A6ECA8522C169E9E8C03F4 /* PBXContainerItemProxy */;
+		};
+		17A47FAD1F4BB0560F0A809EB18F425B /* PBXTargetDependency */ = {
+			isa = PBXTargetDependency;
+			name = RCTRequired;
+			targetProxy = EEE66354AA97E22B7B9EBBE8A9CB7F5F /* PBXContainerItemProxy */;
+		};
+		17D47FDDF16B081A20F3D332E3EE21FC /* PBXTargetDependency */ = {
+			isa = PBXTargetDependency;
+			name = ABI35_0_0EXSharing;
+			targetProxy = EAB6FFD176C251FB23B38391421C112A /* PBXContainerItemProxy */;
+		};
+		189707741EDE95173629254520398E88 /* PBXTargetDependency */ = {
+			isa = PBXTargetDependency;
+			name = ABI34_0_0UMFileSystemInterface;
+			targetProxy = 245EF694C2DD6BAFDB8BBAD758EC58AC /* PBXContainerItemProxy */;
+		};
+		18FB05141C721E6641CA5606DE1B62C2 /* PBXTargetDependency */ = {
+			isa = PBXTargetDependency;
+			name = "ABI36_0_0React-RCTText";
+			targetProxy = 8386FCEEABB9CECFB27A1DF23201CBCF /* PBXContainerItemProxy */;
+		};
+		1919F826F88E3CC8DC7406E1B51BB50F /* PBXTargetDependency */ = {
+			isa = PBXTargetDependency;
+			name = EXStoreReview;
+			targetProxy = 0D86A6AF47828BDB180AFFD7F68170BB /* PBXContainerItemProxy */;
+		};
+		1AB2AAE09C8A856CB259D70296BE34B8 /* PBXTargetDependency */ = {
+			isa = PBXTargetDependency;
+			name = ABI36_0_0EXStoreReview;
+			targetProxy = EA3CFA1CE6DD9C95B0CDC8C19E6E2990 /* PBXContainerItemProxy */;
+		};
+		1C59F91F29721D9C84C8125A8A9F1751 /* PBXTargetDependency */ = {
+			isa = PBXTargetDependency;
+			name = Analytics;
+			targetProxy = B99DB83D137AB8DEA051F0C66322076A /* PBXContainerItemProxy */;
+		};
+		1C5A60B073B91BE496A7E82ACD83005C /* PBXTargetDependency */ = {
+			isa = PBXTargetDependency;
+			name = ABI35_0_0EXAppAuth;
+			targetProxy = 517D765D39454CC6D4C4F1B450952610 /* PBXContainerItemProxy */;
+		};
+		1C9F1872E9D9B571BCAD4963F042C4F5 /* PBXTargetDependency */ = {
+			isa = PBXTargetDependency;
+			name = ABI36_0_0EXKeepAwake;
+			targetProxy = 1BF2329880CB8B983A8B58EF22422300 /* PBXContainerItemProxy */;
+		};
+		1D64C74E6F52472BB5971EADECF9A7A8 /* PBXTargetDependency */ = {
+			isa = PBXTargetDependency;
+			name = EXApplication;
+			targetProxy = E6C38D9D00437C4D3EA0EA445E77DA30 /* PBXContainerItemProxy */;
+		};
+		1DC005B301B9D1C284A3522D4848BF53 /* PBXTargetDependency */ = {
+			isa = PBXTargetDependency;
+			name = ABI35_0_0UMReactNativeAdapter;
+			targetProxy = 7DDE95E62103760748612796A0C129EA /* PBXContainerItemProxy */;
+		};
+		1ED32BB722A07AA536162D664D5F6A6C /* PBXTargetDependency */ = {
+			isa = PBXTargetDependency;
+			name = ABI35_0_0EXTaskManager;
+			targetProxy = 9802687E3B3E29FB3588657B8C0B0EB6 /* PBXContainerItemProxy */;
+		};
+		2076530F1934EDFBD121A8D26DDB0AE7 /* PBXTargetDependency */ = {
+			isa = PBXTargetDependency;
+			name = ABI34_0_0EXFileSystem;
+			targetProxy = 4BB227960034C3693AFA0C949AD7B675 /* PBXContainerItemProxy */;
+		};
+		21284C38D189C9ADA7CE7CBE0565A556 /* PBXTargetDependency */ = {
+			isa = PBXTargetDependency;
+			name = nanopb;
+			targetProxy = F427F3D06809EBC3AF09E23F405924D4 /* PBXContainerItemProxy */;
+		};
+		2202D4A82A27E23F24695CA0C1EC8037 /* PBXTargetDependency */ = {
+			isa = PBXTargetDependency;
+			name = ABI35_0_0EXMailComposer;
+			targetProxy = 6AC83BD11D8E816F586DE23B4D730B55 /* PBXContainerItemProxy */;
+		};
+		2361A7DE33DFAB4D7868C6CB88E2A262 /* PBXTargetDependency */ = {
+			isa = PBXTargetDependency;
+			name = "React-RCTSettings";
+			targetProxy = 9A411F13B6976F550F7B890620D93C56 /* PBXContainerItemProxy */;
+		};
+		23B4F519225A2850C378766A48AE67A3 /* PBXTargetDependency */ = {
+			isa = PBXTargetDependency;
+			name = ABI36_0_0EXAdsAdMob;
+			targetProxy = 57F7CCE55F9A045CD450EF762C8956D2 /* PBXContainerItemProxy */;
+		};
+		23D8688B1E7079D24D893DE1DC60F019 /* PBXTargetDependency */ = {
+			isa = PBXTargetDependency;
+			name = GoogleMaps;
+			targetProxy = BF0252DABDC5810A2BE3BF0EFE990C60 /* PBXContainerItemProxy */;
+		};
+		240081B420CE65E0FDF44CC104E8C680 /* PBXTargetDependency */ = {
+			isa = PBXTargetDependency;
+			name = FirebaseMLVision;
+			targetProxy = 67AA4833FE53E4DB2A9A2BF076D203CE /* PBXContainerItemProxy */;
+		};
+		262DBB1033F59C10FEC851892AA26864 /* PBXTargetDependency */ = {
+			isa = PBXTargetDependency;
+			name = Folly;
+			targetProxy = 059CB84CBF83FA47E8729624E79C4D5C /* PBXContainerItemProxy */;
+		};
+		268D90B8E5EC1B847633BE84AF674CD2 /* PBXTargetDependency */ = {
+			isa = PBXTargetDependency;
+			name = AppAuth;
+			targetProxy = A2B835BB485BF31853829FBA568DF509 /* PBXContainerItemProxy */;
+		};
+		27C683262464C56D3C669B73A600836C /* PBXTargetDependency */ = {
+			isa = PBXTargetDependency;
+			name = ABI34_0_0UMTaskManagerInterface;
+			targetProxy = BB4E6B4CB9BEDC2ED6B2E68289EB69A5 /* PBXContainerItemProxy */;
+		};
+		28C06C48BC1122DEDFF464B9D48F4F87 /* PBXTargetDependency */ = {
+			isa = PBXTargetDependency;
+			name = FBReactNativeSpec;
+			targetProxy = 67AF61AA950BC27D34C6D2297D7D8F67 /* PBXContainerItemProxy */;
+		};
+		2957C0D595ED291AFEBA18AF6F874045 /* PBXTargetDependency */ = {
+			isa = PBXTargetDependency;
+			name = ABI35_0_0EXBattery;
+			targetProxy = 2B874EE83DA323933D50E1EECDF5D18C /* PBXContainerItemProxy */;
+		};
+		29B6B0B00E2A9B14055A1D014C1DC56D /* PBXTargetDependency */ = {
+			isa = PBXTargetDependency;
+			name = ABI36_0_0React;
+			targetProxy = 7A08FBE197876E4AC6D08BD060AC48BF /* PBXContainerItemProxy */;
+		};
+		2A0E6D44EAA84943F5A5451414537FCA /* PBXTargetDependency */ = {
+			isa = PBXTargetDependency;
+			name = EXMailComposer;
+			targetProxy = 2F33DD1FA99E69A4D1D734567B42EEDC /* PBXContainerItemProxy */;
+		};
+		2AE846CE0C7A1FDEB17A9FEC6303FE68 /* PBXTargetDependency */ = {
+			isa = PBXTargetDependency;
+			name = ABI34_0_0EXLinearGradient;
+			targetProxy = 4CA00D013300270D5C91B2015FA24AE6 /* PBXContainerItemProxy */;
+		};
+		2AE90E29528E37E4C5648C904E942008 /* PBXTargetDependency */ = {
+			isa = PBXTargetDependency;
+			name = ABI34_0_0EXSegment;
+			targetProxy = 1CB02E92F8D418248DFA63AA5C13E0FD /* PBXContainerItemProxy */;
+		};
+		2BA27A8A03398FCB78F84EBB1A5446E7 /* PBXTargetDependency */ = {
+			isa = PBXTargetDependency;
+			name = EXAdsFacebook;
+			targetProxy = 9A548D81E9C22471F7F03D2F98ACCB44 /* PBXContainerItemProxy */;
+		};
+		2BEDE5F8A303F6BA8F29C5C2697E90A2 /* PBXTargetDependency */ = {
+			isa = PBXTargetDependency;
+			name = ABI35_0_0EXFont;
+			targetProxy = AC8FFAB689692CA0D16E18B2BF7AAE88 /* PBXContainerItemProxy */;
+		};
+		2C2CCA78A368A47A78062A78A1072179 /* PBXTargetDependency */ = {
+			isa = PBXTargetDependency;
+			name = ABI35_0_0EXBlur;
+			targetProxy = 19DAB2516FE2F03ED245180229659A01 /* PBXContainerItemProxy */;
+		};
+		2C41528DD0435370D8D646E1823CE417 /* PBXTargetDependency */ = {
+			isa = PBXTargetDependency;
+			name = ABI35_0_0UMImageLoaderInterface;
+			targetProxy = B7B648EB1769353CDF29999C52520136 /* PBXContainerItemProxy */;
+		};
+		2C68622043980477EA6FC137CE5974E7 /* PBXTargetDependency */ = {
+			isa = PBXTargetDependency;
+			name = ABI35_0_0EXSensors;
+			targetProxy = 993717B01DC92F01C0610145366FA840 /* PBXContainerItemProxy */;
+		};
+		2CF79DCD8FD3BAD66C6397C4B2020C93 /* PBXTargetDependency */ = {
+			isa = PBXTargetDependency;
+			name = ABI36_0_0EXSpeech;
+			targetProxy = 1D3BBF6FD9EA9F1442017B479F8A8CF8 /* PBXContainerItemProxy */;
+		};
+		2F0B5D1ADD0609F39CEE8D375ADE89D0 /* PBXTargetDependency */ = {
+			isa = PBXTargetDependency;
+			name = EXCamera;
+			targetProxy = 6221260C1D70EF3AA3D960D0046D615A /* PBXContainerItemProxy */;
+		};
+		305765B302C631DFFEC2F28B8437124E /* PBXTargetDependency */ = {
+			isa = PBXTargetDependency;
+			name = UMTaskManagerInterface;
+			targetProxy = D6DF49804546301B1AA7EF8DFE5264C4 /* PBXContainerItemProxy */;
+		};
+		3074C4A50B0C0E79E779D1EC0E3D51EC /* PBXTargetDependency */ = {
+			isa = PBXTargetDependency;
+			name = EXAmplitude;
+			targetProxy = BB7E9E14B0052EB05B280489D5986424 /* PBXContainerItemProxy */;
+		};
+		30AC5A5B22DB241A11B8690BFE23BB79 /* PBXTargetDependency */ = {
+			isa = PBXTargetDependency;
+			name = "Amplitude-iOS";
+			targetProxy = 421BD6765C37D6C89EB9C03F71E5BD50 /* PBXContainerItemProxy */;
+		};
+		30DF3F53EE70B4CDC867F9359B80EE66 /* PBXTargetDependency */ = {
+			isa = PBXTargetDependency;
+			name = Crashlytics;
+			targetProxy = 1800FDCC75584DAF9C70E944063D52A9 /* PBXContainerItemProxy */;
+		};
+		30E634E3C0449C0E9DD4C2F4C21D68AC /* PBXTargetDependency */ = {
+			isa = PBXTargetDependency;
+			name = "React-jsi";
+			targetProxy = E100A75BF28B76B2169CBD93BB2ADAB8 /* PBXContainerItemProxy */;
+		};
+		313CDE4F144A2663FA0940AE077671BF /* PBXTargetDependency */ = {
+			isa = PBXTargetDependency;
+			name = ABI35_0_0UMBarCodeScannerInterface;
+			targetProxy = 9F9C77286C0E8B90C3B72412E64474EB /* PBXContainerItemProxy */;
+		};
+		32203365E7340F1811CA5D47EEBB998B /* PBXTargetDependency */ = {
+			isa = PBXTargetDependency;
+			name = ReactABI34_0_0;
+			targetProxy = E77F2CA5B85A090BB4DBC03C99CA5E26 /* PBXContainerItemProxy */;
+		};
+		323C4F36629A1FE628DA9D2D327D5140 /* PBXTargetDependency */ = {
+			isa = PBXTargetDependency;
+			name = ABI36_0_0EXWebBrowser;
+			targetProxy = A2F0808D00F5E84C223D3ADFF0B3ADBA /* PBXContainerItemProxy */;
+		};
+		342064EB4EF3559B2EB7DD99402246E0 /* PBXTargetDependency */ = {
+			isa = PBXTargetDependency;
+			name = ABI34_0_0EXGoogleSignIn;
+			targetProxy = B07863FDA6C8C7F968E82CA68988D11F /* PBXContainerItemProxy */;
+		};
+		350C81FCE384BB8AF8377DAB9BDFF9C3 /* PBXTargetDependency */ = {
+			isa = PBXTargetDependency;
+			name = EXDocumentPicker;
+			targetProxy = FB910F8A4F02E59089A7134177D699B8 /* PBXContainerItemProxy */;
+		};
+		35DA3177FF9D8A0823D09DA3EE15FE4F /* PBXTargetDependency */ = {
+			isa = PBXTargetDependency;
+			name = EXFacebook;
+			targetProxy = C353C8871FA35E648037F3C5F063AD0B /* PBXContainerItemProxy */;
+		};
+		36229BE8942DE504B8335AFA0A7A415C /* PBXTargetDependency */ = {
+			isa = PBXTargetDependency;
+			name = ABI35_0_0EXCellular;
+			targetProxy = 439551F1EE7C6E1497389A805EB07D18 /* PBXContainerItemProxy */;
+		};
+		36293EFDA589ABB4F0099ACD7DE0F864 /* PBXTargetDependency */ = {
+			isa = PBXTargetDependency;
+			name = EXFirebaseCore;
+			targetProxy = E276FC64E231EC169C098EED0140B74D /* PBXContainerItemProxy */;
+		};
+		37E550918AB305022A2088ACC36877DB /* PBXTargetDependency */ = {
+			isa = PBXTargetDependency;
+			name = ABI36_0_0UMCameraInterface;
+			targetProxy = DEB25A73746DBE156403637BA7AB123D /* PBXContainerItemProxy */;
+		};
+		380363634C14C8EAC6819E59E203B683 /* PBXTargetDependency */ = {
+			isa = PBXTargetDependency;
+			name = "React-Core";
+			targetProxy = CBD7F887B07A7D37F6EF4CD33D1C7C7D /* PBXContainerItemProxy */;
+		};
+		38831625557E684540D756BD7D84D7DE /* PBXTargetDependency */ = {
+			isa = PBXTargetDependency;
+			name = "ABI36_0_0React-RCTActionSheet";
+			targetProxy = 80594205414C3CC47EFF0942DCA37B0F /* PBXContainerItemProxy */;
+		};
+		38E7E140625EB910399C79F8FB64D15E /* PBXTargetDependency */ = {
+			isa = PBXTargetDependency;
+			name = EXHaptics;
+			targetProxy = 47DA316432C5136D45730485EBC96DBA /* PBXContainerItemProxy */;
+		};
+		3A006279BA7DE6DCA2A16B23DA2C7352 /* PBXTargetDependency */ = {
+			isa = PBXTargetDependency;
+			name = EXImagePicker;
+			targetProxy = CF418B3DF70BD6A11C3EFF0F1E4D860A /* PBXContainerItemProxy */;
+		};
+		3BFA2A74F6FC19BDF7B7603604BD92B1 /* PBXTargetDependency */ = {
+			isa = PBXTargetDependency;
+			name = EXLocalization;
+			targetProxy = C66F87CC0095639CD333235787E50732 /* PBXContainerItemProxy */;
+		};
+		3C49A812515393A15370CA1B1775266D /* PBXTargetDependency */ = {
+			isa = PBXTargetDependency;
+			name = ABI35_0_0UMCore;
+			targetProxy = A0269D015C8C0C422EB91CFCE5C0DCF5 /* PBXContainerItemProxy */;
+		};
+		3F037373DFDC786706C29F828022AEB1 /* PBXTargetDependency */ = {
+			isa = PBXTargetDependency;
+			name = ABI34_0_0EXBrightness;
+			targetProxy = E900003E54A9E438A27BCC0830CFBEE7 /* PBXContainerItemProxy */;
+		};
+		3F7C1003D1D25CFF38511736C589C802 /* PBXTargetDependency */ = {
+			isa = PBXTargetDependency;
+			name = ABI36_0_0EXUpdates;
+			targetProxy = EBE448D4BA2D11B556C4BF20BB0F346C /* PBXContainerItemProxy */;
+		};
+		41E18AE117187A8E0E57E0432D910A64 /* PBXTargetDependency */ = {
+			isa = PBXTargetDependency;
+			name = EXLocation;
+			targetProxy = C6DA702ED47282C256F92D814CC7ED1C /* PBXContainerItemProxy */;
+		};
+		431DCA51EEFDE34F7E06278E529EABE0 /* PBXTargetDependency */ = {
+			isa = PBXTargetDependency;
+			name = ABI34_0_0EXPermissions;
+			targetProxy = 46768411731784460E4F8E5AC5228F35 /* PBXContainerItemProxy */;
+		};
+		43298FC0D787913984129B47F979A8A6 /* PBXTargetDependency */ = {
+			isa = PBXTargetDependency;
+			name = ABI36_0_0EXImagePicker;
+			targetProxy = F6789AB0C74B7D9F5F29BA270681AFC7 /* PBXContainerItemProxy */;
+		};
+		43E50E5C2A0916D80E08290BCDAE9DF4 /* PBXTargetDependency */ = {
+			isa = PBXTargetDependency;
+			name = EXContacts;
+			targetProxy = 0A19B510209213AF6B064B7C0C6540BE /* PBXContainerItemProxy */;
+		};
+		4459972FBCD4DF30349BCB9321484AE8 /* PBXTargetDependency */ = {
+			isa = PBXTargetDependency;
+			name = "React-RCTText";
+			targetProxy = F797AE89744B9FB21CB0E67A9F1BBD36 /* PBXContainerItemProxy */;
+		};
+		4493E4F89DE8AA4B70C6E34517E7FEBB /* PBXTargetDependency */ = {
+			isa = PBXTargetDependency;
+			name = ABI35_0_0EXImagePicker;
+			targetProxy = FA13D2AD72F4895699BD6EAA322BB5E5 /* PBXContainerItemProxy */;
+		};
+		453E42449CF3D551D6B97A1C6E0F0930 /* PBXTargetDependency */ = {
+			isa = PBXTargetDependency;
+			name = UMImageLoaderInterface;
+			targetProxy = 0C8B10C2CE5ECF98D6A106A0824E5E3A /* PBXContainerItemProxy */;
+		};
+		472F3C9BF93B1E7D55C36642363A098A /* PBXTargetDependency */ = {
+			isa = PBXTargetDependency;
+			name = ABI35_0_0EXSQLite;
+			targetProxy = A9D03557F79D127F87028CC31626E749 /* PBXContainerItemProxy */;
+		};
+		478FC5144A7F6252CF5BD0C9A44C0097 /* PBXTargetDependency */ = {
+			isa = PBXTargetDependency;
+			name = "React-RCTNetwork";
+			targetProxy = 8B6140E3D56EC147EEE85298A94BB591 /* PBXContainerItemProxy */;
+		};
+		47A0413B8E328750EE4468BE14BD122F /* PBXTargetDependency */ = {
 			isa = PBXTargetDependency;
 			name = UMFaceDetectorInterface;
-			targetProxy = 199C6E919C84F2D962254D7503FE9BA3 /* PBXContainerItemProxy */;
-		};
-		02FFC177A45E78B9D9BC653266C347FC /* PBXTargetDependency */ = {
-			isa = PBXTargetDependency;
-			name = ABI35_0_0EXAppLoaderProvider;
-			targetProxy = B8EC7CE523889A98F94C6995A58B20D5 /* PBXContainerItemProxy */;
-		};
-		049EC958291A4AA8FAF90E6171EAF0AF /* PBXTargetDependency */ = {
-			isa = PBXTargetDependency;
-			name = EXCalendar;
-			targetProxy = 295C572996137ABBED29BD54C22A2910 /* PBXContainerItemProxy */;
-		};
-		05547919D581382FD9AA1C9B4909901C /* PBXTargetDependency */ = {
-			isa = PBXTargetDependency;
-			name = UMSensorsInterface;
-			targetProxy = 8225FC0A3BAC38D4B36B7CE88473684A /* PBXContainerItemProxy */;
-		};
-		06F063A84E1BF1DB26FE272F9A73B3A5 /* PBXTargetDependency */ = {
-			isa = PBXTargetDependency;
-			name = EXErrorRecovery;
-			targetProxy = 56142AE419A6B15236FA90BFBB2A7569 /* PBXContainerItemProxy */;
-		};
-		079A66BA723C436875C6C4DA2BAF1A91 /* PBXTargetDependency */ = {
-			isa = PBXTargetDependency;
-			name = EXImageLoader;
-			targetProxy = FD420FF1205874A4BAA34B93AA1A061C /* PBXContainerItemProxy */;
-		};
-		07E9857982B9EF431D2374A7EB40C2B5 /* PBXTargetDependency */ = {
+			targetProxy = 1D9CFAA4129C26AF55CBD188FD4AC637 /* PBXContainerItemProxy */;
+		};
+		481FDF651905935F4411588CCB88F2A9 /* PBXTargetDependency */ = {
+			isa = PBXTargetDependency;
+			name = "React-cxxreact";
+			targetProxy = 6A57575CF25E888884255D60BB750483 /* PBXContainerItemProxy */;
+		};
+		4A05BCA652793422EC826CEB182228D7 /* PBXTargetDependency */ = {
+			isa = PBXTargetDependency;
+			name = ABI35_0_0EXConstants;
+			targetProxy = 6B31988874D8AC581A8761398A9CD736 /* PBXContainerItemProxy */;
+		};
+		4BE798A51E47FB524D55A4FC462798D1 /* PBXTargetDependency */ = {
+			isa = PBXTargetDependency;
+			name = ABI36_0_0EXCellular;
+			targetProxy = C0BC8B68F36B0CCD717FB9868A7A80A8 /* PBXContainerItemProxy */;
+		};
+		4D5B6F14628023B8550D6668FF1FB6B2 /* PBXTargetDependency */ = {
+			isa = PBXTargetDependency;
+			name = RCTTypeSafety;
+			targetProxy = A6C2AEB2A19D7D177A681E7A232F58E8 /* PBXContainerItemProxy */;
+		};
+		4DD63209A045F43D93A6EC31D2A23303 /* PBXTargetDependency */ = {
+			isa = PBXTargetDependency;
+			name = yogaABI34_0_0;
+			targetProxy = 3B13EC3962D3B688CA155F87A073F799 /* PBXContainerItemProxy */;
+		};
+		4E5228506B462A7E66A005E8D862043E /* PBXTargetDependency */ = {
+			isa = PBXTargetDependency;
+			name = EXPrint;
+			targetProxy = 55D0B24EB69417E5C9FCE1220898DDF4 /* PBXContainerItemProxy */;
+		};
+		4F67537DC9EE37E82DE20702DBBB7787 /* PBXTargetDependency */ = {
+			isa = PBXTargetDependency;
+			name = ABI34_0_0EXCamera;
+			targetProxy = 2F4FD4B57F0C51424B109D8BAC5820B2 /* PBXContainerItemProxy */;
+		};
+		4F9E66CB979EA8954646B5410897A621 /* PBXTargetDependency */ = {
+			isa = PBXTargetDependency;
+			name = EXAppleAuthentication;
+			targetProxy = BC01D5366E3548B946A385A981C545BF /* PBXContainerItemProxy */;
+		};
+		4FD9D950F82DF785D3D17A90BA84DBDE /* PBXTargetDependency */ = {
+			isa = PBXTargetDependency;
+			name = ABI36_0_0EXAppAuth;
+			targetProxy = 77E7507E93DC27DE11754E0C0D071689 /* PBXContainerItemProxy */;
+		};
+		4FE38ABDB138D1E209F024206A520A9E /* PBXTargetDependency */ = {
+			isa = PBXTargetDependency;
+			name = "ABI36_0_0React-RCTNetwork";
+			targetProxy = 139189D2F0456109E390FCE7A2E619E2 /* PBXContainerItemProxy */;
+		};
+		510660C2F531293813CF689FD34FDE84 /* PBXTargetDependency */ = {
+			isa = PBXTargetDependency;
+			name = EXTaskManager;
+			targetProxy = 7D750D21890CF4C409443C014D0420E6 /* PBXContainerItemProxy */;
+		};
+		5144A487A1465766B4A26CAB5A702313 /* PBXTargetDependency */ = {
+			isa = PBXTargetDependency;
+			name = EXNetwork;
+			targetProxy = 51FF631A083F0A2FABDF85B68BDF0445 /* PBXContainerItemProxy */;
+		};
+		51561E0FCB020BF131F188996B766AFB /* PBXTargetDependency */ = {
+			isa = PBXTargetDependency;
+			name = ABI36_0_0EXErrorRecovery;
+			targetProxy = 3DDB2F3B1E62A5CBBFC169530B221B20 /* PBXContainerItemProxy */;
+		};
+		529877AA7B6B7220F47F0B965EC00D6D /* PBXTargetDependency */ = {
+			isa = PBXTargetDependency;
+			name = DoubleConversion;
+			targetProxy = 534C228FF37A0F295FED8153D3BB652E /* PBXContainerItemProxy */;
+		};
+		5315D4DD32923500152D9AFF7DC4FD71 /* PBXTargetDependency */ = {
+			isa = PBXTargetDependency;
+			name = ABI34_0_0EXFont;
+			targetProxy = E8F01BAB33F63BA44536C7C3EEB9A65E /* PBXContainerItemProxy */;
+		};
+		539A3F979667D5EEED061B9F51EED7AC /* PBXTargetDependency */ = {
+			isa = PBXTargetDependency;
+			name = "React-RCTVibration";
+			targetProxy = F0FE1B4FC2BB44DE3B15F1B353DF340F /* PBXContainerItemProxy */;
+		};
+		53F6C598BC90E14A7FD2B724635EA068 /* PBXTargetDependency */ = {
+			isa = PBXTargetDependency;
+			name = EXBrightness;
+			targetProxy = 150329222EC8E3105825352315355532 /* PBXContainerItemProxy */;
+		};
+		5419C4464EBD69992A092042DD6144C1 /* PBXTargetDependency */ = {
+			isa = PBXTargetDependency;
+			name = ABI36_0_0EXCalendar;
+			targetProxy = C695DCC97CCD40FAB0ED6414BDB458FD /* PBXContainerItemProxy */;
+		};
+		54252912549C0122FB6798D573F74B2D /* PBXTargetDependency */ = {
+			isa = PBXTargetDependency;
+			name = ABI34_0_0EXAdsFacebook;
+			targetProxy = 06A80979B64A58E0E64E2A619ACFDDD8 /* PBXContainerItemProxy */;
+		};
+		545DA7DB3B1202E8D03B1DE33DE555AD /* PBXTargetDependency */ = {
+			isa = PBXTargetDependency;
+			name = EXFirebaseAnalytics;
+			targetProxy = 1AB33A78AC83425548A53BCFFCFCBC9D /* PBXContainerItemProxy */;
+		};
+		554BBBB61AC39B2D43962AE800745D4B /* PBXTargetDependency */ = {
+			isa = PBXTargetDependency;
+			name = UMFileSystemInterface;
+			targetProxy = 008D57A2E4AB4240BF29DE4E3FFB5728 /* PBXContainerItemProxy */;
+		};
+		56EB117829E56B22D07861FC5FD68C83 /* PBXTargetDependency */ = {
+			isa = PBXTargetDependency;
+			name = ABI36_0_0UMFileSystemInterface;
+			targetProxy = 26B8CB602939B69B255CA6484FEA837B /* PBXContainerItemProxy */;
+		};
+		57AA07A3ED697898A4C60D82CE691FB7 /* PBXTargetDependency */ = {
+			isa = PBXTargetDependency;
+			name = ABI34_0_0EXAppLoaderProvider;
+			targetProxy = FB27319749897DD642A8EFEF0AD980F4 /* PBXContainerItemProxy */;
+		};
+		58A1369941DCBDC9D09CC062474DF76C /* PBXTargetDependency */ = {
+			isa = PBXTargetDependency;
+			name = ABI35_0_0EXHaptics;
+			targetProxy = C1A8628BC8F431F1EB1D317F327CCA4B /* PBXContainerItemProxy */;
+		};
+		58D5140853336B4FAB0D76C18AC650E0 /* PBXTargetDependency */ = {
+			isa = PBXTargetDependency;
+			name = "ABI36_0_0React-jsiexecutor";
+			targetProxy = 57E0600C5C98712968FD82E2224F09B1 /* PBXContainerItemProxy */;
+		};
+		58DC2356E35115F44B6725BD5896EA36 /* PBXTargetDependency */ = {
+			isa = PBXTargetDependency;
+			name = ABI36_0_0EXRandom;
+			targetProxy = 981B80131C361390F22BABB305C6CAC7 /* PBXContainerItemProxy */;
+		};
+		5A35402C3228C2649EC95DC83906B3DB /* PBXTargetDependency */ = {
+			isa = PBXTargetDependency;
+			name = ABI35_0_0UMTaskManagerInterface;
+			targetProxy = 0D26EC7BF16FFA0CA921B0540B462CF0 /* PBXContainerItemProxy */;
+		};
+		5D01BD1719FBAE8D249D9835BC4F90E3 /* PBXTargetDependency */ = {
+			isa = PBXTargetDependency;
+			name = EXDevice;
+			targetProxy = 42EAB8E13DF5A8977855B7DB1CF7CBBB /* PBXContainerItemProxy */;
+		};
+		5D3DDEF47E959B29BBC81DC392B4C600 /* PBXTargetDependency */ = {
+			isa = PBXTargetDependency;
+			name = "React-jsinspector";
+			targetProxy = 8DFA8DAB70DB2605D7B162229902D2F2 /* PBXContainerItemProxy */;
+		};
+		5E136DC03FD402C9A3A4CB46F70B2274 /* PBXTargetDependency */ = {
+			isa = PBXTargetDependency;
+			name = ABI34_0_0EXBackgroundFetch;
+			targetProxy = 4A7165B787B885443515DE34586EFAA1 /* PBXContainerItemProxy */;
+		};
+		5FBA68C6DE8FAEB1FD1C9F11CCE0DB2B /* PBXTargetDependency */ = {
+			isa = PBXTargetDependency;
+			name = "ABI36_0_0React-RCTImage";
+			targetProxy = B5C3E87522A7D6EC872392C1AB10207E /* PBXContainerItemProxy */;
+		};
+		604A35E344E2FC9609CCC1C035230ED4 /* PBXTargetDependency */ = {
+			isa = PBXTargetDependency;
+			name = ABI35_0_0EXBarCodeScanner;
+			targetProxy = DED499BBD52AA974A8345DF7A46B0453 /* PBXContainerItemProxy */;
+		};
+		61D52A95BBAC702C72B4117F2F47404C /* PBXTargetDependency */ = {
+			isa = PBXTargetDependency;
+			name = ABI34_0_0EXLocalization;
+			targetProxy = 86DB0942F8266AD003CC0FE1AA63DFCA /* PBXContainerItemProxy */;
+		};
+		621992A46E7C5655D2D9C49404BD015B /* PBXTargetDependency */ = {
+			isa = PBXTargetDependency;
+			name = ABI36_0_0UMFaceDetectorInterface;
+			targetProxy = 446B036F9858506450C0C1623CFBC9E8 /* PBXContainerItemProxy */;
+		};
+		62D4AB41315DD2DD451F17E9183261E5 /* PBXTargetDependency */ = {
+			isa = PBXTargetDependency;
+			name = FirebaseCore;
+			targetProxy = A25AA6EB3F3EB722AA505837B67B902B /* PBXContainerItemProxy */;
+		};
+		633F4C19E5B0C2E8D53477A2FE4F2397 /* PBXTargetDependency */ = {
+			isa = PBXTargetDependency;
+			name = EXLinearGradient;
+			targetProxy = 8D4F825F20DC05E08DBCE9A430BD2B08 /* PBXContainerItemProxy */;
+		};
+		635AF94181CBE4AF850A328AC84973F0 /* PBXTargetDependency */ = {
+			isa = PBXTargetDependency;
+			name = GoogleToolboxForMac;
+			targetProxy = 29568B83C089FDEE3084A8D4788B1287 /* PBXContainerItemProxy */;
+		};
+		6360305FBC4DAD9432DF38DD16491138 /* PBXTargetDependency */ = {
+			isa = PBXTargetDependency;
+			name = ABI36_0_0EXAdsFacebook;
+			targetProxy = B5425E5032DD65876D4E045241B68AFB /* PBXContainerItemProxy */;
+		};
+		63794460F85BCBCCEFF1C84E02E985CB /* PBXTargetDependency */ = {
+			isa = PBXTargetDependency;
+			name = UMBarCodeScannerInterface;
+			targetProxy = A8FE75E80995DDBAC34639659CB8707F /* PBXContainerItemProxy */;
+		};
+		63AEF6E662EF42BF0E99D69ABA7F73C2 /* PBXTargetDependency */ = {
+			isa = PBXTargetDependency;
+			name = ABI36_0_0EXFileSystem;
+			targetProxy = DA5B70E753DEDDB2D650B8DBA1E6FB93 /* PBXContainerItemProxy */;
+		};
+		64D7DE108F77E102C26982FC7944527D /* PBXTargetDependency */ = {
+			isa = PBXTargetDependency;
+			name = Firebase;
+			targetProxy = 2E2A3BC362DB02D3D0431FDFAF5BED0E /* PBXContainerItemProxy */;
+		};
+		65884EFE38E371C4E2CD5E2FBC1159F7 /* PBXTargetDependency */ = {
+			isa = PBXTargetDependency;
+			name = ABI36_0_0EXDevice;
+			targetProxy = 04AF0C8AA54157D61113A7B8B8B4ACD6 /* PBXContainerItemProxy */;
+		};
+		6629C564FC444CDDE54A35C3F0D6F59F /* PBXTargetDependency */ = {
+			isa = PBXTargetDependency;
+			name = ABI35_0_0EXAdsFacebook;
+			targetProxy = 60C9320B232FF36AE5C45433CB867383 /* PBXContainerItemProxy */;
+		};
+		67C8CB92EB7EB6E24DAD143DB295AC58 /* PBXTargetDependency */ = {
+			isa = PBXTargetDependency;
+			name = ABI36_0_0EXVideoThumbnails;
+			targetProxy = A1D122EBD83D1A21CBC9930CD9043564 /* PBXContainerItemProxy */;
+		};
+		68394EB1B457CBF5D8A80FDD661F6611 /* PBXTargetDependency */ = {
+			isa = PBXTargetDependency;
+			name = ABI35_0_0EXRandom;
+			targetProxy = 5326F6809305F7E3FE4DE2F90F6D87B2 /* PBXContainerItemProxy */;
+		};
+		69913D88AC170AB1C11C6AB556E55C20 /* PBXTargetDependency */ = {
+			isa = PBXTargetDependency;
+			name = ABI36_0_0ReactCommon;
+			targetProxy = 6336101160D3DEFA51B5EAD65B993174 /* PBXContainerItemProxy */;
+		};
+		69A4D71EAB4CDB15E30A973F6503D173 /* PBXTargetDependency */ = {
+			isa = PBXTargetDependency;
+			name = ABI36_0_0EXBlur;
+			targetProxy = F68911DA279A628F35AEDB8B40958256 /* PBXContainerItemProxy */;
+		};
+		6A6EE7076656DA2C1A86EBDB06F0D101 /* PBXTargetDependency */ = {
 			isa = PBXTargetDependency;
 			name = "React-CoreModules";
-			targetProxy = 0543B41F9B5D4F3BD8C15CB7B889DAC1 /* PBXContainerItemProxy */;
-		};
-		07F40CEFE4DBD0828DE8F6BCC53AC20B /* PBXTargetDependency */ = {
-			isa = PBXTargetDependency;
-			name = ABI34_0_0EXSensors;
-			targetProxy = 8F55517FF6BD750A96536D78622775DE /* PBXContainerItemProxy */;
-		};
-		0925C405D956BAD9A761F2B4E65A81AB /* PBXTargetDependency */ = {
-			isa = PBXTargetDependency;
-			name = UMPermissionsInterface;
-			targetProxy = D95B2210C742FEE9E015DF8EE301755B /* PBXContainerItemProxy */;
-		};
-		097066D15E0CD09DAB6DD04CD0A79613 /* PBXTargetDependency */ = {
-			isa = PBXTargetDependency;
-			name = ABI36_0_0EXContacts;
-			targetProxy = A0B5452055D25F0949BAABA91C884D1B /* PBXContainerItemProxy */;
-		};
-		0A6E5B16152CA8FFBF334C349BCAA9BA /* PBXTargetDependency */ = {
-			isa = PBXTargetDependency;
-			name = FirebaseMLVisionFaceModel;
-			targetProxy = F8B1B595C0C512DD79D73173D5304D7E /* PBXContainerItemProxy */;
-		};
-		0A84A4D573BEB83F3586764BA036923B /* PBXTargetDependency */ = {
-			isa = PBXTargetDependency;
-			name = ABI35_0_0EXAmplitude;
-			targetProxy = CD07BB916732E47A65DB18AE6BC35543 /* PBXContainerItemProxy */;
-		};
-		0A8A1E0EAF7759367D473D194C049200 /* PBXTargetDependency */ = {
-			isa = PBXTargetDependency;
-			name = EXConstants;
-			targetProxy = 597803494582AF5947A8F5286FCA67AF /* PBXContainerItemProxy */;
-		};
-		0AFFE2DEBDA9FBD5678136B8C82CF600 /* PBXTargetDependency */ = {
-			isa = PBXTargetDependency;
-			name = ABI36_0_0EXFont;
-			targetProxy = B9E13C7A2EAE6C7B8348549364481D30 /* PBXContainerItemProxy */;
-		};
-		0B058C894EA1F9CAA313E2C6E3498DD0 /* PBXTargetDependency */ = {
-			isa = PBXTargetDependency;
-			name = ABI35_0_0UMFontInterface;
-			targetProxy = 922B02A50BDED3C5083297DA0F77AD61 /* PBXContainerItemProxy */;
-		};
-		0B5D87EB3A6F6B23EFB46A6441CF396B /* PBXTargetDependency */ = {
-			isa = PBXTargetDependency;
-			name = ABI36_0_0UMFileSystemInterface;
-			targetProxy = EEB37ACDCBB3620D54E01FFA690D4374 /* PBXContainerItemProxy */;
-		};
-		0C22F4D19448C01409B32AFE7A3E9775 /* PBXTargetDependency */ = {
-			isa = PBXTargetDependency;
-			name = EXFaceDetector;
-			targetProxy = A741BFAA30E828B04D6E05F20D54DF8E /* PBXContainerItemProxy */;
-		};
-		0CEF941C3575ED95DC1741F578BAB27E /* PBXTargetDependency */ = {
-			isa = PBXTargetDependency;
-			name = "React-Core";
-			targetProxy = 2C881993080277D7F9266506D7263744 /* PBXContainerItemProxy */;
-		};
-		0DE0AB54CE78E68AF8F041096543B8E5 /* PBXTargetDependency */ = {
-			isa = PBXTargetDependency;
-			name = RCTTypeSafety;
-			targetProxy = 2A75202BA03FE18CADF7E2ACD122EF3F /* PBXContainerItemProxy */;
-		};
-		10314BD709AD7F1CE297ABBA886D0D78 /* PBXTargetDependency */ = {
-			isa = PBXTargetDependency;
-			name = ABI36_0_0EXSMS;
-			targetProxy = 3769A18CB91647F070E956BC0A7195EA /* PBXContainerItemProxy */;
-		};
-		106541086664F891B060DC7442BEABBB /* PBXTargetDependency */ = {
-			isa = PBXTargetDependency;
-			name = ABI34_0_0EXLocalization;
-			targetProxy = 42233B4CDC4FC5F8B8A5E758C125B377 /* PBXContainerItemProxy */;
-		};
-		107D0F981B65576BB0966EDA80086D6B /* PBXTargetDependency */ = {
-			isa = PBXTargetDependency;
-			name = "React-RCTText";
-			targetProxy = 05C90BB764998F10C707938F0886A562 /* PBXContainerItemProxy */;
-		};
-		123354BD693B8F509B723D76F0E8E952 /* PBXTargetDependency */ = {
-			isa = PBXTargetDependency;
-			name = ABI36_0_0EXAmplitude;
-			targetProxy = 67CED0B5807CCEE1B7CC2D80596DE6E9 /* PBXContainerItemProxy */;
-		};
-		128C131DAFFA174D7A2A1D6DFC0A91AF /* PBXTargetDependency */ = {
-			isa = PBXTargetDependency;
-			name = ABI35_0_0EXNetwork;
-			targetProxy = 96ECFFFDB6BEE436E024D426D7BF3F0D /* PBXContainerItemProxy */;
-		};
-		12921DBE37302E3096EC4F720F2B4B42 /* PBXTargetDependency */ = {
-			isa = PBXTargetDependency;
-			name = EXSensors;
-			targetProxy = 926365E52EA42A8BAFB9010FE1C17E8B /* PBXContainerItemProxy */;
-		};
-		12AC65490B1D8C7E737404B1C939B33B /* PBXTargetDependency */ = {
-			isa = PBXTargetDependency;
-			name = "React-RCTSettings";
-			targetProxy = 1E5ED38013FD9937D7C045EB8659B028 /* PBXContainerItemProxy */;
-		};
-		13A3899BC591F2022D3122D7BB181829 /* PBXTargetDependency */ = {
-			isa = PBXTargetDependency;
-			name = ABI35_0_0EXBattery;
-			targetProxy = 4F6208B57A7593132732C34CAEC95AB3 /* PBXContainerItemProxy */;
-		};
-		14AF90400BF56574181EE786D9B10DAF /* PBXTargetDependency */ = {
-			isa = PBXTargetDependency;
-			name = ABI34_0_0EXBrightness;
-			targetProxy = 2D4A95FA7D73ED7FD393A1247B627D06 /* PBXContainerItemProxy */;
-		};
-		169DB39F56037419B2E138601ECD5C99 /* PBXTargetDependency */ = {
-			isa = PBXTargetDependency;
-			name = ABI35_0_0UMFileSystemInterface;
-			targetProxy = 28DA3BF2A64EA620CBAC518AC4E2788A /* PBXContainerItemProxy */;
-		};
-		16C4D583DAC4641037AAC6ADB37A2973 /* PBXTargetDependency */ = {
-			isa = PBXTargetDependency;
-			name = ABI36_0_0EXLocalization;
-			targetProxy = A549DF47917FC5BCD279FC930739C4F4 /* PBXContainerItemProxy */;
-		};
-		171C875D435E9885A217F4412E01CDEF /* PBXTargetDependency */ = {
-			isa = PBXTargetDependency;
-			name = ABI36_0_0EXApplication;
-			targetProxy = DEC0F48DFDDDFF207D93BACE5275D2E0 /* PBXContainerItemProxy */;
-		};
-		1A2889E393FED4EF2A8479A0F615BC2E /* PBXTargetDependency */ = {
-			isa = PBXTargetDependency;
-			name = EXVideoThumbnails;
-			targetProxy = 2D9DDAC6640F6943F16747BB9D56A45A /* PBXContainerItemProxy */;
-		};
-		1B74BE761A80984679678594046C9CDB /* PBXTargetDependency */ = {
-			isa = PBXTargetDependency;
-			name = ABI34_0_0UMFileSystemInterface;
-			targetProxy = CEFF41BAE6596025E61DDFBB225B02AC /* PBXContainerItemProxy */;
-		};
-		1BA93708BDE5232C898D87A5FFE3500B /* PBXTargetDependency */ = {
-			isa = PBXTargetDependency;
-			name = "React-cxxreact";
-			targetProxy = 21B9E6EDC18DB41A745A168145B3BD75 /* PBXContainerItemProxy */;
-		};
-		1BE63517C01F2704D3ED12EDE822E419 /* PBXTargetDependency */ = {
-			isa = PBXTargetDependency;
-			name = EXAppAuth;
-			targetProxy = 9E164014874D69B64159ADFEC6D667AB /* PBXContainerItemProxy */;
-		};
-		1CD30103BF0B1056B46B507E6D8BFAE6 /* PBXTargetDependency */ = {
-			isa = PBXTargetDependency;
-			name = "Amplitude-iOS";
-			targetProxy = 1394472364CBB5953311FA2D413A36F0 /* PBXContainerItemProxy */;
-		};
-		1EC89331DC6D1A952904C4408AB11F7C /* PBXTargetDependency */ = {
-			isa = PBXTargetDependency;
-			name = FBAudienceNetwork;
-			targetProxy = 481432E6D4DB54DB2E41557B2E968CB6 /* PBXContainerItemProxy */;
-		};
-		206ED7BAE4779F2F6B469A7651A1692B /* PBXTargetDependency */ = {
+			targetProxy = C67B68DBB7E67BE64EF1F83F0078DCBD /* PBXContainerItemProxy */;
+		};
+		6AF36A5E4C4261E36C7CF198191DFB55 /* PBXTargetDependency */ = {
+			isa = PBXTargetDependency;
+			name = ABI36_0_0EXBluetooth;
+			targetProxy = 04B1EDD2F36A00253C59C0608DAFA6FB /* PBXContainerItemProxy */;
+		};
+		6CA97F6CCCD3A3E391622F4692809BC4 /* PBXTargetDependency */ = {
+			isa = PBXTargetDependency;
+			name = "ABI36_0_0React-RCTCameraRoll";
+			targetProxy = B03840D6D319CC8789A2E456DF33DBAD /* PBXContainerItemProxy */;
+		};
+		6D232CB43950DD5798AD4A2F92D7652A /* PBXTargetDependency */ = {
+			isa = PBXTargetDependency;
+			name = ABI34_0_0UMCameraInterface;
+			targetProxy = 578775FC9E825A7F5353EEB262BDE0DF /* PBXContainerItemProxy */;
+		};
+		6DBB87649C3193443AE3A74C737CB9B8 /* PBXTargetDependency */ = {
 			isa = PBXTargetDependency;
 			name = ABI34_0_0EXImageManipulator;
-			targetProxy = 2A571106065C83CE2D6B73EF048826A2 /* PBXContainerItemProxy */;
-		};
-		210015DC7CD156B31F9C1F25A38F0E47 /* PBXTargetDependency */ = {
-			isa = PBXTargetDependency;
-			name = "ABI36_0_0React-RCTActionSheet";
-			targetProxy = 50C803E629A0272CC3660ACF0AD898B7 /* PBXContainerItemProxy */;
-		};
-		21B9CF363BF7F9A04545E3D42807489E /* PBXTargetDependency */ = {
-			isa = PBXTargetDependency;
-			name = ABI35_0_0EXCrypto;
-			targetProxy = 2E3C2370F7BD65D52DF125BA65F78FA6 /* PBXContainerItemProxy */;
-		};
-		22445411763A4037F46B94A41A2E4783 /* PBXTargetDependency */ = {
-			isa = PBXTargetDependency;
-			name = EXFileSystem;
-			targetProxy = E5759333CDC2B0C90ABD51F0490C71F2 /* PBXContainerItemProxy */;
-		};
-		227122976EC72B79CC0ECB16B9DAF2C2 /* PBXTargetDependency */ = {
-			isa = PBXTargetDependency;
-			name = ABI35_0_0EXAppleAuthentication;
-			targetProxy = 8C6FD8BEB68E63FE54BD819FAE82A12C /* PBXContainerItemProxy */;
-		};
-		23BA6A5796205B06B64EBFFF30DAB1CA /* PBXTargetDependency */ = {
-			isa = PBXTargetDependency;
-			name = ABI35_0_0EXLocalAuthentication;
-			targetProxy = EAAE003137304FC2B9173E8F7602A12C /* PBXContainerItemProxy */;
-		};
-		24283177CA32A1FF8EF2D7E9E9486C6C /* PBXTargetDependency */ = {
-			isa = PBXTargetDependency;
-			name = ABI36_0_0EXHaptics;
-			targetProxy = 86D9B6D1C078B6C3D2EEC94FDE8837F3 /* PBXContainerItemProxy */;
-		};
-		24B2609C32095BD4BF50E43D5816E9B3 /* PBXTargetDependency */ = {
-			isa = PBXTargetDependency;
-			name = "Google-Mobile-Ads-SDK";
-			targetProxy = 0EEC8816CC80F50730BD4F789C183C07 /* PBXContainerItemProxy */;
-		};
-		251E9FC31C7BCF76AA210BF48E5B9A21 /* PBXTargetDependency */ = {
-			isa = PBXTargetDependency;
-			name = EXSMS;
-			targetProxy = F146DD62E01D91041FE5FC0B5410D9F8 /* PBXContainerItemProxy */;
-		};
-		25D8D2DF7A6F114B27FAF489CD0458B7 /* PBXTargetDependency */ = {
-			isa = PBXTargetDependency;
-			name = FirebaseInstanceID;
-			targetProxy = 0134EE9408FD03B88617A2BC57CDF6B7 /* PBXContainerItemProxy */;
-		};
-		27DF2D4E39770D8449CAD1A592CD8E7A /* PBXTargetDependency */ = {
-			isa = PBXTargetDependency;
-			name = EXBranch;
-			targetProxy = 13C61467B9A9687E4DEAE9DDAC9B38B1 /* PBXContainerItemProxy */;
-		};
-		28B7400C8337A844E321757BC0CC4FA3 /* PBXTargetDependency */ = {
-			isa = PBXTargetDependency;
-			name = ABI34_0_0EXWebBrowser;
-			targetProxy = C1D103BB1BA2136A1281DEDFDF897F8E /* PBXContainerItemProxy */;
-		};
-		28CB1B13D4A6926CDA0A47A9516AF144 /* PBXTargetDependency */ = {
-			isa = PBXTargetDependency;
-			name = ABI36_0_0EXLocation;
-			targetProxy = 438013B7AD818A1DF6B6A4B183830433 /* PBXContainerItemProxy */;
-		};
-		28E579960CD3A8A950C00840BD4839D8 /* PBXTargetDependency */ = {
-			isa = PBXTargetDependency;
-			name = glog;
-			targetProxy = 0170E49A60678EF7CEEF62236161F9A4 /* PBXContainerItemProxy */;
-		};
-		28E6D687F1006FBBCBE9B7BEF5819D8E /* PBXTargetDependency */ = {
+			targetProxy = A5C11A40D2D2376073CBFD17DF14AFC4 /* PBXContainerItemProxy */;
+		};
+		6E6D4D6604AC962FF0C45FFE8E3810B4 /* PBXTargetDependency */ = {
+			isa = PBXTargetDependency;
+			name = ABI35_0_0EXGL;
+			targetProxy = D4B664A6756B1ED59BD16C3D46A302FD /* PBXContainerItemProxy */;
+		};
+		6E76C5CA0E072907B4CBD847B351E171 /* PBXTargetDependency */ = {
+			isa = PBXTargetDependency;
+			name = FirebaseMLCommon;
+			targetProxy = 1E8597971F20D84F5B8AB8CA8E94450C /* PBXContainerItemProxy */;
+		};
+		6E772312723C77EF61A1F521436978A0 /* PBXTargetDependency */ = {
 			isa = PBXTargetDependency;
 			name = ABI36_0_0EXLinearGradient;
-			targetProxy = 4E2D03B552C20B4CA08D69F573F69083 /* PBXContainerItemProxy */;
-		};
-		29E5E8390B8F9E0A5BE0285170BDCDC4 /* PBXTargetDependency */ = {
-			isa = PBXTargetDependency;
-			name = ABI36_0_0UMCore;
-			targetProxy = 6D17C48D9662990AD78ED491B7EDDBFF /* PBXContainerItemProxy */;
-		};
-		2A1B002D25B7438D7F3904DD0B0DDC7A /* PBXTargetDependency */ = {
-			isa = PBXTargetDependency;
-			name = UMCameraInterface;
-			targetProxy = 00F10DE5D4D6286F45A9F23B07EB8AA9 /* PBXContainerItemProxy */;
-		};
-		2B758406214629AA1CD2FA5F15B4897E /* PBXTargetDependency */ = {
-			isa = PBXTargetDependency;
-			name = EXDevice;
-			targetProxy = AA98F97A94B2D33F0EBF77741C8C4FC0 /* PBXContainerItemProxy */;
-		};
-		2ECF8799077A4B5E13E0D0FE98BDD81C /* PBXTargetDependency */ = {
-			isa = PBXTargetDependency;
-			name = ABI36_0_0EXGL;
-			targetProxy = 9572B6E06843099886C7539631BFE892 /* PBXContainerItemProxy */;
-		};
-		3080FEFFA2AAA593C8B44E7CBAF7FFD1 /* PBXTargetDependency */ = {
-			isa = PBXTargetDependency;
-			name = ABI36_0_0EXFaceDetector;
-			targetProxy = 52F23CA311ECB3C44EDAF696785347A9 /* PBXContainerItemProxy */;
-		};
-		30B93A8EB47D9EC7F68E58985734E77F /* PBXTargetDependency */ = {
-			isa = PBXTargetDependency;
-			name = ABI36_0_0EXBluetooth;
-			targetProxy = 2D7BE6CAD6B7BC2A6DBF95FCEA05B055 /* PBXContainerItemProxy */;
-		};
-		31134ACEA452B2A748FBA2DBF501A1A0 /* PBXTargetDependency */ = {
-			isa = PBXTargetDependency;
-			name = ABI34_0_0EXVideoThumbnails;
-			targetProxy = FE0B28A5470C6AB523F7C6DEA48CF539 /* PBXContainerItemProxy */;
-		};
-		339FC8ED217FF1FD07D8A0614C67A8E2 /* PBXTargetDependency */ = {
-			isa = PBXTargetDependency;
-			name = ABI34_0_0EXPermissions;
-			targetProxy = 50F263AD120DAD2A2A1D5F0571107071 /* PBXContainerItemProxy */;
-		};
-		33A515722BCB7DCF207F769C66B6A355 /* PBXTargetDependency */ = {
-			isa = PBXTargetDependency;
-			name = ABI34_0_0EXCamera;
-			targetProxy = 907423E5535D558A3D3F52A32BFB2550 /* PBXContainerItemProxy */;
-		};
-		3449BB19762C401DF36F34D86C0C451A /* PBXTargetDependency */ = {
-			isa = PBXTargetDependency;
-			name = ABI35_0_0EXAdsAdMob;
-			targetProxy = CC825CB5211716160DD4E46A5788D978 /* PBXContainerItemProxy */;
-		};
-		34E70FBA1554E9BAD99D396F3C9D508B /* PBXTargetDependency */ = {
-			isa = PBXTargetDependency;
-			name = ABI34_0_0EXAppLoaderProvider;
-			targetProxy = E966C2007089F0CD624FF3FAA3FBE66D /* PBXContainerItemProxy */;
-		};
-		34F4C4EDEE7B61FCEEB0D9A8419BA547 /* PBXTargetDependency */ = {
-			isa = PBXTargetDependency;
-			name = ABI36_0_0RCTTypeSafety;
-			targetProxy = AB22E98AACF588E6FF42BF4FAE9871C3 /* PBXContainerItemProxy */;
-		};
-		357C3341228FB204D991964BDC2389CB /* PBXTargetDependency */ = {
-			isa = PBXTargetDependency;
-			name = ABI36_0_0EXWebBrowser;
-			targetProxy = FDA891466C3982EB3C7FCF8FF4C5CAAD /* PBXContainerItemProxy */;
-		};
-		35C1B2FF8AEADDF291A123A24B84C515 /* PBXTargetDependency */ = {
-			isa = PBXTargetDependency;
-			name = ABI36_0_0EXAdsAdMob;
-			targetProxy = FCF47CF8A601EC7E71A1A612FA8D9AE0 /* PBXContainerItemProxy */;
-		};
-		35DA92D97768C9710DBA26A8D96A81BE /* PBXTargetDependency */ = {
-			isa = PBXTargetDependency;
-			name = "ABI36_0_0React-RCTBlob";
-			targetProxy = B57BB563FB386B379E4B3DB7896E1EB4 /* PBXContainerItemProxy */;
-		};
-		361F3DC73622140D4B25491686C531DD /* PBXTargetDependency */ = {
-			isa = PBXTargetDependency;
-			name = ABI36_0_0EXSensors;
-			targetProxy = B9766FF5554421F15BE51B4E93597A83 /* PBXContainerItemProxy */;
-		};
-		36370FC98DB698E6F24FD8C1AE3359E8 /* PBXTargetDependency */ = {
-			isa = PBXTargetDependency;
-			name = ABI36_0_0EXBlur;
-			targetProxy = 145008AFB3EE1F9F813D117919A159B6 /* PBXContainerItemProxy */;
-		};
-		36E70FAEBBF9D8E5D9650C7962EB778C /* PBXTargetDependency */ = {
-			isa = PBXTargetDependency;
-			name = EXWebBrowser;
-			targetProxy = 93C2352D44EAE599CE4BCE347DAC4491 /* PBXContainerItemProxy */;
-		};
-		37250CF1A363FFCCE4F7246414C87670 /* PBXTargetDependency */ = {
-			isa = PBXTargetDependency;
-			name = ABI34_0_0EXSharing;
-			targetProxy = A149EAEF0EDCF58BF993DB65205D4C91 /* PBXContainerItemProxy */;
-		};
-		38655138C765871B7B00473257E56888 /* PBXTargetDependency */ = {
-			isa = PBXTargetDependency;
-			name = ABI34_0_0EXContacts;
-			targetProxy = 7C41821CC58FAAF8D9CB46536D726CB5 /* PBXContainerItemProxy */;
-		};
-		393F685ED285D3A865F6DD217C6384B1 /* PBXTargetDependency */ = {
-			isa = PBXTargetDependency;
-			name = UMBarCodeScannerInterface;
-			targetProxy = 3CBCA3C35A85857AB58BB7F06B9CD991 /* PBXContainerItemProxy */;
-		};
-		3AB0D7F7B9EACE0B4A193488241BB180 /* PBXTargetDependency */ = {
-			isa = PBXTargetDependency;
-			name = GTMAppAuth;
-			targetProxy = 80D534EEC7600BBFE26CB04DFF2B53D8 /* PBXContainerItemProxy */;
-		};
-		3CBEFAA3B6663B16D68DC5F1875489D2 /* PBXTargetDependency */ = {
-			isa = PBXTargetDependency;
-			name = ABI36_0_0EXPermissions;
-			targetProxy = 58BC36BFA4F0ECAD04CB79DED837FAD2 /* PBXContainerItemProxy */;
-		};
-		3E7E96555A2D09EA40D664F8496455AC /* PBXTargetDependency */ = {
-			isa = PBXTargetDependency;
-			name = UMConstantsInterface;
-			targetProxy = C507659C381B28B5C532154FE01E51E5 /* PBXContainerItemProxy */;
-		};
-		3E8AC0C405A62522739173EEBF0BAC6E /* PBXTargetDependency */ = {
-			isa = PBXTargetDependency;
-			name = ABI36_0_0EXCamera;
-			targetProxy = 985A3B97614CE60D361F3338EF53A881 /* PBXContainerItemProxy */;
-		};
-		3E90153058F9EFE8ABFEAB75DC0B3CE1 /* PBXTargetDependency */ = {
-			isa = PBXTargetDependency;
-			name = ABI35_0_0EXDevice;
-			targetProxy = 7794C12692419317D7B1F9501C745441 /* PBXContainerItemProxy */;
-		};
-		3EB42EA80787E0E5B61CB1D9ED54B310 /* PBXTargetDependency */ = {
-			isa = PBXTargetDependency;
-			name = EXSecureStore;
-			targetProxy = 5F5021C5179DFE57D8E293F888673BD6 /* PBXContainerItemProxy */;
-		};
-		3F0D7C851E30406CA448B4B3603590CC /* PBXTargetDependency */ = {
-			isa = PBXTargetDependency;
-			name = ABI36_0_0UMImageLoaderInterface;
-			targetProxy = C02C63A54CC49C70955C250D73F035D2 /* PBXContainerItemProxy */;
-		};
-		3F1F81C92D73C30A81179614FE7722CA /* PBXTargetDependency */ = {
-			isa = PBXTargetDependency;
-			name = EXLocation;
-			targetProxy = A6FF1A3D8DB70A47FB5DFDB0BC8F8188 /* PBXContainerItemProxy */;
-		};
-		406CB29CC1E37C7EF9DF209325BA1161 /* PBXTargetDependency */ = {
-			isa = PBXTargetDependency;
-			name = EXMailComposer;
-			targetProxy = 05CDDE6C3B1F84EB2EC4177444D84D2C /* PBXContainerItemProxy */;
-		};
-		4211E65BCABC5C8E09743F753068514B /* PBXTargetDependency */ = {
-			isa = PBXTargetDependency;
-			name = ABI34_0_0UMFaceDetectorInterface;
-			targetProxy = BFD204504AA6BA0DE04C67C5F179F416 /* PBXContainerItemProxy */;
-		};
-		42FB5C02404E9FA87F7D8CFE6A242921 /* PBXTargetDependency */ = {
-			isa = PBXTargetDependency;
-			name = ABI34_0_0EXCalendar;
-			targetProxy = 3D6C638605D3D94EA634D0B9B82DC3D3 /* PBXContainerItemProxy */;
-		};
-		43FAF93D6DB0686CC3CD418A61CA387B /* PBXTargetDependency */ = {
-			isa = PBXTargetDependency;
-			name = EXNetwork;
-			targetProxy = 89EACF684CB51EABE1E836A0F7D4E616 /* PBXContainerItemProxy */;
-		};
-		44059E7607F68684116C220704353D00 /* PBXTargetDependency */ = {
-			isa = PBXTargetDependency;
-			name = GTMSessionFetcher;
-			targetProxy = 3CA2C3496B63CCCD20D1B65781D3FD87 /* PBXContainerItemProxy */;
-		};
-		442CAB8BC79E1420C8759F0BCE0CB634 /* PBXTargetDependency */ = {
-			isa = PBXTargetDependency;
-			name = "React-jsi";
-			targetProxy = EDCF8A6928C7ACD82C25AE700B44538F /* PBXContainerItemProxy */;
-		};
-		47D159DA8B98551D6116C1988D343ECB /* PBXTargetDependency */ = {
-			isa = PBXTargetDependency;
-			name = ABI34_0_0EXSQLite;
-			targetProxy = 7E408480A0898965B518D793483F5CF2 /* PBXContainerItemProxy */;
-		};
-		47FA5E029A0E3789B3ACC926FCE83B2D /* PBXTargetDependency */ = {
-			isa = PBXTargetDependency;
-			name = EXGoogleSignIn;
-			targetProxy = 3A4B40DA29455EBF9C93CB35B8154BB7 /* PBXContainerItemProxy */;
-		};
-		484E4680BD9EE62109DF52931E796FDF /* PBXTargetDependency */ = {
-			isa = PBXTargetDependency;
-			name = EXBlur;
-			targetProxy = D2EB262ACAF5D045C22B44E742E8EBE0 /* PBXContainerItemProxy */;
-		};
-		48BBF7B6B1B67920DD81B08E8400AF79 /* PBXTargetDependency */ = {
-			isa = PBXTargetDependency;
-			name = "React-RCTImage";
-			targetProxy = A9AB187303E4E0906BCC8B81690A8351 /* PBXContainerItemProxy */;
-		};
-		493D2265F6DB4E24631F36C7C580D67C /* PBXTargetDependency */ = {
-			isa = PBXTargetDependency;
-			name = Folly;
-			targetProxy = 9512A81A0E436AE3B7AB0E25B5E1D750 /* PBXContainerItemProxy */;
-		};
-		49856C3157424293B0D0483ADB38BE46 /* PBXTargetDependency */ = {
-			isa = PBXTargetDependency;
-			name = ReactCommon;
-			targetProxy = 9F2178610F84D71A82E062332F483BE6 /* PBXContainerItemProxy */;
-		};
-		4985ACE26FB2283DC4BCD6641DC24BC8 /* PBXTargetDependency */ = {
-			isa = PBXTargetDependency;
-			name = ABI34_0_0EXMailComposer;
-			targetProxy = F0FC41C50F88699168A2D2C98FB7EB3D /* PBXContainerItemProxy */;
-		};
-		498AE66D6FA476DE5C8A65B0D97C9D6D /* PBXTargetDependency */ = {
-			isa = PBXTargetDependency;
-			name = ABI36_0_0FBReactNativeSpec;
-			targetProxy = E2B99785EE79B7459A04D5B237857136 /* PBXContainerItemProxy */;
-		};
-		49CB780831AC84D0C61B4601107A5146 /* PBXTargetDependency */ = {
-			isa = PBXTargetDependency;
-			name = ABI35_0_0EXFacebook;
-			targetProxy = C7208F61FBF8BDA1034A725310E76720 /* PBXContainerItemProxy */;
-		};
-		49E32322F5A11801706CCA4CF2EA3B67 /* PBXTargetDependency */ = {
-			isa = PBXTargetDependency;
-			name = yogaABI34_0_0;
-			targetProxy = 2122F913E9D172AEE942E5DC98F41C50 /* PBXContainerItemProxy */;
-		};
-		49E4DC44669465380CB28A8DA1ADC59F /* PBXTargetDependency */ = {
-			isa = PBXTargetDependency;
-			name = ABI35_0_0EXConstants;
-			targetProxy = 025BC747265E06BD3B195BE4FD672E37 /* PBXContainerItemProxy */;
-		};
-		4A30366CC16F4D4D7DAECE0C23D3B128 /* PBXTargetDependency */ = {
-			isa = PBXTargetDependency;
-			name = "ABI36_0_0React-jsinspector";
-			targetProxy = 031DEC9E8675B7FA2181A8426C0E8D8E /* PBXContainerItemProxy */;
-		};
-		4AA96BAB9E799BDA31C009D184C1B65F /* PBXTargetDependency */ = {
-			isa = PBXTargetDependency;
-			name = ABI35_0_0EXWebBrowser;
-			targetProxy = 1D600532E3C3419A1F44F988770A2A40 /* PBXContainerItemProxy */;
-		};
-		4B52B3A62045EE62799847E3238E6EEB /* PBXTargetDependency */ = {
-			isa = PBXTargetDependency;
-			name = FirebaseCore;
-			targetProxy = AD2E9F362C165EB42AC09369E9BAA1AE /* PBXContainerItemProxy */;
-		};
-		4C916CFDC39B02D3F3BB3C3EF3FE1FEE /* PBXTargetDependency */ = {
-			isa = PBXTargetDependency;
-			name = "ABI36_0_0React-RCTNetwork";
-			targetProxy = B4201B63415326EE87AC2361E61C1F4F /* PBXContainerItemProxy */;
-		};
-		4CE3318F4864496977B97B1BE310A23C /* PBXTargetDependency */ = {
-			isa = PBXTargetDependency;
-			name = "boost-for-react-native";
-			targetProxy = ADE98CD74D4B7B6CA919BF52CBBCE36A /* PBXContainerItemProxy */;
-		};
-		4DCE1F23D24E2513445BAA29DB7A2D55 /* PBXTargetDependency */ = {
-			isa = PBXTargetDependency;
-			name = "React-RCTAnimation";
-			targetProxy = 42E145ED1832BED170E1AB371B78048E /* PBXContainerItemProxy */;
-		};
-		4EB0B2F141981249CC602DB0CC0DC58D /* PBXTargetDependency */ = {
-			isa = PBXTargetDependency;
-			name = "ABI36_0_0React-RCTSettings";
-			targetProxy = 5D8732D92EC376711DE7AF1F12578027 /* PBXContainerItemProxy */;
-		};
-		4F042A9A6638E693B9D9E2898F06DC11 /* PBXTargetDependency */ = {
-			isa = PBXTargetDependency;
-			name = ABI34_0_0EXHaptics;
-			targetProxy = ACE7D9F0016817A2D74AE224E114FBD9 /* PBXContainerItemProxy */;
-		};
-		4FDE4423DCB79E93BDCC5CDCAE7D30B8 /* PBXTargetDependency */ = {
-			isa = PBXTargetDependency;
-			name = GoogleMaps;
-			targetProxy = 8F89CF17CA0F1377B8852D9FB4FB8519 /* PBXContainerItemProxy */;
-		};
-		512B8D9DC246C4B288548AEB74E6A9B9 /* PBXTargetDependency */ = {
-			isa = PBXTargetDependency;
-			name = ABI35_0_0EXVideoThumbnails;
-			targetProxy = 53E77EF5CA378C16F7DC0E610BED28A4 /* PBXContainerItemProxy */;
-		};
-		531EC3E6FC9C84126AC7093C1C3AB06A /* PBXTargetDependency */ = {
-			isa = PBXTargetDependency;
-			name = Crashlytics;
-			targetProxy = 91E9848EDD974B11D0E5B6DCDC634B3E /* PBXContainerItemProxy */;
-		};
-		53B865ADEEBE36C38DDCA09C97249F33 /* PBXTargetDependency */ = {
-			isa = PBXTargetDependency;
-			name = ABI36_0_0EXAppLoaderProvider;
-			targetProxy = 5C0B1416EBD5EA49F20D050801CB09E5 /* PBXContainerItemProxy */;
-		};
-		53C33D73AAB7DC3778C6E75D4214D6FF /* PBXTargetDependency */ = {
-			isa = PBXTargetDependency;
-			name = ABI34_0_0EXFacebook;
-			targetProxy = 771944778A7248A29BEA0FFCD597B9F3 /* PBXContainerItemProxy */;
-		};
-		551A8FEDA8973528682C1982E3496B5E /* PBXTargetDependency */ = {
-			isa = PBXTargetDependency;
-			name = ABI35_0_0EXRandom;
-			targetProxy = 0D214B59FFAB2A933398363B45EBFC63 /* PBXContainerItemProxy */;
-		};
-		566256D4B5722D28634C287F5A714A17 /* PBXTargetDependency */ = {
-			isa = PBXTargetDependency;
-			name = ABI36_0_0EXImageManipulator;
-			targetProxy = CD78687B88570AC8390AB217105AC963 /* PBXContainerItemProxy */;
-		};
-		57226BB860FA04A65408F0B5ABBA9AF3 /* PBXTargetDependency */ = {
-			isa = PBXTargetDependency;
-			name = ABI35_0_0EXFaceDetector;
-			targetProxy = B2458392B76EB52B2FEC3550CD9ADE36 /* PBXContainerItemProxy */;
-		};
-		594C0CF0A13B61A6AAFA5C4FB49508D0 /* PBXTargetDependency */ = {
-			isa = PBXTargetDependency;
-			name = ReactABI34_0_0;
-			targetProxy = A9E077F3E1D98647E95264190366B472 /* PBXContainerItemProxy */;
-		};
-		598CF2DFBA3A33EA9A4DA18C6048A207 /* PBXTargetDependency */ = {
-			isa = PBXTargetDependency;
-			name = ABI35_0_0EXGL;
-			targetProxy = 6FEA4A484A7E6F4E50EEE89EB99C8ED1 /* PBXContainerItemProxy */;
-		};
-		5AE13A0D887226E394CDABAC50C32927 /* PBXTargetDependency */ = {
-			isa = PBXTargetDependency;
-			name = UMTaskManagerInterface;
-			targetProxy = 932CA464D512AD912FC53F1C62C992D5 /* PBXContainerItemProxy */;
-		};
-		5B59FB893A51AF8659D68BB73D9BDD13 /* PBXTargetDependency */ = {
-			isa = PBXTargetDependency;
-			name = ABI34_0_0UMTaskManagerInterface;
-			targetProxy = 8E27EDC7D7E1702DC8212590DC2252E0 /* PBXContainerItemProxy */;
-		};
-		5BDEABC641D11378AD3F977687215AAC /* PBXTargetDependency */ = {
-			isa = PBXTargetDependency;
-			name = EXStoreReview;
-			targetProxy = 0A70F81663265C72BBD5948DA1F9AD03 /* PBXContainerItemProxy */;
-		};
-		5CFBD673FF58171FCFE9AA8B5A2BDAC7 /* PBXTargetDependency */ = {
-			isa = PBXTargetDependency;
-			name = "Google-Maps-iOS-Utils";
-			targetProxy = FB825EEAC335DC6EC15FE0E1D151C650 /* PBXContainerItemProxy */;
-		};
-		5D05126124862C0E93DD518DA2D692E8 /* PBXTargetDependency */ = {
-			isa = PBXTargetDependency;
-			name = FirebaseAnalytics;
-			targetProxy = 5159E7A6274EB57A0AC5569D87065AF5 /* PBXContainerItemProxy */;
-		};
-		5D5569A6774BD71C15EE46AFFA37A501 /* PBXTargetDependency */ = {
-			isa = PBXTargetDependency;
-			name = ABI34_0_0EXAV;
-			targetProxy = A445A1C018D1EF3BB9BFA5AA0AD70EA3 /* PBXContainerItemProxy */;
-		};
-		5DD71B950BDAB3963E3EBA87F629D89B /* PBXTargetDependency */ = {
-			isa = PBXTargetDependency;
-			name = ABI36_0_0EXGoogleSignIn;
-			targetProxy = EEBF10AE3A42157921F0404C052B64AE /* PBXContainerItemProxy */;
-		};
-		5DE3F4CCA8BEC3952AD168E55052627A /* PBXTargetDependency */ = {
-			isa = PBXTargetDependency;
-			name = EXImagePicker;
-			targetProxy = E3C543047B8BDDD201DD5333DF8E13DE /* PBXContainerItemProxy */;
-		};
-		5EB90A2A99E5C7199FC384B9195BA477 /* PBXTargetDependency */ = {
-			isa = PBXTargetDependency;
-			name = ABI36_0_0UMCameraInterface;
-			targetProxy = 966C8C64AA8065DB40202B76B5CDD395 /* PBXContainerItemProxy */;
-		};
-		606BAFD862E423B657D7E6D79784F1F4 /* PBXTargetDependency */ = {
-			isa = PBXTargetDependency;
-			name = ABI34_0_0EXAdsAdMob;
-			targetProxy = 4137CF90353C488080D4B076FC641927 /* PBXContainerItemProxy */;
-		};
-		61A789E0A18CDE05142C673AB55D8FC4 /* PBXTargetDependency */ = {
-			isa = PBXTargetDependency;
-			name = ABI36_0_0EXBattery;
-			targetProxy = C91CAF837D92B706DD8853C4D861EA4A /* PBXContainerItemProxy */;
-		};
-		6203BBFD1CDFB1C4CDF392958DBF9761 /* PBXTargetDependency */ = {
-			isa = PBXTargetDependency;
-			name = ABI36_0_0EXBrightness;
-			targetProxy = 359443FC9DFCC1AF8445E95EFA2D83F5 /* PBXContainerItemProxy */;
-		};
-		64D329DB5BC30B225651F198CC39DA34 /* PBXTargetDependency */ = {
-			isa = PBXTargetDependency;
-			name = EXScreenOrientation;
-			targetProxy = 015B826F337766DBEF6561A33804D556 /* PBXContainerItemProxy */;
-		};
-		65F1CF5576ED17ACD953DF6A72E69C9C /* PBXTargetDependency */ = {
-			isa = PBXTargetDependency;
-			name = ABI34_0_0EXBarCodeScanner;
-			targetProxy = 118F0E6AFDB8AB381D98EE1BCDB7B8C7 /* PBXContainerItemProxy */;
-		};
-		6671EFD736A3B484D731F45F2F0E4279 /* PBXTargetDependency */ = {
-			isa = PBXTargetDependency;
-			name = EXGL;
-			targetProxy = 351971186BD42299CC6D083CE069D0A8 /* PBXContainerItemProxy */;
-		};
-		68327E920B378D4A0D9F0095FFA44C93 /* PBXTargetDependency */ = {
-			isa = PBXTargetDependency;
-			name = nanopb;
-			targetProxy = 6A6A2D7AAE8CA0896D2D1EB75443F7BE /* PBXContainerItemProxy */;
-		};
-		688A35E3DD97778BB3641092D76B0E9F /* PBXTargetDependency */ = {
-			isa = PBXTargetDependency;
-			name = ABI36_0_0EXAppleAuthentication;
-			targetProxy = 4492863B4855B35CA155677C14B1DF5B /* PBXContainerItemProxy */;
-		};
-		697E41F8C7EF022C022614ACF934910B /* PBXTargetDependency */ = {
+			targetProxy = B4A676DBC6F973EADB83B9F38A5BB23D /* PBXContainerItemProxy */;
+		};
+		6EAEDAA415BB4C6F3CD86E00B711EE30 /* PBXTargetDependency */ = {
+			isa = PBXTargetDependency;
+			name = ABI35_0_0UMConstantsInterface;
+			targetProxy = 5EA0DF04F020EDE7591FD52240C51CAE /* PBXContainerItemProxy */;
+		};
+		7005C682CCEA39132E5CBE2749759ACE /* PBXTargetDependency */ = {
 			isa = PBXTargetDependency;
 			name = ABI34_0_0EXLocalAuthentication;
-			targetProxy = 0280F0D0A6230086A88477FA5D42BFBF /* PBXContainerItemProxy */;
-		};
-		6A53F346FE5BDEB1E9B3BE6D7571EAA8 /* PBXTargetDependency */ = {
-			isa = PBXTargetDependency;
-			name = FBLazyVector;
-			targetProxy = 7EE173C8D7EE048E6BF506C81E37EB0F /* PBXContainerItemProxy */;
-		};
-		6AAD8DD70F18D9B361FD0E87B632F8C3 /* PBXTargetDependency */ = {
-			isa = PBXTargetDependency;
-			name = UMFontInterface;
-			targetProxy = F030E5CCFF4FFA035F9026F53C1198A8 /* PBXContainerItemProxy */;
-		};
-		6AEE3174C0673958D4D165EE6D7440FD /* PBXTargetDependency */ = {
-			isa = PBXTargetDependency;
-			name = ABI35_0_0ExpoKit;
-			targetProxy = EAD66838E951B8226066307BB67BA168 /* PBXContainerItemProxy */;
-		};
-		6B8DA578612CCD9A7376B6A168BC44BE /* PBXTargetDependency */ = {
-			isa = PBXTargetDependency;
-			name = ABI35_0_0EXAV;
-			targetProxy = 3BCE1C1CCF2DE2535AE95579DEF4CC35 /* PBXContainerItemProxy */;
-		};
-		6C6A9C46E041118067DB7E04111AEC6E /* PBXTargetDependency */ = {
-			isa = PBXTargetDependency;
-			name = ABI35_0_0EXPrint;
-			targetProxy = 96572D8D3306EB0607B78C35EF057DF0 /* PBXContainerItemProxy */;
-		};
-		6CA9D23329C054E49027E0ED67CE0CCA /* PBXTargetDependency */ = {
-			isa = PBXTargetDependency;
-			name = GoogleUtilities;
-			targetProxy = 79450CF76B968E0DCFB91CAD5B69AD8B /* PBXContainerItemProxy */;
-		};
-		6D5264D940D57D919EFB24F62D8661F5 /* PBXTargetDependency */ = {
-			isa = PBXTargetDependency;
-			name = ABI34_0_0ExpoKit;
-			targetProxy = 84F8A2A1767E0A00F36C29854B69EE82 /* PBXContainerItemProxy */;
-		};
-		6DEA6F4CA71BE859CA99733894CD7D5D /* PBXTargetDependency */ = {
-			isa = PBXTargetDependency;
-			name = Firebase;
-			targetProxy = B37146D3BAD8DBAE81C35D74A8872688 /* PBXContainerItemProxy */;
-		};
-		7084ED456E7F10FDA0A21E26B8812F56 /* PBXTargetDependency */ = {
-			isa = PBXTargetDependency;
-			name = ABI35_0_0EXDocumentPicker;
-			targetProxy = D0203E495E9215D3C9FEE4B339D74EEE /* PBXContainerItemProxy */;
-		};
-		7096DEAF6DCF2234682DD3F0D323C6F1 /* PBXTargetDependency */ = {
-			isa = PBXTargetDependency;
-			name = EXTaskManager;
-			targetProxy = 24F8C1C6CE38CC28750DAA152000ADD5 /* PBXContainerItemProxy */;
-		};
-		713E458EF5B4945FC57F2A0717717896 /* PBXTargetDependency */ = {
-			isa = PBXTargetDependency;
-			name = ABI36_0_0EXSegment;
-			targetProxy = B62C4EF8A4986F219C2528DFEFD7D30D /* PBXContainerItemProxy */;
-		};
-		71727516AC8D95AD2BFDA96BB9E486B3 /* PBXTargetDependency */ = {
-			isa = PBXTargetDependency;
-			name = ABI36_0_0EXLocalAuthentication;
-			targetProxy = 6BA342525B63E0D204C2E6C4272DBE99 /* PBXContainerItemProxy */;
-		};
-		72741B0BEAEAE97F8AD40ACDAA229597 /* PBXTargetDependency */ = {
-			isa = PBXTargetDependency;
-			name = CocoaLumberjack;
-			targetProxy = AF622BA0B2FB437E37061AE5F45E4251 /* PBXContainerItemProxy */;
-		};
-		72AA769B60E3F45348E92CD54789F08D /* PBXTargetDependency */ = {
-			isa = PBXTargetDependency;
-			name = ABI35_0_0UMTaskManagerInterface;
-			targetProxy = D997589F1E9070E134CC6808F5A5A9B0 /* PBXContainerItemProxy */;
-		};
-		72D1616D64B7FDB3462B18345BDFF9E3 /* PBXTargetDependency */ = {
-			isa = PBXTargetDependency;
-			name = ABI36_0_0ReactCommon;
-			targetProxy = BA50EE1DA71D18F102FDC13FF76313A4 /* PBXContainerItemProxy */;
-		};
-		73379C9C1044061071E0660FCCD84898 /* PBXTargetDependency */ = {
-			isa = PBXTargetDependency;
-			name = ABI36_0_0UMReactNativeAdapter;
-			targetProxy = F6EB36B195C966856058ECF2BB28F2B1 /* PBXContainerItemProxy */;
-		};
-		7444A674D8252074A00F1ADC03A34D17 /* PBXTargetDependency */ = {
-			isa = PBXTargetDependency;
-			name = ABI36_0_0UMPermissionsInterface;
-			targetProxy = EB660311CAA612BE721E8712B30BEC35 /* PBXContainerItemProxy */;
-		};
-		74738D72449EF30EAB6FA44FDFCA3B12 /* PBXTargetDependency */ = {
-			isa = PBXTargetDependency;
-			name = ABI34_0_0EXDocumentPicker;
-			targetProxy = BDE051F1E6A4501AA8D967B3CDD47F70 /* PBXContainerItemProxy */;
-		};
-		75494757CC34933F86B16709CCE54FC2 /* PBXTargetDependency */ = {
-			isa = PBXTargetDependency;
-			name = ReactABI35_0_0;
-			targetProxy = 27A4D12F14045A8AB2C29FE76EEFF446 /* PBXContainerItemProxy */;
+			targetProxy = 825AA5D191FFBB4595AE8CDBB43A810F /* PBXContainerItemProxy */;
+		};
+		706EB4585582EF72A0E5D64511586923 /* PBXTargetDependency */ = {
+			isa = PBXTargetDependency;
+			name = ABI35_0_0EXContacts;
+			targetProxy = 58F60B9AD55F4094F2D3EBE30730351F /* PBXContainerItemProxy */;
+		};
+		74DD566DD2373F7AE5838F920DBF3168 /* PBXTargetDependency */ = {
+			isa = PBXTargetDependency;
+			name = ABI34_0_0UMConstantsInterface;
+			targetProxy = 935B4DB1C37276E9E6C2EE6E92F55CBB /* PBXContainerItemProxy */;
 		};
 		755DBF35E27ED99196E68E9115E14AE7 /* PBXTargetDependency */ = {
 			isa = PBXTargetDependency;
@@ -7969,840 +4546,935 @@
 			target = 0DBD2E5458E61E9BBFDC5914B7D570E8 /* Pods-Exponent */;
 			targetProxy = A44C87C4B4EE4507BE9208BD7FD0BA08 /* PBXContainerItemProxy */;
 		};
-		75D963A850A2EC2F5DE3E80A51F35E56 /* PBXTargetDependency */ = {
+		75C5DCF6B00F30FA7A3587E7DF322025 /* PBXTargetDependency */ = {
+			isa = PBXTargetDependency;
+			name = EXBlur;
+			targetProxy = 71CF464A9CD56113C1A94E7529C5204D /* PBXContainerItemProxy */;
+		};
+		76B2D754C1AC376B3A432AFF82E8C52C /* PBXTargetDependency */ = {
+			isa = PBXTargetDependency;
+			name = ABI36_0_0EXConstants;
+			targetProxy = 820069E1009BE5EA1DA011572F606B59 /* PBXContainerItemProxy */;
+		};
+		77CC447D4262962FAFD267C489E6BD7C /* PBXTargetDependency */ = {
+			isa = PBXTargetDependency;
+			name = EXCellular;
+			targetProxy = 507E49DC80D12EC8D26D9787D9B15CD2 /* PBXContainerItemProxy */;
+		};
+		78F337B9B3000D6AC0175EF4368476B2 /* PBXTargetDependency */ = {
+			isa = PBXTargetDependency;
+			name = GoogleSignIn;
+			targetProxy = 89E7BE465756E9F62FACCE4BE6A0F1AB /* PBXContainerItemProxy */;
+		};
+		79368A23A5F5DB1A0F224618E6C9E3D7 /* PBXTargetDependency */ = {
+			isa = PBXTargetDependency;
+			name = ABI34_0_0EXGL;
+			targetProxy = C5462CB24A795C8D2375F625A1820843 /* PBXContainerItemProxy */;
+		};
+		7A45705ACB22F93E40BDD273F999A9DD /* PBXTargetDependency */ = {
+			isa = PBXTargetDependency;
+			name = ABI34_0_0EXVideoThumbnails;
+			targetProxy = FC15F793F72E2129D251794A764B7259 /* PBXContainerItemProxy */;
+		};
+		7AB1F80DA867E1ECC0546188DC2C5D66 /* PBXTargetDependency */ = {
+			isa = PBXTargetDependency;
+			name = ABI35_0_0UMFileSystemInterface;
+			targetProxy = 94ECC8F9CC4F00EBF8EAB6B510BA7CF1 /* PBXContainerItemProxy */;
+		};
+		7AFE381E2A304E148EBE90916985080A /* PBXTargetDependency */ = {
+			isa = PBXTargetDependency;
+			name = ABI34_0_0UMImageLoaderInterface;
+			targetProxy = 6F484C6888E3DA204821E73D7112E359 /* PBXContainerItemProxy */;
+		};
+		7B0E25C14D92F67315C550FA4443F456 /* PBXTargetDependency */ = {
+			isa = PBXTargetDependency;
+			name = JKBigInteger2;
+			targetProxy = ED0DFF732C6F2E4D7BFD66582A388DC0 /* PBXContainerItemProxy */;
+		};
+		7B8BC8E33DD64E01611FC836A59932EE /* PBXTargetDependency */ = {
+			isa = PBXTargetDependency;
+			name = ABI36_0_0ExpoKit;
+			targetProxy = 59E82142E0F36F4858EC256E66D64DD6 /* PBXContainerItemProxy */;
+		};
+		7BA2291C6A2C2FF2053AD9C917827AD4 /* PBXTargetDependency */ = {
+			isa = PBXTargetDependency;
+			name = ABI35_0_0EXImageManipulator;
+			targetProxy = 213FBFBFF7920D1FBDC5681A820FA6AB /* PBXContainerItemProxy */;
+		};
+		7BF2D3B97078562D013E5E388E9F6117 /* PBXTargetDependency */ = {
+			isa = PBXTargetDependency;
+			name = ABI34_0_0EXWebBrowser;
+			targetProxy = 4FFEE040968374573858B6EE1CE225F2 /* PBXContainerItemProxy */;
+		};
+		7C187D90DF7642B212A1723D158DA898 /* PBXTargetDependency */ = {
+			isa = PBXTargetDependency;
+			name = ABI34_0_0UMPermissionsInterface;
+			targetProxy = D2224C4167FA1B8FD3D36C4940896069 /* PBXContainerItemProxy */;
+		};
+		7C996C26E4FEC5040A9E49351FCDB5CE /* PBXTargetDependency */ = {
+			isa = PBXTargetDependency;
+			name = ABI34_0_0UMSensorsInterface;
+			targetProxy = 0B361DBFE3690EDEA82E1AD024E6D72E /* PBXContainerItemProxy */;
+		};
+		7CE6CC6044BF2F280A14058B81F2DC37 /* PBXTargetDependency */ = {
+			isa = PBXTargetDependency;
+			name = ABI35_0_0EXAppLoaderProvider;
+			targetProxy = DABE655EA4286DCA81969B76BD4DEFBC /* PBXContainerItemProxy */;
+		};
+		7D128510442D6392D2DDDC4DDB8C6059 /* PBXTargetDependency */ = {
+			isa = PBXTargetDependency;
+			name = ABI35_0_0EXBackgroundFetch;
+			targetProxy = 6D242D24FB0DCAC54E4E258314D5254E /* PBXContainerItemProxy */;
+		};
+		7D4129CEB69BE50D287616F769427DDF /* PBXTargetDependency */ = {
+			isa = PBXTargetDependency;
+			name = ABI34_0_0EXAppAuth;
+			targetProxy = 8E971E65905A51B27D69B470B15BDC67 /* PBXContainerItemProxy */;
+		};
+		7DCA130BC9ED6B522B9DB8D8509B19D7 /* PBXTargetDependency */ = {
+			isa = PBXTargetDependency;
+			name = ABI36_0_0UMSensorsInterface;
+			targetProxy = A9BA18F7F7BC6A9207C33927E6666C1D /* PBXContainerItemProxy */;
+		};
+		80271262E7F06EF7356444BA5B86B184 /* PBXTargetDependency */ = {
+			isa = PBXTargetDependency;
+			name = EXScreenOrientation;
+			targetProxy = FCFA33C10AA8F364004EB2C7E5FEB1D3 /* PBXContainerItemProxy */;
+		};
+		81539D06791B43D10DD2406F57749C18 /* PBXTargetDependency */ = {
+			isa = PBXTargetDependency;
+			name = ABI36_0_0EXLocalAuthentication;
+			targetProxy = 26A064E0B3840EAF9D2BD8C578B34A3F /* PBXContainerItemProxy */;
+		};
+		837F7A45FB811B028D6486675185DD4C /* PBXTargetDependency */ = {
+			isa = PBXTargetDependency;
+			name = ABI36_0_0UMFontInterface;
+			targetProxy = F714745CE8A237BDF6E8B51306B90EBB /* PBXContainerItemProxy */;
+		};
+		84380C205FBE4D44F31173A935A2A06A /* PBXTargetDependency */ = {
+			isa = PBXTargetDependency;
+			name = EXVideoThumbnails;
+			targetProxy = C8ECB84BEAF70FF34866ADF4099BCE0B /* PBXContainerItemProxy */;
+		};
+		84B337D6A3439D6C3FB7910CD69EDECB /* PBXTargetDependency */ = {
+			isa = PBXTargetDependency;
+			name = GoogleAppMeasurement;
+			targetProxy = 6068A97D7B49B50B5DBAE1FEA6A42E9E /* PBXContainerItemProxy */;
+		};
+		84D51FCF4BED5A825892782FAA328A53 /* PBXTargetDependency */ = {
+			isa = PBXTargetDependency;
+			name = UMCameraInterface;
+			targetProxy = 5BAAF058E2D624A75456C8348E7839C6 /* PBXContainerItemProxy */;
+		};
+		856D2F70116503323F96A90F132F781A /* PBXTargetDependency */ = {
+			isa = PBXTargetDependency;
+			name = EXSharing;
+			targetProxy = D2E580B06BA40F84DC1D3794B0A4ED9D /* PBXContainerItemProxy */;
+		};
+		86D2AEC4F68DE150173A53ABBCA7CDD6 /* PBXTargetDependency */ = {
+			isa = PBXTargetDependency;
+			name = ABI36_0_0EXBackgroundFetch;
+			targetProxy = D46611C6F2733B68005A71080634C8CE /* PBXContainerItemProxy */;
+		};
+		87E0005530A554966E1275B006CC6C37 /* PBXTargetDependency */ = {
+			isa = PBXTargetDependency;
+			name = ABI36_0_0UMCore;
+			targetProxy = DF9F6E7F392BF97747C2BA0BF8D9FEC5 /* PBXContainerItemProxy */;
+		};
+		884318547B8CAD6CD40DCF66D235A15F /* PBXTargetDependency */ = {
+			isa = PBXTargetDependency;
+			name = ABI36_0_0EXContacts;
+			targetProxy = DE8CA3FCC24DDBDA97D5FF8F8BD8C89E /* PBXContainerItemProxy */;
+		};
+		889227E7ABEC0B1A97611096EE5425C6 /* PBXTargetDependency */ = {
+			isa = PBXTargetDependency;
+			name = ABI36_0_0EXSecureStore;
+			targetProxy = 12FEC9C7CBD86B3663880F7771C11A9D /* PBXContainerItemProxy */;
+		};
+		89158BBF7B2EBA7850103D8A4804B3C9 /* PBXTargetDependency */ = {
+			isa = PBXTargetDependency;
+			name = ABI36_0_0EXHaptics;
+			targetProxy = 8945CD6C05EEB045AE0331D7266D2B91 /* PBXContainerItemProxy */;
+		};
+		8BC4F81FAD3999E02E52948CADE77167 /* PBXTargetDependency */ = {
+			isa = PBXTargetDependency;
+			name = ABI36_0_0EXPrint;
+			targetProxy = ED2AE17DB8AD5478D5CDFDFD097DA076 /* PBXContainerItemProxy */;
+		};
+		8C173E83715B3828B89DBB8B1E4DBB53 /* PBXTargetDependency */ = {
+			isa = PBXTargetDependency;
+			name = ABI34_0_0EXFacebook;
+			targetProxy = 1984C1CBA9D5B2AEC60988B9FE56B45A /* PBXContainerItemProxy */;
+		};
+		8CB8D9FF27B10917BF1A7AB5DCBE26B6 /* PBXTargetDependency */ = {
+			isa = PBXTargetDependency;
+			name = EXGL_CPP;
+			targetProxy = 5CEAB04DE561CA5FF232195EBC9FCDF8 /* PBXContainerItemProxy */;
+		};
+		8DB1B3BDE0B97F754F9BB3B1CD4FD0A5 /* PBXTargetDependency */ = {
+			isa = PBXTargetDependency;
+			name = EXSMS;
+			targetProxy = F7FF90733FBFA287803189354DC2742A /* PBXContainerItemProxy */;
+		};
+		8EB7EDC2F04677FE3A69834330A19CAC /* PBXTargetDependency */ = {
+			isa = PBXTargetDependency;
+			name = EXKeepAwake;
+			targetProxy = D56660CD0071E2EB016F8017E94F259A /* PBXContainerItemProxy */;
+		};
+		8ED8CBBEA03B8DCF47BB58B70C13F117 /* PBXTargetDependency */ = {
+			isa = PBXTargetDependency;
+			name = ABI34_0_0EXSharing;
+			targetProxy = DE97C299A2FC479327CD25C1D5F4D911 /* PBXContainerItemProxy */;
+		};
+		8F834E40ACD75D2082E74022A66E6526 /* PBXTargetDependency */ = {
+			isa = PBXTargetDependency;
+			name = ABI35_0_0EXSpeech;
+			targetProxy = 7A32FFB7B085139A3BB6562B14D9591E /* PBXContainerItemProxy */;
+		};
+		905F37727DF79C569C572B1228F8AA80 /* PBXTargetDependency */ = {
+			isa = PBXTargetDependency;
+			name = ABI34_0_0EXSecureStore;
+			targetProxy = ED2717FBC9798FB719750E1AFEBFF92E /* PBXContainerItemProxy */;
+		};
+		90DC80B13DCB9F0291A8E0E7D05E42EC /* PBXTargetDependency */ = {
+			isa = PBXTargetDependency;
+			name = ABI34_0_0EXConstants;
+			targetProxy = A49BC426C45EA4E2C19F63E5AA7E578E /* PBXContainerItemProxy */;
+		};
+		90F1E0C193D8719A1537048DD5FF3511 /* PBXTargetDependency */ = {
+			isa = PBXTargetDependency;
+			name = ABI36_0_0EXPermissions;
+			targetProxy = 00C8B2D73A89531D24AF197A64F62286 /* PBXContainerItemProxy */;
+		};
+		91648CBA4EA2558524E947069D2E0696 /* PBXTargetDependency */ = {
+			isa = PBXTargetDependency;
+			name = "ABI36_0_0React-jsinspector";
+			targetProxy = 4D39531223254F8F6EF97E25DA8D77DA /* PBXContainerItemProxy */;
+		};
+		916A765B558382CDEDD5D6B34C74CAF5 /* PBXTargetDependency */ = {
+			isa = PBXTargetDependency;
+			name = ABI34_0_0EXAV;
+			targetProxy = 97D4E97A45787E0DBF06DB2892C71976 /* PBXContainerItemProxy */;
+		};
+		92564C5FAD0A3FC6C016A6FC10B10761 /* PBXTargetDependency */ = {
+			isa = PBXTargetDependency;
+			name = EXImageLoader;
+			targetProxy = 9DE1C7035F529CAF14140C3CCFCB6611 /* PBXContainerItemProxy */;
+		};
+		9266182C35467D25D6E597EFB0498ACB /* PBXTargetDependency */ = {
+			isa = PBXTargetDependency;
+			name = ABI35_0_0EXDocumentPicker;
+			targetProxy = 3D1F06FACA561FA1206AE1D81372E01E /* PBXContainerItemProxy */;
+		};
+		928B917C3DF7F4A36BA60BC4C9B62CFB /* PBXTargetDependency */ = {
+			isa = PBXTargetDependency;
+			name = ABI35_0_0EXAppleAuthentication;
+			targetProxy = 261A03F60804B5746FE16D703CD8B3F6 /* PBXContainerItemProxy */;
+		};
+		9319C97FBFF5623FC9502A1F12EFC900 /* PBXTargetDependency */ = {
+			isa = PBXTargetDependency;
+			name = React;
+			targetProxy = F8C8B6A9AA44DB0631EE1DBBC231F2A5 /* PBXContainerItemProxy */;
+		};
+		93849A1D1E653EC8E9DE201F82D1CFBD /* PBXTargetDependency */ = {
+			isa = PBXTargetDependency;
+			name = ABI35_0_0EXAdsAdMob;
+			targetProxy = 3D93B438FC135EEE6FDE504A57129D76 /* PBXContainerItemProxy */;
+		};
+		944B4D438D42B0B0F73C00F93436478A /* PBXTargetDependency */ = {
+			isa = PBXTargetDependency;
+			name = GoogleAPIClientForREST;
+			targetProxy = D1AA8B1B725649D99049072A2F68E976 /* PBXContainerItemProxy */;
+		};
+		94A0A92B9C972A80804BBDD8C539A6D8 /* PBXTargetDependency */ = {
+			isa = PBXTargetDependency;
+			name = ABI34_0_0EXImagePicker;
+			targetProxy = 47C2C8E8A582E15C5C5DEC3804FD8B21 /* PBXContainerItemProxy */;
+		};
+		94DAD874169E8CDC12AE81D6E3F6585D /* PBXTargetDependency */ = {
+			isa = PBXTargetDependency;
+			name = ABI34_0_0EXDocumentPicker;
+			targetProxy = 58CE4E6E6E588D950E904DE42658B07D /* PBXContainerItemProxy */;
+		};
+		95109479738D234B59E4DABD3739354A /* PBXTargetDependency */ = {
+			isa = PBXTargetDependency;
+			name = ABI36_0_0EXDocumentPicker;
+			targetProxy = 1F69C3C196439E47E0F6C7F88BD5153F /* PBXContainerItemProxy */;
+		};
+		960D72699A53BBFB6810EBF4080F8ADA /* PBXTargetDependency */ = {
+			isa = PBXTargetDependency;
+			name = ABI36_0_0EXBarCodeScanner;
+			targetProxy = 7C7165E10E06D4CB557BA82E902E2BA4 /* PBXContainerItemProxy */;
+		};
+		963AD9AB8BEECFCB09E76DF8EAE90E12 /* PBXTargetDependency */ = {
+			isa = PBXTargetDependency;
+			name = EXMediaLibrary;
+			targetProxy = F583C8CA95A4E20FDEAD76DB499CEABE /* PBXContainerItemProxy */;
+		};
+		97505461D52EB8BB1E77242C8BE7D443 /* PBXTargetDependency */ = {
+			isa = PBXTargetDependency;
+			name = ABI34_0_0EXContacts;
+			targetProxy = F8EECCEB0B899D9F4860A56C060B0DC4 /* PBXContainerItemProxy */;
+		};
+		9887E685C65F92E3B5C07492AE92A9D1 /* PBXTargetDependency */ = {
+			isa = PBXTargetDependency;
+			name = ABI36_0_0EXFont;
+			targetProxy = B5D2527EB7678D90D77EF167DB17D47F /* PBXContainerItemProxy */;
+		};
+		989C37E4F9082F0F6788FFE2313F1A4D /* PBXTargetDependency */ = {
+			isa = PBXTargetDependency;
+			name = "ABI36_0_0React-RCTLinking";
+			targetProxy = 6591B887B9F9DD6262D79316C980EAA4 /* PBXContainerItemProxy */;
+		};
+		99B3749B50580C381931341B498E572F /* PBXTargetDependency */ = {
+			isa = PBXTargetDependency;
+			name = ABI36_0_0EXInAppPurchases;
+			targetProxy = BC2C4446C9BF9A0BBDF7F65ADD1B7CBB /* PBXContainerItemProxy */;
+		};
+		9A0BF7DE89C94037CB30D5913002E911 /* PBXTargetDependency */ = {
+			isa = PBXTargetDependency;
+			name = ABI36_0_0EXSMS;
+			targetProxy = 011FA15AC1995FA49F165C7501DEA646 /* PBXContainerItemProxy */;
+		};
+		9A85D0461DCA7A9EC69742F58A68245B /* PBXTargetDependency */ = {
+			isa = PBXTargetDependency;
+			name = ABI35_0_0EXApplication;
+			targetProxy = 33E296553F94B5A02193AAEB9872D38B /* PBXContainerItemProxy */;
+		};
+		9B5272449F0A36AA6E92BC9E0640697B /* PBXTargetDependency */ = {
+			isa = PBXTargetDependency;
+			name = ABI36_0_0RCTTypeSafety;
+			targetProxy = 2113B17DAA0DDAB3C6BF5DB0987F2F55 /* PBXContainerItemProxy */;
+		};
+		9BEAADB8F784E440DEC3F20F12371176 /* PBXTargetDependency */ = {
+			isa = PBXTargetDependency;
+			name = "React-RCTBlob";
+			targetProxy = 46CE9672F46A7364B4C372DA4B3FEA78 /* PBXContainerItemProxy */;
+		};
+		9C5AFAD3A1F984F6CA954B148F640C19 /* PBXTargetDependency */ = {
+			isa = PBXTargetDependency;
+			name = ABI34_0_0UMBarCodeScannerInterface;
+			targetProxy = 3713C2528DCCDEB388E9B5A92D212E70 /* PBXContainerItemProxy */;
+		};
+		9CC5FB3602A61D00770ED9341110142B /* PBXTargetDependency */ = {
+			isa = PBXTargetDependency;
+			name = "ABI36_0_0React-RCTAnimation";
+			targetProxy = A1463A0D9D22F2DA5B2242D52DB6BFDB /* PBXContainerItemProxy */;
+		};
+		9CFBE82BCF65E7922969810CAE561A8A /* PBXTargetDependency */ = {
+			isa = PBXTargetDependency;
+			name = ABI34_0_0EXMediaLibrary;
+			targetProxy = C0559BE5DD78805356622D3B66ADC481 /* PBXContainerItemProxy */;
+		};
+		9F410D1184DE3F73895B7D37659AAF65 /* PBXTargetDependency */ = {
+			isa = PBXTargetDependency;
+			name = CocoaLumberjack;
+			targetProxy = 60EECC1853134459AF0FA401BB6E0947 /* PBXContainerItemProxy */;
+		};
+		9F73894BD150B3A787EA6CACCB87BB0F /* PBXTargetDependency */ = {
+			isa = PBXTargetDependency;
+			name = ABI36_0_0EXGL;
+			targetProxy = 4D1F8C6C01D3679C4241C7F7DCA518A5 /* PBXContainerItemProxy */;
+		};
+		A03426E1F57BECF83D298C695E40CD40 /* PBXTargetDependency */ = {
+			isa = PBXTargetDependency;
+			name = ABI35_0_0UMFontInterface;
+			targetProxy = D5C8294E14B85949C5E648D3D2A60FCE /* PBXContainerItemProxy */;
+		};
+		A0AB21960E84EC537CBA58CC8F493BA4 /* PBXTargetDependency */ = {
+			isa = PBXTargetDependency;
+			name = ABI35_0_0EXPrint;
+			targetProxy = 54CDC0490E8258A4D5A63F2289D6E037 /* PBXContainerItemProxy */;
+		};
+		A1C3CF185372D671B96C858DF051778D /* PBXTargetDependency */ = {
+			isa = PBXTargetDependency;
+			name = ABI34_0_0EXCalendar;
+			targetProxy = A25EF216A5AECE7990D61999A0E30122 /* PBXContainerItemProxy */;
+		};
+		A369A0399F68FC924E84AB4D8A16969E /* PBXTargetDependency */ = {
+			isa = PBXTargetDependency;
+			name = ABI36_0_0EXLocation;
+			targetProxy = FC1B1AA2BEA392E250CB946071466AFB /* PBXContainerItemProxy */;
+		};
+		A3ABCB13767131DA5DA52F3083635667 /* PBXTargetDependency */ = {
+			isa = PBXTargetDependency;
+			name = ABI34_0_0EXAmplitude;
+			targetProxy = 671812DCF686FEFB40CB64B3F4538C69 /* PBXContainerItemProxy */;
+		};
+		A3E5FC0A4EE35AED663EABD37BEC37B3 /* PBXTargetDependency */ = {
+			isa = PBXTargetDependency;
+			name = ABI36_0_0EXBattery;
+			targetProxy = 56357B80970A0C8B94D8E71FDF48E6B9 /* PBXContainerItemProxy */;
+		};
+		A41BD5ED77003758AD13035948F99F8C /* PBXTargetDependency */ = {
+			isa = PBXTargetDependency;
+			name = ABI36_0_0EXCamera;
+			targetProxy = 1DD325303511B82123DEE1CF1E1FB6B5 /* PBXContainerItemProxy */;
+		};
+		A537AF84693D49F301CDD559D7C3B74F /* PBXTargetDependency */ = {
+			isa = PBXTargetDependency;
+			name = EXSegment;
+			targetProxy = 05350A9B175726070A0C5FC05A4C3DDC /* PBXContainerItemProxy */;
+		};
+		A5B83C2C2CD4D33F2BB705F48169D8AD /* PBXTargetDependency */ = {
+			isa = PBXTargetDependency;
+			name = ABI35_0_0EXAmplitude;
+			targetProxy = 61EA477271DF914C804C30A398681E5A /* PBXContainerItemProxy */;
+		};
+		A628658E6CEF25CDC360AAE30CB20C92 /* PBXTargetDependency */ = {
+			isa = PBXTargetDependency;
+			name = EXCalendar;
+			targetProxy = F08A2577CE34CB2788E206F8A879619D /* PBXContainerItemProxy */;
+		};
+		A707520A77DA5875521D5221ABA5C515 /* PBXTargetDependency */ = {
+			isa = PBXTargetDependency;
+			name = "ABI36_0_0React-Core";
+			targetProxy = 9374DD00732220128553691B33925448 /* PBXContainerItemProxy */;
+		};
+		A7D46F823ABCB0FC986531660C02CD52 /* PBXTargetDependency */ = {
+			isa = PBXTargetDependency;
+			name = GoogleDataTransportCCTSupport;
+			targetProxy = BCB11618DBDD06A6984876313F3AF71F /* PBXContainerItemProxy */;
+		};
+		AA34D171B5F34488A7CF99444AB06798 /* PBXTargetDependency */ = {
+			isa = PBXTargetDependency;
+			name = EXSQLite;
+			targetProxy = 6BE99AE1647A11523A1325CDAC9A2C6E /* PBXContainerItemProxy */;
+		};
+		AA4387F30A4C59550898A22060E7B06F /* PBXTargetDependency */ = {
+			isa = PBXTargetDependency;
+			name = ABI36_0_0EXBrightness;
+			targetProxy = CE0F8817F31ADBE502DD425440769DE7 /* PBXContainerItemProxy */;
+		};
+		ABA1538E62DC18A1FF95CBB903D69598 /* PBXTargetDependency */ = {
+			isa = PBXTargetDependency;
+			name = UMAppLoader;
+			targetProxy = 03AF478A11F158A6B0CCE2F2E2E2E6C4 /* PBXContainerItemProxy */;
+		};
+		AC2A8A67B191860B35403E009DA23637 /* PBXTargetDependency */ = {
+			isa = PBXTargetDependency;
+			name = ABI36_0_0EXSharing;
+			targetProxy = 5DB7A015F78BFD781337ACE0E74E3A06 /* PBXContainerItemProxy */;
+		};
+		AF548C97CE2886FF61E4668F59CD5259 /* PBXTargetDependency */ = {
+			isa = PBXTargetDependency;
+			name = "Google-Mobile-Ads-SDK";
+			targetProxy = FE66A079F74890F39BF68A0FE23BA79B /* PBXContainerItemProxy */;
+		};
+		AFE0DF83FF77C008957BDE0A3B67E14F /* PBXTargetDependency */ = {
+			isa = PBXTargetDependency;
+			name = "ABI36_0_0React-CoreModules";
+			targetProxy = 04F8B3DC0DC3CCC9F3174D45E7903C04 /* PBXContainerItemProxy */;
+		};
+		B00D8FB4BB290A419257AEDA4BDAAC47 /* PBXTargetDependency */ = {
+			isa = PBXTargetDependency;
+			name = ABI35_0_0EXNetwork;
+			targetProxy = 18AEBC9CE22F88E2BAF5E6789D2144FC /* PBXContainerItemProxy */;
+		};
+		B02E3B50E02C041FED0A823206EB97EC /* PBXTargetDependency */ = {
+			isa = PBXTargetDependency;
+			name = FirebaseMLVisionFaceModel;
+			targetProxy = BBB211A6BE6EC25EA5A728B7871E00AC /* PBXContainerItemProxy */;
+		};
+		B0C648FC559D7B3E9ECD9F301CCACD2C /* PBXTargetDependency */ = {
+			isa = PBXTargetDependency;
+			name = "ABI36_0_0React-RCTBlob";
+			targetProxy = CF0B118001697DA72CB5C7D3DD8096D9 /* PBXContainerItemProxy */;
+		};
+		B1C09BE4FAEFFB8823E665B7358ACA37 /* PBXTargetDependency */ = {
+			isa = PBXTargetDependency;
+			name = "ABI36_0_0React-cxxreact";
+			targetProxy = D9AAC1FCCE811F91B87FD97589FA9F89 /* PBXContainerItemProxy */;
+		};
+		B1D63D1950D383E0DC2F4586F0FFF8F6 /* PBXTargetDependency */ = {
+			isa = PBXTargetDependency;
+			name = Branch;
+			targetProxy = CAB03A0B88604DCEE34A9E4AEE5735C8 /* PBXContainerItemProxy */;
+		};
+		B1D6EDB1C547B61AE39DF747FC43EC2C /* PBXTargetDependency */ = {
+			isa = PBXTargetDependency;
+			name = "React-RCTActionSheet";
+			targetProxy = E13B169F7BBC73F435A9BA19EC0CE576 /* PBXContainerItemProxy */;
+		};
+		B1F41E1DBE713057A746D20B6974430F /* PBXTargetDependency */ = {
+			isa = PBXTargetDependency;
+			name = UMCore;
+			targetProxy = E5C801AB8CD4FC9D670189BCB54A2FA5 /* PBXContainerItemProxy */;
+		};
+		B20D0AB875444FADF55B212DAFCB004B /* PBXTargetDependency */ = {
+			isa = PBXTargetDependency;
+			name = UMSensorsInterface;
+			targetProxy = CED7E1DF43EC271A7BFFBD24FED9A59D /* PBXContainerItemProxy */;
+		};
+		B2BDF20D7828C04680468FE35BEF1762 /* PBXTargetDependency */ = {
+			isa = PBXTargetDependency;
+			name = ABI36_0_0EXTaskManager;
+			targetProxy = 79D04E275586884AC40B50FE68816823 /* PBXContainerItemProxy */;
+		};
+		B3A14A2D99838E89C510123FE367BBB0 /* PBXTargetDependency */ = {
+			isa = PBXTargetDependency;
+			name = EXWebBrowser;
+			targetProxy = D3A5762C7B1A7FC0E68663B31C8D3AA9 /* PBXContainerItemProxy */;
+		};
+		B3FD4BA5765DF71B76FCC5B464583627 /* PBXTargetDependency */ = {
+			isa = PBXTargetDependency;
+			name = ABI34_0_0EXSQLite;
+			targetProxy = 0D4B3A66D250D59CD8C544ACE249D6B8 /* PBXContainerItemProxy */;
+		};
+		B4A3A3E9FC35A49FBCFBC1509672BBD0 /* PBXTargetDependency */ = {
+			isa = PBXTargetDependency;
+			name = FirebaseAnalytics;
+			targetProxy = 072BA6FC43E168103A2884E9D5FE7912 /* PBXContainerItemProxy */;
+		};
+		B4B61976E5DCC282EEC0C73A41563A2A /* PBXTargetDependency */ = {
+			isa = PBXTargetDependency;
+			name = GoogleUtilities;
+			targetProxy = 1002228BCB2A1DE02966B7CAD80633C3 /* PBXContainerItemProxy */;
+		};
+		B4BCD1FA105EF47D0495A2C990FB74B6 /* PBXTargetDependency */ = {
+			isa = PBXTargetDependency;
+			name = ABI35_0_0UMCameraInterface;
+			targetProxy = AD0F56F47926CE54662BBEEE4B2F1DFC /* PBXContainerItemProxy */;
+		};
+		B4E009E66F9A393671B26C58AAC8242D /* PBXTargetDependency */ = {
+			isa = PBXTargetDependency;
+			name = EXSensors;
+			targetProxy = 44D1D24855B2F3A6256EEDACCC885904 /* PBXContainerItemProxy */;
+		};
+		B612573B6CE62D90C4FA675DB8FDD392 /* PBXTargetDependency */ = {
+			isa = PBXTargetDependency;
+			name = ABI35_0_0EXBrightness;
+			targetProxy = F56F8114ED7DF21C946F3572D98166DF /* PBXContainerItemProxy */;
+		};
+		B74514DD500E807D05BC859346B22C65 /* PBXTargetDependency */ = {
+			isa = PBXTargetDependency;
+			name = ABI36_0_0FBReactNativeSpec;
+			targetProxy = BEA22027C4C353CE29CB93A93861FF87 /* PBXContainerItemProxy */;
+		};
+		B764198D9A7063BA5BF86B598E3C0FC6 /* PBXTargetDependency */ = {
+			isa = PBXTargetDependency;
+			name = ABI34_0_0UMFaceDetectorInterface;
+			targetProxy = 6B0BDE91018BF0ACDCE555EECC9B0A0A /* PBXContainerItemProxy */;
+		};
+		B7A8082DBD1EC049AF09C350C42F9102 /* PBXTargetDependency */ = {
+			isa = PBXTargetDependency;
+			name = EXErrorRecovery;
+			targetProxy = E68D256FF5FAEC598CBE42C00060FFB5 /* PBXContainerItemProxy */;
+		};
+		B7C80ED252EB5C55D841C9B0AEC2D50E /* PBXTargetDependency */ = {
+			isa = PBXTargetDependency;
+			name = ABI36_0_0EXAV;
+			targetProxy = 493899E6FC8E998662AA0C253DABF95F /* PBXContainerItemProxy */;
+		};
+		B81712C409997689984F2656984F36F5 /* PBXTargetDependency */ = {
+			isa = PBXTargetDependency;
+			name = ABI34_0_0EXKeepAwake;
+			targetProxy = 1C76EF169997FB29C40103606ADEADB0 /* PBXContainerItemProxy */;
+		};
+		B8335DF24B296DAFBB18A5A3B83C1BBB /* PBXTargetDependency */ = {
+			isa = PBXTargetDependency;
+			name = ABI34_0_0UMFontInterface;
+			targetProxy = 69844E3100EF7F32D5C30FE0D80E53E9 /* PBXContainerItemProxy */;
+		};
+		B8A22EFA0E43CD7FB94D37AB8958AAE0 /* PBXTargetDependency */ = {
+			isa = PBXTargetDependency;
+			name = "React-RCTAnimation";
+			targetProxy = C5773D3EE7EB3AC20DEE5ADE49E89670 /* PBXContainerItemProxy */;
+		};
+		B9665C44F630AF2975055F2EF668E928 /* PBXTargetDependency */ = {
+			isa = PBXTargetDependency;
+			name = ABI36_0_0Yoga;
+			targetProxy = 6E77DF01DD43CCAB6BB5624E90154AF9 /* PBXContainerItemProxy */;
+		};
+		B9935B02C5860E906B10931854D9763C /* PBXTargetDependency */ = {
+			isa = PBXTargetDependency;
+			name = "Google-Maps-iOS-Utils";
+			targetProxy = 8CD2579775B74D4A064F0D955B965635 /* PBXContainerItemProxy */;
+		};
+		B995E12853F8EEA7C66BA1D5E372E6AE /* PBXTargetDependency */ = {
+			isa = PBXTargetDependency;
+			name = ABI35_0_0EXCamera;
+			targetProxy = B223742923D250FD631FC1940C102119 /* PBXContainerItemProxy */;
+		};
+		BAAF5CBB1BFDEE549F06879FA937ED6B /* PBXTargetDependency */ = {
 			isa = PBXTargetDependency;
 			name = ABI34_0_0UMCore;
-			targetProxy = 2B2DA5D990A594137ECC1CA067035533 /* PBXContainerItemProxy */;
-		};
-		7682B18E8B71482224C953E9F37D072E /* PBXTargetDependency */ = {
-			isa = PBXTargetDependency;
-			name = ABI35_0_0UMCameraInterface;
-			targetProxy = 2172508EDC69074062EFD5DEC8C48D59 /* PBXContainerItemProxy */;
-		};
-		77836B3A821BF560E6C21EAA59A084AC /* PBXTargetDependency */ = {
+			targetProxy = B34376AC0F32A3B6A23C9E444C764ACB /* PBXContainerItemProxy */;
+		};
+		BAE0E895A9E67664A68D8B96639E5675 /* PBXTargetDependency */ = {
+			isa = PBXTargetDependency;
+			name = "boost-for-react-native";
+			targetProxy = 94A40536D530A950EB78DECCF921ECE4 /* PBXContainerItemProxy */;
+		};
+		BBEDCE07E09462A9A440E591F793508F /* PBXTargetDependency */ = {
+			isa = PBXTargetDependency;
+			name = EXPermissions;
+			targetProxy = CD66ED281A940760C6267945C71B4BD3 /* PBXContainerItemProxy */;
+		};
+		BD531F8A4905B3E0832FBE818162C184 /* PBXTargetDependency */ = {
+			isa = PBXTargetDependency;
+			name = EXBranch;
+			targetProxy = 84EC0ABFAC4946E7E63695FE155318B0 /* PBXContainerItemProxy */;
+		};
+		BD6D74EF5A66DBBD014B3F99A464F79D /* PBXTargetDependency */ = {
+			isa = PBXTargetDependency;
+			name = ABI36_0_0FBLazyVector;
+			targetProxy = A4061E92434F988D78AAEAC3D03621F5 /* PBXContainerItemProxy */;
+		};
+		BE1328E233EE306049C4397965C982BA /* PBXTargetDependency */ = {
+			isa = PBXTargetDependency;
+			name = ABI34_0_0EXHaptics;
+			targetProxy = 0DEDFE9A8E54D87CF487B121FE0AC891 /* PBXContainerItemProxy */;
+		};
+		BE762060B4D96D4C8811E357A818E585 /* PBXTargetDependency */ = {
+			isa = PBXTargetDependency;
+			name = EXAdsAdMob;
+			targetProxy = 2106D11F41BD389C60269CD7D3215B49 /* PBXContainerItemProxy */;
+		};
+		BF62B255F382BCACCA07903FFC8AD067 /* PBXTargetDependency */ = {
+			isa = PBXTargetDependency;
+			name = ABI35_0_0UMPermissionsInterface;
+			targetProxy = BB9482F40C2ACDDE1186C12E9E90F429 /* PBXContainerItemProxy */;
+		};
+		BFA16E3A428B2E1D38B8C2D37C695FF6 /* PBXTargetDependency */ = {
+			isa = PBXTargetDependency;
+			name = ABI36_0_0EXAppLoaderProvider;
+			targetProxy = ED4ED18E28CB1EF22B7A8F22A1EAC9EE /* PBXContainerItemProxy */;
+		};
+		C2D12DDDBA47D38CD7E813320D23EC81 /* PBXTargetDependency */ = {
+			isa = PBXTargetDependency;
+			name = EXConstants;
+			targetProxy = 37C7F2BB32B60F1A3DAE8A21847E57F8 /* PBXContainerItemProxy */;
+		};
+		C2ED2287C17B1647518F7B9A54D14804 /* PBXTargetDependency */ = {
+			isa = PBXTargetDependency;
+			name = "React-RCTLinking";
+			targetProxy = 56F65FF2F784159127E20DE9508BD1B3 /* PBXContainerItemProxy */;
+		};
+		C3CF55DECEB8197B0B14309B4A0BC5DC /* PBXTargetDependency */ = {
+			isa = PBXTargetDependency;
+			name = ABI35_0_0EXSMS;
+			targetProxy = 9BCB4D1F90EC138D55903E6594F2D477 /* PBXContainerItemProxy */;
+		};
+		C64F61FB856CDDF0F399AA5C6A382B03 /* PBXTargetDependency */ = {
+			isa = PBXTargetDependency;
+			name = FBAudienceNetwork;
+			targetProxy = 004E72E26B5592F9930B8B252B884A8A /* PBXContainerItemProxy */;
+		};
+		C76B1476C2AFFB0F0D6DA819C76A9060 /* PBXTargetDependency */ = {
+			isa = PBXTargetDependency;
+			name = EXBarCodeScanner;
+			targetProxy = 56593919B602DDB0228072864A297C74 /* PBXContainerItemProxy */;
+		};
+		C7C567B4870347F024393AC4F8DD8E55 /* PBXTargetDependency */ = {
+			isa = PBXTargetDependency;
+			name = yogaABI35_0_0;
+			targetProxy = 08B6F054134ED8889C633E01795147E4 /* PBXContainerItemProxy */;
+		};
+		C82BA52CC77E22368F1AF2DB807CEF4E /* PBXTargetDependency */ = {
+			isa = PBXTargetDependency;
+			name = ABI35_0_0EXStoreReview;
+			targetProxy = 4231A1A84CB8FB1353A5F5F070813873 /* PBXContainerItemProxy */;
+		};
+		C8554D1E4320F49F2F66BBAF67C6AB63 /* PBXTargetDependency */ = {
+			isa = PBXTargetDependency;
+			name = FBSDKLoginKit;
+			targetProxy = 49508C22993E2B081739CA864D835F2C /* PBXContainerItemProxy */;
+		};
+		C8EAD14273B8AC234D1B80BD9E7ADFD9 /* PBXTargetDependency */ = {
+			isa = PBXTargetDependency;
+			name = ABI35_0_0EXKeepAwake;
+			targetProxy = 8E2A04A469ECC4EC31592387AB9FF30D /* PBXContainerItemProxy */;
+		};
+		CA5E975FA1A145766C42264B6B03F77B /* PBXTargetDependency */ = {
+			isa = PBXTargetDependency;
+			name = ABI36_0_0EXFaceDetector;
+			targetProxy = 49EB5A4F65B8331959ECD16A033A7162 /* PBXContainerItemProxy */;
+		};
+		CC8624BFFA1F6D3ABDEB72875B44C05D /* PBXTargetDependency */ = {
+			isa = PBXTargetDependency;
+			name = ABI36_0_0EXSQLite;
+			targetProxy = 67DA78CC3FBD30E57AEC2C1522894BB1 /* PBXContainerItemProxy */;
+		};
+		CDE6ACD41ECAF6FB4EC2E311C5D7CB51 /* PBXTargetDependency */ = {
+			isa = PBXTargetDependency;
+			name = EXLocalAuthentication;
+			targetProxy = A8083BF6DF0E68D815183BB3E4208AE6 /* PBXContainerItemProxy */;
+		};
+		CE25F53FF0482EEA919B9C76A3F9DAD2 /* PBXTargetDependency */ = {
+			isa = PBXTargetDependency;
+			name = ABI36_0_0UMTaskManagerInterface;
+			targetProxy = 089C3218AF6A5234612481350D27F26A /* PBXContainerItemProxy */;
+		};
+		CF528C2654B024B0CEE23A49254D7B9A /* PBXTargetDependency */ = {
+			isa = PBXTargetDependency;
+			name = EXCrypto;
+			targetProxy = DBFBFA418959B7470F8B901131EAF8F3 /* PBXContainerItemProxy */;
+		};
+		D075243E8A78768A2DB7BA3BF6967D09 /* PBXTargetDependency */ = {
+			isa = PBXTargetDependency;
+			name = EXRandom;
+			targetProxy = 99EB653DEEBA7190DADBF3009D2DBA95 /* PBXContainerItemProxy */;
+		};
+		D09116FE84438F151516C53BA2741904 /* PBXTargetDependency */ = {
+			isa = PBXTargetDependency;
+			name = ABI36_0_0UMPermissionsInterface;
+			targetProxy = 95653B6A7B9FD4F8C85DBB1C3C2F3C8F /* PBXContainerItemProxy */;
+		};
+		D1343FCB50A00A28CE1AFE8212F32525 /* PBXTargetDependency */ = {
+			isa = PBXTargetDependency;
+			name = EXFont;
+			targetProxy = EAB28B8D03989EFDC53E2A861C61745B /* PBXContainerItemProxy */;
+		};
+		D1557F5612888AB3EFFA45888A92F62B /* PBXTargetDependency */ = {
+			isa = PBXTargetDependency;
+			name = ABI36_0_0EXAppleAuthentication;
+			targetProxy = 63B3F9475E3ED30F60247A2C01EB9038 /* PBXContainerItemProxy */;
+		};
+		D1C4329A059553B3B3847044D758281A /* PBXTargetDependency */ = {
+			isa = PBXTargetDependency;
+			name = ABI34_0_0EXSMS;
+			targetProxy = 96BC6065FEF5E0B31A561307CB816405 /* PBXContainerItemProxy */;
+		};
+		D27B7A79CFC35EF08581ADC49480D020 /* PBXTargetDependency */ = {
+			isa = PBXTargetDependency;
+			name = UMPermissionsInterface;
+			targetProxy = A2BF99416BABF5EFCB9C1391F9577ED5 /* PBXContainerItemProxy */;
+		};
+		D2AB27616CE25E1FFDC47C9C8B7F33CF /* PBXTargetDependency */ = {
+			isa = PBXTargetDependency;
+			name = ABI35_0_0EXLocalization;
+			targetProxy = 3DFB8900818A31A50AAF8CA766A56AE3 /* PBXContainerItemProxy */;
+		};
+		D2BDE06314BE91D762135A73907E0652 /* PBXTargetDependency */ = {
+			isa = PBXTargetDependency;
+			name = EXBattery;
+			targetProxy = C3688D28E1593E4C9D67B997C8913253 /* PBXContainerItemProxy */;
+		};
+		D2D81E1241880A8A0C529093C97C1225 /* PBXTargetDependency */ = {
+			isa = PBXTargetDependency;
+			name = "ABI36_0_0React-RCTVibration";
+			targetProxy = 5F611829A99D122D076CDA434CA1BB1D /* PBXContainerItemProxy */;
+		};
+		D3BFF454880639508FDD96FD7F850049 /* PBXTargetDependency */ = {
+			isa = PBXTargetDependency;
+			name = ABI36_0_0EXSegment;
+			targetProxy = AEDB28FD94F40F70E593C41B97BB61AA /* PBXContainerItemProxy */;
+		};
+		D3EAC87C74834AB5D7416DD7D12F215A /* PBXTargetDependency */ = {
+			isa = PBXTargetDependency;
+			name = UMFontInterface;
+			targetProxy = 5EE6793EC8E2EE52C1022FF261DA506B /* PBXContainerItemProxy */;
+		};
+		D5857A4754A1CC6D24F4F4DAECF13469 /* PBXTargetDependency */ = {
+			isa = PBXTargetDependency;
+			name = ABI35_0_0EXVideoThumbnails;
+			targetProxy = 334154EE70D7C49790ECA51A70FD7528 /* PBXContainerItemProxy */;
+		};
+		D5F5B47BC686E650BAFD3EBE151845D7 /* PBXTargetDependency */ = {
+			isa = PBXTargetDependency;
+			name = ReactCommon;
+			targetProxy = FB9193B4C62121D745A1829A6C38427E /* PBXContainerItemProxy */;
+		};
+		D64DCAEDF47F909F0C4AA7F7841FEADA /* PBXTargetDependency */ = {
+			isa = PBXTargetDependency;
+			name = EXFileSystem;
+			targetProxy = B9E5C9CAB4C22FF51F21B482564FA930 /* PBXContainerItemProxy */;
+		};
+		D6EECFE911EB3E4B0EC4B703731D653C /* PBXTargetDependency */ = {
+			isa = PBXTargetDependency;
+			name = ABI36_0_0EXApplication;
+			targetProxy = 7F4AE4EE0369D6496461F809883587BA /* PBXContainerItemProxy */;
+		};
+		D7CDED6978A9F51BB3721F6B82EA287D /* PBXTargetDependency */ = {
+			isa = PBXTargetDependency;
+			name = ABI36_0_0UMReactNativeAdapter;
+			targetProxy = DC6590F4059AE3B9B8A65B9FF10F01E2 /* PBXContainerItemProxy */;
+		};
+		D8681D650A75B686904692C552A7D4A8 /* PBXTargetDependency */ = {
+			isa = PBXTargetDependency;
+			name = EXGL;
+			targetProxy = 4B75B91128769F81743293A8E41BC540 /* PBXContainerItemProxy */;
+		};
+		D8D6851BCE6B8408295AB5FC856E07D9 /* PBXTargetDependency */ = {
+			isa = PBXTargetDependency;
+			name = ABI35_0_0EXSegment;
+			targetProxy = 6A39F86800B718A4B0DAB204029B5E2F /* PBXContainerItemProxy */;
+		};
+		D9815268A868B2C47D9BFCC187639A83 /* PBXTargetDependency */ = {
+			isa = PBXTargetDependency;
+			name = EXAppAuth;
+			targetProxy = 8A6BFC90D4189EE58F828A2CCF6C5C9B /* PBXContainerItemProxy */;
+		};
+		D9912D032789483B7856D400B559C492 /* PBXTargetDependency */ = {
+			isa = PBXTargetDependency;
+			name = "ABI36_0_0React-RCTSettings";
+			targetProxy = 3042C5F51FC22DFD0597E1A7BF739BED /* PBXContainerItemProxy */;
+		};
+		D998CD35630AE67C3AECEA2841AE657D /* PBXTargetDependency */ = {
+			isa = PBXTargetDependency;
+			name = ABI36_0_0EXSensors;
+			targetProxy = D49475D2FBE2352C0C0320941506A28E /* PBXContainerItemProxy */;
+		};
+		D9A7CFD0A8A5F4AF8B692577B7E49969 /* PBXTargetDependency */ = {
+			isa = PBXTargetDependency;
+			name = FirebaseInstanceID;
+			targetProxy = 7E7C7B258317F7084EA56429ED7922E7 /* PBXContainerItemProxy */;
+		};
+		DA106B55099C99E5ED31FD39F22E5FCE /* PBXTargetDependency */ = {
+			isa = PBXTargetDependency;
+			name = ABI35_0_0EXLocation;
+			targetProxy = 98CF46BD4E96D1C4B74B88AA5A57F4D2 /* PBXContainerItemProxy */;
+		};
+		DA139653C0F7A87DE65F0A5934E739B7 /* PBXTargetDependency */ = {
+			isa = PBXTargetDependency;
+			name = ABI35_0_0EXSecureStore;
+			targetProxy = 566ED573AA0A64B8AC63CBEC2A3561B2 /* PBXContainerItemProxy */;
+		};
+		DB89DC58A2CE6B6AA43C1534425318A2 /* PBXTargetDependency */ = {
+			isa = PBXTargetDependency;
+			name = ABI35_0_0EXAV;
+			targetProxy = E11AC8A1FA67652C69B73DEBF9406D16 /* PBXContainerItemProxy */;
+		};
+		DBC66C6982F02B07517D177B00B81147 /* PBXTargetDependency */ = {
+			isa = PBXTargetDependency;
+			name = FBSDKCoreKit;
+			targetProxy = 0B41686D835CA2A1F16368E4B825E3D6 /* PBXContainerItemProxy */;
+		};
+		DD5B80B74614D1B1E2909A74777179A7 /* PBXTargetDependency */ = {
+			isa = PBXTargetDependency;
+			name = ABI34_0_0EXTaskManager;
+			targetProxy = C15248DE3FE931DE59706C7F4BEC7470 /* PBXContainerItemProxy */;
+		};
+		DF110713B137F19C169E64859E2B7019 /* PBXTargetDependency */ = {
+			isa = PBXTargetDependency;
+			name = ABI35_0_0UMSensorsInterface;
+			targetProxy = 600838C841AAEDB2450C00B8C325A803 /* PBXContainerItemProxy */;
+		};
+		DF3D04E91AF32B69F2D3AE00648EB233 /* PBXTargetDependency */ = {
+			isa = PBXTargetDependency;
+			name = ABI34_0_0EXLocation;
+			targetProxy = 136B405D3DDFEE3100E3FAC914FD2169 /* PBXContainerItemProxy */;
+		};
+		DFF704156031A633F7BA7E7363FB5D15 /* PBXTargetDependency */ = {
+			isa = PBXTargetDependency;
+			name = EXSecureStore;
+			targetProxy = 9C076FDECF20EED52C31498ED225E51A /* PBXContainerItemProxy */;
+		};
+		E01DAC36EA343DF8F28D6F13C8BCAD90 /* PBXTargetDependency */ = {
 			isa = PBXTargetDependency;
 			name = ABI34_0_0EXRandom;
-			targetProxy = B1C76628E6B1B0073AA129CD27827ABF /* PBXContainerItemProxy */;
-		};
-		782DBD2086EC9C21483B2745463C549E /* PBXTargetDependency */ = {
-			isa = PBXTargetDependency;
-			name = EXBarCodeScanner;
-			targetProxy = 66E8275119A91537A8491DCFCAED988B /* PBXContainerItemProxy */;
-		};
-		78A47104B782E6B6ABEE0746E6160929 /* PBXTargetDependency */ = {
-			isa = PBXTargetDependency;
-			name = GoogleSignIn;
-			targetProxy = 8458854831FD3CDF0CC2C0D9753294F6 /* PBXContainerItemProxy */;
-		};
-		78AB1CADBB53A594354296E70270E202 /* PBXTargetDependency */ = {
-			isa = PBXTargetDependency;
-			name = ABI34_0_0EXGL;
-			targetProxy = C23F4F59329E86836B80C5444D969381 /* PBXContainerItemProxy */;
-		};
-		799DB98CB5DCDDD902B2772A1FA32265 /* PBXTargetDependency */ = {
-			isa = PBXTargetDependency;
-			name = EXDocumentPicker;
-			targetProxy = D43AE922A8813B7326EAB2C50FA93730 /* PBXContainerItemProxy */;
-		};
-		79CCF6586BB13BBF74397A34BA0530E7 /* PBXTargetDependency */ = {
-			isa = PBXTargetDependency;
-			name = ABI35_0_0EXFileSystem;
-			targetProxy = 6C5E48DE179CC42DAB3E0FD639ADB933 /* PBXContainerItemProxy */;
-		};
-		7B7C96CA8FA11E8CD38ADFB0F241FFE8 /* PBXTargetDependency */ = {
-			isa = PBXTargetDependency;
-			name = ABI36_0_0EXStoreReview;
-			targetProxy = 61522678A1D60E2061DD109154DFBAB0 /* PBXContainerItemProxy */;
-		};
-		7C72ABE97506C654A120299F13EA35F4 /* PBXTargetDependency */ = {
-			isa = PBXTargetDependency;
-			name = ABI36_0_0React;
-			targetProxy = A92F1E66FBDCE3E30C43587FB5E4F8F5 /* PBXContainerItemProxy */;
-		};
-		7D0E5FFB80B8F363206936F6FF6D0A5D /* PBXTargetDependency */ = {
-			isa = PBXTargetDependency;
-			name = ABI35_0_0EXBackgroundFetch;
-			targetProxy = 65B88FFAD860022460D8D899C3D034F3 /* PBXContainerItemProxy */;
-		};
-		7D50CC2E5E0FFA2DB5BE0CAF6885137E /* PBXTargetDependency */ = {
-			isa = PBXTargetDependency;
-			name = "React-jsiexecutor";
-			targetProxy = 06F006D2BA0A6C3385C1FF7228500CEA /* PBXContainerItemProxy */;
-		};
-		7EB1849DA84BE14D2C2AF1E41DCF6D19 /* PBXTargetDependency */ = {
-			isa = PBXTargetDependency;
-			name = ABI35_0_0EXTaskManager;
-			targetProxy = 62A48C58105FA8BBCCA5FC0991467852 /* PBXContainerItemProxy */;
-		};
-		8056D736603968533C857199E9EA5826 /* PBXTargetDependency */ = {
-			isa = PBXTargetDependency;
-			name = Protobuf;
-			targetProxy = 4A88489748A47AC277BCCD99B6C8EF92 /* PBXContainerItemProxy */;
-		};
-		80B85B67163C43AF1FFC6F9842160226 /* PBXTargetDependency */ = {
-			isa = PBXTargetDependency;
-			name = ABI35_0_0EXMailComposer;
-			targetProxy = 07F726DBAF8C12411937DC56C7CE04BD /* PBXContainerItemProxy */;
-		};
-		827F3D040B45429B1D7C3772C98E4B46 /* PBXTargetDependency */ = {
-			isa = PBXTargetDependency;
-			name = EXBackgroundFetch;
-			targetProxy = D79987B06C25345C7E795C2E275B20FC /* PBXContainerItemProxy */;
-		};
-		828BDD1BF7D0B2A97213C3179D3F798B /* PBXTargetDependency */ = {
-			isa = PBXTargetDependency;
-			name = ABI35_0_0EXSecureStore;
-			targetProxy = AD9017BE6900EAA76AB493E7E1AE6E92 /* PBXContainerItemProxy */;
-		};
-		82C4567B50E2DD3A3907724950B58993 /* PBXTargetDependency */ = {
-			isa = PBXTargetDependency;
-			name = ABI35_0_0UMBarCodeScannerInterface;
-			targetProxy = 4B2D893F3A2AA51F61920967C98CBDAD /* PBXContainerItemProxy */;
-		};
-		83ABD237257F61129D48430537E7DE8A /* PBXTargetDependency */ = {
-			isa = PBXTargetDependency;
-			name = EXPermissions;
-			targetProxy = A5602F3B7F06E5749E67E42DB4B489D9 /* PBXContainerItemProxy */;
-		};
-		83DFCA3B2BA6C3BC70121560B0F797A1 /* PBXTargetDependency */ = {
-			isa = PBXTargetDependency;
-			name = ABI35_0_0EXBrightness;
-			targetProxy = C029B2910250A9606907659EDB21AB46 /* PBXContainerItemProxy */;
-		};
-		845B2F62A27A2452AD33C7037F6665C1 /* PBXTargetDependency */ = {
-			isa = PBXTargetDependency;
-			name = ABI36_0_0ExpoKit;
-			targetProxy = 17A55F477955FBCEDC457F373A965B0E /* PBXContainerItemProxy */;
-		};
-		846F13541AA72A9708280D76CDBFD690 /* PBXTargetDependency */ = {
-			isa = PBXTargetDependency;
-			name = ABI35_0_0EXGoogleSignIn;
-			targetProxy = C2E143E5E597D35A6E391CF7C9E4B730 /* PBXContainerItemProxy */;
-		};
-		85DE220A1A44F3B39CF3ADE6BF7DACC6 /* PBXTargetDependency */ = {
-			isa = PBXTargetDependency;
-			name = EXSegment;
-			targetProxy = 53DF9EC9811986CCDF1A3FD1F40E8475 /* PBXContainerItemProxy */;
-		};
-		86524834776703AF0317F2F95E76EB52 /* PBXTargetDependency */ = {
-			isa = PBXTargetDependency;
-			name = RCTRequired;
-			targetProxy = DB118212675E882C9A6838008025F0B8 /* PBXContainerItemProxy */;
-		};
-		868D34D827DF5A0F3496D29D40430358 /* PBXTargetDependency */ = {
-			isa = PBXTargetDependency;
-			name = ABI36_0_0EXErrorRecovery;
-			targetProxy = 38CC33A5247FB51873984DD16546A6C6 /* PBXContainerItemProxy */;
-		};
-		86CF02155E1EE3D39155190E3594AF21 /* PBXTargetDependency */ = {
-			isa = PBXTargetDependency;
-			name = ABI35_0_0EXContacts;
-			targetProxy = 59C5C2A2D98086021D09B2A48D24B4A1 /* PBXContainerItemProxy */;
-		};
-		86D21D42FAC772BEA2E19F0CEB463E8F /* PBXTargetDependency */ = {
-			isa = PBXTargetDependency;
-			name = ABI34_0_0UMSensorsInterface;
-			targetProxy = 4CEBA1E7D6C17D8FDD6BA222AE426E7C /* PBXContainerItemProxy */;
-		};
-		89113D3C6FC4B3D5E61A18D45A89FEBE /* PBXTargetDependency */ = {
-			isa = PBXTargetDependency;
-			name = UMImageLoaderInterface;
-			targetProxy = AE3CDB9FFB40B61408F3A4F76F039631 /* PBXContainerItemProxy */;
-		};
-		8A6CDECB5E63918E63DDE439833C0741 /* PBXTargetDependency */ = {
-			isa = PBXTargetDependency;
-			name = ABI35_0_0EXLinearGradient;
-			targetProxy = 7BBE28A53F502B06A492D98377DEE666 /* PBXContainerItemProxy */;
-		};
-		8A8CF37E85A3A7A9B5715E956184BC88 /* PBXTargetDependency */ = {
-			isa = PBXTargetDependency;
-			name = EXBrightness;
-			targetProxy = E44BF683FDCDCF76602829A3ADB02001 /* PBXContainerItemProxy */;
-		};
-		8B2C579BA647C050584B8FC795161806 /* PBXTargetDependency */ = {
-			isa = PBXTargetDependency;
-			name = UMAppLoader;
-			targetProxy = 4F038FCE32F39DB821DD47710628A041 /* PBXContainerItemProxy */;
-		};
-		8D909557BC1984D3DD8BB16FF395125E /* PBXTargetDependency */ = {
-			isa = PBXTargetDependency;
-			name = EXBattery;
-			targetProxy = C7B891975F24A7B1F61F008E5071646B /* PBXContainerItemProxy */;
-		};
-		8E2533DD766D1380DB89E50E77CE802A /* PBXTargetDependency */ = {
-			isa = PBXTargetDependency;
-			name = AppAuth;
-			targetProxy = FCC675427D744577D2B326FEB47D9981 /* PBXContainerItemProxy */;
-		};
-		8E9725168FDB75B9306B111EE0640919 /* PBXTargetDependency */ = {
-			isa = PBXTargetDependency;
-			name = EXMediaLibrary;
-			targetProxy = 79AC5047B0B21BF1C8119398D6901BA4 /* PBXContainerItemProxy */;
-		};
-		8F2B98003B61BBF8262F6DF508B20D41 /* PBXTargetDependency */ = {
-			isa = PBXTargetDependency;
-			name = ABI36_0_0EXVideoThumbnails;
-			targetProxy = 2E152EC509DC92C0B8CA5CEE18F9CF75 /* PBXContainerItemProxy */;
-		};
-		8FD2FD4BA0389909C1DB0E48B0FCF13F /* PBXTargetDependency */ = {
-			isa = PBXTargetDependency;
-			name = ABI34_0_0EXAdsFacebook;
-			targetProxy = 3D3B0E756D084C1BDB9C977D480023D2 /* PBXContainerItemProxy */;
-		};
-		8FD538EFF81FB792867AF4FC789D0DEF /* PBXTargetDependency */ = {
-			isa = PBXTargetDependency;
-			name = ABI36_0_0EXBarCodeScanner;
-			targetProxy = 67247AF2E0909C37F563F5C115CEA42E /* PBXContainerItemProxy */;
-		};
-		90D6E56F51E24110B70F4FD808113B59 /* PBXTargetDependency */ = {
-			isa = PBXTargetDependency;
-			name = "React-jsinspector";
-			targetProxy = 1E7BC2A845533523A5A8C005CF1722A8 /* PBXContainerItemProxy */;
-		};
-		90FC51F9F5C2FDBA86B28ABF0B805A61 /* PBXTargetDependency */ = {
-			isa = PBXTargetDependency;
-			name = FirebaseMLCommon;
-			targetProxy = 717D6F7DEB461D5E6C37E6A16680D3B8 /* PBXContainerItemProxy */;
-		};
-		9123F03E46792934CBD6B6FB02841D8A /* PBXTargetDependency */ = {
-			isa = PBXTargetDependency;
-			name = ABI35_0_0EXBarCodeScanner;
-			targetProxy = F9DE56F0205A3B1D8885177AE7CD7D04 /* PBXContainerItemProxy */;
-		};
-		9150DFC6CD43618B2FF690BE29FD7D96 /* PBXTargetDependency */ = {
-			isa = PBXTargetDependency;
-			name = ABI35_0_0EXImagePicker;
-			targetProxy = 92C0DBCCC03B6343C4116675D9A14737 /* PBXContainerItemProxy */;
-		};
-		915513204978B794A07BC10C12CDB83B /* PBXTargetDependency */ = {
-			isa = PBXTargetDependency;
-			name = ABI36_0_0EXMailComposer;
-			targetProxy = 7D2709B40056E5EC40C7E477D15314BA /* PBXContainerItemProxy */;
-		};
-		92A8AEB5CF5DB50DEC5C47AF2775A791 /* PBXTargetDependency */ = {
-			isa = PBXTargetDependency;
-			name = ABI36_0_0EXFacebook;
-			targetProxy = 6046A9B706F86907E8C5B1FE096EDAF2 /* PBXContainerItemProxy */;
-		};
-		92F3187088D37BE1AF58173775B6F1BA /* PBXTargetDependency */ = {
-			isa = PBXTargetDependency;
-			name = FirebaseCoreDiagnosticsInterop;
-			targetProxy = CD1313B1363E8EBA10DE719971240135 /* PBXContainerItemProxy */;
-		};
-		9402274D4FF83677A1619EA0BA25F554 /* PBXTargetDependency */ = {
-			isa = PBXTargetDependency;
-			name = ABI34_0_0EXMediaLibrary;
-			targetProxy = AF5BE03F0D04C4F69DAB9784F893A299 /* PBXContainerItemProxy */;
-		};
-		94F185C5B070C869E5A9F20BBD7173B1 /* PBXTargetDependency */ = {
-			isa = PBXTargetDependency;
-			name = ABI36_0_0UMTaskManagerInterface;
-			targetProxy = 58D005BA79BD02F9DE41EDFEC5E62B81 /* PBXContainerItemProxy */;
-		};
-		9643BD4C74DC4D1CE66CFB0ED2BB5771 /* PBXTargetDependency */ = {
-			isa = PBXTargetDependency;
-			name = ABI34_0_0EXImagePicker;
-			targetProxy = B9D8A64067330BEBDE5CC56AD00D8256 /* PBXContainerItemProxy */;
-		};
-		964AE2922C06D1370E469EE64EC40DF0 /* PBXTargetDependency */ = {
-			isa = PBXTargetDependency;
-			name = ABI34_0_0UMCameraInterface;
-			targetProxy = 90AC12C9EB17E0B4E1436B119B20878C /* PBXContainerItemProxy */;
-		};
-		965F7CFB649A22417C4812A963311685 /* PBXTargetDependency */ = {
-			isa = PBXTargetDependency;
-			name = "ABI36_0_0React-cxxreact";
-			targetProxy = 538F914CA11128D0F6ACA66E213C8789 /* PBXContainerItemProxy */;
-		};
-		992A7E452C299D19A8B9458C403FBC3E /* PBXTargetDependency */ = {
-			isa = PBXTargetDependency;
-			name = FirebaseMLVision;
-			targetProxy = 08658E62A93AED59139CA25DEC64163B /* PBXContainerItemProxy */;
-		};
-		9A2B4B3994B3C57211EF831F0B3D6979 /* PBXTargetDependency */ = {
-			isa = PBXTargetDependency;
-			name = EXCamera;
-			targetProxy = D8181D763E08A9C641063863857BF293 /* PBXContainerItemProxy */;
-		};
-		9A7F3A5CE559410E1487818FF3FC32DB /* PBXTargetDependency */ = {
-			isa = PBXTargetDependency;
-			name = ABI36_0_0UMFontInterface;
-			targetProxy = 6831B57B803B2AB2F1156C59335152AD /* PBXContainerItemProxy */;
-		};
-		9BA6CE361827BEB5F85AB4DC3D304338 /* PBXTargetDependency */ = {
+			targetProxy = 78C1053077A909CF876B99AACF7E03E1 /* PBXContainerItemProxy */;
+		};
+		E06A580907FFA93C9A801C16D71D05E2 /* PBXTargetDependency */ = {
+			isa = PBXTargetDependency;
+			name = ABI36_0_0UMBarCodeScannerInterface;
+			targetProxy = 802808CC666BB9F6610DCD3012B78EC7 /* PBXContainerItemProxy */;
+		};
+		E09767E08E65A8DB1D49ABB91E2974F8 /* PBXTargetDependency */ = {
+			isa = PBXTargetDependency;
+			name = ABI35_0_0EXCalendar;
+			targetProxy = A1C4F5365457DE89BB9340C6F7000EBB /* PBXContainerItemProxy */;
+		};
+		E13297ECDE41B145CFF8F1C5FC80F0DE /* PBXTargetDependency */ = {
+			isa = PBXTargetDependency;
+			name = ABI35_0_0EXFacebook;
+			targetProxy = 4796E862A29AB5E651DF451CA7E96688 /* PBXContainerItemProxy */;
+		};
+		E1F4C7EDF835EEAF8CFB7E778DB15DB5 /* PBXTargetDependency */ = {
 			isa = PBXTargetDependency;
 			name = ABI34_0_0EXSpeech;
-			targetProxy = 71A3FF4C81799349CC852DCB15F7E87E /* PBXContainerItemProxy */;
-		};
-		9C078C16A42B0DD67D4E5B2C5B7A3E1E /* PBXTargetDependency */ = {
-			isa = PBXTargetDependency;
-			name = EXApplication;
-			targetProxy = D3CF863F65EEF7C57480B6BE0F4E0CD5 /* PBXContainerItemProxy */;
-		};
-		9C7F9983DE2DD640956C6EC349239C2A /* PBXTargetDependency */ = {
-			isa = PBXTargetDependency;
-			name = ABI35_0_0EXLocalization;
-			targetProxy = 06190CE1F7B7EF70E007284EAD2C4A0B /* PBXContainerItemProxy */;
-		};
-		9C88184A972E842A95927271604C199A /* PBXTargetDependency */ = {
-			isa = PBXTargetDependency;
-			name = "ABI36_0_0React-CoreModules";
-			targetProxy = 87752EED9E1D1F7430B9801D500EAD78 /* PBXContainerItemProxy */;
-		};
-		9CAE965016C839F9442416925737E6AF /* PBXTargetDependency */ = {
-			isa = PBXTargetDependency;
-			name = ABI35_0_0UMSensorsInterface;
-			targetProxy = 1EDC4B01D9DFC80BFC79A8B9F73110AE /* PBXContainerItemProxy */;
-		};
-		9CE65AF51D5FC88F68B40724F9FDC67C /* PBXTargetDependency */ = {
-			isa = PBXTargetDependency;
-			name = ABI35_0_0EXHaptics;
-			targetProxy = 6CECC0E93EECE88012ABFA13CF088FD9 /* PBXContainerItemProxy */;
-		};
-		9F3F0C6A8E6D4A71754539C12C371283 /* PBXTargetDependency */ = {
-			isa = PBXTargetDependency;
-			name = EXKeepAwake;
-			targetProxy = CD0075A5B2DB28A680D94F07DDF48E96 /* PBXContainerItemProxy */;
-		};
-		A2C92B4672319FDBD24879854DEC916F /* PBXTargetDependency */ = {
-			isa = PBXTargetDependency;
-			name = ABI35_0_0EXSQLite;
-			targetProxy = 893A04F4AC010001117BE2F793D4BA32 /* PBXContainerItemProxy */;
-		};
-		A2F6579D341AC1F97B3F248D887D85EE /* PBXTargetDependency */ = {
-			isa = PBXTargetDependency;
-			name = ABI36_0_0EXRandom;
-			targetProxy = E8E0E99899D3A89FA091AE5378EFFF57 /* PBXContainerItemProxy */;
-		};
-		A317C6A3B6B2741A76730C7DEA7427C7 /* PBXTargetDependency */ = {
-			isa = PBXTargetDependency;
-			name = "React-RCTActionSheet";
-			targetProxy = B623A933ADC9548C052F90D082874F75 /* PBXContainerItemProxy */;
-		};
-		A37F5EE8556BABACE7B5EF8856E43F15 /* PBXTargetDependency */ = {
-			isa = PBXTargetDependency;
-			name = ABI35_0_0UMImageLoaderInterface;
-			targetProxy = 7109D1CC656741DFD980B79507184E1D /* PBXContainerItemProxy */;
-		};
-		A4058E6CC5BA417E218828D8F6796080 /* PBXTargetDependency */ = {
-			isa = PBXTargetDependency;
-			name = ABI34_0_0EXAmplitude;
-			targetProxy = 95432DF8F82FA5FE6636EB603C498569 /* PBXContainerItemProxy */;
-		};
-		A5639E1679E7F88A11BB745F0D13A04E /* PBXTargetDependency */ = {
-			isa = PBXTargetDependency;
-			name = "ABI36_0_0React-RCTVibration";
-			targetProxy = 5E94CCE3CCF0B65CB6933E8237418709 /* PBXContainerItemProxy */;
-		};
-		A63A940D663F5B886E93CFA863C19DB9 /* PBXTargetDependency */ = {
-			isa = PBXTargetDependency;
-			name = ABI36_0_0EXKeepAwake;
-			targetProxy = C010F94A4F0F80DD8C853174231D6D67 /* PBXContainerItemProxy */;
-		};
-		A784E74A8792C3CA131858105A18B3ED /* PBXTargetDependency */ = {
-			isa = PBXTargetDependency;
-			name = ABI35_0_0EXAdsFacebook;
-			targetProxy = B77E18B709FD4AF24B1AF2E2B0C38F75 /* PBXContainerItemProxy */;
-		};
-		A923175FC4548E2B4805E9674515F82F /* PBXTargetDependency */ = {
-			isa = PBXTargetDependency;
-			name = ZXingObjC;
-			targetProxy = 50E0C92D4F1ACB04A449604A1E20291B /* PBXContainerItemProxy */;
-		};
-		AAA2CA8E452D35B40837CCE20BE31E41 /* PBXTargetDependency */ = {
-			isa = PBXTargetDependency;
-			name = ABI36_0_0EXDocumentPicker;
-			targetProxy = A0E5A6ED4D0B1CD26D941D7FAD745745 /* PBXContainerItemProxy */;
-		};
-		AB06C0A900DD13C5E09E60CAE4A890DA /* PBXTargetDependency */ = {
-			isa = PBXTargetDependency;
-			name = EXRandom;
-			targetProxy = B2A8F899E4770DDDE5B091C1C37E22A7 /* PBXContainerItemProxy */;
-		};
-		AB39431880397D95E6254907BEBAE53A /* PBXTargetDependency */ = {
-			isa = PBXTargetDependency;
-			name = ABI35_0_0EXStoreReview;
-			targetProxy = C2BDEBF6E831CE1AAAA1287EAA1F3977 /* PBXContainerItemProxy */;
-		};
-		ABF24AF4010B9E1918293C9F0C351DBD /* PBXTargetDependency */ = {
-			isa = PBXTargetDependency;
-			name = ABI35_0_0EXKeepAwake;
-			targetProxy = 8C0AC05EBB35025BE36309E7BAF4A3CE /* PBXContainerItemProxy */;
-		};
-		AC218F1BF0089F07F20F21F0ACCAE1B4 /* PBXTargetDependency */ = {
-			isa = PBXTargetDependency;
-			name = yogaABI35_0_0;
-			targetProxy = BF0D0A712052178BAC2CF4DD4454C1DA /* PBXContainerItemProxy */;
-		};
-		AF0C3BE5875CDC67E64DE9B1462318D2 /* PBXTargetDependency */ = {
-			isa = PBXTargetDependency;
-			name = GoogleDataTransportCCTSupport;
-			targetProxy = 20601C5912D95646272D5B308861A323 /* PBXContainerItemProxy */;
-		};
-		AFD4695C4CF0AAD45044804A53D98456 /* PBXTargetDependency */ = {
-			isa = PBXTargetDependency;
-			name = "React-RCTLinking";
-			targetProxy = 65A47984A8027DBE4FC95123491D9047 /* PBXContainerItemProxy */;
-		};
-		AFFB90510B4F68D92A6594C0B0E82F5C /* PBXTargetDependency */ = {
-			isa = PBXTargetDependency;
-			name = EXCellular;
-			targetProxy = AB35100747531F679EF50E870CF4A2E0 /* PBXContainerItemProxy */;
-		};
-		B2B966AD5A3436F6C0117C5C981A1970 /* PBXTargetDependency */ = {
-			isa = PBXTargetDependency;
-			name = EXSpeech;
-			targetProxy = C732363552A706B812EEF7D41921F718 /* PBXContainerItemProxy */;
-		};
-		B32B86AF576D097D811418BACA771154 /* PBXTargetDependency */ = {
-			isa = PBXTargetDependency;
-			name = ABI34_0_0EXBackgroundFetch;
-			targetProxy = 51DA0E16C81C8371E701D4E1E5E5D93B /* PBXContainerItemProxy */;
-		};
-		B428F05B4C8ADBCD592F5F98474C7DE4 /* PBXTargetDependency */ = {
-			isa = PBXTargetDependency;
-			name = EXImageManipulator;
-			targetProxy = 5C5272FCF61266C28C345D57672C4488 /* PBXContainerItemProxy */;
-		};
-		B469E674FCDF123A370EC2D9E0A97BA1 /* PBXTargetDependency */ = {
-			isa = PBXTargetDependency;
-			name = ABI36_0_0EXSQLite;
-			targetProxy = D49942AC8C9B273DE9AD93364C76420A /* PBXContainerItemProxy */;
-		};
-		B5B4B7CA343EB07C076EDDA823C1705C /* PBXTargetDependency */ = {
-			isa = PBXTargetDependency;
-			name = UMCore;
-			targetProxy = E43A7DEB96D0E0D32060BA110DAF9138 /* PBXContainerItemProxy */;
-		};
-		B5C972E124FB6EFC957D5280A4D331B1 /* PBXTargetDependency */ = {
-			isa = PBXTargetDependency;
-			name = ABI34_0_0EXKeepAwake;
-			targetProxy = AB1FE7D28D6510EBAA1CBE4208903245 /* PBXContainerItemProxy */;
-		};
-		B618B53E182EE154EAAE1F05AED934CA /* PBXTargetDependency */ = {
-			isa = PBXTargetDependency;
-			name = FBSDKCoreKit;
-			targetProxy = F1B5D053B5D6F2FE0C1879C22C50451C /* PBXContainerItemProxy */;
-		};
-		B7085C9985961510E3FB9A96D7235FAA /* PBXTargetDependency */ = {
-			isa = PBXTargetDependency;
-			name = ABI35_0_0EXCellular;
-			targetProxy = E45C85349845C2EC2A6B8D86B6312D0E /* PBXContainerItemProxy */;
-		};
-		B70CAE41061404771666CC8ACA1F20DA /* PBXTargetDependency */ = {
-			isa = PBXTargetDependency;
-			name = "ABI36_0_0React-RCTLinking";
-			targetProxy = E832CBAE6174B1D41AD8BB7BA1D2586F /* PBXContainerItemProxy */;
-		};
-		B791776D63E9F4222B80E13D441AAE80 /* PBXTargetDependency */ = {
+			targetProxy = FB7B9348710F6952F8B5DEF6B51D7D13 /* PBXContainerItemProxy */;
+		};
+		E1FFB307C556FCF0DD975F60AF72E3F8 /* PBXTargetDependency */ = {
+			isa = PBXTargetDependency;
+			name = ABI35_0_0EXWebBrowser;
+			targetProxy = 0FA7E8B811839F62BE7AB64C11188854 /* PBXContainerItemProxy */;
+		};
+		E240CD25A6C5BABF180DCD115F25AF3E /* PBXTargetDependency */ = {
+			isa = PBXTargetDependency;
+			name = ABI34_0_0ExpoKit;
+			targetProxy = E804955EA502654D87910FC69067FC65 /* PBXContainerItemProxy */;
+		};
+		E29D98D9E32E87EEE6451F39DBE69B94 /* PBXTargetDependency */ = {
+			isa = PBXTargetDependency;
+			name = ABI36_0_0EXImageManipulator;
+			targetProxy = 78C7850AC3879B2AA2032ED0F9381EFE /* PBXContainerItemProxy */;
+		};
+		E37EF2804E97C5FC13880A414539AF42 /* PBXTargetDependency */ = {
+			isa = PBXTargetDependency;
+			name = ABI34_0_0EXBarCodeScanner;
+			targetProxy = 035B181EA80C35F0F6B02940D9E62C0B /* PBXContainerItemProxy */;
+		};
+		E54E776F89BA3E1B32EE01696673B0D4 /* PBXTargetDependency */ = {
+			isa = PBXTargetDependency;
+			name = ABI36_0_0RCTRequired;
+			targetProxy = 16EAE20457DD6BE5DB8569026F3F906A /* PBXContainerItemProxy */;
+		};
+		E58D5BD6F8A38F180FC0031EAFB8EA5E /* PBXTargetDependency */ = {
+			isa = PBXTargetDependency;
+			name = ABI35_0_0UMFaceDetectorInterface;
+			targetProxy = B854272AF5121D8319C5ECCC03F99B36 /* PBXContainerItemProxy */;
+		};
+		E694237034FEDFEC5F70FA6954D5E4F6 /* PBXTargetDependency */ = {
+			isa = PBXTargetDependency;
+			name = ABI35_0_0EXFaceDetector;
+			targetProxy = 4397E5B6D3990E902E790D28B5B67972 /* PBXContainerItemProxy */;
+		};
+		E7B0B27BA8C87C7B7AD3999CD6EA992D /* PBXTargetDependency */ = {
 			isa = PBXTargetDependency;
 			name = ABI36_0_0EXNetwork;
-			targetProxy = 3E37BB1C3316A2D2E47B49E3E92A06C3 /* PBXContainerItemProxy */;
-		};
-		B7FC533C6B3A7A1C02255CEC463E3022 /* PBXTargetDependency */ = {
-			isa = PBXTargetDependency;
-			name = ABI35_0_0EXFont;
-			targetProxy = 4FD4FC80D4AB76273CC667E4E68214F2 /* PBXContainerItemProxy */;
-		};
-		B80438027618DDE2B9B92A697E068A83 /* PBXTargetDependency */ = {
-			isa = PBXTargetDependency;
-			name = React;
-			targetProxy = EB140D0F6F3783484F094A1873D8088E /* PBXContainerItemProxy */;
-		};
-		B83031CF1F0541C0D7535B6237F96EEE /* PBXTargetDependency */ = {
-			isa = PBXTargetDependency;
-			name = ABI36_0_0EXSecureStore;
-			targetProxy = 5512E830C2856E53E0151C98BE2BDBBF /* PBXContainerItemProxy */;
-		};
-		B946E40105AD06F6FE39557AB005BF8D /* PBXTargetDependency */ = {
-			isa = PBXTargetDependency;
-			name = ABI35_0_0EXImageManipulator;
-			targetProxy = 2D315F823004663C58ED3A15A3FD2F8A /* PBXContainerItemProxy */;
-		};
-		B9A7A64EDA2116887904D4C2C8FDA9EA /* PBXTargetDependency */ = {
-			isa = PBXTargetDependency;
-			name = EXGL_CPP;
-			targetProxy = 0802C624A657C1CCD3024BC530B22876 /* PBXContainerItemProxy */;
-		};
-		B9AAE9FBFED0FD3262B547C305708151 /* PBXTargetDependency */ = {
-			isa = PBXTargetDependency;
-			name = EXAdsFacebook;
-			targetProxy = D0DB4D6C4688A6DAEBA53E98FF5D43FD /* PBXContainerItemProxy */;
-		};
-		B9BE5A85A9D032F8D66B3637D5AD7037 /* PBXTargetDependency */ = {
-			isa = PBXTargetDependency;
-			name = FirebaseCoreDiagnostics;
-			targetProxy = A3AB85467D92ADAD373F480FCDF63255 /* PBXContainerItemProxy */;
-		};
-		BA4880686F768E5C17A9A4879BDD8550 /* PBXTargetDependency */ = {
-			isa = PBXTargetDependency;
-			name = ABI34_0_0EXFont;
-			targetProxy = 7EBCA72F0567C65311BB9594FBE3CEF0 /* PBXContainerItemProxy */;
-		};
-		BAC91E12B4EC0F2DFC5E15462CEFAB46 /* PBXTargetDependency */ = {
-			isa = PBXTargetDependency;
-			name = ABI34_0_0EXGoogleSignIn;
-			targetProxy = 135FDE6EC323C92CA3A6057B178697CE /* PBXContainerItemProxy */;
-		};
-		BC5641299241493B042C636A47F5BE15 /* PBXTargetDependency */ = {
-			isa = PBXTargetDependency;
-			name = Analytics;
-			targetProxy = 26EA01FA1E931687AE7110DBAB93FDA2 /* PBXContainerItemProxy */;
-		};
-		BC6C556E7EAC8E026C0A8A586EB324CE /* PBXTargetDependency */ = {
-			isa = PBXTargetDependency;
-			name = ABI34_0_0EXSMS;
-			targetProxy = F3DB9A0F2B587B315CCE6BC97A7F00B1 /* PBXContainerItemProxy */;
-		};
-		BD2DF5C2CC39D4EE657A491166640061 /* PBXTargetDependency */ = {
-			isa = PBXTargetDependency;
-			name = ABI36_0_0EXDevice;
-			targetProxy = 8941DC54FF5D5B98BA7BB851585EAA03 /* PBXContainerItemProxy */;
-		};
-		BEE76260AE2BDFD7F88DDCA6452101E0 /* PBXTargetDependency */ = {
-			isa = PBXTargetDependency;
-			name = GoogleAppMeasurement;
-			targetProxy = FF17FD19D0D81EDE1997E71C86F0A874 /* PBXContainerItemProxy */;
-		};
-		BF5BD552E4500045833DC750B6C313D5 /* PBXTargetDependency */ = {
-			isa = PBXTargetDependency;
-			name = EXCrypto;
-			targetProxy = C75248BCDEF2B542180ED21C1F303E01 /* PBXContainerItemProxy */;
-		};
-		C00946E8B88CD554C75C24401654DF87 /* PBXTargetDependency */ = {
-			isa = PBXTargetDependency;
-			name = GoogleDataTransport;
-			targetProxy = F01DA53C56D9EFE62F5932A5FD03189C /* PBXContainerItemProxy */;
-		};
-		C054438D9CCBC3828601453BDBBAC985 /* PBXTargetDependency */ = {
-			isa = PBXTargetDependency;
-			name = ABI36_0_0EXCalendar;
-			targetProxy = 91F05A171E26A195F532B7FCBB78C75F /* PBXContainerItemProxy */;
-		};
-		C0A3C72302D0EA97E068E5DA5A99B73D /* PBXTargetDependency */ = {
-			isa = PBXTargetDependency;
-			name = ABI35_0_0EXCalendar;
-			targetProxy = 63E194CE8362C7DAB51ADACECEACA90C /* PBXContainerItemProxy */;
-		};
-		C2672B191B8FCAB43863005B8799F74F /* PBXTargetDependency */ = {
-			isa = PBXTargetDependency;
-			name = ABI35_0_0UMReactNativeAdapter;
-			targetProxy = 9DEEC8BF4DEE251B611A38A5B211E4B0 /* PBXContainerItemProxy */;
-		};
-		C39950AB06C1F2FA6D88FD05573DFDE9 /* PBXTargetDependency */ = {
-			isa = PBXTargetDependency;
-			name = "ABI36_0_0React-RCTAnimation";
-			targetProxy = EC621AD98A0A2D6BC861F6015DF3838A /* PBXContainerItemProxy */;
-		};
-		C3A6038278150E9B59AA376675EE4D5C /* PBXTargetDependency */ = {
-			isa = PBXTargetDependency;
-			name = "lottie-ios";
-			targetProxy = 17E4E795E2BF026E65414953928FAE79 /* PBXContainerItemProxy */;
-		};
-		C42322C95B264DCDE26F2470722D3604 /* PBXTargetDependency */ = {
-			isa = PBXTargetDependency;
-			name = GoogleAPIClientForREST;
-			targetProxy = 4CCFAB92893FCECF89611B179DB9B773 /* PBXContainerItemProxy */;
-		};
-		C494BCF396DD03624DC71DD20D455243 /* PBXTargetDependency */ = {
-			isa = PBXTargetDependency;
-			name = ABI34_0_0EXFileSystem;
-			targetProxy = 4E6EAEB981ED9EF2FC24A13765FC67DC /* PBXContainerItemProxy */;
-		};
-		C695A31F707C9853BA64211915587DF3 /* PBXTargetDependency */ = {
-			isa = PBXTargetDependency;
-			name = ABI36_0_0EXPrint;
-			targetProxy = DC4E1D402D29F8AA146D4613272BE5BA /* PBXContainerItemProxy */;
-		};
-		C888538C96C7C981F08690E38D52619D /* PBXTargetDependency */ = {
-			isa = PBXTargetDependency;
-			name = ABI35_0_0UMCore;
-			targetProxy = 6D481A2E60AD29986A1EBECF8502E153 /* PBXContainerItemProxy */;
-		};
-		C8DFB0DD7FBDA005D137F0B76CF078B6 /* PBXTargetDependency */ = {
-			isa = PBXTargetDependency;
-			name = ABI36_0_0UMSensorsInterface;
-			targetProxy = D4197262C86EA8FC55A2BD7F9A64FEAD /* PBXContainerItemProxy */;
-		};
-		C914F37897CD07F068879BFEAC560687 /* PBXTargetDependency */ = {
-			isa = PBXTargetDependency;
-			name = Fabric;
-			targetProxy = 06CC682C796D8C6A6DB397A4BD22E70B /* PBXContainerItemProxy */;
-		};
-		CA66279D57E01E402A446D99DA51CC60 /* PBXTargetDependency */ = {
+			targetProxy = 88D1960965949D8E8FBCF76CB026D326 /* PBXContainerItemProxy */;
+		};
+		E7C725A27A97DA10B4ECC441B98CAC47 /* PBXTargetDependency */ = {
 			isa = PBXTargetDependency;
 			name = UMReactNativeAdapter;
-			targetProxy = 35E7C022C46F0166FCB2E40020E7CEFC /* PBXContainerItemProxy */;
-		};
-		CA99F912EF0DBF2D9481F55155CC929E /* PBXTargetDependency */ = {
-			isa = PBXTargetDependency;
-			name = ABI36_0_0EXConstants;
-			targetProxy = B0B94BE7CAD7FE202BC60225ED7EFF40 /* PBXContainerItemProxy */;
-		};
-		CAA8D3084EB99807938F073916D06866 /* PBXTargetDependency */ = {
-			isa = PBXTargetDependency;
-			name = "ABI36_0_0React-Core";
-			targetProxy = EE933B88C05BD27C655DFD345664FCD4 /* PBXContainerItemProxy */;
-		};
-		CB14DDDEECBB0F1ECAD950E6AB91B502 /* PBXTargetDependency */ = {
-			isa = PBXTargetDependency;
-			name = EXLocalization;
-			targetProxy = 39D8114B29D2EB6AAF5C96E693E84E71 /* PBXContainerItemProxy */;
-		};
-		CB8E13F4581FC751B5138115057A8AB0 /* PBXTargetDependency */ = {
-			isa = PBXTargetDependency;
-			name = FBSDKLoginKit;
-			targetProxy = E0D42D729CFABCEDD3F4DD34DB114432 /* PBXContainerItemProxy */;
-		};
-		CC1B61189EE03FE3B6158067C3B220CA /* PBXTargetDependency */ = {
-			isa = PBXTargetDependency;
-			name = ABI36_0_0EXAV;
-			targetProxy = 0AE304CCD0FA11551E633B8BD99492CC /* PBXContainerItemProxy */;
-		};
-		CC3F9661A6140A98498B493F865D9364 /* PBXTargetDependency */ = {
-			isa = PBXTargetDependency;
-			name = EXPrint;
-			targetProxy = CAB6633B971DF259BBC4A9164D33CA2C /* PBXContainerItemProxy */;
-		};
-		CC5E7B374CBDF3A285EEEB6293C0D999 /* PBXTargetDependency */ = {
-			isa = PBXTargetDependency;
-			name = ABI35_0_0EXMediaLibrary;
-			targetProxy = 98AC88CD2A2338D320F890E6676058C9 /* PBXContainerItemProxy */;
-		};
-		CDF3E28B69C51907BBA33E1526209ED0 /* PBXTargetDependency */ = {
-			isa = PBXTargetDependency;
-			name = EXAmplitude;
-			targetProxy = E0B1B30B2518E246993E5F48CAAE233E /* PBXContainerItemProxy */;
-		};
-		CE0EDC021FC665DFCFA5B5ECAE8146C1 /* PBXTargetDependency */ = {
-			isa = PBXTargetDependency;
-			name = ABI34_0_0EXConstants;
-			targetProxy = FB87ACCB3CCB55C28407827E00DFB2F2 /* PBXContainerItemProxy */;
-		};
-		CE6D6FF269E8FEAC1EB67722457C98E1 /* PBXTargetDependency */ = {
-			isa = PBXTargetDependency;
-			name = ABI35_0_0EXSegment;
-			targetProxy = 3C05D42490348DD700F15C4270ED6E5B /* PBXContainerItemProxy */;
-		};
-		D02528A52CCD1D54B53F989B2115369F /* PBXTargetDependency */ = {
-			isa = PBXTargetDependency;
-			name = FBReactNativeSpec;
-			targetProxy = 54F02A67AAD2418590F56DBBDF8282BB /* PBXContainerItemProxy */;
-		};
-		D17441730EB86AA0482B79E9179BBD40 /* PBXTargetDependency */ = {
-			isa = PBXTargetDependency;
-			name = ABI35_0_0EXSharing;
-			targetProxy = F60AC7A46FB7A343EAC2634D65C6853B /* PBXContainerItemProxy */;
-		};
-		D181626FEA3866AA8B1D5ECC04E23479 /* PBXTargetDependency */ = {
-			isa = PBXTargetDependency;
-			name = ABI35_0_0EXBlur;
-			targetProxy = 62E82D60E9050EA95EBA670D4021975B /* PBXContainerItemProxy */;
-		};
-		D233B8CCF2A0FC23104C40DFE559BAB5 /* PBXTargetDependency */ = {
-			isa = PBXTargetDependency;
-			name = ABI36_0_0EXAdsFacebook;
-			targetProxy = 89A2366D4D2537B9EC722523C1F04CC7 /* PBXContainerItemProxy */;
-		};
-		D31BAD9D51F6B447E5F5BF1901C03541 /* PBXTargetDependency */ = {
-			isa = PBXTargetDependency;
-			name = ABI34_0_0EXTaskManager;
-			targetProxy = 3C972A1AB6BC5F18345AB9DF9EA40D83 /* PBXContainerItemProxy */;
-		};
-		D434C323C6F5D2741EDC9E993EE96C89 /* PBXTargetDependency */ = {
-			isa = PBXTargetDependency;
-			name = Branch;
-			targetProxy = F7F702CB58A134D2D921D89AB9720EFC /* PBXContainerItemProxy */;
-		};
-		D4957866324F84BB3AD4173C05241D7F /* PBXTargetDependency */ = {
-			isa = PBXTargetDependency;
-			name = ABI35_0_0EXAppAuth;
-			targetProxy = EF6FFAC1F5FCB2D5CC57FB4BB0A67E4B /* PBXContainerItemProxy */;
-		};
-		D5147A1A50AA9618420ACD523F550BD9 /* PBXTargetDependency */ = {
-			isa = PBXTargetDependency;
-			name = ABI36_0_0UMBarCodeScannerInterface;
-			targetProxy = 91242A46868797FE0C3A6E6F787CB17E /* PBXContainerItemProxy */;
-		};
-		D5289DF9961596D651C47DAEB5182FEA /* PBXTargetDependency */ = {
-			isa = PBXTargetDependency;
-			name = "ABI36_0_0React-RCTCameraRoll";
-			targetProxy = 5CC120F7E138E9B7CEEEA1C85819EEB8 /* PBXContainerItemProxy */;
-		};
-		D60D4DB5B0303386D4C126BF68BC808F /* PBXTargetDependency */ = {
-			isa = PBXTargetDependency;
-			name = ABI36_0_0EXInAppPurchases;
-			targetProxy = 559DCD57E0760FC1098C9F759BDC6D79 /* PBXContainerItemProxy */;
-		};
-		D67C9FE2362B1F65127B7041E04A610B /* PBXTargetDependency */ = {
-			isa = PBXTargetDependency;
-			name = ABI35_0_0EXPermissions;
-			targetProxy = 80D999A7EB726612CB2667E39FC9C3FD /* PBXContainerItemProxy */;
-		};
-		D78964E616D41DD4A606F32AF6F1A284 /* PBXTargetDependency */ = {
-			isa = PBXTargetDependency;
-			name = "ABI36_0_0React-jsiexecutor";
-			targetProxy = 8ACADA37B90BA6B179D7A731A7A4E7E5 /* PBXContainerItemProxy */;
-		};
-		D7CC43B3491274FADE8AC83DCC6876F9 /* PBXTargetDependency */ = {
-			isa = PBXTargetDependency;
-			name = ABI36_0_0UMFaceDetectorInterface;
-			targetProxy = FB07A0F229883A6EF05553B5B89D9EEC /* PBXContainerItemProxy */;
-		};
-		D7DB3E0344F080C89FBDAD28E09230EB /* PBXTargetDependency */ = {
-			isa = PBXTargetDependency;
-			name = ABI36_0_0EXMediaLibrary;
-			targetProxy = B6FFDC46B2681B86E13F50E14942A3F2 /* PBXContainerItemProxy */;
-		};
-		DB6392B5B3139432CDBCADD014BAABE3 /* PBXTargetDependency */ = {
-			isa = PBXTargetDependency;
-			name = "ABI36_0_0React-RCTText";
-			targetProxy = 5A82E21F474B4647229F3A690E490217 /* PBXContainerItemProxy */;
-		};
-		DBDA1EEBAAA4058C6842E7E31D55F0AC /* PBXTargetDependency */ = {
-			isa = PBXTargetDependency;
-			name = ABI36_0_0EXCellular;
-			targetProxy = F7E0780A790F0CE16DF31B0DAF52DB38 /* PBXContainerItemProxy */;
-		};
-		DC0F0A23C8DFB7029248C1C1B923A13B /* PBXTargetDependency */ = {
-			isa = PBXTargetDependency;
-			name = ABI36_0_0Yoga;
-			targetProxy = 6A73431BEF1124C0D32C0E57695CC263 /* PBXContainerItemProxy */;
-		};
-		DD03C5B8E364BD7AB90E9D84F4386CA3 /* PBXTargetDependency */ = {
-			isa = PBXTargetDependency;
-			name = ABI34_0_0UMFontInterface;
-			targetProxy = 78C0E903C5617C9953DC74D8D34C1790 /* PBXContainerItemProxy */;
-		};
-		DE148908187A0283F8C4C126347241F7 /* PBXTargetDependency */ = {
-			isa = PBXTargetDependency;
-			name = ABI34_0_0EXAppAuth;
-			targetProxy = 2552C8D455081EDB0B5B6E0755766B5A /* PBXContainerItemProxy */;
-		};
-		DE220D1B15E68412AC7D53823DF5B755 /* PBXTargetDependency */ = {
-			isa = PBXTargetDependency;
-			name = ABI34_0_0EXLinearGradient;
-			targetProxy = 047CDDDC65CA3D3478C17F2D65764406 /* PBXContainerItemProxy */;
-		};
-		DE439618D1E0FC13B130250020951841 /* PBXTargetDependency */ = {
-			isa = PBXTargetDependency;
-			name = EXLinearGradient;
-			targetProxy = 1C20C276E2B3520509FDAEE6AD2C66DC /* PBXContainerItemProxy */;
-		};
-		DE668C8DD81ACF3F130A883FC98EE15D /* PBXTargetDependency */ = {
-			isa = PBXTargetDependency;
-			name = ABI36_0_0EXUpdates;
-			targetProxy = C2FE2824B3A13E364FAA4D69DBAAD98C /* PBXContainerItemProxy */;
-		};
-		DEDDEF6E93F20D298B0A6C05848E53AC /* PBXTargetDependency */ = {
-			isa = PBXTargetDependency;
-			name = ABI35_0_0EXSensors;
-			targetProxy = FD6BF6458199D46B3282F4262663E7B5 /* PBXContainerItemProxy */;
-		};
-		DF0FD7695C09A6759F59F8F54CB2C097 /* PBXTargetDependency */ = {
-			isa = PBXTargetDependency;
-			name = "ABI36_0_0React-jsi";
-			targetProxy = 3FC249BC63AC299B109D0CFFA7FE4675 /* PBXContainerItemProxy */;
-		};
-		DF12AA8A223A762AEC718A56D3A01655 /* PBXTargetDependency */ = {
-			isa = PBXTargetDependency;
-			name = DoubleConversion;
-			targetProxy = 0F3671028F88DF41AEAF2DE3B2014634 /* PBXContainerItemProxy */;
-		};
-		DFB493F8FDD54FC06657C54F731E511E /* PBXTargetDependency */ = {
-			isa = PBXTargetDependency;
-			name = ABI34_0_0UMImageLoaderInterface;
-			targetProxy = 8A80FFD46A6C14ABC15C671E965FB916 /* PBXContainerItemProxy */;
-		};
-		DFC152BC57BEB3A60499FE440DA56772 /* PBXTargetDependency */ = {
-			isa = PBXTargetDependency;
-			name = ABI36_0_0EXCrypto;
-			targetProxy = C1A540B80DBEEBF8208F87491203C33A /* PBXContainerItemProxy */;
-		};
-		DFD876913F9C202940E16B0277C94054 /* PBXTargetDependency */ = {
-			isa = PBXTargetDependency;
-			name = "React-RCTVibration";
-			targetProxy = B78E9E33C3AB3144B458BBBB183EA47A /* PBXContainerItemProxy */;
-		};
-		E23CFE630C8EB19BD8F22E7602F137CE /* PBXTargetDependency */ = {
-			isa = PBXTargetDependency;
-			name = EXAppleAuthentication;
-			targetProxy = 0D3D90EBD588C5BFB60F71B8F9B8D08E /* PBXContainerItemProxy */;
-		};
-		E33437E9D3746D20E96B9E81FD0E6615 /* PBXTargetDependency */ = {
-			isa = PBXTargetDependency;
-			name = ABI36_0_0EXSpeech;
-			targetProxy = 0DC57A1781AF067574E2F75CCA342254 /* PBXContainerItemProxy */;
-		};
-		E3BA91D8D98107F7C135E16A72BD1F0E /* PBXTargetDependency */ = {
-			isa = PBXTargetDependency;
-			name = ABI36_0_0UMConstantsInterface;
-			targetProxy = 366207147258A803131CF4B9D4933E9A /* PBXContainerItemProxy */;
-		};
-		E3F66723CBC4CEC4940CF4F6E15A836A /* PBXTargetDependency */ = {
-			isa = PBXTargetDependency;
-			name = "ABI36_0_0React-RCTImage";
-			targetProxy = 23D6F380D8507FCCD87888999FE5C37F /* PBXContainerItemProxy */;
-		};
-		E4764D26ED05D6F482B8D09F3A24513E /* PBXTargetDependency */ = {
-			isa = PBXTargetDependency;
-			name = ABI36_0_0EXTaskManager;
-			targetProxy = D5034B633541AC5812334CEB9EE81E71 /* PBXContainerItemProxy */;
-		};
-		E5292C2CB0F9180D840261EE8B16A828 /* PBXTargetDependency */ = {
-			isa = PBXTargetDependency;
-			name = ABI35_0_0EXLocation;
-			targetProxy = B9808B02CC22BF6B5A29B073D52F361E /* PBXContainerItemProxy */;
-		};
-		E6DBCC0FEC10A0D45BD2512F146269E1 /* PBXTargetDependency */ = {
-			isa = PBXTargetDependency;
-			name = EXSharing;
-			targetProxy = 7856C45F0B449A398E1F804FD52B3F2E /* PBXContainerItemProxy */;
-		};
-		E74C3FBA770A3F9DEFE5C2F1845E24A5 /* PBXTargetDependency */ = {
-			isa = PBXTargetDependency;
-			name = ABI35_0_0EXSpeech;
-			targetProxy = 929D34F5CD4F8A080BA4BDCF38B00BB0 /* PBXContainerItemProxy */;
-		};
-		E7FB5DBD8C6EFA9796AD08FE3C209AF5 /* PBXTargetDependency */ = {
-			isa = PBXTargetDependency;
-			name = ABI34_0_0UMPermissionsInterface;
-			targetProxy = F603B2A80334B962B278F847E7FDBA4D /* PBXContainerItemProxy */;
-		};
-		E84AC3BA5E806FD875364D141167820A /* PBXTargetDependency */ = {
-			isa = PBXTargetDependency;
-			name = ABI35_0_0UMPermissionsInterface;
-			targetProxy = 1BF528355ABEC100CFCC2808F211D9B0 /* PBXContainerItemProxy */;
-		};
-		E985A7E911DDD610F6E738D7F0A4F959 /* PBXTargetDependency */ = {
-			isa = PBXTargetDependency;
-			name = ABI36_0_0EXAppAuth;
-			targetProxy = 5D717139DF7F04AB51918B8991F27B64 /* PBXContainerItemProxy */;
-		};
-		EA8E37C5E97FAD7F8307D8BBD362ABFA /* PBXTargetDependency */ = {
-			isa = PBXTargetDependency;
-			name = EXHaptics;
-			targetProxy = FC48A033308BE4B6388D398478982671 /* PBXContainerItemProxy */;
-		};
-		EAEAC55E9B5D7C33652C473110452318 /* PBXTargetDependency */ = {
-			isa = PBXTargetDependency;
-			name = ABI34_0_0EXBlur;
-			targetProxy = 715C84215EE781D765E05A0F404E6D60 /* PBXContainerItemProxy */;
-		};
-		EC1C98BB1DEAD066CE23F1180AD61B3A /* PBXTargetDependency */ = {
-			isa = PBXTargetDependency;
-			name = EXAV;
-			targetProxy = C3666915EDC1DC87A8E72145C9B206AF /* PBXContainerItemProxy */;
-		};
-		EC2EF6B8EF023FA4F0D374E4D5206EEC /* PBXTargetDependency */ = {
-			isa = PBXTargetDependency;
-			name = ABI36_0_0EXImagePicker;
-			targetProxy = 476CD66017E68245A67D7CBD15014F60 /* PBXContainerItemProxy */;
-		};
-		ECFBF4CC3976AA305A3799830241FE3A /* PBXTargetDependency */ = {
-			isa = PBXTargetDependency;
-			name = ABI34_0_0UMConstantsInterface;
-			targetProxy = BBC2A1750E16DBBD7F0B61BD7D0E385E /* PBXContainerItemProxy */;
+			targetProxy = 9AAACAFC0D8CD6D4FBB7A2F346352B5B /* PBXContainerItemProxy */;
+		};
+		E87E0FDD8032CE6AC4D1B4C99FBA6F2D /* PBXTargetDependency */ = {
+			isa = PBXTargetDependency;
+			name = ABI36_0_0UMImageLoaderInterface;
+			targetProxy = 7000373E685DAE49B48D440CAED6090B /* PBXContainerItemProxy */;
+		};
+		E9A32D5AA6AC721D004761B068230394 /* PBXTargetDependency */ = {
+			isa = PBXTargetDependency;
+			name = ABI35_0_0EXLocalAuthentication;
+			targetProxy = 4932E735B1EB37348777D65B6CDB51AA /* PBXContainerItemProxy */;
+		};
+		EB1FA672072C0EDDEBF3719FADB6AFD9 /* PBXTargetDependency */ = {
+			isa = PBXTargetDependency;
+			name = ABI36_0_0EXGoogleSignIn;
+			targetProxy = BD55276058BEF48F50C3B55B49910115 /* PBXContainerItemProxy */;
+		};
+		EB9B4FBD87F75D0B311C07DBDAFA94D7 /* PBXTargetDependency */ = {
+			isa = PBXTargetDependency;
+			name = ABI34_0_0UMReactNativeAdapter;
+			targetProxy = A0D657DB397DF247F15F90F953F1EA26 /* PBXContainerItemProxy */;
+		};
+		EBA7FE1D85665A5ED49FEA06B9ED7EF2 /* PBXTargetDependency */ = {
+			isa = PBXTargetDependency;
+			name = "React-RCTImage";
+			targetProxy = 481EC2C2B799519B9BFFDFC5E8132636 /* PBXContainerItemProxy */;
+		};
+		EC52A43CF31E3A1FEEB99BCB1C52A2F7 /* PBXTargetDependency */ = {
+			isa = PBXTargetDependency;
+			name = UMConstantsInterface;
+			targetProxy = E2D8B02D92D9BF2563C6F999B15FB551 /* PBXContainerItemProxy */;
+		};
+		ECCABE5CBDD3B5665B0925D297F6DE26 /* PBXTargetDependency */ = {
+			isa = PBXTargetDependency;
+			name = ABI35_0_0EXDevice;
+			targetProxy = C29F9629A2C7DAD317B7987899ADD954 /* PBXContainerItemProxy */;
+		};
+		ECCD6B5B1C34BC45C5611F2A47DF35CC /* PBXTargetDependency */ = {
+			isa = PBXTargetDependency;
+			name = ABI34_0_0EXCrypto;
+			targetProxy = 099566F782C4261F428DC72D4FF68B70 /* PBXContainerItemProxy */;
+		};
+		ECDE740CACECF392C55878CB13D81CD6 /* PBXTargetDependency */ = {
+			isa = PBXTargetDependency;
+			name = ABI34_0_0EXPrint;
+			targetProxy = A383AA3E824EBC18451863FA6F6A64F5 /* PBXContainerItemProxy */;
 		};
 		ED15C32131DC69D2D0C4257045C8C910 /* PBXTargetDependency */ = {
 			isa = PBXTargetDependency;
@@ -8810,1922 +5482,127 @@
 			target = 0DBD2E5458E61E9BBFDC5914B7D570E8 /* Pods-Exponent */;
 			targetProxy = D39CBFF04205C11DB78C9F31D5C6D54F /* PBXContainerItemProxy */;
 		};
-		EE34ADF39E6AF7A4F605B1015193C550 /* PBXTargetDependency */ = {
-			isa = PBXTargetDependency;
-			name = ABI35_0_0EXCamera;
-			targetProxy = 5336DB67B6443DE1ADC57AEEFA5CF515 /* PBXContainerItemProxy */;
-		};
-		EE3A55C70A128F612378563B529B1DBD /* PBXTargetDependency */ = {
-			isa = PBXTargetDependency;
-			name = ABI34_0_0UMBarCodeScannerInterface;
-			targetProxy = 40C6CBCD35CD0803E22925F22AEDC9E7 /* PBXContainerItemProxy */;
-		};
-		EE930387B9FC102CDE5CAE4C474A4FA7 /* PBXTargetDependency */ = {
-			isa = PBXTargetDependency;
-			name = ABI36_0_0EXFileSystem;
-			targetProxy = 11CA0CB48A86EBC032F211150C157159 /* PBXContainerItemProxy */;
-		};
-		EF45EEF57000780D633B3AC44537BFF2 /* PBXTargetDependency */ = {
-			isa = PBXTargetDependency;
-			name = ABI36_0_0FBLazyVector;
-			targetProxy = 75FD4BD8FF7D414B9E02FD0AAE7F1EA6 /* PBXContainerItemProxy */;
-		};
-		F0DF97E2368A114531721FA2E101FFAB /* PBXTargetDependency */ = {
+		EDB6BDD2445A782D6CA241C36C3E1CD0 /* PBXTargetDependency */ = {
+			isa = PBXTargetDependency;
+			name = ABI36_0_0UMConstantsInterface;
+			targetProxy = 036B167711368212B6EE5FB94D8CAFCA /* PBXContainerItemProxy */;
+		};
+		EE2E4789EC04E0FCB85A8F953C91DB2B /* PBXTargetDependency */ = {
+			isa = PBXTargetDependency;
+			name = ABI35_0_0EXPermissions;
+			targetProxy = 39F3C2503E9FE3D3C15D7240415E2245 /* PBXContainerItemProxy */;
+		};
+		EE37E5227F90F412CFF98A729CFEAB95 /* PBXTargetDependency */ = {
+			isa = PBXTargetDependency;
+			name = EXImageManipulator;
+			targetProxy = 24C4AFA2424E182F86FD7E2BA0053AD6 /* PBXContainerItemProxy */;
+		};
+		EE53C0D7D7A76A3E08FBD86785C539A3 /* PBXTargetDependency */ = {
+			isa = PBXTargetDependency;
+			name = EXGoogleSignIn;
+			targetProxy = 3AAA0C78FE786E0B9216243E6916633A /* PBXContainerItemProxy */;
+		};
+		EEED036CFD4FF8C20B30CB921C72C6FB /* PBXTargetDependency */ = {
+			isa = PBXTargetDependency;
+			name = ZXingObjC;
+			targetProxy = 4AD0781106BB2C33E527D51794A743F0 /* PBXContainerItemProxy */;
+		};
+		F23076625B219DBE6A63B4D1145BD82E /* PBXTargetDependency */ = {
+			isa = PBXTargetDependency;
+			name = ABI36_0_0EXLocalization;
+			targetProxy = 2853820CCA3D553D832CA817598EF44C /* PBXContainerItemProxy */;
+		};
+		F2B541CDE87515C2DBC09275EFB407CB /* PBXTargetDependency */ = {
+			isa = PBXTargetDependency;
+			name = ABI36_0_0EXAmplitude;
+			targetProxy = 9537FF471017E46A8274E8AB09C5E136 /* PBXContainerItemProxy */;
+		};
+		F52087FA6E51761423A1C11BDD187C63 /* PBXTargetDependency */ = {
+			isa = PBXTargetDependency;
+			name = EXBackgroundFetch;
+			targetProxy = 57C2242B031E91638A53E5274938BBF6 /* PBXContainerItemProxy */;
+		};
+		F578E75AD6779EE203ADA736E9AD108A /* PBXTargetDependency */ = {
 			isa = PBXTargetDependency;
 			name = ABI34_0_0EXFaceDetector;
-			targetProxy = EF9D82096D0A604E96D1AC82FEF83863 /* PBXContainerItemProxy */;
-		};
-		F117BCDAA0C3F5B16ECA6EF6F2E037C5 /* PBXTargetDependency */ = {
-			isa = PBXTargetDependency;
-			name = EXContacts;
-			targetProxy = 7612CF826A2AC46E38BAE7D0E5EAB4C3 /* PBXContainerItemProxy */;
-		};
-		F1AF64F0FF9B71745A5DD7123B9444C0 /* PBXTargetDependency */ = {
+			targetProxy = 04E4488CBC009A9D7095DA4CFC925EEB /* PBXContainerItemProxy */;
+		};
+		F59646722211D52C63B184B412EE2F7E /* PBXTargetDependency */ = {
+			isa = PBXTargetDependency;
+			name = ABI35_0_0EXCrypto;
+			targetProxy = 04D839A863088EE5E81AB26D778889AC /* PBXContainerItemProxy */;
+		};
+		F5F398135EC61F7C64B60B8BAAD5D324 /* PBXTargetDependency */ = {
+			isa = PBXTargetDependency;
+			name = Fabric;
+			targetProxy = 1588986E5E96E4CD2C659B435BB9DEAE /* PBXContainerItemProxy */;
+		};
+		F67AE1EB78FB5B690533F5ADFED94FB2 /* PBXTargetDependency */ = {
+			isa = PBXTargetDependency;
+			name = ABI36_0_0EXMediaLibrary;
+			targetProxy = 3055832434D97AB0DFB101B6E8BE8F7B /* PBXContainerItemProxy */;
+		};
+		F6B4DDB3FC40BF33DCD62C74D39F51D7 /* PBXTargetDependency */ = {
+			isa = PBXTargetDependency;
+			name = "ABI36_0_0React-jsi";
+			targetProxy = CD8AE0DF47A887A9EF9267278B3145BD /* PBXContainerItemProxy */;
+		};
+		F75E6DC71DDB3A465D896629C1C2E8B3 /* PBXTargetDependency */ = {
+			isa = PBXTargetDependency;
+			name = ABI35_0_0EXMediaLibrary;
+			targetProxy = A534B4FAE89C4F935E582F38C8EA5D72 /* PBXContainerItemProxy */;
+		};
+		F9679070B631B02C6AE47A1B45C6D589 /* PBXTargetDependency */ = {
+			isa = PBXTargetDependency;
+			name = ABI36_0_0EXFacebook;
+			targetProxy = A9353408187B6ADA4A85E584C5C87EDA /* PBXContainerItemProxy */;
+		};
+		FA30494262999337FBE5524789317DD0 /* PBXTargetDependency */ = {
+			isa = PBXTargetDependency;
+			name = FBLazyVector;
+			targetProxy = BD3FB3587286F4B5036726C5EB907CEC /* PBXContainerItemProxy */;
+		};
+		FE3FB0EDF625FA9244692F76E7C9B8CE /* PBXTargetDependency */ = {
+			isa = PBXTargetDependency;
+			name = EXSpeech;
+			targetProxy = 2AB994107A65A8FC3F8D60A5720026FD /* PBXContainerItemProxy */;
+		};
+		FFA9D3B75FABB802E0FF5D02E8659F26 /* PBXTargetDependency */ = {
+			isa = PBXTargetDependency;
+			name = ABI36_0_0EXMailComposer;
+			targetProxy = 2C563B6311F78B088857F61E296D4204 /* PBXContainerItemProxy */;
+		};
+		FFB2AA9DC2524EE9F2F6A2CB9E1191E8 /* PBXTargetDependency */ = {
 			isa = PBXTargetDependency;
 			name = Yoga;
-			targetProxy = 14603E55B65CF4265F19F7277EAFE8D2 /* PBXContainerItemProxy */;
-		};
-		F1DBBE2289ECBD656C44EE1DD900B672 /* PBXTargetDependency */ = {
-			isa = PBXTargetDependency;
-			name = ABI34_0_0EXLocation;
-			targetProxy = 7C168597F5567A4E86502DCCC67025C7 /* PBXContainerItemProxy */;
-		};
-		F2839AD82DE8E71F3879DE73C2644329 /* PBXTargetDependency */ = {
-			isa = PBXTargetDependency;
-			name = "React-RCTBlob";
-			targetProxy = AB358EF1C8EC3D57E058DCF322196AAF /* PBXContainerItemProxy */;
-		};
-		F35F4EAED6A41F9BC370E9C059959F7A /* PBXTargetDependency */ = {
-			isa = PBXTargetDependency;
-			name = ABI34_0_0EXSegment;
-			targetProxy = 0277F2E39BD178B7CDC19555BB972B08 /* PBXContainerItemProxy */;
-		};
-		F438876D43F53E0CEA1CC80EA8D76C5E /* PBXTargetDependency */ = {
-			isa = PBXTargetDependency;
-			name = ABI35_0_0UMFaceDetectorInterface;
-			targetProxy = E8AE03990FEFD2630490007D2E279673 /* PBXContainerItemProxy */;
-		};
-		F466615A63260B252A03F721197DFCA2 /* PBXTargetDependency */ = {
-			isa = PBXTargetDependency;
-			name = ABI34_0_0EXSecureStore;
-			targetProxy = AF2563335C3170274C4C9D92F091B76B /* PBXContainerItemProxy */;
-		};
-		F529B25DF7E74E14F35D080722DFB2EC /* PBXTargetDependency */ = {
-			isa = PBXTargetDependency;
-			name = ABI35_0_0UMConstantsInterface;
-			targetProxy = C5EC1A250A9F0C42DC9D72644A4CA7EB /* PBXContainerItemProxy */;
-		};
-		F58EAD4DB610CC69F93F1BCA6F4F9CF3 /* PBXTargetDependency */ = {
-			isa = PBXTargetDependency;
-			name = EXSQLite;
-			targetProxy = 39F3EF8E577BE68CD97A24F6FAA9BCB6 /* PBXContainerItemProxy */;
-		};
-		F7231242A18847B5EDBF432536129ABD /* PBXTargetDependency */ = {
-			isa = PBXTargetDependency;
-			name = ABI35_0_0EXApplication;
-			targetProxy = C9A3007EE12EB55DED47985821778BAA /* PBXContainerItemProxy */;
-		};
-		F8152A554336B17812393F8BE1B934B8 /* PBXTargetDependency */ = {
-			isa = PBXTargetDependency;
-			name = EXFacebook;
-			targetProxy = 010BC4D4DE18276A54677283EC0C9D30 /* PBXContainerItemProxy */;
-		};
-		F82A17F44B7B00BF72D97D47021C8BD4 /* PBXTargetDependency */ = {
-			isa = PBXTargetDependency;
-			name = EXFont;
-			targetProxy = DDD2CCC3F75EA1DE7F71053E95E59EFA /* PBXContainerItemProxy */;
-		};
-		F8462EFA64B65D59D9FD68569EB38896 /* PBXTargetDependency */ = {
-			isa = PBXTargetDependency;
-			name = ABI35_0_0EXSMS;
-			targetProxy = 7AD97AE5C6CFBDED8D532A0EFCFD053F /* PBXContainerItemProxy */;
-		};
-		F9D7CBB86B6EB82E034A4CB4DD386EB4 /* PBXTargetDependency */ = {
-			isa = PBXTargetDependency;
-			name = ABI34_0_0EXCrypto;
-			targetProxy = 6871C8070011B77A8BB4C0CBD557F730 /* PBXContainerItemProxy */;
-		};
-		FA8BB120B4509C5BD9D0365865A796E7 /* PBXTargetDependency */ = {
-			isa = PBXTargetDependency;
-			name = ABI34_0_0UMReactNativeAdapter;
-			targetProxy = 4DB793CE4B03B5425C61865535E7775E /* PBXContainerItemProxy */;
-		};
-		FAA2A641A42EB4FFE5A00405E3B283B6 /* PBXTargetDependency */ = {
-			isa = PBXTargetDependency;
-			name = JKBigInteger2;
-			targetProxy = EACD14D7805132AC9C76863F863B7A84 /* PBXContainerItemProxy */;
-		};
-		FB1E89A3F1569747C4E9FCE6B204F799 /* PBXTargetDependency */ = {
-			isa = PBXTargetDependency;
-			name = GoogleToolboxForMac;
-			targetProxy = 1F64702801D90A14B452392CBB6C82E6 /* PBXContainerItemProxy */;
-		};
-		FC831164121A3014083714C58B92BD60 /* PBXTargetDependency */ = {
-			isa = PBXTargetDependency;
-			name = ABI36_0_0EXBackgroundFetch;
-			targetProxy = 254562AC4F3B27D31A7003AE81860504 /* PBXContainerItemProxy */;
-		};
-		FCA1E6A7C35F6842B3FD9B12BC19B1A0 /* PBXTargetDependency */ = {
-			isa = PBXTargetDependency;
-			name = ABI34_0_0EXPrint;
-			targetProxy = CE3DEF0A152DE87ACC7B34F412A853B6 /* PBXContainerItemProxy */;
-		};
-		FCDA93D7D7D5E604BE1F28467C1B2A34 /* PBXTargetDependency */ = {
-			isa = PBXTargetDependency;
-			name = EXAdsAdMob;
-			targetProxy = 546465A61CAEBD0F9C1FC930DE656532 /* PBXContainerItemProxy */;
-		};
-		FD0DADB169DB7AE44ECFD828E0199108 /* PBXTargetDependency */ = {
-			isa = PBXTargetDependency;
-			name = "React-RCTNetwork";
-			targetProxy = AD9F5FF7ECE8FE059A3CDCF5564B55B4 /* PBXContainerItemProxy */;
-		};
-		FF0ABC75A967FBBF6B7C494ECDA5F73B /* PBXTargetDependency */ = {
-			isa = PBXTargetDependency;
-			name = ABI36_0_0EXSharing;
-			targetProxy = F5BA8572305460D74E5DD5FE04EC629D /* PBXContainerItemProxy */;
-		};
-		FFF4D5C7066FF29A16F37B20C43FE394 /* PBXTargetDependency */ = {
-			isa = PBXTargetDependency;
-			name = UMFileSystemInterface;
-			targetProxy = A0CBF714E3F56C1670B015268A3487BC /* PBXContainerItemProxy */;
-=======
-		00798E69E8C5C18312ADE4F091049AEC /* PBXTargetDependency */ = {
-			isa = PBXTargetDependency;
-			name = EXBlur;
-			targetProxy = 048266AF000166AEF1B83CAFB6D0B57C /* PBXContainerItemProxy */;
-		};
-		007E948759C4F65A1908E1561014FF5C /* PBXTargetDependency */ = {
-			isa = PBXTargetDependency;
-			name = ABI35_0_0EXAppLoaderProvider;
-			targetProxy = 9DB106BBB5A9C599A4630A9942A766BA /* PBXContainerItemProxy */;
-		};
-		00C8334F3B71BEDBF56551D062B9BBF5 /* PBXTargetDependency */ = {
-			isa = PBXTargetDependency;
-			name = UMTaskManagerInterface;
-			targetProxy = BDCD48530B5D9DF9CA2D451EB217CA0A /* PBXContainerItemProxy */;
-		};
-		0366979D3A4A6AB764A8DC473B1F17B0 /* PBXTargetDependency */ = {
-			isa = PBXTargetDependency;
-			name = "ABI36_0_0React-RCTLinking";
-			targetProxy = C5A91B6E5B19DE941FC31C096593AC76 /* PBXContainerItemProxy */;
-		};
-		03F3D64E7EEA9629A51F74B099B75051 /* PBXTargetDependency */ = {
-			isa = PBXTargetDependency;
-			name = EXCrypto;
-			targetProxy = 6A3B7929AAE08475AF88DDC9BD060EAF /* PBXContainerItemProxy */;
-		};
-		04A2B6FCB5C173A88324DD77A7C7C812 /* PBXTargetDependency */ = {
-			isa = PBXTargetDependency;
-			name = ABI36_0_0UMImageLoaderInterface;
-			targetProxy = 38A64C2C6EC199401CE81A1E10B5C6CB /* PBXContainerItemProxy */;
-		};
-		04C17D885FC79C37DA25A9EEAD0CAECD /* PBXTargetDependency */ = {
-			isa = PBXTargetDependency;
-			name = ABI36_0_0EXApplication;
-			targetProxy = 09C6B3F940CF6AE15DE38CC416C6EBC6 /* PBXContainerItemProxy */;
-		};
-		050659BCA599EED9A4BDC90D08050137 /* PBXTargetDependency */ = {
-			isa = PBXTargetDependency;
-			name = ABI34_0_0EXMediaLibrary;
-			targetProxy = D715A015C18A78B2C74175D2F4C387D5 /* PBXContainerItemProxy */;
-		};
-		05A5867B0A8DC4194B8E4FBE17F63FCB /* PBXTargetDependency */ = {
-			isa = PBXTargetDependency;
-			name = FirebaseMLVision;
-			targetProxy = CF78FD674F106680810FB66F54C13221 /* PBXContainerItemProxy */;
-		};
-		07B91C96F074EC58ABE8C58FD696ABE7 /* PBXTargetDependency */ = {
-			isa = PBXTargetDependency;
-			name = EXScreenOrientation;
-			targetProxy = EF2885366C9869CC78D5FC4A9B603038 /* PBXContainerItemProxy */;
-		};
-		090C7C7051EAC7A08709F0EF11E4D47F /* PBXTargetDependency */ = {
-			isa = PBXTargetDependency;
-			name = UMFileSystemInterface;
-			targetProxy = 40B72DB4377FA3E54F33504786159B9A /* PBXContainerItemProxy */;
-		};
-		0A7C1662232CEA05DEF048CB431F1617 /* PBXTargetDependency */ = {
-			isa = PBXTargetDependency;
-			name = JKBigInteger2;
-			targetProxy = 72A559DB1DD580B83650F2A20AEADF6E /* PBXContainerItemProxy */;
-		};
-		0BDC4262E68DB470C111EAD13A3C015B /* PBXTargetDependency */ = {
-			isa = PBXTargetDependency;
-			name = EXApplication;
-			targetProxy = 96AB1CF9FFB5094516C6C0C70AF27E12 /* PBXContainerItemProxy */;
-		};
-		0BDE935A8E799F57B28EE5EFFAB515BB /* PBXTargetDependency */ = {
-			isa = PBXTargetDependency;
-			name = ABI35_0_0EXBackgroundFetch;
-			targetProxy = 4ABB50CE5BFF23BE00A9F3DCF51817C6 /* PBXContainerItemProxy */;
-		};
-		0D923723296770B3C0263567BAEC7749 /* PBXTargetDependency */ = {
-			isa = PBXTargetDependency;
-			name = ABI34_0_0EXImagePicker;
-			targetProxy = 4402B73542AA29144349E720C8FD4555 /* PBXContainerItemProxy */;
-		};
-		0E31797BD2D8AEFA5D7D936ACB6E7425 /* PBXTargetDependency */ = {
-			isa = PBXTargetDependency;
-			name = "ABI36_0_0React-RCTCameraRoll";
-			targetProxy = 83419EEEE20A9B4D45CD3A589C52BF8C /* PBXContainerItemProxy */;
-		};
-		10DE5ADF8A65B28732796E025F1B722F /* PBXTargetDependency */ = {
-			isa = PBXTargetDependency;
-			name = ABI36_0_0EXImageManipulator;
-			targetProxy = D72EE164CCCA29035F7DE82241E5A41F /* PBXContainerItemProxy */;
-		};
-		116B40C473DCCDB4AA0E3131F1F6F2F1 /* PBXTargetDependency */ = {
-			isa = PBXTargetDependency;
-			name = FirebaseAnalytics;
-			targetProxy = BB0CFB6C53E902F179A057604CF7CB41 /* PBXContainerItemProxy */;
-		};
-		13C5BBCD3226C199EF0D3DE7D034AF97 /* PBXTargetDependency */ = {
-			isa = PBXTargetDependency;
-			name = ABI35_0_0EXImageManipulator;
-			targetProxy = 03710702F437CFCCFEAD51B3A07422A5 /* PBXContainerItemProxy */;
-		};
-		13FF7AC0E24B3442662976A80A0F81CF /* PBXTargetDependency */ = {
-			isa = PBXTargetDependency;
-			name = ABI35_0_0EXDevice;
-			targetProxy = 4C4D833830BF1E793CB40CB80A591B08 /* PBXContainerItemProxy */;
-		};
-		1406CBB0F12B12E3F8A915AF2A078B03 /* PBXTargetDependency */ = {
-			isa = PBXTargetDependency;
-			name = FirebaseMLVisionFaceModel;
-			targetProxy = 18BEF5C2AC147532E9995F90184BEDA6 /* PBXContainerItemProxy */;
-		};
-		1415729DB75E06A250A29946B931F02C /* PBXTargetDependency */ = {
-			isa = PBXTargetDependency;
-			name = UMFontInterface;
-			targetProxy = 326011292C428118F816EE1F6F4696CE /* PBXContainerItemProxy */;
-		};
-		14ED915F84EFEF2E50D5F63514060E96 /* PBXTargetDependency */ = {
-			isa = PBXTargetDependency;
-			name = Yoga;
-			targetProxy = 4558548488F5ADC6D613A5CCB465305C /* PBXContainerItemProxy */;
-		};
-		14F0A8DD6BFB51E19C6BD7C2F76281DC /* PBXTargetDependency */ = {
-			isa = PBXTargetDependency;
-			name = ABI36_0_0EXUpdates;
-			targetProxy = 6C98C8D34FBC0FA2BD181D942484BDA0 /* PBXContainerItemProxy */;
-		};
-		14F2D0D2B6830B2B56D6405DD07BF200 /* PBXTargetDependency */ = {
-			isa = PBXTargetDependency;
-			name = EXKeepAwake;
-			targetProxy = 2390427AB7A5FCD54A896AB1EF12B27A /* PBXContainerItemProxy */;
-		};
-		17236644E8C173F321F8CF7137063D5E /* PBXTargetDependency */ = {
-			isa = PBXTargetDependency;
-			name = ABI35_0_0EXAdsAdMob;
-			targetProxy = 18A634F01E8F205A1B05605E04A3EF0B /* PBXContainerItemProxy */;
-		};
-		174B7EF892E9E729392908EC30857A06 /* PBXTargetDependency */ = {
-			isa = PBXTargetDependency;
-			name = "React-RCTLinking";
-			targetProxy = 0F18D411B72038D189054615791A6FF7 /* PBXContainerItemProxy */;
-		};
-		177DCD527902D2EC8EC8E623829B4929 /* PBXTargetDependency */ = {
-			isa = PBXTargetDependency;
-			name = ABI36_0_0EXSQLite;
-			targetProxy = 447D1AD938F2D762312F7C694E65D6DF /* PBXContainerItemProxy */;
-		};
-		18C7460CCCFF2F6F6BEF05C65D4915C2 /* PBXTargetDependency */ = {
-			isa = PBXTargetDependency;
-			name = EXBackgroundFetch;
-			targetProxy = 86D09B4DB4DDB42704EE337CD10729B5 /* PBXContainerItemProxy */;
-		};
-		18ED5939C37A71FDAA13160A928075A2 /* PBXTargetDependency */ = {
-			isa = PBXTargetDependency;
-			name = UMReactNativeAdapter;
-			targetProxy = 75C8FAECD1480097A982237C328695A6 /* PBXContainerItemProxy */;
-		};
-		19E99D50A45DFEA4AC1F6BF82BECD7CE /* PBXTargetDependency */ = {
-			isa = PBXTargetDependency;
-			name = EXImageLoader;
-			targetProxy = BFC47E632B5B22FD87BF4C8572111CAC /* PBXContainerItemProxy */;
-		};
-		1A45271DDB8DB417427BD657D78B87CE /* PBXTargetDependency */ = {
-			isa = PBXTargetDependency;
-			name = FBLazyVector;
-			targetProxy = 34B6C02879D97A2A2FB35E357D69BC3F /* PBXContainerItemProxy */;
-		};
-		1BB0388669ABCEC6ED1A8B963624D6AF /* PBXTargetDependency */ = {
-			isa = PBXTargetDependency;
-			name = ABI36_0_0ExpoKit;
-			targetProxy = 992FD13500B5BE32F781947B73FBE002 /* PBXContainerItemProxy */;
-		};
-		1C5CACBD0B5400EA2CEC6C1538D27B7F /* PBXTargetDependency */ = {
-			isa = PBXTargetDependency;
-			name = ABI35_0_0EXSharing;
-			targetProxy = 5FBB585A47A6257416CA879E4BFD8624 /* PBXContainerItemProxy */;
-		};
-		1CDFA30AB08449A4AB3AA4CC03DF2C59 /* PBXTargetDependency */ = {
-			isa = PBXTargetDependency;
-			name = ABI34_0_0EXCalendar;
-			targetProxy = 55E89832DD0B19D3252A42064C7CA9A9 /* PBXContainerItemProxy */;
-		};
-		1E158F5BBF99C888F1DE508DB82CC0E6 /* PBXTargetDependency */ = {
-			isa = PBXTargetDependency;
-			name = ABI35_0_0EXKeepAwake;
-			targetProxy = 2C77DBD847DE224E531616EEE5DD07F6 /* PBXContainerItemProxy */;
-		};
-		1F540E7A56694256D87254909C78FE01 /* PBXTargetDependency */ = {
-			isa = PBXTargetDependency;
-			name = ABI35_0_0EXSQLite;
-			targetProxy = 5BD372D528261DD8583075258471FEFF /* PBXContainerItemProxy */;
-		};
-		1F5EDE7FD1B095C4357CF0E0485E6698 /* PBXTargetDependency */ = {
-			isa = PBXTargetDependency;
-			name = ABI34_0_0EXCamera;
-			targetProxy = 112F42D1A67B6711C15BE4D6B26B6F2B /* PBXContainerItemProxy */;
-		};
-		202117CD7CC1DCC034C4D560EE0D6E85 /* PBXTargetDependency */ = {
-			isa = PBXTargetDependency;
-			name = ABI35_0_0EXGL;
-			targetProxy = 1E9933000A571BF5D18770D4CC170D47 /* PBXContainerItemProxy */;
-		};
-		20FA04B70BF7E17EB86709BBACB1F159 /* PBXTargetDependency */ = {
-			isa = PBXTargetDependency;
-			name = EXLocation;
-			targetProxy = 3DD9CCD98D81E3594ADA2B018666DC7D /* PBXContainerItemProxy */;
-		};
-		223BC4FD5664D0AA999ABD940943E788 /* PBXTargetDependency */ = {
-			isa = PBXTargetDependency;
-			name = EXPermissions;
-			targetProxy = 2405B5679883872F85EF86C9FCC0CE04 /* PBXContainerItemProxy */;
-		};
-		230BD3707F2C4CCA6516D7BF15E05FB8 /* PBXTargetDependency */ = {
-			isa = PBXTargetDependency;
-			name = ABI36_0_0EXSensors;
-			targetProxy = 16A112958A9608506251A1080A8B32DB /* PBXContainerItemProxy */;
-		};
-		25BB5552FA04DBE92DF6C60216A16149 /* PBXTargetDependency */ = {
-			isa = PBXTargetDependency;
-			name = EXPrint;
-			targetProxy = 2BBCBA3D91ADD070AB2DC726EC953C3F /* PBXContainerItemProxy */;
-		};
-		25EF2C27DEA26E86C755D45AC054F8AC /* PBXTargetDependency */ = {
-			isa = PBXTargetDependency;
-			name = EXFirebaseCore;
-			targetProxy = D940B387F63A350B9D9F719926EF3E53 /* PBXContainerItemProxy */;
-		};
-		26522E3E3AB9461A6117FA095CFB611F /* PBXTargetDependency */ = {
-			isa = PBXTargetDependency;
-			name = ABI36_0_0EXMailComposer;
-			targetProxy = 92CDE8307EFA36A66EC96F43CDCED8EE /* PBXContainerItemProxy */;
-		};
-		2699D5CB5595065AC36CFCC851D14E57 /* PBXTargetDependency */ = {
-			isa = PBXTargetDependency;
-			name = ABI36_0_0EXHaptics;
-			targetProxy = 64C2FFD802F1FC0CF3A031BCD9971E7E /* PBXContainerItemProxy */;
-		};
-		26A4D3C67B37A46E68AD90A9C397AC49 /* PBXTargetDependency */ = {
-			isa = PBXTargetDependency;
-			name = ABI36_0_0EXFaceDetector;
-			targetProxy = 4FE86B8AF5A88A22BEAB1B5CB1255C35 /* PBXContainerItemProxy */;
-		};
-		273F0E05EC1286C65B4A43FAEDFD448C /* PBXTargetDependency */ = {
-			isa = PBXTargetDependency;
-			name = ABI35_0_0EXLocalization;
-			targetProxy = 79E89E0AD688EA14EF13FD309C221B47 /* PBXContainerItemProxy */;
-		};
-		28D2963D97C5DE38BB441D6F14E0B7B9 /* PBXTargetDependency */ = {
-			isa = PBXTargetDependency;
-			name = ABI35_0_0UMReactNativeAdapter;
-			targetProxy = 5781B23EBFE7E595515FDFA00333784D /* PBXContainerItemProxy */;
-		};
-		294FB02EDB630DC01E97CE5065B4A1F3 /* PBXTargetDependency */ = {
-			isa = PBXTargetDependency;
-			name = ABI35_0_0EXBattery;
-			targetProxy = 6F8122421F5C24B3BB25915073E16EAC /* PBXContainerItemProxy */;
-		};
-		2A5529ADD40179F49E1CE5853C28BB1E /* PBXTargetDependency */ = {
-			isa = PBXTargetDependency;
-			name = ABI34_0_0UMPermissionsInterface;
-			targetProxy = 5C701852874DB725D64A34B57CFEF981 /* PBXContainerItemProxy */;
-		};
-		2AD5D0A5C22B81B0461B664F16D5344C /* PBXTargetDependency */ = {
-			isa = PBXTargetDependency;
-			name = ABI34_0_0EXImageManipulator;
-			targetProxy = 297DB9BD9B3CD2802139EA7633AA08F8 /* PBXContainerItemProxy */;
-		};
-		2B56C6181DC9A6554526FDB33DA37A90 /* PBXTargetDependency */ = {
-			isa = PBXTargetDependency;
-			name = ABI34_0_0EXBlur;
-			targetProxy = A5A7D3E02C850994B44ECC47FF32A527 /* PBXContainerItemProxy */;
-		};
-		2B7E83B4C78C7A6525B1B15E8482445C /* PBXTargetDependency */ = {
-			isa = PBXTargetDependency;
-			name = ABI34_0_0EXBrightness;
-			targetProxy = 664566829E4C2A5F200699FB96C209F6 /* PBXContainerItemProxy */;
-		};
-		2BA11435350D73C6097C63CB6FAFB59E /* PBXTargetDependency */ = {
-			isa = PBXTargetDependency;
-			name = ABI36_0_0FBReactNativeSpec;
-			targetProxy = 71F4333A975EABE5774AE85A3965D4A1 /* PBXContainerItemProxy */;
-		};
-		2C1FADF9847E51F19B7AD81043F2149D /* PBXTargetDependency */ = {
-			isa = PBXTargetDependency;
-			name = ABI35_0_0UMSensorsInterface;
-			targetProxy = 30D7ED48F05F27516269AEDBF2E5B556 /* PBXContainerItemProxy */;
-		};
-		2C7F5DC9B50682BF855486296A3DDDDB /* PBXTargetDependency */ = {
-			isa = PBXTargetDependency;
-			name = ABI36_0_0EXPermissions;
-			targetProxy = DAD68A6BC5F3A718214D51AEF309613D /* PBXContainerItemProxy */;
-		};
-		2CD11A345EF23590F23A3C597970F5B7 /* PBXTargetDependency */ = {
-			isa = PBXTargetDependency;
-			name = ABI36_0_0EXMediaLibrary;
-			targetProxy = E67101BF4C0DC02608F8432495E1A719 /* PBXContainerItemProxy */;
-		};
-		2CE0DBF76FA5397768FECAFFEF4A0098 /* PBXTargetDependency */ = {
-			isa = PBXTargetDependency;
-			name = "ABI36_0_0React-jsiexecutor";
-			targetProxy = B2A55EAA6CF7C8F3920E61EF3D689225 /* PBXContainerItemProxy */;
-		};
-		2CEC6AE860ED7DE18DD55594A77037E2 /* PBXTargetDependency */ = {
-			isa = PBXTargetDependency;
-			name = ABI34_0_0EXGL;
-			targetProxy = 01EF3E93B3F3110B8168F3F32FF6EF4C /* PBXContainerItemProxy */;
-		};
-		2E9C5A6B19AC1C2D89A17DDF00FB5593 /* PBXTargetDependency */ = {
-			isa = PBXTargetDependency;
-			name = Folly;
-			targetProxy = 0974D9E2F840F216851168F9B78942E3 /* PBXContainerItemProxy */;
-		};
-		2F414F725FEB968E1778115322B95268 /* PBXTargetDependency */ = {
-			isa = PBXTargetDependency;
-			name = EXCellular;
-			targetProxy = 7B4101213E6539EAE43DB3B22989D967 /* PBXContainerItemProxy */;
-		};
-		2F9ED4676B7436B098074EBE27C1F782 /* PBXTargetDependency */ = {
-			isa = PBXTargetDependency;
-			name = ABI34_0_0EXKeepAwake;
-			targetProxy = E433993D2614AAA1726C937720DD286D /* PBXContainerItemProxy */;
-		};
-		2FB9914F9D73FF09E93B4E47230998F7 /* PBXTargetDependency */ = {
-			isa = PBXTargetDependency;
-			name = ABI36_0_0EXAmplitude;
-			targetProxy = 704EAACE90D7CBE6FAD748CFF030AD7E /* PBXContainerItemProxy */;
-		};
-		30C4CEBDC37C88F32D2902595894DB37 /* PBXTargetDependency */ = {
-			isa = PBXTargetDependency;
-			name = ABI35_0_0ExpoKit;
-			targetProxy = AE3B2F20ADAA376D8880505E35FEEB75 /* PBXContainerItemProxy */;
-		};
-		3278A2B986B0D51B1DB2BDE463874817 /* PBXTargetDependency */ = {
-			isa = PBXTargetDependency;
-			name = "React-jsiexecutor";
-			targetProxy = 49D2387A7B3F083929D8E324EC0C5D72 /* PBXContainerItemProxy */;
-		};
-		3449EBAB6F85E52716DC8AEEEF2BD003 /* PBXTargetDependency */ = {
-			isa = PBXTargetDependency;
-			name = ABI36_0_0EXWebBrowser;
-			targetProxy = B8317D167CB161952DD120AC3424EA6D /* PBXContainerItemProxy */;
-		};
-		346776615B98F51A19CAD56D8B71E2F0 /* PBXTargetDependency */ = {
-			isa = PBXTargetDependency;
-			name = ABI34_0_0EXLocalAuthentication;
-			targetProxy = D434B1A5548D8CC5C960C2DE88A8E815 /* PBXContainerItemProxy */;
-		};
-		363908F98DCA2A5F04738312C27F740A /* PBXTargetDependency */ = {
-			isa = PBXTargetDependency;
-			name = EXSQLite;
-			targetProxy = 45ED1F216639F43867C3882072250F0A /* PBXContainerItemProxy */;
-		};
-		36DFE085BFD6F94A056A46BD924CF931 /* PBXTargetDependency */ = {
-			isa = PBXTargetDependency;
-			name = ABI34_0_0EXFacebook;
-			targetProxy = BE7017103AF74B98692233609B7E2D90 /* PBXContainerItemProxy */;
-		};
-		3723F5664B40E9B2607C6573D335A5D7 /* PBXTargetDependency */ = {
-			isa = PBXTargetDependency;
-			name = ABI36_0_0ReactCommon;
-			targetProxy = CA292E7F3AFCF76116622D6D7B572BC3 /* PBXContainerItemProxy */;
-		};
-		377CDA7D96FC3E14E52E6F5E4E1D3D1F /* PBXTargetDependency */ = {
-			isa = PBXTargetDependency;
-			name = ABI35_0_0UMBarCodeScannerInterface;
-			targetProxy = D235C4C325DC8F808C1F912D0F51081A /* PBXContainerItemProxy */;
-		};
-		37D8D48475E2F3B313E64F6149EEDF3C /* PBXTargetDependency */ = {
-			isa = PBXTargetDependency;
-			name = ABI35_0_0EXImagePicker;
-			targetProxy = D9C2E69C47D5CAC7B88F6F0360D4E854 /* PBXContainerItemProxy */;
-		};
-		385883946BA1C3DFAA150483BDCADCCE /* PBXTargetDependency */ = {
-			isa = PBXTargetDependency;
-			name = EXSMS;
-			targetProxy = E212470AEDA2875DDFAED383D1802C2D /* PBXContainerItemProxy */;
-		};
-		397B0E8BD96354D4E4A2E3EDC982B685 /* PBXTargetDependency */ = {
-			isa = PBXTargetDependency;
-			name = "React-RCTNetwork";
-			targetProxy = 325A2C1A5BDC323FE1302FBB208D8F3D /* PBXContainerItemProxy */;
-		};
-		3BB3D73530EA59344EAF860159F92BD7 /* PBXTargetDependency */ = {
-			isa = PBXTargetDependency;
-			name = ZXingObjC;
-			targetProxy = 884493F55C3BC2FCBFFBFB68168249AE /* PBXContainerItemProxy */;
-		};
-		3D0508F857D199C42B7DF4C28A6C4E47 /* PBXTargetDependency */ = {
-			isa = PBXTargetDependency;
-			name = GoogleDataTransportCCTSupport;
-			targetProxy = 0EFEF64FA2CFDC93E245343F34C33D4A /* PBXContainerItemProxy */;
-		};
-		3D9FA4E115950042C8ED399142AF62F3 /* PBXTargetDependency */ = {
-			isa = PBXTargetDependency;
-			name = ABI36_0_0EXSegment;
-			targetProxy = 79FE57CC2328F33091B2DF0C68303756 /* PBXContainerItemProxy */;
-		};
-		3F25D791DFC0B1EB29D80D3B03E89BF7 /* PBXTargetDependency */ = {
-			isa = PBXTargetDependency;
-			name = ABI36_0_0EXRandom;
-			targetProxy = 727A521EE7804DDD5962454EF5962E30 /* PBXContainerItemProxy */;
-		};
-		3F8A1A628805B43430EDD243A8123254 /* PBXTargetDependency */ = {
-			isa = PBXTargetDependency;
-			name = ABI36_0_0UMCameraInterface;
-			targetProxy = F53CC84363F5D0CBC452E41DF61DC437 /* PBXContainerItemProxy */;
-		};
-		401C73B3EB4FF1B418E33CC2C9670D58 /* PBXTargetDependency */ = {
-			isa = PBXTargetDependency;
-			name = EXBattery;
-			targetProxy = A1A6374BE92ED8E3CE73CD1D2BA1B42F /* PBXContainerItemProxy */;
-		};
-		40545E57DA5DA936BDF8696581ED7B8E /* PBXTargetDependency */ = {
-			isa = PBXTargetDependency;
-			name = ABI36_0_0UMPermissionsInterface;
-			targetProxy = 023B8F190D1B8199F0B494F02312AD44 /* PBXContainerItemProxy */;
-		};
-		42CD002E230DC66D976672107F74A6B1 /* PBXTargetDependency */ = {
-			isa = PBXTargetDependency;
-			name = ABI36_0_0EXSecureStore;
-			targetProxy = F3E196600A1FAD4D68C52A6DAE101E60 /* PBXContainerItemProxy */;
-		};
-		44FBDE3E862FDFB13737D08036631580 /* PBXTargetDependency */ = {
-			isa = PBXTargetDependency;
-			name = ABI35_0_0EXBrightness;
-			targetProxy = 463930760E486AA501A8C7CA572ABC47 /* PBXContainerItemProxy */;
-		};
-		45544534A6670FA8F8A22781074DFC10 /* PBXTargetDependency */ = {
-			isa = PBXTargetDependency;
-			name = GoogleDataTransport;
-			targetProxy = 6864070608F663EBDCFFF6EE800B067C /* PBXContainerItemProxy */;
-		};
-		4667EC1ECEC46C4AFF9A7CC7B27D8F93 /* PBXTargetDependency */ = {
-			isa = PBXTargetDependency;
-			name = "ABI36_0_0React-RCTAnimation";
-			targetProxy = 8265844A3A35D4F4F411B9A23DB13A6A /* PBXContainerItemProxy */;
-		};
-		46BA4442597856CE586975E3888BFB5A /* PBXTargetDependency */ = {
-			isa = PBXTargetDependency;
-			name = EXWebBrowser;
-			targetProxy = 5F6E3046F6C9612BB21792EED0D2DE59 /* PBXContainerItemProxy */;
-		};
-		475629EF45CA5A4C2C921243500A1BE0 /* PBXTargetDependency */ = {
-			isa = PBXTargetDependency;
-			name = ABI35_0_0EXHaptics;
-			targetProxy = E9C54B01572B4E38DBA4B92393015DC8 /* PBXContainerItemProxy */;
-		};
-		48A7C64C3B413CA73338DD1CE51B0AFB /* PBXTargetDependency */ = {
-			isa = PBXTargetDependency;
-			name = EXStoreReview;
-			targetProxy = 1407C669B8810406661DC0A5984AD372 /* PBXContainerItemProxy */;
-		};
-		48CE0FFF62A16FD4D87EA5FCAC68D52F /* PBXTargetDependency */ = {
-			isa = PBXTargetDependency;
-			name = ABI36_0_0EXCamera;
-			targetProxy = E7522706446428521BC98D8467910B2E /* PBXContainerItemProxy */;
-		};
-		4B21C760CE9DFC239317E22726964BE4 /* PBXTargetDependency */ = {
-			isa = PBXTargetDependency;
-			name = ABI34_0_0UMFileSystemInterface;
-			targetProxy = 6AE84AAA5E7D550C735D8B84FE209EED /* PBXContainerItemProxy */;
-		};
-		4D49B65675CCD9FFB7466336BF5C3251 /* PBXTargetDependency */ = {
-			isa = PBXTargetDependency;
-			name = ABI36_0_0UMReactNativeAdapter;
-			targetProxy = 51061BC60F64AF9C6509117DBB72A85B /* PBXContainerItemProxy */;
-		};
-		4D830F06943C5E281B38D34C85DD7596 /* PBXTargetDependency */ = {
-			isa = PBXTargetDependency;
-			name = ABI36_0_0UMBarCodeScannerInterface;
-			targetProxy = 0594FE580140A541055E3895874F2784 /* PBXContainerItemProxy */;
-		};
-		4EFB28EA1799836EB9DD909857273558 /* PBXTargetDependency */ = {
-			isa = PBXTargetDependency;
-			name = ABI36_0_0EXCellular;
-			targetProxy = B15C74A2564654919FC58E183A7A74A6 /* PBXContainerItemProxy */;
-		};
-		4F40A154372DE49804D1ED826D3FDA70 /* PBXTargetDependency */ = {
-			isa = PBXTargetDependency;
-			name = ABI36_0_0EXPrint;
-			targetProxy = D9958F1606B0142F917881294A08E163 /* PBXContainerItemProxy */;
-		};
-		4F6D471B6A1F81FAF8739F3619365852 /* PBXTargetDependency */ = {
-			isa = PBXTargetDependency;
-			name = "React-RCTBlob";
-			targetProxy = 7CC96282E5E920F6B1B94A06C180995C /* PBXContainerItemProxy */;
-		};
-		4FCFAF1EE06151A429C325422515AFD5 /* PBXTargetDependency */ = {
-			isa = PBXTargetDependency;
-			name = ABI35_0_0EXNetwork;
-			targetProxy = C844CFCBC798A3C475B3AD3F52CB1033 /* PBXContainerItemProxy */;
-		};
-		507E35407A82F0FC74F7560E184735E1 /* PBXTargetDependency */ = {
-			isa = PBXTargetDependency;
-			name = ABI34_0_0EXTaskManager;
-			targetProxy = 84C8472A00FA1CE94574B7541A9DD037 /* PBXContainerItemProxy */;
-		};
-		51B5638D342197C1FE7101413D55C1B0 /* PBXTargetDependency */ = {
-			isa = PBXTargetDependency;
-			name = GoogleUtilities;
-			targetProxy = F0F550DB469BF66A2E6839E39EA20CBC /* PBXContainerItemProxy */;
-		};
-		51E4F97101CA7323CE976F724F518C64 /* PBXTargetDependency */ = {
-			isa = PBXTargetDependency;
-			name = ReactABI35_0_0;
-			targetProxy = A40D17205BBACAA2C531389E0F7FCD64 /* PBXContainerItemProxy */;
-		};
-		5207FA60D3C2C0B2B62C3A716A537755 /* PBXTargetDependency */ = {
-			isa = PBXTargetDependency;
-			name = FirebaseCore;
-			targetProxy = DE7B7030F64055BA0C1C2E46BCC869BA /* PBXContainerItemProxy */;
-		};
-		52476EF44BB566C00A5022538AF8800B /* PBXTargetDependency */ = {
-			isa = PBXTargetDependency;
-			name = EXFirebaseAnalytics;
-			targetProxy = 63BC7440A7C32D07F470F8A5C0C51102 /* PBXContainerItemProxy */;
-		};
-		54DC289CD486E7D8FB21B8A2C39B85F0 /* PBXTargetDependency */ = {
-			isa = PBXTargetDependency;
-			name = "Amplitude-iOS";
-			targetProxy = 2F64162C0F89BD19D6F174E970A4A179 /* PBXContainerItemProxy */;
-		};
-		556D68B1DA0202F03411CE8B64DD97D5 /* PBXTargetDependency */ = {
-			isa = PBXTargetDependency;
-			name = ABI35_0_0EXAppleAuthentication;
-			targetProxy = B015F1ED5590D40A0CB27045AB16A811 /* PBXContainerItemProxy */;
-		};
-		55D5DE592EB63D0CE15AE3077B12EB04 /* PBXTargetDependency */ = {
-			isa = PBXTargetDependency;
-			name = ABI34_0_0EXVideoThumbnails;
-			targetProxy = 77579A7C4199BBC10BA2FF6FD373869F /* PBXContainerItemProxy */;
-		};
-		56195AAF18A2F25B82C2AD8FF3AA65E5 /* PBXTargetDependency */ = {
-			isa = PBXTargetDependency;
-			name = ABI34_0_0EXPermissions;
-			targetProxy = 6971EBC83AAD03645D3F99314377242F /* PBXContainerItemProxy */;
-		};
-		584B7A9FC9DDF6047C5EF9D8856C86ED /* PBXTargetDependency */ = {
-			isa = PBXTargetDependency;
-			name = ABI36_0_0EXAV;
-			targetProxy = A3D3F131CA1CB240228257F48AC39390 /* PBXContainerItemProxy */;
-		};
-		58AD3FA23FBCB4A61EC2BBECBC850F25 /* PBXTargetDependency */ = {
-			isa = PBXTargetDependency;
-			name = EXMailComposer;
-			targetProxy = 0C685825876AD15E03E4DDBB80BAD6A1 /* PBXContainerItemProxy */;
-		};
-		596F8E12A58CBB79FFB758D8C871F302 /* PBXTargetDependency */ = {
-			isa = PBXTargetDependency;
-			name = ABI35_0_0EXBarCodeScanner;
-			targetProxy = 46660701FAC4D947D20671065A2E9818 /* PBXContainerItemProxy */;
-		};
-		597787F7D68BF6BAA3B297EA3E72A343 /* PBXTargetDependency */ = {
-			isa = PBXTargetDependency;
-			name = EXAppAuth;
-			targetProxy = 144347928F87BBAA9B6894F674902D91 /* PBXContainerItemProxy */;
-		};
-		5B6F36A1E5CE8899889700E715F5B6A2 /* PBXTargetDependency */ = {
-			isa = PBXTargetDependency;
-			name = ABI36_0_0EXBarCodeScanner;
-			targetProxy = CFB633766C072E11CE144D3CE25FF6E0 /* PBXContainerItemProxy */;
-		};
-		5B7854097F0B57737292D25CDC05508A /* PBXTargetDependency */ = {
-			isa = PBXTargetDependency;
-			name = ABI34_0_0EXAppLoaderProvider;
-			targetProxy = BBC0EFA0EF877EFC85CAC5982650CB43 /* PBXContainerItemProxy */;
-		};
-		5B94669C4C3DC9116ECA4E7E7A43A520 /* PBXTargetDependency */ = {
-			isa = PBXTargetDependency;
-			name = EXGL_CPP;
-			targetProxy = 02C6DB49C0616A9DF087069FA26655C7 /* PBXContainerItemProxy */;
-		};
-		5BAE81AEE67C455C3ECB6E7F74F764C1 /* PBXTargetDependency */ = {
-			isa = PBXTargetDependency;
-			name = ABI34_0_0UMImageLoaderInterface;
-			targetProxy = C2CBD6580EB267BF95A632C8CED0C3BD /* PBXContainerItemProxy */;
-		};
-		5BEC00616539F602D85BA8658B43E59C /* PBXTargetDependency */ = {
-			isa = PBXTargetDependency;
-			name = ABI35_0_0EXApplication;
-			targetProxy = 3FFF2C1B42F0CACE2705BD61C9CB70D2 /* PBXContainerItemProxy */;
-		};
-		5E363A6C9C137FE70272C61CCB924F7F /* PBXTargetDependency */ = {
-			isa = PBXTargetDependency;
-			name = ABI36_0_0EXGL;
-			targetProxy = CBFF0CD7019247FA1A9BA29C48AF8709 /* PBXContainerItemProxy */;
-		};
-		5E641FC8CD2573C5DBDFB704FA0F0519 /* PBXTargetDependency */ = {
-			isa = PBXTargetDependency;
-			name = ABI35_0_0UMTaskManagerInterface;
-			targetProxy = 00453E075302DCC48C4D04DC91669D0B /* PBXContainerItemProxy */;
-		};
-		5E7D3545B1E8D5E99FAF012268116507 /* PBXTargetDependency */ = {
-			isa = PBXTargetDependency;
-			name = UMPermissionsInterface;
-			targetProxy = 758897C652C6174F86720B97EC2D75F6 /* PBXContainerItemProxy */;
-		};
-		5E93146BC6E5C25423E56A9ABFCA4973 /* PBXTargetDependency */ = {
-			isa = PBXTargetDependency;
-			name = "ABI36_0_0React-CoreModules";
-			targetProxy = 1E037B1B9342A694420BCE3B991B07E0 /* PBXContainerItemProxy */;
-		};
-		5F591BFEC019A607FEA3E7657588E08C /* PBXTargetDependency */ = {
-			isa = PBXTargetDependency;
-			name = ABI34_0_0UMSensorsInterface;
-			targetProxy = A4558C8D7EEB5651F9407523B3B05741 /* PBXContainerItemProxy */;
-		};
-		5F697A5DB0D8F0CE5CB39747CCA9216F /* PBXTargetDependency */ = {
-			isa = PBXTargetDependency;
-			name = ABI36_0_0EXAdsAdMob;
-			targetProxy = F9FCDEE9EAC3B6B97B09759D42DA3F25 /* PBXContainerItemProxy */;
-		};
-		5F916F83C5EA76E32F75D5A2C84C4E56 /* PBXTargetDependency */ = {
-			isa = PBXTargetDependency;
-			name = Crashlytics;
-			targetProxy = EAB82C08F9122D527E4E8DED8FECD4CD /* PBXContainerItemProxy */;
-		};
-		60D46AFFBDAD313895105F29BF00D9CF /* PBXTargetDependency */ = {
-			isa = PBXTargetDependency;
-			name = ABI36_0_0EXDevice;
-			targetProxy = BCFD3E64566786C37127C9217FE77368 /* PBXContainerItemProxy */;
-		};
-		6143FE1CD9FE5292DB169852C9299CA9 /* PBXTargetDependency */ = {
-			isa = PBXTargetDependency;
-			name = ABI34_0_0EXBackgroundFetch;
-			targetProxy = 93C34A6DE3059553113D5159F14C22FD /* PBXContainerItemProxy */;
-		};
-		62B60CC3F9B9DF7C61268860C488E8BD /* PBXTargetDependency */ = {
-			isa = PBXTargetDependency;
-			name = ABI35_0_0EXFont;
-			targetProxy = 84B6675BA29C45010D07F0DA099B7D16 /* PBXContainerItemProxy */;
-		};
-		63E7F5F12A79A984E57A41AAAFF1A7DA /* PBXTargetDependency */ = {
-			isa = PBXTargetDependency;
-			name = ABI34_0_0EXBarCodeScanner;
-			targetProxy = 4EF02A83B9CB4452A0F92DD61B9FE5D4 /* PBXContainerItemProxy */;
-		};
-		65B3688A06CC3EB5F6B79AACE6950DA0 /* PBXTargetDependency */ = {
-			isa = PBXTargetDependency;
-			name = ABI36_0_0UMSensorsInterface;
-			targetProxy = 2919784E478B0C3EB589E6CACC1B89AE /* PBXContainerItemProxy */;
-		};
-		66BBD3A5D1073084934B5858610EBD70 /* PBXTargetDependency */ = {
-			isa = PBXTargetDependency;
-			name = "React-RCTActionSheet";
-			targetProxy = 4B6D3C07D10ECBFBB57E6C3C097935C0 /* PBXContainerItemProxy */;
-		};
-		675880FA943838241AD90DCF819F5264 /* PBXTargetDependency */ = {
-			isa = PBXTargetDependency;
-			name = EXAdsFacebook;
-			targetProxy = D3613128C45B6A54ED3C8A526CCC57CD /* PBXContainerItemProxy */;
-		};
-		676D8F78AFBF0AE36495DAB77432DED7 /* PBXTargetDependency */ = {
-			isa = PBXTargetDependency;
-			name = EXFaceDetector;
-			targetProxy = F88E78EDC9EA26808E49B28725E8278C /* PBXContainerItemProxy */;
-		};
-		67AD58AD17F0E67DDBF563FB0AE196B5 /* PBXTargetDependency */ = {
-			isa = PBXTargetDependency;
-			name = ABI34_0_0UMCore;
-			targetProxy = 6CE8C4F9E2B7F2B69BF9A61EE3881B2E /* PBXContainerItemProxy */;
-		};
-		67E148DA0943CB4A89167A39A25307B9 /* PBXTargetDependency */ = {
-			isa = PBXTargetDependency;
-			name = ABI35_0_0EXSpeech;
-			targetProxy = BE7A300257A1F5058686D9ADA7A671C5 /* PBXContainerItemProxy */;
-		};
-		6888C866AAAD1E73591A5441CFF83DDB /* PBXTargetDependency */ = {
-			isa = PBXTargetDependency;
-			name = FirebaseMLCommon;
-			targetProxy = EBF20BDD6573CDA31DA18D7BAB45963C /* PBXContainerItemProxy */;
-		};
-		692408C835EB1AE0966AB3385F8D641D /* PBXTargetDependency */ = {
-			isa = PBXTargetDependency;
-			name = nanopb;
-			targetProxy = 9A82FA327D8ECC0009458984C5B0AF94 /* PBXContainerItemProxy */;
-		};
-		6A2BAB76D8964EECD2C04C75AEC7453D /* PBXTargetDependency */ = {
-			isa = PBXTargetDependency;
-			name = Analytics;
-			targetProxy = 60A1AD8BAF8C5E3F59951BEED7904CDE /* PBXContainerItemProxy */;
-		};
-		6A5A979A04BE3B3C90CA92643B9692D9 /* PBXTargetDependency */ = {
-			isa = PBXTargetDependency;
-			name = ABI35_0_0EXCamera;
-			targetProxy = EB25B3C9487D1BB8D51D8D3074A48AA5 /* PBXContainerItemProxy */;
-		};
-		6AEE1ED9875FFA425B789C0A131D190E /* PBXTargetDependency */ = {
-			isa = PBXTargetDependency;
-			name = ABI34_0_0EXHaptics;
-			targetProxy = 5095012565D5A5EA0E1978D9F45172EB /* PBXContainerItemProxy */;
-		};
-		6BF6C94E45E53450FA77104FC1FF2ED2 /* PBXTargetDependency */ = {
-			isa = PBXTargetDependency;
-			name = ABI36_0_0RCTTypeSafety;
-			targetProxy = 5C689266FAD7745442DFD47FC340FE5D /* PBXContainerItemProxy */;
-		};
-		6C556059E73517A322720B543B666A90 /* PBXTargetDependency */ = {
-			isa = PBXTargetDependency;
-			name = ABI35_0_0UMFileSystemInterface;
-			targetProxy = E6BBF8D9635B6B713C109D0BD0464C6A /* PBXContainerItemProxy */;
-		};
-		6C823377771ABB3EDCC79CB1ECBDFE83 /* PBXTargetDependency */ = {
-			isa = PBXTargetDependency;
-			name = ABI34_0_0EXContacts;
-			targetProxy = 97012A94A0D22202E4D1EE200F28215F /* PBXContainerItemProxy */;
-		};
-		6CBD266D14E627AE9BFFD81A149F5ED1 /* PBXTargetDependency */ = {
-			isa = PBXTargetDependency;
-			name = ABI34_0_0EXCrypto;
-			targetProxy = 9E1F368CA824BF067F85B1477CA75F0E /* PBXContainerItemProxy */;
-		};
-		6CE1EA95538593830F231737A9F97A04 /* PBXTargetDependency */ = {
-			isa = PBXTargetDependency;
-			name = ABI36_0_0EXCalendar;
-			targetProxy = 6226C84FE0BADAC08786923A65765027 /* PBXContainerItemProxy */;
-		};
-		6E4911E4947761C376C41EE5EDE845E3 /* PBXTargetDependency */ = {
-			isa = PBXTargetDependency;
-			name = glog;
-			targetProxy = 2FE70720A47A03A9B77FD5E2FCC41816 /* PBXContainerItemProxy */;
-		};
-		6EDE65D0562FAC8540EE2B1866E5AE1B /* PBXTargetDependency */ = {
-			isa = PBXTargetDependency;
-			name = FirebaseInstanceID;
-			targetProxy = 9F370E8C2CB59902B830B5FC8445761F /* PBXContainerItemProxy */;
-		};
-		6F404B38A091C6CF6B6DB5943249DD8D /* PBXTargetDependency */ = {
-			isa = PBXTargetDependency;
-			name = ABI36_0_0EXSMS;
-			targetProxy = 505A827B217E52837AAAD4613C399D26 /* PBXContainerItemProxy */;
-		};
-		701ACECC14F06E55DC793D3A20DA1A01 /* PBXTargetDependency */ = {
-			isa = PBXTargetDependency;
-			name = ABI34_0_0ExpoKit;
-			targetProxy = 8F9FB3FA748DF3B4106FECC786ADEEEB /* PBXContainerItemProxy */;
-		};
-		70B91E4A39F7E0CEB489942524E2DD29 /* PBXTargetDependency */ = {
-			isa = PBXTargetDependency;
-			name = "ABI36_0_0React-RCTActionSheet";
-			targetProxy = 2BBDD8F33A96F7847AD82B9A075D96D3 /* PBXContainerItemProxy */;
-		};
-		71B01266A118D5BF6E4242A644417556 /* PBXTargetDependency */ = {
-			isa = PBXTargetDependency;
-			name = ABI35_0_0EXConstants;
-			targetProxy = F897F7664039B172D53F0FEF84237FB1 /* PBXContainerItemProxy */;
-		};
-		71F5D1C96DB8AFB49225B64F5B5D91E8 /* PBXTargetDependency */ = {
-			isa = PBXTargetDependency;
-			name = ABI35_0_0EXWebBrowser;
-			targetProxy = 30784838CDAE0F6070CA0C1B5D71E584 /* PBXContainerItemProxy */;
-		};
-		726004BAF9CA7D1AF423E584AC7F4C99 /* PBXTargetDependency */ = {
-			isa = PBXTargetDependency;
-			name = yogaABI34_0_0;
-			targetProxy = 20BD62D991ABC540B362974CAD5F3C9E /* PBXContainerItemProxy */;
-		};
-		73258E5ECE639591854E57EA3F4020E6 /* PBXTargetDependency */ = {
-			isa = PBXTargetDependency;
-			name = Protobuf;
-			targetProxy = A1328C729E51F666215DE32C1C80D4F9 /* PBXContainerItemProxy */;
-		};
-		73D0099D4995D845EF374506C9D31057 /* PBXTargetDependency */ = {
-			isa = PBXTargetDependency;
-			name = ABI34_0_0EXGoogleSignIn;
-			targetProxy = 6C40CDEFEA44A2A7D7E49DCBDF9B831F /* PBXContainerItemProxy */;
-		};
-		755DBF35E27ED99196E68E9115E14AE7 /* PBXTargetDependency */ = {
-			isa = PBXTargetDependency;
-			name = "Pods-Exponent";
-			target = 0DBD2E5458E61E9BBFDC5914B7D570E8 /* Pods-Exponent */;
-			targetProxy = A44C87C4B4EE4507BE9208BD7FD0BA08 /* PBXContainerItemProxy */;
-		};
-		7648405B62E74E6EAF3AED83EE060C1C /* PBXTargetDependency */ = {
-			isa = PBXTargetDependency;
-			name = ABI35_0_0EXStoreReview;
-			targetProxy = A6E2B11A3E054995AD9E4D2EDFDD3771 /* PBXContainerItemProxy */;
-		};
-		769AC07A7A84750AED629BC755B4E988 /* PBXTargetDependency */ = {
-			isa = PBXTargetDependency;
-			name = "ABI36_0_0React-jsi";
-			targetProxy = B16FFD50FCBDC64271AE2B1EB1403421 /* PBXContainerItemProxy */;
-		};
-		7788EE9F2C3E1A4C68F11FE0C1C01299 /* PBXTargetDependency */ = {
-			isa = PBXTargetDependency;
-			name = FBReactNativeSpec;
-			targetProxy = DBE801B7B3E4CC032EA6E049EF6F6FD2 /* PBXContainerItemProxy */;
-		};
-		77C53DA5BB8EED6068FCE689B3D9A968 /* PBXTargetDependency */ = {
-			isa = PBXTargetDependency;
-			name = EXAmplitude;
-			targetProxy = 6399888312982EDEC71954FE075BCA76 /* PBXContainerItemProxy */;
-		};
-		782703D7D0F8939544413F9633AB21C1 /* PBXTargetDependency */ = {
-			isa = PBXTargetDependency;
-			name = EXSensors;
-			targetProxy = 9524CCD5AD25B75ABCEC3C60AA468CEC /* PBXContainerItemProxy */;
-		};
-		78399089DBF1AE0AB8D464B41D86DBEB /* PBXTargetDependency */ = {
-			isa = PBXTargetDependency;
-			name = ABI35_0_0EXDocumentPicker;
-			targetProxy = E0CD29DA2B376D532F7C3D8BD678F4AF /* PBXContainerItemProxy */;
-		};
-		791E36013478A5F5E834813F59723654 /* PBXTargetDependency */ = {
-			isa = PBXTargetDependency;
-			name = ABI34_0_0EXConstants;
-			targetProxy = 6AA1A4C79D94F3C6C2AA2776C1BAD8F5 /* PBXContainerItemProxy */;
-		};
-		7942D550C65C3491ACCC4F44ED5AF929 /* PBXTargetDependency */ = {
-			isa = PBXTargetDependency;
-			name = ABI34_0_0UMBarCodeScannerInterface;
-			targetProxy = CA21156648B2F25B4B877C0064C1A403 /* PBXContainerItemProxy */;
-		};
-		7982C54AF38982159D4C7D0719C33C85 /* PBXTargetDependency */ = {
-			isa = PBXTargetDependency;
-			name = ABI35_0_0UMImageLoaderInterface;
-			targetProxy = 2B63D52C4F9CCCD3CB24E6B8D11E9A31 /* PBXContainerItemProxy */;
-		};
-		7A36B1281C9C63D2FEEE31BE75C219DA /* PBXTargetDependency */ = {
-			isa = PBXTargetDependency;
-			name = EXBranch;
-			targetProxy = 28AF28BE7413A7BF1BC40A8B93EEA9E7 /* PBXContainerItemProxy */;
-		};
-		7CD58EF5FD8FF6ADC69A8F0B81AFA12C /* PBXTargetDependency */ = {
-			isa = PBXTargetDependency;
-			name = EXAV;
-			targetProxy = BE459002927B5DE2D7904B5CBA6D164E /* PBXContainerItemProxy */;
-		};
-		7D23AB25743E98A008DC7DF7E3E3DA97 /* PBXTargetDependency */ = {
-			isa = PBXTargetDependency;
-			name = ABI34_0_0EXAmplitude;
-			targetProxy = 1A58C676D6DEF98353BC4FA0BEDAA77E /* PBXContainerItemProxy */;
-		};
-		7D9C10FB5AAEC723CD7B71D75F1ED152 /* PBXTargetDependency */ = {
-			isa = PBXTargetDependency;
-			name = "Google-Maps-iOS-Utils";
-			targetProxy = 632B4F43000E52D8300B60066BD08FB2 /* PBXContainerItemProxy */;
-		};
-		7EB95C8C630D7C130DEB576771FE1EC1 /* PBXTargetDependency */ = {
-			isa = PBXTargetDependency;
-			name = ABI36_0_0EXFont;
-			targetProxy = 743DB2BD256B384318F7A8744A268A3A /* PBXContainerItemProxy */;
-		};
-		7FC60C65661AC21C6002E4833A049474 /* PBXTargetDependency */ = {
-			isa = PBXTargetDependency;
-			name = EXBarCodeScanner;
-			targetProxy = 397E0DA227E3C8F5AC1780B1766DA054 /* PBXContainerItemProxy */;
-		};
-		7FDB79C9595E80EF3C33EA0C1DA8947C /* PBXTargetDependency */ = {
-			isa = PBXTargetDependency;
-			name = UMImageLoaderInterface;
-			targetProxy = EDC4CE0B9F827BA45E712DF4770B4484 /* PBXContainerItemProxy */;
-		};
-		8298F716E1A7F238F1A96EB3AB02C0E9 /* PBXTargetDependency */ = {
-			isa = PBXTargetDependency;
-			name = ABI34_0_0EXSQLite;
-			targetProxy = 94137C254CB77675D78DBF58CD79ECE0 /* PBXContainerItemProxy */;
-		};
-		8358BFD53FF2B4F9A0E506118097EDFC /* PBXTargetDependency */ = {
-			isa = PBXTargetDependency;
-			name = "React-RCTImage";
-			targetProxy = 4FFED5BEB7459436917BC83A6EA1C383 /* PBXContainerItemProxy */;
-		};
-		846F0B0A7CD881DF82BAFC450BC7489A /* PBXTargetDependency */ = {
-			isa = PBXTargetDependency;
-			name = EXConstants;
-			targetProxy = E4498BAB854E36D597EDD74D0C7B2458 /* PBXContainerItemProxy */;
-		};
-		85015158C160EA7837B7CA4F4C994EE4 /* PBXTargetDependency */ = {
-			isa = PBXTargetDependency;
-			name = ABI35_0_0EXAppAuth;
-			targetProxy = 1388A3B3F103949300C68AB179740619 /* PBXContainerItemProxy */;
-		};
-		857C9FB534CD84ACFBFCE74762989F16 /* PBXTargetDependency */ = {
-			isa = PBXTargetDependency;
-			name = ABI36_0_0EXLocation;
-			targetProxy = 13D77530120A19E9BAF5CCA8532A9902 /* PBXContainerItemProxy */;
-		};
-		8687E0E7417620FF8D1B5A732B42623B /* PBXTargetDependency */ = {
-			isa = PBXTargetDependency;
-			name = EXSharing;
-			targetProxy = AFC6B2F7D881D5F689A435D53D267188 /* PBXContainerItemProxy */;
-		};
-		883BDF7DC8D018B3B18EEFE3E940340F /* PBXTargetDependency */ = {
-			isa = PBXTargetDependency;
-			name = ABI36_0_0EXBrightness;
-			targetProxy = AB493E3FFB6FB7046BB19FFCE04CADDB /* PBXContainerItemProxy */;
-		};
-		898734C8D666B41C0EE9816551B6F4AB /* PBXTargetDependency */ = {
-			isa = PBXTargetDependency;
-			name = RCTTypeSafety;
-			targetProxy = AFF30AE886632FCAF466CE3B4FD0EF61 /* PBXContainerItemProxy */;
-		};
-		8A1CEDAF3C82C20635E9B829D4D90994 /* PBXTargetDependency */ = {
-			isa = PBXTargetDependency;
-			name = "React-jsi";
-			targetProxy = 3FE44AB20F5F88505B1D177A16CA22FA /* PBXContainerItemProxy */;
-		};
-		8A4A2C9EF160E1E07E0F2F1E7BB6F1C3 /* PBXTargetDependency */ = {
-			isa = PBXTargetDependency;
-			name = ABI34_0_0UMConstantsInterface;
-			targetProxy = 816FD949063F0C9D397741D483910F89 /* PBXContainerItemProxy */;
-		};
-		8A69F06A8F8C25B0FA477AB457B7EB38 /* PBXTargetDependency */ = {
-			isa = PBXTargetDependency;
-			name = ABI35_0_0EXContacts;
-			targetProxy = 18E65DDE62CAFA484F407C2ECC334725 /* PBXContainerItemProxy */;
-		};
-		8A70D25A1336858C7572635DB0F3011A /* PBXTargetDependency */ = {
-			isa = PBXTargetDependency;
-			name = GoogleAPIClientForREST;
-			targetProxy = F584A430BDCF600CF839CC2C6EC74550 /* PBXContainerItemProxy */;
-		};
-		8AA9B8FA4FB2BAB8C889900CB721A0ED /* PBXTargetDependency */ = {
-			isa = PBXTargetDependency;
-			name = ABI36_0_0EXVideoThumbnails;
-			targetProxy = 68727B2E6EC59003875DB7661622C6ED /* PBXContainerItemProxy */;
-		};
-		8B7FE8BDC4E321F944C4DA4FC5A74F54 /* PBXTargetDependency */ = {
-			isa = PBXTargetDependency;
-			name = "ABI36_0_0React-RCTSettings";
-			targetProxy = 18EA1FDFE2C1619F30B41959585BD81A /* PBXContainerItemProxy */;
-		};
-		8BAC30DA3F1F549F40E229DF1C4DA6A2 /* PBXTargetDependency */ = {
-			isa = PBXTargetDependency;
-			name = EXFont;
-			targetProxy = F1BFE8D69992508E82B48FB230B07F05 /* PBXContainerItemProxy */;
-		};
-		8C72ADE639E9E4606673AFF0B6ED00B1 /* PBXTargetDependency */ = {
-			isa = PBXTargetDependency;
-			name = ABI35_0_0EXCalendar;
-			targetProxy = CDA9D64EBEE447517CD72488280CABA0 /* PBXContainerItemProxy */;
-		};
-		8CB3050F3AE039DADE177A4F959E2BAC /* PBXTargetDependency */ = {
-			isa = PBXTargetDependency;
-			name = ABI36_0_0EXSpeech;
-			targetProxy = 3206B17365F642A6B0A81DFFAF027776 /* PBXContainerItemProxy */;
-		};
-		8D896FC9423D5086DD6F4AB441A6A32A /* PBXTargetDependency */ = {
-			isa = PBXTargetDependency;
-			name = ABI35_0_0EXSegment;
-			targetProxy = 7014D2D5B59DFB34550B0A56F1206E45 /* PBXContainerItemProxy */;
-		};
-		8DAC9CAD4E9BE997CF23F3DD3764A8D6 /* PBXTargetDependency */ = {
-			isa = PBXTargetDependency;
-			name = EXDevice;
-			targetProxy = 8BBF32577B955C1E55F79F47EEBC426A /* PBXContainerItemProxy */;
-		};
-		8DEEB3E6346B208800213A4016088968 /* PBXTargetDependency */ = {
-			isa = PBXTargetDependency;
-			name = ABI36_0_0EXBlur;
-			targetProxy = BC7F1ADF38D79397C55EC27EDFE14234 /* PBXContainerItemProxy */;
-		};
-		8E6501341BFB29878AF99ADDC731D8D3 /* PBXTargetDependency */ = {
-			isa = PBXTargetDependency;
-			name = ABI36_0_0EXKeepAwake;
-			targetProxy = 343527CC008390D23721B58BFE3F4A2C /* PBXContainerItemProxy */;
-		};
-		8EBA84117CE09DA7EE01D292AC72669A /* PBXTargetDependency */ = {
-			isa = PBXTargetDependency;
-			name = EXGoogleSignIn;
-			targetProxy = BA77F2366F04CAD65D2413F6F6DB0C99 /* PBXContainerItemProxy */;
-		};
-		8FE2B469A67DC801C26A3DFE2DCCB8A7 /* PBXTargetDependency */ = {
-			isa = PBXTargetDependency;
-			name = ABI35_0_0EXVideoThumbnails;
-			targetProxy = E40DFF1F36782AB87A5EF2178ACBC3FD /* PBXContainerItemProxy */;
-		};
-		90284385213D7373C1826DD1AED5AA8D /* PBXTargetDependency */ = {
-			isa = PBXTargetDependency;
-			name = UMFaceDetectorInterface;
-			targetProxy = 3D8575CAC922BB30FBFB9716F9E70D8B /* PBXContainerItemProxy */;
-		};
-		906F1B025058A8855E3A87DFEBD499F1 /* PBXTargetDependency */ = {
-			isa = PBXTargetDependency;
-			name = ABI35_0_0EXFaceDetector;
-			targetProxy = 2B4EE2DD75B7EADF6C1E9D40E5A9CB42 /* PBXContainerItemProxy */;
-		};
-		9079B1E3AAED00E0C45251A00A93E86F /* PBXTargetDependency */ = {
-			isa = PBXTargetDependency;
-			name = ABI35_0_0EXAdsFacebook;
-			targetProxy = 35B767F60F1BDC7C8B387439DCB9636D /* PBXContainerItemProxy */;
-		};
-		909E2219308C4870453643FCDF659BD6 /* PBXTargetDependency */ = {
-			isa = PBXTargetDependency;
-			name = ABI36_0_0UMFaceDetectorInterface;
-			targetProxy = 0B190C3E34C3C5BA1843115ECCDCC77D /* PBXContainerItemProxy */;
-		};
-		90FF4AFF3323945902CCE288A801A5CA /* PBXTargetDependency */ = {
-			isa = PBXTargetDependency;
-			name = "ABI36_0_0React-Core";
-			targetProxy = 573862F67A533053092FFADD5C8272E4 /* PBXContainerItemProxy */;
-		};
-		91012669859671D8EEC725198A935425 /* PBXTargetDependency */ = {
-			isa = PBXTargetDependency;
-			name = EXAppleAuthentication;
-			targetProxy = FC3BF351E7B39DB237D6409F9B6C194C /* PBXContainerItemProxy */;
-		};
-		91B731A835AB4F8F43E0717DC425D517 /* PBXTargetDependency */ = {
-			isa = PBXTargetDependency;
-			name = ABI36_0_0EXFacebook;
-			targetProxy = 7835F67C2284C15EE4C870D7897ACEE7 /* PBXContainerItemProxy */;
-		};
-		9322642235D8405BD5724FFF1BFA1CB2 /* PBXTargetDependency */ = {
-			isa = PBXTargetDependency;
-			name = EXHaptics;
-			targetProxy = 4545F6CDBF1AFBF877B0C84CEFC3921E /* PBXContainerItemProxy */;
-		};
-		9445EDEBC731191C6C080C545F05DB53 /* PBXTargetDependency */ = {
-			isa = PBXTargetDependency;
-			name = ABI36_0_0EXInAppPurchases;
-			targetProxy = BA6E1D9B862AE5FB633F894AC1409F00 /* PBXContainerItemProxy */;
-		};
-		951A68465C6F279ADE7776A5DD435821 /* PBXTargetDependency */ = {
-			isa = PBXTargetDependency;
-			name = ABI36_0_0EXAppleAuthentication;
-			targetProxy = 911528A65B3EA4BFF4EEA650EE26DB2F /* PBXContainerItemProxy */;
-		};
-		95F841B87FB075B26E81189B8AE8A6C7 /* PBXTargetDependency */ = {
-			isa = PBXTargetDependency;
-			name = EXImageManipulator;
-			targetProxy = 202DFC0C70079290EC6700ECB8094DCE /* PBXContainerItemProxy */;
-		};
-		9657717AEFF320B1C12A696C4EA6A23B /* PBXTargetDependency */ = {
-			isa = PBXTargetDependency;
-			name = ABI34_0_0UMFaceDetectorInterface;
-			targetProxy = F03EC77D6C9184226E9005D124ABDEFB /* PBXContainerItemProxy */;
-		};
-		9865BBA66A5717D92A3280273B9E2289 /* PBXTargetDependency */ = {
-			isa = PBXTargetDependency;
-			name = EXTaskManager;
-			targetProxy = A02E10EA9710301C63A015599FE96DC6 /* PBXContainerItemProxy */;
-		};
-		9899F97D17D8DD6A6BFD66374626AF04 /* PBXTargetDependency */ = {
-			isa = PBXTargetDependency;
-			name = ABI35_0_0EXLocalAuthentication;
-			targetProxy = 376095D2A88C2027B434FB9C0E558B29 /* PBXContainerItemProxy */;
-		};
-		9A0F4DF26C231BAD1C1C2A0EF5B0C596 /* PBXTargetDependency */ = {
-			isa = PBXTargetDependency;
-			name = ABI34_0_0EXAdsFacebook;
-			targetProxy = CC0F5B02BFFA95BD238D5DB57CE80E0A /* PBXContainerItemProxy */;
-		};
-		9B47C1D1741CFFE4BA36CB9171433683 /* PBXTargetDependency */ = {
-			isa = PBXTargetDependency;
-			name = ABI36_0_0EXGoogleSignIn;
-			targetProxy = 9D5AAE0C0256FDF67E9F4587D4EA89F1 /* PBXContainerItemProxy */;
-		};
-		9BE1D58AD4E7425DED7EC2BEEBDDFDEC /* PBXTargetDependency */ = {
-			isa = PBXTargetDependency;
-			name = ABI34_0_0EXAdsAdMob;
-			targetProxy = 651CAAC39488199D6219A4379A941678 /* PBXContainerItemProxy */;
-		};
-		9BE79157483B82D27FB24E4A2B5CFBE6 /* PBXTargetDependency */ = {
-			isa = PBXTargetDependency;
-			name = ABI35_0_0EXLinearGradient;
-			targetProxy = 283E29F5579EB199AF5B63BF8DE46957 /* PBXContainerItemProxy */;
-		};
-		9C9DAF07996D7E4FEDE557351EC82CCD /* PBXTargetDependency */ = {
-			isa = PBXTargetDependency;
-			name = ABI36_0_0EXNetwork;
-			targetProxy = 4E3A124F6D2643EA5BF00A3A517530B4 /* PBXContainerItemProxy */;
-		};
-		9CAADB7A299338EDED2AC4AB4B51F7E9 /* PBXTargetDependency */ = {
-			isa = PBXTargetDependency;
-			name = ABI36_0_0UMConstantsInterface;
-			targetProxy = 7E8F68AF251796CDBDE0C2CA9F1C8003 /* PBXContainerItemProxy */;
-		};
-		9D33F1FA3554C8E3179BEE175B67912A /* PBXTargetDependency */ = {
-			isa = PBXTargetDependency;
-			name = ABI36_0_0React;
-			targetProxy = 4FF521A25E59CC94C7D8E37C1C4F090E /* PBXContainerItemProxy */;
-		};
-		9DDD5C8CC1AE4961803D1712428EA382 /* PBXTargetDependency */ = {
-			isa = PBXTargetDependency;
-			name = FirebaseCoreDiagnostics;
-			targetProxy = AD2A1DAEB9E713D35C8E7E5889AB6E16 /* PBXContainerItemProxy */;
-		};
-		9DF9DABF4CCF17E63A9CD417373B079A /* PBXTargetDependency */ = {
-			isa = PBXTargetDependency;
-			name = ABI36_0_0EXCrypto;
-			targetProxy = BDED02129CA01426C65FE895E566B909 /* PBXContainerItemProxy */;
-		};
-		9F20CF4A866ABA2336DCBD909389EEF1 /* PBXTargetDependency */ = {
-			isa = PBXTargetDependency;
-			name = ABI34_0_0EXSpeech;
-			targetProxy = 3AE2B312D8E158CB2FF9CCBA2DC6F09A /* PBXContainerItemProxy */;
-		};
-		A0B5926BB5BEEC0A247A72001DA1D321 /* PBXTargetDependency */ = {
-			isa = PBXTargetDependency;
-			name = EXCamera;
-			targetProxy = 8105E4E2D5C5A243F3339CC5512D03EE /* PBXContainerItemProxy */;
-		};
-		A19E22F1029EE0077E9D6728EC10AB94 /* PBXTargetDependency */ = {
-			isa = PBXTargetDependency;
-			name = "React-RCTVibration";
-			targetProxy = FEB827E953D8AE1AC1D165C841050FA6 /* PBXContainerItemProxy */;
-		};
-		A1CF93536A0521A2C5B154BFA808B832 /* PBXTargetDependency */ = {
-			isa = PBXTargetDependency;
-			name = ABI35_0_0EXRandom;
-			targetProxy = 7E3077BACDBD6086EB6720601DF43815 /* PBXContainerItemProxy */;
-		};
-		A1E02047AE959D80C45DB4A7EC33BDC6 /* PBXTargetDependency */ = {
-			isa = PBXTargetDependency;
-			name = ABI36_0_0EXDocumentPicker;
-			targetProxy = BBC26FD866E1D280B0C038B76155FB16 /* PBXContainerItemProxy */;
-		};
-		A2613CBB78A4FC5266A0CC40A6DE6D2A /* PBXTargetDependency */ = {
-			isa = PBXTargetDependency;
-			name = ABI34_0_0UMFontInterface;
-			targetProxy = 0F343BD8AC5C0972A147D31AF2094D3B /* PBXContainerItemProxy */;
-		};
-		A30280F9389979EEC6BDB2F7064E6773 /* PBXTargetDependency */ = {
-			isa = PBXTargetDependency;
-			name = "React-RCTAnimation";
-			targetProxy = 0CDC9C9C6C39024F4A9BF7887BE21727 /* PBXContainerItemProxy */;
-		};
-		A389D81B6B20C2C97CB614121A639103 /* PBXTargetDependency */ = {
-			isa = PBXTargetDependency;
-			name = ABI34_0_0EXPrint;
-			targetProxy = 09DA4E82C534173FE3F4A0E542F524A4 /* PBXContainerItemProxy */;
-		};
-		A4266CCA636A496D641163B69BAA952F /* PBXTargetDependency */ = {
-			isa = PBXTargetDependency;
-			name = ABI35_0_0EXCellular;
-			targetProxy = 39E3B8424999BCFA81A506B9F1DE4BDF /* PBXContainerItemProxy */;
-		};
-		A4CA03CDAE029561F7507E8359F03E66 /* PBXTargetDependency */ = {
-			isa = PBXTargetDependency;
-			name = ABI36_0_0EXErrorRecovery;
-			targetProxy = 36368BA2725DBED2CB66A3F54611CB01 /* PBXContainerItemProxy */;
-		};
-		A5A2E63DEFA4C83F1E47C35AB390041C /* PBXTargetDependency */ = {
-			isa = PBXTargetDependency;
-			name = ABI35_0_0EXGoogleSignIn;
-			targetProxy = C60FD879A9591A4BC52CD4233407A409 /* PBXContainerItemProxy */;
-		};
-		A74B94143347C53FA9F9A3529FB773DB /* PBXTargetDependency */ = {
-			isa = PBXTargetDependency;
-			name = ABI34_0_0EXLocation;
-			targetProxy = E6E3E04904E0D79F8FC1C46BF90377F9 /* PBXContainerItemProxy */;
-		};
-		A78929E0716EC575A8DC1F74B9F4A80D /* PBXTargetDependency */ = {
-			isa = PBXTargetDependency;
-			name = ABI36_0_0EXSharing;
-			targetProxy = 3B7198C7A86D9CDF5B669B127A75DBC8 /* PBXContainerItemProxy */;
-		};
-		A8F69B6857D81228CCB1DEC3824938DA /* PBXTargetDependency */ = {
-			isa = PBXTargetDependency;
-			name = ABI34_0_0EXMailComposer;
-			targetProxy = B2F8247FB53CCA442EB9E1C130B379EC /* PBXContainerItemProxy */;
-		};
-		AB0122A05E4F9783407768E928E597BD /* PBXTargetDependency */ = {
-			isa = PBXTargetDependency;
-			name = ABI34_0_0EXLocalization;
-			targetProxy = B248DBCC085C64DB406D4EEE2D631B61 /* PBXContainerItemProxy */;
-		};
-		AB14F675299D757E15E17D7FAC6078A9 /* PBXTargetDependency */ = {
-			isa = PBXTargetDependency;
-			name = ABI36_0_0UMFileSystemInterface;
-			targetProxy = 6A610A62AFCC7891EB6745CE3C7625FB /* PBXContainerItemProxy */;
-		};
-		AB1AB26A767816DC0D79EC00027987C6 /* PBXTargetDependency */ = {
-			isa = PBXTargetDependency;
-			name = ABI36_0_0EXLinearGradient;
-			targetProxy = 49791723B3D755FEF1D2694B352410BB /* PBXContainerItemProxy */;
-		};
-		ABC2607D776740A836D754EF8E462184 /* PBXTargetDependency */ = {
-			isa = PBXTargetDependency;
-			name = "boost-for-react-native";
-			targetProxy = F9CCEA16FFE896ED93A48FBFCD5486FE /* PBXContainerItemProxy */;
-		};
-		AC59F686A3335EBFAC03AF6347C47BA4 /* PBXTargetDependency */ = {
-			isa = PBXTargetDependency;
-			name = ABI35_0_0EXSMS;
-			targetProxy = 0D4F525DD9A0B1C5D01355C319EA41AD /* PBXContainerItemProxy */;
-		};
-		AC7446CCA73BD363911EC9F677DEFF19 /* PBXTargetDependency */ = {
-			isa = PBXTargetDependency;
-			name = ABI34_0_0EXAV;
-			targetProxy = BC5DFC32592B3241A1F9080EBE6E54A9 /* PBXContainerItemProxy */;
-		};
-		AD6C38B2ED55A91B6702318321B88608 /* PBXTargetDependency */ = {
-			isa = PBXTargetDependency;
-			name = RCTRequired;
-			targetProxy = 095C28E7DEB12C975C636B3B5EB3EF6B /* PBXContainerItemProxy */;
-		};
-		ADB44F81E9914A1C4553247B42B912FE /* PBXTargetDependency */ = {
-			isa = PBXTargetDependency;
-			name = ABI35_0_0EXSensors;
-			targetProxy = 8CE54907A09AB3A11999047EC919AFCD /* PBXContainerItemProxy */;
-		};
-		AF091E3D68A36CACCAA4A2CE4930D5EA /* PBXTargetDependency */ = {
-			isa = PBXTargetDependency;
-			name = ABI36_0_0EXAppAuth;
-			targetProxy = 8D251CC2A4DDDE08D502B2C3C3C17458 /* PBXContainerItemProxy */;
-		};
-		B01FC33A42D6441DBE2694080D756337 /* PBXTargetDependency */ = {
-			isa = PBXTargetDependency;
-			name = ABI35_0_0UMConstantsInterface;
-			targetProxy = B27CF40A8AAE76A94107F054F74752E5 /* PBXContainerItemProxy */;
-		};
-		B14284E9AFC3FD9A21DA16F89971EA83 /* PBXTargetDependency */ = {
-			isa = PBXTargetDependency;
-			name = FBAudienceNetwork;
-			targetProxy = EA46B6798F4041123DD797F830E1F0B7 /* PBXContainerItemProxy */;
-		};
-		B1C48809B6F553513BC81A66280A0C65 /* PBXTargetDependency */ = {
-			isa = PBXTargetDependency;
-			name = GoogleAppMeasurement;
-			targetProxy = FA7D78974EDD4B162FAF15F76C3CF101 /* PBXContainerItemProxy */;
-		};
-		B1ECBBEDCB84E43F2302219C84B674CA /* PBXTargetDependency */ = {
-			isa = PBXTargetDependency;
-			name = "React-Core";
-			targetProxy = 7E7774030D6F0E7D164BE2377FC1CA6F /* PBXContainerItemProxy */;
-		};
-		B25C2B17C66C681D627549605A31E77B /* PBXTargetDependency */ = {
-			isa = PBXTargetDependency;
-			name = GTMSessionFetcher;
-			targetProxy = F71CFA1E330F80B76CD661A7046DC186 /* PBXContainerItemProxy */;
-		};
-		B53487214C4CE1C06EED58AC4E546F25 /* PBXTargetDependency */ = {
-			isa = PBXTargetDependency;
-			name = UMCameraInterface;
-			targetProxy = EBE000AF2978A4F9D87CC844289CE986 /* PBXContainerItemProxy */;
-		};
-		B73409A1DA9E4AB6A1649C0D09EAD7A2 /* PBXTargetDependency */ = {
-			isa = PBXTargetDependency;
-			name = FBSDKCoreKit;
-			targetProxy = 8F7D48949EC45B01A697AAF82E258B9C /* PBXContainerItemProxy */;
-		};
-		B7BECE4B775E2409D96C83889E4111BE /* PBXTargetDependency */ = {
-			isa = PBXTargetDependency;
-			name = ABI36_0_0EXAdsFacebook;
-			targetProxy = 08AA6444E4203C9DB143123393AAE855 /* PBXContainerItemProxy */;
-		};
-		B8053B301F81257FF1020F684F021B5A /* PBXTargetDependency */ = {
-			isa = PBXTargetDependency;
-			name = ABI34_0_0UMCameraInterface;
-			targetProxy = 7746B9BFB55BD1348ACCC1925943530F /* PBXContainerItemProxy */;
-		};
-		BAC54A5332F311A0BAD1E41CEFBEB471 /* PBXTargetDependency */ = {
-			isa = PBXTargetDependency;
-			name = ABI34_0_0EXLinearGradient;
-			targetProxy = 9A30848A95E5C4A680409627F31AD586 /* PBXContainerItemProxy */;
-		};
-		BC0146E7B7EC8A6E48C928169898C10A /* PBXTargetDependency */ = {
-			isa = PBXTargetDependency;
-			name = EXNetwork;
-			targetProxy = 736FE8BB71CEF9CB4DAA15DD6860EBE8 /* PBXContainerItemProxy */;
-		};
-		BC1CCA6C07DB90F5A5DFD546FDB89E65 /* PBXTargetDependency */ = {
-			isa = PBXTargetDependency;
-			name = EXMediaLibrary;
-			targetProxy = 2BEB576681C29B3765DB361BD54161EB /* PBXContainerItemProxy */;
-		};
-		BC9EE5075DD8D29BCE2A7F6A356420DD /* PBXTargetDependency */ = {
-			isa = PBXTargetDependency;
-			name = ABI36_0_0EXBluetooth;
-			targetProxy = A09104725238E0421E5407A15C78CB43 /* PBXContainerItemProxy */;
-		};
-		BDA4AF7A704ADB601B5308A6081539AB /* PBXTargetDependency */ = {
-			isa = PBXTargetDependency;
-			name = ABI35_0_0EXMediaLibrary;
-			targetProxy = B80074B28A488BB230D462048F5D281B /* PBXContainerItemProxy */;
-		};
-		BE829118D2D2C698BCE288A84D2C0BD7 /* PBXTargetDependency */ = {
-			isa = PBXTargetDependency;
-			name = ABI34_0_0UMTaskManagerInterface;
-			targetProxy = 9DB49B245E1F6D43F40A8F9CE69ACB6E /* PBXContainerItemProxy */;
-		};
-		BFDDB4537209C64BF1491F3C157E9284 /* PBXTargetDependency */ = {
-			isa = PBXTargetDependency;
-			name = EXVideoThumbnails;
-			targetProxy = 0541EF79E3A44083062B969DE4D33710 /* PBXContainerItemProxy */;
-		};
-		C023D8ECD071D406433B126F8C31C47D /* PBXTargetDependency */ = {
-			isa = PBXTargetDependency;
-			name = ABI35_0_0UMCore;
-			targetProxy = 0A4C08994A698EC2002B76BF2723C4A8 /* PBXContainerItemProxy */;
-		};
-		C12D29BC0BF323F7484CAFD41A1E7CBC /* PBXTargetDependency */ = {
-			isa = PBXTargetDependency;
-			name = ABI34_0_0EXSMS;
-			targetProxy = 0A1089CEBB8E9077057D9F090A1CC618 /* PBXContainerItemProxy */;
-		};
-		C199A4D3819F8248B15DF9220700615B /* PBXTargetDependency */ = {
-			isa = PBXTargetDependency;
-			name = ABI34_0_0EXSensors;
-			targetProxy = C243284359AE05B46A9C54B40A2F57F5 /* PBXContainerItemProxy */;
-		};
-		C1B7715BB385A4C3B2456688EA9A63E9 /* PBXTargetDependency */ = {
-			isa = PBXTargetDependency;
-			name = ABI35_0_0UMFontInterface;
-			targetProxy = 283A9BF35F5C96856B870A7C2F872817 /* PBXContainerItemProxy */;
-		};
-		C2B9BA052A0379550333633A15B99CFE /* PBXTargetDependency */ = {
-			isa = PBXTargetDependency;
-			name = ABI34_0_0EXFaceDetector;
-			targetProxy = 2D9EBA2BE3CEF8002F8BB13F15A03891 /* PBXContainerItemProxy */;
-		};
-		C2C4DD6F5761B83C9918A7C4567C8E81 /* PBXTargetDependency */ = {
-			isa = PBXTargetDependency;
-			name = ABI35_0_0EXSecureStore;
-			targetProxy = 0473B67E80C8900D3552C20DF304E2BE /* PBXContainerItemProxy */;
-		};
-		C3C71313C7C9BC73E053FE0F7EF97C77 /* PBXTargetDependency */ = {
-			isa = PBXTargetDependency;
-			name = ABI36_0_0EXLocalization;
-			targetProxy = 4FCC504A2F54C93D2EF1CC96C39CB5CC /* PBXContainerItemProxy */;
-		};
-		C3E0263A46CFA35390313D465AEE7B67 /* PBXTargetDependency */ = {
-			isa = PBXTargetDependency;
-			name = "React-CoreModules";
-			targetProxy = 0DA164BA6574FB7FEF4E8DF85D4A0B43 /* PBXContainerItemProxy */;
-		};
-		C4A27CA16E3451640F4EEFF57362E223 /* PBXTargetDependency */ = {
-			isa = PBXTargetDependency;
-			name = "ABI36_0_0React-RCTBlob";
-			targetProxy = C0BAAF171E770854CE76072BC77CC676 /* PBXContainerItemProxy */;
-		};
-		C58BD7BEC8718EB04EF9EF74CF96D3F1 /* PBXTargetDependency */ = {
-			isa = PBXTargetDependency;
-			name = "ABI36_0_0React-RCTNetwork";
-			targetProxy = 24228BED5E7E660FC605413012A6D43E /* PBXContainerItemProxy */;
-		};
-		C600DE23C9EE4937DE05A41B5B1C8E5F /* PBXTargetDependency */ = {
-			isa = PBXTargetDependency;
-			name = "lottie-ios";
-			targetProxy = 53648EEBA49606D5AC9F2D6E5966FF73 /* PBXContainerItemProxy */;
-		};
-		C634892426D47F2FD5A3CB26A50DF97E /* PBXTargetDependency */ = {
-			isa = PBXTargetDependency;
-			name = yogaABI35_0_0;
-			targetProxy = AC3E28035CBB72607E82DA62E7597893 /* PBXContainerItemProxy */;
-		};
-		C67FB5B5646DBFF8F9DB9DF7C1BF20D9 /* PBXTargetDependency */ = {
-			isa = PBXTargetDependency;
-			name = ABI36_0_0EXLocalAuthentication;
-			targetProxy = C6E2CBDF0A3A5548717395375FCD2801 /* PBXContainerItemProxy */;
-		};
-		C6D41AA3FF03441AFAAF673A351D6E5A /* PBXTargetDependency */ = {
-			isa = PBXTargetDependency;
-			name = EXGL;
-			targetProxy = AD96AD2383DD6A26F085FC3C517039F8 /* PBXContainerItemProxy */;
-		};
-		C76CB561EA8724216ABD0F5F33F99CBC /* PBXTargetDependency */ = {
-			isa = PBXTargetDependency;
-			name = ABI34_0_0EXFont;
-			targetProxy = D49D19D3DD1991D744B80AC206D85A02 /* PBXContainerItemProxy */;
-		};
-		C8907473C223AF293F4B4BF8A4590206 /* PBXTargetDependency */ = {
-			isa = PBXTargetDependency;
-			name = "React-cxxreact";
-			targetProxy = 31D3FA74460779AFE44DF93DD0985582 /* PBXContainerItemProxy */;
-		};
-		CA04B161D71382CA7BA032FBF0477E49 /* PBXTargetDependency */ = {
-			isa = PBXTargetDependency;
-			name = "ABI36_0_0React-RCTVibration";
-			targetProxy = 3CDE7477F32E7CDCB3AA6EED0DF08149 /* PBXContainerItemProxy */;
-		};
-		CA2AAB70CAB4B83FD85964F6D6CD772B /* PBXTargetDependency */ = {
-			isa = PBXTargetDependency;
-			name = CocoaLumberjack;
-			targetProxy = D3BC3183F2B3A9C107C8D28DEE543680 /* PBXContainerItemProxy */;
-		};
-		CA5E27C9FB3B7722BAF01FF21080CD5E /* PBXTargetDependency */ = {
-			isa = PBXTargetDependency;
-			name = ABI36_0_0EXFileSystem;
-			targetProxy = B5911779E3D5ECF4FCB8D32846F990FC /* PBXContainerItemProxy */;
-		};
-		CB724EA2B5AE12D815D3DF83B2895E93 /* PBXTargetDependency */ = {
-			isa = PBXTargetDependency;
-			name = ABI36_0_0EXBattery;
-			targetProxy = D8FAD5E864BBCB24F3A286AFD90C9AA7 /* PBXContainerItemProxy */;
-		};
-		CD4BBEE1ED35E09022CC40FE82F136F0 /* PBXTargetDependency */ = {
-			isa = PBXTargetDependency;
-			name = ABI36_0_0EXStoreReview;
-			targetProxy = 98C64771D26DF1211733627E2420F69A /* PBXContainerItemProxy */;
-		};
-		CDE02F724ED456D7F98BDE2E01D4DDD3 /* PBXTargetDependency */ = {
-			isa = PBXTargetDependency;
-			name = ABI34_0_0EXFileSystem;
-			targetProxy = 7811D1BAD0C7922124D096117489B60D /* PBXContainerItemProxy */;
-		};
-		CDFC53F1D26645E0E340C488DBB4CAD0 /* PBXTargetDependency */ = {
-			isa = PBXTargetDependency;
-			name = ABI35_0_0EXFacebook;
-			targetProxy = 45C3D1D4E56F7E4C61F7A0F95D536BC1 /* PBXContainerItemProxy */;
-		};
-		CE44DA66F01C38DF462CA1C5CF1D336E /* PBXTargetDependency */ = {
-			isa = PBXTargetDependency;
-			name = ABI36_0_0FBLazyVector;
-			targetProxy = 69033EE830E6BCC2A5F9F007CAE15EF8 /* PBXContainerItemProxy */;
-		};
-		CF9AA405DB3CDDF9B83BFE0A4C153F1B /* PBXTargetDependency */ = {
-			isa = PBXTargetDependency;
-			name = ABI35_0_0EXMailComposer;
-			targetProxy = 8D8DDB75BA100A91052CD681CBDE72AB /* PBXContainerItemProxy */;
-		};
-		D0EF19824D082C9B6CCE957455044318 /* PBXTargetDependency */ = {
-			isa = PBXTargetDependency;
-			name = EXDocumentPicker;
-			targetProxy = 06EB5F94E88422627F1E01D2A24AA08B /* PBXContainerItemProxy */;
-		};
-		D112BAA2B66FEA1562E81E5D84408142 /* PBXTargetDependency */ = {
-			isa = PBXTargetDependency;
-			name = AppAuth;
-			targetProxy = 63D6A412F135777C93A00CDF9930B365 /* PBXContainerItemProxy */;
-		};
-		D113615B1620B339E792FDAC79A84BF5 /* PBXTargetDependency */ = {
-			isa = PBXTargetDependency;
-			name = EXLocalization;
-			targetProxy = 148EFA746F056EED82038C5B5DF38735 /* PBXContainerItemProxy */;
-		};
-		D173DB12F15F407F43A2E38DC1E235C8 /* PBXTargetDependency */ = {
-			isa = PBXTargetDependency;
-			name = ABI34_0_0EXSecureStore;
-			targetProxy = 590F30BC7837D2B49848135FF6A67374 /* PBXContainerItemProxy */;
-		};
-		D1ED2EEF17FB32716403A4F0E1D15713 /* PBXTargetDependency */ = {
-			isa = PBXTargetDependency;
-			name = ABI35_0_0EXCrypto;
-			targetProxy = CA21319639B740555EB5DEEA8246CBB8 /* PBXContainerItemProxy */;
-		};
-		D3A8C2BAC6FB5822BA92BAE4B2B501BC /* PBXTargetDependency */ = {
-			isa = PBXTargetDependency;
-			name = ABI36_0_0EXTaskManager;
-			targetProxy = 0685AF54B6A9DD294048235851455F93 /* PBXContainerItemProxy */;
-		};
-		D471A6B38F7891BD49CF3A825930B1F9 /* PBXTargetDependency */ = {
-			isa = PBXTargetDependency;
-			name = ABI36_0_0EXAppLoaderProvider;
-			targetProxy = BEC373C43B9DCF27925858D597B1A28B /* PBXContainerItemProxy */;
-		};
-		D6584EBCD55804773FFCCA11D560AC7B /* PBXTargetDependency */ = {
-			isa = PBXTargetDependency;
-			name = GoogleMaps;
-			targetProxy = A79D35E00770561F5010E2CF0DAAD2FB /* PBXContainerItemProxy */;
-		};
-		D6932A3B73E847D8C48980B349E643B6 /* PBXTargetDependency */ = {
-			isa = PBXTargetDependency;
-			name = EXCalendar;
-			targetProxy = 05755A19361C79ADC2040D514F880643 /* PBXContainerItemProxy */;
-		};
-		D7E8602F5837DCFCE7D05E57C66B15DB /* PBXTargetDependency */ = {
-			isa = PBXTargetDependency;
-			name = ReactCommon;
-			targetProxy = E0748B31B1498A77F2D2ADF214B8AB49 /* PBXContainerItemProxy */;
-		};
-		D80B7790AF6EC835D1F46772B279FE4C /* PBXTargetDependency */ = {
-			isa = PBXTargetDependency;
-			name = ABI35_0_0EXAV;
-			targetProxy = 4E5A37F5991602C0C127438A833444BE /* PBXContainerItemProxy */;
-		};
-		D8F497315F16B82B1F91CF5A3A85F09F /* PBXTargetDependency */ = {
-			isa = PBXTargetDependency;
-			name = EXLinearGradient;
-			targetProxy = 5DFF9E16C8F3C76959EC5D9AD737F2B5 /* PBXContainerItemProxy */;
-		};
-		D967F3C18564650CEC5E8D19606A7A5A /* PBXTargetDependency */ = {
-			isa = PBXTargetDependency;
-			name = UMConstantsInterface;
-			targetProxy = CBD4BE8858280E29F368E0E9E63941A7 /* PBXContainerItemProxy */;
-		};
-		DADC67CC507B67F155BEC25D5FD06B6B /* PBXTargetDependency */ = {
-			isa = PBXTargetDependency;
-			name = Firebase;
-			targetProxy = 89C0BA6739CCEB3DF6B1EBAF7135C280 /* PBXContainerItemProxy */;
-		};
-		DBF641CB7AAEC2617B78352560F484F7 /* PBXTargetDependency */ = {
-			isa = PBXTargetDependency;
-			name = ABI36_0_0EXImagePicker;
-			targetProxy = E0B03079DB58626252312A27294FE9FF /* PBXContainerItemProxy */;
-		};
-		DCEE81F70C443E22AAEDCA998C1C7882 /* PBXTargetDependency */ = {
-			isa = PBXTargetDependency;
-			name = ABI34_0_0EXSegment;
-			targetProxy = 6F4C12B59E9B1CB6791C719B48E9FA3F /* PBXContainerItemProxy */;
-		};
-		DD93765D18FFA20A6F84DDCEAD2F1209 /* PBXTargetDependency */ = {
-			isa = PBXTargetDependency;
-			name = EXSecureStore;
-			targetProxy = F18C5384F537E2D66532166CEFD55C02 /* PBXContainerItemProxy */;
-		};
-		DE08F93D6D9373DAF85E7577D0676DB3 /* PBXTargetDependency */ = {
-			isa = PBXTargetDependency;
-			name = GoogleToolboxForMac;
-			targetProxy = 2E46FC3C2ABE10D68E12031C03C9D9E3 /* PBXContainerItemProxy */;
-		};
-		DE5400875B409528C5DC6D5D370B7536 /* PBXTargetDependency */ = {
-			isa = PBXTargetDependency;
-			name = ABI36_0_0EXConstants;
-			targetProxy = 1229827310C3D1AF06A040ABA3DA9D54 /* PBXContainerItemProxy */;
-		};
-		DE56CB2BE2C9DF600090D2D4C845DEF6 /* PBXTargetDependency */ = {
-			isa = PBXTargetDependency;
-			name = EXAdsAdMob;
-			targetProxy = 57616C4DC716CC748A9047F98621E97F /* PBXContainerItemProxy */;
-		};
-		DE8656FEFB6BD4981C9C818CBBA80A3E /* PBXTargetDependency */ = {
-			isa = PBXTargetDependency;
-			name = ABI35_0_0EXFileSystem;
-			targetProxy = 14B58470AE55475D4C62BE036751879D /* PBXContainerItemProxy */;
-		};
-		DE8E3504392868C2B5A49DCA8AD39B5A /* PBXTargetDependency */ = {
-			isa = PBXTargetDependency;
-			name = EXSegment;
-			targetProxy = A8944F19DCD0DD05424BC9D93B268C26 /* PBXContainerItemProxy */;
-		};
-		DE9BAAA4E04C65594AF9B01D2EB5911B /* PBXTargetDependency */ = {
-			isa = PBXTargetDependency;
-			name = ABI34_0_0EXWebBrowser;
-			targetProxy = FF7794A2C64E19FEDD577C404A487A1F /* PBXContainerItemProxy */;
-		};
-		E011E78B09F8B62C098479C1B5F00684 /* PBXTargetDependency */ = {
-			isa = PBXTargetDependency;
-			name = FirebaseCoreDiagnosticsInterop;
-			targetProxy = 39D2479095DFF57B239E4593428072E6 /* PBXContainerItemProxy */;
-		};
-		E074A8517B398D0AF70B953B75526AFE /* PBXTargetDependency */ = {
-			isa = PBXTargetDependency;
-			name = ABI36_0_0EXContacts;
-			targetProxy = 379333FD807B529410A80F6C1EFFACC9 /* PBXContainerItemProxy */;
-		};
-		E07BE75C4C2F4A100A9C50F4C5C98A54 /* PBXTargetDependency */ = {
-			isa = PBXTargetDependency;
-			name = EXLocalAuthentication;
-			targetProxy = 5C1364FC0B503668D5AADAC687C0F734 /* PBXContainerItemProxy */;
-		};
-		E1122D3B1CB58320B42B223505842078 /* PBXTargetDependency */ = {
-			isa = PBXTargetDependency;
-			name = FBSDKLoginKit;
-			targetProxy = A6C02BC1035D349861D35BDA8F89D087 /* PBXContainerItemProxy */;
-		};
-		E13340E7F5B90946324DA59CD80066F5 /* PBXTargetDependency */ = {
-			isa = PBXTargetDependency;
-			name = ABI34_0_0EXSharing;
-			targetProxy = 8213E394514DB3094B12C4EDB3FFD018 /* PBXContainerItemProxy */;
-		};
-		E17B5AD319D434FCA8A596841CA6EB84 /* PBXTargetDependency */ = {
-			isa = PBXTargetDependency;
-			name = ABI35_0_0UMFaceDetectorInterface;
-			targetProxy = D1EE0D79C892D1FC84D5FA4B2169E58A /* PBXContainerItemProxy */;
-		};
-		E1BC4B6B49C03CCE1D7A6CACE34C24B3 /* PBXTargetDependency */ = {
-			isa = PBXTargetDependency;
-			name = DoubleConversion;
-			targetProxy = D34B77EC41F7E3F7FB5967AC95ADFEB1 /* PBXContainerItemProxy */;
-		};
-		E320E64B8E2C4E11DFBC164E4F7DA932 /* PBXTargetDependency */ = {
-			isa = PBXTargetDependency;
-			name = EXSpeech;
-			targetProxy = C190C367C066F24ABA47E3D4B0BAA365 /* PBXContainerItemProxy */;
-		};
-		E383712D37DDE2AB365FD914959556B9 /* PBXTargetDependency */ = {
-			isa = PBXTargetDependency;
-			name = "React-RCTSettings";
-			targetProxy = B225643B7873F280C9270196B7A9E48D /* PBXContainerItemProxy */;
-		};
-		E3E88B5CFB65087B5FEDFBE53A65BA6B /* PBXTargetDependency */ = {
-			isa = PBXTargetDependency;
-			name = React;
-			targetProxy = C503E388CEE64185FBE7400FEFEC0484 /* PBXContainerItemProxy */;
-		};
-		E4BA7B7506C7513F0DAAA0F2FB6B2837 /* PBXTargetDependency */ = {
-			isa = PBXTargetDependency;
-			name = "ABI36_0_0React-RCTText";
-			targetProxy = A85998C2CC3397D2FF9C94FFAC1B275A /* PBXContainerItemProxy */;
-		};
-		E5D2A6830F5CA02552896EAB6CAFB863 /* PBXTargetDependency */ = {
-			isa = PBXTargetDependency;
-			name = ABI36_0_0RCTRequired;
-			targetProxy = A8F3FE50A732A90187A5BF2A5B62D2DF /* PBXContainerItemProxy */;
-		};
-		E6DB4DB1A4E370C04C4FCA7CA6BE643E /* PBXTargetDependency */ = {
-			isa = PBXTargetDependency;
-			name = ABI34_0_0EXRandom;
-			targetProxy = 474476FAB4F9593B8BCA1F5EEE41BA38 /* PBXContainerItemProxy */;
-		};
-		E754F415F4649C6BA9DF0689DF0E3865 /* PBXTargetDependency */ = {
-			isa = PBXTargetDependency;
-			name = ABI35_0_0EXPrint;
-			targetProxy = CABD771CCE3625E92296E9EBD32FA0B7 /* PBXContainerItemProxy */;
-		};
-		E856DFEE38541E4A40D8CEA11CD7C374 /* PBXTargetDependency */ = {
-			isa = PBXTargetDependency;
-			name = ABI36_0_0EXBackgroundFetch;
-			targetProxy = 53755256CC37CACD40297391D15F59BD /* PBXContainerItemProxy */;
-		};
-		EB122AC03703130EF3D55836F5C6467C /* PBXTargetDependency */ = {
-			isa = PBXTargetDependency;
-			name = UMBarCodeScannerInterface;
-			targetProxy = 4B52FA7E0AA4D4A50EA2373332B5FF15 /* PBXContainerItemProxy */;
-		};
-		EBE020546018E010254FC7C85991AF3E /* PBXTargetDependency */ = {
-			isa = PBXTargetDependency;
-			name = ABI36_0_0Yoga;
-			targetProxy = E69CD94C883159275279F1278D5B0425 /* PBXContainerItemProxy */;
-		};
-		ECBEEBED050AC9935754AD3E156A8F62 /* PBXTargetDependency */ = {
-			isa = PBXTargetDependency;
-			name = "React-jsinspector";
-			targetProxy = 35BA18145CABA8E470BA58AE4F49DE1D /* PBXContainerItemProxy */;
-		};
-		ED15C32131DC69D2D0C4257045C8C910 /* PBXTargetDependency */ = {
-			isa = PBXTargetDependency;
-			name = "Pods-Exponent";
-			target = 0DBD2E5458E61E9BBFDC5914B7D570E8 /* Pods-Exponent */;
-			targetProxy = D39CBFF04205C11DB78C9F31D5C6D54F /* PBXContainerItemProxy */;
-		};
-		ED1FE27906C4A347AEB36C94FAA46608 /* PBXTargetDependency */ = {
-			isa = PBXTargetDependency;
-			name = EXImagePicker;
-			targetProxy = 9BFD3D5FB05233BB84BE1F0C9040918A /* PBXContainerItemProxy */;
-		};
-		EDEFEF4E259F5BEFA8D585806BC27B08 /* PBXTargetDependency */ = {
-			isa = PBXTargetDependency;
-			name = "ABI36_0_0React-jsinspector";
-			targetProxy = 54A4241880BE0452B5823F987F949F31 /* PBXContainerItemProxy */;
-		};
-		EDFD6E39376A375DDA8B2A910DEBA704 /* PBXTargetDependency */ = {
-			isa = PBXTargetDependency;
-			name = "Google-Mobile-Ads-SDK";
-			targetProxy = 92B1B390358762FAA5961D69F0B10171 /* PBXContainerItemProxy */;
-		};
-		EE544F0EB3589C622FA64813B3AE6A5B /* PBXTargetDependency */ = {
-			isa = PBXTargetDependency;
-			name = EXFileSystem;
-			targetProxy = FDB1165717E525558971635228B73CA5 /* PBXContainerItemProxy */;
-		};
-		EFA9A4127A37BB03E802DC421E0FCC75 /* PBXTargetDependency */ = {
-			isa = PBXTargetDependency;
-			name = ABI36_0_0UMTaskManagerInterface;
-			targetProxy = 3BDB692B8E699C3372A5920BC31E37F5 /* PBXContainerItemProxy */;
-		};
-		F0953DDD69E3F466F576C2F54CB6B8B0 /* PBXTargetDependency */ = {
-			isa = PBXTargetDependency;
-			name = ABI34_0_0UMReactNativeAdapter;
-			targetProxy = 1D50899A464EAC5AC8A639F80436EE4E /* PBXContainerItemProxy */;
-		};
-		F0F15EE773E0082954D730506301B52B /* PBXTargetDependency */ = {
-			isa = PBXTargetDependency;
-			name = "ABI36_0_0React-cxxreact";
-			targetProxy = EE82AEF6D7837F6CBEDF75E7EBD95385 /* PBXContainerItemProxy */;
-		};
-		F10FA8AD1DBC790BB7DA1104F98599EF /* PBXTargetDependency */ = {
-			isa = PBXTargetDependency;
-			name = UMSensorsInterface;
-			targetProxy = DA813AA43557504C50474604727EC397 /* PBXContainerItemProxy */;
-		};
-		F12CBE4209AF780945701EB41E989B91 /* PBXTargetDependency */ = {
-			isa = PBXTargetDependency;
-			name = ABI36_0_0UMFontInterface;
-			targetProxy = 3FE7A63CD4AA7DC5AE1A5F26EA8743BA /* PBXContainerItemProxy */;
-		};
-		F14B7327F7034F1CB29FDD215314B761 /* PBXTargetDependency */ = {
-			isa = PBXTargetDependency;
-			name = ABI35_0_0UMCameraInterface;
-			targetProxy = 0534D692213FC64A175A1CD9105E765C /* PBXContainerItemProxy */;
-		};
-		F25A364D92A67A09AB271AE82DD4444B /* PBXTargetDependency */ = {
-			isa = PBXTargetDependency;
-			name = ABI34_0_0EXDocumentPicker;
-			targetProxy = E4B53F95AE56D4053FF53CBA352990D2 /* PBXContainerItemProxy */;
-		};
-		F297C8385A3FADBFA29A2FDFD8D10137 /* PBXTargetDependency */ = {
-			isa = PBXTargetDependency;
-			name = EXErrorRecovery;
-			targetProxy = FD49F7498BF8B29AA10F8B169762C515 /* PBXContainerItemProxy */;
-		};
-		F2B5C5C1EF8807E45E45876F2029350D /* PBXTargetDependency */ = {
-			isa = PBXTargetDependency;
-			name = "React-RCTText";
-			targetProxy = D542390E246EA133FD7A56BD7A031AFA /* PBXContainerItemProxy */;
-		};
-		F2FB0118F839996CBD141678B68288B5 /* PBXTargetDependency */ = {
-			isa = PBXTargetDependency;
-			name = EXBrightness;
-			targetProxy = AC048022FB65BBE8B99ABFC200268E6A /* PBXContainerItemProxy */;
-		};
-		F30CBCB7C57919C3CD067871793A157B /* PBXTargetDependency */ = {
-			isa = PBXTargetDependency;
-			name = EXRandom;
-			targetProxy = 1533AA6C8189885F26295EB7EE5ABB8A /* PBXContainerItemProxy */;
-		};
-		F341BCAB3A1ABD08C30C100E7831ED0B /* PBXTargetDependency */ = {
-			isa = PBXTargetDependency;
-			name = ABI35_0_0EXTaskManager;
-			targetProxy = A6D0459F2755EE2D90195A131145DC39 /* PBXContainerItemProxy */;
-		};
-		F385A464ED5B0B0C23CC3DDA5ABBBAFD /* PBXTargetDependency */ = {
-			isa = PBXTargetDependency;
-			name = EXFacebook;
-			targetProxy = 3A4594FE34E9337E299A65A808ADB21B /* PBXContainerItemProxy */;
-		};
-		F3CA574DDA56BB5F0EA73A34D7BE204A /* PBXTargetDependency */ = {
-			isa = PBXTargetDependency;
-			name = ABI35_0_0EXBlur;
-			targetProxy = A448C6D3FE00C748312CD6B485D202A5 /* PBXContainerItemProxy */;
-		};
-		F40B323BA941D10E49CDBC9AA078AD0D /* PBXTargetDependency */ = {
-			isa = PBXTargetDependency;
-			name = Fabric;
-			targetProxy = 48EC4DE55EB308BA24AE7F89283DE4F9 /* PBXContainerItemProxy */;
-		};
-		F42E71B31AC499243591C90EFAD5DFDD /* PBXTargetDependency */ = {
-			isa = PBXTargetDependency;
-			name = ABI35_0_0UMPermissionsInterface;
-			targetProxy = AA7423C3164A4D2251FB467420348624 /* PBXContainerItemProxy */;
-		};
-		F6D41DB13B5B570D6CF7DA91CD483D1F /* PBXTargetDependency */ = {
-			isa = PBXTargetDependency;
-			name = GTMAppAuth;
-			targetProxy = 8CA67E1E0B7A83E0271D8E2D4A65BFD4 /* PBXContainerItemProxy */;
-		};
-		F760DDDF854ACACAE953F447EB6326D9 /* PBXTargetDependency */ = {
-			isa = PBXTargetDependency;
-			name = EXContacts;
-			targetProxy = 5AD853BD9FD5ED0CBAE9D37BBFA6A927 /* PBXContainerItemProxy */;
-		};
-		F88872B31736EE0285EA0889578396A7 /* PBXTargetDependency */ = {
-			isa = PBXTargetDependency;
-			name = UMCore;
-			targetProxy = CDCBF000F4CB77A3A765B4510EB438BC /* PBXContainerItemProxy */;
-		};
-		FA86CAF55B149285125B90791DD25A0C /* PBXTargetDependency */ = {
-			isa = PBXTargetDependency;
-			name = ABI35_0_0EXAmplitude;
-			targetProxy = 911CDF6E2BD2E30DA22A5C3C42EEC90D /* PBXContainerItemProxy */;
-		};
-		FB9E366C5342260C420D84374E5FFF9E /* PBXTargetDependency */ = {
-			isa = PBXTargetDependency;
-			name = Branch;
-			targetProxy = 165AD401B801E13686B32E83829A9BEC /* PBXContainerItemProxy */;
-		};
-		FC5A6F9BD457A2D77E61707820B0677E /* PBXTargetDependency */ = {
-			isa = PBXTargetDependency;
-			name = EXAppLoaderProvider;
-			targetProxy = F4E65C16447D8063378CF84AA7C53760 /* PBXContainerItemProxy */;
-		};
-		FCAEB2E87FC4BF8DD910FD534E95C37F /* PBXTargetDependency */ = {
-			isa = PBXTargetDependency;
-			name = GoogleSignIn;
-			targetProxy = DF1F0071CF20F8FD097B1D40AA1A86ED /* PBXContainerItemProxy */;
-		};
-		FCECF9CA69536D793F00804898A419DA /* PBXTargetDependency */ = {
-			isa = PBXTargetDependency;
-			name = ABI34_0_0EXAppAuth;
-			targetProxy = 8FCB66618E59FC90B82FEF9982F63DAF /* PBXContainerItemProxy */;
-		};
-		FD95866AED8BA4994C161AA2A3F44A6B /* PBXTargetDependency */ = {
-			isa = PBXTargetDependency;
-			name = ABI35_0_0EXPermissions;
-			targetProxy = 68EFB8BF14C106410913DED98E402FC5 /* PBXContainerItemProxy */;
-		};
-		FDB759CE08B8CA505BF4B22074F024C3 /* PBXTargetDependency */ = {
-			isa = PBXTargetDependency;
-			name = ReactABI34_0_0;
-			targetProxy = 63D69ABF47D30006D41833E03B9DAF2E /* PBXContainerItemProxy */;
-		};
-		FE26C4586918575F60F98EF98B66F279 /* PBXTargetDependency */ = {
-			isa = PBXTargetDependency;
-			name = "ABI36_0_0React-RCTImage";
-			targetProxy = FBC9FFFEA7A96D84BCEA876BC17BE95B /* PBXContainerItemProxy */;
-		};
-		FE686331E4356865215EAAD26522E4F2 /* PBXTargetDependency */ = {
-			isa = PBXTargetDependency;
-			name = ABI36_0_0UMCore;
-			targetProxy = 0AE62126F18A3CD2762D91E99BF61B6A /* PBXContainerItemProxy */;
-		};
-		FF5515E8E77AFD9ADBAE4281D88231A3 /* PBXTargetDependency */ = {
-			isa = PBXTargetDependency;
-			name = ABI35_0_0EXLocation;
-			targetProxy = 7BDAADEC01547CE8A3E26BA6555EDDD4 /* PBXContainerItemProxy */;
->>>>>>> 4ccd8756
+			targetProxy = FC28FA283EF37AC51B219EDBE6347E10 /* PBXContainerItemProxy */;
 		};
 /* End PBXTargetDependency section */
 
 /* Begin XCBuildConfiguration section */
+		06616C04269AA4E3469E862D8DCF0284 /* Release */ = {
+			isa = XCBuildConfiguration;
+			baseConfigurationReference = F455AF7A5A6A3B3AF0D9DA93166D5C6B /* Pods-Exponent.release.xcconfig */;
+			buildSettings = {
+				ALWAYS_EMBED_SWIFT_STANDARD_LIBRARIES = NO;
+				CLANG_ENABLE_OBJC_WEAK = NO;
+				CODE_SIGN_IDENTITY = "iPhone Developer";
+				"CODE_SIGN_IDENTITY[sdk=appletvos*]" = "";
+				"CODE_SIGN_IDENTITY[sdk=iphoneos*]" = "";
+				"CODE_SIGN_IDENTITY[sdk=watchos*]" = "";
+				IPHONEOS_DEPLOYMENT_TARGET = 10.0;
+				MACH_O_TYPE = staticlib;
+				OTHER_LDFLAGS = "";
+				OTHER_LIBTOOLFLAGS = "";
+				PODS_ROOT = "$(SRCROOT)";
+				PRODUCT_BUNDLE_IDENTIFIER = "org.cocoapods.${PRODUCT_NAME:rfc1034identifier}";
+				SDKROOT = iphoneos;
+				SKIP_INSTALL = YES;
+				TARGETED_DEVICE_FAMILY = "1,2";
+				VALIDATE_PRODUCT = YES;
+			};
+			name = Release;
+		};
 		196DFA3E4A09A28224918543529A1885 /* Debug */ = {
 			isa = XCBuildConfiguration;
 			buildSettings = {
@@ -10790,15 +5667,9 @@
 			};
 			name = Debug;
 		};
-<<<<<<< HEAD
-		289A40CB160E6470F47221D1AF4FEA79 /* Debug */ = {
-			isa = XCBuildConfiguration;
-			baseConfigurationReference = 16E84BB150360A37B7063830BF98D792 /* Pods-Exponent.debug.xcconfig */;
-=======
 		78077C6CF109DCADD5CD99CB64EFE96B /* Release */ = {
 			isa = XCBuildConfiguration;
 			baseConfigurationReference = 73E201E32272AF82A86EC48E8B99B5F9 /* Pods-ExponentIntegrationTests.release.xcconfig */;
->>>>>>> 4ccd8756
 			buildSettings = {
 				ALWAYS_EMBED_SWIFT_STANDARD_LIBRARIES = NO;
 				CLANG_ENABLE_OBJC_WEAK = NO;
@@ -10815,8 +5686,9 @@
 				SDKROOT = iphoneos;
 				SKIP_INSTALL = YES;
 				TARGETED_DEVICE_FAMILY = "1,2";
+				VALIDATE_PRODUCT = YES;
 			};
-			name = Debug;
+			name = Release;
 		};
 		862CA195F4AC60D911F179B39942747C /* Debug */ = {
 			isa = XCBuildConfiguration;
@@ -10840,7 +5712,7 @@
 			};
 			name = Debug;
 		};
-		8F6214939283B513FAF50B416784344E /* Debug */ = {
+		8943BD91A801670D6F9278F5E7A19DED /* Debug */ = {
 			isa = XCBuildConfiguration;
 			baseConfigurationReference = 16E84BB150360A37B7063830BF98D792 /* Pods-Exponent.debug.xcconfig */;
 			buildSettings = {
@@ -10944,33 +5816,6 @@
 			};
 			name = Debug;
 		};
-<<<<<<< HEAD
-		D539C54FC69484926054D49B13DFBEA2 /* Release */ = {
-=======
-		D87034192FE316A63D1AEA65A5726D3F /* Release */ = {
->>>>>>> 4ccd8756
-			isa = XCBuildConfiguration;
-			baseConfigurationReference = F455AF7A5A6A3B3AF0D9DA93166D5C6B /* Pods-Exponent.release.xcconfig */;
-			buildSettings = {
-				ALWAYS_EMBED_SWIFT_STANDARD_LIBRARIES = NO;
-				CLANG_ENABLE_OBJC_WEAK = NO;
-				CODE_SIGN_IDENTITY = "iPhone Developer";
-				"CODE_SIGN_IDENTITY[sdk=appletvos*]" = "";
-				"CODE_SIGN_IDENTITY[sdk=iphoneos*]" = "";
-				"CODE_SIGN_IDENTITY[sdk=watchos*]" = "";
-				IPHONEOS_DEPLOYMENT_TARGET = 10.0;
-				MACH_O_TYPE = staticlib;
-				OTHER_LDFLAGS = "";
-				OTHER_LIBTOOLFLAGS = "";
-				PODS_ROOT = "$(SRCROOT)";
-				PRODUCT_BUNDLE_IDENTIFIER = "org.cocoapods.${PRODUCT_NAME:rfc1034identifier}";
-				SDKROOT = iphoneos;
-				SKIP_INSTALL = YES;
-				TARGETED_DEVICE_FAMILY = "1,2";
-				VALIDATE_PRODUCT = YES;
-			};
-			name = Release;
-		};
 		F1CDF99B60686D4D5BDBABE72169BD8D /* Release */ = {
 			isa = XCBuildConfiguration;
 			baseConfigurationReference = 1E02A60879BFFD63E0E909FE2C65D996 /* Pods-Tests.release.xcconfig */;
@@ -10997,6 +5842,15 @@
 /* End XCBuildConfiguration section */
 
 /* Begin XCConfigurationList section */
+		09F02F3343B73CBE7F5A318DD783F7E2 /* Build configuration list for PBXNativeTarget "Pods-Exponent" */ = {
+			isa = XCConfigurationList;
+			buildConfigurations = (
+				8943BD91A801670D6F9278F5E7A19DED /* Debug */,
+				06616C04269AA4E3469E862D8DCF0284 /* Release */,
+			);
+			defaultConfigurationIsVisible = 0;
+			defaultConfigurationName = Release;
+		};
 		4821239608C13582E20E6DA73FD5F1F9 /* Build configuration list for PBXProject "Pods" */ = {
 			isa = XCConfigurationList;
 			buildConfigurations = (
@@ -11015,28 +5869,11 @@
 			defaultConfigurationIsVisible = 0;
 			defaultConfigurationName = Release;
 		};
-<<<<<<< HEAD
-		C6511B32664C1767C9F74CE993CEB8F7 /* Build configuration list for PBXNativeTarget "Pods-Exponent" */ = {
-			isa = XCConfigurationList;
-			buildConfigurations = (
-				289A40CB160E6470F47221D1AF4FEA79 /* Debug */,
-				D539C54FC69484926054D49B13DFBEA2 /* Release */,
-=======
 		E19C48135B4745777E77C6147E0EF06D /* Build configuration list for PBXNativeTarget "Pods-Tests" */ = {
 			isa = XCConfigurationList;
 			buildConfigurations = (
 				CB0DFF52F91AC03EB7088BEB869B8FD8 /* Debug */,
 				F1CDF99B60686D4D5BDBABE72169BD8D /* Release */,
->>>>>>> 4ccd8756
-			);
-			defaultConfigurationIsVisible = 0;
-			defaultConfigurationName = Release;
-		};
-		F9C6D0E560C02453B8650BF1C2558007 /* Build configuration list for PBXNativeTarget "Pods-Exponent" */ = {
-			isa = XCConfigurationList;
-			buildConfigurations = (
-				8F6214939283B513FAF50B416784344E /* Debug */,
-				D87034192FE316A63D1AEA65A5726D3F /* Release */,
 			);
 			defaultConfigurationIsVisible = 0;
 			defaultConfigurationName = Release;
