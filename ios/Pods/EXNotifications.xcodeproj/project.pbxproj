--- conflicted
+++ resolved
@@ -502,15 +502,9 @@
 			};
 			name = Debug;
 		};
-<<<<<<< HEAD
-		87E2BC7F9BEA0EBEADEF891A460EC780 /* Debug */ = {
-			isa = XCBuildConfiguration;
-			baseConfigurationReference = 652A256024FEDA329D47D5E4277C2B43 /* EXNotifications.debug.xcconfig */;
-=======
 		AF0AD68ADEB3585059ED04CEFDF5FC11 /* Release */ = {
 			isa = XCBuildConfiguration;
 			baseConfigurationReference = 4F55A3B3F814F7BC27CA3D3D2B432083 /* EXNotifications.release.xcconfig */;
->>>>>>> abfa127e
 			buildSettings = {
 				CLANG_ENABLE_OBJC_WEAK = NO;
 				CODE_SIGN_IDENTITY = "iPhone Developer";
@@ -530,14 +524,9 @@
 				SWIFT_ACTIVE_COMPILATION_CONDITIONS = "$(inherited) ";
 				SWIFT_VERSION = 5.0;
 				TARGETED_DEVICE_FAMILY = "1,2";
-<<<<<<< HEAD
-			};
-			name = Debug;
-=======
 				VALIDATE_PRODUCT = YES;
 			};
 			name = Release;
->>>>>>> abfa127e
 		};
 		C713B0E6DDE114F062471662491E7F99 /* Release */ = {
 			isa = XCBuildConfiguration;
@@ -599,15 +588,9 @@
 			};
 			name = Release;
 		};
-<<<<<<< HEAD
-		E0648026E952A1FCF9269E72385F41B6 /* Release */ = {
-			isa = XCBuildConfiguration;
-			baseConfigurationReference = DCC46601122F68C8ACB1F42524A7ED42 /* EXNotifications.release.xcconfig */;
-=======
 		D60B514AABC24955D4424F634517967A /* Debug */ = {
 			isa = XCBuildConfiguration;
 			baseConfigurationReference = 713873EE2B72CE4D56FD1CE35D40E7D2 /* EXNotifications.debug.xcconfig */;
->>>>>>> abfa127e
 			buildSettings = {
 				CLANG_ENABLE_OBJC_WEAK = NO;
 				CODE_SIGN_IDENTITY = "iPhone Developer";
@@ -627,14 +610,8 @@
 				SWIFT_ACTIVE_COMPILATION_CONDITIONS = "$(inherited) ";
 				SWIFT_VERSION = 5.0;
 				TARGETED_DEVICE_FAMILY = "1,2";
-<<<<<<< HEAD
-				VALIDATE_PRODUCT = YES;
-			};
-			name = Release;
-=======
 			};
 			name = Debug;
->>>>>>> abfa127e
 		};
 /* End XCBuildConfiguration section */
 
@@ -642,13 +619,8 @@
 		0BCCC96C01E86AD48E1768A943EB60EC /* Build configuration list for PBXNativeTarget "EXNotifications" */ = {
 			isa = XCConfigurationList;
 			buildConfigurations = (
-<<<<<<< HEAD
-				87E2BC7F9BEA0EBEADEF891A460EC780 /* Debug */,
-				E0648026E952A1FCF9269E72385F41B6 /* Release */,
-=======
 				D60B514AABC24955D4424F634517967A /* Debug */,
 				AF0AD68ADEB3585059ED04CEFDF5FC11 /* Release */,
->>>>>>> abfa127e
 			);
 			defaultConfigurationIsVisible = 0;
 			defaultConfigurationName = Release;
