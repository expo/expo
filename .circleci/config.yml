version: 2.1

commands:
  install_nix:
    steps:
      - run: curl https://nixos.org/releases/nix/nix-2.1.2/install | bash -s -- --no-daemon
      - run: echo ". ~/.nix-profile/etc/profile.d/nix.sh" >> ~/.bash_profile
  setup:
    steps:
      - run:
          name: Install common packages
          # direnv: configures environment with .envrc files
          # findutils (where, find, etc): expo-module test
          # git: circleci checkout steps
          # gnugrep: used in .envrc
          # gnutar: used by nix commands which download channels
          # gzip: used by nix commands which download channels
          # openssh: circleci checkout steps
          # rsync: expo-module-scripts uses to copy template files
          # xz: circleci checkout steps
          command: |
            nix-env -iA \
              nixpkgs.direnv \
              nixpkgs.findutils \
              nixpkgs.git \
              nixpkgs.gnugrep \
              nixpkgs.gnutar \
              nixpkgs.gzip \
              nixpkgs.openssh \
              nixpkgs.rsync \
              nixpkgs.xz
      - run: mkdir -p ~/.config/direnv
      - run: echo -e "[whitelist]\nprefix = [ \"$HOME\" ]" > ~/.config/direnv/config.toml
      - run: echo 'eval "$(direnv export bash)"' >> ~/.bash_profile
      - run: echo '--frozen-lockfile true' >> ~/.yarnrc
      - checkout
  decrypt_secrets_if_possible:
    steps:
      - run: |
          if ! [ -v EXPO_GIT_CRYPT_KEY_BASE64 ]; then
            echo 'git-crypt key not present in environment' && exit 0
          fi
          git crypt unlock <(echo $EXPO_GIT_CRYPT_KEY_BASE64 | base64 --decode)
  update_submodules:
    steps:
      - run: git submodule update --init
  fetch_cocoapods_specs:
    steps:
      - run: curl https://cocoapods-specs.circleci.com/fetch-cocoapods-repo-from-s3.sh | bash -s cf
  restore_yarn_cache:
    parameters:
      working_directory:
        type: string
        default: .
    steps:
      - restore_cache:
          key: yarn-v1-{{ checksum "<< parameters.working_directory >>/yarn.lock" }}
  save_yarn_cache:
    parameters:
      working_directory:
        type: string
        default: .
    steps:
      - save_cache:
          key: yarn-v1-{{ checksum "<< parameters.working_directory >>/yarn.lock" }}
          paths:
            - ~/.cache/yarn # `yarn cache dir`
  restore_gradle_cache:
    steps:
      - restore_cache:
          key: jars-v1-{{ checksum "android/build.gradle" }}-{{ checksum "android/app/build.gradle" }}
  save_gradle_cache:
    steps:
      - save_cache:
          key: jars-v1-{{ checksum "android/build.gradle" }}-{{ checksum "android/app/build.gradle" }}
          paths:
            - ~/.gradle
  yarn:
    parameters:
      command:
        type: string
        default: install
      working_directory:
        type: string
      max_tries:
        type: integer
        default: 1
    steps:
      - run:
          name: yarn << parameters.command >> (<< parameters.working_directory >>)
          working_directory: << parameters.working_directory >>
          command: for i in {1..<< parameters.max_tries >>}; do ((i > 1)) && sleep 5; yarn << parameters.command >> && break; done
  yarn_install:
    parameters:
      working_directory:
        type: string
    steps:
      - yarn:
          command: 'install'
          working_directory: << parameters.working_directory >>
          max_tries: 5

executors:
  # We add -l to all the shell commands to make it easier to use direnv
  nix: &nix
    docker:
      - image: lnl7/nix:2.1.2
    # Symlink to the readline-enabled bash which is the default command of the container
    shell: /run/current-system/sw/bin/bash -leo pipefail
    working_directory: ~/expo
  android:
    <<: *nix
    resource_class: xlarge
  js:
    <<: *nix
    resource_class: small
  web:
    docker:
      - image: circleci/node:latest-browsers
    shell: /bin/bash -leo pipefail
    working_directory: ~/expo
    resource_class: small
    environment:
      USER: circleci
  mac:
    macos: # https://circleci.com/docs/2.0/testing-ios/#supported-xcode-versions
      xcode: '10.1.0'
    working_directory: /Users/distiller/project
    shell: /bin/bash -leo pipefail
    environment:
      # fastlane complains if these are not set
      LC_ALL: en_US.UTF-8
      LANG: en_US.UTF-8

workflows:
  docs:
    jobs:
      - docs
  # JavaScript packages that make up the SDK
  sdk:
    jobs:
      - expo_sdk
      - web_test_suite
      - babel_preset

  # Android and iOS clients
  client:
    jobs:
      - home
      - expotools
      - client_android
      - client_ios
      - test_suite_publish
      # TODO: fix devicefarm running tests
      #- android_test_suite:
      #   requires:
      #     - test_suite_publish
      - shell_app_sim_base_ios
      - client_android_approve_google_play:
          type: approval
          requires:
            - client_android
          filters:
            branches:
              only:
                - /^sdk-\d+$/
      - client_android_release_google_play:
          requires:
            - client_android_approve_google_play
  #     - shell_app_ios_tests:
  #         requires:
  #           - shell_app_sim_base_ios
  #           - test_suite_publish
  #     - shell_app_base_android_new # tarball built and uploaded from universe/server/turtle

jobs:
  expo_sdk:
    executor: js
    steps:
      - setup
      - update_submodules
      - restore_yarn_cache
      - yarn_install:
          working_directory: ~/expo
      - save_yarn_cache
      # Add back linting once we get ESLint or TSLint set up
      - yarn:
          command: test --maxWorkers 1
          working_directory: ~/expo/packages/expo
      - yarn:
          command: build
          working_directory: ~/expo/packages/expo-ads-admob
      - yarn:
          command: test --maxWorkers 1
          working_directory: ~/expo/packages/expo-analytics-segment
      - yarn:
          command: test --maxWorkers 1
          working_directory: ~/expo/packages/expo-asset
      - yarn:
          command: build
          working_directory: ~/expo/packages/expo-camera
      - yarn:
          command: build
          working_directory: ~/expo/packages/expo-constants
      - yarn:
          command: build
          working_directory: ~/expo/packages/expo-contacts
      - yarn:
          command: test --maxWorkers 1
          working_directory: ~/expo/packages/expo-analytics-amplitude
      - yarn:
          command: test --maxWorkers 1
<<<<<<< HEAD
          working_directory: ~/expo/packages/expo-app-auth
=======
          working_directory: ~/expo/packages/expo-face-detector
>>>>>>> 18f6be01
      - yarn:
          command: test --maxWorkers 1
          working_directory: ~/expo/packages/expo-facebook
      - yarn:
          command: test --maxWorkers 1
          working_directory: ~/expo/packages/expo-font
      - yarn:
          command: test --maxWorkers 1
          working_directory: ~/expo/packages/expo-file-system
      - yarn:
          command: test --maxWorkers 1
          working_directory: ~/expo/packages/expo-google-sign-in
      - yarn:
          command: test --maxWorkers 1
          working_directory: ~/expo/packages/expo-local-authentication
      - yarn:
          command: test --maxWorkers 1
          working_directory: ~/expo/packages/expo-localization
      - yarn:
          command: build
          working_directory: ~/expo/packages/expo-permissions
      - yarn:
          command: test --maxWorkers 1
          working_directory: ~/expo/packages/expo-react-native-adapter
      - yarn:
          command: test --maxWorkers 1
          working_directory: ~/expo/packages/expo-secure-store
      - yarn:
          command: test --maxWorkers 1
          working_directory: ~/expo/packages/expo-sensors
      - yarn:
          command: test --maxWorkers 1
          working_directory: ~/expo/packages/expo-sms

  web_test_suite:
    executor: web
    steps:
      - install_nix
      - setup
      - update_submodules
      - restore_yarn_cache
      - yarn_install:
          working_directory: ~/expo
      - save_yarn_cache
      - yarn:
          command: test:web:ci
          working_directory: ~/expo/apps/test-suite

  babel_preset:
    executor: js
    steps:
      - setup
      - update_submodules
      - restore_yarn_cache
      - yarn_install:
          working_directory: ~/expo
      - save_yarn_cache
      - yarn:
          command: lint --max-warnings 0
          working_directory: ~/expo/packages/babel-preset-expo
      - yarn:
          command: jest --maxWorkers 1
          working_directory: ~/expo/packages/babel-preset-expo

  home:
    executor: js
    steps:
      - setup
      - update_submodules
      - restore_yarn_cache
      - yarn_install:
          working_directory: ~/expo
      - save_yarn_cache
      - yarn:
          command: jest --maxWorkers 1
          working_directory: ~/expo/home

  expotools:
    executor: js
    steps:
      - setup
      - restore_yarn_cache:
          working_directory: ~/expo/tools/expotools
      - yarn_install:
          working_directory: ~/expo/tools/expotools
      - save_yarn_cache:
          working_directory: ~/expo/tools/expotools
      - yarn:
          command: tsc
          working_directory: ~/expo/tools/expotools

  client_ios:
    executor: mac
    steps:
      - install_nix
      - setup
      - update_submodules
      - run: git lfs pull
      - fetch_cocoapods_specs
      - yarn_install:
          working_directory: ~/project/tools-public
      - run: nix run expo.procps --command fastlane ios create_simulator_build
      - store_artifacts:
          path: ~/Library/Logs/fastlane/

  shell_app_sim_base_ios:
    executor: mac
    steps:
      - install_nix
      - setup
      - update_submodules
      - run: git lfs pull
      - fetch_cocoapods_specs
      - yarn_install:
          working_directory: ~/project/tools-public
      - run: ~/project/tools-public/generate-files-ios.js
      - run: echo "--run.cwd project/tools-public" >> ~/.yarnrc
      - run:
          name: Build ios shell app simulator
          working_directory: ~/project/tools-public
          no_output_timeout: 30m
          command: nix run expo.procps --command gulp ios-shell-app --action build --type simulator --verbose true --skipRepoUpdate --shellAppSdkVersion UNVERSIONED

  android_test_suite:
    executor: android
    steps:
      - setup
      - update_submodules
      - yarn_install:
          working_directory: ~/expo # need jsc-android dependency in expokit-npm-package
      - yarn_install:
          working_directory: ~/expo/tools-public
      - restore_gradle_cache
      - run: |
          nix-shell android/shell.nix --pure \
            --keep AWS_ACCESS_KEY_ID \
            --keep AWS_SECRET_ACCESS_KEY \
            --keep SSL_CERT_FILE \
            --run "fastlane android devicefarm"
      - save_gradle_cache

  client_android:
    executor: android
    steps:
      - setup
      - update_submodules
      - yarn_install:
          working_directory: ~/expo # need jsc-android dependency in expokit-npm-package
      - yarn_install:
          working_directory: ~/expo/tools-public
      - restore_gradle_cache
      - decrypt_secrets_if_possible
      - run: echo $ANDROID_KEYSTORE_B64 | base64 -d > android/app/release-key.jks
      - run: |
          nix-shell android/shell.nix --pure \
            --keep ANDROID_KEYSTORE_PASSWORD \
            --keep ANDROID_KEY_ALIAS \
            --keep ANDROID_KEY_PASSWORD \
            --run "fastlane android build build_type:Release"
      - save_gradle_cache
      - save_cache:
          key: client-android-apk-{{ .Revision }}
          paths:
            - ~/expo/android/app/build/outputs/apk
      - store_artifacts:
          path: ~/expo/android/app/build/outputs/apk
      - store_artifacts: # daemon logs for debugging crashes
          path: ~/.gradle/daemon

  client_android_release_google_play:
    executor: js
    steps:
      - setup
      - restore_cache:
          key: client-android-apk-{{ .Revision }}
      - run: echo $ANDROID_KEYSTORE_B64 | base64 -d > android/app/release-key.jks
      - run:
          name: Upload APK to Google Play and release to production
          working_directory: ~/expo
          command: fastlane android prod_release

  docs:
    executor: nix
    resource_class: xlarge # TODO: Use less than 8Gib of ram to build a static site
    steps:
      - setup
      - update_submodules
      - yarn_install:
          working_directory: docs
      - yarn:
          command: export
          working_directory: docs
      - run:
          working_directory: docs
          command: nix run expo.python --command yarn run export-server
          background: true
      - run:
          working_directory: docs
          command: yarn run test-links http://localhost:8000
      - deploy:
          command: |
            if [ "${CIRCLE_BRANCH}" == "master" ]; then
              aws s3 sync docs/out s3://docs.expo.io --delete
            fi

  test_suite_publish:
    executor: nix
    steps:
      - setup
      - update_submodules
      - decrypt_secrets_if_possible
      - run:
          working_directory: ~/expo/apps/test-suite
          command: ./publish.sh<|MERGE_RESOLUTION|>--- conflicted
+++ resolved
@@ -195,6 +195,9 @@
           working_directory: ~/expo/packages/expo-analytics-segment
       - yarn:
           command: test --maxWorkers 1
+          working_directory: ~/expo/packages/expo-app-auth
+      - yarn:
+          command: test --maxWorkers 1
           working_directory: ~/expo/packages/expo-asset
       - yarn:
           command: build
@@ -210,11 +213,7 @@
           working_directory: ~/expo/packages/expo-analytics-amplitude
       - yarn:
           command: test --maxWorkers 1
-<<<<<<< HEAD
-          working_directory: ~/expo/packages/expo-app-auth
-=======
           working_directory: ~/expo/packages/expo-face-detector
->>>>>>> 18f6be01
       - yarn:
           command: test --maxWorkers 1
           working_directory: ~/expo/packages/expo-facebook
