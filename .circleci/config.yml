version: 2.1

commands:
  install_nix:
    steps:
      - run: curl https://nixos.org/releases/nix/nix-2.1.2/install | bash -s -- --no-daemon
      - run: echo ". ~/.nix-profile/etc/profile.d/nix.sh" >> ~/.bash_profile
  setup:
    steps:
      - run:
          name: Install common packages
          # direnv: configures environment with .envrc files
          # findutils (where, find, etc): expo-module test
          # git: circleci checkout steps
          # gnugrep: used in .envrc
          # gnutar: used by nix commands which download channels
          # gzip: used by nix commands which download channels
          # openssh: circleci checkout steps
          # rsync: expo-module-scripts uses to copy template files
          # xz: circleci checkout steps
          command: |
            nix-env -iA \
              nixpkgs.direnv \
              nixpkgs.findutils \
              nixpkgs.git \
              nixpkgs.gnugrep \
              nixpkgs.gnutar \
              nixpkgs.gzip \
              nixpkgs.openssh \
              nixpkgs.rsync \
              nixpkgs.xz
      - run: mkdir -p ~/.config/direnv
      - run: echo -e "[whitelist]\nprefix = [ \"$HOME\" ]" > ~/.config/direnv/config.toml
      - run: echo 'eval "$(direnv export bash)"' >> ~/.bash_profile
      - run: echo '--frozen-lockfile true' >> ~/.yarnrc
      - checkout
  decrypt_secrets_if_possible:
    steps:
      - run: |
          if ! [ -v EXPO_GIT_CRYPT_KEY_BASE64 ]; then
            echo 'git-crypt key not present in environment' && exit 0
          fi
          git crypt unlock <(echo $EXPO_GIT_CRYPT_KEY_BASE64 | base64 --decode)
  update_submodules:
    steps:
      - run: git submodule update --init
  fetch_cocoapods_specs:
    steps:
      - run: curl https://cocoapods-specs.circleci.com/fetch-cocoapods-repo-from-s3.sh | bash -s cf
  restore_yarn_cache:
    parameters:
      working_directory:
        type: string
        default: .
    steps:
      - restore_cache:
          key: yarn-v1-{{ checksum "<< parameters.working_directory >>/yarn.lock" }}
  save_yarn_cache:
    parameters:
      working_directory:
        type: string
        default: .
    steps:
      - save_cache:
          key: yarn-v1-{{ checksum "<< parameters.working_directory >>/yarn.lock" }}
          paths:
            - ~/.cache/yarn # `yarn cache dir`
  restore_gradle_cache:
    steps:
      - restore_cache:
          key: jars-v1-{{ checksum "android/build.gradle" }}-{{ checksum "android/app/build.gradle" }}
  save_gradle_cache:
    steps:
      - save_cache:
          key: jars-v1-{{ checksum "android/build.gradle" }}-{{ checksum "android/app/build.gradle" }}
          paths:
            - ~/.gradle
  yarn:
    parameters:
      command:
        type: string
        default: install
      working_directory:
        type: string
      max_tries:
        type: integer
        default: 1
    steps:
      - run:
          name: yarn << parameters.command >> (<< parameters.working_directory >>)
          working_directory: << parameters.working_directory >>
          command: for i in {1..<< parameters.max_tries >>}; do ((i > 1)) && sleep 5; yarn << parameters.command >> && break; done
  yarn_install:
    parameters:
      working_directory:
        type: string
    steps:
      - yarn:
          command: 'install'
          working_directory: << parameters.working_directory >>
          max_tries: 5

executors:
  # We add -l to all the shell commands to make it easier to use direnv
  nix: &nix
    docker:
      - image: lnl7/nix:2.1.2
    # Symlink to the readline-enabled bash which is the default command of the container
    shell: /run/current-system/sw/bin/bash -leo pipefail
    working_directory: ~/expo
  android:
    <<: *nix
    resource_class: xlarge
  js:
    <<: *nix
    resource_class: small
  web:
    docker:
      - image: circleci/node:latest-browsers
    shell: /bin/bash -leo pipefail
    working_directory: ~/expo
    resource_class: small
    environment:
      USER: circleci
  mac:
    macos: # https://circleci.com/docs/2.0/testing-ios/#supported-xcode-versions
      xcode: '10.1.0'
    working_directory: /Users/distiller/project
    shell: /bin/bash -leo pipefail
    environment:
      # fastlane complains if these are not set
      LC_ALL: en_US.UTF-8
      LANG: en_US.UTF-8

workflows:
  docs:
    jobs:
      - docs
  # JavaScript packages that make up the SDK
  sdk:
    jobs:
      - expo_sdk
      - web_test_suite
      - babel_preset

  # Android and iOS clients
  client:
    jobs:
      - home
      - expotools
      - client_android
      - client_ios
      - test_suite_publish
      # TODO: fix devicefarm running tests
      #- android_test_suite:
      #   requires:
      #     - test_suite_publish
      - shell_app_sim_base_ios
      - client_android_approve_google_play:
          type: approval
          requires:
            - client_android
          filters:
            branches:
              only:
                - /^sdk-\d+$/
      - client_android_release_google_play:
          requires:
            - client_android_approve_google_play
  #     - shell_app_ios_tests:
  #         requires:
  #           - shell_app_sim_base_ios
  #           - test_suite_publish
  #     - shell_app_base_android_new # tarball built and uploaded from universe/server/turtle

jobs:
  expo_sdk:
    executor: js
    steps:
      - setup
      - update_submodules
      - restore_yarn_cache
      - yarn_install:
          working_directory: ~/expo
      - save_yarn_cache
      # Add back linting once we get ESLint or TSLint set up
      - yarn:
          command: test --maxWorkers 1
          working_directory: ~/expo/packages/expo
      - yarn:
          command: build
          working_directory: ~/expo/packages/expo-barcode-scanner
      - yarn:
          command: build
          working_directory: ~/expo/packages/expo-ads-admob
      - yarn:
          command: test --maxWorkers 1
          working_directory: ~/expo/packages/expo-analytics-segment
      - yarn:
          command: test --maxWorkers 1
          working_directory: ~/expo/packages/expo-asset
      - yarn:
          command: build
          working_directory: ~/expo/packages/expo-camera
      - yarn:
          command: build
          working_directory: ~/expo/packages/expo-constants
      - yarn:
          command: build
          working_directory: ~/expo/packages/expo-contacts
      - yarn:
          command: build
          working_directory: ~/expo/packages/expo-crypto
      - yarn:
          command: test --maxWorkers 1
          working_directory: ~/expo/packages/expo-analytics-amplitude
      - yarn:
          command: test --maxWorkers 1
          working_directory: ~/expo/packages/expo-face-detector
      - yarn:
          command: test --maxWorkers 1
          working_directory: ~/expo/packages/expo-facebook
      - yarn:
          command: test --maxWorkers 1
          working_directory: ~/expo/packages/expo-font
      - yarn:
          command: test --maxWorkers 1
          working_directory: ~/expo/packages/expo-file-system
      - yarn:
          command: test --maxWorkers 1
<<<<<<< HEAD
          working_directory: ~/expo/packages/expo-gl
=======
          working_directory: ~/expo/packages/expo-google-sign-in
      - yarn:
          command: test --maxWorkers 1
          working_directory: ~/expo/packages/expo-local-authentication
      - yarn:
          command: test --maxWorkers 1
          working_directory: ~/expo/packages/expo-localization
>>>>>>> 73066079
      - yarn:
          command: build
          working_directory: ~/expo/packages/expo-permissions
      - yarn:
          command: test --maxWorkers 1
          working_directory: ~/expo/packages/expo-random
      - yarn:
          command: test --maxWorkers 1
          working_directory: ~/expo/packages/expo-react-native-adapter
      - yarn:
          command: test --maxWorkers 1
          working_directory: ~/expo/packages/expo-secure-store
      - yarn:
          command: test --maxWorkers 1
          working_directory: ~/expo/packages/expo-sensors
      - yarn:
          command: test --maxWorkers 1
          working_directory: ~/expo/packages/expo-sms

  web_test_suite:
    executor: web
    steps:
      - install_nix
      - setup
      - update_submodules
      - restore_yarn_cache
      - yarn_install:
          working_directory: ~/expo
      - save_yarn_cache
      - yarn:
          command: test:web:ci
          working_directory: ~/expo/apps/test-suite

  babel_preset:
    executor: js
    steps:
      - setup
      - update_submodules
      - restore_yarn_cache
      - yarn_install:
          working_directory: ~/expo
      - save_yarn_cache
      - yarn:
          command: lint --max-warnings 0
          working_directory: ~/expo/packages/babel-preset-expo
      - yarn:
          command: jest --maxWorkers 1
          working_directory: ~/expo/packages/babel-preset-expo

  home:
    executor: js
    steps:
      - setup
      - update_submodules
      - restore_yarn_cache
      - yarn_install:
          working_directory: ~/expo
      - save_yarn_cache
      - yarn:
          command: jest --maxWorkers 1
          working_directory: ~/expo/home

  expotools:
    executor: js
    steps:
      - setup
      - restore_yarn_cache:
          working_directory: ~/expo/tools/expotools
      - yarn_install:
          working_directory: ~/expo/tools/expotools
      - save_yarn_cache:
          working_directory: ~/expo/tools/expotools
      - yarn:
          command: tsc
          working_directory: ~/expo/tools/expotools

  client_ios:
    executor: mac
    steps:
      - install_nix
      - setup
      - update_submodules
      - run: git lfs pull
      - fetch_cocoapods_specs
      - yarn_install:
          working_directory: ~/project/tools-public
      - run: nix run expo.procps --command fastlane ios create_simulator_build
      - store_artifacts:
          path: ~/Library/Logs/fastlane/

  shell_app_sim_base_ios:
    executor: mac
    steps:
      - install_nix
      - setup
      - update_submodules
      - run: git lfs pull
      - fetch_cocoapods_specs
      - yarn_install:
          working_directory: ~/project/tools-public
      - run: ~/project/tools-public/generate-files-ios.js
      - run: echo "--run.cwd project/tools-public" >> ~/.yarnrc
      - run:
          name: Build ios shell app simulator
          working_directory: ~/project/tools-public
          no_output_timeout: 30m
          command: nix run expo.procps --command gulp ios-shell-app --action build --type simulator --verbose true --skipRepoUpdate --shellAppSdkVersion UNVERSIONED

  android_test_suite:
    executor: android
    steps:
      - setup
      - update_submodules
      - yarn_install:
          working_directory: ~/expo # need jsc-android dependency in expokit-npm-package
      - yarn_install:
          working_directory: ~/expo/tools-public
      - restore_gradle_cache
      - run: |
          nix-shell android/shell.nix --pure \
            --keep AWS_ACCESS_KEY_ID \
            --keep AWS_SECRET_ACCESS_KEY \
            --keep SSL_CERT_FILE \
            --run "fastlane android devicefarm"
      - save_gradle_cache

  client_android:
    executor: android
    steps:
      - setup
      - update_submodules
      - yarn_install:
          working_directory: ~/expo # need jsc-android dependency in expokit-npm-package
      - yarn_install:
          working_directory: ~/expo/tools-public
      - restore_gradle_cache
      - decrypt_secrets_if_possible
      - run: echo $ANDROID_KEYSTORE_B64 | base64 -d > android/app/release-key.jks
      - run: |
          nix-shell android/shell.nix --pure \
            --keep ANDROID_KEYSTORE_PASSWORD \
            --keep ANDROID_KEY_ALIAS \
            --keep ANDROID_KEY_PASSWORD \
            --run "fastlane android build build_type:Release"
      - save_gradle_cache
      - save_cache:
          key: client-android-apk-{{ .Revision }}
          paths:
            - ~/expo/android/app/build/outputs/apk
      - store_artifacts:
          path: ~/expo/android/app/build/outputs/apk
      - store_artifacts: # daemon logs for debugging crashes
          path: ~/.gradle/daemon

  client_android_release_google_play:
    executor: js
    steps:
      - setup
      - restore_cache:
          key: client-android-apk-{{ .Revision }}
      - run: echo $ANDROID_KEYSTORE_B64 | base64 -d > android/app/release-key.jks
      - run:
          name: Upload APK to Google Play and release to production
          working_directory: ~/expo
          command: fastlane android prod_release

  docs:
    executor: nix
    resource_class: xlarge # TODO: Use less than 8Gib of ram to build a static site
    steps:
      - setup
      - update_submodules
      - yarn_install:
          working_directory: docs
      - yarn:
          command: export
          working_directory: docs
      - run:
          working_directory: docs
          command: nix run expo.python --command yarn run export-server
          background: true
      - run:
          working_directory: docs
          command: yarn run test-links http://localhost:8000
      - deploy:
          command: |
            if [ "${CIRCLE_BRANCH}" == "master" ]; then
              aws s3 sync docs/out s3://docs.expo.io --delete
            fi

  test_suite_publish:
    executor: nix
    steps:
      - setup
      - update_submodules
      - decrypt_secrets_if_possible
      - run:
          working_directory: ~/expo/apps/test-suite
          command: ./publish.sh<|MERGE_RESOLUTION|>--- conflicted
+++ resolved
@@ -228,9 +228,9 @@
           working_directory: ~/expo/packages/expo-file-system
       - yarn:
           command: test --maxWorkers 1
-<<<<<<< HEAD
           working_directory: ~/expo/packages/expo-gl
-=======
+      - yarn:
+          command: test --maxWorkers 1
           working_directory: ~/expo/packages/expo-google-sign-in
       - yarn:
           command: test --maxWorkers 1
@@ -238,7 +238,6 @@
       - yarn:
           command: test --maxWorkers 1
           working_directory: ~/expo/packages/expo-localization
->>>>>>> 73066079
       - yarn:
           command: build
           working_directory: ~/expo/packages/expo-permissions
