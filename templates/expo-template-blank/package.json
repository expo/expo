{
  "name": "expo-template-blank",
  "description": "The Blank project template includes the minimum dependencies to run and an empty root component.",
  "version": "37.0.0",
  "main": "node_modules/expo/AppEntry.js",
  "scripts": {
    "start": "expo start",
    "android": "expo start --android",
    "ios": "expo start --ios",
    "web": "expo start --web",
    "eject": "expo eject"
  },
  "dependencies": {
    "expo": "~38.0.0",
<<<<<<< HEAD
    "react": "~16.11.0",
    "react-dom": "~16.11.0",
=======
    "expo-status-bar": "^1.0.0",
    "react": "~16.9.0",
    "react-dom": "~16.9.0",
>>>>>>> 3412ac38
    "react-native": "https://github.com/expo/react-native/archive/sdk-38.0.0.tar.gz",
    "react-native-web": "~0.11.7"
  },
  "devDependencies": {
    "@babel/core": "^7.8.6",
    "babel-preset-expo": "~8.1.0"
  }
}<|MERGE_RESOLUTION|>--- conflicted
+++ resolved
@@ -12,14 +12,9 @@
   },
   "dependencies": {
     "expo": "~38.0.0",
-<<<<<<< HEAD
+    "expo-status-bar": "^1.0.0",
     "react": "~16.11.0",
     "react-dom": "~16.11.0",
-=======
-    "expo-status-bar": "^1.0.0",
-    "react": "~16.9.0",
-    "react-dom": "~16.9.0",
->>>>>>> 3412ac38
     "react-native": "https://github.com/expo/react-native/archive/sdk-38.0.0.tar.gz",
     "react-native-web": "~0.11.7"
   },
