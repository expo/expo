--- conflicted
+++ resolved
@@ -10,13 +10,6 @@
     "web": "expo start --web"
   },
   "dependencies": {
-<<<<<<< HEAD
-    "expo": "~45.0.0-beta.4",
-    "expo-splash-screen": "~0.15.0",
-    "expo-status-bar": "~1.3.0",
-    "react": "17.0.2",
-    "react-native": "0.68.2"
-=======
     "expo": "~46.0.1",
     "expo-splash-screen": "~0.16.1",
     "expo-status-bar": "~1.4.0",
@@ -24,7 +17,6 @@
     "react-dom": "18.0.0",
     "react-native": "0.69.4",
     "react-native-web": "~0.18.7"
->>>>>>> c6fb96a7
   },
   "devDependencies": {
     "@babel/core": "^7.12.9"
