--- conflicted
+++ resolved
@@ -214,11 +214,8 @@
 			);
 			runOnlyForDeploymentPostprocessing = 0;
 			shellPath = /bin/sh;
-<<<<<<< HEAD
 			shellScript = "if [[ -f \"$PODS_ROOT/../.xcode.env\" ]]; then\n  source \"$PODS_ROOT/../.xcode.env\"\nfi\nif [[ -f \"$PODS_ROOT/../.xcode.env.local\" ]]; then\n  source \"$PODS_ROOT/../.xcode.env.local\"\nfi\n\n# The project root by default is one level up from the ios directory\nexport PROJECT_ROOT=\"$PROJECT_DIR\"/..\n\nif [[ \"$CONFIGURATION\" = *Debug* ]]; then\n  export SKIP_BUNDLING=1\nelif [[ -z \"$ENTRY_FILE\" ]]; then\n  # Set the entry JS file using the bundler's entry resolution.\n  export ENTRY_FILE=\"$(\"$NODE_BINARY\" -e \"require('expo/scripts/resolveAppEntry')\" $PROJECT_ROOT ios relative)\"\nfi\n\n`\"$NODE_BINARY\" --print \"require('path').dirname(require.resolve('react-native/package.json')) + '/scripts/react-native-xcode.sh'\"`\n\n";
-=======
 			shellScript = "if [[ -f \"$PODS_ROOT/../.xcode.env\" ]]; then\n  source \"$PODS_ROOT/../.xcode.env\"\nfi\nif [[ -f \"$PODS_ROOT/../.xcode.env.local\" ]]; then\n  source \"$PODS_ROOT/../.xcode.env.local\"\nfi\n\n# The project root by default is one level up from the ios directory\nexport PROJECT_ROOT=\"$PROJECT_DIR\"/..\n\nif [[ \"$CONFIGURATION\" = *Debug* ]]; then\n  export SKIP_BUNDLING=1\nfi\n`\"$NODE_BINARY\" --print \"require('path').dirname(require.resolve('react-native/package.json')) + '/scripts/react-native-xcode.sh'\"`\n\n";
->>>>>>> 8a0bed1f
 		};
 		08A4A3CD28434E44B6B9DE2E /* [CP] Check Pods Manifest.lock */ = {
 			isa = PBXShellScriptBuildPhase;
