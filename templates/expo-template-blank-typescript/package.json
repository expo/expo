--- conflicted
+++ resolved
@@ -2,11 +2,7 @@
   "name": "expo-template-blank-typescript",
   "description": "The Blank project template includes the minimum dependencies to run and an empty root component.",
   "license": "0BSD",
-<<<<<<< HEAD
-  "version": "53.0.4",
-=======
   "version": "53.0.5",
->>>>>>> cd391c95
   "main": "index.ts",
   "scripts": {
     "start": "expo start",
@@ -15,11 +11,7 @@
     "web": "expo start --web"
   },
   "dependencies": {
-<<<<<<< HEAD
-    "expo": "~53.0.0-preview.1",
-=======
     "expo": "~53.0.0-preview.2",
->>>>>>> cd391c95
     "expo-status-bar": "~2.1.0",
     "react": "19.0.0",
     "react-native": "0.79.0"
