--- conflicted
+++ resolved
@@ -21,11 +21,7 @@
     "expo-constants": "~17.1.6",
     "expo-font": "~13.3.1",
     "expo-haptics": "~14.1.4",
-<<<<<<< HEAD
-    "expo-image": "~2.2.1",
-=======
     "expo-image": "~2.3.0",
->>>>>>> 027142af
     "expo-linking": "~7.1.5",
     "expo-router": "~5.0.6",
     "expo-splash-screen": "~0.30.8",
