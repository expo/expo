{
  "name": "expo-template-default",
  "license": "0BSD",
  "main": "expo-router/entry",
  "version": "52.0.21",
  "scripts": {
    "start": "expo start",
    "reset-project": "node ./scripts/reset-project.js",
    "android": "expo start --android",
    "ios": "expo start --ios",
    "web": "expo start --web",
    "test": "jest --watchAll",
    "lint": "expo lint"
  },
  "jest": {
    "preset": "jest-expo"
  },
  "dependencies": {
    "@expo/vector-icons": "^14.0.2",
<<<<<<< HEAD
    "@react-navigation/native": "7.0.0",
    "@react-navigation/bottom-tabs": "7.0.0",
    "expo": "~52.0.0-preview.20",
=======
    "@react-navigation/native": "7.0.0-rc.21",
    "@react-navigation/bottom-tabs": "7.0.0-rc.36",
    "expo": "~52.0.0-preview.21",
>>>>>>> 6372eb7b
    "expo-blur": "~14.0.1",
    "expo-constants": "~17.0.2",
    "expo-font": "~13.0.1",
    "expo-haptics": "~14.0.0",
    "expo-linking": "~7.0.2",
    "expo-router": "~4.0.0-preview.13",
    "expo-splash-screen": "~0.29.3",
    "expo-status-bar": "~2.0.0",
    "expo-symbols": "~0.2.0",
    "expo-system-ui": "~4.0.2",
    "expo-web-browser": "~14.0.0",
    "react": "18.3.1",
    "react-dom": "18.3.1",
    "react-native": "0.76.1",
    "react-native-gesture-handler": "~2.20.2",
    "react-native-reanimated": "~3.16.1",
    "react-native-safe-area-context": "4.12.0",
<<<<<<< HEAD
    "react-native-screens": "4.0.0",
    "react-native-web": "~0.19.13"
=======
    "react-native-screens": "4.0.0-beta.16",
    "react-native-web": "~0.19.13",
    "react-native-webview": "13.12.2"
>>>>>>> 6372eb7b
  },
  "devDependencies": {
    "@babel/core": "^7.25.2",
    "@types/jest": "^29.5.12",
    "@types/react": "~18.3.12",
    "@types/react-test-renderer": "^18.3.0",
    "jest": "^29.2.1",
    "jest-expo": "~52.0.0-preview.4",
    "react-test-renderer": "18.3.1",
    "typescript": "^5.3.3"
  }
}<|MERGE_RESOLUTION|>--- conflicted
+++ resolved
@@ -17,15 +17,9 @@
   },
   "dependencies": {
     "@expo/vector-icons": "^14.0.2",
-<<<<<<< HEAD
     "@react-navigation/native": "7.0.0",
     "@react-navigation/bottom-tabs": "7.0.0",
-    "expo": "~52.0.0-preview.20",
-=======
-    "@react-navigation/native": "7.0.0-rc.21",
-    "@react-navigation/bottom-tabs": "7.0.0-rc.36",
     "expo": "~52.0.0-preview.21",
->>>>>>> 6372eb7b
     "expo-blur": "~14.0.1",
     "expo-constants": "~17.0.2",
     "expo-font": "~13.0.1",
@@ -43,14 +37,9 @@
     "react-native-gesture-handler": "~2.20.2",
     "react-native-reanimated": "~3.16.1",
     "react-native-safe-area-context": "4.12.0",
-<<<<<<< HEAD
     "react-native-screens": "4.0.0",
-    "react-native-web": "~0.19.13"
-=======
-    "react-native-screens": "4.0.0-beta.16",
     "react-native-web": "~0.19.13",
     "react-native-webview": "13.12.2"
->>>>>>> 6372eb7b
   },
   "devDependencies": {
     "@babel/core": "^7.25.2",
