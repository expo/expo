{
  "name": "expo-template-default",
  "main": "expo-router/entry",
  "version": "51.0.14",
  "scripts": {
    "start": "expo start",
    "reset-project": "./scripts/reset-project.js",
    "android": "expo start --android",
    "ios": "expo start --ios",
    "web": "expo start --web",
    "test": "jest --watchAll",
    "lint": "expo lint"
  },
  "jest": {
    "preset": "jest-expo"
  },
  "dependencies": {
    "@expo/vector-icons": "^14.0.0",
    "@react-navigation/native": "^6.0.2",
    "expo": "~51.0.0-preview.10",
    "expo-constants": "~16.0.1",
    "expo-font": "~12.0.4",
    "expo-linking": "~6.3.1",
    "expo-router": "~3.5.6",
    "expo-splash-screen": "~0.27.3",
    "expo-status-bar": "~1.12.1",
    "expo-system-ui": "~3.0.3",
    "expo-web-browser": "~13.0.3",
    "react": "18.2.0",
    "react-dom": "18.2.0",
<<<<<<< HEAD
    "react-native": "0.74.1",
    "react-native-gesture-handler": "~2.16.0",
=======
    "react-native": "0.74.1-rc.0",
    "react-native-gesture-handler": "~2.16.1",
>>>>>>> 2cb8b935
    "react-native-reanimated": "3.10.0",
    "react-native-safe-area-context": "4.10.1",
    "react-native-screens": "3.31.1",
    "react-native-web": "~0.19.10"
  },
  "devDependencies": {
    "@babel/core": "^7.20.0",
    "@types/jest": "^29.5.12",
    "@types/react": "~18.2.45",
    "@types/react-test-renderer": "^18.0.7",
    "jest": "^29.2.1",
    "jest-expo": "~51.0.1",
    "react-test-renderer": "18.2.0",
    "typescript": "^5.1.3"
  }
}<|MERGE_RESOLUTION|>--- conflicted
+++ resolved
@@ -28,13 +28,8 @@
     "expo-web-browser": "~13.0.3",
     "react": "18.2.0",
     "react-dom": "18.2.0",
-<<<<<<< HEAD
     "react-native": "0.74.1",
-    "react-native-gesture-handler": "~2.16.0",
-=======
-    "react-native": "0.74.1-rc.0",
     "react-native-gesture-handler": "~2.16.1",
->>>>>>> 2cb8b935
     "react-native-reanimated": "3.10.0",
     "react-native-safe-area-context": "4.10.1",
     "react-native-screens": "3.31.1",
