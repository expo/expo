{
  "name": "expo-template-default",
  "license": "0BSD",
  "main": "expo-router/entry",
  "version": "51.0.31",
  "scripts": {
    "start": "expo start",
    "reset-project": "node ./scripts/reset-project.js",
    "android": "expo start --android",
    "ios": "expo start --ios",
    "web": "expo start --web",
    "test": "jest --watchAll",
    "lint": "expo lint"
  },
  "jest": {
    "preset": "jest-expo"
  },
  "dependencies": {
    "@expo/vector-icons": "^14.0.0",
    "@react-navigation/native": "^6.0.2",
    "expo": "~51.0.8",
    "expo-blur": "~13.0.2",
    "expo-constants": "~16.0.1",
    "expo-font": "~12.0.5",
    "expo-haptics": "~13.0.1",
    "expo-linking": "~6.3.1",
    "expo-router": "~3.5.14",
    "expo-splash-screen": "~0.27.4",
    "expo-status-bar": "~1.12.1",
    "expo-symbols": "~0.1.5",
    "expo-system-ui": "~3.0.4",
    "expo-web-browser": "~13.0.3",
    "react": "18.3.1",
    "react-dom": "18.3.1",
    "react-native": "0.75.2",
<<<<<<< HEAD
    "react-native-gesture-handler": "~2.18.1",
    "react-native-reanimated": "~3.15.4",
=======
    "react-native-gesture-handler": "~2.20.0",
    "react-native-reanimated": "~3.15.0",
>>>>>>> cbf00753
    "react-native-safe-area-context": "4.10.9",
    "react-native-screens": "3.34.0",
    "react-native-web": "~0.19.10"
  },
  "devDependencies": {
    "@babel/core": "^7.20.0",
    "@types/jest": "^29.5.12",
    "@types/react": "~18.2.45",
    "@types/react-test-renderer": "^18.0.7",
    "jest": "^29.2.1",
    "jest-expo": "~51.0.2",
    "react-test-renderer": "18.3.1",
    "typescript": "~5.3.3"
  }
}<|MERGE_RESOLUTION|>--- conflicted
+++ resolved
@@ -33,13 +33,8 @@
     "react": "18.3.1",
     "react-dom": "18.3.1",
     "react-native": "0.75.2",
-<<<<<<< HEAD
-    "react-native-gesture-handler": "~2.18.1",
+    "react-native-gesture-handler": "~2.20.0",
     "react-native-reanimated": "~3.15.4",
-=======
-    "react-native-gesture-handler": "~2.20.0",
-    "react-native-reanimated": "~3.15.0",
->>>>>>> cbf00753
     "react-native-safe-area-context": "4.10.9",
     "react-native-screens": "3.34.0",
     "react-native-web": "~0.19.10"
