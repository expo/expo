--- conflicted
+++ resolved
@@ -42,13 +42,8 @@
   },
   "devDependencies": {
     "@babel/core": "^7.25.2",
-<<<<<<< HEAD
     "@types/react": "~19.1.0",
-    "typescript": "~5.8.3",
-=======
-    "@types/react": "~19.0.10",
     "typescript": "~5.9.2",
->>>>>>> d17c24d3
     "eslint": "^9.25.0",
     "eslint-config-expo": "~9.2.0"
   }
