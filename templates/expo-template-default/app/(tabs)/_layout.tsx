--- conflicted
+++ resolved
@@ -1,12 +1,8 @@
 import { Tabs } from 'expo-router';
 import React from 'react';
 
-<<<<<<< HEAD
+import { HapticTab } from '@/components/HapticTab';
 import { IconSymbol } from '@/components/ui/IconSymbol';
-=======
-import { HapticTab } from '@/components/HapticTab';
-import { TabBarIcon } from '@/components/navigation/TabBarIcon';
->>>>>>> c244b696
 import { Colors } from '@/constants/Colors';
 import { useColorScheme } from '@/hooks/useColorScheme';
 
