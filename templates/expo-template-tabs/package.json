--- conflicted
+++ resolved
@@ -16,13 +16,8 @@
   },
   "dependencies": {
     "@expo/vector-icons": "^14.0.2",
-<<<<<<< HEAD
     "@react-navigation/native": "7.0.0",
-    "expo": "~52.0.0-preview.20",
-=======
-    "@react-navigation/native": "7.0.0-rc.21",
     "expo": "~52.0.0-preview.21",
->>>>>>> 6372eb7b
     "expo-font": "~13.0.1",
     "expo-linking": "~7.0.2",
     "expo-router": "~4.0.0-preview.13",
