--- conflicted
+++ resolved
@@ -25,13 +25,8 @@
     "expo-router": "^1.0.0-rc5",
     "react": "18.2.0",
     "react-dom": "18.2.0",
-<<<<<<< HEAD
     "react-native": "0.72.0",
-    "react-native-safe-area-context": "4.5.0",
-=======
-    "react-native": "0.72.0-rc.6",
     "react-native-safe-area-context": "4.5.3",
->>>>>>> e2e2d23c
     "react-native-screens": "~3.20.0",
     "react-native-web": "~0.18.10"
   },
