{
  "name": "expo-template-tabs",
  "main": "expo-router/entry",
  "description": "The Tab Navigation project template includes several example screens.",
  "license": "0BSD",
  "version": "52.0.41",
  "scripts": {
    "start": "expo start",
    "android": "expo start --android",
    "ios": "expo start --ios",
    "web": "expo start --web",
    "test": "jest --watchAll"
  },
  "jest": {
    "preset": "jest-expo"
  },
  "dependencies": {
    "@expo/vector-icons": "^14.0.2",
    "@react-navigation/native": "^7.0.14",
    "expo": "~52.0.11",
    "expo-font": "~13.0.1",
    "expo-linking": "~7.0.3",
    "expo-router": "~4.0.9",
    "expo-splash-screen": "~0.29.13",
    "expo-status-bar": "~2.0.0",
    "expo-system-ui": "~4.0.4",
    "expo-web-browser": "~14.0.1",
    "react": "19.0.0",
    "react-dom": "19.0.0",
    "react-native": "0.79.0-rc.3",
    "react-native-reanimated": "~3.17.1",
<<<<<<< HEAD
    "react-native-safe-area-context": "~5.2.0",
    "react-native-screens": "~4.9.2",
=======
    "react-native-safe-area-context": "~5.3.0",
    "react-native-screens": "~4.9.1",
>>>>>>> f4f256da
    "react-native-web": "~0.19.13"
  },
  "overrides": {
    "react": "19.0.0"
  },
  "devDependencies": {
    "@babel/core": "^7.25.2",
    "@types/react": "~19.0.10",
    "jest": "^29.2.1",
    "jest-expo": "~52.0.2",
    "react-test-renderer": "19.0.0",
    "typescript": "~5.3.3"
  }
}<|MERGE_RESOLUTION|>--- conflicted
+++ resolved
@@ -29,13 +29,8 @@
     "react-dom": "19.0.0",
     "react-native": "0.79.0-rc.3",
     "react-native-reanimated": "~3.17.1",
-<<<<<<< HEAD
-    "react-native-safe-area-context": "~5.2.0",
+    "react-native-safe-area-context": "~5.3.0",
     "react-native-screens": "~4.9.2",
-=======
-    "react-native-safe-area-context": "~5.3.0",
-    "react-native-screens": "~4.9.1",
->>>>>>> f4f256da
     "react-native-web": "~0.19.13"
   },
   "overrides": {
