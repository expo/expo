{
  "name": "expo-template-tabs",
  "main": "expo-router/entry",
  "description": "The Tab Navigation project template includes several example screens.",
  "license": "0BSD",
<<<<<<< HEAD
  "version": "53.0.4",
=======
  "version": "53.0.5",
>>>>>>> cd391c95
  "scripts": {
    "start": "expo start",
    "android": "expo start --android",
    "ios": "expo start --ios",
    "web": "expo start --web",
    "test": "jest --watchAll"
  },
  "jest": {
    "preset": "jest-expo"
  },
  "dependencies": {
    "@expo/vector-icons": "^14.1.0",
    "@react-navigation/native": "^7.1.6",
<<<<<<< HEAD
    "expo": "~53.0.0-preview.1",
    "expo-font": "~13.1.0",
    "expo-linking": "~7.1.0",
    "expo-router": "~5.0.2-preview.0",
    "expo-splash-screen": "~0.30.0",
    "expo-status-bar": "~2.1.0",
    "expo-system-ui": "~5.0.1",
    "expo-web-browser": "~14.1.0",
=======
    "expo": "~53.0.0-preview.2",
    "expo-font": "~13.1.1",
    "expo-linking": "~7.1.1",
    "expo-router": "~5.0.2-preview.1",
    "expo-splash-screen": "~0.30.1",
    "expo-status-bar": "~2.1.0",
    "expo-system-ui": "~5.0.2",
    "expo-web-browser": "~14.1.1",
>>>>>>> cd391c95
    "react": "19.0.0",
    "react-dom": "19.0.0",
    "react-native": "0.79.0",
    "react-native-reanimated": "~3.17.3",
    "react-native-safe-area-context": "5.3.0",
    "react-native-screens": "~4.10.0",
    "react-native-web": "~0.20.0"
  },
  "overrides": {
    "react": "19.0.0"
  },
  "devDependencies": {
    "@babel/core": "^7.25.2",
    "@types/react": "~19.0.10",
    "jest": "^29.2.1",
    "jest-expo": "~53.0.0-preview.1",
    "react-test-renderer": "19.0.0",
    "typescript": "~5.8.3"
  }
}<|MERGE_RESOLUTION|>--- conflicted
+++ resolved
@@ -3,11 +3,7 @@
   "main": "expo-router/entry",
   "description": "The Tab Navigation project template includes several example screens.",
   "license": "0BSD",
-<<<<<<< HEAD
-  "version": "53.0.4",
-=======
   "version": "53.0.5",
->>>>>>> cd391c95
   "scripts": {
     "start": "expo start",
     "android": "expo start --android",
@@ -21,16 +17,6 @@
   "dependencies": {
     "@expo/vector-icons": "^14.1.0",
     "@react-navigation/native": "^7.1.6",
-<<<<<<< HEAD
-    "expo": "~53.0.0-preview.1",
-    "expo-font": "~13.1.0",
-    "expo-linking": "~7.1.0",
-    "expo-router": "~5.0.2-preview.0",
-    "expo-splash-screen": "~0.30.0",
-    "expo-status-bar": "~2.1.0",
-    "expo-system-ui": "~5.0.1",
-    "expo-web-browser": "~14.1.0",
-=======
     "expo": "~53.0.0-preview.2",
     "expo-font": "~13.1.1",
     "expo-linking": "~7.1.1",
@@ -39,7 +25,6 @@
     "expo-status-bar": "~2.1.0",
     "expo-system-ui": "~5.0.2",
     "expo-web-browser": "~14.1.1",
->>>>>>> cd391c95
     "react": "19.0.0",
     "react-dom": "19.0.0",
     "react-native": "0.79.0",
