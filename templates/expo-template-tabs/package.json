--- conflicted
+++ resolved
@@ -19,15 +19,11 @@
     "expo": "~49.0.0-alpha.6",
     "expo-font": "~11.4.0",
     "expo-linking": "~5.0.1",
-<<<<<<< HEAD
     "expo-router": "^2.0.0-rc.4",
-=======
->>>>>>> a72ae335
     "expo-splash-screen": "~0.20.0",
     "expo-status-bar": "~1.6.0",
     "expo-system-ui": "~2.4.0",
     "expo-web-browser": "~12.3.0",
-    "expo-router": "^2.0.0-rc.3",
     "react": "18.2.0",
     "react-dom": "18.2.0",
     "react-native": "0.72.0",
