{
  "name": "expo-template-tabs",
  "main": "expo-router/entry",
  "description": "The Tab Navigation project template includes several example screens.",
  "version": "49.0.1",
  "scripts": {
    "start": "expo start",
    "android": "expo start --android",
    "ios": "expo start --ios",
    "web": "expo start --web",
    "test": "jest --watchAll"
  },
  "jest": {
    "preset": "jest-expo"
  },
  "dependencies": {
    "@expo/vector-icons": "^13.0.0",
    "@react-navigation/native": "^6.0.2",
<<<<<<< HEAD
    "expo": "~49.0.0-alpha.1",
    "expo-font": "~11.2.0",
    "expo-linking": "~4.1.0",
    "expo-splash-screen": "~0.19.0",
    "expo-status-bar": "~1.5.0",
    "expo-system-ui": "~2.3.0",
    "expo-web-browser": "~12.2.0",
    "expo-router": "^1.5.3",
=======
    "expo": "~49.0.0-alpha.5",
    "expo-font": "~11.4.0",
    "expo-linking": "~5.0.0",
    "expo-splash-screen": "~0.20.0",
    "expo-status-bar": "~1.6.0",
    "expo-system-ui": "~2.4.0",
    "expo-web-browser": "~12.3.0",
    "expo-router": "^1.0.0-rc5",
>>>>>>> 6b816a5d
    "react": "18.2.0",
    "react-dom": "18.2.0",
    "react-native": "0.72.0",
    "react-native-safe-area-context": "4.6.3",
    "react-native-screens": "~3.22.0",
    "react-native-web": "~0.18.10"
  },
<<<<<<< HEAD
  "overrides": {
    "react-refresh": "~0.14.0"
  },
  "resolutions": {
    "react-refresh": "~0.14.0"
  },
=======
>>>>>>> 6b816a5d
  "devDependencies": {
    "@babel/core": "^7.20.0",
    "@types/react": "~18.0.14",
    "jest": "^29.2.1",
    "jest-expo": "~48.0.0",
    "react-test-renderer": "18.2.0",
    "typescript": "^4.9.4"
  }
}<|MERGE_RESOLUTION|>--- conflicted
+++ resolved
@@ -16,16 +16,6 @@
   "dependencies": {
     "@expo/vector-icons": "^13.0.0",
     "@react-navigation/native": "^6.0.2",
-<<<<<<< HEAD
-    "expo": "~49.0.0-alpha.1",
-    "expo-font": "~11.2.0",
-    "expo-linking": "~4.1.0",
-    "expo-splash-screen": "~0.19.0",
-    "expo-status-bar": "~1.5.0",
-    "expo-system-ui": "~2.3.0",
-    "expo-web-browser": "~12.2.0",
-    "expo-router": "^1.5.3",
-=======
     "expo": "~49.0.0-alpha.5",
     "expo-font": "~11.4.0",
     "expo-linking": "~5.0.0",
@@ -33,8 +23,7 @@
     "expo-status-bar": "~1.6.0",
     "expo-system-ui": "~2.4.0",
     "expo-web-browser": "~12.3.0",
-    "expo-router": "^1.0.0-rc5",
->>>>>>> 6b816a5d
+    "expo-router": "^2.0.0-rc.1",
     "react": "18.2.0",
     "react-dom": "18.2.0",
     "react-native": "0.72.0",
@@ -42,15 +31,6 @@
     "react-native-screens": "~3.22.0",
     "react-native-web": "~0.18.10"
   },
-<<<<<<< HEAD
-  "overrides": {
-    "react-refresh": "~0.14.0"
-  },
-  "resolutions": {
-    "react-refresh": "~0.14.0"
-  },
-=======
->>>>>>> 6b816a5d
   "devDependencies": {
     "@babel/core": "^7.20.0",
     "@types/react": "~18.0.14",
@@ -58,5 +38,11 @@
     "jest-expo": "~48.0.0",
     "react-test-renderer": "18.2.0",
     "typescript": "^4.9.4"
+  },
+  "overrides": {
+    "react-refresh": "~0.14.0"
+  },
+  "resolutions": {
+    "react-refresh": "~0.14.0"
   }
 }