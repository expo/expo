--- conflicted
+++ resolved
@@ -1,21 +1,6 @@
 {
-<<<<<<< HEAD
   "extends": "expo/tsconfig.base",
-  "compilerOptions": {}
-=======
   "compilerOptions": {
-    "allowSyntheticDefaultImports": true,
-    "jsx": "react-native",
-    "lib": [
-      "dom",
-      "esnext"
-    ],
-    "moduleResolution": "node",
-    "noEmit": true,
-    "skipLibCheck": true,
-    "resolveJsonModule": true,
     "strict": true
-  },
-  "extends": "expo/tsconfig.base"
->>>>>>> 68ebee8a
+  }
 }