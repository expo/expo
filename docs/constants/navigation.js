--- conflicted
+++ resolved
@@ -391,12 +391,9 @@
       makePage('router/advance/router-settings.mdx'),
     ]),
     makeGroup('Reference', [
-<<<<<<< HEAD
       makePage('router/reference/static-rendering.mdx'),
       makePage('router/reference/async-routes.mdx'),
       makePage('router/reference/roadmap.mdx'),
-=======
->>>>>>> 8455e99c
       makePage('router/reference/sitemap.mdx'),
       makePage('router/reference/typescript.mdx'),
       makePage('router/reference/authentication.mdx'),
