--- conflicted
+++ resolved
@@ -198,14 +198,11 @@
     reference: [
       'Styling a React Native Button',
       "Setting a component's background image",
-<<<<<<< HEAD
-      'Adding a border to text in Expo and React Native apps',
-=======
       'Implementing a checkbox for Expo and React Native apps',
       'Stacking overlapping views with zIndex in Expo and React Native apps',
       'Using SVGs',
       'How to display a popup toast',
->>>>>>> bd61320c
+      'Adding a border to text in Expo and React Native apps',
     ],
   },
   {
