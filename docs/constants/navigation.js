--- conflicted
+++ resolved
@@ -34,16 +34,7 @@
     name =>
       name !== 'api' &&
       name !== 'versions' &&
-<<<<<<< HEAD
-      ![...previewDirectories, ...featurePreviewDirectories, ...easDirectories].includes(name)
-=======
-      ![
-        ...startingDirectories,
-        ...previewDirectories,
-        ...easDirectories,
-        ...archiveDirectories,
-      ].includes(name)
->>>>>>> 6279a7cc
+      ![...previewDirectories, ...featurePreviewDirectories, ...easDirectories, ...archiveDirectories].includes(name)
   );
 
 // --- Navigation ---
