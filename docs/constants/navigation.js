--- conflicted
+++ resolved
@@ -132,11 +132,8 @@
     makePage('guides/typescript.mdx'),
     makePage('guides/using-flipper.mdx'),
     makePage('guides/using-analytics.mdx'),
-<<<<<<< HEAD
     makePage('guides/facebook-authentication.mdx'),
-=======
     makePage('guides/google-authentication.mdx'),
->>>>>>> 425e7f7f
   ]),
   makeSection('Assorted guides', [
     makePage('guides/routing-and-navigation.mdx'),
