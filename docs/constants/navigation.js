import frontmatter from 'front-matter';
import fs from 'fs';
import path from 'path';
import { u as make } from 'unist-builder';
import { URL, fileURLToPath } from 'url';

import { LATEST_VERSION, VERSIONS } from './versions.js';

const dirname = path.dirname(fileURLToPath(import.meta.url));
const PAGES_DIR = path.resolve(dirname, '../pages');

// TODO(cedric): refactor docs to get rid of the directory lists

/** Manual list of directories to categorize as "EAS content" */
const easDirectories = ['eas', 'build', 'app-signing', 'build-reference', 'submit', 'eas-update'];
/** Manual list of directories to categorize as "Archive" */
const archiveDirectories = ['archive'];
/** Private preview section which isn't linked in the documentation */
const previewDirectories = ['preview'];
/** All other unlisted directories */
const generalDirectories = fs
  .readdirSync(PAGES_DIR, { withFileTypes: true })
  .filter(entity => entity.isDirectory())
  .map(dir => dir.name)
  .filter(
    name =>
      name !== 'api' &&
      name !== 'versions' &&
      ![...previewDirectories, ...easDirectories, ...archiveDirectories].includes(name)
  );

// --- Navigation ---

const general = [
  makeSection(
    'Get started',
    [
      makeGroup('Set up', [
        makePage('get-started/installation.mdx'),
        makePage('get-started/create-a-new-app.mdx'),
        makePage('get-started/errors.mdx'),
      ]),
      makeGroup(
        'Tutorial',
        [
          makePage('tutorial/planning.mdx'),
          makePage('tutorial/text.mdx'),
          makePage('tutorial/image.mdx'),
          makePage('tutorial/button.mdx'),
          makePage('tutorial/image-picker.mdx'),
          makePage('tutorial/sharing.mdx'),
          // makePage('tutorial/platform-differences.mdx'),
          makePage('tutorial/configuration.mdx'),
          makePage('tutorial/follow-up.mdx'),
        ],
        { expanded: true }
      ),
      makeGroup(
        'Conceptual overview',
        [
          makePage('introduction/expo.mdx'),
          makePage('introduction/managed-vs-bare.mdx'),
          // makePage('introduction/walkthrough.mdx'),
          makePage('introduction/why-not-expo.mdx'),
          makePage('introduction/faq.mdx'),
        ],
        { expanded: true }
      ),
      makeGroup(
        'Next steps',
        [makePage('next-steps/community.mdx'), makePage('next-steps/additional-resources.mdx')],
        { expanded: true }
      ),
    ],
    { expanded: true }
  ),
  makeSection('Fundamentals', [
    makePage('workflow/expo-cli.mdx'),
    makePage('workflow/expo-go.mdx'),
    makePage('workflow/using-libraries.mdx'),
    makePage('workflow/logging.mdx'),
    makePage('workflow/development-mode.mdx'),
    makePage('workflow/ios-simulator.mdx'),
    makePage('workflow/android-studio-emulator.mdx'),
    makePage('workflow/run-on-device.mdx'),
    makePage('workflow/debugging.mdx'),
    makePage('workflow/configuration.mdx'),
    makePage('workflow/upgrading-expo-sdk-walkthrough.mdx'),
    makePage('workflow/web.mdx'),
    makePage('workflow/snack.mdx'),
    makePage('workflow/customizing.mdx'),
    makePage('workflow/glossary-of-terms.mdx'),
    makePage('workflow/already-used-react-native.mdx'),
    makePage('workflow/common-development-errors.mdx'),
  ]),
  makeSection('Distributing your app', [
    makePage('distribution/introduction.mdx'),
    makePage('distribution/app-stores.mdx'),
    makePage('distribution/runtime-versions.mdx'),
    makePage('distribution/custom-updates-server.mdx'),
    makePage('distribution/app-transfers.mdx'),
    makePage('distribution/publishing-websites.mdx'),
  ]),
  makeSection('Development builds', [
    makePage('development/introduction.mdx'),
    makePage('development/getting-started.mdx'),
    makePage('development/build.mdx'),
    makePage('development/installation.mdx'),
    makePage('development/development-workflows.mdx'),
    makePage('development/extensions.mdx'),
    makePage('development/compatibility.mdx'),
    makePage('development/upgrading.mdx'),
    makePage('development/troubleshooting.mdx'),
  ]),
  makeSection('Integrations', [
    makePage('guides/using-firebase.mdx'),
<<<<<<< HEAD
    makePage('guides/setup-native-firebase.mdx'),
    makePage('guides/migrating-to-react-native-firebase.mdx'),
=======
>>>>>>> d8bd928c
    makePage('guides/using-sentry.mdx'),
    makePage('guides/using-bugsnag.mdx'),
    makePage('guides/using-clojurescript.mdx'),
    makePage('guides/using-graphql.mdx'),
    makePage('guides/using-styled-components.mdx'),
    makePage('guides/using-nextjs.mdx'),
    makePage('guides/typescript.mdx'),
    makePage('guides/using-flipper.mdx'),
  ]),
  makeSection('Assorted guides', [
    makePage('guides/routing-and-navigation.mdx'),
    makePage('guides/permissions.mdx'),
    makePage('guides/authentication.mdx'),
    makePage('guides/environment-variables.mdx'),
    makePage('guides/customizing-metro.mdx'),
    makePage('guides/customizing-webpack.mdx'),
    makePage('guides/progressive-web-apps.mdx'),
    makePage('guides/web-performance.mdx'),
    makePage('guides/delaying-code.mdx'),
    makePage('guides/errors.mdx'),
    makePage('guides/testing-with-jest.mdx'),
    makePage('guides/education.mdx'),
    makePage('guides/linking.mdx'),
    makePage('guides/deep-linking.mdx'),
    makePage('guides/troubleshooting-proxies.mdx'),
    makePage('guides/config-plugins.mdx'),
    makePage('guides/monorepos.mdx'),
    makePage('guides/sharing-preview-releases.mdx'),
    makePage('guides/using-hermes.mdx'),
    makePage('guides/adopting-prebuild.mdx'),
    makePage('guides/ios-developer-mode.mdx'),
  ]),
  makeSection('Expo accounts', [
    makePage('accounts/account-types.mdx'),
    makePage('accounts/two-factor.mdx'),
    makePage('accounts/programmatic-access.mdx'),
    makePage('accounts/working-together.mdx'),
  ]),
  makeSection('Bare workflow', [
    makePage('bare/hello-world.mdx'),
    makePage('bare/installing-expo-modules.mdx'),
    makePage('bare/installing-updates.mdx'),
    makePage('bare/using-expo-client.mdx'),
    makePage('bare/updating-your-app.mdx'),
    makePage('bare/error-recovery.mdx'),
  ]),
  makeSection('Push notifications', [
    makePage('push-notifications/overview.mdx'),
    makePage('push-notifications/push-notifications-setup.mdx'),
    makePage('push-notifications/sending-notifications.mdx'),
    makePage('push-notifications/sending-notifications-custom.mdx'),
    makePage('push-notifications/receiving-notifications.mdx'),
    makePage('push-notifications/using-fcm.mdx'),
    makePage('push-notifications/faq.mdx'),
  ]),
  makeSection('UI programming', [
    makePage('guides/assets.mdx'),
    makePage('guides/icons.mdx'),
    makePage('guides/app-icons.mdx'),
    makePage('guides/splash-screens.mdx'),
    makePage('guides/configuring-statusbar.mdx'),
    makePage('guides/color-schemes.mdx'),
    makePage('guides/using-custom-fonts.mdx'),
    makePage('ui-programming/image-background.mdx'),
    makePage('ui-programming/implementing-a-checkbox.mdx'),
    makePage('ui-programming/z-index.mdx'),
    makePage('ui-programming/using-svgs.mdx'),
    makePage('ui-programming/react-native-toast.mdx'),
    makePage('ui-programming/react-native-styling-buttons.mdx'),
    makePage('guides/userinterface.mdx'),
  ]),
  makeSection('Expo Modules API', [
    makePage('modules/overview.mdx'),
    makePage('modules/get-started.mdx'),
    makePage('modules/module-api.mdx'),
    makePage('modules/android-lifecycle-listeners.mdx'),
    makePage('modules/appdelegate-subscribers.mdx'),
    makePage('modules/module-config.mdx'),
  ]),
  makeSection('Regulatory compliance', sortAlphabetical(pagesFromDir('regulatory-compliance')), {}),
  makeSection('Technical specs', [
    makePage('technical-specs/expo-updates-0.mdx'),
    makePage('technical-specs/expo-sfv-0.mdx'),
  ]),
  makeSection('Deprecated', [
    makeGroup('ExpoKit', [
      makePage('expokit/overview.mdx'),
      makePage('expokit/eject.mdx'),
      makePage('expokit/expokit.mdx'),
      makePage('expokit/advanced-expokit-topics.mdx'),
      makePage('expokit/universal-modules-and-expokit.mdx'),
    ]),
    makeGroup('Archived', sortAlphabetical(pagesFromDir('archived'))),
  ]),
];

const eas = [
  makeSection('EAS', [makePage('eas/index.mdx'), makePage('eas/webhooks.mdx')], { expanded: true }),
  makeSection(
    'EAS Build',
    [
      makeGroup('Start Building', [
        makePage('build/introduction.mdx'),
        makePage('build/setup.mdx'),
        makePage('build/eas-json.mdx'),
        makePage('build/internal-distribution.mdx'),
        makePage('build/automating-submissions.mdx'),
        makePage('build/updates.mdx'),
        makePage('build/building-on-ci.mdx'),
      ]),
      makeGroup('App Signing', [
        makePage('app-signing/app-credentials.mdx'),
        makePage('app-signing/managed-credentials.mdx'),
        makePage('app-signing/local-credentials.mdx'),
        makePage('app-signing/existing-credentials.mdx'),
        makePage('app-signing/syncing-credentials.mdx'),
        makePage('app-signing/security.mdx'),
      ]),
      makeGroup('Reference', [
        makePage('build-reference/eas-json.mdx'),
        makePage('build-reference/migrating.mdx'),
        makePage('build-reference/npm-hooks.mdx'),
        makePage('build-reference/how-tos.mdx'),
        makePage('build-reference/private-npm-packages.mdx'),
        makePage('build-reference/variables.mdx'),
        makePage('build-reference/apk.mdx'),
        makePage('build-reference/simulators.mdx'),
        makePage('build-reference/app-versions.mdx'),
        makePage('build-reference/troubleshooting.mdx'),
        makePage('build-reference/variants.mdx'),
        makePage('build-reference/ios-capabilities.mdx'),
        makePage('build-reference/local-builds.mdx'),
        makePage('build-reference/caching.mdx'),
        makePage('build-reference/android-builds.mdx'),
        makePage('build-reference/ios-builds.mdx'),
        makePage('build-reference/build-configuration.mdx'),
        makePage('build-reference/infrastructure.mdx'),
        makePage('build-reference/app-extensions.mdx'),
        makePage('build-reference/e2e-tests.mdx'),
        makePage('build-reference/limitations.mdx'),
      ]),
    ],
    { expanded: true }
  ),
  makeSection(
    'EAS Submit',
    [
      makePage('submit/introduction.mdx'),
      makePage('submit/eas-json.mdx'),
      makePage('submit/android.mdx'),
      makePage('submit/ios.mdx'),
      makePage('submit/classic-builds.mdx'),
    ],
    { expanded: true }
  ),
  makeSection(
    'EAS Update',
    [
      makeGroup('EAS Update', [
        makePage('eas-update/introduction.mdx'),
        makePage('eas-update/getting-started.mdx'),
        makePage('eas-update/github-actions.mdx'),
        makePage('eas-update/developing-with-eas-update.mdx'),
        makePage('eas-update/how-eas-update-works.mdx'),
        makePage('eas-update/deployment-patterns.mdx'),
        makePage('eas-update/debug-updates.mdx'),
        makePage('eas-update/eas-update-and-eas-cli.mdx'),
        makePage('eas-update/optimize-assets.mdx'),
        makePage('eas-update/migrate-to-eas-update.mdx'),
        makePage('eas-update/runtime-versions.mdx'),
        makePage('eas-update/environment-variables.mdx'),
        makePage('eas-update/expo-dev-client.mdx'),
        makePage('eas-update/known-issues.mdx'),
        makePage('eas-update/rollouts.mdx'),
        makePage('eas-update/faq.mdx'),
      ]),
    ],
    { expanded: true }
  ),
  makeSection(
    'EAS Metadata',
    [
      makePage('eas/metadata/index.mdx'),
      makePage('eas/metadata/getting-started.mdx'),
      makePage('eas/metadata/config.mdx'),
      makePage('eas/metadata/schema.mdx'),
      makePage('eas/metadata/faq.mdx'),
    ],
    { expanded: true }
  ),
];

const preview = [
  makeSection('Preview', [
    makePage('preview/introduction.mdx'),
    makePage('preview/support.mdx'),
    { expanded: true },
  ]),
];

const archive = [
  makeSection('Archive', [makeGroup('Archive', [makePage('archive/index.mdx')])], {
    expanded: true,
  }),
  makeSection(
    'Classic Updates',
    [
      makeGroup('Classic Updates', [makePage('archive/classic-updates/introduction.mdx')]),
      makeGroup('Guides', [
        makePage('archive/classic-updates/configuring-updates.mdx'),
        makePage('archive/classic-updates/preloading-and-caching-assets.mdx'),
      ]),
      makeGroup('Distribution', [
        makePage('archive/classic-updates/release-channels.mdx'),
        makePage('archive/classic-updates/advanced-release-channels.mdx'),
        makePage('archive/classic-updates/hosting-your-app.mdx'),
        makePage('archive/classic-updates/offline-support.mdx'),
        makePage('archive/classic-updates/optimizing-updates.mdx'),
      ]),
      makeGroup('Workflow', [makePage('archive/classic-updates/publishing.mdx')]),
      makeGroup('Bare Workflow', [makePage('archive/classic-updates/updating-your-app.mdx')]),
      makeGroup('Classic Services', [
        makePage('archive/classic-updates/building-standalone-apps.mdx'),
        makePage('archive/classic-updates/turtle-cli.mdx'),
      ]),
    ],
    {
      expanded: true,
    }
  ),
];

const featurePreview = [];

const versionsReference = VERSIONS.reduce(
  (all, version) => ({
    ...all,
    [version]: [
      makeSection('Configuration files', pagesFromDir(`versions/${version}/config`), {
        expanded: true,
      }),
      makeSection('Expo SDK', pagesFromDir(`versions/${version}/sdk`), { expanded: true }),
      makeSection('React Native', sortLegacyReactNative(version), { expanded: true }),
    ],
  }),
  {}
);

const reference = { ...versionsReference, latest: versionsReference[LATEST_VERSION] };

export default {
  general,
  eas,
  preview,
  archive,
  featurePreview,
  reference,
  generalDirectories,
  previewDirectories,
  easDirectories,
  archiveDirectories,
};

// --- MDX methods ---

function makeSection(name, children = [], props = {}) {
  return make('section', { name, ...{ expanded: false, ...props } }, children);
}

function makeGroup(name, children = [], props = {}) {
  return make('group', { name, ...props }, children);
}

/**
 * Parse the MDX page and extract the frontmatter/yaml page information.
 * It will only look for the frontmatter/yaml block in the root nodes.
 * This requires the `remark-frontmatter` MDX plugin.
 *
 * @param {string} file
 */
function makePage(file) {
  const filePath = path.resolve(PAGES_DIR, file);
  const contents = fs.readFileSync(filePath, 'utf-8');
  const url = pageUrl(filePath);
  const data = frontmatter(contents).attributes;

  if (!data) {
    console.error('Page YAML block is unreadable:', file);
  } else if (!data.title) {
    console.error('Page does not have a `title`:', file);
    data.title = '';
  }

  const result = {
    // TODO(cedric): refactor name into title
    name: data.title,
    // TODO(cedric): refactor href into url
    href: url,
  };
  // TODO(cedric): refactor sidebarTitle into metadata
  if (data.sidebar_title) {
    result.sidebarTitle = data.sidebar_title;
  }
  // TODO(cedric): refactor hidden into `isHidden` and move it to metadata
  if (data.hidden) {
    result.hidden = data.hidden;
  }
  return make('page', result);
}

// --- Other helpers ---

/**
 * Load all pages from a single directory.
 */
function pagesFromDir(dir) {
  return fs
    .readdirSync(path.resolve(PAGES_DIR, dir), { withFileTypes: true })
    .filter(entity => entity.isFile())
    .map(file => makePage(path.join(dir, file.name)));
}

/**
 * Create the page url using the absolute file path.
 * This parses the URL, relatively from PAGES_DIR.
 * It also strips the file extension, and name if its `index`.
 * These urls are pathnames, without trailing slashes.
 */
function pageUrl(file) {
  const filePath = path.parse(file);
  const { pathname } = new URL(path.relative(PAGES_DIR, file), 'https://docs.expo.dev');
  return pathname
    .replace(filePath.base, filePath.name === 'index' ? '' : filePath.name)
    .replace(/\/$/, '');
}

/**
 * Sort the list of pages alphabetically by either the sidebarTitle or title.
 */
function sortAlphabetical(pages) {
  return pages.sort((a, b) => {
    const aTitle = a.sidebarTitle || a.name;
    const bTitle = b.sidebarTitle || b.name;
    return aTitle.localeCompare(bTitle);
  });
}

/**
 * Sort the list of React Native pages by legacy custom sorting.
 */
function sortLegacyReactNative(version) {
  const pages = pagesFromDir(`versions/${version}/react-native`);

  const components = [
    'ActivityIndicator',
    'Button',
    'DatePickerIOS',
    'DrawerLayoutAndroid',
    'FlatList',
    'Image',
    'ImageBackground',
    'InputAccessoryView',
    'KeyboardAvoidingView',
    'ListView',
    'MaskedViewIOS',
    'Modal',
    'NavigatorIOS',
    'Picker',
    'PickerIOS',
    'Pressable',
    'ProgressBarAndroid',
    'ProgressViewIOS',
    'RefreshControl',
    'SafeAreaView',
    'ScrollView',
    'SectionList',
    'SegmentedControl',
    'SegmentedControlIOS',
    'Slider',
    'SnapshotViewIOS',
    'StatusBar',
    'Switch',
    'TabBarIOS.Item',
    'TabBarIOS',
    'Text',
    'TextInput',
    'ToolbarAndroid',
    'TouchableHighlight',
    'TouchableNativeFeedback',
    'TouchableOpacity',
    'TouchableWithoutFeedback',
    'View',
    'ViewPagerAndroid',
    'VirtualizedList',
    'WebView',
  ];

  const apis = [
    'AccessibilityInfo',
    'ActionSheetIOS',
    'Alert',
    'AlertIOS',
    'Animated',
    'Animated.Value',
    'Animated.ValueXY',
    'Appearance',
    'AppState',
    'AsyncStorage',
    'BackAndroid',
    'BackHandler',
    'Clipboard',
    'DatePickerAndroid',
    'Dimensions',
    'DynamicColorIOS',
    'Easing',
    'ImageStore',
    'InteractionManager',
    'Keyboard',
    'LayoutAnimation',
    'ListViewDataSource',
    'NetInfo',
    'PanResponder',
    'PixelRatio',
    'Platform',
    'PlatformColor',
    'Settings',
    'Share',
    'StatusBarIOS',
    'StyleSheet',
    'Systrace',
    'TimePickerAndroid',
    'ToastAndroid',
    'Transforms',
    'Vibration',
    'VibrationIOS',
  ];

  const hooks = ['useColorScheme', 'useWindowDimensions'];

  const props = [
    'Image Style Props',
    'Layout Props',
    'Shadow Props',
    'Text Style Props',
    'View Style Props',
  ];

  const types = [
    'LayoutEvent Object Type',
    'PressEvent Object Type',
    'React Node Object Type',
    'Rect Object Type',
    'ViewToken Object Type',
  ];

  return [
    makeGroup(
      'Components',
      pages.filter(page => components.includes(page.name))
    ),
    makeGroup(
      'Props',
      pages.filter(page => props.includes(page.name))
    ),
    makeGroup(
      'APIs',
      pages.filter(page => apis.includes(page.name))
    ),
    makeGroup(
      'Hooks',
      pages.filter(page => hooks.includes(page.name))
    ),
    makeGroup(
      'Types',
      pages.filter(page => types.includes(page.name))
    ),
  ];
}<|MERGE_RESOLUTION|>--- conflicted
+++ resolved
@@ -114,11 +114,7 @@
   ]),
   makeSection('Integrations', [
     makePage('guides/using-firebase.mdx'),
-<<<<<<< HEAD
-    makePage('guides/setup-native-firebase.mdx'),
     makePage('guides/migrating-to-react-native-firebase.mdx'),
-=======
->>>>>>> d8bd928c
     makePage('guides/using-sentry.mdx'),
     makePage('guides/using-bugsnag.mdx'),
     makePage('guides/using-clojurescript.mdx'),
