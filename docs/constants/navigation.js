--- conflicted
+++ resolved
@@ -506,7 +506,6 @@
     makePage('distribution/app-transfers.mdx'),
     makePage('distribution/app-size.mdx'),
   ]),
-<<<<<<< HEAD
   makeSection('Reference', [
     makePage('eas/json.mdx'),
     makePage('eas/webhooks.mdx'),
@@ -524,7 +523,6 @@
       makePage('billing/usage-based-pricing.mdx'),
       makePage('billing/faq.mdx'),
     ]),
-=======
   makeSection(
     'More',
     [
@@ -589,7 +587,6 @@
     makePage('regulatory-compliance/gdpr.mdx'),
     makePage('regulatory-compliance/hipaa.mdx'),
     makePage('regulatory-compliance/privacy-shield.mdx'),
->>>>>>> 12753269
   ]),
 ];
 
