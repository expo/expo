--- conflicted
+++ resolved
@@ -190,11 +190,8 @@
     reference: [
       'Styling a React Native Button',
       "Setting a component's background image",
-<<<<<<< HEAD
       'Implementing a checkbox for Expo and React Native apps',
-=======
       'Stacking overlapping views with zIndex in Expo and React Native apps',
->>>>>>> fa7ef40c
     ],
   },
   {
