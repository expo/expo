--- conflicted
+++ resolved
@@ -143,11 +143,8 @@
         makePage('workflow/web.mdx'),
         makePage('guides/progressive-web-apps.mdx'),
         makePage('distribution/publishing-websites.mdx'),
-<<<<<<< HEAD
-=======
         makePage('distribution/publishing-websites-webpack.mdx'),
         makePage('guides/customizing-metro.mdx'),
->>>>>>> 3b57ce1d
         makePage('guides/customizing-webpack.mdx'),
       ],
       { expanded: false }
