--- conflicted
+++ resolved
@@ -2,24 +2,6 @@
 title: Compatibility
 ---
 
-<<<<<<< HEAD
-Expo Development Client contains three packages, which have to be compatible with each other. To check which versions are compatible, check the table below.
-
-| expo-dev-menu-interface | expo-dev-menu     | expo-dev-launcher |
-| ----------------------- | ----------------- | ----------------- |
-| `0.3.1`                 | `0.5.2` - `0.7.X` | `0.3.4` - `0.6.X` |
-| `0.3.0`                 | `0.5.0` - `0.5.1` | `0.3.1` - `0.3.3` |
-| `0.2.0`                 | `0.4.X`           | `0.3.0`           |
-| `0.1.2`                 | `0.3.X`           | `0.2.X`           |
-| `0.1.0` - `0.1.1`       | `0.1.X` - `0.2.X` | `0.1.X`           |
-
-Additionally, if you are using `expo-updates`, the interface between `expo-dev-launcher` and `expo-update` needs to be compatible.
-
-| expo-updates-interface | expo-dev-launcher | expo-updates |
-| ---------------------- | ----------------- | ------------ |
-| `0.2.X`                | `0.6.X` - `0.6.X` | `0.8.X`      |
-| `0.1.X`                | `0.5.X`           | `0.7.X`      |
-=======
 Expo Development Client is only compatible with specific versions of certain Expo and React Native modules. If you find another incompatible module that isn't on this list, please (open an issue)[https://github.com/expo/expo/issues/new?assignees=&labels=needs+review&template=dev_client_bug_report.yml] and let us know.
 
 You do not need to use any of these packages in your project in order to use `expo-dev-client`, but if you do, you must use a compatible version.
@@ -34,5 +16,4 @@
 
 | expo-dev-client | react-native-reanimated |
 | --------------- | ----------------------- |
-| `0.4.X`         | `2.2.0` and above       |
->>>>>>> fae073ef
+| `0.4.X`         | `2.2.0` and above       |