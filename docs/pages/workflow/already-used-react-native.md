---
title: Already used React Native?
---

<<<<<<< HEAD
import { ConfigClassic } from '~/components/plugins/ConfigSection';
=======
import { InlineCode } from '~/components/base/code';
import { Terminal } from '~/ui/components/Snippet';
>>>>>>> 319f9b60

This guide is intended to give developers who have already used React Native a quick outline on some of the key concepts, resources, and differences they will encounter when using Expo.

You can use just about every part of the [Expo SDK](/versions/latest/) in any vanilla React Native app - we call using the Expo tools in this context the "bare" workflow. See more about that [here](../bare/hello-world.md). It's basically no different than using libraries in your React Native app, we just offer a lot of well-tested, consistent, and increasingly comprehensive libraries that give you access to the underlying native APIs.

## Expo managed workflow

The Expo managed workflow provides a _shared native runtime_ so you don't write native code, you focus on writing your React app in JavaScript. You don't have to worry about iOS or Android specific settings, or even opening up Xcode. Managed Expo projects have their own workflow including Expo CLI (a command line interface) to make developing and deploying easy.

- If you've ever upgraded React Native or a native module you'll appreciate Expo's ability to seamlessly do this for you by only changing the version number.

Expo extends the React Native platform by offering additional, battle-tested modules that are maintained by the team. This means you're spending less time configuring and more time building.

- If you've ever had to go through the trouble of upgrading a module or installing something like `react-native-maps`, you'll appreciate when things _just work_.

Managed Expo projects also offer updates and a push notification service.

- If you've ever been in a situation where you find a spelling mistake in your app and have to wait for Apple to approve a change, you'll appreciate updates - these changes will appear as soon as you run `expo publish`! You aren't limited to text either, this applies to assets like images and configuration updates too!

There's no need to re-build or redeploy your app to the App and Play store. It's like [Code Push](https://microsoft.github.io/code-push/) if you've used that before. There are a few limitations, however. [Read about those here](../workflow/publishing.md#limitations).

Expo offers a shared configuration file we call a _manifest_.

- Configuration that you would typically do inside of your Xcode / plist files or Android studio / xml files is handled through **app.json**. For example, if you want to lock the orientation, change your icon, customize your splash screen, add/remove permissions and entitlements (in standalone apps), configure keys for Google Maps and other services, you set this in **app.json** and it will apply to both iOS and Android. [See the guide here](/workflow/configuration.md).

In the managed workflow, you can share your app with anyone, anywhere in the world while you're working through the Expo Go app [(available on the App / Play Store)](https://expo.dev). Scan a QR code, or enter in a phone number and we'll send you a link that will instantly load your app on your device.

- Instead of having to sign up several external testers through App Store Connect, you can easily have them download the Expo Go app and immediately have a working version on their phone.

We talk about permissions we set within **app.json**, but there's also the [Permissions API](../versions/latest/sdk/permissions.md). Permissions inside **app.json** are meant to be used by Android standalone apps for things like camera access, geolocation, fingerprint, etc. The Permissions API on the other hand, is used to request and verify access at runtime. It offers an easy API for asking your users for push notifications, location, camera, audio recording and contacts.

## How does Expo work?

Since you write your code in JavaScript, we bundle it up and serve it from S3. Every time you publish your app, we update those assets and then push them to your app so you've always got an up-to-date version.

## Developing in Expo

Apps are served from Expo CLI through a tunnel service by default (we currently use [ngrok](https://ngrok.com) for this) -- this means that you don't have to have your device connected to your computer, or to even be in the same room or country (or planet? I guess it should work from space) as the development machine and you can still live reload, use hot module reloading, enable remote JS debugging, and all of those things you can do normally with React Native. One caveat to this is that using a tunnel is a bit slower than using your LAN address or localhost, so if you can, you should use LAN or localhost. [See how to configure this in Expo CLI](../guides/how-expo-works.md).

- Expo streams your device logs to Expo CLI so you don't need to run `adb logcat` or the iOS equivalent -- the `console.log / warn /error` messages from any device that is connected to your app will show up automatically in your terminal.

## What Expo can't do

- See [Why not Expo?](../introduction/why-not-expo.md) for more information.

## Deploying to the App / Play Store

When you're ready, you can run `eas build --auto-submit` using EAS CLI to both build your app and automatically upload the binary for distribution on the Apple App Store and Google Play Store.

<ConfigClassic>

If you are using the classic build system, you can run `expo build:ios` or `expo build:android` and Expo will build your app and output a link to the binary required for you to submit. Then you can use something like [Transporter](https://apps.apple.com/app/transporter/id1450874784) for iOS, or directly upload an APK for Android.

If you prefer to build your app on your own machine, you can [follow these steps](https://github.com/expo/expo#standalone-apps).

</ConfigClassic>

## Helpful Tools & Resources

- [snack.expo.dev](https://snack.expo.dev)
  - The best way to test and share examples and small projects directly from your browser. Point your phone at the QR code and you have a sandbox environment you can build in the browser and test directly on your device.
- [docs.expo.dev](/versions/latest/)
  - If there's something you don't understand or wish to learn more about, this is a great place to start.
- [forums.expo.dev](https://forums.expo.dev)
  - The fastest way to get help from the Expo team or community
- [github.com/expo](https://github.com/expo)
  - the Expo Go app and SDK are all open source. If there's something you'd like to fix, or figure out how we implement our native modules, you're welcome to look through the code yourself!

## Useful Commands

When developing a managed Expo project, you have the option to use command line tools instead. Here are some of our friends' favorite commands and workflows:

<Terminal
  cmdCopy="expo start -c --localhost --ios"
  cmd={['# start expo server, clear cache, load only on localhost and open on iOS simulator', '$ expo start -c --localhost --ios']}
/>

<Terminal
  cmdCopy="expo start --tunnel"
  cmd={['# start expo server (don\'t clear cache) and run expo on a tunnel so you can share it with anyone!', '$ expo start --tunnel']}
/>

<Terminal
  cmdCopy="expo send -s example@domain.com"
  cmd={['# send a link to a friend\'s email so they can view on their phone exactly what I\'m working on', '$ expo send -s example@domain.com']}
/><|MERGE_RESOLUTION|>--- conflicted
+++ resolved
@@ -2,12 +2,8 @@
 title: Already used React Native?
 ---
 
-<<<<<<< HEAD
 import { ConfigClassic } from '~/components/plugins/ConfigSection';
-=======
-import { InlineCode } from '~/components/base/code';
 import { Terminal } from '~/ui/components/Snippet';
->>>>>>> 319f9b60
 
 This guide is intended to give developers who have already used React Native a quick outline on some of the key concepts, resources, and differences they will encounter when using Expo.
 
