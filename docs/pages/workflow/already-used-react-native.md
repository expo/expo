--- conflicted
+++ resolved
@@ -24,11 +24,7 @@
 
 Expo offers a shared configuration file we call a _manifest_.
 
-<<<<<<< HEAD
-- Configuration that you would typically do inside of your Xcode / plist files or Android studio / xml files is handled through `app.json`. For example, if you want to lock the orientation, change your icon, customize your splash screen, add/remove permissions and entitlements (in standalone apps), configure keys for Google Maps and other services, you set this in `app.json` and it will apply to both iOS and Android. [See the guide here](/workflow/configuration/).
-=======
-- Configuration that you would typically do inside of your Xcode / plist files or Android studio / xml files is handled through `app.json`. For example, if you want to lock the orientation, change your icon, customize your splash screen, add/remove permissions and entitlements (in standalone apps), configure keys for Google Maps and other services, you set this in `app.json`. [See the guide here](../workflow/configuration.md).
->>>>>>> 60eed291
+- Configuration that you would typically do inside of your Xcode / plist files or Android studio / xml files is handled through `app.json`. For example, if you want to lock the orientation, change your icon, customize your splash screen, add/remove permissions and entitlements (in standalone apps), configure keys for Google Maps and other services, you set this in `app.json` and it will apply to both iOS and Android. [See the guide here](/workflow/configuration.md).
 
 In the managed workflow, you can share your app with anyone, anywhere in the world while you're working through the Expo Go app [(available on the App / Play Store)](https://expo.io). Scan a QR code, or enter in a phone number and we'll send you a link that will instantly load your app on your device.
 
