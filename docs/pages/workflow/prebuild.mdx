---
title: Prebuild
description: Learn how Expo CLI generates native code of your project before compiling it.
---

import { Terminal } from '~/ui/components/Snippet';

Before a native app can be compiled, the native source code must be generated. Expo CLI provides a unique and powerful system called **prebuild**, which generates the native code for your project based on four factors:

1. The [Expo Config][expo-config] file (`app.json`, `app.config.js`).
2. Arguments passed to the `npx expo prebuild` command.
3. Version of `expo` that's installed in the project and its corresponding [prebuild template](#templates).
4. [Autolinking][autolinking], for linking [native modules][native-modules] found in the `package.json`.

## Usage

Prebuild can be used by running:

<Terminal cmd={['$ npx expo prebuild']} />

This creates the **android** and **ios** directories for running your React code. If you modify the generated directories manually then you risk losing your changes the next time you run `npx expo prebuild --clean`. Instead, you should create [config plugins][config-plugins] &mdash; functions that perform modifications on native projects during prebuild.

We highly recommend using prebuild for the reasons listed in the [pitch](#pitch) section, but the system is [fully optional](#optionality) and you can stop using it at any time.

### Usage with EAS Build

You can configure EAS Build to run `npx expo prebuild` before building by [using the managed preset](/build-reference/ios-builds/).

### Usage with Expo CLI run commands

You can perform a native build locally by running:

<Terminal
  cmd={[
    '# Build your native Android project',
    '$ npx expo run:android',
    '',
    '# Build your native iOS project',
    '$ npx expo run:ios',
  ]}
/>

If native build directories are not present `npx expo prebuild` will be run one time for the specific platform you wish to run. On subsequent uses of the run commands, you will need to manually run `npx expo prebuild` to ensure the native code is freshly synchronized with your local configuration.

## Platform support

Prebuild currently supports iOS and Android. Web support is not required because there is no native project to generate for the web — the app it runs in is always your web browser. You can build for individual platforms by using the `--platform` flag:

<Terminal cmd={['$ npx expo prebuild --platform ios']} />

## Dependencies

The first step in prebuild is to initialize new native projects from a template. There is a template for each Expo SDK version, and each Expo SDK version corresponds to a specific version of React and React Native. The React and React Native versions in your project will be updated to the versions used in the `dependencies` field in the [template](#templates) **package.json**, only, if they are not already the same.

You can skip changing npm package versions with the `--skip-dependency-update` flag:

<Terminal cmd={['$ npx expo prebuild --skip-dependency-update react-native,react']} />

## Package managers

When the [dependencies](#dependencies) are changed, prebuild will reinstall packages using the package manager that is currently used in the project (this is inferred from the lockfile). You can force a specific package manager by providing one of: `--npm`, `--yarn`, `--pnpm`.

All installations can be skipped by passing the `--no-install` command, which is useful for testing generation quickly.

## Clean

The `--clean` flag will delete any existing native directories before generating.

When you re-run `npx expo prebuild` without the `--clean` flag, it layers the changes on top of your existing files. This is faster than re-generating from scratch, but it may not produce the same results in some cases. For example, not all config plugins are idempotent — when your project utilizes a lot of "dangerous modifiers" for performing changes like adding regex changes to application code, this can sometimes lead to unexpected behavior. This is why using the `--clean` flag is the safest way to use the prebuild command and it is generally recommended in most cases.

Due to the destructive nature of the flag, you'll be warned to have a clean git status when the `--clean` flag is used. This prompt is optional and will be skipped when encountered in CI.

If you'd like, you can disable the check by enabling the environment variable `EXPO_NO_GIT_STATUS=1`.

The purpose of the prompt is to encourage managed workflow users to add the **android** and **ios** directories to the project's **.gitignore**, ensuring that the project is always managed. However, this can make custom config plugins harder to develop so we haven't introduced any mechanism to enforce this behavior.

There are cases where developers may want to swap between workflows often. For example, you may want to build custom functionality natively in Xcode and Android Studio, and then move that functionality into local config plugins.

{/* It is also theoretically possible to make clean builds take seconds rather than minutes, meaning `--clean` could become the default behavior in the future. */}

## Templates

You can customize how the native folders are generated while remaining in the managed workflow by building [config plugins][config-plugins]. Many config plugins already exist for lots of modifications. You can [see a list of some popular plugins][config-plugins-repo] for more information.

Prebuild generates template files before modifying them with config plugins. The template files are based on the Expo SDK version and come from the npm package [`expo-template-bare-minimum`][template]. You can change the template used by passing `--template /path/to/template.tgz` to the `npx expo prebuild` command. This is not generally recommended because the base modifiers in `@expo/prebuild-config` make some undocumented assumptions about the template files, so it may be tricky to maintain your custom template.

## Side effects

As of SDK 46, `npx expo prebuild` performs several side effects outside of generating the **android** and **ios** directories. Work is in progress to eliminate these side effects — ideally, running `npx expo prebuild` would generate the iOS and Android projects and leave the rest of the project untouched.

In addition to generating the native folders, prebuild also makes the following modifications:

<<<<<<< HEAD
- Generates a **metro.config.js** file (if it doesn't exist).
- Modifies the `scripts` field in the **package.json**.
- Modifies the `dependencies` field in the **package.json**.
- For SDK 48 and below, removes the `main` field in the **package.json**.
- For SDK 48 and below, generates an **index.js** file (if it doesn't exist).
=======
- Generates an **index.js** file (if it doesn't exist).
- Removes the `main` field in the **package.json**.
- Modifies the `scripts` field in the **package.json**.
- Modifies the `dependencies` field in the **package.json**.
- For SDK 48 and below generates a **metro.config.js** file (if it doesn't exist).
>>>>>>> bbb610b5

The convenience change to the `scripts` field is the only side effect that alters how a developer works on their app before/after prebuild. All other changes can be left in place and committed to git to minimize the diff when running prebuild.

## Optionality

Prebuilding is completely optional and it works great with all tools and services offered by Expo. We created the designation _bare workflow_ to refer to projects that do not use `npx expo prebuild` — projects where developers make direct changes to their native projects, rather than continuously generating them on demand as with prebuild.

Everything offered by Expo including [EAS][eas], Expo CLI, and the libraries in the Expo SDK are built to **fully support** the _bare workflow_ as this is a minimum requirement for supporting projects using `npx expo prebuild`. The only exception is the [Expo Go][expo-go] app, which can load _bare workflow_ projects, but only if they are structured to provide JavaScript fallbacks for native code that does not exist in the Expo Go runtime.

## Pitch

A single native project on its own is complicated to maintain, scale, and grow. In a cross-platform app, you have multiple native projects that you must maintain and keep up to date with the latest operating system releases to avoid falling too far behind in any third-party dependencies. We created the _optional_ Expo Prebuild system to streamline this process. Below are a few issues we've identified with native development in the context of React Native and some corresponding reasons we believe Expo Prebuild solves these issues.

> Prebuild can be used in any React Native project. For more information, see [adopting prebuild](/guides/adopting-prebuild).

### Sensible upgrades

Building native code requires a basic familiarity with that native platform's default tooling leading to a fairly difficult learning curve. In cross-platform, this curve is multiplied by the number of platforms you wish to develop for. Cross-platform tooling doesn't solve this issue if you need to drop down and implement many features individually in platform-specific native code.

When you bootstrap a native app, there is a bunch of code and configuration that you don't need to understand to get started. But you now own it. Eventually, you will want to upgrade your native application and now you'll need to be familiar with how all of the initial code works to safely upgrade it. This is extremely challenging and users often either upgrade their app incorrectly, missing crucial changes, or they'll bootstrap a new app and copy all of their source code into the new application.

**With Prebuild** upgrading is much closer to upgrading a pure JavaScript application. Bump the versions in your **package.json** and regenerate the native project.

### Cross-platform configuration

Cross-platform configurations such as the app icon, name, splash screen, and so on must be implemented manually in native code. These are often implemented very differently across platforms.

**With Prebuild** cross-platform configurations are handled at the config plugin level, and the developer only needs to set a single value like `"icon": "./icon.png"` to have all icon generation taken care of.

### Dependency side effects

Many complex native packages require additional setup beyond installing and [autolinking][autolinking]. For example, a camera library requires permission settings to be added to **AndroidManifest.xml** for Android and **Info.plist** for iOS. This additional setup can be considered a configuration side effect of a package. Pasting the required side effect code into your project's native files can lead to difficult native compilation errors, and it's also code that you now own and maintain.

**With Prebuild** library authors, who know how to configure their library better than anyone, can create a testable and versioned script called a [config plugin][config-plugins], to automate adding the required configuration side effects for their library. This means library side effects can be more expressive, powerful, and stable. For native code side effects, we also provide [AppDelegate Subscribers](/modules/appdelegate-subscribers) and [Android Lifecycle Listeners](/modules/android-lifecycle-listeners) which come standard in the default [prebuild template](#templates).

### Orphaned code

When you uninstall a package you have to be certain you removed all of the side effects required to make that package work. If you miss anything, it leads to orphaned code that you cannot trace back to any particular package, this code builds up and makes your project harder to understand and maintain.

**With Prebuild** the only side effect is the [config plugin][config-plugins] in a project's Expo config (**app.json**), which will throw an error when the corresponding node module has been uninstalled, meaning a lot less orphaned configuration.

## Anti-pitch

Here are some reasons Expo Prebuilding might **not** be the right fit for a particular project.

### React Native versioning

`npx expo prebuild` generates native code based on the version of `expo` a project has installed, so a project with SDK 46 (`expo@46.0.0`) would generate a `react-native@0.69.5` app.

Expo releases a new version approximately every quarter, and `react-native` does not follow a calendar-based release schedule. This means there are times when you cannot use `npx expo prebuild` with the latest release of React Native. This could potentially be circumvented by using a custom [prebuild template](#templates) if you are willing to experiment. You can also mitigate this by cherry-picking any changes you need from the latest version of React Native into a fork and using that in your project.

### Platform compatibility

Prebuild can only be used for native platforms that are supported by the Expo SDK. This means iOS and Android for the time being. Except for web, which doesn't require `npx expo prebuild` since it uses the browser instead of a custom native runtime.

In the future, we would like to support additional platforms, such as `react-native-macos` and `react-native-windows`, but this is not currently a priority.

If you are targeting additional platforms, you can still use prebuild for your **android**, and **ios** projects — any extra platforms will have to be configured manually in the meantime.

### Making changes directly is quicker than modularizing and automating

All native changes must be added with native modules (using React Native's built-in Native Module APIs or the Expo Modules API) and config plugins. This means if you want to quickly add a native file to your project to experiment, then you may be better off running prebuild and adding the file manually, then working your way back into the system with a [monorepo](/guides/monorepos). We plan to speed this process up by adding functionality to [Expo Autolinking](/more/glossary-of-terms#expo-autolinking) that finds project native files outside of the native folders and links them before building.

If you want to modify the configuration, such as the **gradle.properties** file, you'll have to write a plugin ([example](https://github.com/expo/expo/blob/1c994bb042ad47fbf6878e3b5793d4545f2d1208/apps/native-component-list/app.config.js#L21-L28)). This can be easily automated with helper plugin libraries, however, it is a bit slower if you need to do it often.

### Config plugin support in the community

Not all packages support _Expo Prebuilding_ yet. If you find a library that requires extra setup after installation and doesn't yet have a config plugin, we recommend opening a pull request or an issue so that the maintainer is aware of the feature request.

Many packages, such as [`react-native-blurhash`](https://github.com/mrousavy/react-native-blurhash), don't require any additional native configuration beyond what is handled by [autolinking][autolinking] and so no config plugin is required.

Other packages, such as [`react-native-ble-plx`](https://github.com/Polidea/react-native-ble-plx), do require additional setup and therefore require a config plugin to be used with `npx expo prebuild` (in this case there's an external plugin called [`@config-plugins/react-native-ble-plx`](https://github.com/expo/config-plugins/tree/main/packages/react-native-ble-plx)).

Alternatively, we also have a repo for [out-of-tree config plugins][config-plugins-repo] which provides plugins for popular packages that haven't adopted the system yet. Think of this like [DefinitelyTyped](https://github.com/DefinitelyTyped/DefinitelyTyped) for TypeScript. We prefer packages ship their own config plugin, but if they haven't adopted the system yet, the community can use the packages listed in the repo.

[config-plugins-repo]: https://github.com/expo/config-plugins
[template]: https://github.com/expo/expo/tree/main/templates/expo-template-bare-minimum
[native-modules]: /more/glossary-of-terms/#native-module
[autolinking]: /more/glossary-of-terms#autolinking
[eas]: /eas
[expo-go]: https://expo.dev/expo-go
[config-plugins]: /config-plugins/introduction/
[expo-config]: /workflow/configuration/<|MERGE_RESOLUTION|>--- conflicted
+++ resolved
@@ -90,19 +90,11 @@
 
 In addition to generating the native folders, prebuild also makes the following modifications:
 
-<<<<<<< HEAD
-- Generates a **metro.config.js** file (if it doesn't exist).
 - Modifies the `scripts` field in the **package.json**.
 - Modifies the `dependencies` field in the **package.json**.
 - For SDK 48 and below, removes the `main` field in the **package.json**.
 - For SDK 48 and below, generates an **index.js** file (if it doesn't exist).
-=======
-- Generates an **index.js** file (if it doesn't exist).
-- Removes the `main` field in the **package.json**.
-- Modifies the `scripts` field in the **package.json**.
-- Modifies the `dependencies` field in the **package.json**.
 - For SDK 48 and below generates a **metro.config.js** file (if it doesn't exist).
->>>>>>> bbb610b5
 
 The convenience change to the `scripts` field is the only side effect that alters how a developer works on their app before/after prebuild. All other changes can be left in place and committed to git to minimize the diff when running prebuild.
 
