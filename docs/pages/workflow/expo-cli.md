--- conflicted
+++ resolved
@@ -10,7 +10,7 @@
 **Highlights**
 
 - [Start a server](#develop) for developing your app: `npx expo start`.
-{/* - Bundle the JavaScript and assets for your app: `npx expo export`. */}
+  {/_ - Bundle the JavaScript and assets for your app: `npx expo export`. _/}
 - [Generate the native iOS and Android directories](#prebuild) for your project: `npx expo prebuild`.
 - [Build and run](#compiling) the native apps locally: `npx expo run:ios` and `npx expo run:android`.
 - [Install and update packages](#install) that work with the version of `react-native` in your project: `npx expo install package-name`.
@@ -158,7 +158,7 @@
 
 For example, if your project does not have a root `ios/` directory, then `npx expo run:ios` will first run `npx expo prebuild -p ios` before compiling your app. Learn more about about this process in the [Expo Prebuild](/workflow/prebuild) doc.
 
-{/* TODO: multi-platform setup guide */}
+{/_ TODO: multi-platform setup guide _/}
 
 **Cross-Platform Arguments**
 
@@ -234,7 +234,7 @@
 - `--max-workers <number>`: Maximum number of tasks to allow the bundler to spawn. Setting this to `0` will run all transpilation on the same process, meaning you can easily debug Babel transpilation.
 - `-c, --clear`: Clear the bundler cache before exporting.
 
-{/* TODO: Link to docs about self hosting */}
+{/_ TODO: Link to docs about self hosting _/}
 
 ### Exporting with Webpack
 
@@ -373,11 +373,7 @@
 - `CI` (**boolean**) when enabled, the CLI will disable interactive functionality, skip optional prompts, and fail on non-optional prompts. Example: `CI=1 npx expo install --check` will fail if any installed packages are outdated.
 - `EXPO_NO_TELEMETRY` (**boolean**) disables anonymous usage collection. [Learn more](#telemetry).
 - `EXPO_NO_GIT_STATUS` (**boolean**) skips warning about git status during potentially dangerous actions like `npx expo prebuild --clean`.
-<<<<<<< HEAD
 - `EXPO_NO_REDIRECT_PAGE` (**boolean**) disables the redirect page for selecting an app, that shows when a user has `expo-dev-client` installed, and starts the project with `npx expo start` instead of `npx expo start --dev-client`.
-=======
-- `EXPO_ENABLE_INTERSTITIAL_PAGE` (**boolean**) enables the experimental "interstitial page" for selecting an app, that shows when a user has `expo-dev-client` installed, and starts the project with `npx expo start` instead of `npx expo start --dev-client`.
->>>>>>> d7aff228
 - `EXPO_PUBLIC_FOLDER` (**string**) public folder path to use with Metro for web. Default: `public`. [Learn more](/guides/customizing-metro/).
 - `EDITOR` (**string**) name of the editor to open when pressing `o` in the Terminal UI. This value is used across many command line tools.
 - `EXPO_EDITOR` (**string**) an Expo-specific version of the `EDITOR` variable which takes higher priority when defined.
