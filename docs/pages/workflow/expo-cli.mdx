---
title: Expo CLI
maxHeadingDepth: 4
---

import { Terminal } from '~/ui/components/Snippet';

The `expo` package provides a small and powerful CLI tool `npx expo` which is designed to keep you moving fast during app development.

**Highlights**

- [Start a server](#develop) for developing your app: `npx expo start`.
- [Generate the native iOS and Android directories](#prebuild) for your project: `npx expo prebuild`.
- [Build and run](#compiling) the native apps locally: `npx expo run:ios` and `npx expo run:android`.
- [Install and update packages](#install) that work with the version of `react-native` in your project: `npx expo install package-name`.
- `npx expo` can be used with `npx react-native` simultaneously.

> This documentation refers to the Local Expo CLI (SDK 46 and greater). For information on legacy Expo CLI, see [Global Expo CLI](/archived/expo-cli/).

<hr />

To view a list of available commands in Expo CLI, run the following in your project:

<Terminal cmd={['$ npx expo -h']} />

> You can also run `yarn expo -h` if you prefer to use yarn as the package manager.

The output should look something like below:

```
  Usage
    $ npx expo <command>

  Commands
    start, export, export:web
    run:ios, run:android, prebuild
    install, customize, config
    login, logout, whoami, register

  Options
    --version, -v   Version number
    --help, -h      Usage info
```

You can run any command with the `--help` or `-h` flag to learn more about it:

<Terminal cmd={['$ npx expo login -h']} />

## Develop

Start a development server to work on your project by running:

<Terminal cmd={['$ npx expo start']} />

> You can also run `npx expo` as an alias to `npx expo start`.

This command starts a server on `http://localhost:19000` which a client can use to interact with the bundler. The default bundler is [Metro](https://facebook.github.io/metro/).

The UI that shows up in the process is referred to as the **Terminal UI**.

The Terminal UI has a QR code (for the dev server URL) and a list of keyboard shortcuts you can press:

- `a`: Open the project in Expo Go on Android.
- `shift` + `a`: Select an Android device or emulator to open.

- `i`: Open the project in Expo Go on iOS.
- `shift` + `i`: Select an iOS Simulator to open.
- `w`: Open the project in a web browser. This may require Webpack to be installed in your project.

- `r`: Reload the app on any connected device.
- `m`: Open the dev menu on any connected native device (web not supported).
- `shift` + `m`: Choose more commands to trigger on connected devices. This includes toggling the performance monitor, opening the element inspector, reloading the device, and opening the dev menu.
- `j`: Open Chrome Dev Tools for any connected device that is using Hermes as the JavaScript engine. [Learn more](/guides/using-hermes#javascript-inspector-for-hermes).
- `o`: Open project code in your editor. This can be configured with the `EXPO_EDITOR` and `EDITOR` [environment variables](#environment-variables).
- `c`: Show development server URL as a QR code in the terminal.
- `?`: Show all Terminal UI commands.

### Server URL

By default, the project is served over a LAN connection. You can change this behavior to localhost-only by using the flag `npx expo start --localhost`.

Other available options are:

- `--port`: Port to start the dev server on (does not apply to Webpack or [tunnel URLs](#tunneling)). Default: **19000**.
- `--https`: Start the dev server using a secure origin. This is currently only supported on web.

You can force the URL to be any value with the `EXPO_PACKAGER_PROXY_URL` environment variable. For example:

<Terminal cmd={['export EXPO_PACKAGER_PROXY_URL=http://expo.dev', '$ npx expo start']} />

Will open apps to: `exp://expo.dev:80` (the `:80` is a temporary workaround for Android websockets).

#### Tunneling

Restrictive network conditions (common for public Wi-Fi), firewalls (common for Windows users), or Emulator misconfiguration can make it difficult to connect a remote device to your dev server over lan/localhost.

Sometimes it's easier to connect to a dev server over a proxy URL that's accessible from any device with internet access, this is referred to as **tunneling**. `npx expo start` provides built-in support for **tunneling** via [ngrok][ngrok].

To enable tunneling, first install `@expo/ngrok`:

<Terminal cmd={['$ npm i -g @expo/ngrok']} />

Then run the following to start your dev server from a _tunnel_ URL:

<Terminal cmd={['$ npx expo start --tunnel']} />

This will serve your app from a public URL like: `http://xxxxxxx.bacon.19000.exp.direct:80`.

**Drawbacks**

- Tunneling is slower than local connections because requests must be forwarded to a public URL.
- Tunnel URLs are public and can be accessed by any device with a network connection. Expo CLI mitigates the risk of exposure by adding entropy to the beginning of the URL. Entropy can be reset by clearing the `.expo` directory in your project.
- Tunnels require a network connection on both devices, meaning this feature cannot be used with the `--offline` flag.

#### Offline

You can develop without a network connection by using the `--offline` flag:

<Terminal cmd={['$ npx expo start --offline']} />

Offline will prevent the CLI from making network requests. If you don't use the flag and your computer has no internet connection, then offline support will automatically be enabled, it will just take a bit longer to verify the reachability.

Expo CLI makes network requests to sign manifests with your user credentials to ensure sensitive information is sandboxed in reusable runtimes like Expo Go.

## Building

A React Native app consists of two parts: a native runtime ([compiling](#compiling)), and static files like JavaScript bundles and assets ([exporting](#exporting)). Expo CLI provides commands for performing both tasks.

### Compiling

You can compile your app locally with the `run` commands:

<Terminal
  cmd={['# Build for iOS', '$ npx expo run:ios', '# Build for Android', '$ npx expo run:android']}
/>

**Highlights**

- Build directly on connected devices with no global side-effects using the `--device` flag. Supports locked devices, letting you retry instantly instead of needing to rebuild.
- Automatically codesign iOS apps for development from the CLI without having to open Xcode.
- Smart log parsing show you warnings and errors from your project source code, unlike Xcode which surfaces hundreds of benign warnings from your node modules.
- Fatal errors causing your app to crash will be surfaced to the terminal preventing the need to reproduce in Xcode.

---

`expo run:ios` can only be run on a Mac, and Xcode must be installed. You can build the app in the cloud from any computer using `eas build -p ios`. Similarly, `expo run:android` requires Android Studio and Java to be installed and configured on your computer.

Building locally is useful for developing native modules and [debugging complex native issues](/workflow/debugging#native-debugging). Building remotely with `eas build` is a much more resilient option due to the preconfigured cloud environment.

If your project does not have the corresponding native directories, the `npx expo prebuild` command will run once to generate the respective directory before building.

For example, if your project does not have a root `ios/` directory, then `npx expo run:ios` will first run `npx expo prebuild -p ios` before compiling your app. Learn more about about this process in the [Expo Prebuild](/workflow/prebuild) doc.

**Cross-Platform Arguments**

- `--no-build-cache`: Clear the native cache before building. On iOS this is the **derived data** folder. Cache clearing is useful for profiling your build times.
- `--no-install`: Skip installing dependencies. On iOS this will also skip running `npx pod-install` if the `dependencies` field in the project's `package.json` have changed.
- `--no-bundler`: Skip starting the dev server. Enabled automatically if the dev server is already serving the app from a different process.
- `-d, --device [device]`: Device name or ID to build the app on. You can pass `--device` without arguments to select a device from a list of available options. This supports connected devices as well as virtual devices.
- `-p, --port <port>`: Port to start the development server. **Default: 8081**. This is only relevant for development builds. Production builds will [export](#exporting) the project and embed the files in the native binary before installing on a device.

#### Compiling iOS

An iOS app can have multiple **schemes** for representing different sub-apps like App Clips, watchOS apps, Safari Extensions, and so on. By default, `expo run:ios` will choose the scheme for your iOS app. You can pick a custom scheme with the `--scheme <my-scheme>` argument. If you pass in the `--scheme` argument alone, then Expo CLI will prompt you to choose a scheme from the list of available options in your Xcode project.

The scheme you select will filter out which `--device` options show up in the selection prompt, for example, selecting an Apple TV scheme will only show available Apple TV devices.

You can compile an iOS app for production by running:

<Terminal cmd={['$ npx expo run:ios --configuration Release']} />

This build is not automatically code signed for submission to the Apple App Store. `npx expo run:ios` should mostly be used to test bugs that only show up in production builds. Native code signing requires several network requests and is prone to many different types of errors from the Apple servers. To generate a production build that is code signed for the App Store, we recommend using [EAS Build](/build/introduction).

When you compile your app onto a Simulator, the Simulator's native error logs will be piped to the Expo CLI process in the terminal. This is useful for quickly seeing bugs that may cause a fatal error. For example, missing permission messages. Error piping is not available for physical iOS devices.

You can debug using `lldb` and all of the native Apple debugging tools by opening the project in Xcode and rebuilding from Xcode:

<Terminal cmd={['$ xed ios']} />

Building from Xcode is useful because you can set native breakpoints and profile any part of the application. Be sure to track changes in source control (git) in case you need to regenerate the native app with `npx expo prebuild -p ios --clean`.

**iOS development signing**

If you want to see how your app will run on your device, all you have to do is connect it, run `npx expo run:ios —-device`, select your connected device.

Expo CLI will automatically sign the device for development, install the app, and launch into it.

If you don't have any developer profiles setup on your computer then you'll need to set them up manually outside of Expo CLI by following this guide: [Setup Xcode signing](https://expo.fyi/setup-xcode-signing).

#### Compiling Android

Android apps can have multiple different **variants** which are defined in the project's `build.gradle` file. Variants can be selected with the `--variant` flag:

<Terminal cmd={['$ npx expo run:android --variant debug']} />

You can compile the Android app for production by running:

<Terminal cmd={['$ npx expo run:android --variant release']} />

This build is not automatically code signed for submission to the Google Play Store. This command should be used to test bugs that may only show up in production builds. To generate a production build that is code signed for the Play Store, we recommend using [EAS Build](/build/introduction).

You can debug the native Android project using native debugging tools by opening the `android/` folder in Android Studio:

<Terminal cmd={['$ open -a /Applications/Android Studio.app android']} />

### Exporting

You can export the JavaScript and assets for your app using Metro bundler by running:

<Terminal cmd={['$ npx expo export']} />

This is done automatically when using `eas update` or when compiling the native runtime. The `export` command works similar to most web frameworks:

- A bundler transpiles and bundles your application code for **production** environments, stripping all code guarded by the `__DEV__` boolean.
- All static files are copied into a static `dist/` folder which can be served from a static host.
- Contents of the `public/` folder are copied into the `dist/` folder as-is.

The following options are provided:

- `--platform <platform>`: Choose the platform to compile for: 'ios', 'android', 'all'. **Default: all**. 'web' is also available if configured in the Expo config. For more information, see [Customizing Metro](/guides/customizing-metro).
- `--dev`: Bundle for **development** environments without minifying code or stripping the `__DEV__` boolean.
- `--output-dir <dir>`: The directory to export the static files to. **Default: dist**
- `--max-workers <number>`: Maximum number of tasks to allow the bundler to spawn. Setting this to `0` will run all transpilation on the same process, meaning you can easily debug Babel transpilation.
- `-c, --clear`: Clear the bundler cache before exporting.

### Exporting with Webpack

> Webpack is only supported for the Web platform.

You can export the JavaScript and assets for your web app using Webpack by running the following:

<Terminal cmd={['$ npx expo export:web']} />

- `--dev`: Bundle in 'development' mode without minifying code or stripping the `__DEV__` boolean.
- `-c, --clear`: Clear the bundler cache before exporting.

This command will be disabled if your project is configured to use `metro` for bundling web projects in the `app.json` via the `expo.web.bundler: 'metro'` field.

## Prebuild

<Terminal cmd={['$ npx expo prebuild']} cmdCopy="npx expo prebuild" />

Native source code must be generated before a native app can compile. Expo CLI provides a unique and powerful system called _prebuild_, that generates the native code for your project. To learn more, read the [Expo Prebuild docs](/workflow/prebuild.mdx).

## Config

Evaluate the Expo config (**app.json**, or **app.config.js**) by running:

<Terminal cmd={['$ npx expo config']} cmdCopy="npx expo config" />

- `--full`: Include all project config data.
- `--json`: Output in JSON format, useful for converting an `app.config.js` to an `app.config.json`.
- `-t, --type`: [Type of config](#config-type) to show.

### Config Type

There are three different config types that are generated from the Expo config:

- `public`: The manifest file to use with OTA updates. Think of this like an `index.html` file's `<head />` element but for native apps.
- `prebuild`: The config that is used for [Expo Prebuild](/workflow/prebuild) including async modifiers. This is the only time the config is not serializable.
- `introspect`: A subset of the `prebuild` config that only shows in-memory modifications like `Info.plist` or `AndroidManifest.xml` changes. Learn more about [introspection](/guides/config-plugins#introspection).

## Install

Unlike the web, React Native is not backwards compatible. This means that npm packages often need to be the exact right version for the currently installed copy of `react-native` in your project. Expo CLI provides a best-effort tool for doing this using a list of popular packages and the known working version combinations. Simply use the `install` command as a drop-in replacement for `npm install`:

<Terminal cmd={['$ npx expo install expo-camera']} cmdCopy="npx expo install expo-camera" />

Running a single instance of this command, you can also install multiple packages:

<Terminal
  cmd={['$ npx expo install typescript expo-sms']}
  cmdCopy="npx expo install typescript expo-sms"
/>

You can directly pass arguments to the underlying package manager by using the `--` operator:

<Terminal
  cmd={['$ yarn expo install typescript -- -D', '# yarn add typescript -D']}
  cmdCopy="yarn expo install typescript -- -D"
/>

### Version validation

You can perform validation and correction with the `--check` and `--fix` flags:

- `--check`: Check which installed packages need to be updated.
- `--fix`: Automatically update any invalid package versions.

Example:

<Terminal
  cmd={[
    '# Check all packages for incorrect versions, prompt to fix locally',
    '$ npx expo install --check',
  ]}
  cmdCopy="npx expo install --check"
/>

`npx expo install --check` prompts you about packages that are installed incorrectly. It also prompts about installing the these packages to their compatible versions locally. It exits with non-zero in Continuous Integration (CI). This means you can use this to do continuous immutable validation. In contrast, `npx expo install --fix` will always fix packages if needed, regardless of the environment.

You can validate specific packages by passing them:

<Terminal
  cmd={[
    '# Check only react-native and expo-sms',
    '$ npx expo install react-native expo-sms --check',
  ]}
  cmdCopy="npx expo install react-native expo-sms --check"
/>

The command `npx expo install expo-camera` and `npx expo install expo-camera --fix` serve the same purpose, the `--fix` command is useful for upgrading all packages in your project like:

<Terminal cmd={['$ npx expo install --fix']} cmdCopy="npx expo install --fix" />

### Install package managers

`npx expo install` has support for `yarn`, `npm`, and `pnpm`.

You can force the package manager using a named argument:

- `--npm`: Use **npm** to install dependencies. **Default** when `package-lock.json` exists
- `--yarn`: Use **Yarn** to install dependencies. **Default** when `yarn.lock` exists
- `--pnpm`: Use **pnpm** to install dependencies. **Default** when `pnpm-lock.yaml` exists

## Authentication

Expo CLI provides authentication methods to use with the `npx expo start` command. Authentication is used to "code sign" manifests for secure OTA usage. Think of this like HTTPS on the web.

1. Register an account with `npx expo register`.
2. Login to your account with `npx expo login`.
3. Check which account is currently authenticated with `npx expo whoami`.
4. Logout with `npx expo logout`.

These credentials are shared across Expo CLI and EAS CLI.

## Customizing

Sometimes you may want to customize a project file that would otherwise be generated in memory by Expo CLI. When utilizing tools other than Expo CLI, you'll need to have the default config files present, otherwise your app may not work as expected. You can generate files by running:

<Terminal cmd={['$ npx expo customize']} />

From here, you can choose to generate basic project files like:

- `babel.config.js` -- The Babel configuration. This is required to be present if you plan to use tooling other than Expo CLI to bundle your project.
- `webpack.config.js` -- The default Webpack config for web development.
- `metro.config.js` -- The default Metro config for universal development. This is required for usage with `npx react-native`.

## Environment Variables

- `EXPO_NO_WEB_SETUP` (**boolean**) prevents the CLI from forcing web dependencies (`react-dom`, `react-native-web`, `@expo/webpack-config`) to be installed before using web functionality. This is useful for cases where you wish to perform non-standard web development.
- `EXPO_NO_TYPESCRIPT_SETUP` (**boolean**) prevents the CLI from forcing TypeScript to be configured on `npx expo start`. For more information, see [TypeScript guide](/guides/typescript/).
- `DEBUG=expo:*` (**string**) enables debug logs for the CLI, you can configure this using the [`debug` convention](https://github.com/debug-js/debug#conventions).
- `EXPO_DEBUG` (**boolean**) an alias for `DEBUG=expo:*`.
- `EXPO_PROFILE` (**boolean**) enable profiling stats for the CLI, this does not profile your application.
- `EXPO_NO_CACHE` (**boolean**) disable all global caching. By default, Expo config JSON schemas, Expo Go binaries for simulators and emulators, and project templates are cached in the global `.expo` folder on your machine.
- `CI` (**boolean**) when enabled, the CLI will disable interactive functionality, skip optional prompts, and fail on non-optional prompts. Example: `CI=1 npx expo install --check` will fail if any installed packages are outdated.
- `EXPO_NO_TELEMETRY` (**boolean**) disables anonymous usage collection. [Learn more](#telemetry).
- `EXPO_NO_GIT_STATUS` (**boolean**) skips warning about git status during potentially dangerous actions like `npx expo prebuild --clean`.
- `EXPO_NO_REDIRECT_PAGE` (**boolean**) disables the redirect page for selecting an app, that shows when a user has `expo-dev-client` installed, and starts the project with `npx expo start` instead of `npx expo start --dev-client`.
- `EXPO_PUBLIC_FOLDER` (**string**) public folder path to use with Metro for web. Default: `public`. [Learn more](/guides/customizing-metro/).
- `EDITOR` (**string**) name of the editor to open when pressing `o` in the Terminal UI. This value is used across many command line tools.
- `EXPO_EDITOR` (**string**) an Expo-specific version of the `EDITOR` variable which takes higher priority when defined.
- `EXPO_IMAGE_UTILS_NO_SHARP` (**boolean**) disable the usage of global Sharp CLI installation in favor of the slower Jimp package for image manipulation. This is used in places like `npx expo prebuild` for generating app icons.
<<<<<<< HEAD
- `EXPO_TUNNEL_SUBDOMAIN` (**boolean**) __Experimental__ Disable using `exp.direct` as the hostname for `--tunnel` connections. This enables **https://** forwarding which can be used to test universal links on iOS. This may cause unexpected issues with `expo-linking` and Expo Go. Select the exact subdomain to use by passing a `string` value that is not one of: `true`, `false`, `1`, `0`.
=======
- `EXPO_METRO_NO_MAIN_FIELD_OVERRIDE` (**boolean**) force Expo CLI to use the [`resolver.resolverMainFields`](https://facebook.github.io/metro/docs/configuration/#resolvermainfields) from the project's **metro.config.js** for all platforms. By default, Expo CLI will use `['browser', 'module', 'main']`, which is the default for Webpack, for the web and the user-defined main fields for other platforms.
>>>>>>> 7cecf8b8

## Telemetry

Expo dev tools collect anonymous data about general usage. This helps us know when a feature is not working as expected. Telemetry is completely optional, you can opt out by using the `EXPO_NO_TELEMETRY=1` environment variable.

[ngrok]: https://ngrok.com<|MERGE_RESOLUTION|>--- conflicted
+++ resolved
@@ -362,11 +362,8 @@
 - `EDITOR` (**string**) name of the editor to open when pressing `o` in the Terminal UI. This value is used across many command line tools.
 - `EXPO_EDITOR` (**string**) an Expo-specific version of the `EDITOR` variable which takes higher priority when defined.
 - `EXPO_IMAGE_UTILS_NO_SHARP` (**boolean**) disable the usage of global Sharp CLI installation in favor of the slower Jimp package for image manipulation. This is used in places like `npx expo prebuild` for generating app icons.
-<<<<<<< HEAD
 - `EXPO_TUNNEL_SUBDOMAIN` (**boolean**) __Experimental__ Disable using `exp.direct` as the hostname for `--tunnel` connections. This enables **https://** forwarding which can be used to test universal links on iOS. This may cause unexpected issues with `expo-linking` and Expo Go. Select the exact subdomain to use by passing a `string` value that is not one of: `true`, `false`, `1`, `0`.
-=======
 - `EXPO_METRO_NO_MAIN_FIELD_OVERRIDE` (**boolean**) force Expo CLI to use the [`resolver.resolverMainFields`](https://facebook.github.io/metro/docs/configuration/#resolvermainfields) from the project's **metro.config.js** for all platforms. By default, Expo CLI will use `['browser', 'module', 'main']`, which is the default for Webpack, for the web and the user-defined main fields for other platforms.
->>>>>>> 7cecf8b8
 
 ## Telemetry
 
