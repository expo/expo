--- conflicted
+++ resolved
@@ -51,33 +51,30 @@
 
 ## 2.2. If you choose to upload your iOS app to TestFlight
 
-
-<<<<<<< HEAD
-Start by creating an app profile in App Store Connect:
-
-1. Go to https://appstoreconnect.apple.com/apps and sign in. Make sure you've accepted the terms.
-2. Click the blue plus button by the Apps header, then click "New App". 
-3. Add your app's name, language, bundle ID (you'll need to create this separately, use the link below this field), and SKU (this isn't seen by end users, just needs to be unique. A common choice is your app's bundle ID, then something like "\_1", e.g. "com.exampleco.appname_1"). 
-4. Click create. You've created your application record! You can now proceed with the app upload using either method below.
-
-### Using expo-cli
-=======
-### Using EAS CLI
->>>>>>> 10a462ee
-
 To upload your iOS app to TestFlight, run `eas submit -p ios`. [Learn more about this command](/submit/ios.md), and [how to use it with `expo build:ios`](/submit/classic-builds.md) if you are not using [EAS Build](/build/introduction.md) yet.
 
 ### Manually uploading your app
 
 > This approach only works on macOS. If you don't have access to a macOS device, use EAS Submit.
 
-In order to see your app on Testflight, you will first need to submit your .IPA file to Apple using **Transporter** (previously known as Application Loader), available on the App Store ([link](https://apps.apple.com/app/transporter/id1450874784)). In order to do this:
+#### Creating an app on App Store Connect
 
-1. Make sure you have logged into iTunes connect at least once with your Apple ID and accepted the terms.
+Start by creating an app profile in App Store Connect, if you haven't already:
+
+1. Go to https://appstoreconnect.apple.com/apps and sign in. Make sure you've accepted the terms.
+2. Click the blue plus button by the Apps header, then click "New App". 
+3. Add your app's name, language, bundle identifier, and SKU (this isn't seen by end users, it can be any unique string. A common choice is your app's bundle ID, then something like "\_1", e.g. "com.exampleco.appname_1"). 
+4. Click create. If it succeeds, then you've created your application record and you can proceed to .
+
+#### Uploading with Transporter
+
+In order to see your app on Testflight, you will first need to submit your build to Apple using **Transporter** (previously known as Application Loader), available on the App Store ([link](https://apps.apple.com/app/transporter/id1450874784)). In order to do this:
+
+1. Make sure you have logged into App Store Connect with your Apple ID and accepted any terms and agreements.
 2. Download Transporter from the [App Store](https://apps.apple.com/app/transporter/id1450874784).
 3. Sign in with your Apple ID.
-4. Add the IPA either by dragging it onto the Transporter window or by selecting it from the file dialog opened with **+** or **Add App** button.
-5. Submit the IPA by clicking the **Deliver** button.
+4. Add the build either by dragging th file directly to the Transporter window or by selecting it from the file dialog opened with **+** or **Add App** button.
+5. Submit it by clicking the **Deliver** button.
 
 This process can take a few minutes. After this process is complete, you can check the status of your app submission to TestFlight in [App Store Connect](https://appstoreconnect.apple.com):
 
