--- conflicted
+++ resolved
@@ -1,19 +1,29 @@
 ---
-title: App Store Best Practices
+title: Deploying to App Stores
 ---
 
 import { Collapsible } from '~/ui/components/Collapsible';
 import { ConfigClassic } from '~/components/plugins/ConfigSection';
 
-<<<<<<< HEAD
-This guide offers best practices around submitting your app to the app stores. To learn how to generate native binaries for submission, refer to ["Creating your first build"](../build/setup.md).
-=======
 This guide offers best practices around submitting your app to the Apple App Store and Google Play Store. To learn how to generate native binaries for submission, refer to ["Creating your first build"](../build/setup.md).
 
 Although you can share your published project through the Expo Go app and on your [expo.dev](https://expo.dev) profile, submitting a standalone app to the Apple and Google stores is necessary to have a dedicated piece of real estate on your users' devices. Submitting to these stores carries stronger requirements and quality standards than sharing a toy project with a few friends, because it makes your app available through a much wider distribution platform.
->>>>>>> f51e170d
 
 > **Disclaimer:** Review guidelines and rules are updated frequently, and enforcement of various rules can sometimes be inconsistent. There is no guarantee that your particular project will be accepted by either platform, and you are ultimately responsible for your app's behavior. That said, you can re-submit your app as needed to address feedback from reviews.
+
+## Prerequisites
+
+<Collapsible summary="Apple Developer Program membership is required to distribute to the Apple App Store.">
+
+You will need an Apple account with a $99 USD [Apple Developer Program](https://developer.apple.com/programs) membership in order to submit your app to the Apple App Store.
+
+</Collapsible>
+
+<Collapsible summary="Google Play Developer membership is required to distribute to the Google Play Store.">
+
+You will need a Google account with a [Google Play Developer membership](https://play.google.com/apps/publish/signup/), which can be purchased for a one-time $25 USD fee.
+
+</Collapsible>
 
 ## Make sure your app works on many form factors
 
@@ -92,9 +102,12 @@
 
 ```json
 {
-  "expo": {
+  "expo" : {
+    ...
     "android": {
-      "blockedPermissions": ["android.permission.RECORD_AUDIO"]
+      "blockedPermissions": [
+        "android.permission.RECORD_AUDIO"
+      ]
     }
   }
 }
@@ -124,8 +137,9 @@
 
 ```json
 {
-  "expo": {
-    "ios": {
+  "expo" : {
+    ...
+    "ios" : {
       "infoPlist": {
         "NSCameraUsageDescription": "This app uses the camera to scan barcodes on event tickets."
       }
@@ -160,8 +174,9 @@
 
 ```json
 {
-  "expo": {
-    "ios": {
+  "expo" : {
+    ...
+    "ios" : {
       "infoPlist": {
         "CFBundleAllowMixedLocalizations": true
       }
