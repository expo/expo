---
title: App Store Best Practices
sidebar_title: Best Practices
---

import { Collapsible } from '~/ui/components/Collapsible';
import { ConfigClassic } from '~/components/plugins/ConfigSection';
import { BoxLink } from '~/ui/components/BoxLink';

This guide offers best practices for submitting your app to the app stores. To learn how to generate native binaries for submission, refer to ["Creating your first build"](/build/setup/).

> **Disclaimer:** Review guidelines and rules are updated frequently, and enforcement of various rules can sometimes be inconsistent. There is no guarantee that your particular project will be accepted by either platform, and you are ultimately responsible for your app's behavior. That said, you can re-submit your app as needed to address feedback from reviews.

<BoxLink title="Versioning your app" description="Learn how to configure native runtime versions for your apps." href="/build-reference/app-versions" />
<BoxLink title="App Store presence" description="Manage your Apple App Store metadata from the command line." href="/eas-metadata/introduction" />
<BoxLink title="Permissions" description="Refine native permissions and system dialog messages." href="/guides/permissions" />
<BoxLink title="App icons" description="App stores have strict rules for home screen icons." href="/guides/app-icons" />
<BoxLink title="Splash screen" description="Create a seamless loading experience using with the splash screen API." href="/guides/splash-screens" />
<BoxLink title="Status bar" description="Configure the native status bar to have high contrast on all screens." href="/guides/configuring-statusbar" />
<BoxLink title="Apple: Review guidelines" description="Official Apple guide on preparing your app for App Store review." href="https://developer.apple.com/app-store/review" />

## Responsive design

It's a good idea to test your app on a device or simulator with a small screen (for example, an iPhone SE) and a large screen (for example, an iPhone X). Ensure your components render the way you expect, no buttons are blocked, and all text fields are accessible.

Try your app on tablets in addition to handsets. Even if you have `ios.supportsTablet: false` configured, your app will still render at phone resolution on iPads and must be usable.

> Apple may reject your app if elements don't render properly on an iPad, even if your app doesn't target the iPad form factor. Be sure and test your app on an iPad (or iPad simulator).

## Privacy Policy

- Starting October 3, 2018, all new iOS apps and app updates will be required to have a privacy policy in order to pass the App Store Review Guidelines.
- Additionally, a number of developers have reported warnings from Google if their app does not have a privacy policy, since by default all apps built with the classic build service contain code for requesting the Android Advertising ID. Though this code may not be executed depending on which native APIs you use, we still recommend that all apps on the Google Play Store include a privacy policy as well.

### App privacy questions

Beginning December 8, 2020, new app submissions and updates are required to provide information about their privacy practices in App Store Connect. See [App privacy details on the App Store](https://developer.apple.com/app-store/app-privacy-details/) for more information.

Apple will ask you a series of questions when you submit the app. Depending on which libraries you use, your answers may vary. For example, if you use `expo-updates`, you will need to say **Yes, we collect data from this app** and then you will want to select **Crash Data**.

<ConfigClassic>

- Select **Yes, we collect data from this app**. Click **Next**.
- Select **Device ID**
  - Managed standalone apps using the Classic Build system include the Facebook, Facebook Ads, and Google AdMob SDKs, which still access the IDFA.
- If you use `expo-facebook`, select **Other Usage Data**
- If you use `expo-updates`, select **Crash Data**
  - Errors that occur when launching an update are collected when a new update is requested.
- If you use Facebook Ads and/or Google AdMob SDKs, select **Advertising Data**

> **Note**: Supplement the above guidance with additional disclosures based on the data your particular app and the third-party services you use collect.

</ConfigClassic>

<<<<<<< HEAD
## Android Permissions

Permissions are configured via the [`android.permissions` and `android.blockedPermissions` keys in your **app.json** file](../versions/latest/config/app/#android). Most permissions are added automatically by libraries that you use in your app, and so you won't often need to use `android.permissions` to add additional permissions. You may want to use `android.blockedPermissions` to exclude permissions from being included. To do this, specify the full permission name; for example, if you want to remove the audio recording permissions added by `expo-av`:

```json
{
  "expo" : {
    ...
    "android": {
      "blockedPermissions": [
        "android.permission.RECORD_AUDIO"
      ]
    }
  }
}
```

<ConfigClassic>

By default, apps built with the Classic Build system will include **all** permissions supported by Expo. This is so that your standalone app will match its behavior in the Expo Go app and simply "work out of the box" no matter what permissions you ask for, with hardly any configuration needed on your part.

There are some drawbacks to this. For example, let's say your To-do list app requests `CAMERA` permission upon installation. Your users may be wary of installing since nothing in the app seems to use the camera, so why would it need that permission?

To remedy this, add the `android.permissions` key in your **app.json** file, and specify which permissions your app will use. A list of all Android permissions and configuration options can be found [here](../workflow/configuration.md#android).

To use _only_ the minimum necessary permissions that Expo requires to run, set `"permissions" : []`. To use those in addition to `CAMERA` permission, for example, you'd set `"permissions" : ["CAMERA"]`.

</ConfigClassic>

## Common App Rejections

- It's helpful to glance over [Common App Rejections](https://developer.apple.com/app-store/review/rejections/).
- Binaries can get rejected for having poorly formatted icons, so double check the [App Icon guide](../guides/app-icons.md).
- Apple can reject your app if elements don't render properly on an iPad, even if your app doesn't target the iPad form factor. Be sure and test your app on an iPad (or iPad simulator).

## System permissions dialogs on iOS

If your app asks for [system permissions](../versions/latest/sdk/permissions.md) from the user, e.g. to use the device's camera, or access photos, Apple requires an explanation for how your app makes use of that data. Expo will automatically provide a boilerplate reason for you, such as "Allow cool-app to access the camera", however these **must** be customized and tailored to your specific use case in order for your app to be accepted by the App Store. To do this, override these values using the [ios.infoPlist](../versions/latest/config/app/#infoplist) key in **app.json**, for example:

```json
{
  "expo" : {
    ...
    "ios" : {
      "infoPlist": {
        "NSCameraUsageDescription": "This app uses the camera to scan barcodes on event tickets."
      }
    }
  }
}
```

Many of these properties are also directly configurable using the config plugin associated with the library that adds them. For example, with [expo-media-library](../versions/latest/sdk/media-library.md) you can configure photo permission messages like this:

```json
{
  "expo": {
    "plugins": [
      [
        "expo-media-library",
        {
          "photosPermission": "Allow $(PRODUCT_NAME) to access your photos.",
          "savePhotosPermission": "Allow $(PRODUCT_NAME) to save photos."
        }
      ]
    ]
  }
}
```

> Note: These properties cannot be updated over the air, they will only be published when you build a new binary, eg: with [`eas build`](../build/introduction.md).

=======
>>>>>>> fa4ac26b
## Localizing your iOS app

If you plan on shipping your app to different countries, or regions, or want it to support various languages, you can provide [localized](/versions/latest/sdk/localization) strings for things like the display name and system dialogs. All of this is easily set up [in your app.json](/workflow/configuration). First, set `ios.infoPlist.CFBundleAllowMixedLocalizations: true`, then provide a list of file paths to `locales`.

```json
{
  "expo": {
    "ios": {
      "infoPlist": {
        "CFBundleAllowMixedLocalizations": true
      }
    },
    "locales": {
      "ja": "./languages/japanese.json"
    }
  }
}
```

The keys provided to `locales` should be the [language identifier](https://developer.apple.com/documentation/xcode/choosing-localization-regions-and-scripts), made up of a [2-letter language code](https://www.loc.gov/standards/iso639-2/php/code_list.php) of your desired language, with an optional region code (e.g. `en-US` or `en-GB`), and the value should point to a JSON file that looks something like this:

```json
// japanese.json
{
  "CFBundleDisplayName": "こんにちは",
  "NSContactsUsageDescription": "日本語のこれらの言葉"
}
```

Now, iOS knows to set the display name of your app to `こんにちは` whenever it's installed on a device with the language set to Japanese.<|MERGE_RESOLUTION|>--- conflicted
+++ resolved
@@ -52,81 +52,6 @@
 
 </ConfigClassic>
 
-<<<<<<< HEAD
-## Android Permissions
-
-Permissions are configured via the [`android.permissions` and `android.blockedPermissions` keys in your **app.json** file](../versions/latest/config/app/#android). Most permissions are added automatically by libraries that you use in your app, and so you won't often need to use `android.permissions` to add additional permissions. You may want to use `android.blockedPermissions` to exclude permissions from being included. To do this, specify the full permission name; for example, if you want to remove the audio recording permissions added by `expo-av`:
-
-```json
-{
-  "expo" : {
-    ...
-    "android": {
-      "blockedPermissions": [
-        "android.permission.RECORD_AUDIO"
-      ]
-    }
-  }
-}
-```
-
-<ConfigClassic>
-
-By default, apps built with the Classic Build system will include **all** permissions supported by Expo. This is so that your standalone app will match its behavior in the Expo Go app and simply "work out of the box" no matter what permissions you ask for, with hardly any configuration needed on your part.
-
-There are some drawbacks to this. For example, let's say your To-do list app requests `CAMERA` permission upon installation. Your users may be wary of installing since nothing in the app seems to use the camera, so why would it need that permission?
-
-To remedy this, add the `android.permissions` key in your **app.json** file, and specify which permissions your app will use. A list of all Android permissions and configuration options can be found [here](../workflow/configuration.md#android).
-
-To use _only_ the minimum necessary permissions that Expo requires to run, set `"permissions" : []`. To use those in addition to `CAMERA` permission, for example, you'd set `"permissions" : ["CAMERA"]`.
-
-</ConfigClassic>
-
-## Common App Rejections
-
-- It's helpful to glance over [Common App Rejections](https://developer.apple.com/app-store/review/rejections/).
-- Binaries can get rejected for having poorly formatted icons, so double check the [App Icon guide](../guides/app-icons.md).
-- Apple can reject your app if elements don't render properly on an iPad, even if your app doesn't target the iPad form factor. Be sure and test your app on an iPad (or iPad simulator).
-
-## System permissions dialogs on iOS
-
-If your app asks for [system permissions](../versions/latest/sdk/permissions.md) from the user, e.g. to use the device's camera, or access photos, Apple requires an explanation for how your app makes use of that data. Expo will automatically provide a boilerplate reason for you, such as "Allow cool-app to access the camera", however these **must** be customized and tailored to your specific use case in order for your app to be accepted by the App Store. To do this, override these values using the [ios.infoPlist](../versions/latest/config/app/#infoplist) key in **app.json**, for example:
-
-```json
-{
-  "expo" : {
-    ...
-    "ios" : {
-      "infoPlist": {
-        "NSCameraUsageDescription": "This app uses the camera to scan barcodes on event tickets."
-      }
-    }
-  }
-}
-```
-
-Many of these properties are also directly configurable using the config plugin associated with the library that adds them. For example, with [expo-media-library](../versions/latest/sdk/media-library.md) you can configure photo permission messages like this:
-
-```json
-{
-  "expo": {
-    "plugins": [
-      [
-        "expo-media-library",
-        {
-          "photosPermission": "Allow $(PRODUCT_NAME) to access your photos.",
-          "savePhotosPermission": "Allow $(PRODUCT_NAME) to save photos."
-        }
-      ]
-    ]
-  }
-}
-```
-
-> Note: These properties cannot be updated over the air, they will only be published when you build a new binary, eg: with [`eas build`](../build/introduction.md).
-
-=======
->>>>>>> fa4ac26b
 ## Localizing your iOS app
 
 If you plan on shipping your app to different countries, or regions, or want it to support various languages, you can provide [localized](/versions/latest/sdk/localization) strings for things like the display name and system dialogs. All of this is easily set up [in your app.json](/workflow/configuration). First, set `ios.infoPlist.CFBundleAllowMixedLocalizations: true`, then provide a list of file paths to `locales`.
