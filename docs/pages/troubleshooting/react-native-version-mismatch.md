---
title: '"React Native version mismatch" errors'
---

When developing an Expo or React Native app, it's not uncommon to run into an error that looks like:

```
React Native version mismatch.

Javascript version: X.XX.X
Native version: X.XX.X

Make sure you have rebuilt the native code...
```

## What this error means

<<<<<<< HEAD
The bundler that you're running in your terminal (typically Metro bundler via `expo start`) is using a different version of `react-native` than the app on your device or emulator. This can happen after upgrading your React Native or Expo SDK version, _or_ when connecting to the wrong local packager instance.
=======
The bundler that you're running in your terminal (via `expo start`) is using a different JavaScript version of `react-native` than the native app on your device or emulator. This can happen after upgrading your React Native or Expo SDK version, _or_ when connecting to the wrong local development server.
>>>>>>> b398c124

## How to fix it

- Close out any development servers that you have running (you can list all terminal processes with the `ps` command, and search for Expo CLI or React Native community CLI processes with `ps -A | grep "expo\|react-native"`).

- If this is a managed workflow project, either remove the `sdkVersion` field from your `app.json` file, or make sure it matches the value of the `expo` dependency in your `package.json` file.

- If this is a managed workflow project, you should make sure your `react-native` version is correct. Run `expo upgrade` and follow the prompts. Expo CLI will make sure that your dependency versions for packages like `expo` and `react-native` are aligned. Your `react-native` version should be pointing to a `.tar.gz` file that has your SDK version in it, something like `https://github.com/expo/react-native/archive/sdk-XX.X.X.tar.gz`.

- If this is a bare workflow project, and this error is occurring right after upgrading your React Native version, you should double-check that you've performed each of the upgrade steps correctly.

- Finally:
  - Clear your bundler caches by running `rm -rf node_modules && npm cache clean --force && npm install && watchman watch-del-all && rm -rf $TMPDIR/haste-map-* && rm -rf $TMPDIR/metro-cache && expo start --clear`
    - Commands if you are using npm can be found [here.](clear-cache-macos-linux)
    - Commands if you are using Windows can be found [here.](clear-cache-windows)
  - If this is a bare workflow project, run `npx pod-install`, then rebuild your native projects (run `yarn android` to rebuild for Android, and `yarn ios` to rebuild iOS)<|MERGE_RESOLUTION|>--- conflicted
+++ resolved
@@ -15,11 +15,7 @@
 
 ## What this error means
 
-<<<<<<< HEAD
-The bundler that you're running in your terminal (typically Metro bundler via `expo start`) is using a different version of `react-native` than the app on your device or emulator. This can happen after upgrading your React Native or Expo SDK version, _or_ when connecting to the wrong local packager instance.
-=======
 The bundler that you're running in your terminal (via `expo start`) is using a different JavaScript version of `react-native` than the native app on your device or emulator. This can happen after upgrading your React Native or Expo SDK version, _or_ when connecting to the wrong local development server.
->>>>>>> b398c124
 
 ## How to fix it
 
