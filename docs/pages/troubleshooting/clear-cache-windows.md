---
title: Clearing bundler caches on Windows
---

> Need to clear development caches on macOS or Linux? [Find the relevant commands here.](clear-cache-macos-linux.md)

There are a number of different caches associated with your project that can prevent your project from running as intended. Clearing a cache sometimes can help you work around issues related to stale or corrupt data and is often useful when troubleshooting and debugging.

### Expo CLI and Yarn
<<<<<<< HEAD
   ```
   del node_modules &:: With Yarn workspaces, you may need to
                    &:: delete node_modules in each workspace
   yarn cache clean
   yarn
   watchman watch-del-all
   del %localappdata%\Temp\haste-map-*
   del %localappdata%\Temp\metro-cache
   expo start --clear
   ```
### Expo CLI and npm
   ```
   del node_modules
   npm cache clean --force
   npm install
   watchman watch-del-all
   del %localappdata%\Temp\haste-map-*
   del %localappdata%\Temp\metro-cache
   expo start --clear
   ```
### React Native CLI and Yarn
   ```
   del node_modules &:: With Yarn workspaces, you may need to
                    &:: delete node_modules in each workspace
   yarn cache clean
   yarn
   watchman watch-del-all
   del %localappdata%\Temp\haste-map-*
   del %localappdata%\Temp\metro-cache
   yarn start -- --reset-cache
   ```
### React Native CLI and npm
   ```
   del node_modules
   npm cache clean --force
   npm install
   watchman watch-del-all
   del %localappdata%\Temp\haste-map-*
   del %localappdata%\Temp\metro-cache
   npm start -- --reset-cache
   ```
=======

```
del node_modules &:: With Yarn workspaces, you may need to
                 &:: delete node_modules in each workspace
yarn cache clean
yarn
watchman watch-del-all
del %appdata%\Temp\haste-map-*
del %appdata%\Temp\metro-cache
expo start --clear
```

### Expo CLI and npm

```
del node_modules
npm cache clean --force
npm install
watchman watch-del-all
del %appdata%\Temp\haste-map-*
del %appdata%\Temp\metro-cache
expo start --clear
```

### React Native CLI and Yarn

```
del node_modules &:: With Yarn workspaces, you may need to
                 &:: delete node_modules in each workspace
yarn cache clean
yarn
watchman watch-del-all
del %appdata%\Temp\haste-map-*
del %appdata%\Temp\metro-cache
yarn start -- --reset-cache
```

### React Native CLI and npm

```
del node_modules
npm cache clean --force
npm install
watchman watch-del-all
del %appdata%\Temp\haste-map-*
del %appdata%\Temp\metro-cache
npm start -- --reset-cache
```
>>>>>>> 3e798f65

## What these commands are doing

It is a good habit to understand commands you find on the internet before you run them. We explain each command below for Expo CLI, npm, and Yarn, but the corresponding commands React Native CLI have the same behavior.

<<<<<<< HEAD
| Command                          | Description |
| -------------------------------- | ----------- |
|`del node_modules`                | Clear all of the dependencies of your project |
|`yarn cache clean`                | Clear the global Yarn cache |
|`npm cache clean --force`         | Clear the global npm cache |
|`yarn`/`npm install`              | Reinstall all dependencies |
|`watchman watch-del-all`          | Reset the `watchman` file watcher |
|`del %localappdata%\Temp/<cache>` | Clear the given packager/bundler cache file or directory |
|`expo start --clear`              | Restart the development server and instruct the bundlers (e.g., Webpack, Metro) to clear their caches |
=======
| Command                      | Description                                                                                           |
| ---------------------------- | ----------------------------------------------------------------------------------------------------- |
| `del node_modules`           | Clear all of the dependencies of your project                                                         |
| `yarn cache clean`           | Clear the global Yarn cache                                                                           |
| `npm cache clean --force`    | Clear the global npm cache                                                                            |
| `yarn`/`npm install`         | Reinstall all dependencies                                                                            |
| `watchman watch-del-all`     | Reset the `watchman` file watcher                                                                     |
| `del %appdata%\Temp/<cache>` | Clear the given packager/bundler cache file or directory                                              |
| `npx expo start --clear`     | Restart the development server and instruct the bundlers (e.g., Webpack, Metro) to clear their caches |
>>>>>>> 3e798f65
<|MERGE_RESOLUTION|>--- conflicted
+++ resolved
@@ -7,49 +7,6 @@
 There are a number of different caches associated with your project that can prevent your project from running as intended. Clearing a cache sometimes can help you work around issues related to stale or corrupt data and is often useful when troubleshooting and debugging.
 
 ### Expo CLI and Yarn
-<<<<<<< HEAD
-   ```
-   del node_modules &:: With Yarn workspaces, you may need to
-                    &:: delete node_modules in each workspace
-   yarn cache clean
-   yarn
-   watchman watch-del-all
-   del %localappdata%\Temp\haste-map-*
-   del %localappdata%\Temp\metro-cache
-   expo start --clear
-   ```
-### Expo CLI and npm
-   ```
-   del node_modules
-   npm cache clean --force
-   npm install
-   watchman watch-del-all
-   del %localappdata%\Temp\haste-map-*
-   del %localappdata%\Temp\metro-cache
-   expo start --clear
-   ```
-### React Native CLI and Yarn
-   ```
-   del node_modules &:: With Yarn workspaces, you may need to
-                    &:: delete node_modules in each workspace
-   yarn cache clean
-   yarn
-   watchman watch-del-all
-   del %localappdata%\Temp\haste-map-*
-   del %localappdata%\Temp\metro-cache
-   yarn start -- --reset-cache
-   ```
-### React Native CLI and npm
-   ```
-   del node_modules
-   npm cache clean --force
-   npm install
-   watchman watch-del-all
-   del %localappdata%\Temp\haste-map-*
-   del %localappdata%\Temp\metro-cache
-   npm start -- --reset-cache
-   ```
-=======
 
 ```
 del node_modules &:: With Yarn workspaces, you may need to
@@ -57,8 +14,8 @@
 yarn cache clean
 yarn
 watchman watch-del-all
-del %appdata%\Temp\haste-map-*
-del %appdata%\Temp\metro-cache
+del %localappdata%\Temp\haste-map-*
+del %localappdata%\Temp\metro-cache
 expo start --clear
 ```
 
@@ -69,8 +26,8 @@
 npm cache clean --force
 npm install
 watchman watch-del-all
-del %appdata%\Temp\haste-map-*
-del %appdata%\Temp\metro-cache
+del %localappdata%\Temp\haste-map-*
+del %localappdata%\Temp\metro-cache
 expo start --clear
 ```
 
@@ -82,8 +39,8 @@
 yarn cache clean
 yarn
 watchman watch-del-all
-del %appdata%\Temp\haste-map-*
-del %appdata%\Temp\metro-cache
+del %localappdata%\Temp\haste-map-*
+del %localappdata%\Temp\metro-cache
 yarn start -- --reset-cache
 ```
 
@@ -94,34 +51,21 @@
 npm cache clean --force
 npm install
 watchman watch-del-all
-del %appdata%\Temp\haste-map-*
-del %appdata%\Temp\metro-cache
+del %localappdata%\Temp\haste-map-*
+del %localappdata%\Temp\metro-cache
 npm start -- --reset-cache
 ```
->>>>>>> 3e798f65
 
 ## What these commands are doing
 
 It is a good habit to understand commands you find on the internet before you run them. We explain each command below for Expo CLI, npm, and Yarn, but the corresponding commands React Native CLI have the same behavior.
 
-<<<<<<< HEAD
-| Command                          | Description |
-| -------------------------------- | ----------- |
-|`del node_modules`                | Clear all of the dependencies of your project |
-|`yarn cache clean`                | Clear the global Yarn cache |
-|`npm cache clean --force`         | Clear the global npm cache |
-|`yarn`/`npm install`              | Reinstall all dependencies |
-|`watchman watch-del-all`          | Reset the `watchman` file watcher |
-|`del %localappdata%\Temp/<cache>` | Clear the given packager/bundler cache file or directory |
-|`expo start --clear`              | Restart the development server and instruct the bundlers (e.g., Webpack, Metro) to clear their caches |
-=======
-| Command                      | Description                                                                                           |
-| ---------------------------- | ----------------------------------------------------------------------------------------------------- |
-| `del node_modules`           | Clear all of the dependencies of your project                                                         |
-| `yarn cache clean`           | Clear the global Yarn cache                                                                           |
-| `npm cache clean --force`    | Clear the global npm cache                                                                            |
-| `yarn`/`npm install`         | Reinstall all dependencies                                                                            |
-| `watchman watch-del-all`     | Reset the `watchman` file watcher                                                                     |
-| `del %appdata%\Temp/<cache>` | Clear the given packager/bundler cache file or directory                                              |
-| `npx expo start --clear`     | Restart the development server and instruct the bundlers (e.g., Webpack, Metro) to clear their caches |
->>>>>>> 3e798f65
+| Command                           | Description                                                                                           |
+| --------------------------------- | ----------------------------------------------------------------------------------------------------- |
+| `del node_modules`                | Clear all of the dependencies of your project                                                         |
+| `yarn cache clean`                | Clear the global Yarn cache                                                                           |
+| `npm cache clean --force`         | Clear the global npm cache                                                                            |
+| `yarn`/`npm install`              | Reinstall all dependencies                                                                            |
+| `watchman watch-del-all`          | Reset the `watchman` file watcher                                                                     |
+| `del %localappdata%\Temp/<cache>` | Clear the given packager/bundler cache file or directory                                              |
+| `npx expo start --clear`          | Restart the development server and instruct the bundlers (e.g., Webpack, Metro) to clear their caches |