--- conflicted
+++ resolved
@@ -7,11 +7,7 @@
 import { BoxLink } from '~/ui/components/BoxLink';
 import { Terminal } from '~/ui/components/Snippet';
 
-<<<<<<< HEAD
-A bare React Native app is a project where developers make direct changes to their native `ios` and `android` project directories rather than continuously generating them on demand using the [app config (**app.json**) and prebuild](/workflow/prebuild). All tools and services offered by Expo including [EAS](/eas), Expo CLI, and the libraries in the Expo SDK, are built around bare React Native apps.
-=======
-A bare React Native app is a project where developers make direct changes to their native **android and **ios** project directories rather than continuously generating them on demand using the [Expo config (**app.json**) and prebuild](/workflow/prebuild). All tools and services offered by Expo including [EAS](/eas), Expo CLI, and the libraries in the Expo SDK, are built around bare React Native apps.
->>>>>>> 42bafeba
+A bare React Native app is a project where developers make direct changes to their native **android and **ios** project directories rather than continuously generating them on demand using the [app config (**app.json**) and prebuild](/workflow/prebuild). All tools and services offered by Expo including [EAS](/eas), Expo CLI, and the libraries in the Expo SDK, are built around bare React Native apps.
 
 Before you get started with a React Native app, make sure you set up your environment for [React Native CLI](https://reactnative.dev/docs/environment-setup).
 
