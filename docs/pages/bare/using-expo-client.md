---
title: Custom native code in Expo Go
sidebar_title: Using Expo Go
---

import { Terminal } from '~/ui/components/Snippet';
import { BoxLink } from '~/ui/components/BoxLink';
import { InlineCode } from '~/components/base/code';
import SnackInline from '~/components/plugins/SnackInline'

The [Expo Go][expo-go] app is capable of running most React Native apps regardless of how they are bootstrapped. Developing any React Native app in Expo Go is useful because you can distribute your project instantly to the members of your [organization](/accounts/account-types/#organizations), and no native build or provisioning is required.

The main drawback of developing in Expo Go is that it is impossible to send custom native code over-the-air to the Expo Go app. This means you will need to do one of the following:

1. Create a [development build](/development/introduction) to use custom native code, and distribute it with [internal distribution](/build/internal-distribution) or TestFlight.
2. Conditionally disable unsupported native features and distribute with Expo Go.

<<<<<<< HEAD
You will not be able to use the parts of your app that require custom native code. To run your app in Expo Go, you need to avoid calling any custom native code that isn't included in the Expo Go app. For some apps this may mean that you won't be able to use the Expo Go app almost at all &mdash; for example, if your app depends on custom native code for something as fundamental as navigation or state management (eg: Realm or the [Firebase native SDK](/guides/setup-native-firebase)) then not much of your app will be usable in the Expo Go app. If your app has features that are easy to mock like in-app purchases, analytics, a custom map view, and so on, then this may actually work great for you &mdash; that particular functionality would not be usable in Expo Go but the rest of the app still would be.
=======
This guide will demonstrate achieving the second option by compatible library versions, detecting whether the code is running in an Expo Go app at run time, native module detection, and so on.
>>>>>>> 8c53e4ca

## Usage

Inside any React Native app, start a [development server with Expo CLI](/workflow/expo-cli#develop):

<Terminal cmd={["$ npx expo start"]} />

<BoxLink title={<>Don't have <InlineCode>npx expo start</InlineCode>?</>} href="/bare/installing-expo-modules" description={<>Install and configure the <InlineCode>expo</InlineCode> package in your project.</>} />

Then, launch your app in Expo Go by pressing <kbd>i</kbd> or <kbd>a</kbd> in the Terminal UI. Some features may cause your app to throw errors because certain native code is missing, continue reading to learn how you can conditionally skip unsupported APIs.

> Unlike `npx react-native start` the command `npx expo start` hosts an app manifest that dev clients like Expo Go can use to load arbitrary projects. Think of an app manifest like the `<head />` element of an `index.html` but for React Native apps. To view this manifest, visit the dev server URL in your web browser.

## Installing libraries

<<<<<<< HEAD
Picture this scenario: you need a beautiful map in your app and Google Maps just won't cut it, so you add `@react-native-mapbox-gl/maps`. Expo Go doesn't include this native module, so you can't run any code that imports it in the Expo Go app. You can handle this by wrapping `MapView` access with a wrapper that provides a fallback in Expo Go, and otherwise uses the native Mapbox library:
=======
Ensure your app uses the most compatible library versions for the project's `react-native` version. This means that use `npx expo install` instead of `npm install` to install libraries. Read more about [`npx expo install`](/workflow/expo-cli#install).

## Runtime detection

The easiest way to detect where the JavaScript bundle is running is to check the [`Constants.executionEnvironment`](/versions/latest/sdk/constants/#nativeconstants--properties).

<Terminal cmd={[ "$ npx expo install expo-constants"]} />

```tsx
import Constants, { ExecutionEnvironment } from 'expo-constants';

// `true` when running in Expo Go.
const isExpoGo = Constants.executionEnvironment === ExecutionEnvironment.StoreClient;
```

You can use this boolean to conditionally require custom native code. Here's an example using the library `react-native-blurhash` which is not available in the Expo Go app:

<SnackInline dependencies={['expo-constants', 'react-native-blurhash']}>
>>>>>>> 8c53e4ca

```js
import React from 'react';
import { StyleSheet, Text, View } from 'react-native';
import Constants, { ExecutionEnvironment } from 'expo-constants';

// `true` when running in Expo Go.
const isExpoGo = Constants.executionEnvironment === ExecutionEnvironment.StoreClient;

let Blurhash;
// Create a fallback for Expo Go
if (isExpoGo) {
  Blurhash = props => (
    <View
      style={[
        {
          backgroundColor: 'lightblue',
          alignItems: 'center',
          justifyContent: 'center',
        },
        props.style,
      ]}>
      <Text>(Blurhash not available)</Text>
    </View>
  );
} else {
  // Conditionally require this module to prevent Metro from throwing warnings.
  Blurhash = require('react-native-blurhash').Blurhash;
}

export default function App() {
  return <Blurhash blurhash="LGFFaXYk^6#M@-5c,1J5@[or[Q6." style={{ flex: 1 }} />;
}
```

<<<<<<< HEAD
Problem solved! Now when we render the `<MapView />` component in the client, we'll fallback to a plain `View` placeholder. When we build the app in Xcode/Android Studio, we'll use the Mapbox map. You could also alternatively fallback to a map provided from `react-native-maps`, since it's included in the Expo Go app.
=======
</SnackInline>

If you run this code in the Expo Go app, you'll see the fallback view. If you are able to build this locally with the [Expo CLI run commands](/workflow/expo-cli#compiling) then you'll see the native blur hash view.
>>>>>>> 8c53e4ca

## Native module detection

Native modules are added to the JavaScript global object at the runtime. This means you can conditionally check if they exist to ensure functionality:

```js
import { NativeModules } from 'react-native';

const isAvailable = !!NativeModules.MyAnalytics;
```

The above code snippet ensures the native module _must_ be installed and linked. However, there are two issues with this solution:

1. You need to know the native module name ahead of time.
2. You likely want an error to be thrown when a native module is missing in a custom build. This helps you determine if there is a native linking issue.

## Optional imports

Optional imports are supported by [Metro bundler](/guides/customizing-metro). They refer to wrapping a `require` statement with a `try/catch` to prevent an error from being thrown when the requested module is missing:

<SnackInline dependencies={['expo-constants', 'react-native-blurhash']}>

```js
import React from 'react';
import { View } from 'react-native';

let Blurhash;

try {
  Blurhash = require('react-native-blurhash').Blurhash;
} catch {
  Blurhash = View;
}

export default function App() {
  return <Blurhash blurhash="LGFFaXYk^6#M@-5c,1J5@[or[Q6." style={{ flex: 1 }} />;
}
```

</SnackInline>

This method is the least reliable because there are several reasons that a `require` statement might throw an error. For example, there could be an internal error, the module could be missing, the native module could be linked incorrectly, and so on. You should avoid using this method.

## **Deprecated**: use the `.expo.[js/json/ts/tsx]` extension to provide Expo Go specific fallbacks

The `.expo` extension is removed in SDK 41. Instead, consider using [conditional inline requires](#use-conditional-inline-requires-to-provide-fallbacks), and read [expo.fyi/expo-extension-migration](https://expo.fyi/expo-extension-migration) for specific guidance on migration.

[expo-go]: https://expo.dev/expo-go<|MERGE_RESOLUTION|>--- conflicted
+++ resolved
@@ -15,11 +15,7 @@
 1. Create a [development build](/development/introduction) to use custom native code, and distribute it with [internal distribution](/build/internal-distribution) or TestFlight.
 2. Conditionally disable unsupported native features and distribute with Expo Go.
 
-<<<<<<< HEAD
-You will not be able to use the parts of your app that require custom native code. To run your app in Expo Go, you need to avoid calling any custom native code that isn't included in the Expo Go app. For some apps this may mean that you won't be able to use the Expo Go app almost at all &mdash; for example, if your app depends on custom native code for something as fundamental as navigation or state management (eg: Realm or the [Firebase native SDK](/guides/setup-native-firebase)) then not much of your app will be usable in the Expo Go app. If your app has features that are easy to mock like in-app purchases, analytics, a custom map view, and so on, then this may actually work great for you &mdash; that particular functionality would not be usable in Expo Go but the rest of the app still would be.
-=======
 This guide will demonstrate achieving the second option by compatible library versions, detecting whether the code is running in an Expo Go app at run time, native module detection, and so on.
->>>>>>> 8c53e4ca
 
 ## Usage
 
@@ -35,9 +31,6 @@
 
 ## Installing libraries
 
-<<<<<<< HEAD
-Picture this scenario: you need a beautiful map in your app and Google Maps just won't cut it, so you add `@react-native-mapbox-gl/maps`. Expo Go doesn't include this native module, so you can't run any code that imports it in the Expo Go app. You can handle this by wrapping `MapView` access with a wrapper that provides a fallback in Expo Go, and otherwise uses the native Mapbox library:
-=======
 Ensure your app uses the most compatible library versions for the project's `react-native` version. This means that use `npx expo install` instead of `npm install` to install libraries. Read more about [`npx expo install`](/workflow/expo-cli#install).
 
 ## Runtime detection
@@ -56,7 +49,6 @@
 You can use this boolean to conditionally require custom native code. Here's an example using the library `react-native-blurhash` which is not available in the Expo Go app:
 
 <SnackInline dependencies={['expo-constants', 'react-native-blurhash']}>
->>>>>>> 8c53e4ca
 
 ```js
 import React from 'react';
@@ -92,13 +84,9 @@
 }
 ```
 
-<<<<<<< HEAD
-Problem solved! Now when we render the `<MapView />` component in the client, we'll fallback to a plain `View` placeholder. When we build the app in Xcode/Android Studio, we'll use the Mapbox map. You could also alternatively fallback to a map provided from `react-native-maps`, since it's included in the Expo Go app.
-=======
 </SnackInline>
 
 If you run this code in the Expo Go app, you'll see the fallback view. If you are able to build this locally with the [Expo CLI run commands](/workflow/expo-cli#compiling) then you'll see the native blur hash view.
->>>>>>> 8c53e4ca
 
 ## Native module detection
 
