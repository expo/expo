--- conflicted
+++ resolved
@@ -220,30 +220,19 @@
 
 - `DeviceNotRegistered`: The device cannot receive push notifications anymore and you should stop sending messages to the corresponding Expo push token.
 
-<<<<<<< HEAD
 - `MessageTooBig`: The total notification payload was too large. On Android and iOS, the total payload must be at most 4096 bytes.
-=======
-- `MessageTooBig`: the total notification payload was too large. On Android and iOS, the total payload must be at most 4096 bytes.
->>>>>>> ac5099fb
 
 - `MessageRateExceeded`: You are sending messages too frequently to the given device. Implement exponential backoff and slowly retry sending messages.
 
 - `MismatchSenderId`: This indicates that there is an issue with your FCM push credentials. There are two pieces to FCM push credentials: your FCM server key, and your **google-services.json** file. Both must be associated with the same sender ID. You can find your sender ID in the [same place you find your server key](/push-notifications/push-notifications-setup/#upload-server-credentials). Check that the server key from your project's Expo dashboard under **Credentials** > **Application Identifier** > **FCM Server Key** and that the sender ID from your project's **google-services.json** > `project_number` is the same as shown in the Firebase console under **Project Settings** > **Cloud Messaging** tab > **Cloud Messaging API (Legacy)**.
 
-<<<<<<< HEAD
-- `InvalidCredentials`: Your push notification credentials for your app are invalid (for example, you may have revoked them). If using EAS, run the `eas credentials` command and select `ios` as the platform to regenerate new push notification credentials for iOS. If you revoke an APN key, all apps that rely on that key will no longer be able to send or receive push notifications until you upload a new key to replace it. Uploading a new APN key will **not** change your users' Expo Push Tokens.
-  - Sometimes, these errors will contain further details claiming an `InvalidProviderToken` error. This is tied to both your APN key **and** your provisioning profile. To resolve this error, you should rebuild the app and regenerate a new push key and provisioning profile.
-
-> For a better understanding of iOS credentials, including push notification credentials, read our [App Signing docs](/app-signing/app-credentials/#ios).
-=======
-- `InvalidCredentials`: Your push notification credentials for your standalone app are invalid (ex: you may have revoked them).
+- `InvalidCredentials`: Your push notification credentials for your standalone app are invalid (for example, you may have revoked them).
 
   - **Android**: Make sure that you have correctly uploaded the server key from the Firebase Console as specified in [uploading FCM server credentials](using-fcm/#uploading-server-credentials).
 
   - **iOS**: Run `eas credentials` and follow the prompts to regenerate new push notification credentials. If you revoke an APN key, all apps that rely on that key will no longer be able to send or receive push notifications until you upload a new key to replace it. Uploading a new APN key will **not** change your users' Expo Push Tokens. Sometimes, these errors will contain further details claiming an `InvalidProviderToken` error. This is actually tied to both your APN key **and** your provisioning profile. To resolve this error, you should rebuild the app and regenerate a new push key and provisioning profile.
 
-> For a better understanding of iOS credentials, including push notification credentials, read our [App Signing docs](/app-signing/app-credentials.mdx#ios).
->>>>>>> ac5099fb
+> For a better understanding of iOS credentials, including push notification credentials, read our [App Signing docs](/app-signing/app-credentials#ios).
 
 ### Request errors
 
