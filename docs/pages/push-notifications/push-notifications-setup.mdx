--- conflicted
+++ resolved
@@ -158,17 +158,7 @@
 }
 ```
 
-<<<<<<< HEAD
 ### Configure `projectId`
-=======
-</Step>
-
-<Step label="3">
-
-## Test using Expo Go and push notifications tool
-
-> This step allows testing the push notifications when developing your project using Expo Go. If you are using EAS or [development builds](/develop/development-builds/introduction/), you can skip this step and move on to the next one to configure credentials for Android and iOS.
->>>>>>> 9558d768
 
 In the previous example, when registering for push notifications, [`projectId`](/versions/latest/sdk/constants/#easconfig) is used to attribute the Expo push token to the project. It is the UUID of a project when using EAS.
 
@@ -238,11 +228,7 @@
 
    > Firebase projects with multiple Android apps might contain duplicated data under the `client` array in the **google-services.json**. This can cause issues when the app is fetching the push notification token. **Make sure to only have one client object with the correct keys and metadata in google-services.json**.
 
-<<<<<<< HEAD
 Now you can re-build the development build using the `eas build` command. At this point, if you need to create a development build, see [creating development builds](/develop/development-builds/create-a-build/#create-a-development-build-for-the-device).
-=======
-Now you can re-build the development build using the `eas build` command. At this point, if you need to create a development build, see [creating development builds for a device](/develop/development-builds/create-a-build/#create-a-development-build-for-the-device).
->>>>>>> 9558d768
 
 #### Upload server credentials
 
