--- conflicted
+++ resolved
@@ -5,13 +5,10 @@
 ---
 
 import { Collapsible } from '~/ui/components/Collapsible';
-<<<<<<< HEAD
 import { BookOpen02Icon } from '@expo/styleguide-icons/outline/BookOpen02Icon';
 import { BoxLink } from '~/ui/components/BoxLink';
-=======
 import { ContentSpotlight } from '~/ui/components/ContentSpotlight';
 import { Terminal } from '~/ui/components/Snippet';
->>>>>>> 1cea5107
 
 React Native consists of both JavaScript and native code. Making this distinction is very important when it comes to debugging. If an error is thrown from the JavaScript code, you might not find it using debugging tools for native code. This page lists a few tools to help you debug your Expo project.
 
