--- conflicted
+++ resolved
@@ -98,9 +98,6 @@
 
 To build your project locally in Android Studio or Xcode using the same version stored remotely on EAS, update your local project with the remote versions using the following command:
 
-<<<<<<< HEAD
-We recommend updating `version` field after a new build goes live in the store, especially if you are using `expo-updates` with an automatic runtime version policy. This marks the beginning of a new development cycle for a new version of your app. [Learn more about deployment patterns](/eas-update/deployment-patterns/).
-=======
 <Terminal cmd={['$ eas build:version:sync']} />
 
 ### Limitations
@@ -108,7 +105,6 @@
 - `eas build:version:sync` command on Android does not support bare projects with multiple flavors. However, the rest of the remote versioning functionality should work with all projects.
 - `autoIncrement` does not support the `version` option.
 - It's not supported if you are using EAS Update and runtime policy set to `"runtimeVersion": { "policy": "nativeVersion" }`. For similar behavior, use the `"appVersion"` policy instead.
->>>>>>> b47ac127
 
 ## Local version source
 
