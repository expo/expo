--- conflicted
+++ resolved
@@ -40,11 +40,7 @@
 
 (\*) All builds that run on an iPhone device require a paid [Apple Developer](developer.apple.com) account for build signing.
 
-<<<<<<< HEAD
-<Collapsible summary="Are you using this library in an existing React Native app?">
-=======
 ### Build locally using the EAS CLI
->>>>>>> 6a16a446
 
 Any EAS CLI command can be built on your local machine with the `--local` flag. This requires your local [development environment](https://reactnative.dev/docs/set-up-your-environment?os=macos&platform=ios) to be set up with native build tools. Read more about [local app development](/build-reference/local-builds/).
 
