--- conflicted
+++ resolved
@@ -396,11 +396,8 @@
 
 Loading fronts from a local asset is the safest way to load a font in your app. When including fonts as local assets, after you submit your app to the app stores, these fonts are bundled with the app download and will be available immediately. You don't have to worry about CORS or other potential issues.
 
-<<<<<<< HEAD
-However, loading a font file directly from web is possible. Replace the `require('./assets/fonts/FontName.otf')` with the URL of your font as shown in the example below.
-=======
-However, if you have to load a remote font file directly from the web rather than from your project's assets, you can do it by replacing the `require('./assets/fonts/MyFont.otf')` with the URL of your font. See the below example:
->>>>>>> 596b6803
+However, loading a font file directly from web is done by replacing the `require('./assets/fonts/FontName.otf')` with the URL of your font as shown in the example below.
+
 
 <SnackInline label="Using a remote font" dependencies={['expo-font']}>
 
