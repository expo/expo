---
title: Safe areas
description: Learn how to add safe areas for screen components inside your Expo project.
---

import { Collapsible } from '~/ui/components/Collapsible';
import { ContentSpotlight } from '~/ui/components/ContentSpotlight';
import { Terminal, SnackInline } from '~/ui/components/Snippet';
import { Step } from '~/ui/components/Step';

Creating a safe area ensures your app screen's content is positioned correctly. This means it doesn't get overlapped by notches, status bars, home indicators, and other interface elements. When the content gets overlapped, it gets concealed by these interface elements.

Here's an example of an app screen's content concealed by the status bar on Android. On iOS, the same content is concealed by rounded corners, notch, and the status bar.

<ContentSpotlight
  alt="Without defining a safe area, the content can be obscured by the device's interface elements."
  src="/static/images/safe-area/without-safe-area.png"
  className="max-w-[480px]"
/>

## Use `react-native-safe-area-context` library

[`react-native-safe-area-context`](https://github.com/th3rdwave/react-native-safe-area-context) provides a flexible API for handling Android and iOS device's safe area insets. It also provides a `SafeAreaView` component that you can use instead of a [`<View>`](https://reactnative.dev/docs/view) to account for safe areas automatically in your screen components.

Using the library, the result of the previous example changes as it displays the content inside a safe area, as shown below:

<ContentSpotlight
  alt="On using react-native-safe-area-context, the content is positioned within the safe area."
  src="/static/images/safe-area/with-safe-area.png"
  className="max-w-[480px]"
/>

### Installation

<<<<<<< HEAD
The [`default`](https://github.com/expo/expo/tree/main/templates/expo-template-default) Expo template comes with `react-native-safe-area-context` installed as a peer dependency. The library is used by Expo Router.

<Collapsible summary="Manual installation instruction when using a different Expo template">

If you're using a different [Expo template](/more/create-expo/#--template), install `react-native-safe-area-context` by running following command:
=======
You can skip installing `react-native-safe-area-context` if you have created a project using [the default template](/get-started/create-a-project/). This library is installed as peer dependency for Expo Router library. Otherwise, install it by running the following command:
>>>>>>> efc50a8a

<Terminal cmd={['$ npx expo install react-native-safe-area-context']} />

</Collapsible>

### Usage

<Step label="1">

<<<<<<< HEAD
Import and add [`SafeAreaProvider`](https://github.com/th3rdwave/react-native-safe-area-context#safeareaprovider). If your project uses Expo Router, add it to the [root layout (**app/\_layout.tsx**)](/develop/file-based-routing/#_layout-file) file. Otherwise, add it to the root component (such as **App.tsx** file).
=======
Import and add [`SafeAreaProvider`](https://github.com/th3rdwave/react-native-safe-area-context#safeareaprovider). If your project uses Expo Router, add it to the [root layout (**app/\_layout.tsx**)](/develop/file-based-routing/#_layout-file) file. Otherwise, add it to the root component file (such as **App.tsx**).
>>>>>>> efc50a8a

```tsx app/_layout.tsx
import { SafeAreaProvider } from 'react-native-safe-area-context';

function RootLayout() {
  return (
    <SafeAreaProvider>
      <Stack>
        <Screen name="index" options={{ headerShown: false }} />
      </Stack>
    </SafeAreaProvider>
  );
}
```

<<<<<<< HEAD
> **Note:** In the above example, the `Stack` is wrapping one screen. Your project's root layout file may have more than one screen. The `index` screen is used here an example for a screen component.
=======
> **Note:** In the above example, the `Stack` is wrapping one screen. Your project's root layout file may have more than one screen. The `index` screen is used here an example to represent a screen component.
>>>>>>> efc50a8a

</Step>

<Step label="2">

Use [`SafeAreaView`](https://github.com/th3rdwave/react-native-safe-area-context#safeareaview) to wrap the content of your screen's component. It is a regular `<View>` with the safe area insets applied as extra padding or margin.

```tsx app/index.tsx
import { Text } from 'react-native';
import { SafeAreaView } from 'react-native-safe-area-context';

export default function HomeScreen() {
  return (
    <SafeAreaView style={{ flex: 1 }}>
      <Text>Content is in safe area.</Text>
    </SafeAreaView>
  );
}
```

</Step>
<<<<<<< HEAD

## Alternate: `useSafeAreaInsets` hook

Alternate to `SafeAreaView`, you can use [`useSafeAreaInsets`](https://github.com/th3rdwave/react-native-safe-area-context#usesafeareainsets) hook in your screen component. It gives direct access to the safe area insets. It offers more flexibility and gives you more control. You can apply padding for each edge using an inset from this hook directly to the `<View>`.

The example below uses the `useSafeAreaInsets` hook. It applies top padding to a `<View>` using `insets.top`.

=======

## Alternate: `useSafeAreaInsets` hook

Alternate to `SafeAreaView`, you can use [`useSafeAreaInsets`](https://github.com/th3rdwave/react-native-safe-area-context#usesafeareainsets) hook in your screen component. It provides direct access to the safe area insets, allowing you to apply padding for each edge of the `<View>` using an inset from this hook.

The example below uses the `useSafeAreaInsets` hook. It applies top padding to a `<View>` using `insets.top`.

>>>>>>> efc50a8a
```tsx app/index.tsx
import { Text, View } from 'react-native';
import { useSafeAreaInsets } from 'react-native-safe-area-context';

export default function HomeScreen() {
  const insets = useSafeAreaInsets();

  return (
    <View style={{ flex: 1, paddingTop: insets.top }}>
      <Text>Content is in safe area.</Text>
    </View>
  );
}
```

The hook provides the insets in the following object:

```ts
{
  top: number,
  right: number,
  bottom: number,
  left: number
}
```

## Additional information

### Minimal example

Below is a minimal working example that uses the `useSafeAreaInsets` hook to apply top padding to a view.

<SnackInline label="Using react-native-safe-area-context" dependencies={['react-native-safe-area-context']}>

```tsx collapseHeight=320
import { Text, View } from 'react-native';
import { SafeAreaProvider, useSafeAreaInsets } from 'react-native-safe-area-context';

function HomeScreen() {
  const insets = useSafeAreaInsets();
  return (
    <View style={{ flex: 1, paddingTop: insets.top }}>
      <Text style={{ fontSize: 28 }}>Content is in safe area.</Text>
    </View>
  );
}

export default function App() {
  return (
    <SafeAreaProvider>
      <HomeScreen />
    </SafeAreaProvider>
  );
}
```

</SnackInline>

### Usage with React Navigation

By default, React Navigation supports safe areas and uses `react-native-safe-area-context` as a peer dependency. For more information, see the [React Navigation documentation](https://reactnavigation.org/docs/handling-safe-area/).

### Usage with web

If you are targeting the web, set up `SafeAreaProvider` as described in the [usage section](#usage). If you are doing server-side rendering (SSR), see the [Web SSR section](https://github.com/th3rdwave/react-native-safe-area-context#web-ssr) in the library's documentation.<|MERGE_RESOLUTION|>--- conflicted
+++ resolved
@@ -32,15 +32,7 @@
 
 ### Installation
 
-<<<<<<< HEAD
-The [`default`](https://github.com/expo/expo/tree/main/templates/expo-template-default) Expo template comes with `react-native-safe-area-context` installed as a peer dependency. The library is used by Expo Router.
-
-<Collapsible summary="Manual installation instruction when using a different Expo template">
-
-If you're using a different [Expo template](/more/create-expo/#--template), install `react-native-safe-area-context` by running following command:
-=======
 You can skip installing `react-native-safe-area-context` if you have created a project using [the default template](/get-started/create-a-project/). This library is installed as peer dependency for Expo Router library. Otherwise, install it by running the following command:
->>>>>>> efc50a8a
 
 <Terminal cmd={['$ npx expo install react-native-safe-area-context']} />
 
@@ -50,11 +42,7 @@
 
 <Step label="1">
 
-<<<<<<< HEAD
-Import and add [`SafeAreaProvider`](https://github.com/th3rdwave/react-native-safe-area-context#safeareaprovider). If your project uses Expo Router, add it to the [root layout (**app/\_layout.tsx**)](/develop/file-based-routing/#_layout-file) file. Otherwise, add it to the root component (such as **App.tsx** file).
-=======
 Import and add [`SafeAreaProvider`](https://github.com/th3rdwave/react-native-safe-area-context#safeareaprovider). If your project uses Expo Router, add it to the [root layout (**app/\_layout.tsx**)](/develop/file-based-routing/#_layout-file) file. Otherwise, add it to the root component file (such as **App.tsx**).
->>>>>>> efc50a8a
 
 ```tsx app/_layout.tsx
 import { SafeAreaProvider } from 'react-native-safe-area-context';
@@ -70,11 +58,7 @@
 }
 ```
 
-<<<<<<< HEAD
-> **Note:** In the above example, the `Stack` is wrapping one screen. Your project's root layout file may have more than one screen. The `index` screen is used here an example for a screen component.
-=======
 > **Note:** In the above example, the `Stack` is wrapping one screen. Your project's root layout file may have more than one screen. The `index` screen is used here an example to represent a screen component.
->>>>>>> efc50a8a
 
 </Step>
 
@@ -96,15 +80,6 @@
 ```
 
 </Step>
-<<<<<<< HEAD
-
-## Alternate: `useSafeAreaInsets` hook
-
-Alternate to `SafeAreaView`, you can use [`useSafeAreaInsets`](https://github.com/th3rdwave/react-native-safe-area-context#usesafeareainsets) hook in your screen component. It gives direct access to the safe area insets. It offers more flexibility and gives you more control. You can apply padding for each edge using an inset from this hook directly to the `<View>`.
-
-The example below uses the `useSafeAreaInsets` hook. It applies top padding to a `<View>` using `insets.top`.
-
-=======
 
 ## Alternate: `useSafeAreaInsets` hook
 
@@ -112,7 +87,6 @@
 
 The example below uses the `useSafeAreaInsets` hook. It applies top padding to a `<View>` using `insets.top`.
 
->>>>>>> efc50a8a
 ```tsx app/index.tsx
 import { Text, View } from 'react-native';
 import { useSafeAreaInsets } from 'react-native-safe-area-context';
