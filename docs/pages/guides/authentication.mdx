---
title: Authentication with OAuth or OpenID providers
description: Learn how to utilize the expo-auth-session library to implement authentication with OAuth or OpenID providers.
---

import ImageSpotlight from '~/components/plugins/ImageSpotlight';
import { ASSETS, Grid, GridItem, Box } from '~/ui/components/Authentication';
import { Tab, Tabs } from '~/ui/components/Tabs';

Expo can be used to login to many popular providers on Android, iOS, and web. Most of these guides utilize the pure JS [`AuthSession` API](/versions/latest/sdk/auth-session), refer to those docs for more information on the API.

Here are some **important rules** that apply to all authentication providers:

- Use `WebBrowser.maybeCompleteAuthSession()` to dismiss the web popup. If you forget to add this then the popup window will not close.
- Create redirects with `AuthSession.makeRedirectUri()` this does a lot of the heavy lifting involved with universal platform support. Behind the scenes, it uses `expo-linking`.
- Build requests using `AuthSession.useAuthRequest()`, the hook allows for async setup which means mobile browsers won't block the authentication.
- Be sure to disable the prompt until `request` is defined.
<<<<<<< HEAD
- You can only invoke `promptAsync` in a user-interaction on web.
- Expo Go cannot be used for local development and testing of OAuth or OpenID Connect-enabled apps due to the inability to customize your app scheme. You can instead use a [Development Build](/develop/development-builds/introduction/), which enables an Expo Go-like development experience and supports OAuth redirects back to your app after login in a manner that works just like it would in production.
=======
- You can only invoke `promptAsync` in user interaction on the web.
>>>>>>> f00d7326

## Guides

**AuthSession** can be used for any OAuth or OpenID Connect provider, we've assembled guides for using the most requested services!
If you'd like to see more, you can [open a PR](https://github.com/expo/expo/edit/main/docs/pages/guides/authentication.mdx) or [vote on canny](https://expo.canny.io/feature-requests).

<Grid>
  <GridItem title="IdentityServer 4" protocol={['OAuth 2', 'OpenID']} image={ASSETS.id4} />
  <GridItem title="Asgardeo" protocol={['OAuth 2', 'OpenID']} image={ASSETS.asgardeo} />
  <GridItem title="Azure" protocol={['OAuth 2', 'OpenID']} image={ASSETS.azure} />
  <GridItem
    title="Apple"
    protocol={['iOS Only']}
    href="/versions/latest/sdk/apple-authentication"
    image={ASSETS.apple}
  />
  <GridItem
    title="Beyond Identity"
    protocol={['OAuth 2', 'OpenID']}
    image={ASSETS.beyondidentity}
  />
  <GridItem title="Cognito" protocol={['OAuth 2', 'OpenID']} image={ASSETS.cognito} />
  <GridItem title="Coinbase" protocol={['OAuth 2']} image={ASSETS.coinbase} />
  <GridItem title="Dropbox" protocol={['OAuth 2']} image={ASSETS.dropbox} />
  <GridItem
    title="Facebook"
    protocol={['OAuth 2']}
    href="/guides/facebook-authentication/"
    image={ASSETS.facebook}
  />
  <GridItem title="Fitbit" protocol={['OAuth 2']} image={ASSETS.fitbit} />
  <GridItem
    title="Firebase Phone"
    protocol={['Recaptcha']}
    href="/versions/latest/sdk/firebase-recaptcha"
    image={ASSETS.firebase}
  />
  <GridItem title="GitHub" protocol={['OAuth 2']} image={ASSETS.github} />
  <GridItem
    title="Google"
    protocol={['OAuth 2', 'OpenID']}
    href="/guides/google-authentication/"
    image={ASSETS.google}
  />
  <GridItem title="Imgur" protocol={['OAuth 2']} image={ASSETS.imgur} />
  <GridItem title="Keycloak" protocol={['OAuth 2', 'OpenID']} image={ASSETS.keycloak} />
  <GridItem title="Okta" protocol={['OAuth 2', 'OpenID']} image={ASSETS.okta} />
  <GridItem title="Reddit" protocol={['OAuth 2']} image={ASSETS.reddit} />
  <GridItem title="Slack" protocol={['OAuth 2']} image={ASSETS.slack} />
  <GridItem title="Spotify" protocol={['OAuth 2']} image={ASSETS.spotify} />
  <GridItem title="Strava" protocol={['OAuth 2']} image={ASSETS.strava} />
  <GridItem title="Twitch" protocol={['OAuth 2']} image={ASSETS.twitch} />
  <GridItem title="Twitter" protocol={['OAuth 2']} image={ASSETS.twitter} />
  <GridItem title="Uber" protocol={['OAuth 2']} image={ASSETS.uber} />
</Grid>

<Box
  name="IdentityServer 4"
  image={ASSETS.id4}
>

| Website                  | Provider | PKCE     | Auto Discovery |
| ------------------------ | -------- | -------- | -------------- |
| [More Info][c-identity4] | OpenID   | Required | Available      |

[c-identity4]: https://demo.identityserver.io/

- If `offline_access` isn't included then no refresh token will be returned.

{/* prettier-ignore */}
```tsx IdentityServer 4 Example
import * as React from 'react';
import { Button, Text, View } from 'react-native';
import * as AuthSession from 'expo-auth-session';
import * as WebBrowser from 'expo-web-browser';

/* @info <strong>Web only:</strong> This method should be invoked on the page that the auth popup gets redirected to on web, it'll ensure that authentication is completed properly. On native this does nothing. */
WebBrowser.maybeCompleteAuthSession();
/* @end */
const redirectUri = AuthSession.makeRedirectUri();

export default function App() {
  /* @info If the provider supports auto discovery then you can pass an issuer to the `useAutoDiscovery` hook to fetch the discovery document. */
  const discovery = AuthSession.useAutoDiscovery('https://demo.identityserver.io');
  /* @end */
  // Create and load an auth request
  const [request, result, promptAsync] = AuthSession.useAuthRequest(
    {
      clientId: 'native.code',
      /* @info After a user finishes authenticating, the server will redirect them to this URI. Learn more about <a href="../../guides/linking/">linking here</a>. */
      redirectUri,
      /* @end */
      scopes: ['openid', 'profile', 'email', 'offline_access'],
    },
    discovery
  );

  return (
    <View style={{ flex: 1, justifyContent: 'center', alignItems: 'center' }}>
      <Button title="Login!" disabled={!request} onPress={() => promptAsync()} />
      {result && <Text>{JSON.stringify(result, null, 2)}</Text>}
    </View>
  );
}
```

</Box>
{/* End IdentityServer 4 */}

<Box
  name="Asgardeo"
  createUrl="https://wso2.com/asgardeo/docs/guides/#developer-guide"
  image={ASSETS.asgardeo}
>

| Website                                         | Provider | PKCE      | Auto Discovery |
| ----------------------------------------------- | -------- | --------- | -------------- |
| [Get Your Config](https://console.asgardeo.io/) | OpenID   | Supported | Available      |

- Make sure to check `Public Client` option in the console.
- Choose the intended grant in the Allowed grant types section.

<Tabs tabs={["Auth Code"]}>

<Tab>

{/* prettier-ignore */}
```tsx
import { useState, useEffect } from 'react';
import { StyleSheet, Text, View, Button, Alert } from 'react-native';
import * as AuthSession from "expo-auth-session";
import * as WebBrowser from "expo-web-browser";
import jwtDecode from "jwt-decode";

WebBrowser.maybeCompleteAuthSession();

const redirectUri = AuthSession.makeRedirectUri();

/* @info <strong>Client ID:</strong> This can be found on the protocol tab of Asgardeo Console */
const CLIENT_ID = "YOUR_CLIENT_ID";
/* @end */

export default function App() {

    /* @info <strong>Auto Discovery URL:</strong> This can be found on the info tab of Asgardeo Console. Copy the link under `Issuer` */
    const discovery = AuthSession.useAutoDiscovery('https://api.asgardeo.io/t/<YOUR_ORG_NAME>/oauth2/token');
    /* @end */
    const [tokenResponse, setTokenResponse] = useState({});
    const [decodedIdToken, setDecodedIdToken] = useState({});

    const [request, result, promptAsync] = AuthSession.useAuthRequest(
        {
            redirectUri,
            clientId: CLIENT_ID,
            responseType: "code",
            scopes: ["openid", "profile", "email"]
        },
        discovery
    );

    const getAccessToken = () => {
      if (result?.params?.code) {
        /* @info <strong>Token Endpoint:</strong> This can be found on the info tab of Asgardeo Console. Copy the link under `Token` */
        fetch(
        /* @end */
        "https://api.asgardeo.io/t/iamapptesting/oauth2/token",
          {
            method: "POST",
            headers: {
              "Content-Type": "application/x-www-form-urlencoded"
            },
            body: `grant_type=authorization_code&code=${result?.params?.code}&redirect_uri=${redirectUri}&client_id=${CLIENT_ID}&code_verifier=${request?.codeVerifier}`
          }).then((response) => {
              return response.json();
            }).then((data) => {
              setTokenResponse(data);
              setDecodedIdToken(jwtDecode(data.id_token));
            }).catch((err) => {
              console.log(err);
            });
        }
    }

    useEffect(() => {
      (async function setResult() {
        if (result) {
          if (result.error) {
            Alert.alert(
              "Authentication error",
              result.params.error_description || "something went wrong"
            );
            return;
          }
          if (result.type === "success") {
            getAccessToken();
          }
        }
      })();
    }, [result]);


    return (
      <View style={styles.container}>
        <Button title="Login" disabled={!request} onPress={() => promptAsync()} />
        {decodedIdToken && <Text>Welcome {decodedIdToken.given_name || ""}!</Text>}
        {decodedIdToken && <Text>{decodedIdToken.email}</Text>}
        <View style={styles.accessTokenBlock}>
          decodedToken && <Text>Access Token: {tokenResponse.access_token}</Text>
        </View>
      </View>
    );
}

const styles = StyleSheet.create({
    container: {
        flex: 1,
        backgroundColor: '#fff',
        alignItems: 'center',
        justifyContent: 'center',
    },
    accessTokenBlock: {
        width: 300,
        height: 500,
        overflow: "scroll"
    }
});
```

</Tab>

</Tabs>
</Box>
{/* End Asgardeo */}

<Box
  name="Azure"
  createUrl="https://docs.microsoft.com/en-us/azure/active-directory/develop/v2-overview"
  image={ASSETS.azure}
>

| Website                     | Provider | PKCE      | Auto Discovery |
| --------------------------- | -------- | --------- | -------------- |
| [Get Your Config][c-azure2] | OpenID   | Supported | Available      |

[c-azure2]: https://docs.microsoft.com/en-us/azure/active-directory/develop/v2-overview

{/* prettier-ignore */}
```tsx Azure Example
import * as React from 'react';
import * as WebBrowser from 'expo-web-browser';
import {
  exchangeCodeAsync,
  makeRedirectUri,
  useAuthRequest,
  useAutoDiscovery,
} from 'expo-auth-session';
import { Button, Text, SafeAreaView } from 'react-native';

/* @info <strong>Web only:</strong> This method should be invoked on the page that the auth popup gets redirected to on web, it'll ensure that authentication is completed properly. On native this does nothing. */
WebBrowser.maybeCompleteAuthSession();
/* @end */

export default function App() {
  // Endpoint
  const discovery = useAutoDiscovery(
    'https://login.microsoftonline.com/<TENANT_ID>/v2.0',
  );
  const redirectUri = makeRedirectUri({
    /* @info The URI <code>[scheme]://</code> to be used. If undefined, the <code>scheme</code> property of your app.json or app.config.js will be used instead. */
    scheme: undefined,
    /* @end */
    /* @info Azure requires there to be a path in your redirect URI. */
    path: 'auth',
    /* @end */
  });
  const clientId = '<CLIENT_ID>';

  // We store the JWT in here
  const [token, setToken] = React.useState<string | null>(null);

  // Request
  const [request, , promptAsync] = useAuthRequest(
    {
      clientId,
      scopes: ['openid', 'profile', 'email', 'offline_access'],
      redirectUri,
    },
    discovery,
  );

  return (
    <SafeAreaView>
      <Button
        /* @info Disable the button until the request is loaded asynchronously. */
        disabled={!request}
        /* @end */
        title="Login"
        onPress={() => {
          /* @info Prompt the user to authenticate in a user interaction or web browsers will block it. */
          promptAsync().then((codeResponse) => {
            /* @end */
            if (request && codeResponse?.type === 'success' && discovery) {
              /* @info Exchange the code to get the JWT. */
              exchangeCodeAsync(
                /* @end */
                {
                  clientId,
                  code: codeResponse.params.code,
                  /* @info Reuse the codeVerifier for PCKE */
                  extraParams: request.codeVerifier
                    ? { code_verifier: request.codeVerifier }
                    : undefined,
                  /* @end */
                  redirectUri,
                },
                discovery,
              ).then((res) => {
                setToken(res.accessToken);
              });
            }
          });
        }}
      />
      <Text>{token}</Text>
    </SafeAreaView>
  );
}
```

</Box>
{/* End Azure */}

<Box
  name="Beyond Identity"
  createUrl="https://www.beyondidentity.com/developers/signup"
  image={ASSETS.beyondidentity}
>

| Website                                                             | Provider | PKCE      | Auto Discovery |
| ------------------------------------------------------------------- | -------- | --------- | -------------- |
| [Get your config](https://www.beyondidentity.com/developers/signup) | OpenID   | Supported | Available      |

- Beyond Identity allows developers to implement strong passwordless authentication based on public-private key pairs called Universal Passkeys. All keys are cryptographically linked to the user and can be centrally managed using the Beyond Identity APIs.
- You will need a Universal Passkey before you can authenticate. See [Beyond Identity documentation](https://developer.beyondidentity.com).
- Make sure to [create a development build](/develop/development-builds/create-a-build/) and follow instructions to [install required config plugins](https://github.com/gobeyondidentity/bi-sdk-react-native/tree/main#using-expo).
- For a complete example app, see [SDK's GitHub repository](https://github.com/gobeyondidentity/bi-sdk-react-native).

<Tabs tabs={["Auth Code with automatic invocation", "Auth Code with manual invocation"]}>
<Tab>
- Set your Beyond Identity [Authenticator Config's](https://developer.beyondidentity.com/docs/v1/platform-overview/authenticator-config) Invocation Type to **Automatic**.

- If **Automatic** is selected, Beyond Identity will automatically redirect to your application using the **Invoke URL** (the App Scheme or Univeral URL pointing to your application).
  {/* prettier-ignore */}

```jsx Auth Code
import { useEffect } from 'react';
import { makeRedirectUri, useAuthRequest, useAutoDiscovery } from 'expo-auth-session';
import { Button } from 'react-native';
/* @info Import the Beyond Identity Embedded SDK.*/
import { Embedded } from '@beyondidentity/bi-sdk-react-native';
/* @end */

export default function App() {
  // Endpoint
  const discovery = useAutoDiscovery(
    `https://auth-${region}.beyondidentity.com/v1/tenants/${tenant_id}/realms/${realm_id}/applications/${application_id}`
  );
  // Request
  const [request, response, promptAsync] = useAuthRequest(
    {
      clientId: `${client_id}`,
      scopes: ['openid'],
      redirectUri: makeRedirectUri({
        /* @info The URI <code>[scheme]://</code> to be used. If undefined, the <code>scheme</code> property in your app.json or app.config.js is used instead. */
        scheme: 'your.app',
        /* @end */
      }),
    },
    discovery
  );

  useEffect(() => {
    const authenticate = async url => {
      // Display UI for user to select a passwordless passkey
      const passkeys = await Embedded.getPasskeys();

      if (await Embedded.isAuthenticateUrl(url)) {
        // Pass url and a selected passkey ID into the Beyond Identity Embedded SDK authenticate function
        /* @info Parse query parameters from the 'redirectUrl' for a 'code' and then exchange that code for an access token */
        const { redirectUrl } = await Embedded.authenticate(url, passkeys[0].id);
        /* @end */
      }
    };

    /* @info The response does not need to be of type 'success' if it has a url. The state value is stored in a JWT in the url 'request' parameter, and the url will be validated through the Beyond Identity Embedded SDK. */
    if (response?.url) {
      /* @end */
      authenticate(url);
    }
  }, [response]);

  return (
    <Button
      /* @info Disable the button until the request is loaded asynchronously. */
      disabled={!request}
      /* @end */
      title="Passwordless Login"
      onPress={() => {
        /* @info Prompt the user to authenticate in a user interaction or web browsers will block it. */
        promptAsync();
        /* @end */
      }}
    />
  );
}
```

</Tab>

<Tab>
- Set your Beyond Identity [Authenticator Config's](https://developer.beyondidentity.com/docs/v1/platform-overview/authenticator-config) Invocation Type to **Manual**.
- If **Manual** is selected, an authentication URL is returned as part of a JSON response. No redirects are needed and do not require web service authentication. The result is a completely silent OAuth 2.0 authentication using Passkeys.

{/* prettier-ignore */}
```jsx Auth Code
import React from 'react';
import { Button } from 'react-native';
/* @info Import the Beyond Identity Embedded SDK.*/
import { Embedded } from '@beyondidentity/bi-sdk-react-native';
/* @end */

export default function App() {
  async function authenticate() {
    const BeyondIdentityAuthUrl = `https://auth-${region}.beyondidentity.com/v1/tenants/${tenant_od}/realms/${realm_id}/applications/${application_id}/authorize?response_type=code&client_id=${client_id}&redirect_uri=${uri_encoded_redirect_uri}&scope=openid&state=${state}&code_challenge_method=S256&code_challenge=${pkce_code_challenge}`;

    let response = await fetch(BeyondIdentityAuthUrl, {
      method: 'GET',
      headers: new Headers({
        'Content-Type': 'application/json',
      }),
    });
    const data = await response.json();

    // Display UI for user to select a passwordless passkey
    const passkeys = await Embedded.getPasskeys();

    if (await Embedded.isAuthenticateUrl(data.authenticate_url)) {
      // Pass url and selected Passkey ID into the Beyond Identity Embedded SDK authenticate function
      /* @info Parse query parameters from the 'redirectUrl' for a 'code' and then exchange that code for an access token */
      const { redirectUrl } = await Embedded.authenticate(data.authenticate_url, passkeys[0].id);
      /* @end */
    }
  }

  return (
    <Button
      title="Passwordless Login"
      onPress={authenticate}
    />
  );
}
```

</Tab>

</Tabs>

</Box>
{/* End Beyond Identity */}

<Box
  name="Cognito"
  createUrl="https://console.aws.amazon.com/cognito/v2/idp/user-pools"
  image={ASSETS.cognito}
>

| Website                      | Provider | PKCE      | Auto Discovery |
| ---------------------------- | -------- | --------- | -------------- |
| [Get Your Config][c-cognito] | OpenID   | Supported | Not Available  |

[c-cognito]: https://console.aws.amazon.com/cognito/v2/idp/user-pools
[c-cognito-api-docs]: https://docs.aws.amazon.com/cognito/latest/developerguide/cognito-userpools-server-contract-reference.html

- Leverages the Hosted UI in Cognito ([API documentation][c-cognito-api-docs])
- Requests code after successfully authenticating, followed by exchanging code for the auth tokens (PKCE)
- The `/token` endpoint requires a `code_verifier` parameter which you can retrieve from the request before calling `exchangeCodeAsync()`:

```tsx
extraParams: {
  code_verifier: request.codeVerifier,
}
```

<Tabs tabs={["Auth Code"]}>

<Tab>

{/* prettier-ignore */}
```tsx
import * as React from 'react';
import * as WebBrowser from 'expo-web-browser';
import { useAuthRequest, exchangeCodeAsync, revokeAsync, ResponseType } from 'expo-auth-session';
import { Button, Alert } from 'react-native';

WebBrowser.maybeCompleteAuthSession();

const clientId = '<your-client-id-here>';
const userPoolUrl =
  'https://<your-user-pool-domain>.auth.<your-region>.amazoncognito.com';
const redirectUri = 'your-redirect-uri';

export default function App() {
  const [authTokens, setAuthTokens] = React.useState(null);
  const discoveryDocument = React.useMemo(() => ({
    authorizationEndpoint: userPoolUrl + '/oauth2/authorize',
    tokenEndpoint: userPoolUrl + '/oauth2/token',
    revocationEndpoint: userPoolUrl + '/oauth2/revoke',
  }), []);

  const [request, response, promptAsync] = useAuthRequest(
    {
      clientId,
      responseType: ResponseType.Code,
      redirectUri,
      usePKCE: true,
    },
    discoveryDocument
  );

  React.useEffect(() => {
    const exchangeFn = async (exchangeTokenReq) => {
      try {
        const exchangeTokenResponse = await exchangeCodeAsync(
          exchangeTokenReq,
          discoveryDocument
        );
        setAuthTokens(exchangeTokenResponse);
      } catch (error) {
        console.error(error);
      }
    };
    if (response) {
      if (response.error) {
        Alert.alert(
          'Authentication error',
          response.params.error_description || 'something went wrong'
        );
        return;
      }
      if (response.type === 'success') {
        exchangeFn({
          clientId,
          code: response.params.code,
          redirectUri,
          extraParams: {
            code_verifier: request.codeVerifier,
          },
        });
      }
    }
  }, [discoveryDocument, request, response]);

  const logout = async () => {
    const revokeResponse = await revokeAsync(
      {
        clientId: clientId,
        token: authTokens.refreshToken,
      },
      discoveryDocument
    );
    if (revokeResponse) {
      setAuthTokens(null);
    }
  };
  console.log('authTokens: ' + JSON.stringify(authTokens));
  return authTokens ? (
    <Button title="Logout" onPress={() => logout()} />
  ) : (
    <Button disabled={!request} title="Login" onPress={() => promptAsync()} />
  );
}
```

</Tab>

</Tabs>

</Box>

{/* End Cognito */}

<Box
  name="Coinbase"
  createUrl="https://www.coinbase.com/oauth/applications/new"
  image={ASSETS.coinbase}
>

| Website                       | Provider  | PKCE      | Auto Discovery |
| ----------------------------- | --------- | --------- | -------------- |
| [Get Your Config][c-coinbase] | OAuth 2.0 | Supported | Not Available  |

[c-coinbase]: https://www.coinbase.com/oauth/applications/new

- The `redirectUri` requires 2 slashes (`://`).
- Scopes must be joined with ':' so just create one long string.
- Setup redirect URIs: Your Project > Permitted Redirect URIs: (be sure to save after making changes).
  - _Web dev_: `https://localhost:19006`
    - Run `expo start --web --https` to run with **https**, auth won't work otherwise.
    - Adding a slash to the end of the URL doesn't matter.
  - _Standalone / development build_: `your-scheme://`
    - Scheme should be specified in app.json `expo.scheme: 'your-scheme'`, then added to the app code with `makeRedirectUri({ native: 'your-scheme://' })`)
  - _Web production_: `https://yourwebsite.com`
    - Set this to whatever your deployed website URL is.

<Tabs tabs={["Auth Code"]}>
<Tab>

{/* prettier-ignore */}
```tsx
import {
  exchangeCodeAsync,
  makeRedirectUri,
  TokenResponse,
  useAuthRequest,
} from "expo-auth-session";
import * as WebBrowser from "expo-web-browser";
import * as React from "react";
import { Button } from "react-native";

/* @info <strong>Web only:</strong> This method should be invoked on the page that the auth popup gets redirected to on web, it'll ensure that authentication is completed properly. On native this does nothing. */
WebBrowser.maybeCompleteAuthSession();
/* @end */

// Endpoint
const discovery = {
  authorizationEndpoint: "https://www.coinbase.com/oauth/authorize",
  tokenEndpoint: "https://api.coinbase.com/oauth/token",
  revocationEndpoint: "https://api.coinbase.com/oauth/revoke",
};

const redirectUri = makeRedirectUri({ /* @info The URI <code>[scheme]://</code> to be used. If undefined, the <code>scheme</code> property of your app.json or app.config.js will be used instead. */ scheme: 'your.app'/* @end */});
const CLIENT_ID = "CLIENT_ID";

export default function App() {
  const [request, response, promptAsync] = useAuthRequest(
    {
      clientId: CLIENT_ID,
      scopes: ["wallet:accounts:read"],
      redirectUri,
    },
    discovery
  );
  const {
    // The token will be auto exchanged after auth completes.
    token,
    /* @info If the auto exchange fails, you can display the error. */
    exchangeError,
    /* @end */
  } = useAutoExchange(
    /* @info The auth code will be exchanged for an access token as soon as it's available. */
    response?.type === "success" ? response.params.code : null
    /* @end */
  );

  React.useEffect(() => {
    if (token) {
      /* @info The access token is now ready to be used to make authenticated requests. */
      console.log("My Token:", token.accessToken);
      /* @end */
    }
  }, [token]);

  return (
    <Button
      /* @info Disable the button until the request is loaded asynchronously. */
      disabled={!request}
      /* @end */
      title="Login"
      onPress={() => {
        /* @info Prompt the user to authenticate in a user interaction or web browsers will block it. */
        promptAsync();
        /* @end */
      }}
    />
  );
}

type State = {
  token: TokenResponse | null;
  exchangeError: Error | null;
};

// A hook to automatically exchange the auth token for an access token.
// this should be performed in a server and not here in the application.
// For educational purposes only:
function useAutoExchange(code?: string): State {
  const [state, setState] = React.useReducer(
    (state: State, action: Partial<State>) => ({ ...state, ...action }),
    { token: null, exchangeError: null }
  );
  const isMounted = useMounted();

  React.useEffect(() => {
    if (!code) {
      setState({ token: null, exchangeError: null });
      return;
    }

    /* @info Swap this method out for a fetch request to a server that exchanges your auth code securely. */
    exchangeCodeAsync(
      /* @end */
      {
        clientId: CLIENT_ID,
        /* @info <b>Never</b> store your client secret in the application code! */
        clientSecret: "CLIENT_SECRET",
        /* @end */
        code,
        redirectUri,
      },
      discovery
    )
      .then((token) => {
        if (isMounted.current) {
          setState({ token, exchangeError: null });
        }
      })
      .catch((exchangeError) => {
        if (isMounted.current) {
          setState({ exchangeError, token: null });
        }
      });
  }, [code]);

  return state;
}

function useMounted() {
  const isMounted = React.useRef(true);
  React.useEffect(() => {
    return () => {
      isMounted.current = false;
    };
  }, []);
  return isMounted;
}
```

</Tab>

</Tabs>
</Box>
{/* End Coinbase */}

<Box
  name="Dropbox"
  createUrl="https://www.dropbox.com/developers/apps/create"
  image={ASSETS.dropbox}
>

| Website                      | Provider  | PKCE          | Auto Discovery |
| ---------------------------- | --------- | ------------- | -------------- |
| [Get Your Config][c-dropbox] | OAuth 2.0 | Not Supported | Not Available  |

[c-dropbox]: https://www.dropbox.com/developers/apps/create

- Scopes must be an empty array.

<Tabs tabs={["Auth Code"]}>

<Tab>

{/* prettier-ignore */}
```tsx
import * as React from 'react';
import * as WebBrowser from 'expo-web-browser';
import { makeRedirectUri, useAuthRequest } from 'expo-auth-session';
import { Button, Platform } from 'react-native';

/* @info <strong>Web only:</strong> This method should be invoked on the page that the auth popup gets redirected to on web, it'll ensure that authentication is completed properly. On native this does nothing. */
WebBrowser.maybeCompleteAuthSession();
/* @end */

// Endpoint
const discovery = {
  authorizationEndpoint: 'https://www.dropbox.com/oauth2/authorize',
  tokenEndpoint: 'https://www.dropbox.com/oauth2/token',
};

export default function App() {
  const [request, response, promptAsync] = useAuthRequest(
    {
      clientId: 'CLIENT_ID',
      // There are no scopes so just pass an empty array
      scopes: [],
      redirectUri: makeRedirectUri({
        /* @info The URI <code>[scheme]://</code> to be used. If undefined, the <code>scheme</code> property of your app.json or app.config.js will be used instead. */
        scheme: 'your.app',
        /* @end */
      }),
    },
    discovery
  );

  React.useEffect(() => {
    if (response?.type === 'success') {
      /* @info Exchange the code for an access token in a server. */
      const { code } = response.params;
      /* @end */
    }
  }, [response]);

  return (
    <Button
      /* @info Disable the button until the request is loaded asynchronously. */
      disabled={!request}
      /* @end */
      title="Login"
      onPress={() => {
        /* @info Prompt the user to authenticate in a user interaction or web browsers will block it. */
        promptAsync();
        /* @end */
      }}
    />
  );
}
```

</Tab>
</Tabs>
</Box>
{/* End Dropbox */}

<Box
  name="Fitbit"
  createUrl="https://dev.fitbit.com/apps/new"
  image={ASSETS.fitbit}
>

| Website                     | Provider  | PKCE      | Auto Discovery |
| --------------------------- | --------- | --------- | -------------- |
| [Get Your Config][c-fitbit] | OAuth 2.0 | Supported | Not Available  |

[c-fitbit]: https://dev.fitbit.com/apps/new

- Provider only allows one redirect URI per app. You'll need an individual app for every method you want to use:
  - Standalone / development build: `com.your.app://*`
  - Web: `https://yourwebsite.com/*`
- The `redirectUri` requires 2 slashes (`://`).

<Tabs tabs={["Auth Code"]}>
<Tab>

{/* prettier-ignore */}
```tsx
import * as React from 'react';
import * as WebBrowser from 'expo-web-browser';
import { makeRedirectUri, useAuthRequest } from 'expo-auth-session';
import { Button, Platform } from 'react-native';

/* @info <strong>Web only:</strong> This method should be invoked on the page that the auth popup gets redirected to on web, it'll ensure that authentication is completed properly. On native this does nothing. */
WebBrowser.maybeCompleteAuthSession();
/* @end */

// Endpoint
const discovery = {
  authorizationEndpoint: 'https://www.fitbit.com/oauth2/authorize',
  tokenEndpoint: 'https://api.fitbit.com/oauth2/token',
  revocationEndpoint: 'https://api.fitbit.com/oauth2/revoke',
};

export default function App() {
  const [request, response, promptAsync] = useAuthRequest(
    {
      clientId: 'CLIENT_ID',
      scopes: ['activity', 'sleep'],
      redirectUri: makeRedirectUri({
        /* @info The URI <code>[scheme]://</code> to be used. If undefined, the <code>scheme</code> property of your app.json or app.config.js will be used instead. */
        scheme: 'your.app'
        /* @end */
      }),
    },
    discovery
  );

  React.useEffect(() => {
    if (response?.type === 'success') {
      /* @info Exchange the code for an access token in a server. */
      const { code } = response.params;
      /* @end */
    }
  }, [response]);

  return (
    <Button
      /* @info Disable the button until the request is loaded asynchronously. */
      disabled={!request}
      /* @end */
      title="Login"
      onPress={() => {
        /* @info Prompt the user to authenticate in a user interaction or web browsers will block it. */
        promptAsync();
        /* @end */
      }}
    />
  );
}
```

</Tab>

</Tabs>
</Box>
{/* End FitBit */}

<Box
  name="GitHub"
  createUrl="https://github.com/settings/developers"
  image={ASSETS.github}
>

| Website                     | Provider  | PKCE      | Auto Discovery |
| --------------------------- | --------- | --------- | -------------- |
| [Get Your Config][c-github] | OAuth 2.0 | Supported | Not Available  |

[c-github]: https://github.com/settings/developers

- Provider only allows one redirect URI per app. You'll need an individual app for every method you want to use:
  - Standalone / development build: `com.your.app://*`
  - Web: `https://yourwebsite.com/*`
- The `redirectUri` requires 2 slashes (`://`).
- `revocationEndpoint` is dynamic and requires your `config.clientId`.

<Tabs tabs={["Auth Code"]}>
<Tab>

{/* prettier-ignore */}
```tsx
import * as React from 'react';
import * as WebBrowser from 'expo-web-browser';
import { makeRedirectUri, useAuthRequest } from 'expo-auth-session';
import { Button } from 'react-native';

/* @info <strong>Web only:</strong> This method should be invoked on the page that the auth popup gets redirected to on web, it'll ensure that authentication is completed properly. On native this does nothing. */
WebBrowser.maybeCompleteAuthSession();
/* @end */

// Endpoint
const discovery = {
  authorizationEndpoint: 'https://github.com/login/oauth/authorize',
  tokenEndpoint: 'https://github.com/login/oauth/access_token',
  revocationEndpoint: 'https://github.com/settings/connections/applications/<CLIENT_ID>',
};

export default function App() {
  const [request, response, promptAsync] = useAuthRequest(
    {
      clientId: 'CLIENT_ID',
      scopes: ['identity'],
      redirectUri: makeRedirectUri({
        /* @info The URI <code>[scheme]://</code> to be used. If undefined, the <code>scheme</code> property of your app.json or app.config.js will be used instead. */
        scheme: 'your.app'
        /* @end */
      }),
    },
    discovery
  );

  React.useEffect(() => {
    if (response?.type === 'success') {
      /* @info Exchange the code for an access token in a server. */
      const { code } = response.params;
      /* @end */
    }
  }, [response]);

  return (
    <Button
      /* @info Disable the button until the request is loaded asynchronously. */
      disabled={!request}
      /* @end */
      title="Login"
      onPress={() => {
        /* @info Prompt the user to authenticate in a user interaction or web browsers will block it. */
        promptAsync();
        /* @end */
      }}
    />
  );
}
```

</Tab>

</Tabs>
</Box>

<Box
  name="Imgur"
  createUrl="https://api.imgur.com/oauth2/addclient"
  image={ASSETS.imgur}
>

| Website                    | Provider  | PKCE      | Auto Discovery |
| -------------------------- | --------- | --------- | -------------- |
| [Get Your Config][c-imgur] | OAuth 2.0 | Supported | Not Available  |

[c-imgur]: https://api.imgur.com/oauth2/addclient

- You will need to create a different provider app for each platform (dynamically choosing your `clientId`).
- Learn more here: [imgur.com/oauth2](https://api.imgur.com/oauth2)

<Tabs tabs={["Auth Code"]}>
<Tab>

```tsx
import * as React from 'react';
import * as WebBrowser from 'expo-web-browser';
import { makeRedirectUri, useAuthRequest } from 'expo-auth-session';
import { Button, Platform } from 'react-native';

/* @info <strong>Web only:</strong> This method should be invoked on the page that the auth popup gets redirected to on web, it'll ensure that authentication is completed properly. On native this does nothing. */
WebBrowser.maybeCompleteAuthSession();
/* @end */

const discovery = {
  authorizationEndpoint: 'https://api.imgur.com/oauth2/authorize',
  tokenEndpoint: 'https://api.imgur.com/oauth2/token',
};

export default function App() {
  // Request
  const [request, response, promptAsync] = useAuthRequest(
    {
      clientId: 'CLIENT_ID',
      clientSecret: 'CLIENT_SECRET',
      redirectUri: makeRedirectUri({
        /* @info The URI <code>[scheme]://</code> to be used. If undefined, the <code>scheme</code> property of your app.json or app.config.js will be used instead. */
        scheme: 'your.app',
        /* @end */
      }),
      // imgur requires an empty array
      scopes: [],
    },
    discovery
  );

  React.useEffect(() => {
    if (response?.type === 'success') {
      /* @info Exchange the code for an access token in a server. */
      const { code } = response.params;
      /* @end */
    }
  }, [response]);

  return (
    <Button
      /* @info Disable the button until the request is loaded asynchronously. */
      disabled={!request}
      /* @end */
      title="Login"
      onPress={() => {
        /* @info Prompt the user to authenticate in a user interaction or web browsers will block it. */
        promptAsync();
        /* @end */
      }}
    />
  );
}
```

</Tab>

</Tabs>
</Box>
{/* End Imgur */}

<Box
  name="Keycloak"
  image={ASSETS.keycloak}
>

| Website | Provider | PKCE     | Auto Discovery |
| ------- | -------- | -------- | -------------- |
| -       | OpenID   | Required | Available      |

{/* prettier-ignore */}
```tsx Keycloak Example
import * as React from 'react';
import * as WebBrowser from 'expo-web-browser';
import { makeRedirectUri, useAuthRequest, useAutoDiscovery } from 'expo-auth-session';
import { Button, Text, View } from 'react-native';

WebBrowser.maybeCompleteAuthSession();

export default function App() {
  /* @info If the provider supports auto discovery then you can pass an issuer to the `useAutoDiscovery` hook to fetch the discovery document. */
  const discovery = useAutoDiscovery('https://YOUR_KEYCLOAK/realms/YOUR_REALM');
  /* @end */

// Create and load an auth request
  const [request, result, promptAsync] = useAuthRequest(
    {
      clientId: 'YOUR_CLIENT_NAME',
      /* @info After a user finishes authenticating, the server will redirect them to this URI. Learn more about <a href="../../guides/linking/">linking here</a>. */
      redirectUri: makeRedirectUri({
        scheme: 'YOUR_SCHEME'
      }),
      /* @end */
      scopes: ['openid', 'profile'],
    },
    discovery
  );

  return (
    <View style={{ flex: 1, justifyContent: 'center', alignItems: 'center' }}>
      <Button title="Login!" disabled={!request} onPress={() => promptAsync()} />
      {result && <Text>{JSON.stringify(result, null, 2)}</Text>}
    </View>
  );
}
```

</Box>
{/* End Keycloak */}

<Box
  name="Okta"
  createUrl="https://developer.okta.com/signup"
  image={ASSETS.okta}
>

| Website                          | Provider | PKCE      | Auto Discovery |
| -------------------------------- | -------- | --------- | -------------- |
| [Sign-up][c-okta] > Applications | OpenID   | Supported | Available      |

[c-okta]: https://developer.okta.com/signup/

- You cannot define a custom `redirectUri`, Okta will provide you with one.

<Tabs tabs={["Auth Code"]}>
<Tab>

{/* prettier-ignore */}
```tsx
import * as React from 'react';
import * as WebBrowser from 'expo-web-browser';
import { makeRedirectUri, useAuthRequest, useAutoDiscovery } from 'expo-auth-session';
import { Button, Platform } from 'react-native';

/* @info <strong>Web only:</strong> This method should be invoked on the page that the auth popup gets redirected to on web, it'll ensure that authentication is completed properly. On native this does nothing. */
WebBrowser.maybeCompleteAuthSession();
/* @end */

export default function App() {
  // Endpoint
  const discovery = useAutoDiscovery('https://<OKTA_DOMAIN>.com/oauth2/default');
  // Request
  const [request, response, promptAsync] = useAuthRequest(
    {
      clientId: 'CLIENT_ID',
      scopes: ['openid', 'profile'],
      redirectUri: makeRedirectUri({
        native: 'com.okta.<OKTA_DOMAIN>:/callback',
      }),
    },
    discovery
  );

  React.useEffect(() => {
    if (response?.type === 'success') {
      /* @info Exchange the code for an access token in a server. */
      const { code } = response.params;
      /* @end */
    }
  }, [response]);

  return (
    <Button
      /* @info Disable the button until the request is loaded asynchronously. */
      disabled={!request}
      /* @end */
      title="Login"
      onPress={() => {
        /* @info Prompt the user to authenticate in a user interaction or web browsers will block it. */
        promptAsync();
        /* @end */
      }}
    />
  );
}
```

</Tab>

</Tabs>
</Box>
{/* End Okta */}

<Box
  name="Reddit"
  createUrl="https://www.reddit.com/prefs/apps"
  image={ASSETS.reddit}
>

| Website                     | Provider  | PKCE      | Auto Discovery |
| --------------------------- | --------- | --------- | -------------- |
| [Get Your Config][c-reddit] | OAuth 2.0 | Supported | Not Available  |

[c-reddit]: https://www.reddit.com/prefs/apps

- Provider only allows one redirect URI per app. You'll need an individual app for every method you want to use:
  - Standalone / development build: `com.your.app://*`
  - Web: `https://yourwebsite.com/*`
- The `redirectUri` requires 2 slashes (`://`).

<Tabs tabs={["Auth Code"]}>

<Tab>

{/* prettier-ignore */}
```tsx
import * as React from 'react';
import * as WebBrowser from 'expo-web-browser';
import { makeRedirectUri, useAuthRequest } from 'expo-auth-session';
import { Button } from 'react-native';

/* @info <strong>Web only:</strong> This method should be invoked on the page that the auth popup gets redirected to on web, it'll ensure that authentication is completed properly. On native this does nothing. */
WebBrowser.maybeCompleteAuthSession();
/* @end */

// Endpoint
const discovery = {
  authorizationEndpoint: 'https://www.reddit.com/api/v1/authorize.compact',
  tokenEndpoint: 'https://www.reddit.com/api/v1/access_token',
};

export default function App() {
  const [request, response, promptAsync] = useAuthRequest(
    {
      clientId: 'CLIENT_ID',
      scopes: ['identity'],
      redirectUri: makeRedirectUri({
        native: 'your.app://redirect',
      }),
    },
    discovery
  );

  React.useEffect(() => {
    if (response?.type === 'success') {
      /* @info Exchange the code for an access token in a server. */
      const { code } = response.params;
      /* @end */
    }
  }, [response]);

  return (
    <Button
      /* @info Disable the button until the request is loaded asynchronously. */
      disabled={!request}
      /* @end */
      title="Login"
      onPress={() => {
        /* @info Prompt the user to authenticate in a user interaction or web browsers will block it. */
        promptAsync();
        /* @end */
      }}
    />
  );
}
```

</Tab>

</Tabs>
</Box>
{/* End Reddit */}

<Box
  name="Slack"
  createUrl="https://api.slack.com/apps"
  image={ASSETS.slack}
>

| Website                    | Provider  | PKCE      | Auto Discovery |
| -------------------------- | --------- | --------- | -------------- |
| [Get Your Config][c-slack] | OAuth 2.0 | Supported | Not Available  |

[c-slack]: https://api.slack.com/apps

- The `redirectUri` requires 2 slashes (`://`).
- `redirectUri` can be defined under the "OAuth & Permissions" section of the website.
- `clientId` and `clientSecret` can be found in the **"App Credentials"** section.
- Scopes must be joined with ':' so just create one long string.
- Navigate to the **"Scopes"** section to enable scopes.
- `revocationEndpoint` is not available.

<Tabs tabs={["Auth Code"]}>

<Tab>

{/* prettier-ignore */}
```tsx
import * as React from 'react';
import * as WebBrowser from 'expo-web-browser';
import { makeRedirectUri, useAuthRequest } from 'expo-auth-session';
import { Button } from 'react-native';

/* @info <strong>Web only:</strong> This method should be invoked on the page that the auth popup gets redirected to on web, it'll ensure that authentication is completed properly. On native this does nothing. */
WebBrowser.maybeCompleteAuthSession();
/* @end */

// Endpoint
const discovery = {
  authorizationEndpoint: 'https://slack.com/oauth/authorize',
  tokenEndpoint: 'https://slack.com/api/oauth.access',
};

export default function App() {
  const [request, response, promptAsync] = useAuthRequest(
    {
      clientId: 'CLIENT_ID',
      scopes: ['emoji:read'],
      redirectUri: makeRedirectUri({
        /* @info The URI <code>[scheme]://</code> to be used. If undefined, the <code>scheme</code> property of your app.json or app.config.js will be used instead. */
        scheme: 'your.app'
        /* @end */
      }),
    },
    discovery
  );

  React.useEffect(() => {
    if (response?.type === 'success') {
      /* @info Exchange the code for an access token in a server. */
      const { code } = response.params;
      /* @end */
    }
  }, [response]);

  return (
    <Button
      /* @info Disable the button until the request is loaded asynchronously. */
      disabled={!request}
      /* @end */
      title="Login"
      onPress={() => {
        /* @info Prompt the user to authenticate in a user interaction or web browsers will block it. */
        promptAsync();
        /* @end */
      }}
    />
  );
}
```

</Tab>

</Tabs>
</Box>
{/* End Slack */}

<Box
  name="Spotify"
  createUrl="https://developer.spotify.com/dashboard/applications"
  image={ASSETS.spotify}
>

| Website                      | Provider  | PKCE      | Auto Discovery |
| ---------------------------- | --------- | --------- | -------------- |
| [Get Your Config][c-spotify] | OAuth 2.0 | Supported | Not Available  |

[c-spotify]: https://developer.spotify.com/dashboard/applications

- Setup your redirect URIs: Your project > Edit Settings > Redirect URIs (be sure to save after making changes).
  - _Web dev_: `https://localhost:19006`
    - Important: Ensure there's no slash at the end of the URL unless manually changed in the app code with `makeRedirectUri({ path: '/' })`.
    - Run `expo start --web --https` to run with **https**, auth won't work otherwise.
  - _Standalone / development build_: `your-scheme://`
    - Scheme should be specified in app.json `expo.scheme: 'your-scheme'`, then added to the app code with `makeRedirectUri({ native: 'your-scheme://' })`)
  - _Web production_: `https://yourwebsite.com`
    - Set this to whatever your deployed website URL is.
- Learn more about the [Spotify API](https://developer.spotify.com/documentation/web-api/).

<Tabs tabs={["Auth Code"]}>
<Tab>

{/* prettier-ignore */}
```tsx
import * as React from 'react';
import * as WebBrowser from 'expo-web-browser';
import { makeRedirectUri, useAuthRequest } from 'expo-auth-session';
import { Button } from 'react-native';

/* @info <strong>Web only:</strong> This method should be invoked on the page that the auth popup gets redirected to on web, it'll ensure that authentication is completed properly. On native this does nothing. */
WebBrowser.maybeCompleteAuthSession();
/* @end */

// Endpoint
const discovery = {
  authorizationEndpoint: 'https://accounts.spotify.com/authorize',
  tokenEndpoint: 'https://accounts.spotify.com/api/token',
};

export default function App() {
  const [request, response, promptAsync] = useAuthRequest(
    {
      clientId: 'CLIENT_ID',
      scopes: ['user-read-email', 'playlist-modify-public'],
      // To follow the "Authorization Code Flow" to fetch token after authorizationEndpoint
      // this must be set to false
      usePKCE: false,
      redirectUri: makeRedirectUri({
        /* @info The URI <code>[scheme]://</code> to be used. If undefined, the <code>scheme</code> property of your app.json or app.config.js will be used instead. */
        scheme: 'your.app'
        /* @end */
      }),
    },
    discovery
  );

  React.useEffect(() => {
    if (response?.type === 'success') {
      /* @info Exchange the code for an access token in a server. */
      const { code } = response.params;
      /* @end */
    }
  }, [response]);

  return (
    <Button
      /* @info Disable the button until the request is loaded asynchronously. */
      disabled={!request}
      /* @end */
      title="Login"
      onPress={() => {
        /* @info Prompt the user to authenticate in a user interaction or web browsers will block it. */
        promptAsync();
        /* @end */
      }}
    />
  );
}
```

</Tab>

</Tabs>
</Box>
{/* End Spotify */}

<Box
  name="Strava"
  createUrl="https://www.strava.com/settings/api"
  image={ASSETS.strava}
>

| Website                     | Provider  | PKCE      | Auto Discovery |
| --------------------------- | --------- | --------- | -------------- |
| [Get Your Config][c-strava] | OAuth 2.0 | Supported | Not Available  |

[c-strava]: https://www.strava.com/settings/api

- Learn more about the [Strava API](http://developers.strava.com/docs/reference/).
- The "Authorization Callback Domain" refers to the final path component of your redirect URI. Ex: In the URI `com.bacon.myapp://redirect` the domain would be `redirect`.
- No Implicit auth flow is provided by Strava.

<Tabs tabs={["Auth Code"]}>
<Tab>

{/* prettier-ignore */}
```tsx
import * as React from 'react';
import * as WebBrowser from 'expo-web-browser';
import { makeRedirectUri, useAuthRequest } from 'expo-auth-session';
import { Button } from 'react-native';

/* @info <strong>Web only:</strong> This method should be invoked on the page that the auth popup gets redirected to on web, it'll ensure that authentication is completed properly. On native this does nothing. */
WebBrowser.maybeCompleteAuthSession();
/* @end */

// Endpoint
const discovery = {
  authorizationEndpoint: 'https://www.strava.com/oauth/mobile/authorize',
  tokenEndpoint: 'https://www.strava.com/oauth/token',
  revocationEndpoint: 'https://www.strava.com/oauth/deauthorize',
};

export default function App() {
  const [request, response, promptAsync] = useAuthRequest(
    {
      clientId: 'CLIENT_ID',
      scopes: ['activity:read_all'],
      redirectUri: makeRedirectUri({
        // the "redirect" must match your "Authorization Callback Domain" in the Strava dev console.
        native: 'your.app://redirect',
      }),
    },
    discovery
  );

  React.useEffect(() => {
    if (response?.type === 'success') {
      /* @info Exchange the code for an access token in a server. */
      const { code } = response.params;
      /* @end */
    }
  }, [response]);

  return (
    <Button
      /* @info Disable the button until the request is loaded asynchronously. */
      disabled={!request}
      /* @end */
      title="Login"
      onPress={() => {
        /* @info Prompt the user to authenticate in a user interaction or web browsers will block it. */
        promptAsync();
        /* @end */
      }}
    />
  );
}
```

Strava doesn't provide an implicit auth flow, you should send the code to a server or serverless function to perform the access token exchange.
For **debugging** purposes, you can perform the exchange client-side using the following method:

{/* prettier-ignore */}
```tsx
const { accessToken } = await AuthSession.exchangeCodeAsync(
  {
    clientId: request?.clientId,
    redirectUri,
    code: result.params.code,
    extraParams: {
      // You must use the extraParams variation of clientSecret.
      // Never store your client secret on the client.
      client_secret: 'CLIENT_SECRET',
    },
  },
  { tokenEndpoint: 'https://www.strava.com/oauth/token' }
);
```

</Tab>
</Tabs>
</Box>
{/* End Strava */}

<Box
  name="Twitch"
  createUrl="https://dev.twitch.tv/console/apps/create"
  image={ASSETS.twitch}
>

| Website                     | Provider | PKCE      | Auto Discovery | Scopes           |
| --------------------------- | -------- | --------- | -------------- | ---------------- |
| [Get your Config][c-twitch] | OAuth    | Supported | Not Available  | [Info][s-twitch] |

[c-twitch]: https://dev.twitch.tv/console/apps/create
[s-twitch]: https://dev.twitch.tv/docs/authentication#scopes

- You will need to enable 2FA on your Twitch account to create an application.

<Tabs tabs={["Auth Code"]}>

<Tab>

{/* prettier-ignore */}
```tsx
import * as React from 'react';
import * as WebBrowser from 'expo-web-browser';
import { makeRedirectUri, useAuthRequest } from 'expo-auth-session';
import { Button } from 'react-native';

/* @info <strong>Web only:</strong> This method should be invoked on the page that the auth popup gets redirected to on web, it'll ensure that authentication is completed properly. On native this does nothing. */
WebBrowser.maybeCompleteAuthSession();
/* @end */

// Endpoint
const discovery = {
  authorizationEndpoint: 'https://id.twitch.tv/oauth2/authorize',
  tokenEndpoint: 'https://id.twitch.tv/oauth2/token',
  revocationEndpoint: 'https://id.twitch.tv/oauth2/revoke',
};

export default function App() {
  const [request, response, promptAsync] = useAuthRequest(
    {
      clientId: 'CLIENT_ID',
      redirectUri: makeRedirectUri({
        /* @info The URI <code>[scheme]://</code> to be used. If undefined, the <code>scheme</code> property of your app.json or app.config.js will be used instead. */
        scheme: 'your.app'
        /* @end */
      }),
      scopes: ['user:read:email', 'analytics:read:games'],
    },
    discovery
  );

  React.useEffect(() => {
    if (response?.type === 'success') {
      /* @info Exchange the code for an access token in a server. */
      const { code } = response.params;
      /* @end */
    }
  }, [response]);

  return (
    <Button
      /* @info Disable the button until the request is loaded asynchronously. */
      disabled={!request}
      /* @end */
      title="Login"
      onPress={() => {
        /* @info Prompt the user to authenticate in a user interaction or web browsers will block it. */
        promptAsync();
        /* @end */
      }}
    />
  );
}
```

</Tab>

</Tabs>
</Box>
{/* End Twitch */}

<Box
  name="Twitter"
  createUrl="https://developer.twitter.com/en/portal/projects/new"
  image={ASSETS.twitter}
>

| Website                      | Provider | PKCE      | Auto Discovery | Scopes            |
| ---------------------------- | -------- | --------- | -------------- | ----------------- |
| [Get your Config][c-twitter] | OAuth    | Supported | Not Available  | [Info][s-twitter] |

[c-twitter]: https://developer.twitter.com/en/portal/projects/new
[s-twitter]: https://developer.twitter.com/en/docs/authentication/oauth-2-0/authorization-code

- You will need to be approved by Twitter support before you can use the Twitter v2 API.
- Web does not appear to work, the Twitter authentication website appears to block the popup, causing the `response` of `useAuthRequest` to always be `{type: 'dismiss'}`.
- Example redirects:
  - Standalone / development build: `com.your.app://`
  - Web (dev `expo start --https`): `https://localhost:19006` (no ending slash)
- The `redirectUri` requires 2 slashes (`://`).

<Tabs tabs={["Auth Code"]}>

<Tab>

{/* prettier-ignore */}
```tsx
import * as React from 'react';
import * as WebBrowser from 'expo-web-browser';
import { makeRedirectUri, useAuthRequest } from 'expo-auth-session';
import { Button, Platform } from 'react-native';

/* @info <strong>Web only:</strong> This method should be invoked on the page that the auth popup gets redirected to on web, it'll ensure that authentication is completed properly. On native this does nothing. */
WebBrowser.maybeCompleteAuthSession();
/* @end */

// Endpoint
const discovery = {
  authorizationEndpoint: "https://twitter.com/i/oauth2/authorize",
  tokenEndpoint: "https://twitter.com/i/oauth2/token",
  revocationEndpoint: "https://twitter.com/i/oauth2/revoke",
};

export default function App() {
  const [request, response, promptAsync] = useAuthRequest(
    {
      clientId: 'CLIENT_ID',
      redirectUri: makeRedirectUri({
        /* @info The URI <code>[scheme]://</code> to be used. If undefined, the <code>scheme</code> property of your app.json or app.config.js will be used instead. */
        scheme: 'your.app',
        /* @end */
      }),
      usePKCE: true,
      scopes: [
        "tweet.read",
      ],
    },
    discovery
  );

  React.useEffect(() => {
    if (response?.type === 'success') {
      /* @info Exchange the code for an access token in a server. */
      const { code } = response.params;
      /* @end */
    }
  }, [response]);

  return (
    <Button
      /* @info Disable the button until the request is loaded asynchronously. */
      disabled={!request}
      /* @end */
      title="Login"
      onPress={() => {
        /* @info Prompt the user to authenticate in a user interaction or web browsers will block it. */
        promptAsync();
        /* @end */
      }}
    />
  );
}
```

</Tab>
</Tabs>
</Box>
{/* End Twitter */}

<Box
  name="Uber"
  createUrl="https://developer.uber.com/docs/riders/guides/authentication/introduction"
  image={ASSETS.uber}
>

| Website                   | Provider  | PKCE      | Auto Discovery |
| ------------------------- | --------- | --------- | -------------- |
| [Get Your Config][c-uber] | OAuth 2.0 | Supported | Not Available  |

[c-uber]: https://developer.uber.com/docs/riders/guides/authentication/introduction

- The `redirectUri` requires 2 slashes (`://`).
- `scopes` can be difficult to get approved.

<Tabs tabs={["Auth Code"]}>

<Tab>

{/* prettier-ignore */}
```tsx
import * as React from 'react';
import * as WebBrowser from 'expo-web-browser';
import { makeRedirectUri, useAuthRequest } from 'expo-auth-session';
import { Button } from 'react-native';

/* @info <strong>Web only:</strong> This method should be invoked on the page that the auth popup gets redirected to on web, it'll ensure that authentication is completed properly. On native this does nothing. */
WebBrowser.maybeCompleteAuthSession();
/* @end */

// Endpoint
const discovery = {
  authorizationEndpoint: 'https://login.uber.com/oauth/v2/authorize',
  tokenEndpoint: 'https://login.uber.com/oauth/v2/token',
  revocationEndpoint: 'https://login.uber.com/oauth/v2/revoke',
};

export default function App() {
  const [request, response, promptAsync] = useAuthRequest(
    {
      clientId: 'CLIENT_ID',
      scopes: ['profile', 'delivery'],
      redirectUri: makeRedirectUri({
        /* @info The URI <code>[scheme]://</code> to be used. If undefined, the <code>scheme</code> property of your app.json or app.config.js will be used instead. */
        scheme: 'your.app'
        /* @end */
      }),
    },
    discovery
  );

  React.useEffect(() => {
    if (response?.type === 'success') {
      /* @info Exchange the code for an access token in a server. */
      const { code } = response.params;
      /* @end */
    }
  }, [response]);

  return (
    <Button
      /* @info Disable the button until the request is loaded asynchronously. */
      disabled={!request}
      /* @end */
      title="Login"
      onPress={() => {
        /* @info Prompt the user to authenticate in a user interaction or web browsers will block it. */
        promptAsync();
        /* @end */
      }}
    />
  );
}
```

</Tab>

</Tabs>
</Box>
{/* End Uber */}

{/* End Guides */}

## Redirect URI patterns

Here are a few examples of some common redirect URI patterns you may end up using.

### Standalone / development build

> `yourscheme://path`

In some cases there will be anywhere between 1 to 3 slashes (`/`).

- **Environment:**

  - Bare workflow
    - `npx expo prebuild`
  - Standalone builds in the App or Play Store or testing locally
    - Android: `eas build` or `npx expo run:android`
    - iOS: `eas build` or `npx expo run:ios`

- **Create:** Use `AuthSession.makeRedirectUri({ native: '<YOUR_URI>' })` to select native when running in the correct environment.
  - `your.app://redirect` -> `makeRedirectUri({ scheme: 'your.app', path: 'redirect' })`
  - `your.app:///` -> `makeRedirectUri({ scheme: 'your.app', isTripleSlashed: true })`
  - `your.app:/authorize` -> `makeRedirectUri({ native: 'your.app:/authorize' })`
  - `your.app://auth?foo=bar` -> `makeRedirectUri({ scheme: 'your.app', path: 'auth', queryParams: { foo: 'bar' } })`
  - `exp://u.expo.dev/[project-id]?channel-name=[channel-name]&runtime-version=[runtime-version]` -> `makeRedirectUri()`
  - This link can often be created automatically but we recommend you define the `scheme` property at least. The entire URL can be overridden in custom apps by passing the `native` property. Often this will be used for providers like Google or Okta which require you to use a custom native URI redirect. You can add, list, and open URI schemes using `npx uri-scheme`.
  - If you change the `expo.scheme` after ejecting then you'll need to use the `expo apply` command to apply the changes to your native project, then rebuild them (`yarn ios`, `yarn android`).
- **Usage:** `promptAsync({ redirectUri })`

## Improving user experience

The "login flow" is an important thing to get right, in a lot of cases this is where the user will _commit_ to using your app again. A bad experience can cause users to give up on your app before they've really gotten to use it.

Here are a few tips you can use to make authentication quick, easy, and secure for your users!

### Warming the browser

On Android you can optionally warm up the web browser before it's used. This allows the browser app to pre-initialize itself in the background. Doing this can significantly speed up prompting the user for authentication.

{/* prettier-ignore */}
```tsx
import * as React from 'react';
import * as WebBrowser from 'expo-web-browser';

function App() {
  React.useEffect(() => {
    /* @info <strong>Android only:</strong> Start loading the default browser app in the background to improve transition time. */
    WebBrowser.warmUpAsync();
    /* @end */

    return () => {
      /* @info <strong>Android only:</strong> Cool down the browser when the component unmounts to help improve memory on low-end Android devices. */
      WebBrowser.coolDownAsync();
      /* @end */
    };
  }, []);

  // Do authentication ...
}
```

### Implicit login

Because there was no secure way to do this to store client secrets in your app bundle, historically, many providers have offered an "Implicit flow" which enables you to request an access token without the client secret. **This is no longer recommended** due to inherent security risks, including the risk of access token injection. Instead, most providers now support the authorization code with PKCE (Proof Key for Code Exchange) extension to securely exchange an authorization code for an access token within your client app code. Learn more about [transitioning from Implicit flow to authorization code with PKCE](https://oauth.net/2/grant-types/implicit/).

`expo-auth-session` still supports Implicit flow for legacy code purposes. Below is an example implementation of the Implicit flow.


{/* prettier-ignore */}
```tsx
import * as React from 'react';
import * as WebBrowser from 'expo-web-browser';
import { makeRedirectUri, useAuthRequest, ResponseType } from 'expo-auth-session';

/* @info <strong>Web only:</strong> This method should be invoked on the page that the auth popup gets redirected to on web, it'll ensure that authentication is completed properly. On native this does nothing. */
WebBrowser.maybeCompleteAuthSession();
/* @end */

// Endpoint
const discovery = {
  authorizationEndpoint: 'https://accounts.spotify.com/authorize',
};

function App() {
  const [request, response, promptAsync] = useAuthRequest(
    {
      /* @info Request that the server returns an <code>access_token</code>, not all providers support this. */
      responseType: ResponseType.Token,
      /* @end */
      clientId: 'CLIENT_ID',
      scopes: ['user-read-email', 'playlist-modify-public'],
      redirectUri: makeRedirectUri({
        /* @info The URI <code>[scheme]://</code> to be used. If undefined, the <code>scheme</code> property of your app.json or app.config.js will be used instead. */
        scheme: 'your.app'
        /* @end */
      }),
    },
    discovery
  );

  React.useEffect(() => {
    if (response && response.type === 'success') {
      /* @info You can use this access token to make calls into the Spotify API. */
      const token = response.params.access_token;
      /* @end */
    }
  }, [response]);

  return <Button disabled={!request} onPress={() => promptAsync()} title="Login" />;
}
```

### Storing data

On native platforms like iOS, and Android you can secure things like access tokens locally using a package called [`expo-secure-store`](/versions/latest/sdk/securestore) (This is different to `AsyncStorage` which is not secure). This package provides native access to [keychain services](https://developer.apple.com/documentation/security/keychain_services) on iOS and encrypted [`SharedPreferences`](https://developer.android.com/training/basics/data-storage/shared-preferences.html) on Android. There is no web equivalent to this functionality.

You can store your authentication results and rehydrate them later to avoid having to prompt the user to login again.

{/* prettier-ignore */}
```tsx
import * as SecureStore from 'expo-secure-store';

const MY_SECURE_AUTH_STATE_KEY = 'MySecureAuthStateKey';

function App() {
  const [, response] = useAuthRequest({});

  React.useEffect(() => {
    if (response && response.type === 'success') {
      const auth = response.params;
      const storageValue = JSON.stringify(auth);

      if (Platform.OS !== 'web') {
        // Securely store the auth on your device
        SecureStore.setItemAsync(MY_SECURE_AUTH_STATE_KEY, storageValue);
      }
    }
  }, [response]);

  // More login code...
}
```

[userinfo]: https://openid.net/specs/openid-connect-core-1_0.html#UserInfo
[provider-meta]: https://openid.net/specs/openid-connect-discovery-1_0.html#ProviderMetadata
[oidc-dcr]: https://openid.net/specs/openid-connect-discovery-1_0.html#OpenID.Registration
[oidc-autherr]: https://openid.net/specs/openid-connect-core-1_0.html#AuthError
[oidc-authreq]: https://openid.net/specs/openid-connect-core-1_0.html#AuthorizationRequest<|MERGE_RESOLUTION|>--- conflicted
+++ resolved
@@ -15,12 +15,8 @@
 - Create redirects with `AuthSession.makeRedirectUri()` this does a lot of the heavy lifting involved with universal platform support. Behind the scenes, it uses `expo-linking`.
 - Build requests using `AuthSession.useAuthRequest()`, the hook allows for async setup which means mobile browsers won't block the authentication.
 - Be sure to disable the prompt until `request` is defined.
-<<<<<<< HEAD
-- You can only invoke `promptAsync` in a user-interaction on web.
+- You can only invoke `promptAsync` in user interaction on the web.
 - Expo Go cannot be used for local development and testing of OAuth or OpenID Connect-enabled apps due to the inability to customize your app scheme. You can instead use a [Development Build](/develop/development-builds/introduction/), which enables an Expo Go-like development experience and supports OAuth redirects back to your app after login in a manner that works just like it would in production.
-=======
-- You can only invoke `promptAsync` in user interaction on the web.
->>>>>>> f00d7326
 
 ## Guides
 
