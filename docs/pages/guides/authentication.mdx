--- conflicted
+++ resolved
@@ -23,11 +23,7 @@
 
 <Grid>
   <GridItem title="IdentityServer 4" protocol={['OAuth 2', 'OpenID']} image={ASSETS.id4} />
-<<<<<<< HEAD
-  <GridItem title="Keycloak" protocol={['OAuth 2', 'OpenID']} image={ASSETS.keycloak} />
-=======
   <GridItem title="Asgardeo" protocol={['OAuth 2', 'OpenID']} image={ASSETS.asgardeo} />
->>>>>>> 2e81c221
   <GridItem title="Azure" protocol={['OAuth 2', 'OpenID']} image={ASSETS.azure} />
   <GridItem
     title="Apple"
@@ -64,6 +60,7 @@
     image={ASSETS.google}
   />
   <GridItem title="Imgur" protocol={['OAuth 2']} image={ASSETS.imgur} />
+  <GridItem title="Keycloak" protocol={['OAuth 2', 'OpenID']} image={ASSETS.keycloak} />
   <GridItem title="Okta" protocol={['OAuth 2', 'OpenID']} image={ASSETS.okta} />
   <GridItem title="Reddit" protocol={['OAuth 2']} image={ASSETS.reddit} />
   <GridItem title="Slack" protocol={['OAuth 2']} image={ASSETS.slack} />
@@ -133,55 +130,6 @@
 {/* End IdentityServer 4 */}
 
 <Box
-<<<<<<< HEAD
-  name="Keycloak"
-  image={ASSETS.keycloak}
->
-
-| Website                  | Provider | PKCE     | Auto Discovery |
-| ------------------------ | -------- | -------- | -------------- |
-| - | OpenID   | Required | Available      |
-
-{/* prettier-ignore */}
-```tsx Keycloak Example
-import * as React from 'react';
-import * as WebBrowser from 'expo-web-browser';
-import { makeRedirectUri, useAuthRequest, useAutoDiscovery } from 'expo-auth-session';
-import { Button, Text, View } from 'react-native';
-
-WebBrowser.maybeCompleteAuthSession();
-
-export default function App() {
-  /* @info If the provider supports auto discovery then you can pass an issuer to the `useAutoDiscovery` hook to fetch the discovery document. */
-  const discovery = useAutoDiscovery('https://YOUR_KEYCLOAK/realms/YOUR_REALM');
-  /* @end */
-  
-// Create and load an auth request
-  const [request, result, promptAsync] = useAuthRequest(
-    {
-      clientId: 'YOUR_CLIENT_NAME',
-      /* @info After a user finishes authenticating, the server will redirect them to this URI. Learn more about <a href="../../guides/linking/">linking here</a>. */
-      redirectUri: makeRedirectUri({
-        scheme: 'YOUR_SCHEME'
-      }),
-      /* @end */
-      scopes: ['openid', 'profile'],
-    },
-    discovery
-  );
-
-  return (
-    <View style={{ flex: 1, justifyContent: 'center', alignItems: 'center' }}>
-      <Button title="Login!" disabled={!request} onPress={() => promptAsync()} />
-      {result && <Text>{JSON.stringify(result, null, 2)}</Text>}
-    </View>
-  );
-}
-```
-
-</Box>
-{/* End Keycloak */}
-=======
   name="Asgardeo"
   createUrl="https://wso2.com/asgardeo/docs/guides/#developer-guide"
   image={ASSETS.asgardeo}
@@ -392,7 +340,6 @@
 </Tabs>
 </Box>
 {/* End Asgardeo */}
->>>>>>> 2e81c221
 
 <Box
   name="Azure"
@@ -1419,6 +1366,55 @@
 {/* End Imgur */}
 
 <Box
+  name="Keycloak"
+  image={ASSETS.keycloak}
+>
+
+| Website                  | Provider | PKCE     | Auto Discovery |
+| ------------------------ | -------- | -------- | -------------- |
+| - | OpenID   | Required | Available      |
+
+{/* prettier-ignore */}
+```tsx Keycloak Example
+import * as React from 'react';
+import * as WebBrowser from 'expo-web-browser';
+import { makeRedirectUri, useAuthRequest, useAutoDiscovery } from 'expo-auth-session';
+import { Button, Text, View } from 'react-native';
+
+WebBrowser.maybeCompleteAuthSession();
+
+export default function App() {
+  /* @info If the provider supports auto discovery then you can pass an issuer to the `useAutoDiscovery` hook to fetch the discovery document. */
+  const discovery = useAutoDiscovery('https://YOUR_KEYCLOAK/realms/YOUR_REALM');
+  /* @end */
+  
+// Create and load an auth request
+  const [request, result, promptAsync] = useAuthRequest(
+    {
+      clientId: 'YOUR_CLIENT_NAME',
+      /* @info After a user finishes authenticating, the server will redirect them to this URI. Learn more about <a href="../../guides/linking/">linking here</a>. */
+      redirectUri: makeRedirectUri({
+        scheme: 'YOUR_SCHEME'
+      }),
+      /* @end */
+      scopes: ['openid', 'profile'],
+    },
+    discovery
+  );
+
+  return (
+    <View style={{ flex: 1, justifyContent: 'center', alignItems: 'center' }}>
+      <Button title="Login!" disabled={!request} onPress={() => promptAsync()} />
+      {result && <Text>{JSON.stringify(result, null, 2)}</Text>}
+    </View>
+  );
+}
+```
+
+</Box>
+{/* End Keycloak */}
+
+<Box
   name="Okta"
   createUrl="https://developer.okta.com/signup"
   image={ASSETS.okta}
