--- conflicted
+++ resolved
@@ -58,15 +58,11 @@
 
 Now that we have the basic monorepo structure set up, let's add our first app. Before we can create our app, we have to create the **apps/** folder. This folder can contain all separate apps or websites that belong to this monorepo. Inside this **apps/** folder, we can create a subfolder that contains the actual Expo app. 
 
-<<<<<<< HEAD
 <Terminal cmd={["$ yarn create expo-app apps/cool-app"]} cmdCopy="yarn create expo-app apps/cool-app" />
-=======
-<Terminal cmd={["$ expo init apps/cool-app"]} />
->>>>>>> 4b86b89e
 
 > If you have an existing app, you can copy all those files inside a subfolder.
 
-After copying or creating the first app, run `yarn install` to check for common warnings.
+After copying or creating the first app, run `yarn` to check for common warnings.
 
 #### Modify the Metro config
 
