--- conflicted
+++ resolved
@@ -31,12 +31,8 @@
 1. [Sign up for Sentry](https://sentry.io/signup/) (it's free), and create a project in your Dashboard. Take note of your **organization name**, **project name**, and **`DSN`**; you'll need them later.
 
    - **organization name** is available in your `Organization settings` tab
-   - **project name** is available in your project's `Settings` > `General Settings` tab
-<<<<<<< HEAD
-   - **`DSN`** is avalable in your project's `Settings` > `Projects` > `Client Keys (DSN)` tab
-=======
-   - **`DSN`** is available in your project's `Settings` > `Client Keys` tab
->>>>>>> 6147a9c5
+   - **project name** is available in your project's `Settings` > `Projects` tab (find it in the list)
+   - **`DSN`** is avalable in your project's `Settings` > `Projects` > **Project name** > `Client Keys (DSN)` tab
 
 2. Go to the [Sentry API section](https://sentry.io/settings/account/api/auth-tokens/), and create an **auth token**. The token requires the scopes: `org:read`, `project:releases`, and `project:write`. Save this, too.
 
