--- conflicted
+++ resolved
@@ -5,92 +5,70 @@
 
 import { Terminal } from '~/ui/components/Snippet';
 
-> Are you using [EAS Build](/build/introduction/)? The [EAS Build documentation about environment variables build secrets](/build-reference/variables.md) explains how to work with sensitive values that you would not include in your source code and Git repository. It also explains how to set environment variables for build profiles.
+Environment variables are key-value pairs configured outside your source code that allow your app to behave differently depending on the environment. For example, you can enable or disable certain features when building a testing version of your app, or you can switch to a different API endpoint when building for production.
 
-Environment variables are global values that are defined in your system. Without these variables, your operating system wouldn't know what to do when you execute a command like `npx expo start`. Under the hood, it uses the [`PATH`](http://www.linfo.org/path_env_var.html) variable to fetch a list of directories to search for the `expo` executable. Environment variables are always strings.
+> Are you using [EAS Build](/build/introduction/)? The EAS Build documentation on [environment variables and build secrets](/build-reference/variables.md) explains how to work with sensitive values that you would not include in your source code and Git repository. It also explains how to set environment variables for build profiles.
 
-Because they are defined globally, these variables are useful to change the behavior of code _without changing the code itself_. Just like your system behaving _differently_ when adding directories to the `PATH` variable, you can implement these in your React Native app as well. For example, you can enable or disable certain features when building a testing version of your app, or you can switch to a different API endpoint when building for production.
+## Using the `extra` field
 
-<<<<<<< HEAD
-Because they are defined globally, these variables are useful to change the behavior of code _without changing the code itself_. Just like your system behaving "differently" when adding directories to the `PATH` variable, you can implement these in your Expo app as well. For example, you can enable or disable certain features when building a test version of your app, or you can switch to a different API endpoint when building for production.
-
-### Using `Constants.expoConfig.extra`
-
-In your project's app config (**app.json**/**app.config.js**), you can add keys and values to the `extra` property. These values are available inside of your project under the `Constants.expoConfig.extra` key. By default, adding values to `extra` does not add any environment variables, however, we can make that happen with the [dynamic app configuration](../workflow/configuration.md#app-config).
-
-Below you'll see an example of the dynamic **app.config.js** app config. It's similar to **app.json**, but written in JavaScript instead of JSON. The config is loaded when starting or publishing your project and has access to the environment variables using [`process.env`](https://nodejs.org/dist/latest/docs/api/process.html#process_process_env). With this we can configure the `extra.enableComments` property without having to change the code itself, like `COOLAPP_COMMENTS=true npx expo start`.
-=======
-## Passing data through the app manifest `extra` field
-
-In the app manifest, there is also a `extra` property. This property is inlined when you publish your project with EAS Update, and at build time for EAS Build (be sure to set the environment variable in your build profile if needed).
+In the app config, there is an `extra` property. This property is available when you publish your project with EAS Update and when you build with EAS Build.
 
 ### Dynamic app config
 
-The following is an example of a [dynamic **app.config.js** config](/workflow/configuration#app-config) that reads from the [`process.env`](https://nodejs.org/dist/latest/docs/api/process.html#process_process_env) to expose it through the `extra` field.
->>>>>>> 5af83b13
+The following is an example of a [dynamic app config](/workflow/configuration#app-config) that reads from [`process.env`](https://nodejs.org/dist/latest/docs/api/process.html#process_process_env) to set an environment variable on the `extra` field.
 
 ```js
 // app.config.js
 
 module.exports = {
-  name: 'CoolApp',
+  name: 'MyApp',
   version: '1.0.0',
   extra: {
-    enableComments: process.env.COOLAPP_COMMENTS === 'true',
+    apiUrl: process.env.API_URL,
   },
 };
 ```
 
-<<<<<<< HEAD
-To use these `extra` properties in your project, you can use the [`expo-constants`](../versions/latest/sdk/constants.md) module. Here you can see a component rendering the comments component, only when these are enabled.
-=======
-With this app config, we can configure the `extra.enableComments` property without having to change the code itself by running: `COOLAPP_COMMENTS=true npx expo start`.
->>>>>>> 5af83b13
+With this app config, we can configure the `extra.apiUrl` by running:
 
-### Reading the variables from application code
+```bash
+API_URL="https://production.example.com" npx expo start
+```
 
-To use these `extra` properties in your app, you have to use the [`expo-constants`](/versions/latest/sdk/constants.md) module. Here you can see a simple component rendering the comments component, only when these are enabled.
+### Reading environment variables
+
+To read `extra` properties in your app, you can use the [`expo-constants`](/versions/latest/sdk/constants.md) library. The `extra` property is available on the `Constants.expoConfig` property.
 
 ```tsx
+import { Button } from 'react-native';
 import Constants from 'expo-constants';
 
-export const Post = ({ enableComments = Constants.manifest.extra.enableComments || false }) => (
-  <>
-    <Text>...</Text>
-    {enableComments && <Comments />}
-  </>
-);
-<<<<<<< HEAD
+function Post() {
+  const apiUrl = Constants.expoConfig.extra.apiUrl;
 
-Post.defaultProps = {
-  enableComments: Constants.expoConfig.extra.enableComments || false,
-};
+  async function onPress() {
+    await fetch(apiUrl, { ... })
+  }
+
+  return <Button onPress={onPress} title="Post" />;
+}
 ```
 
-### Using Babel to "replace" variables
+## Using Babel to inline environment variables during build time
 
-In the bare workflow, you don't have access to the app config via the [`expo-constants`](../versions/latest/sdk/constants.md) library. You can still use environment variables using another method: a Babel plugin. This approach replaces all references to `process.env.VARNAME` with the variable contents, and works in both Bare and Managed Workflows.
-=======
-```
-
-> You can also use `manifest.extra.enableComments` directly in your if statement, but that makes it a bit harder to test or override.
-
-## Using Babel to inline environment variables in code at build time
-
-This approach replaces all references to `process.env.VARNAME` with the value directly in your app source code, not just in the app manifest. For example:
+An alternative approach is to replace all references of `process.env.VARNAME` with a value using a babel plugin. For example:
 
 ```js
 // Before build step (in your source code)
 const API_URL = process.env.API_URL;
 
 // After build step (in app bundle)
-const API_URL = 'https://api.production.com';
+const API_URL = 'https://production.example.com';
 ```
 
 ### Installing and configuring babel-plugin-transform-inline-environment-variables
 
-To use [`babel-plugin-transform-inline-environment-variables`](https://github.com/babel/website/blob/master/docs/plugin-transform-inline-environment-variables.md), install the package and add it to your Babel config, then restart your development server and clear the cache.
->>>>>>> 5af83b13
+To use [`babel-plugin-transform-inline-environment-variables`](https://github.com/babel/website/blob/master/docs/plugin-transform-inline-environment-variables.md), install the library and add it to your Babel config, then restart your development server and clear the cache.
 
 <Terminal cmd={['$ npm install --save-dev babel-plugin-transform-inline-environment-variables']} />
 
@@ -104,22 +82,26 @@
 };
 ```
 
-When you modify **babel.config.js** you should always restart the development server and clear the cache: `npx expo start --clear`. Now you can use environment variables directly in your source code.
+When you modify **babel.config.js**, you should always restart the development server and clear the cache: `npx expo start --clear`. Now you can use environment variables directly in your source code.
 
 ### Reading the variables from application code
 
 ```tsx
-export const Post = ({
-  enableComments = process.env.EXPO_COOLAPP_COMMENTS === 'true' || false,
-}) => (
-  <>
-    <Text>...</Text>
-    {props.enableComments && <Comments />}
-  </>
-);
+import { Button } from 'react-native';
+import Constants from 'expo-constants';
+
+function Post() {
+  const apiUrl = process.env.API_URL;
+
+  async function onPress() {
+    await fetch(apiUrl, { ... })
+  }
+
+  return <Button onPress={onPress} title="Post" />;
+}
 ```
 
-This approach this plugin will work well with environment variables set in your shell process, but it won't automatically load **.env** files. We recommend using [direnv](https://direnv.net/) and **.envrc** to accomplish this.
+This approach this plugin will work well with environment variables set in your shell process, but it won't automatically load **.env** files. We recommend using [direnv](https://direnv.net/) and **.envrc** to accomplish that.
 
 ## Storing environment variables in .envrc or .env
 
@@ -127,16 +109,12 @@
 
 ### direnv
 
-[direnv](https://direnv.net/) automatically loads and unloads environment variables in your shell depending on your current directory. So when you `cd` into your project directory, it will load all of the variables as configured in **.envrc**. [Learn how to get started](https://direnv.net/#getting-started).
+[direnv](https://direnv.net/) automatically loads and unloads environment variables in your shell depending on your current directory. When you `cd` into your project directory, it will load all of the variables as configured in **.envrc**. [Learn more](https://direnv.net/#getting-started).
 
-<<<<<<< HEAD
-Below you can see the dynamic app config using this `dotenv` library. It imports the `/config` module to automatically load the `.env` and merge it with `process.env`. You can also use it without merging it to `process.env`. [See more information about `dotenv` config](https://github.com/motdotla/dotenv#config).
-=======
 ### dotenv
->>>>>>> 5af83b13
 
-[dotenv](https://github.com/motdotla/dotenv) is a library that you import in your application code to load the **.env** file. We prefer [direnv](https://direnv.net/) because it hooks into the shell rather than your application code. If you want to use dotenv, you can [learn more in the README](https://github.com/motdotla/dotenv).
+[dotenv](https://github.com/motdotla/dotenv) is a library that you import in your project code to load the **.env** file. [Learn more](https://github.com/motdotla/dotenv).
 
 ## Security considerations
 
-Never store sensitive secrets in your environment variables. The reason behind this is that your code is run on the client side, and thus including your environment variables in the code itself. You can [read more about this topic here](https://reactnative.dev/docs/security#storing-sensitive-info).+Never store sensitive secrets in your environment variables. When an end-user runs your app, they have access to all of the code and environment variables in your app. Read more about [storing sensitive info](https://reactnative.dev/docs/security#storing-sensitive-info).