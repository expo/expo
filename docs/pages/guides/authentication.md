--- conflicted
+++ resolved
@@ -223,7 +223,9 @@
 };
 
 const redirectUri = makeRedirectUri({
-  native: "your.app://redirect",
+  /* @info <strong>Custom apps:</strong> The URI <code>[scheme]:///</code> to be used in bare, standalone, and custom apps. If undefined, the <code>scheme</code> property of your app.json or app.config.js will be used instead. */
+  scheme: 'your.app'
+  /* @end */
 });
 
 const CLIENT_ID = "CLIENT_ID";
@@ -231,19 +233,9 @@
 export default function App() {
   const [request, response, promptAsync] = useAuthRequest(
     {
-<<<<<<< HEAD
-      clientId: 'CLIENT_ID',
-      scopes: ['wallet:accounts:read'],
-      redirectUri: makeRedirectUri({
-        /* @info <strong>Custom apps:</strong> The URI <code>[scheme]:///</code> to be used in bare, standalone, and custom apps. If undefined, the <code>scheme</code> property of your app.json or app.config.js will be used instead. */
-        scheme: 'your.app'
-        /* @end */
-      }),
-=======
       clientId: CLIENT_ID,
       scopes: ["wallet:accounts:read"],
       redirectUri,
->>>>>>> b1e2a664
     },
     discovery
   );
