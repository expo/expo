--- conflicted
+++ resolved
@@ -18,9 +18,8 @@
 
 By default, the splash screen is hidden when the first route is rendered, which suits most use cases. However, a route may require to continue displaying the splash screen until additional data or asset loading is done. This is achieved by using the `SplashScreen` API from `expo-splash-screen` library. Calling `SplashScreen.preventAutoHideAsync()` before the splash screen hides, the splash screen will remain visible until the `SplashScreen.hideAsync()` function has been invoked.
 
-<<<<<<< HEAD
 To enable this functionality, install `expo-splash-screen` in your project.
-=======
+
 ```tsx app/_layout.tsx
 import {
   /* @info Import `SplashScreen` from `expo-router` instead of `expo-splash-screen` */
@@ -35,7 +34,7 @@
 /* @info Prevent hiding the splash screen after the navigation has mounted. */
 SplashScreen.preventAutoHideAsync();
 /* @end */
->>>>>>> efc50a8a
+```
 
 <BoxLink
   title="Expo Splash Screen API reference"
@@ -62,13 +61,12 @@
 
 ### Static Rendering for font loading
 
-<<<<<<< HEAD
 Expo Router's [static rendering](/router/reference/static-rendering) provides [automatic static optimization](/router/reference/static-rendering#fonts) for font loading on web. This enables best practices for working with fonts in the browser.
 
 ## Images
 
 Use Expo Image for the best cross-platform experience:
-=======
+
 ```tsx app/index.tsx
 import { Text } from 'react-native';
 import * as SplashScreen from 'expo-splash-screen';
@@ -89,7 +87,7 @@
       setReady(true);
     }, 1000);
   }, []);
->>>>>>> efc50a8a
+```
 
 <BoxLink
   title="Expo Image API reference"
@@ -107,7 +105,6 @@
 
 Expo Router comes with the `react-native-safe-area-context` library installed. This library provides a flexible API for accessing device-safe area inset information for both Android and iOS.
 
-<<<<<<< HEAD
 <BoxLink
   title="Safe areas"
   description={
@@ -121,7 +118,7 @@
 />
 
 ## Additional information
-=======
+
 To use it, import the `SafeAreaProvider` component from `react-native-safe-area-context` and wrap your root layout with it:
 
 ```tsx app/_layout_.tsx
@@ -159,7 +156,7 @@
   );
 }
 ```
->>>>>>> efc50a8a
+
 
 ### React Navigation themes
 
