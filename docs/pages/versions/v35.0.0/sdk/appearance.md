--- conflicted
+++ resolved
@@ -9,9 +9,6 @@
 
 To install this API in a [managed](../../introduction/managed-vs-bare/#managed-workflow) or [bare](../../introduction/managed-vs-bare/#bare-workflow) React Native app, run `expo install react-native-appearance`. In bare apps, make sure you also follow the [react-native-appearance linking and configuration instructions](https://github.com/expo/react-native-appearance#linking).
 
-<<<<<<< HEAD
-> **Note:** In managed apps you will need to also configure `userInterfaceStyle` property in the [`ios` object in `app.json`](../../workflow/configuration/#ios) and set it to `"automatic"`.
-=======
 ## Configuration
 
 You can configure supported appearance styles in managed apps inside `app.json` with the `ios.userInterfaceStyle` key. If this key is absent, the `light` style will be forced. If you'd like to allow the user to switch their preferred style in operating system preferences and detect that with the `Appearance` API, you should set `userInterfaceStyle` to `"automatic"`:
@@ -27,7 +24,6 @@
 ```
 
 In bare apps, you can configure supported styles with the [UIUserInterfaceStyle](https://developer.apple.com/documentation/bundleresources/information_property_list/uiuserinterfacestyle) key in your app `Info.plist`.
->>>>>>> d9022b4f
 
 ## API
 
