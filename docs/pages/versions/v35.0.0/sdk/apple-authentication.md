---
title: AppleAuthentication
sourceCodeUrl: "https://github.com/expo/expo/tree/sdk-35/packages/expo-apple-authentication"
---

This library provides Apple authentication for iOS standalone apps in the managed and bare workflows. Beginning with iOS 13, any app that includes third-party authentication options **must** provide Apple authentication as an option in order to comply with App Store Review guidelines. Learn more about Apple authentication on the ["Sign In with Apple" website](https://developer.apple.com/sign-in-with-apple/).

## Installation

For [managed](../../introduction/managed-vs-bare/#managed-workflow) apps, you'll need to run `expo install expo-apple-authentication`. To use it in a [bare](../../introduction/managed-vs-bare/#bare-workflow) React Native app, follow its [installation instructions](https://github.com/expo/expo/tree/master/packages/expo-apple-authentication).

> **Note**: This module is not implemented on web.

## Setup

1. Enable the "Sign In with Apple" capability in your app. For bare projects, enable the capability in Xcode under "Signing & Capabilities" -- you'll need to be on Xcode 11 or later. For managed projects, set `ios.usesAppleSignIn` to `true` in app.json.
2. Log into the Apple Developer Console, go to "Certificates, Identifiers, & Profiles" and then "Identifiers".
3. You need to choose a primary app for the Apple Sign In configuration. This is the app whose icon will show up in the Apple Sign In system UI. If you have a set of related apps you might choose the "main" app as the primary, but most likely you'll want to just use the app you're working on now as the primary.
4. In the list of identifiers, click on the one corresponding to your primary app. Enable the "Sign In with Apple" capability, click "Edit", and choose the "Enable as a primary App ID" option. Save the new configuration.
5. If you chose a different app to be the primary, you'll also need to open up the configuration page for your current app, enable the "Sign In with Apple" capability, click "Edit" and choose the "Group with an existing primary App ID" option. Save this configuration as well.
6. Next, go to the "Keys" page and register a new key. Add the "Sign In with Apple" capability, and make sure to choose the correct primary app on the configuration screen.
7. Finally, when you want to make a standalone build to test with, run `expo build:ios --clear-provisioning-profile --revoke-credentials` so that your provisioning profile is regenerated with the new entitlement.

## Development and Testing

You can test this library in development in the iOS Expo client without following any of the instructions above; however, you'll need to do this setup in order to use Apple Authentication in your standalone app. When you sign into the Expo client, the identifiers and values you receive will likely be different than what you'll receive in standalone apps.

You can do limited testing of this library on the iOS simulator. However, not all methods will behave the same as on a device, so we highly recommend testing on a real device when possible while developing.

## Verifying the Response from Apple

Apple's response includes a signed JWT with information about the user. To ensure that the response came from Apple, you can cryptographically verify the signature with Apple's public key, which is published at https://appleid.apple.com/auth/keys. This process is not specific to Expo.

## API

```js
import * as AppleAuthentication from 'expo-apple-authentication';
```

### Methods

- [`AppleAuthentication.isAvailableAsync()`](#appleauthenticationisavailableasync)
- [`AppleAuthentication.signInAsync(options)`](#appleauthenticationsigninasyncoptions)
- [`AppleAuthentication.getCredentialStateAsync(user)`](#appleauthenticationgetcredentialstateasyncuser)

### Components

- [`AppleAuthentication.AppleAuthenticationButton`](#appleauthenticationappleauthenticationbutton)

### Prop Types

- [`AppleAuthentication.AppleAuthenticationButtonProps`](#appleauthenticationappleauthenticationbuttonprops)

### Enum Types

- [`AppleAuthentication.AppleAuthenticationButtonStyle`](#appleauthenticationappleauthenticationbuttonstyle)
- [`AppleAuthentication.AppleAuthenticationButtonType`](#appleauthenticationappleauthenticationbuttontype)
- [`AppleAuthentication.AppleAuthenticationCredentialState`](#appleauthenticationappleauthenticationcredentialstate)
- [`AppleAuthentication.AppleAuthenticationScope`](#appleauthenticationappleauthenticationscope)
- [`AppleAuthentication.AppleAuthenticationUserDetectionStatus`](#appleauthenticationappleauthenticationuserdetectionstatus)

### Object Types

- [`AppleAuthentication.AppleAuthenticationCredential`](#appleauthenticationappleauthenticationcredential)
- [`AppleAuthentication.AppleAuthenticationFullName`](#appleauthenticationappleauthenticationfullname)
- [`AppleAuthentication.AppleAuthenticationSignInOptions`](#appleauthenticationappleauthenticationsigninoptions)

### Errors

- [Error Codes](#error-codes)

## Methods

### `AppleAuthentication.isAvailableAsync()`

Determine if the current device's operating system supports Apple authentication.

#### Returns

A promise that resolves to `true` if the system supports Apple authentication, and `false` otherwise.

### `AppleAuthentication.signInAsync(options)`

Sends a request to the operating system to initiate the Apple authentication flow, which will present a modal to the user over your app and allow them to sign in.

You can request access to the user's full name and email address in this method, which allows you to personalize your UI for signed in users. However, users can deny access to either or both of these options at runtime. Additionally, you will only receive this information the first time users sign into your app, so **you must store it for later use**. Even if you request scopes every time a user signs into your app, and the user grants your app access, iOS will provide you with this information only upon the user's first successful sign-in.

#### Arguments

An optional [`AppleAuthenticationSignInOptions`](#appleauthenticationappleauthenticationsigninoptions) object with any of the following keys:

- **requestedScopes (_[AppleAuthenticationScope](#appleauthenticationappleauthenticationscope)[]_)** - Array of user information scopes to which your app is requesting access. Note that the user can choose to deny your app access to any scope at the time of logging in. You will still need to handle `null` values for any scopes you request. Additionally, note that the requested scopes will only be provided to you **the first time each user signs into your app**; in subsequent requests they will be `null`.
- **state (_string_)** - An arbitrary string that is returned unmodified in the corresponding credential after a successful authentication. This can be used to verify that the response was from the request you made and avoid replay attacks.

#### Returns

A promise that resolves to an [`AppleAuthenticationCredential`](#appleauthenticationappleauthenticationcredential) object after a successful authentication, and rejects with `ERR_CANCELED` if the user cancels the sign-in operation.

### `AppleAuthentication.getCredentialStateAsync(user)`

Queries the current state of a user credential, to determine if it is still valid or if it has been revoked.

> **Note**: This method must be tested on a real device. On the iOS simulator it always throws an error.

#### Arguments

- **user (_string_)** - The unique identifier for the user whose credential state you'd like to check. This should come from the `user` field of an [`AppleAuthenticationCredential`](#appleauthenticationappleauthenticationcredential) object.

#### Returns

A promise that resolves to an [`AppleAuthenticationCredentialState`](#appleauthenticationappleauthenticationcredentialstate) value depending on the state of the credential.

## Components

### `AppleAuthentication.AppleAuthenticationButton`

This component displays the proprietary "Sign In with Apple" / "Continue with Apple" button on your screen. The App Store Guidelines require you to use this component to start the authentication process instead of a custom button. Limited customization of the button is available via the provided properties.

You should only attempt to render this if [`AppleAuthentication.isAvailableAsync()`](#appleauthenticationisavailableasync) resolves to `true`. This component will render nothing if it is not available and you will get a warning in development mode.

The properties of this component extend from `View`; however, you should not attempt to set `backgroundColor` or `borderRadius` with the `style` property. This will not work and is against the App Store Guidelines. Instead, you should use the `buttonStyle` property to choose one of the predefined color styles and the `cornerRadius` property to change the border radius of the button.

Make sure to attach height and width via the `style` props as without these styles, the button will not appear on the screen. 

#### `AppleAuthentication.AppleAuthenticationButtonProps`

- **onPress (_function_)** - The method to call when the user presses the button. You should call [`AppleAuthentication.signInAsync`](#appleauthenticationsigninasyncoptions) in here.
- **buttonType (_[AppleAuthenticationButtonType](#appleauthenticationappleauthenticationbuttontype)_)** - The type of button text to display ("Sign In with Apple" vs. "Continue with Apple").
- **buttonStyle (_[AppleAuthenticationButtonStyle](#appleauthenticationappleauthenticationbuttonstyle)_)** - The Apple-defined color scheme to use to display the button.
- **cornerRadius (_number_)** - The border radius to use when rendering the button. This works similarly to `style.borderRadius` in other Views.

#### Example

```js
import * as AppleAuthentication from 'expo-apple-authentication';

function YourComponent() {
  return (
    <AppleAuthentication.AppleAuthenticationButton
      buttonType={AppleAuthentication.AppleAuthenticationButtonType.SIGN_IN}
      buttonStyle={AppleAuthentication.AppleAuthenticationButtonStyle.BLACK}
      cornerRadius={5}
<<<<<<< HEAD
=======
      style={{ width: 200, height: 44 }}
>>>>>>> c45fb1e3
      onPress={async () => {
        try {
          const credential = await AppleAuthentication.signInAsync({
            requestedScopes: [
              AppleAuthentication.AppleAuthenticationScope.FULL_NAME,
              AppleAuthentication.AppleAuthenticationScope.EMAIL,
            ],
          });
          // signed in
        } catch (e) {
          if (e.code === 'ERR_CANCELED') {
            // handle that the user canceled the sign-in flow
          } else {
            // handle other errors
          }
        }
      }}
    />
  );
}
```

## Enum Types

### `AppleAuthentication.AppleAuthenticationButtonStyle`

An enum whose values control which pre-defined color scheme to use when rendering an [`AppleAuthenticationButton`](#appleauthenticationappleauthenticationbutton).

- **`AppleAuthenticationButtonStyle.WHITE`** - White button with black text
- **`AppleAuthenticationButtonStyle.WHITE_OUTLINE`** - White button with a black outline and black text
- **`AppleAuthenticationButtonStyle.BLACK`** - Black button with white text

### `AppleAuthentication.AppleAuthenticationButtonType`

An enum whose values control which pre-defined text to use when rendering an [`AppleAuthenticationButton`](#appleauthenticationappleauthenticationbutton).

- **`AppleAuthenticationButtonType.SIGN_IN`** - "Sign in with Apple"
- **`AppleAuthenticationButtonType.CONTINUE`** - "Continue with Apple"

### `AppleAuthentication.AppleAuthenticationCredentialState`

An enum whose values specify state of the credential when checked with [`AppleAuthentication.getCredentialStateAsync()`](#appleauthenticationgetcredentialstateasyncuser).

- **`AppleAuthenticationCredentialState.REVOKED`**
- **`AppleAuthenticationCredentialState.AUTHORIZED`**
- **`AppleAuthenticationCredentialState.NOT_FOUND`**
- **`AppleAuthenticationCredentialState.TRANSFERRED`**

### `AppleAuthentication.AppleAuthenticationScope`

An enum whose values specify scopes you can request when calling [`AppleAuthentication.signInAsync()`](#appleauthenticationsigninasyncoptions).

- **`AppleAuthenticationScope.FULL_NAME`**
- **`AppleAuthenticationScope.EMAIL`**

### `AppleAuthentication.AppleAuthenticationUserDetectionStatus`

An enum whose values specify the system's best guess for how likely the current user is a real person.

- **`AppleAuthenticationUserDetectionStatus.UNSUPPORTED`** - The system does not support this determination and there is no data.
- **`AppleAuthenticationUserDetectionStatus.UNKNOWN`** - The system has not determined whether the user might be a real person.
- **`AppleAuthenticationUserDetectionStatus.LIKELY_REAL`** - The user appears to be a real person.

## Object Types

### `AppleAuthentication.AppleAuthenticationCredential`

The object type returned from a successful call to [`AppleAuthentication.signInAsync`](#appleauthenticationsigninasyncoptions) which contains all of the pertinent user and credential information.

- **user (_string_)** - An identifier associated with the authenticated user. You can use this to check if the user is still authenticated later. This is stable and can be shared across apps released under the same development team. The same user will have a different identifier for apps released by other developers.
- **fullName (_[AppleAuthenticationFullName](#appleauthenticationappleauthenticationfullname)_)** - The user's name. May be `null` or contain `null` values if you didn't request the `FULL_NAME` scope, if the user denied access, or if this is not the first time the user has signed into your app.
- **email (_string_)** - The user's email address. Might not be present if you didn't request the `EMAIL` scope. May also be null if this is not the first time the user has signed into your app. If the user chose to withhold their email address, this field will instead contain an obscured email address with an Apple domain.
- **realUserStatus (_[AppleAuthenticationUserDetectionStatus](#appleauthenticationappleauthenticationuserdetectionstatus)_)** - A value that indicates whether the user appears to the system to be a real person.
- **state (_string_)** - An arbitrary string that your app provided as `state` in the request that generated the credential. Used to verify that the response was from the request you made. Can be used to avoid replay attacks. If you did not provide `state` when making the sign-in request, this field will be `null`.
- **identityToken (_string_)** - A JSON Web Token (JWT) that securely communicates information about the user to your app.
- **authorizationCode (_string_)** - A short-lived session token used by your app for proof of authorization when interacting with the app's server counterpart. Unlike `user`, this is ephemeral and will change each session.

### `AppleAuthentication.AppleAuthenticationFullName`

An object representing the tokenized portions of the user's full name. Any of all of the fields may be null; only applicable fields that the user has allowed your app to access will be nonnull.

- **namePrefix (_string_)**
- **givenName (_string_)**
- **middleName (_string_)**
- **familyName (_string_)**
- **nameSuffix (_string_)**
- **nickname (_string_)**

### `AppleAuthentication.AppleAuthenticationSignInOptions`

The options you can supply when making a call to [`AppleAuthentication.signInAsync()`](#appleauthenticationsigninasyncoptions). None of these options are required.

- **requestedScopes (_[AppleAuthenticationScope](#appleauthenticationappleauthenticationscope)[]_)** - The scope of personal information to which your app is requesting access. The user can choose to deny your app access to any scope at the time of logging in. Defaults to `[]` (no scopes).
- **state (_string_)** - Data that's returned to you unmodified in the corresponding credential after a successful authentication. Used to verify that the response was from the request you made. Can be used to avoid replay attacks.

## Error Codes

| Code  | Description |
| --- | --- |
| ERR_APPLE_AUTHENTICATION_CREDENTIAL | The request to get credential state failed. See the error message for additional specific information. |
| ERR_APPLE_AUTHENTICATION_INVALID_SCOPE | An invalid [`AppleAuthenticationScope`](#appleauthenticationappleauthenticationscope) was passed in. |
| ERR_APPLE_AUTHENTICATION_REQUEST_FAILED | The authentication request failed. See the error message for additional specific information. |
| ERR_APPLE_AUTHENTICATION_UNAVAILABLE | Apple authentication is unavailable on the device. |
| ERR_CANCELED | The user canceled the sign-in request from the system modal. |<|MERGE_RESOLUTION|>--- conflicted
+++ resolved
@@ -140,10 +140,7 @@
       buttonType={AppleAuthentication.AppleAuthenticationButtonType.SIGN_IN}
       buttonStyle={AppleAuthentication.AppleAuthenticationButtonStyle.BLACK}
       cornerRadius={5}
-<<<<<<< HEAD
-=======
       style={{ width: 200, height: 44 }}
->>>>>>> c45fb1e3
       onPress={async () => {
         try {
           const credential = await AppleAuthentication.signInAsync({
