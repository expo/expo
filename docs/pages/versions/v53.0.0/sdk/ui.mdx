---
title: Expo UI
sidebar_title: UI
description: A set of components that allow you to build UIs directly with SwiftUI and Jetpack Compose from React.
sourceCodeUrl: 'https://github.com/expo/expo/tree/sdk-53/packages/expo-ui'
packageName: '@expo/ui'
platforms: ['android', 'ios']
isAlpha: true
---

<<<<<<< HEAD
import { CheckIcon } from '@expo/styleguide-icons/outline/CheckIcon';
import { XIcon } from '@expo/styleguide-icons/outline/XIcon';

import APISection from '~/components/plugins/APISection';
=======
{/* import APISection from '~/components/plugins/APISection'; */}
>>>>>>> 86d5b17e
import { APIInstallSection } from '~/components/plugins/InstallSection';
import { ContentSpotlight } from '~/ui/components/ContentSpotlight';
import { Tabs, Tab } from '~/ui/components/Tabs';

> **important** **This library is currently in alpha and will frequently experience breaking changes.** It is not available in the Expo Go app &ndash; use [development builds](/develop/development-builds/introduction/) to try it out.

`@expo/ui` is a set of native input components that allows you to build fully native interfaces with SwiftUI and Jetpack Compose. It aims to provide the commonly used features and components that a typical app will need.

## Installation

<APIInstallSection />

## Swift UI examples

### BottomSheet

<Tabs>
  <Tab label={<div className="flex items-center justify-center gap-1"><XIcon className="icon-sm stroke-palette-red10" />Android</div>}>
    This component is not (yet) supported for Android.

    *See also: [official Jetpack Compose documentation](https://developer.android.com/develop/ui/compose/components/bottom-sheets)*

<<<<<<< HEAD
  </Tab>
  <Tab label={<div className="flex items-center justify-center gap-1"><CheckIcon className="icon-sm stroke-palette-green10" />iOS</div>}>
    <ContentSpotlight
      alt="BottomSheet component on iOS."
      src="/static/images/expo-ui/bottomsheet/ios.png"
      className="max-w-[240px]"
    />
    *See also: [official SwiftUI documentation](https://developer.apple.com/documentation/swiftui/view/sheet(ispresented:ondismiss:content:))*
  </Tab>
  <Tab label="Code">
  ```tsx
  import { BottomSheet } from '@expo/ui/BottomSheet';
=======
<Tab label="Code">
```tsx
import { BottomSheet } from '@expo/ui/swift-ui';
>>>>>>> 86d5b17e

  <BottomSheet isOpen={isOpen} onIsOpenedChange={e => setIsOpened(e)}>
    <Text>Hello, world!</Text>
  </BottomSheet>
  ```
  </Tab>
</Tabs>

### Button

<Tabs>
<<<<<<< HEAD
  <Tab label={<div className="flex items-center justify-center gap-1"><CheckIcon className="icon-sm stroke-palette-green10" />Android</div>}>
    <ContentSpotlight
      alt="Button component on Android."
      src="/static/images/expo-ui/button/android.png"
      className="max-w-[480px]"
    />
    *See also: [official Jetpack Compose documentation](https://developer.android.com/develop/ui/compose/components/button)*
  </Tab>
  <Tab label={<div className="flex items-center justify-center gap-1"><CheckIcon className="icon-sm stroke-palette-green10" />iOS</div>}>
    <ContentSpotlight
      alt="Button component on iOS."
      src="/static/images/expo-ui/button/ios.png"
      className="max-w-[480px]"
    />
    *See also: [official SwiftUI documentation](https://developer.apple.com/documentation/swiftui/button)*
  </Tab>
  <Tab label="Code">
  ```tsx
  import { Button } from '@expo/ui/Button';

  <Button
    style={{ flex: 1 }}
    onPress={() => {
      setEditingProfile(true);
    }}>
    Edit profile
  </Button>
  ```
  </Tab>
=======
<Tab label="iOS">
<ContentSpotlight
  alt="Button component on iOS."
  src="/static/images/expo-ui/button/ios.png"
  className="max-w-[480px]"
/>
</Tab>
<Tab label="Code">
```tsx
import { Button } from '@expo/ui/swift-ui';

<Button
  style={{ flex: 1 }}
  onPress={() => {
    setEditingProfile(true);
  }}>
  Edit profile
</Button>
```
</Tab>
>>>>>>> 86d5b17e
</Tabs>

### CircularProgress component

<Tabs>
  <Tab label={<div className="flex items-center justify-center gap-1"><CheckIcon className="icon-sm stroke-palette-green10" />Android</div>}>
    <ContentSpotlight
      alt="CircularProgress component on Android."
      src="/static/images/expo-ui/circularprogress/android.png"
      className="max-w-[380px]"
    />

    *See also: [official Jetpack Compose documentation](https://developer.android.com/develop/ui/compose/components/progress)*

  </Tab>
  <Tab label={<div className="flex items-center justify-center gap-1"><CheckIcon className="icon-sm stroke-palette-green10" />iOS</div>}>
    <ContentSpotlight
      alt="CircularProgress component on iOS."
      src="/static/images/expo-ui/circularprogress/ios.png"
      className="max-w-[380px]"
    />
    *See also: [official SwiftUI documentation](https://developer.apple.com/documentation/swiftui/progressview)*
  </Tab>
  <Tab label="Code">
    ```tsx
    import { CircularProgress } from '@expo/ui/CircularProgress';

    <CircularProgress progress={0.5} style={{ width: 300 }} />
    ```

  </Tab>
</Tabs>

### ColorPicker component

<Tabs>
  <Tab label={<div className="flex items-center justify-center gap-1"><XIcon className="icon-sm stroke-palette-red10" />Android</div>}>
    This component is not supported for Android.
  </Tab>
  <Tab label={<div className="flex items-center justify-center gap-1"><CheckIcon className="icon-sm stroke-palette-green10" />iOS</div>}>
    <ContentSpotlight
      alt="ColorPicker component on iOS."
      src="/static/images/expo-ui/colorpicker/ios.png"
      className="max-w-[240px]"
    />
    *See also: [official SwiftUI documentation](https://developer.apple.com/documentation/swiftui/colorpicker)*
  </Tab>
  <Tab label="Code">
  ```tsx
  import { ColorPicker } from '@expo/ui/ColorPicker';

  <ColorPicker
    label="Select a color"
    selection={color}
      onValueChanged={setColor}
    style={{ width: 400, height: 200 }}
  />
<<<<<<< HEAD
  ```
  </Tab>
</Tabs>

### ContextMenu component

\*Note: also known as **DropdownMenu\***

<Tabs>
  <Tab label={<div className="flex items-center justify-center gap-1"><CheckIcon className="icon-sm stroke-palette-green10" />Android</div>}>
    <ContentSpotlight
      alt="ContextMenu component on Android."
      src="/static/images/expo-ui/contextMenu/android.png"
      className="max-w-[380px]"
    />

    *See also: [official Jetpack Compose documentation](https://developer.android.com/develop/ui/compose/components/menu)*

  </Tab>
  <Tab label={<div className="flex items-center justify-center gap-1"><CheckIcon className="icon-sm stroke-palette-green10" />iOS</div>}>
    <ContentSpotlight
      alt="ContextMenu component on iOS."
      src="/static/images/expo-ui/contextMenu/ios.png"
      className="max-w-[380px]"
    />
    *See also: [official SwiftUI documentation](https://developer.apple.com/documentation/swiftui/view/contextmenu(menuitems:))*
  </Tab>
  <Tab label="Code">
    ```tsx
    import { ContextMenu } from '@expo/ui/ContextMenu';

    <ContextMenu style={{ width: 150, height: 50 }}>
      <ContextMenu.Items>
        <Button
          systemImage={{ ios: 'person.crop.circle.badge.xmark' }}
          onPress={() => console.log('Pressed1')}>
          Hello
        </Button>
        <Button
          variant="bordered"
          systemImage={{ ios: 'heart' }}
          onPress={() => console.log('Pressed2')}>
          I love
        </Button>
        <Picker
          label="Doggos"
          options={['very', 'veery', 'veeery', 'much']}
          variant="menu"
          selectedIndex={selectedIndex}
          onOptionSelected={({ nativeEvent: { index } }) => setSelectedIndex(index)}
        />
      </ContextMenu.Items>
      <ContextMenu.Trigger>
        <Button variant="bordered" style={{ width: 150, height: 50 }}>
          Show Menu
        </Button>
      </ContextMenu.Trigger>
    </ContextMenu>
    ```

  </Tab>
=======
</Tab>

<Tab label="Code">
```tsx
import { ColorPicker } from '@expo/ui/swift-ui';

<ColorPicker
  label="Select a color"
  selection={color}
  onValueChanged={setColor}
  style={{ width: 400, height: 200 }}
/>
```
</Tab>
>>>>>>> 86d5b17e
</Tabs>

### DateTimePicker

<Tabs>
<<<<<<< HEAD
  <Tab label={<div className="flex items-center justify-center gap-1"><CheckIcon className="icon-sm stroke-palette-green10" />Android</div>}>
    <ContentSpotlight
      alt="DateTimePicker (date variant) component on Android."
      src="/static/images/expo-ui/datetimepicker/date/android.png"
      className="max-w-[240px]"
    />
    *See also: [official Jetpack Compose documentation](https://developer.android.com/develop/ui/compose/components/datepickers)*
  </Tab>
  <Tab label={<div className="flex items-center justify-center gap-1"><CheckIcon className="icon-sm stroke-palette-green10" />iOS</div>}>
    <ContentSpotlight
      alt="DateTimePicker (date variant) component on iOS."
      src="/static/images/expo-ui/datetimepicker/date/ios.png"
      className="max-w-[240px]"
    />
    *See also: [official SwiftUI documentation](https://developer.apple.com/documentation/swiftui/datepicker)*
  </Tab>
  <Tab label="Code">
  ```tsx
  import { DateTimePicker } from '@expo/ui/DateTimePicker';

  <DateTimePicker
    onDateSelected={date => {
      setSelectedDate(date);
    }}
    displayedComponents='date'
    initialDate={selectedDate.toISOString()}
    iosVariant='wheel'
    androidVariant='picker'
  />
  ```
  </Tab>
</Tabs>

### DateTimePicker component (time variant)

<Tabs>
  <Tab label={<div className="flex items-center justify-center gap-1"><CheckIcon className="icon-sm stroke-palette-green10" />Android</div>}>
    <ContentSpotlight
      alt="DateTimePicker (time variant) component on Android."
      src="/static/images/expo-ui/datetimepicker/time/android.png"
      className="max-w-[240px]"
    />
    *See also: [official Jetpack Compose documentation](https://developer.android.com/develop/ui/compose/components/time-pickers)*
  </Tab>
  <Tab label={<div className="flex items-center justify-center gap-1"><CheckIcon className="icon-sm stroke-palette-green10" />iOS</div>}>
    <ContentSpotlight
      alt="DateTimePicker component on iOS."
      src="/static/images/expo-ui/datetimepicker/time/ios.png"
      className="max-w-[240px]"
    />
    *See also: [official SwiftUI documentation](https://developer.apple.com/documentation/swiftui/datepicker)*
  </Tab>
  <Tab label="Code">
    ```tsx
    import { DateTimePicker } from '@expo/ui/DateTimePicker';

    <DateTimePicker
      onDateSelected={date => {
        setSelectedDate(date);
      }}
      displayedComponents='hourAndMinute'
      initialDate={selectedDate.toISOString()}
      iosVariant='wheel'
      androidVariant='picker'
    />
    ```

  </Tab>
=======
<Tab label="iOS">
<ContentSpotlight
  alt="DateTimePicker component on iOS."
  src="/static/images/expo-ui/datetimepicker/ios.png"
  className="max-w-[240px]"
/>
</Tab>
<Tab label="Code">
```tsx
import { DateTimePicker } from '@expo/ui/swift-ui';

<DateTimePicker
  onDateSelected={date => {
    setSelectedDate(date);
  }}
  displayedComponents='date'
  initialDate={selectedDate.toISOString()}
  variant='wheel'
/>
```
</Tab>
>>>>>>> 86d5b17e
</Tabs>

### Gauge

<Tabs>
<<<<<<< HEAD
  <Tab label={<div className="flex items-center justify-center gap-1"><XIcon className="icon-sm stroke-palette-red10" />Android</div>}>
    This component is not supported for Android.
  </Tab>
  <Tab label={<div className="flex items-center justify-center gap-1"><CheckIcon className="icon-sm stroke-palette-green10" />iOS</div>}>
    <ContentSpotlight
      alt="Gauge component on iOS."
      src="/static/images/expo-ui/gauge/ios.png"
      className="max-w-[240px]"
    />
    *See also: [official SwiftUI documentation](https://developer.apple.com/documentation/swiftui/gauge)*
  </Tab>
  <Tab label="Code">
  ```tsx
  import { Gauge } from "@expo/ui/Gauge";

  <Gauge
    max={{ value: 1, label: '1' }}
    min={{ value: 0, label: '0' }}
    current={{ value: 0.5 }}
    color={[
      PlatformColor('systemRed'),
      PlatformColor('systemOrange'),
      PlatformColor('systemYellow'),
      PlatformColor('systemGreen'),
    ]}
    type="circular"
  />
  ```
  </Tab>
=======
<Tab label="iOS">
<ContentSpotlight
  alt="Gauge component on iOS."
  src="/static/images/expo-ui/gauge/ios.png"
  className="max-w-[240px]"
/>
</Tab>

<Tab label="Code">
```tsx
import { Gauge } from "@expo/ui/swift-ui";

<Gauge
  max={{ value: 1, label: '1' }}
  min={{ value: 0, label: '0' }}
  current={{ value: 0.5 }}
  color={[
    PlatformColor('systemRed'),
    PlatformColor('systemOrange'),
    PlatformColor('systemYellow'),
    PlatformColor('systemGreen'),
  ]}
  type="circular"
/>
```
</Tab>
>>>>>>> 86d5b17e
</Tabs>

### LinearProgress

<Tabs>
<<<<<<< HEAD
  <Tab label={<div className="flex items-center justify-center gap-1"><XIcon className="icon-sm stroke-palette-red10" />Android</div>}>
    <ContentSpotlight
      alt="LinearProgress component on Android."
      src="/static/images/expo-ui/linearprogress/android.png"
      className="max-w-[380px]"
    />

    *See also: [official Jetpack Compose documentation](https://developer.android.com/develop/ui/compose/components/progress)*

  </Tab>
  <Tab label={<div className="flex items-center justify-center gap-1"><CheckIcon className="icon-sm stroke-palette-green10" />iOS</div>}>
    <ContentSpotlight
      alt="LinearProgress component on iOS."
      src="/static/images/expo-ui/linearprogress/ios.png"
      className="max-w-[380px]"
    />
    *See also: [official SwiftUI documentation](https://developer.apple.com/documentation/swiftui/progressview)*
  </Tab>
  <Tab label="Code">
  ```tsx
  import { LinearProgress } from '@expo/ui/LinearProgress';

  <LinearProgress progress={0.5} style={{ width: 300 }} />
  ```
  </Tab>
</Tabs>

### List component

<Tabs>
  <Tab label={<div className="flex items-center justify-center gap-1"><XIcon className="icon-sm stroke-palette-red10" />Android</div>}>
    This component is not (yet) supported for Android.

    *See also: [official Jetpack Compose documentation](https://developer.android.com/develop/ui/compose/lists)*

  </Tab>
  <Tab label={<div className="flex items-center justify-center gap-1"><CheckIcon className="icon-sm stroke-palette-green10" />iOS</div>}>
    <ContentSpotlight
      alt="List component on iOS."
      src="/static/images/expo-ui/list/ios.png"
      className="max-w-[380px]"
    />
    *See also: [official SwiftUI documentation](https://developer.apple.com/documentation/swiftui/list)*
  </Tab>
  <Tab label="Code">
    ```tsx
    import { List } from '@expo/ui/List';

    <List
      scrollEnabled={false}
      editModeEnabled={editModeEnabled}
      onSelectionChange={(items) => alert(`indexes of selected items: ${items.join(', ')}`)}
      moveEnabled={moveEnabled}
      onMoveItem={(from, to) => alert(`moved item at index ${from} to index ${to}`)}
      onDeleteItem={(item) => alert(`deleted item at index: ${item}`)}
      style={{ flex: 1 }}
      listStyle={listStyleOptions[selectedIndex ?? 0]}
      deleteEnabled={deleteEnabled}
      selectEnabled={selectEnabled}>
      {data.map((item, index) => (
        <Label key={index} title={item.text} systemImage={item.systemImage} color={color} />
      ))}
    </List>
    ```

  </Tab>
</Tabs>

### Picker component (radio variant)

<Tabs>
  <Tab label={<div className="flex items-center justify-center gap-1"><CheckIcon className="icon-sm stroke-palette-green10" />Android</div>}>
    <ContentSpotlight
      alt="Picker component (radio variant) on Android."
      src="/static/images/expo-ui/radioPicker/android.png"
      className="max-w-[480px]"
    />
    *See also: [official Jetpack Compose documentation](https://developer.android.com/develop/ui/compose/components/radio-button)*
  </Tab>
  <Tab label={<div className="flex items-center justify-center gap-1"><XIcon className="icon-sm stroke-palette-red10" />iOS</div>}>
    This component is not supported for iOS (although it is supported for macOS).
  </Tab>
  <Tab label="Code">
    ```tsx
    import { Picker } from '@expo/ui/Picker';

    <Picker
      options={['$', '$$', '$$$', '$$$$']}
      selectedIndex={selectedIndex}
      onOptionSelected={({ nativeEvent: { index } }) => {
        setSelectedIndex(index);
      }}
      variant="radio"
    />
    ```

  </Tab>
=======
<Tab label="iOS">
<ContentSpotlight
  alt="LinearProgress component on iOS."
  src="/static/images/expo-ui/linearprogress/ios.png"
  className="max-w-[380px]"
/>
</Tab>
<Tab label="Code">
```tsx
import { LinearProgress } from '@expo/ui/swift-ui';

<LinearProgress progress={0.5} style={{ width: 300 }} />
```
</Tab>
>>>>>>> 86d5b17e
</Tabs>

### Picker (segmented)

<Tabs>
<<<<<<< HEAD
  <Tab label={<div className="flex items-center justify-center gap-1"><CheckIcon className="icon-sm stroke-palette-green10" />Android</div>}>
    <ContentSpotlight
      alt="Picker component on Android."
      src="/static/images/expo-ui/segmentedPicker/android.png"
      className="max-w-[480px]"
    />
    *See also: [official Jetpack Compose documentation](https://developer.android.com/develop/ui/compose/components/segmented-button)*
  </Tab>
  <Tab label={<div className="flex items-center justify-center gap-1"><CheckIcon className="icon-sm stroke-palette-green10" />iOS</div>}>
    <ContentSpotlight
      alt="Picker component on iOS."
      src="/static/images/expo-ui/segmentedPicker/ios.png"
      className="max-w-[480px]"
    />
    *See also: [official SwiftUI documentation](https://developer.apple.com/documentation/swiftui/picker#Styling-pickers)*
  </Tab>
  <Tab label="Code">
  ```tsx
  import { Picker } from '@expo/ui/Picker';

  <Picker
    options={['$', '$$', '$$$', '$$$$']}
    selectedIndex={selectedIndex}
    onOptionSelected={({ nativeEvent: { index } }) => {
      setSelectedIndex(index);
    }}
    variant="segmented"
  />
  ```
  </Tab>
</Tabs>

### Picker component (wheel variant)

<Tabs>
  <Tab label={<div className="flex items-center justify-center gap-1"><XIcon className="icon-sm stroke-palette-red10" />Android</div>}>
    This component is not supported for Android.
  </Tab>
  <Tab label={<div className="flex items-center justify-center gap-1"><CheckIcon className="icon-sm stroke-palette-green10" />iOS</div>}>
    <ContentSpotlight
      alt="Picker component on iOS."
      src="/static/images/expo-ui/menuPicker/ios.png"
      className="max-w-[480px]"
    />
    *See also: [official SwiftUI documentation](https://developer.apple.com/documentation/swiftui/pickerstyle/wheel)*
  </Tab>
  {/* TODO: Add screenshot on Android once we support the label prop */}
  <Tab label="Code">
  ```tsx
  import { Picker } from '@expo/ui/Picker';

  <Picker
    options={['$', '$$', '$$$', '$$$$']}
    selectedIndex={selectedIndex}
    onOptionSelected={({ nativeEvent: { index } }) => {
      setSelectedIndex(index);
    }}
    variant="wheel"
    style={{
      height: 100,
    }}
  />
  ```
  </Tab>
</Tabs>

### Slider component

<Tabs>
  <Tab label={<div className="flex items-center justify-center gap-1"><CheckIcon className="icon-sm stroke-palette-green10" />Android</div>}>
    <ContentSpotlight
      alt="Slider component on Android."
      src="/static/images/expo-ui/slider/android.png"
      className="max-w-[480px]"
    />
    *See also: [official Jetpack Compose documentation](https://developer.android.com/develop/ui/compose/components/slider)*
  </Tab>
  <Tab label={<div className="flex items-center justify-center gap-1"><CheckIcon className="icon-sm stroke-palette-green10" />iOS</div>}>
    <ContentSpotlight
      alt="Slider component on iOS."
      src="/static/images/expo-ui/slider/ios.png"
      className="max-w-[480px]"
    />
    *See also: [official SwiftUI documentation](https://developer.apple.com/documentation/swiftui/slider)*
  </Tab>
  <Tab label="Code">
    ```tsx
    import { Slider } from '@expo/ui/Slider';

    <Slider
      style={{ minHeight: 60 }}
      value={value}
      onValueChange={(value) => {
        setValue(value);
      }}
    />
    ```

  </Tab>
=======
<Tab label="iOS">
<ContentSpotlight
  alt="Picker component on iOS."
  src="/static/images/expo-ui/segmentedPicker/ios.png"
  className="max-w-[480px]"
/>
</Tab>
<Tab label="Code">
```tsx
import { Picker } from '@expo/ui/swift-ui';

<Picker
  options={['$', '$$', '$$$', '$$$$']}
  selectedIndex={selectedIndex}
  onOptionSelected={({ nativeEvent: { index } }) => {
    setSelectedIndex(index);
  }}
/>
```
</Tab>
</Tabs>

### Picker (wheel)

<Tabs>
<Tab label="iOS">
<ContentSpotlight
  alt="Picker component on iOS."
  src="/static/images/expo-ui/menuPicker/ios.png"
  className="max-w-[480px]"
/>
</Tab>
<Tab label="Code">
```tsx
import { Picker } from '@expo/ui/swift-ui';

<Picker
  options={['$', '$$', '$$$', '$$$$']}
  selectedIndex={selectedIndex}
  onOptionSelected={({ nativeEvent: { index } }) => {
    setSelectedIndex(index);
  }}
  variant="wheel"
  style={{
    height: 100,
  }}
/>
```
</Tab>
>>>>>>> 86d5b17e
</Tabs>

### Switch

\*Note: also known as **Toggle\***

<Tabs>
<<<<<<< HEAD
  <Tab label={<div className="flex items-center justify-center gap-1"><CheckIcon className="icon-sm stroke-palette-green10" />Android</div>}>
    <ContentSpotlight
      alt="Switch component on Android."
      src="/static/images/expo-ui/switch/android.png"
      className="max-w-[480px]"
    />

    *See also: [official Jetpack Compose documentation](https://developer.android.com/develop/ui/compose/components/switch)*

  </Tab>
  <Tab label={<div className="flex items-center justify-center gap-1"><CheckIcon className="icon-sm stroke-palette-green10" />iOS</div>}>
    <ContentSpotlight
      alt="Switch component on iOS."
      src="/static/images/expo-ui/switch/ios.png"
      className="max-w-[480px]"
    />
    *See also: [official SwiftUI documentation](https://developer.apple.com/documentation/swiftui/toggle)*
  </Tab>
  <Tab label="Code">
  ```tsx
  import { Switch } from '@expo/ui/Switch';

  <Switch
    checked={checked}
    onValueChange={checked => {
      setChecked(checked);
    }}
    label="Play music"
  />
  ```
  </Tab>
=======
<Tab label="iOS">
<ContentSpotlight
  alt="Switch component on iOS."
  src="/static/images/expo-ui/switch/ios.png"
  className="max-w-[480px]"
/>
</Tab>
<Tab label="Code">
```tsx
import { Switch } from '@expo/ui/swift-ui';

<Switch
  checked={checked}
  onValueChange={checked => {
    setChecked(checked);
  }}
  label="Play music"
/>
```
</Tab>
>>>>>>> 86d5b17e
</Tabs>

### Switch component (checkbox)

<Tabs>
<<<<<<< HEAD
  <Tab label={<div className="flex items-center justify-center gap-1"><CheckIcon className="icon-sm stroke-palette-green10" />Android</div>}>
    <ContentSpotlight
      alt="Switch (checkbox variant) component on Android."
      src="/static/images/expo-ui/checkbox/android.png"
      className="max-w-[480px]"
    />

    *See also: [official Jetpack Compose documentation](https://developer.android.com/develop/ui/compose/components/checkbox)*

  </Tab>
  <Tab label={<div className="flex items-center justify-center gap-1"><CheckIcon className="icon-sm stroke-palette-green10" />iOS</div>}>
    <ContentSpotlight
      alt="Switch (checkbox variant) component on iOS."
      src="/static/images/expo-ui/checkbox/ios.png"
      className="max-w-[480px]"
    />
    *See also: [official SwiftUI documentation](https://developer.apple.com/documentation/swiftui/toggle)*
  </Tab>
  <Tab label="Code">
  ```tsx
  import { Switch } from '@expo/ui/Switch';

  <Switch
    checked={checked}
    onValueChange={checked => {
      setChecked(checked);
    }}
    label="Play music"
    variant="checkbox"
  />
  ```
  </Tab>
=======
<Tab label="iOS">
<ContentSpotlight
  alt="Picker component on iOS."
  src="/static/images/expo-ui/checkbox/ios.png"
  className="max-w-[480px]"
/>
</Tab>
<Tab label="Code">
```tsx
import { Switch } from '@expo/ui/swift-ui';

<Switch
  checked={checked}
  onValueChange={checked => {
    setChecked(checked);
  }}
  label="Play music"
  variant="checkbox"
/>
```
</Tab>
>>>>>>> 86d5b17e
</Tabs>

### TextInput component

<Tabs>
<<<<<<< HEAD
  <Tab label={<div className="flex items-center justify-center gap-1"><CheckIcon className="icon-sm stroke-palette-green10" />Android</div>}>
    <ContentSpotlight
      alt="TextInput component on Android."
      src="/static/images/expo-ui/textinput/android.png"
      className="max-w-[380px]"
    />
    *See also: [official Jetpack Compose documentation](https://developer.android.com/develop/ui/compose/text/user-input)*
  </Tab>
  <Tab label={<div className="flex items-center justify-center gap-1"><CheckIcon className="icon-sm stroke-palette-green10" />iOS</div>}>
=======
  <Tab label="iOS">
>>>>>>> 86d5b17e
    <ContentSpotlight
      alt="TextInput component on iOS."
      src="/static/images/expo-ui/textinput/ios.png"
      className="max-w-[320px]"
    />
    *See also: [official SwiftUI documentation](https://developer.apple.com/documentation/swiftui/textfield)*
  </Tab>
  <Tab label="Code">
    ```tsx
    import { TextInput } from '@expo/ui/swift-ui';

    <TextInput autocorrection={false} defaultValue="A single line text input" onChangeText={setValue} />
    ```

  </Tab>
</Tabs>

## Jetpack Compose examples

### Button

<Tabs>
<Tab label="Android">
<ContentSpotlight
  alt="Button component on Android."
  src="/static/images/expo-ui/button/android.png"
  className="max-w-[480px]"
/>
</Tab>
<Tab label="Code">
```tsx
import { Button } from '@expo/ui/jetpack-compose';

<Button
  style={{ flex: 1 }}
  onPress={() => {
    setEditingProfile(true);
  }}>
  Edit profile
</Button>
```
</Tab>
</Tabs>

### DateTimePicker

<Tabs>
<Tab label="Android">
<ContentSpotlight
  alt="DateTimePicker component on Android."
  src="/static/images/expo-ui/datetimepicker/android.png"
  className="max-w-[240px]"
/>
</Tab>
<Tab label="Code">
```tsx
import { DateTimePicker } from '@expo/ui/jetpack-compose';

<DateTimePicker
  onDateSelected={date => {
    setSelectedDate(date);
  }}
  displayedComponents='date'
  initialDate={selectedDate.toISOString()}
  variant='picker'
/>
```
</Tab>
</Tabs>

### Picker

<Tabs>
<Tab label="Android">
<ContentSpotlight
  alt="Picker component on Android."
  src="/static/images/expo-ui/segmentedPicker/android.png"
  className="max-w-[480px]"
/>
</Tab>
<Tab label="Code">
```tsx
import { Picker } from '@expo/ui/jetpack-compose';

<Picker
  options={['$', '$$', '$$$', '$$$$']}
  selectedIndex={selectedIndex}
  onOptionSelected={({ nativeEvent: { index } }) => {
    setSelectedIndex(index);
  }}
/>
```
</Tab>
</Tabs>

### TextInput

<Tabs>
  <Tab label="Android">
    <ContentSpotlight
      alt="TextInput component on Android."
      src="/static/images/expo-ui/textinput/android.png"
      className="max-w-[380px]"
    />
  </Tab>
  <Tab label="Code">
    ```tsx
    import { TextInput } from '@expo/ui/jetpack-compose';

    <TextInput autocorrection={false} defaultValue="A single line text input" onChangeText={setValue} />
    ```

  </Tab>
</Tabs>

## API

Full documentation is not yet available. Use TypeScript types to explore the API.

```ts
// Import from the SwiftUI package
import { BottomSheet } from '@expo/ui/swift-ui';
```

```ts
// Import from the Jetpack Compose package
import { Button } from '@expo/ui/jetpack-compose';
```

{/* <APISection packageName="expo-ui" apiName="Expo UI" /> */}<|MERGE_RESOLUTION|>--- conflicted
+++ resolved
@@ -8,14 +8,7 @@
 isAlpha: true
 ---
 
-<<<<<<< HEAD
-import { CheckIcon } from '@expo/styleguide-icons/outline/CheckIcon';
-import { XIcon } from '@expo/styleguide-icons/outline/XIcon';
-
-import APISection from '~/components/plugins/APISection';
-=======
 {/* import APISection from '~/components/plugins/APISection'; */}
->>>>>>> 86d5b17e
 import { APIInstallSection } from '~/components/plugins/InstallSection';
 import { ContentSpotlight } from '~/ui/components/ContentSpotlight';
 import { Tabs, Tab } from '~/ui/components/Tabs';
@@ -33,71 +26,30 @@
 ### BottomSheet
 
 <Tabs>
-  <Tab label={<div className="flex items-center justify-center gap-1"><XIcon className="icon-sm stroke-palette-red10" />Android</div>}>
-    This component is not (yet) supported for Android.
-
-    *See also: [official Jetpack Compose documentation](https://developer.android.com/develop/ui/compose/components/bottom-sheets)*
-
-<<<<<<< HEAD
-  </Tab>
-  <Tab label={<div className="flex items-center justify-center gap-1"><CheckIcon className="icon-sm stroke-palette-green10" />iOS</div>}>
-    <ContentSpotlight
-      alt="BottomSheet component on iOS."
-      src="/static/images/expo-ui/bottomsheet/ios.png"
-      className="max-w-[240px]"
-    />
-    *See also: [official SwiftUI documentation](https://developer.apple.com/documentation/swiftui/view/sheet(ispresented:ondismiss:content:))*
-  </Tab>
-  <Tab label="Code">
-  ```tsx
-  import { BottomSheet } from '@expo/ui/BottomSheet';
-=======
+
+<Tab label="iOS">
+  <ContentSpotlight
+    alt="BottomSheet component on iOS."
+    src="/static/images/expo-ui/bottomsheet/ios.png"
+    className="max-w-[240px]"
+  />
+</Tab>
+
 <Tab label="Code">
 ```tsx
 import { BottomSheet } from '@expo/ui/swift-ui';
->>>>>>> 86d5b17e
-
-  <BottomSheet isOpen={isOpen} onIsOpenedChange={e => setIsOpened(e)}>
-    <Text>Hello, world!</Text>
-  </BottomSheet>
-  ```
-  </Tab>
+
+<BottomSheet isOpen={isOpen} onIsOpenedChange={e => setIsOpened(e)}>
+  <Text>Hello, world!</Text>
+</BottomSheet>
+```
+  *See also: [official SwiftUI documentation](https://developer.apple.com/documentation/swiftui/view/sheet(ispresented:ondismiss:content:))*
+</Tab>
 </Tabs>
 
 ### Button
 
 <Tabs>
-<<<<<<< HEAD
-  <Tab label={<div className="flex items-center justify-center gap-1"><CheckIcon className="icon-sm stroke-palette-green10" />Android</div>}>
-    <ContentSpotlight
-      alt="Button component on Android."
-      src="/static/images/expo-ui/button/android.png"
-      className="max-w-[480px]"
-    />
-    *See also: [official Jetpack Compose documentation](https://developer.android.com/develop/ui/compose/components/button)*
-  </Tab>
-  <Tab label={<div className="flex items-center justify-center gap-1"><CheckIcon className="icon-sm stroke-palette-green10" />iOS</div>}>
-    <ContentSpotlight
-      alt="Button component on iOS."
-      src="/static/images/expo-ui/button/ios.png"
-      className="max-w-[480px]"
-    />
-    *See also: [official SwiftUI documentation](https://developer.apple.com/documentation/swiftui/button)*
-  </Tab>
-  <Tab label="Code">
-  ```tsx
-  import { Button } from '@expo/ui/Button';
-
-  <Button
-    style={{ flex: 1 }}
-    onPress={() => {
-      setEditingProfile(true);
-    }}>
-    Edit profile
-  </Button>
-  ```
-  </Tab>
-=======
 <Tab label="iOS">
 <ContentSpotlight
   alt="Button component on iOS."
@@ -117,30 +69,19 @@
   Edit profile
 </Button>
 ```
-</Tab>
->>>>>>> 86d5b17e
+  *See also: [official SwiftUI documentation](https://developer.apple.com/documentation/swiftui/button)*
+</Tab>
 </Tabs>
 
 ### CircularProgress component
 
 <Tabs>
-  <Tab label={<div className="flex items-center justify-center gap-1"><CheckIcon className="icon-sm stroke-palette-green10" />Android</div>}>
-    <ContentSpotlight
-      alt="CircularProgress component on Android."
-      src="/static/images/expo-ui/circularprogress/android.png"
-      className="max-w-[380px]"
-    />
-
-    *See also: [official Jetpack Compose documentation](https://developer.android.com/develop/ui/compose/components/progress)*
-
-  </Tab>
-  <Tab label={<div className="flex items-center justify-center gap-1"><CheckIcon className="icon-sm stroke-palette-green10" />iOS</div>}>
+  <Tab label="iOS">
     <ContentSpotlight
       alt="CircularProgress component on iOS."
       src="/static/images/expo-ui/circularprogress/ios.png"
       className="max-w-[380px]"
     />
-    *See also: [official SwiftUI documentation](https://developer.apple.com/documentation/swiftui/progressview)*
   </Tab>
   <Tab label="Code">
     ```tsx
@@ -148,37 +89,35 @@
 
     <CircularProgress progress={0.5} style={{ width: 300 }} />
     ```
-
+    *See also: [official SwiftUI documentation](https://developer.apple.com/documentation/swiftui/progressview)*
   </Tab>
 </Tabs>
 
 ### ColorPicker component
 
 <Tabs>
-  <Tab label={<div className="flex items-center justify-center gap-1"><XIcon className="icon-sm stroke-palette-red10" />Android</div>}>
-    This component is not supported for Android.
-  </Tab>
-  <Tab label={<div className="flex items-center justify-center gap-1"><CheckIcon className="icon-sm stroke-palette-green10" />iOS</div>}>
-    <ContentSpotlight
-      alt="ColorPicker component on iOS."
-      src="/static/images/expo-ui/colorpicker/ios.png"
-      className="max-w-[240px]"
-    />
-    *See also: [official SwiftUI documentation](https://developer.apple.com/documentation/swiftui/colorpicker)*
-  </Tab>
-  <Tab label="Code">
-  ```tsx
-  import { ColorPicker } from '@expo/ui/ColorPicker';
-
-  <ColorPicker
-    label="Select a color"
-    selection={color}
-      onValueChanged={setColor}
-    style={{ width: 400, height: 200 }}
+
+<Tab label="iOS">
+  <ContentSpotlight
+    alt="ColorPicker component on iOS."
+    src="/static/images/expo-ui/colorpicker/ios.png"
+    className="max-w-[240px]"
   />
-<<<<<<< HEAD
-  ```
-  </Tab>
+</Tab>
+
+<Tab label="Code">
+```tsx
+import { ColorPicker } from '@expo/ui/swift-ui';
+
+<ColorPicker
+  label="Select a color"
+  selection={color}
+  onValueChanged={setColor}
+  style={{ width: 400, height: 200 }}
+/>
+```
+  *See also: [official SwiftUI documentation](https://developer.apple.com/documentation/swiftui/colorpicker)*
+</Tab>
 </Tabs>
 
 ### ContextMenu component
@@ -186,23 +125,12 @@
 \*Note: also known as **DropdownMenu\***
 
 <Tabs>
-  <Tab label={<div className="flex items-center justify-center gap-1"><CheckIcon className="icon-sm stroke-palette-green10" />Android</div>}>
-    <ContentSpotlight
-      alt="ContextMenu component on Android."
-      src="/static/images/expo-ui/contextMenu/android.png"
-      className="max-w-[380px]"
-    />
-
-    *See also: [official Jetpack Compose documentation](https://developer.android.com/develop/ui/compose/components/menu)*
-
-  </Tab>
-  <Tab label={<div className="flex items-center justify-center gap-1"><CheckIcon className="icon-sm stroke-palette-green10" />iOS</div>}>
+  <Tab label="iOS">
     <ContentSpotlight
       alt="ContextMenu component on iOS."
       src="/static/images/expo-ui/contextMenu/ios.png"
       className="max-w-[380px]"
     />
-    *See also: [official SwiftUI documentation](https://developer.apple.com/documentation/swiftui/view/contextmenu(menuitems:))*
   </Tab>
   <Tab label="Code">
     ```tsx
@@ -236,99 +164,13 @@
       </ContextMenu.Trigger>
     </ContextMenu>
     ```
-
-  </Tab>
-=======
-</Tab>
-
-<Tab label="Code">
-```tsx
-import { ColorPicker } from '@expo/ui/swift-ui';
-
-<ColorPicker
-  label="Select a color"
-  selection={color}
-  onValueChanged={setColor}
-  style={{ width: 400, height: 200 }}
-/>
-```
-</Tab>
->>>>>>> 86d5b17e
+    *See also: [official SwiftUI documentation](https://developer.apple.com/documentation/swiftui/view/contextmenu(menuitems:))*
+  </Tab>
 </Tabs>
 
 ### DateTimePicker
 
 <Tabs>
-<<<<<<< HEAD
-  <Tab label={<div className="flex items-center justify-center gap-1"><CheckIcon className="icon-sm stroke-palette-green10" />Android</div>}>
-    <ContentSpotlight
-      alt="DateTimePicker (date variant) component on Android."
-      src="/static/images/expo-ui/datetimepicker/date/android.png"
-      className="max-w-[240px]"
-    />
-    *See also: [official Jetpack Compose documentation](https://developer.android.com/develop/ui/compose/components/datepickers)*
-  </Tab>
-  <Tab label={<div className="flex items-center justify-center gap-1"><CheckIcon className="icon-sm stroke-palette-green10" />iOS</div>}>
-    <ContentSpotlight
-      alt="DateTimePicker (date variant) component on iOS."
-      src="/static/images/expo-ui/datetimepicker/date/ios.png"
-      className="max-w-[240px]"
-    />
-    *See also: [official SwiftUI documentation](https://developer.apple.com/documentation/swiftui/datepicker)*
-  </Tab>
-  <Tab label="Code">
-  ```tsx
-  import { DateTimePicker } from '@expo/ui/DateTimePicker';
-
-  <DateTimePicker
-    onDateSelected={date => {
-      setSelectedDate(date);
-    }}
-    displayedComponents='date'
-    initialDate={selectedDate.toISOString()}
-    iosVariant='wheel'
-    androidVariant='picker'
-  />
-  ```
-  </Tab>
-</Tabs>
-
-### DateTimePicker component (time variant)
-
-<Tabs>
-  <Tab label={<div className="flex items-center justify-center gap-1"><CheckIcon className="icon-sm stroke-palette-green10" />Android</div>}>
-    <ContentSpotlight
-      alt="DateTimePicker (time variant) component on Android."
-      src="/static/images/expo-ui/datetimepicker/time/android.png"
-      className="max-w-[240px]"
-    />
-    *See also: [official Jetpack Compose documentation](https://developer.android.com/develop/ui/compose/components/time-pickers)*
-  </Tab>
-  <Tab label={<div className="flex items-center justify-center gap-1"><CheckIcon className="icon-sm stroke-palette-green10" />iOS</div>}>
-    <ContentSpotlight
-      alt="DateTimePicker component on iOS."
-      src="/static/images/expo-ui/datetimepicker/time/ios.png"
-      className="max-w-[240px]"
-    />
-    *See also: [official SwiftUI documentation](https://developer.apple.com/documentation/swiftui/datepicker)*
-  </Tab>
-  <Tab label="Code">
-    ```tsx
-    import { DateTimePicker } from '@expo/ui/DateTimePicker';
-
-    <DateTimePicker
-      onDateSelected={date => {
-        setSelectedDate(date);
-      }}
-      displayedComponents='hourAndMinute'
-      initialDate={selectedDate.toISOString()}
-      iosVariant='wheel'
-      androidVariant='picker'
-    />
-    ```
-
-  </Tab>
-=======
 <Tab label="iOS">
 <ContentSpotlight
   alt="DateTimePicker component on iOS."
@@ -349,44 +191,13 @@
   variant='wheel'
 />
 ```
-</Tab>
->>>>>>> 86d5b17e
+  *See also: [official SwiftUI documentation](https://developer.apple.com/documentation/swiftui/datepicker)*
+</Tab>
 </Tabs>
 
 ### Gauge
 
 <Tabs>
-<<<<<<< HEAD
-  <Tab label={<div className="flex items-center justify-center gap-1"><XIcon className="icon-sm stroke-palette-red10" />Android</div>}>
-    This component is not supported for Android.
-  </Tab>
-  <Tab label={<div className="flex items-center justify-center gap-1"><CheckIcon className="icon-sm stroke-palette-green10" />iOS</div>}>
-    <ContentSpotlight
-      alt="Gauge component on iOS."
-      src="/static/images/expo-ui/gauge/ios.png"
-      className="max-w-[240px]"
-    />
-    *See also: [official SwiftUI documentation](https://developer.apple.com/documentation/swiftui/gauge)*
-  </Tab>
-  <Tab label="Code">
-  ```tsx
-  import { Gauge } from "@expo/ui/Gauge";
-
-  <Gauge
-    max={{ value: 1, label: '1' }}
-    min={{ value: 0, label: '0' }}
-    current={{ value: 0.5 }}
-    color={[
-      PlatformColor('systemRed'),
-      PlatformColor('systemOrange'),
-      PlatformColor('systemYellow'),
-      PlatformColor('systemGreen'),
-    ]}
-    type="circular"
-  />
-  ```
-  </Tab>
-=======
 <Tab label="iOS">
 <ContentSpotlight
   alt="Gauge component on iOS."
@@ -412,57 +223,39 @@
   type="circular"
 />
 ```
-</Tab>
->>>>>>> 86d5b17e
+  *See also: [official SwiftUI documentation](https://developer.apple.com/documentation/swiftui/gauge)*
+</Tab>
 </Tabs>
 
 ### LinearProgress
 
 <Tabs>
-<<<<<<< HEAD
-  <Tab label={<div className="flex items-center justify-center gap-1"><XIcon className="icon-sm stroke-palette-red10" />Android</div>}>
-    <ContentSpotlight
-      alt="LinearProgress component on Android."
-      src="/static/images/expo-ui/linearprogress/android.png"
-      className="max-w-[380px]"
-    />
-
-    *See also: [official Jetpack Compose documentation](https://developer.android.com/develop/ui/compose/components/progress)*
-
-  </Tab>
-  <Tab label={<div className="flex items-center justify-center gap-1"><CheckIcon className="icon-sm stroke-palette-green10" />iOS</div>}>
-    <ContentSpotlight
-      alt="LinearProgress component on iOS."
-      src="/static/images/expo-ui/linearprogress/ios.png"
-      className="max-w-[380px]"
-    />
-    *See also: [official SwiftUI documentation](https://developer.apple.com/documentation/swiftui/progressview)*
-  </Tab>
-  <Tab label="Code">
-  ```tsx
-  import { LinearProgress } from '@expo/ui/LinearProgress';
-
-  <LinearProgress progress={0.5} style={{ width: 300 }} />
-  ```
-  </Tab>
+<Tab label="iOS">
+<ContentSpotlight
+  alt="LinearProgress component on iOS."
+  src="/static/images/expo-ui/linearprogress/ios.png"
+  className="max-w-[380px]"
+/>
+</Tab>
+<Tab label="Code">
+```tsx
+import { LinearProgress } from '@expo/ui/swift-ui';
+
+<LinearProgress progress={0.5} style={{ width: 300 }} />
+```
+  *See also: [official SwiftUI documentation](https://developer.apple.com/documentation/swiftui/progressview)*
+</Tab>
 </Tabs>
 
 ### List component
 
 <Tabs>
-  <Tab label={<div className="flex items-center justify-center gap-1"><XIcon className="icon-sm stroke-palette-red10" />Android</div>}>
-    This component is not (yet) supported for Android.
-
-    *See also: [official Jetpack Compose documentation](https://developer.android.com/develop/ui/compose/lists)*
-
-  </Tab>
-  <Tab label={<div className="flex items-center justify-center gap-1"><CheckIcon className="icon-sm stroke-palette-green10" />iOS</div>}>
+  <Tab label="iOS">
     <ContentSpotlight
       alt="List component on iOS."
       src="/static/images/expo-ui/list/ios.png"
       className="max-w-[380px]"
     />
-    *See also: [official SwiftUI documentation](https://developer.apple.com/documentation/swiftui/list)*
   </Tab>
   <Tab label="Code">
     ```tsx
@@ -484,80 +277,23 @@
       ))}
     </List>
     ```
-
-  </Tab>
-</Tabs>
-
-### Picker component (radio variant)
-
-<Tabs>
-  <Tab label={<div className="flex items-center justify-center gap-1"><CheckIcon className="icon-sm stroke-palette-green10" />Android</div>}>
-    <ContentSpotlight
-      alt="Picker component (radio variant) on Android."
-      src="/static/images/expo-ui/radioPicker/android.png"
-      className="max-w-[480px]"
-    />
-    *See also: [official Jetpack Compose documentation](https://developer.android.com/develop/ui/compose/components/radio-button)*
-  </Tab>
-  <Tab label={<div className="flex items-center justify-center gap-1"><XIcon className="icon-sm stroke-palette-red10" />iOS</div>}>
-    This component is not supported for iOS (although it is supported for macOS).
-  </Tab>
-  <Tab label="Code">
-    ```tsx
-    import { Picker } from '@expo/ui/Picker';
-
-    <Picker
-      options={['$', '$$', '$$$', '$$$$']}
-      selectedIndex={selectedIndex}
-      onOptionSelected={({ nativeEvent: { index } }) => {
-        setSelectedIndex(index);
-      }}
-      variant="radio"
-    />
-    ```
-
-  </Tab>
-=======
-<Tab label="iOS">
-<ContentSpotlight
-  alt="LinearProgress component on iOS."
-  src="/static/images/expo-ui/linearprogress/ios.png"
-  className="max-w-[380px]"
-/>
-</Tab>
-<Tab label="Code">
-```tsx
-import { LinearProgress } from '@expo/ui/swift-ui';
-
-<LinearProgress progress={0.5} style={{ width: 300 }} />
-```
-</Tab>
->>>>>>> 86d5b17e
+    *See also: [official SwiftUI documentation](https://developer.apple.com/documentation/swiftui/list)*
+  </Tab>
 </Tabs>
 
 ### Picker (segmented)
 
 <Tabs>
-<<<<<<< HEAD
-  <Tab label={<div className="flex items-center justify-center gap-1"><CheckIcon className="icon-sm stroke-palette-green10" />Android</div>}>
-    <ContentSpotlight
-      alt="Picker component on Android."
-      src="/static/images/expo-ui/segmentedPicker/android.png"
-      className="max-w-[480px]"
-    />
-    *See also: [official Jetpack Compose documentation](https://developer.android.com/develop/ui/compose/components/segmented-button)*
-  </Tab>
-  <Tab label={<div className="flex items-center justify-center gap-1"><CheckIcon className="icon-sm stroke-palette-green10" />iOS</div>}>
-    <ContentSpotlight
-      alt="Picker component on iOS."
-      src="/static/images/expo-ui/segmentedPicker/ios.png"
-      className="max-w-[480px]"
-    />
-    *See also: [official SwiftUI documentation](https://developer.apple.com/documentation/swiftui/picker#Styling-pickers)*
-  </Tab>
-  <Tab label="Code">
-  ```tsx
-  import { Picker } from '@expo/ui/Picker';
+<Tab label="iOS">
+<ContentSpotlight
+  alt="Picker component on iOS."
+  src="/static/images/expo-ui/segmentedPicker/ios.png"
+  className="max-w-[480px]"
+/>
+</Tab>
+<Tab label="Code">
+```tsx
+import { Picker } from '@expo/ui/swift-ui';
 
   <Picker
     options={['$', '$$', '$$$', '$$$$']}
@@ -568,55 +304,44 @@
     variant="segmented"
   />
   ```
-  </Tab>
-</Tabs>
-
-### Picker component (wheel variant)
-
-<Tabs>
-  <Tab label={<div className="flex items-center justify-center gap-1"><XIcon className="icon-sm stroke-palette-red10" />Android</div>}>
-    This component is not supported for Android.
-  </Tab>
-  <Tab label={<div className="flex items-center justify-center gap-1"><CheckIcon className="icon-sm stroke-palette-green10" />iOS</div>}>
-    <ContentSpotlight
-      alt="Picker component on iOS."
-      src="/static/images/expo-ui/menuPicker/ios.png"
-      className="max-w-[480px]"
-    />
-    *See also: [official SwiftUI documentation](https://developer.apple.com/documentation/swiftui/pickerstyle/wheel)*
-  </Tab>
-  {/* TODO: Add screenshot on Android once we support the label prop */}
-  <Tab label="Code">
-  ```tsx
-  import { Picker } from '@expo/ui/Picker';
-
-  <Picker
-    options={['$', '$$', '$$$', '$$$$']}
-    selectedIndex={selectedIndex}
-    onOptionSelected={({ nativeEvent: { index } }) => {
-      setSelectedIndex(index);
-    }}
-    variant="wheel"
-    style={{
-      height: 100,
-    }}
-  />
-  ```
-  </Tab>
+  *See also: [official SwiftUI documentation](https://developer.apple.com/documentation/swiftui/picker#Styling-pickers)*
+  </Tab>
+</Tabs>
+
+### Picker (wheel)
+
+<Tabs>
+<Tab label="iOS">
+<ContentSpotlight
+  alt="Picker component on iOS."
+  src="/static/images/expo-ui/menuPicker/ios.png"
+  className="max-w-[480px]"
+/>
+</Tab>
+<Tab label="Code">
+```tsx
+import { Picker } from '@expo/ui/swift-ui';
+
+<Picker
+  options={['$', '$$', '$$$', '$$$$']}
+  selectedIndex={selectedIndex}
+  onOptionSelected={({ nativeEvent: { index } }) => {
+    setSelectedIndex(index);
+  }}
+  variant="wheel"
+  style={{
+    height: 100,
+  }}
+/>
+```
+  *See also: [official SwiftUI documentation](https://developer.apple.com/documentation/swiftui/pickerstyle/wheel)*
+</Tab>
 </Tabs>
 
 ### Slider component
 
 <Tabs>
-  <Tab label={<div className="flex items-center justify-center gap-1"><CheckIcon className="icon-sm stroke-palette-green10" />Android</div>}>
-    <ContentSpotlight
-      alt="Slider component on Android."
-      src="/static/images/expo-ui/slider/android.png"
-      className="max-w-[480px]"
-    />
-    *See also: [official Jetpack Compose documentation](https://developer.android.com/develop/ui/compose/components/slider)*
-  </Tab>
-  <Tab label={<div className="flex items-center justify-center gap-1"><CheckIcon className="icon-sm stroke-palette-green10" />iOS</div>}>
+  <Tab label="iOS">
     <ContentSpotlight
       alt="Slider component on iOS."
       src="/static/images/expo-ui/slider/ios.png"
@@ -638,57 +363,6 @@
     ```
 
   </Tab>
-=======
-<Tab label="iOS">
-<ContentSpotlight
-  alt="Picker component on iOS."
-  src="/static/images/expo-ui/segmentedPicker/ios.png"
-  className="max-w-[480px]"
-/>
-</Tab>
-<Tab label="Code">
-```tsx
-import { Picker } from '@expo/ui/swift-ui';
-
-<Picker
-  options={['$', '$$', '$$$', '$$$$']}
-  selectedIndex={selectedIndex}
-  onOptionSelected={({ nativeEvent: { index } }) => {
-    setSelectedIndex(index);
-  }}
-/>
-```
-</Tab>
-</Tabs>
-
-### Picker (wheel)
-
-<Tabs>
-<Tab label="iOS">
-<ContentSpotlight
-  alt="Picker component on iOS."
-  src="/static/images/expo-ui/menuPicker/ios.png"
-  className="max-w-[480px]"
-/>
-</Tab>
-<Tab label="Code">
-```tsx
-import { Picker } from '@expo/ui/swift-ui';
-
-<Picker
-  options={['$', '$$', '$$$', '$$$$']}
-  selectedIndex={selectedIndex}
-  onOptionSelected={({ nativeEvent: { index } }) => {
-    setSelectedIndex(index);
-  }}
-  variant="wheel"
-  style={{
-    height: 100,
-  }}
-/>
-```
-</Tab>
->>>>>>> 86d5b17e
 </Tabs>
 
 ### Switch
@@ -696,39 +370,6 @@
 \*Note: also known as **Toggle\***
 
 <Tabs>
-<<<<<<< HEAD
-  <Tab label={<div className="flex items-center justify-center gap-1"><CheckIcon className="icon-sm stroke-palette-green10" />Android</div>}>
-    <ContentSpotlight
-      alt="Switch component on Android."
-      src="/static/images/expo-ui/switch/android.png"
-      className="max-w-[480px]"
-    />
-
-    *See also: [official Jetpack Compose documentation](https://developer.android.com/develop/ui/compose/components/switch)*
-
-  </Tab>
-  <Tab label={<div className="flex items-center justify-center gap-1"><CheckIcon className="icon-sm stroke-palette-green10" />iOS</div>}>
-    <ContentSpotlight
-      alt="Switch component on iOS."
-      src="/static/images/expo-ui/switch/ios.png"
-      className="max-w-[480px]"
-    />
-    *See also: [official SwiftUI documentation](https://developer.apple.com/documentation/swiftui/toggle)*
-  </Tab>
-  <Tab label="Code">
-  ```tsx
-  import { Switch } from '@expo/ui/Switch';
-
-  <Switch
-    checked={checked}
-    onValueChange={checked => {
-      setChecked(checked);
-    }}
-    label="Play music"
-  />
-  ```
-  </Tab>
-=======
 <Tab label="iOS">
 <ContentSpotlight
   alt="Switch component on iOS."
@@ -748,47 +389,13 @@
   label="Play music"
 />
 ```
-</Tab>
->>>>>>> 86d5b17e
+  *See also: [official SwiftUI documentation](https://developer.apple.com/documentation/swiftui/toggle)*
+</Tab>
 </Tabs>
 
 ### Switch component (checkbox)
 
 <Tabs>
-<<<<<<< HEAD
-  <Tab label={<div className="flex items-center justify-center gap-1"><CheckIcon className="icon-sm stroke-palette-green10" />Android</div>}>
-    <ContentSpotlight
-      alt="Switch (checkbox variant) component on Android."
-      src="/static/images/expo-ui/checkbox/android.png"
-      className="max-w-[480px]"
-    />
-
-    *See also: [official Jetpack Compose documentation](https://developer.android.com/develop/ui/compose/components/checkbox)*
-
-  </Tab>
-  <Tab label={<div className="flex items-center justify-center gap-1"><CheckIcon className="icon-sm stroke-palette-green10" />iOS</div>}>
-    <ContentSpotlight
-      alt="Switch (checkbox variant) component on iOS."
-      src="/static/images/expo-ui/checkbox/ios.png"
-      className="max-w-[480px]"
-    />
-    *See also: [official SwiftUI documentation](https://developer.apple.com/documentation/swiftui/toggle)*
-  </Tab>
-  <Tab label="Code">
-  ```tsx
-  import { Switch } from '@expo/ui/Switch';
-
-  <Switch
-    checked={checked}
-    onValueChange={checked => {
-      setChecked(checked);
-    }}
-    label="Play music"
-    variant="checkbox"
-  />
-  ```
-  </Tab>
-=======
 <Tab label="iOS">
 <ContentSpotlight
   alt="Picker component on iOS."
@@ -809,32 +416,19 @@
   variant="checkbox"
 />
 ```
-</Tab>
->>>>>>> 86d5b17e
+  *See also: [official SwiftUI documentation](https://developer.apple.com/documentation/swiftui/toggle)*
+</Tab>
 </Tabs>
 
 ### TextInput component
 
 <Tabs>
-<<<<<<< HEAD
-  <Tab label={<div className="flex items-center justify-center gap-1"><CheckIcon className="icon-sm stroke-palette-green10" />Android</div>}>
-    <ContentSpotlight
-      alt="TextInput component on Android."
-      src="/static/images/expo-ui/textinput/android.png"
-      className="max-w-[380px]"
-    />
-    *See also: [official Jetpack Compose documentation](https://developer.android.com/develop/ui/compose/text/user-input)*
-  </Tab>
-  <Tab label={<div className="flex items-center justify-center gap-1"><CheckIcon className="icon-sm stroke-palette-green10" />iOS</div>}>
-=======
   <Tab label="iOS">
->>>>>>> 86d5b17e
     <ContentSpotlight
       alt="TextInput component on iOS."
       src="/static/images/expo-ui/textinput/ios.png"
       className="max-w-[320px]"
     />
-    *See also: [official SwiftUI documentation](https://developer.apple.com/documentation/swiftui/textfield)*
   </Tab>
   <Tab label="Code">
     ```tsx
@@ -940,7 +534,7 @@
 
     <TextInput autocorrection={false} defaultValue="A single line text input" onChangeText={setValue} />
     ```
-
+    *See also: [official Jetpack Compose documentation](https://developer.android.com/develop/ui/compose/text/user-input)*
   </Tab>
 </Tabs>
 
