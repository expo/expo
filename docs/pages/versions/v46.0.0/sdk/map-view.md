--- conflicted
+++ resolved
@@ -140,32 +140,6 @@
 - In your code, import `{ PROVIDER_GOOGLE }` from `react-native-maps` and add the property `provider=PROVIDER_GOOGLE` to your `<MapView>`. This property works on both iOS and Android.
 - Rebuild the app binary. An easy way to test that the configuration was successful is to do a simulator build.
 
-<<<<<<< HEAD
-## Configuring for web
-
-> Web is experimental! We do not recommend using this library on web yet.
-
-To use this in web, add the following script to your **web/index.html**. This script may already be present, if this is the case, just replace the `API_KEY` with your Google Maps API key which you can obtain here: [Google Maps: Get API key](https://developers.google.com/maps/documentation/javascript/get-api-key)
-
-```html
-<!DOCTYPE html>
-<html lang="en">
-  <head>
-    <!-- At the end of the <head/> element... -->
-    <script
-      async
-      defer
-      src="https://maps.googleapis.com/maps/api/js?key=API_KEY"
-      type="text/javascript"
-    />
-    <!-- Use your web API Key in place of API_KEY: https://developers.google.com/maps/documentation/javascript/get-api-key -->
-  </head>
-  <body />
-</html>
-```
-
-=======
->>>>>>> 8f89e86b
 ## How to retrieve your debug keystore fingerprint (Android only)
 
 When building a debug version of your application outside of Expo Go (for example, when using a [development client](/development/introduction/) or a standalone debug build), your app will be signed with the debug keystore on Android.
