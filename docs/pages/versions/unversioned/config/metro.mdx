--- conflicted
+++ resolved
@@ -11,18 +11,14 @@
 
 In SDK 49 and higher, the Expo CLI can load environment variables from **.env** files. Learn more about how to use environment variables in Expo CLI in the [environment variables guide](/guides/environment-variables/).
 
-<<<<<<< HEAD
 EAS CLI uses a different mechanism for environment variables, except when it invokes Expo CLI for compiling and bundling. Learn more about [environment variables in EAS](https://docs.expo.dev/build-reference/variables/).
-=======
+
 If you are migrating an older project to SDK 49 or above, then you should ignore local env files by adding the following to your **.gitignore**:
 
 ```sh .gitignore
 # local env files
 .env*.local
 ```
-
-> Dotenv files are Expo CLI-specific as of SDK 49. EAS CLI uses a different mechanism for environment variables until it invokes Expo CLI for compiling and bundling. Learn more about [environment variables in EAS](/build-reference/variables/).
->>>>>>> 2fbcb2da
 
 ### Disabling dotenv files
 
@@ -43,7 +39,6 @@
 
 Client environment variable inlining can be disabled with the environment variable `EXPO_NO_CLIENT_ENV_VARS=1`, this must be defined before any bundling is performed.
 
-<<<<<<< HEAD
 <Terminal
   cmd={[
     '# All users can run cross-env, followed by the Expo CLI command',
@@ -52,16 +47,6 @@
     '$ EXPO_NO_CLIENT_ENV_VARS=1 npx expo start',
   ]}
 />
-=======
-For security purposes, client environment variables are inlined in the bundle, which means that `process.env` is not an iterable object, and you cannot dynamically access environment variables. Every variable must be referenced as a static property for it to be inlined. For example, the expression `process.env.EXPO_PUBLIC_KEY` will be rewritten and `process.env['EXPO_PUBLIC_KEY']` will not.
-
-- Client environment variables should not contain secrets as they will be viewable in plain-text format in the production binary.
-- Use client environment variables for partially protected values, such as public API keys you don't want to commit to Git or hard-code in your app and that may change depending on the environment.
-- Expo environment variables can be updated while the development server (`npx expo start`) is running, without restarting or clearing the bundler cache — however, you'll need to modify and save an included source file to see the updates. You must also perform a client reload, as environment variables do not support Fast Refresh.
-- Client environment variable inlining can be disabled with the environment variable `EXPO_NO_CLIENT_ENV_VARS=1`, this must be defined before any bundling is performed.
-
-{/* TODO: Usage in EAS */}
->>>>>>> 2fbcb2da
 
 ## CSS
 
