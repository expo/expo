--- conflicted
+++ resolved
@@ -21,11 +21,7 @@
 ![Diagram explaining saving tokens](/static/images/saving-token.png)
 
 ```javascript
-<<<<<<< HEAD
-import { Permissions,Notifications } from 'expo';
-=======
 import { Notifications } from 'expo';
->>>>>>> c2fa7b86
 import * as Permissions from 'expo-permissions';
 
 const PUSH_ENDPOINT = 'https://your-server.com/users/push-token';
