---
title: WebBrowser
---

import SnackEmbed from '~/components/plugins/SnackEmbed';

Provides access to the system's web browser and supports handling redirects. On iOS, it uses `SFSafariViewController` or `SFAuthenticationSession`, depending on the method you call, and on Android it uses `ChromeCustomTabs`. As of iOS 11, `SFSafariViewController` no longer shares cookies with the Safari, so if you are using `WebBrowser` for authentication you will want to use `WebBrowser.openAuthSessionAsync`, and if you just want to open a webpage (such as your app privacy policy), then use `WebBrowser.openBrowserAsync`.

## Installation

This API is pre-installed in [managed](../../introduction/managed-vs-bare/#managed-workflow) apps. To use it in a [bare](../../introduction/managed-vs-bare/#bare-workflow) React Native app, follow its [installation instructions](https://github.com/expo/expo/tree/master/packages/expo-web-browser).

## Usage

<SnackEmbed snackId="r116LYJne" />
<br />

### Handling deep links from the WebBrowser

If you are using the `WebBrowser` window for authentication or another use case where you would like to pass information back into your app through a deep link, be sure to add a handler with `Linking.addEventListener` before opening the browser. When the listener fires, you should call `WebBrowser.dismissBrowser()` -- it will not automatically dismiss when a deep link is handled. Aside from that, redirects from `WebBrowser` work the same as other deep links. [Read more about it in the Linking guide](../../workflow/linking/#handling-links-into-your-app).

## API

```js
// in managed apps:
import { WebBrowser } from 'expo';

// in bare apps:
import * as WebBrowser from 'expo-web-browser';
```

### `WebBrowser.openBrowserAsync(url)`

Opens the url with Safari in a modal on iOS using `SFSafariViewController`, and Chrome in a new [custom tab](https://developer.chrome.com/multidevice/android/customtabs) on Android. On iOS, the modal Safari will not share cookies with the system Safari. If you need this, use `WebBrowser.openAuthSessionAsync`.

#### Arguments

- **url (_string_)** -- The url to open in the web browser.
- **options (_object_)** (_optional_) --
  A dictionaty with following key-value pairs:

<<<<<<< HEAD
  - **toolbarColor (_optional_) (_string_)** -- color of toolbar to be used by Custom Tab on Android. Required format `#AARRGGBB` or `#RRGGBB`.
  - **controlsColor (_optional_) (_string_)** -- _iOS Only_ tint color for controls in SKSafariViewController. Required format `#AARRGGBB` or `#RRGGBB`.
  - **enableBarCollapsing (_optional_) (_boolean_)** -- flag determinig whether toolbar might be hiding when user scrolls website.
  - **showTitle (_optional_) (_boolean_)** -- _Android only_. Flag determining whether browser should show title of website on Toolbar.
  - **package (_optional_) (_string_)** -- _Android only_. Package name of a browser to be used to handle Custom Tabs. List of available packages is to be queried by [getCustomTabsSupportingBrowsers](#WebBrowser.getCustomTabsSupportingBrowsers) method.
=======
  - **toolbarColor (_optional_) (_string_)**: (_Android only_) color of the toolbar to be used by the Custom Tab in either `#AARRGGBB` format or `#RRGGBB`
  - **collapseToolbar (_optional_) (_boolean_)** : a boolean determining whether the toolbar should be hiding when a user scrolls the website
  - **showTitle (_optional_) (_boolean_)** : (_Android only_) a boolean determining whether the browser should show the title of website on the toolbar
  - **package (_optional_) (_string_)** : _Android only_. Package name of a browser to be used to handle Custom Tabs. List of available packages is to be queried by [getCustomTabsSupportingBrowsers](#WebBrowser.getCustomTabsSupportingBrowsers) method.
>>>>>>> 190dc544

  Note that behavior customization options depend on the actual browser and its version. Some or all of the arguments may be ignored.

#### Returns

Returns a Promise:

- If the user closed the web browser, the Promise resolves with `{ type: 'cancel' }`.
- If the browser is closed using `WebBrowser.dismissBrowser()`, the Promise resolves with `{ type: 'dismiss' }`.

### `WebBrowser.openAuthSessionAsync(url, redirectUrl)`

Opens the url with Safari in a modal on iOS using `SFAuthenticationSession`. The user will be asked whether to allow the app to authenticate using the given url. Unavailable on Android.

#### Arguments

- **url (_string_)** -- The url to open in the web browser. This should be a login page.
- **redirectUrl (_string_)** -- **Optional**: the url to deep link back into your app. By default, this will be [Constants.linkingUrl](../constants/#expoconstantslinkinguri)

Returns a Promise:

- If the user does not permit the application to authenticate with the given url, the Promise resolved with `{ type: 'cancel' }`.
- If the user closed the web browser, the Promise resolves with `{ type: 'cancel' }`.
- If the browser is closed using `WebBrowser.dismissBrowser()`, the Promise resolves with `{ type: 'dismiss' }`.

### `WebBrowser.warmUp(package)`

_Android Only_

This method calls warmUp method on [CustomTabsClient](<https://developer.android.com/reference/android/support/customtabs/CustomTabsClient.html#warmup(long)>) for specified package.

#### Arguments

- **package (_string_)** -- **Optional** -- package of browser to be warmed up. If not set, preferred browser will be warmed.

#### Returns

The promise resolves with `{ type: warming, package: string }`

### `WebBrowser.mayInitWithUrl(url, package)`

_Andrdoi Only_

This mathod initiates (if needed) [CustomTabsSession](https://developer.android.com/reference/android/support/customtabs/CustomTabsSession.html#maylaunchurl) and calls its `mayLaunchUrl` method for browser specified by the package.

#### Arguments

- **url (_string_)** -- url of page that usert is expected to load
- **package (_string_)** -- **Optional** -- package of browser to be informed. If not set, preferred browser will be used.

#### Returns

### `WebBrowser.coolDown(package)`

_Andrdoi Only_

This methods removes all bindings to services created by warmUp or mayInitWithUrl. You should call this method once you don't need them to avoid potential memory leaks. However, those binding would be cleared once your application is destroyed, which might be sufficient in most cases.

#### Arguments

- **package (_string_)** -- **Optional** -- package of browser to be cooled. If not set, preferred browser will be used.

#### Returns

The promise resolves with `{ type: cooled }` when cooling is performed, or `{ type: Nothing to cool down }` when there was no connection to be dismissed.

### `WebBrowser.dismissBrowser()`

_iOS Only_

Dismisses the system's presented web browser.

#### Returns

The promise resolves with `{ type: 'dismiss' }`.

### `WebBrowser.getCustomTabsSupportingBrowsers`

_Android only_

<<<<<<< HEAD
Returns list of applications package names supporting Custom Tabs, and name of user chosen default one, if available. This list may not be fully reliable, because ot follows `PackageManager.getResolvingActivities` behavior with its flaws. For example, some browsers might not be visible on packages list after other browser is set to dafult.
=======
Returns two lists of applications package names supporting Custom Tabs. Under `packages` key you can find a list of all the applications. Under `default` key only the default applications will be listed. Note that list might not be fully reliable, as it uses `PackageManager.getResolvingActivities`.
>>>>>>> 190dc544

#### Returns

The promise resolves with `{ packages: string[], default: string, service: string[], preferred: string }`

- **packages (_string[]_)** : All packages recognized by PackageManager as capable of handling Custom Tabs. Empty array means there is no supporting browsers on device.
- **default (_string_)** : Default package chosen by user. Null if there is no such packages. Null usually means, that user will be prompted to choose from available packages.
- **services (_string[]_)** : All packages recognized by PackageManager as capable of handling Custom Tabs Service. This service is used by [warmUp](#WebBrowser.warmUp), [mayInitWithUrl](#WebBrowser.mayInitWithUrl() and [coolDown](#WebBrowser.coolDown).
- **preferred (_string_)** : Package preferred by CustomTabsClient to be used to handle Custom Tabs.

#<|MERGE_RESOLUTION|>--- conflicted
+++ resolved
@@ -39,18 +39,11 @@
 - **options (_object_)** (_optional_) --
   A dictionaty with following key-value pairs:
 
-<<<<<<< HEAD
-  - **toolbarColor (_optional_) (_string_)** -- color of toolbar to be used by Custom Tab on Android. Required format `#AARRGGBB` or `#RRGGBB`.
-  - **controlsColor (_optional_) (_string_)** -- _iOS Only_ tint color for controls in SKSafariViewController. Required format `#AARRGGBB` or `#RRGGBB`.
-  - **enableBarCollapsing (_optional_) (_boolean_)** -- flag determinig whether toolbar might be hiding when user scrolls website.
-  - **showTitle (_optional_) (_boolean_)** -- _Android only_. Flag determining whether browser should show title of website on Toolbar.
-  - **package (_optional_) (_string_)** -- _Android only_. Package name of a browser to be used to handle Custom Tabs. List of available packages is to be queried by [getCustomTabsSupportingBrowsers](#WebBrowser.getCustomTabsSupportingBrowsers) method.
-=======
-  - **toolbarColor (_optional_) (_string_)**: (_Android only_) color of the toolbar to be used by the Custom Tab in either `#AARRGGBB` format or `#RRGGBB`
+  - **toolbarColor (_optional_) (_string_)** -- color of the toolbar in either `#AARRGGBB` or `#RRGGBB` format.
+  - **controlsColor (_optional_) (_string_)** -- _iOS Only_ tint color for controls in SKSafariViewController in `#AARRGGBB` or `#RRGGBB` format.
   - **collapseToolbar (_optional_) (_boolean_)** : a boolean determining whether the toolbar should be hiding when a user scrolls the website
   - **showTitle (_optional_) (_boolean_)** : (_Android only_) a boolean determining whether the browser should show the title of website on the toolbar
-  - **package (_optional_) (_string_)** : _Android only_. Package name of a browser to be used to handle Custom Tabs. List of available packages is to be queried by [getCustomTabsSupportingBrowsers](#WebBrowser.getCustomTabsSupportingBrowsers) method.
->>>>>>> 190dc544
+  - **package (_optional_) (_string_)** -- _Android only_. Package name of a browser to be used to handle Custom Tabs. List of available packages is to be queried by [getCustomTabsSupportingBrowsers](#WebBrowser.getCustomTabsSupportingBrowsers) method.
 
   Note that behavior customization options depend on the actual browser and its version. Some or all of the arguments may be ignored.
 
@@ -131,11 +124,7 @@
 
 _Android only_
 
-<<<<<<< HEAD
-Returns list of applications package names supporting Custom Tabs, and name of user chosen default one, if available. This list may not be fully reliable, because ot follows `PackageManager.getResolvingActivities` behavior with its flaws. For example, some browsers might not be visible on packages list after other browser is set to dafult.
-=======
-Returns two lists of applications package names supporting Custom Tabs. Under `packages` key you can find a list of all the applications. Under `default` key only the default applications will be listed. Note that list might not be fully reliable, as it uses `PackageManager.getResolvingActivities`.
->>>>>>> 190dc544
+Returns list of applications package names supporting Custom Tabs, Custom Tabs service, user chosen and preffered one. This may not be fully reliable, because ot follows `PackageManager.getResolvingActivities` behavior with its flaws. For example, some browsers might not be visible on packages list after other browser is set to dafult.
 
 #### Returns
 
