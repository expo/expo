---
title: MapView
sourceCodeUrl: 'https://github.com/react-native-maps/react-native-maps'
packageName: 'react-native-maps'
---

import {APIInstallSection} from '~/components/plugins/InstallSection';
import PlatformsSection from '~/components/plugins/PlatformsSection';
import SnackInline from '~/components/plugins/SnackInline';

**`react-native-maps`** provides a Map component that uses Apple Maps or Google Maps on iOS and Google Maps on Android. Expo uses react-native-maps at [react-native-maps/react-native-maps](https://github.com/react-native-maps/react-native-maps). No setup required for use within the Expo Go app. See below for instructions on how to configure for deployment as a standalone app on Android and iOS.

<PlatformsSection android emulator ios simulator />

## Installation

<APIInstallSection href="https://github.com/react-native-maps/react-native-maps/blob/master/docs/installation.md" />

## Usage

See full documentation at [react-native-maps/react-native-maps](https://github.com/react-native-maps/react-native-maps).

<SnackInline label='MapView' dependencies={['react-native-maps']}>

```jsx
import * as React from 'react';
import MapView from 'react-native-maps';
import { StyleSheet, Text, View, Dimensions } from 'react-native';

export default function App() {
  return (
    <View style={styles.container}>
      <MapView style={styles.map} />
    </View>
  );
}

const styles = StyleSheet.create({
  container: {
    flex: 1,
    backgroundColor: '#fff',
    alignItems: 'center',
    justifyContent: 'center',
  },
  map: {
    width: Dimensions.get('window').width,
    height: Dimensions.get('window').height,
  },
});
```

</SnackInline>

## Configuration

No additional configuration is necessary to use `react-native-maps` in Expo Go. However, once you want to deploy your standalone app you should follow instructions below.

## Deploying Google Maps to an Android standalone app

> If you've already registered a project for another Google service on Android, such as Google Sign In, you enable the **Maps SDK for Android** on your project and jump to step 4.

#### 1. Register a Google Cloud API project and enable the Maps SDK for Android

- Open your browser to the [Google API Manager](https://console.developers.google.com/apis) and create a project.
- Once it's created, go to the project and enable the **Maps SDK for Android**

#### 2. Have your app's SHA-1 certificate fingerprint ready

- **If you are deploying your app to the Google Play Store**, you will need to have [created a standalone app](/archive/classic-updates/building-standalone-apps) and [uploaded it to Google Play](/distribution/introduction) at least once in order to have Google generate your app signing credentials.
  - Go to the [Google Play Console](https://play.google.com/console) → (your app) → Setup → App Integrity
  - Copy the value of _SHA-1 certificate fingerprint_
- **If you are sideloading your APK or deploying it to another store**, you will need to have [created a standalone app](/archive/classic-updates/building-standalone-apps), then run `expo fetch:android:hashes` and copy the _Google Certificate Fingerprint_.
- **If you are running a _debug_ build (development client or local debug build)**, your Android app will be signed using the debug keystore. See the instructions [below](#how-to-retrieve-your-debug-keystore-fingerprint) on how to retrieve your fingerprint.

#### 3. Create an API key

- Go to [Google Cloud Credential manager](https://console.cloud.google.com/apis/credentials) and click **Create Credentials**, then **API Key**.
- In the modal, click **Restrict Key**.
- Under **Key restrictions** → **Application restrictions**, ensure that the **Android apps** radio button is chosen.
- Click the **+ Add package name and fingerprint** button.
- Add your Android package name from **app.json** to the package name field.
- Add or replace the **SHA-1 certificate fingerprint** with the value from step 2.
- Click **Done** and then click **Save**

#### 4. Add the API key to your project

- Copy your **API Key** into your **app.json** under the `android.config.googleMaps.apiKey` field.
- Rebuild the app binary and re-submit to Google Play or sideload it (depending on how you configured your API key) to test that the configuration was successful.

## Deploying Google Maps to an iOS standalone app

> If you've already registered a project for another Google service on iOS, such as Google Sign In, you enable the **Maps SDK for iOS** on your project and jump to step 3.

#### 1. Register a Google Cloud API project and enable the Maps SDK for iOS

- Open your browser to the [Google API Manager](https://console.developers.google.com/apis) and create a project.
- Once it's created, go to the project and enable the **Maps SDK for iOS**

#### 2. Create an API key

- Go to [Google Cloud Credential manager](https://console.cloud.google.com/apis/credentials) and click **Create Credentials**, then **API Key**.
- In the modal, click **Restrict Key**.
- Choose the **iOS apps** radio button under **Key restriction**.
- Under **Accept requests from an iOS application with one of these bundle identifiers**, click the **Add an item** button.
- Add your `ios.bundleIdentifier` from **app.json** eg: `com.company.myapp`) to the bundle ID field.
- Click **Done** and then click **Save**

#### 3. Add the API key to your project

- Copy your API key into **app.json** under the `ios.config.googleMapsApiKey` field.
- In your code, import `{ PROVIDER_GOOGLE }` from `react-native-maps` and add the property `provider=PROVIDER_GOOGLE` to your `<MapView>`. This property works on both iOS and Android.
- Rebuild the app binary. An easy way to test that the configuration was successful is to do a simulator build.

## Configuring for web

> Web is experimental! We do not recommend using this library on web yet.

To use this in web, add the following script to your **web/index.html**. This script may already be present, if this is the case, just replace the `API_KEY` with your Google Maps API key which you can obtain here: [Google Maps: Get API key](https://developers.google.com/maps/documentation/javascript/get-api-key)

```html
<!DOCTYPE html>
<html lang="en">
  <head>
    <!-- At the end of the <head/> element... -->
    <script
      async
      defer
      src="https://maps.googleapis.com/maps/api/js?key=API_KEY"
<<<<<<< HEAD
      type="text/javascript"
    />
=======
      type="text/javascript"></script>

>>>>>>> 32a2ad4b
    <!-- Use your web API Key in place of API_KEY: https://developers.google.com/maps/documentation/javascript/get-api-key -->
  </head>
  <body />
</html>
```

## How to retrieve your debug keystore fingerprint (Android only)

When building a debug version of your application outside of Expo Go (for example, when using a [development client](/development/introduction/) or a standalone debug build), your app will be signed with the debug keystore on Android.

> All standard Expo templates use a debug keystore with fingerprint `5E:8F:16:06:2E:A3:CD:2C:4A:0D:54:78:76:BA:A6:F3:8C:AB:F6:25`, that you can enter directly in the Google Cloud Credential Manager. So if you are using one of the standard Expo templates, you don't need to perform the steps below.

The debug keystore location and password is defined in your `android/app/build.gradle` file like this:

```groovy
signingConfigs {
    debug {
        storeFile file('debug.keystore')
        storePassword 'android'
        keyAlias 'androiddebugkey'
        keyPassword 'android'
    }
}
```

You can view the fingerprint for this keystore using the `keytool` command, and entering the storePassword. Copy the value shown after `SHA1:`

```bash
❯ keytool -list -v -keystore ./android/app/debug.keystore
Enter keystore password:
```<|MERGE_RESOLUTION|>--- conflicted
+++ resolved
@@ -126,13 +126,8 @@
       async
       defer
       src="https://maps.googleapis.com/maps/api/js?key=API_KEY"
-<<<<<<< HEAD
-      type="text/javascript"
-    />
-=======
       type="text/javascript"></script>
 
->>>>>>> 32a2ad4b
     <!-- Use your web API Key in place of API_KEY: https://developers.google.com/maps/documentation/javascript/get-api-key -->
   </head>
   <body />
