---
title: Location
sourceCodeUrl: 'https://github.com/expo/expo/tree/master/packages/expo-location'
---

import APISection from '~/components/plugins/APISection';
import InstallSection from '~/components/plugins/InstallSection';
import PlatformsSection from '~/components/plugins/PlatformsSection';
import SnackInline from '~/components/plugins/SnackInline';

**`expo-location`** allows reading geolocation information from the device. Your app can poll for the current location or subscribe to location update events.

<PlatformsSection android emulator ios simulator web />

## Installation

<InstallSection packageName="expo-location" />

## Configuration

In Managed and bare apps, `Location` requires `Permissions.LOCATION`.

### Background Location Methods

In order to use Background Location methods, the following requirements apply:

- `Permissions.LOCATION` permission must be granted. On iOS it must be granted with `Always` option — see [Permissions.LOCATION](permissions.md#permissionslocation) for more details.
- **(_iOS only_)** `"location"` background mode must be specified in **Info.plist** file. See [background tasks configuration guide](task-manager.md#configuration). 
- Background location task must be defined in the top-level scope, using [TaskManager.defineTask](task-manager.md#taskmanagerdefinetasktaskname-task).

### Geofencing Methods

In order to use Geofencing methods, the following requirements apply:

- `Permissions.LOCATION` permission must be granted. On iOS it must be granted with `Always` option — see [Permissions.LOCATION](permissions.md#permissionslocation) for more details.
- Geofencing task must be defined in the top-level scope, using [TaskManager.defineTask](task-manager.md#taskmanagerdefinetasktaskname-task).
- On iOS, there is a [limit of 20](https://developer.apple.com/documentation/corelocation/monitoring_the_user_s_proximity_to_geographic_regions) `regions` that can be simultaneously monitored.

> **Note:** On Android, This module requires the permissions for approximate and exact device location. It also needs the foreground service permission to subscribe to location updates, while the app is in use. The `ACCESS_COARSE_LOCATION`, `ACCESS_FINE_LOCATION`, and `FOREGROUND_SERVICE` permissions are automatically added.

> **Note:** On Android, you have to [submit your app for review and request access to use the background location permission](https://support.google.com/googleplay/android-developer/answer/9799150?hl=en).

## Usage

If you're using the iOS or Android Emulators, ensure that [Location is enabled](#enabling-emulator-location).

<SnackInline label='Location' dependencies={['expo-location', 'expo-constants']}>

```jsx
import React, { useState, useEffect } from 'react';
import { Platform, Text, View, StyleSheet } from 'react-native';
/* @hide */
import Constants from 'expo-constants';
/* @end */
import * as Location from 'expo-location';

export default function App() {
  const [location, setLocation] = useState(null);
  const [errorMsg, setErrorMsg] = useState(null);

  useEffect(() => {
    (async () => {
      /* @hide */
      if (Platform.OS === 'android' && !Constants.isDevice) {
        setErrorMsg(
          'Oops, this will not work on Snack in an Android emulator. Try it on your device!'
        );
        return;
      }
      /* @end */
      let { status } = await Location.requestForegroundPermissionsAsync();
      if (status !== 'granted') {
        setErrorMsg('Permission to access location was denied');
        return;
      }

      let location = await Location.getCurrentPositionAsync({});
      setLocation(location);
    })();
  }, []);

  let text = 'Waiting..';
  if (errorMsg) {
    text = errorMsg;
  } else if (location) {
    text = JSON.stringify(location);
  }

  return (
    <View style={styles.container}>
      <Text style={styles.paragraph}>{text}</Text>
    </View>
  );
}

/* @hide const styles = StyleSheet.create({ ... }); */
const styles = StyleSheet.create({
  container: {
    flex: 1,
    alignItems: 'center',
    justifyContent: 'center',
    padding: 20,
  },
  paragraph: {
    fontSize: 18,
    textAlign: 'center',
  },
});
/* @end */
```

</SnackInline>

<<<<<<< HEAD
## API

```js
import * as Location from 'expo-location';
```

## Methods

### `Location.hasServicesEnabledAsync()`

Checks whether location services are enabled by the user.

#### Returns

A promise resolving to `true` if location services are enabled on the device, or `false` if not.

### `Location.requestPermissionsAsync()`

> **Deprecated.** Use [`requestForegroundPermissionsAsync`](#locationrequestforegroundpermissionsasync) or [`requestBackgroundPermissionsAsync`](#locationrequestbackgroundpermissionsasync).

Asks the user to grant permissions for location.

#### Returns

A promise that resolves to an object of type [LocationPermissionResponse](#locationpermissionresponse).

### `Location.getPermissionsAsync()`

> **Deprecated.** Use [`getForegroundPermissionsAsync`](#locationgetforegroundpermissionsasync) or [`getBackgroundPermissionsAsync`](#locationgetbackgroundpermissionsasync).

Checks user's permissions for accessing location.

#### Returns

A promise that resolves to an object of type [LocationPermissionResponse](#locationpermissionresponse).

### `Location.requestForegroundPermissionsAsync()`

Asks the user to grant permissions for location while the app is in the foreground.

#### Returns

A promise that resolves to an object of type [PermissionResponse](permissions.md#permissionresponse).

### `Location.getForegroundPermissionsAsync()`

Checks user's permissions for accessing location while the app is in the foreground.

#### Returns

A promise that resolves to an object of type [PermissionResponse](permissions.md#permissionresponse).

### `Location.requestBackgroundPermissionsAsync()`

Asks the user to grant permissions for location while the app is in the background.
On **Android 11 or higher**: this method will open the system settings page - before that happens you should explain to the user why your application needs background location permission. For example, you can use `Modal` component from `react-native` to do that.

> **Note**: Foreground permissions should be granted before asking for the background permissions (your app can't obtain background permission without foreground permission).

#### Returns

A promise that resolves to an object of type [PermissionResponse](permissions.md#permissionresponse).

### `Location.getBackgroundPermissionsAsync()`

Checks user's permissions for accessing location while the app is in the background.

#### Returns

A promise that resolves to an object of type [PermissionResponse](permissions.md#permissionresponse).

### `Location.getLastKnownPositionAsync(options)`

Gets the last known position of the device. It's considered to be faster than `getCurrentPositionAsync` as it doesn't request for the current location, but keep in mind the returned location may not be up-to-date.

#### Arguments

- **options (_object_)** — A map of options:
  - **maxAge (_number_)** — A number of milliseconds after which the last known location starts to be invalid and thus `null` is returned.
  - **requiredAccuracy (_number_)** — The maximum radius of uncertainty for the location, measured in meters. If the last known location's accuracy radius is bigger (less accurate) then `null` is returned.

#### Returns

Returns a promise resolving to an object of type [LocationObject](#locationobject) or `null` if it's not available or doesn't match given requirements such as maximum age or required accuracy.

### `Location.getCurrentPositionAsync(options)`

Requests for one-time delivery of the user's current location. Depending on given `accuracy` option it may take some time to resolve, especially when you're inside a building.

> **Note:** Calling it causes the location manager to obtain a location fix which may take several seconds. Consider using [Location.getLastKnownPositionAsync](#locationgetlastknownpositionasyncoptions) if you expect to get a quick response and high accuracy is not required.

#### Arguments

- **options (_object_)** — A map of options:
  - **accuracy : [LocationAccuracy](#locationaccuracy)** — Location manager accuracy. Pass one of [LocationAccuracy](#locationaccuracy) enum values. For low-accuracy the implementation can avoid geolocation providers that consume a significant amount of power (such as GPS).

#### Returns

Returns a promise resolving to an object of type [LocationObject](#locationobject).

### `Location.watchPositionAsync(options, callback)`

Subscribe to location updates from the device. Please note that updates will only occur while the application is in the foreground. To get location updates while in background you'll need to use [Location.startLocationUpdatesAsync](#locationstartlocationupdatesasynctaskname-options).

#### Arguments

- **options (_object_)** — A map of options:

  - **accuracy : [LocationAccuracy](#locationaccuracy)** — Location manager accuracy. Pass one of [LocationAccuracy](#locationaccuracy) enum values. For low accuracy the implementation can avoid geolocation providers that consume a significant amount of power (such as GPS).
  - **timeInterval (_number_)** — Minimum time to wait between each update in milliseconds.
  - **distanceInterval (_number_)** — Receive updates only when the location has changed by at least this distance in meters.
  - **mayShowUserSettingsDialog (_boolean_)** — (**Android only**) Specifies whether to ask the user to turn on improved accuracy location mode which uses Wi-Fi, cell networks and GPS sensor. The dialog can be shown only when the location mode is set to **Device only**. Defaults to `true`.

- **callback (_function_)** -- This function is called on each location update. It receives an object of type [LocationObject](#locationobject) as the first argument.

#### Returns

Returns a promise resolving to a subscription object, which has one field:

- **remove (_function_)** -- Call this function with no arguments to remove this subscription. The callback will no longer be called for location updates.

### `Location.getProviderStatusAsync()`

Check status of location providers.

#### Returns

Returns a promise resolving to an object of type [LocationProviderStatus](#locationproviderstatus).

### `Location.enableNetworkProviderAsync()`

Asks the user to turn on high accuracy location mode which enables network provider that uses Google Play services to improve location accuracy and location-based services.

#### Returns

A promise resolving as soon as the user accepts the dialog. Rejects if denied.

### `Location.getHeadingAsync()`

Gets the current heading information from the device

#### Returns

A promise resolving to an object of type [LocationHeadingObject](#locationheadingobject).

### `Location.watchHeadingAsync(callback)`

Subscribe to compass updates from the device.

#### Arguments

- **callback (_function_)** -- This function is called on each compass update. It receives an object of type [LocationHeadingObject](#locationheadingobject) as the first argument.

#### Returns

Returns a promise resolving to a subscription object, which has one field:

- **remove (_function_)** — Call this function with no arguments to remove this subscription. The callback will no longer be called for location updates.

### `Location.geocodeAsync(address)`

Geocode an address string to latitude-longitude location.

> **Note**: Geocoding is resource consuming and has to be used reasonably. Creating too many requests at a time can result in an error so they have to be managed properly. It's also discouraged to use geocoding while the app is in the background and its results won't be shown to the user immediately.
>
> On Android, you must request a location permission (`Permissions.LOCATION`) from the user before geocoding can be used.

#### Arguments

- **address (_string_)** — A string representing address, eg. "Baker Street London"
- **options (_object_)** — A map of options:
  - **useGoogleMaps (_boolean_)** — Whether to force using Google Maps API instead of the native implementation. Used by default only on Web platform. Requires providing an API key by `setGoogleApiKey`.

#### Returns

Returns a promise resolving to an array (in most cases its size is 1) of geocoded location objects with the following fields:

- **latitude (_number_)** — The latitude in degrees.
- **longitude (_number_)** — The longitude in degrees.
- **altitude (_number_)** — The altitude in meters above the WGS 84 reference ellipsoid.
- **accuracy (_number_)** — The radius of uncertainty for the location, measured in meters.

### `Location.reverseGeocodeAsync(location)`

Reverse geocode a location to postal address.

> **Note**: Geocoding is resource consuming and has to be used reasonably. Creating too many requests at a time can result in an error so they have to be managed properly. It's also discouraged to use geocoding while the app is in the background and its results won't be shown to the user immediately.
>
> On Android, you must request a location permission (`Permissions.LOCATION`) from the user before geocoding can be used.

#### Arguments

- **location (_object_)** — An object representing a location:
  - **latitude (_number_)** — The latitude of location to reverse geocode, in degrees.
  - **longitude (_number_)** — The longitude of location to reverse geocode, in degrees.
- **options (_object_)** — A map of options:
  - **useGoogleMaps (_boolean_)** — Whether to force using Google Maps API instead of the native implementation. Used by default only on Web platform. Requires providing an API key by `setGoogleApiKey`.

#### Returns

Returns a promise resolving to an array (in most cases its size is 1) of address objects with following fields:

- **city (_string_ | _null_)** — City name of the address.
- **district (_string_ | _null_)** — Additional city-level information like district name.
- **streetNumber (_string_ | _null_)** — Street number for the address.
- **street (_string_ | _null_)** — Street name of the address.
- **region (_string_ | _null_)** — The state or province associated with the address.
- **subregion (_string_ | _null_)** — Additional information about administrative area.
- **postalCode (_string_ | _null_)** — Postal code of the address.
- **country (_string_ | _null_)** — Localized country name of the address.
- **name (_string_ | _null_)** — The name of the placemark, for example, "Tower Bridge".
- **isoCountryCode (_string_ | _null_)** — Localized (iso) country code of the address, if available.
- **timezone (_string_ | _null_)** — The timezone identifier associated with the address. (**iOS only**)

### `Location.setGoogleApiKey(apiKey)`

Sets a Google API Key for using Google Maps Geocoding API which is used by default on Web platform and can be enabled through `useGoogleMaps` option of `geocodeAsync` and `reverseGeocodeAsync` methods. It might be useful for Android devices that do not have Google Play Services, hence no Geocoder Service.

#### Arguments

- **apiKey (_string_)** — Google API key obtained from Google API Console. This API key must have `Geocoding API` enabled, otherwise your geocoding requests will be denied.

### `Location.installWebGeolocationPolyfill()`

Polyfills `navigator.geolocation` for interop with the core React Native and Web API approach to geolocation.

## Background Location Methods

The Background Location API can notify your app about new locations while your app is backgrounded. Make sure you've followed the required steps detailed [here](#configuration).

> **Note:** on Android, you have to [submit your app for review and request access to use the background location permission](https://support.google.com/googleplay/android-developer/answer/9799150?hl=en).

### `Location.startLocationUpdatesAsync(taskName, options)`

Registers for receiving location updates that can also come when the app is in the background.

#### Arguments

- **taskName (_string_)** -- Name of the task receiving location updates.
- **options (_object_)** -- An object of options passed to the location manager.
  - **accuracy : [LocationAccuracy](#locationaccuracy)** -- Location manager accuracy. Pass one of [LocationAccuracy](#locationaccuracy) enum values. For low-accuracy the implementation can avoid geolocation providers that consume a significant amount of power (such as GPS).
  - **timeInterval (_number_)** -- Minimum time to wait between each update in milliseconds. Default value depends on `accuracy` option. (**Android only**)
  - **distanceInterval (_number_)** -- Receive updates only when the location has changed by at least this distance in meters. Default value may depend on `accuracy` option.
  - **deferredUpdatesInterval (_number_)** -- Minimum time interval in milliseconds that must pass since last reported location before all later locations are reported in a batched update. Defaults to `0`.
  - **deferredUpdatesDistance (_number_)** -- The distance in meters that must occur between last reported location and the current location before deferred locations are reported. Defaults to `0`.
  - **showsBackgroundLocationIndicator (_boolean_)** -- A boolean indicating whether the status bar changes its appearance when location services are used in the background. Defaults to `false`. (**Takes effect only on iOS 11.0 and later**)
  - **foregroundService (_object_)** -- Use this option to put the location service into a foreground state, which will make location updates in the background as frequent as in the foreground state. As a downside, it requires a sticky notification, so the user will be aware that your app is running and consumes more resources even if backgrounded. (**Available since Android 8.0**)
    - **notificationTitle (_string_)** -- Title of the foreground service notification. _required_
    - **notificationBody (_string_)** -- Subtitle of the foreground service notification. _required_
    - **notificationColor (_string_)** -- Color of the foreground service notification. Accepts `#RRGGBB` and `#AARRGGBB` hex formats. _optional_
  - **pausesUpdatesAutomatically (_boolean_)** -- A boolean value indicating whether the location manager can pause location updates to improve battery life without sacrificing location data. When this option is set to `true`, the location manager pauses updates (and powers down the appropriate hardware) at times when the location data is unlikely to change. You can help the determination of when to pause location updates by assigning a value to the `activityType` property. Defaults to `false`. (**iOS only**)
  - **activityType : [LocationActivityType](#locationactivitytype)** -- The type of user activity associated with the location updates. See [Apple docs](https://developer.apple.com/documentation/corelocation/cllocationmanager/1620567-activitytype) for more details. Defaults to `LocationActivityType.Other`. (**iOS only**)

> Deferred updates provide a way to report locations in a batch when the app is in the background state. Location updates aren't being deferred in the foreground.

#### Returns

A promise resolving once the task with location updates is registered.

#### Task parameters

Background location task will be receiving following data:

- **locations : [LocationObject](#locationobject)[]** - An array of the new locations.

```javascript
import * as TaskManager from 'expo-task-manager';

TaskManager.defineTask(YOUR_TASK_NAME, ({ data: { locations }, error }) => {
  if (error) {
    // check `error.message` for more details.
    return;
  }
  console.log('Received new locations', locations);
});
```

### `Location.stopLocationUpdatesAsync(taskName)`

Stops location updates for given task.

#### Arguments

- **taskName (_string_)** -- Name of the background location task to stop.

#### Returns

A promise resolving as soon as the task is unregistered.

### `Location.hasStartedLocationUpdatesAsync(taskName)`

#### Arguments

- **taskName (_string_)** -- Name of the location task to check.

#### Returns

A promise resolving to boolean value indicating whether the location task is started or not.

## Geofencing Methods

Geofencing API notifies your app when the device enters or leaves geographical regions you set up.
To make it work in the background, it uses [TaskManager](task-manager.md) Native API under the hood. Make sure you've followed the required steps detailed [here](#configuration).

> **Note:** on Android, you have to [submit your app for review and request access to use the background location permission](https://support.google.com/googleplay/android-developer/answer/9799150?hl=en).

### `Location.startGeofencingAsync(taskName, regions)`

Starts geofencing for given regions. When the new event comes, the task with specified name will be called with the region that the device enter to or exit from.
If you want to add or remove regions from already running geofencing task, you can just call `startGeofencingAsync` again with the new array of regions.

#### Arguments

- **taskName (_string_)** -- Name of the task that will be called when the device enters or exits from specified regions.
- **regions (_array_)** -- Array of region objects to be geofenced.
  - **identifier (_string_)** -- The identifier of the region object. Defaults to auto-generated UUID hash.
  - **latitude (_number_)** -- The latitude in degrees of region's center point. _required_
  - **longitude (_number_)** -- The longitude in degrees of region's center point. _required_
  - **radius (_number_)** -- The radius measured in meters that defines the region's outer boundary. _required_
  - **notifyOnEnter (_boolean_)** -- Boolean value whether to call the task if the device enters the region. Defaults to `true`.
  - **notifyOnExit (_boolean_)** -- Boolean value whether to call the task if the device exits the region. Defaults to `true`.

#### Returns

A promise resolving as soon as the task is registered.

#### Task parameters

Geofencing task will be receiving following data:

- **eventType : [LocationGeofencingEventType](#locationgeofencingeventtype)** -- Indicates the reason for calling the task, which can be triggered by entering or exiting the region. See [LocationGeofencingEventType](#locationgeofencingeventtype).
- **region : [LocationRegion](#locationregion)** -- Object containing details about updated region. See [LocationRegion](#locationregion) for more details.

```javascript
import { LocationGeofencingEventType } from 'expo-location';
import * as TaskManager from 'expo-task-manager';

TaskManager.defineTask(YOUR_TASK_NAME, ({ data: { eventType, region }, error }) => {
  if (error) {
    // check `error.message` for more details.
    return;
  }
  if (eventType === LocationGeofencingEventType.Enter) {
    console.log("You've entered region:", region);
  } else if (eventType === LocationGeofencingEventType.Exit) {
    console.log("You've left region:", region);
  }
});
```

### `Location.stopGeofencingAsync(taskName)`

Stops geofencing for specified task. It unregisters the background task so the app will not be receiving any updates, especially in the background.

#### Arguments

- **taskName (_string_)** -- Name of the task to unregister.

#### Returns

A promise resolving as soon as the task is unregistered.

### `Location.hasStartedGeofencingAsync(taskName)`

#### Arguments

- **taskName (_string_)** -- Name of the geofencing task to check.

#### Returns

A promise resolving to boolean value indicating whether the geofencing task is started or not.

## Types

### `LocationPermissionResponse`

`LocationPermissionResponse` extends [PermissionResponse](permissions.md#permissionresponse) type exported by `unimodules-permission-interface` and contains additional platform-specific fields:

- **ios (_object_)**
  - **scope (_string_)** — The scope of granted permission. Indicates when it's possible to use location, possible values are: `whenInUse`, `always` or `none`.
- **android (_object_)**
  - **scope (_string_)** — On Android it indicates the type of location provider with possible values: `fine`, `coarse`, `none`.

### `LocationObject`

Object of type `LocationObject` contains following keys:

- **coords (_object_)** — The coordinates of the position, with the following fields:
  - **latitude (_number_)** — The latitude in degrees.
  - **longitude (_number_)** — The longitude in degrees.
  - **altitude (_number_ | _null_)** — The altitude in meters above the WGS 84 reference ellipsoid. Can be `null` on Web if it's not available.
  - **accuracy (_number_ | _null_)** — The radius of uncertainty for the location, measured in meters. Can be `null` on Web if it's not available.
  - **altitudeAccuracy (_number_ | _null_)** — The accuracy of the altitude value, in meters. Can be `null` on Web if it's not available.
  - **heading (_number_ | _null_)** — Horizontal direction of travel of this device, measured in degrees starting at due north and continuing clockwise around the compass. Thus, north is 0 degrees, east is 90 degrees, south is 180 degrees, and so on. Can be `null` on Web if it's not available.
  - **speed (_number_ | _null_)** — The instantaneous speed of the device in meters per second. Can be `null` on Web if it's not available.
- **timestamp (_number_)** — The time at which this position information was obtained, in milliseconds since epoch.

### `LocationProviderStatus`

Object of type `LocationProviderStatus` contains following keys:

- **locationServicesEnabled (_boolean_)** -- Whether location services are enabled. See [Location.hasServicesEnabledAsync](#locationhasservicesenabledasync) for a more convenient solution to get this value.
- **gpsAvailable (_boolean_)** -- (**Android only**) Whether the GPS provider is available. If `true` the location data will come from GPS, especially for requests with high accuracy.
- **networkAvailable (_boolean_)** -- (**Android only**) Whether the network provider is available. If `true` the location data will come from cellular network, especially for requests with low accuracy.
- **passiveAvailable (_boolean_)** -- (**Android only**) Whether the passive provider is available. If `true` the location data will be determined passively.

### `LocationRegion`

Object of type `LocationRegion` includes following fields:

- **identifier (_string_)** -- The identifier of the region object passed to `startGeofencingAsync` or auto-generated.
- **latitude (_number_)** -- The latitude in degrees of region's center point.
- **longitude (_number_)** -- The longitude in degrees of region's center point.
- **radius (_number_)** -- The radius measured in meters that defines the region's outer boundary.
- **state : [LocationGeofencingRegionState](#locationgeofencingregionstate)** -- One of [LocationGeofencingRegionState](#locationgeofencingregionstate) region state. Determines whether the device is inside or outside a region.

### `LocationHeadingObject`

- **magHeading (_number_)** — Measure of magnetic north in degrees.
- **trueHeading (_number_)** — Measure of true north in degrees (needs location permissions, will return -1 if not given).
- **accuracy (_number_)** — Level of calibration of compass.
  - **3**: high accuracy, **2**: medium accuracy, **1**: low accuracy, **0**: none
  - Reference for iOS: **3**: < 20 degrees uncertainty, **2**: < 35 degrees, **1**: < 50 degrees, **0**: > 50 degrees

## Enums

### `LocationAccuracy`

| Accuracy                     | Value | Description                                                                                   |
| ---------------------------- | :---: | --------------------------------------------------------------------------------------------- |
| `Accuracy.Lowest`            |   1   | Accurate to the nearest three kilometers.                                                     |
| `Accuracy.Low`               |   2   | Accurate to the nearest kilometer.                                                            |
| `Accuracy.Balanced`          |   3   | Accurate to within one hundred meters.                                                        |
| `Accuracy.High`              |   4   | Accurate to within ten meters of the desired target.                                          |
| `Accuracy.Highest`           |   5   | The best level of accuracy available.                                                         |
| `Accuracy.BestForNavigation` |   6   | The highest possible accuracy that uses additional sensor data to facilitate navigation apps. |

### `LocationActivityType`

| ActivityType                        | Value | Description                                                                                                           |
| ----------------------------------- | :---: | --------------------------------------------------------------------------------------------------------------------- |
| `ActivityType.Other`                |   1   | Default activity type. Use it if there is no other type that matches the activity you track.                          |
| `ActivityType.AutomotiveNavigation` |   2   | Location updates are being used specifically during vehicular navigation to track location changes to the automobile. |
| `ActivityType.Fitness`              |   3   | Use this activity type if you track fitness activities such as walking, running, cycling, and so on.                  |
| `ActivityType.OtherNavigation`      |   4   | Activity type for movements for other types of vehicular navigation that are not automobile related.                  |
| `ActivityType.Airborne`             |   5   | Intended for airborne activities. **Available since iOS 12.0, fall backs to `ActivityType.Other` otherwise.**         |

### `LocationGeofencingEventType`

| Event type                  | Value | Description                                        |
| --------------------------- | :---: | -------------------------------------------------- |
| `GeofencingEventType.Enter` |   1   | Emitted when the device entered observed region.   |
| `GeofencingEventType.Exit`  |   2   | Occurs as soon as the device left observed region. |

### `LocationGeofencingRegionState`

| Region state                    | Value | Description                                     |
| ------------------------------- | :---: | ----------------------------------------------- |
| `GeofencingRegionState.Inside`  |   1   | Indicates that the device is inside the region. |
| `GeofencingRegionState.Outside` |   2   | Inverse of inside state.                        |

=======
>>>>>>> 3e3b6f6f
## Enabling Emulator Location

### iOS Simulator

With Simulator open, go to Debug > Location and choose any option besides "None" (obviously).

![iOS Simulator location](/static/images/ios-simulator-location.png)

### Android Emulator

Open Android Studio, and launch your AVD in the emulator. Then, on the options bar for your device, click the icon for "More" and navigate to the "Location" tab.

![Android Simulator location](/static/images/android-emulator-location.png)

If you don't receive the locations in the emulator, you may have to turn off "Improve Location Accuracy" in Settings - Location in the emulator. This will turn off Wi-Fi location and only use GPS. Then you can manipulate the location with GPS data through the emulator.

## API

```js
import * as Location from 'expo-location';
```

<APISection packageName="expo-location" apiName="Location" /><|MERGE_RESOLUTION|>--- conflicted
+++ resolved
@@ -111,470 +111,6 @@
 
 </SnackInline>
 
-<<<<<<< HEAD
-## API
-
-```js
-import * as Location from 'expo-location';
-```
-
-## Methods
-
-### `Location.hasServicesEnabledAsync()`
-
-Checks whether location services are enabled by the user.
-
-#### Returns
-
-A promise resolving to `true` if location services are enabled on the device, or `false` if not.
-
-### `Location.requestPermissionsAsync()`
-
-> **Deprecated.** Use [`requestForegroundPermissionsAsync`](#locationrequestforegroundpermissionsasync) or [`requestBackgroundPermissionsAsync`](#locationrequestbackgroundpermissionsasync).
-
-Asks the user to grant permissions for location.
-
-#### Returns
-
-A promise that resolves to an object of type [LocationPermissionResponse](#locationpermissionresponse).
-
-### `Location.getPermissionsAsync()`
-
-> **Deprecated.** Use [`getForegroundPermissionsAsync`](#locationgetforegroundpermissionsasync) or [`getBackgroundPermissionsAsync`](#locationgetbackgroundpermissionsasync).
-
-Checks user's permissions for accessing location.
-
-#### Returns
-
-A promise that resolves to an object of type [LocationPermissionResponse](#locationpermissionresponse).
-
-### `Location.requestForegroundPermissionsAsync()`
-
-Asks the user to grant permissions for location while the app is in the foreground.
-
-#### Returns
-
-A promise that resolves to an object of type [PermissionResponse](permissions.md#permissionresponse).
-
-### `Location.getForegroundPermissionsAsync()`
-
-Checks user's permissions for accessing location while the app is in the foreground.
-
-#### Returns
-
-A promise that resolves to an object of type [PermissionResponse](permissions.md#permissionresponse).
-
-### `Location.requestBackgroundPermissionsAsync()`
-
-Asks the user to grant permissions for location while the app is in the background.
-On **Android 11 or higher**: this method will open the system settings page - before that happens you should explain to the user why your application needs background location permission. For example, you can use `Modal` component from `react-native` to do that.
-
-> **Note**: Foreground permissions should be granted before asking for the background permissions (your app can't obtain background permission without foreground permission).
-
-#### Returns
-
-A promise that resolves to an object of type [PermissionResponse](permissions.md#permissionresponse).
-
-### `Location.getBackgroundPermissionsAsync()`
-
-Checks user's permissions for accessing location while the app is in the background.
-
-#### Returns
-
-A promise that resolves to an object of type [PermissionResponse](permissions.md#permissionresponse).
-
-### `Location.getLastKnownPositionAsync(options)`
-
-Gets the last known position of the device. It's considered to be faster than `getCurrentPositionAsync` as it doesn't request for the current location, but keep in mind the returned location may not be up-to-date.
-
-#### Arguments
-
-- **options (_object_)** — A map of options:
-  - **maxAge (_number_)** — A number of milliseconds after which the last known location starts to be invalid and thus `null` is returned.
-  - **requiredAccuracy (_number_)** — The maximum radius of uncertainty for the location, measured in meters. If the last known location's accuracy radius is bigger (less accurate) then `null` is returned.
-
-#### Returns
-
-Returns a promise resolving to an object of type [LocationObject](#locationobject) or `null` if it's not available or doesn't match given requirements such as maximum age or required accuracy.
-
-### `Location.getCurrentPositionAsync(options)`
-
-Requests for one-time delivery of the user's current location. Depending on given `accuracy` option it may take some time to resolve, especially when you're inside a building.
-
-> **Note:** Calling it causes the location manager to obtain a location fix which may take several seconds. Consider using [Location.getLastKnownPositionAsync](#locationgetlastknownpositionasyncoptions) if you expect to get a quick response and high accuracy is not required.
-
-#### Arguments
-
-- **options (_object_)** — A map of options:
-  - **accuracy : [LocationAccuracy](#locationaccuracy)** — Location manager accuracy. Pass one of [LocationAccuracy](#locationaccuracy) enum values. For low-accuracy the implementation can avoid geolocation providers that consume a significant amount of power (such as GPS).
-
-#### Returns
-
-Returns a promise resolving to an object of type [LocationObject](#locationobject).
-
-### `Location.watchPositionAsync(options, callback)`
-
-Subscribe to location updates from the device. Please note that updates will only occur while the application is in the foreground. To get location updates while in background you'll need to use [Location.startLocationUpdatesAsync](#locationstartlocationupdatesasynctaskname-options).
-
-#### Arguments
-
-- **options (_object_)** — A map of options:
-
-  - **accuracy : [LocationAccuracy](#locationaccuracy)** — Location manager accuracy. Pass one of [LocationAccuracy](#locationaccuracy) enum values. For low accuracy the implementation can avoid geolocation providers that consume a significant amount of power (such as GPS).
-  - **timeInterval (_number_)** — Minimum time to wait between each update in milliseconds.
-  - **distanceInterval (_number_)** — Receive updates only when the location has changed by at least this distance in meters.
-  - **mayShowUserSettingsDialog (_boolean_)** — (**Android only**) Specifies whether to ask the user to turn on improved accuracy location mode which uses Wi-Fi, cell networks and GPS sensor. The dialog can be shown only when the location mode is set to **Device only**. Defaults to `true`.
-
-- **callback (_function_)** -- This function is called on each location update. It receives an object of type [LocationObject](#locationobject) as the first argument.
-
-#### Returns
-
-Returns a promise resolving to a subscription object, which has one field:
-
-- **remove (_function_)** -- Call this function with no arguments to remove this subscription. The callback will no longer be called for location updates.
-
-### `Location.getProviderStatusAsync()`
-
-Check status of location providers.
-
-#### Returns
-
-Returns a promise resolving to an object of type [LocationProviderStatus](#locationproviderstatus).
-
-### `Location.enableNetworkProviderAsync()`
-
-Asks the user to turn on high accuracy location mode which enables network provider that uses Google Play services to improve location accuracy and location-based services.
-
-#### Returns
-
-A promise resolving as soon as the user accepts the dialog. Rejects if denied.
-
-### `Location.getHeadingAsync()`
-
-Gets the current heading information from the device
-
-#### Returns
-
-A promise resolving to an object of type [LocationHeadingObject](#locationheadingobject).
-
-### `Location.watchHeadingAsync(callback)`
-
-Subscribe to compass updates from the device.
-
-#### Arguments
-
-- **callback (_function_)** -- This function is called on each compass update. It receives an object of type [LocationHeadingObject](#locationheadingobject) as the first argument.
-
-#### Returns
-
-Returns a promise resolving to a subscription object, which has one field:
-
-- **remove (_function_)** — Call this function with no arguments to remove this subscription. The callback will no longer be called for location updates.
-
-### `Location.geocodeAsync(address)`
-
-Geocode an address string to latitude-longitude location.
-
-> **Note**: Geocoding is resource consuming and has to be used reasonably. Creating too many requests at a time can result in an error so they have to be managed properly. It's also discouraged to use geocoding while the app is in the background and its results won't be shown to the user immediately.
->
-> On Android, you must request a location permission (`Permissions.LOCATION`) from the user before geocoding can be used.
-
-#### Arguments
-
-- **address (_string_)** — A string representing address, eg. "Baker Street London"
-- **options (_object_)** — A map of options:
-  - **useGoogleMaps (_boolean_)** — Whether to force using Google Maps API instead of the native implementation. Used by default only on Web platform. Requires providing an API key by `setGoogleApiKey`.
-
-#### Returns
-
-Returns a promise resolving to an array (in most cases its size is 1) of geocoded location objects with the following fields:
-
-- **latitude (_number_)** — The latitude in degrees.
-- **longitude (_number_)** — The longitude in degrees.
-- **altitude (_number_)** — The altitude in meters above the WGS 84 reference ellipsoid.
-- **accuracy (_number_)** — The radius of uncertainty for the location, measured in meters.
-
-### `Location.reverseGeocodeAsync(location)`
-
-Reverse geocode a location to postal address.
-
-> **Note**: Geocoding is resource consuming and has to be used reasonably. Creating too many requests at a time can result in an error so they have to be managed properly. It's also discouraged to use geocoding while the app is in the background and its results won't be shown to the user immediately.
->
-> On Android, you must request a location permission (`Permissions.LOCATION`) from the user before geocoding can be used.
-
-#### Arguments
-
-- **location (_object_)** — An object representing a location:
-  - **latitude (_number_)** — The latitude of location to reverse geocode, in degrees.
-  - **longitude (_number_)** — The longitude of location to reverse geocode, in degrees.
-- **options (_object_)** — A map of options:
-  - **useGoogleMaps (_boolean_)** — Whether to force using Google Maps API instead of the native implementation. Used by default only on Web platform. Requires providing an API key by `setGoogleApiKey`.
-
-#### Returns
-
-Returns a promise resolving to an array (in most cases its size is 1) of address objects with following fields:
-
-- **city (_string_ | _null_)** — City name of the address.
-- **district (_string_ | _null_)** — Additional city-level information like district name.
-- **streetNumber (_string_ | _null_)** — Street number for the address.
-- **street (_string_ | _null_)** — Street name of the address.
-- **region (_string_ | _null_)** — The state or province associated with the address.
-- **subregion (_string_ | _null_)** — Additional information about administrative area.
-- **postalCode (_string_ | _null_)** — Postal code of the address.
-- **country (_string_ | _null_)** — Localized country name of the address.
-- **name (_string_ | _null_)** — The name of the placemark, for example, "Tower Bridge".
-- **isoCountryCode (_string_ | _null_)** — Localized (iso) country code of the address, if available.
-- **timezone (_string_ | _null_)** — The timezone identifier associated with the address. (**iOS only**)
-
-### `Location.setGoogleApiKey(apiKey)`
-
-Sets a Google API Key for using Google Maps Geocoding API which is used by default on Web platform and can be enabled through `useGoogleMaps` option of `geocodeAsync` and `reverseGeocodeAsync` methods. It might be useful for Android devices that do not have Google Play Services, hence no Geocoder Service.
-
-#### Arguments
-
-- **apiKey (_string_)** — Google API key obtained from Google API Console. This API key must have `Geocoding API` enabled, otherwise your geocoding requests will be denied.
-
-### `Location.installWebGeolocationPolyfill()`
-
-Polyfills `navigator.geolocation` for interop with the core React Native and Web API approach to geolocation.
-
-## Background Location Methods
-
-The Background Location API can notify your app about new locations while your app is backgrounded. Make sure you've followed the required steps detailed [here](#configuration).
-
-> **Note:** on Android, you have to [submit your app for review and request access to use the background location permission](https://support.google.com/googleplay/android-developer/answer/9799150?hl=en).
-
-### `Location.startLocationUpdatesAsync(taskName, options)`
-
-Registers for receiving location updates that can also come when the app is in the background.
-
-#### Arguments
-
-- **taskName (_string_)** -- Name of the task receiving location updates.
-- **options (_object_)** -- An object of options passed to the location manager.
-  - **accuracy : [LocationAccuracy](#locationaccuracy)** -- Location manager accuracy. Pass one of [LocationAccuracy](#locationaccuracy) enum values. For low-accuracy the implementation can avoid geolocation providers that consume a significant amount of power (such as GPS).
-  - **timeInterval (_number_)** -- Minimum time to wait between each update in milliseconds. Default value depends on `accuracy` option. (**Android only**)
-  - **distanceInterval (_number_)** -- Receive updates only when the location has changed by at least this distance in meters. Default value may depend on `accuracy` option.
-  - **deferredUpdatesInterval (_number_)** -- Minimum time interval in milliseconds that must pass since last reported location before all later locations are reported in a batched update. Defaults to `0`.
-  - **deferredUpdatesDistance (_number_)** -- The distance in meters that must occur between last reported location and the current location before deferred locations are reported. Defaults to `0`.
-  - **showsBackgroundLocationIndicator (_boolean_)** -- A boolean indicating whether the status bar changes its appearance when location services are used in the background. Defaults to `false`. (**Takes effect only on iOS 11.0 and later**)
-  - **foregroundService (_object_)** -- Use this option to put the location service into a foreground state, which will make location updates in the background as frequent as in the foreground state. As a downside, it requires a sticky notification, so the user will be aware that your app is running and consumes more resources even if backgrounded. (**Available since Android 8.0**)
-    - **notificationTitle (_string_)** -- Title of the foreground service notification. _required_
-    - **notificationBody (_string_)** -- Subtitle of the foreground service notification. _required_
-    - **notificationColor (_string_)** -- Color of the foreground service notification. Accepts `#RRGGBB` and `#AARRGGBB` hex formats. _optional_
-  - **pausesUpdatesAutomatically (_boolean_)** -- A boolean value indicating whether the location manager can pause location updates to improve battery life without sacrificing location data. When this option is set to `true`, the location manager pauses updates (and powers down the appropriate hardware) at times when the location data is unlikely to change. You can help the determination of when to pause location updates by assigning a value to the `activityType` property. Defaults to `false`. (**iOS only**)
-  - **activityType : [LocationActivityType](#locationactivitytype)** -- The type of user activity associated with the location updates. See [Apple docs](https://developer.apple.com/documentation/corelocation/cllocationmanager/1620567-activitytype) for more details. Defaults to `LocationActivityType.Other`. (**iOS only**)
-
-> Deferred updates provide a way to report locations in a batch when the app is in the background state. Location updates aren't being deferred in the foreground.
-
-#### Returns
-
-A promise resolving once the task with location updates is registered.
-
-#### Task parameters
-
-Background location task will be receiving following data:
-
-- **locations : [LocationObject](#locationobject)[]** - An array of the new locations.
-
-```javascript
-import * as TaskManager from 'expo-task-manager';
-
-TaskManager.defineTask(YOUR_TASK_NAME, ({ data: { locations }, error }) => {
-  if (error) {
-    // check `error.message` for more details.
-    return;
-  }
-  console.log('Received new locations', locations);
-});
-```
-
-### `Location.stopLocationUpdatesAsync(taskName)`
-
-Stops location updates for given task.
-
-#### Arguments
-
-- **taskName (_string_)** -- Name of the background location task to stop.
-
-#### Returns
-
-A promise resolving as soon as the task is unregistered.
-
-### `Location.hasStartedLocationUpdatesAsync(taskName)`
-
-#### Arguments
-
-- **taskName (_string_)** -- Name of the location task to check.
-
-#### Returns
-
-A promise resolving to boolean value indicating whether the location task is started or not.
-
-## Geofencing Methods
-
-Geofencing API notifies your app when the device enters or leaves geographical regions you set up.
-To make it work in the background, it uses [TaskManager](task-manager.md) Native API under the hood. Make sure you've followed the required steps detailed [here](#configuration).
-
-> **Note:** on Android, you have to [submit your app for review and request access to use the background location permission](https://support.google.com/googleplay/android-developer/answer/9799150?hl=en).
-
-### `Location.startGeofencingAsync(taskName, regions)`
-
-Starts geofencing for given regions. When the new event comes, the task with specified name will be called with the region that the device enter to or exit from.
-If you want to add or remove regions from already running geofencing task, you can just call `startGeofencingAsync` again with the new array of regions.
-
-#### Arguments
-
-- **taskName (_string_)** -- Name of the task that will be called when the device enters or exits from specified regions.
-- **regions (_array_)** -- Array of region objects to be geofenced.
-  - **identifier (_string_)** -- The identifier of the region object. Defaults to auto-generated UUID hash.
-  - **latitude (_number_)** -- The latitude in degrees of region's center point. _required_
-  - **longitude (_number_)** -- The longitude in degrees of region's center point. _required_
-  - **radius (_number_)** -- The radius measured in meters that defines the region's outer boundary. _required_
-  - **notifyOnEnter (_boolean_)** -- Boolean value whether to call the task if the device enters the region. Defaults to `true`.
-  - **notifyOnExit (_boolean_)** -- Boolean value whether to call the task if the device exits the region. Defaults to `true`.
-
-#### Returns
-
-A promise resolving as soon as the task is registered.
-
-#### Task parameters
-
-Geofencing task will be receiving following data:
-
-- **eventType : [LocationGeofencingEventType](#locationgeofencingeventtype)** -- Indicates the reason for calling the task, which can be triggered by entering or exiting the region. See [LocationGeofencingEventType](#locationgeofencingeventtype).
-- **region : [LocationRegion](#locationregion)** -- Object containing details about updated region. See [LocationRegion](#locationregion) for more details.
-
-```javascript
-import { LocationGeofencingEventType } from 'expo-location';
-import * as TaskManager from 'expo-task-manager';
-
-TaskManager.defineTask(YOUR_TASK_NAME, ({ data: { eventType, region }, error }) => {
-  if (error) {
-    // check `error.message` for more details.
-    return;
-  }
-  if (eventType === LocationGeofencingEventType.Enter) {
-    console.log("You've entered region:", region);
-  } else if (eventType === LocationGeofencingEventType.Exit) {
-    console.log("You've left region:", region);
-  }
-});
-```
-
-### `Location.stopGeofencingAsync(taskName)`
-
-Stops geofencing for specified task. It unregisters the background task so the app will not be receiving any updates, especially in the background.
-
-#### Arguments
-
-- **taskName (_string_)** -- Name of the task to unregister.
-
-#### Returns
-
-A promise resolving as soon as the task is unregistered.
-
-### `Location.hasStartedGeofencingAsync(taskName)`
-
-#### Arguments
-
-- **taskName (_string_)** -- Name of the geofencing task to check.
-
-#### Returns
-
-A promise resolving to boolean value indicating whether the geofencing task is started or not.
-
-## Types
-
-### `LocationPermissionResponse`
-
-`LocationPermissionResponse` extends [PermissionResponse](permissions.md#permissionresponse) type exported by `unimodules-permission-interface` and contains additional platform-specific fields:
-
-- **ios (_object_)**
-  - **scope (_string_)** — The scope of granted permission. Indicates when it's possible to use location, possible values are: `whenInUse`, `always` or `none`.
-- **android (_object_)**
-  - **scope (_string_)** — On Android it indicates the type of location provider with possible values: `fine`, `coarse`, `none`.
-
-### `LocationObject`
-
-Object of type `LocationObject` contains following keys:
-
-- **coords (_object_)** — The coordinates of the position, with the following fields:
-  - **latitude (_number_)** — The latitude in degrees.
-  - **longitude (_number_)** — The longitude in degrees.
-  - **altitude (_number_ | _null_)** — The altitude in meters above the WGS 84 reference ellipsoid. Can be `null` on Web if it's not available.
-  - **accuracy (_number_ | _null_)** — The radius of uncertainty for the location, measured in meters. Can be `null` on Web if it's not available.
-  - **altitudeAccuracy (_number_ | _null_)** — The accuracy of the altitude value, in meters. Can be `null` on Web if it's not available.
-  - **heading (_number_ | _null_)** — Horizontal direction of travel of this device, measured in degrees starting at due north and continuing clockwise around the compass. Thus, north is 0 degrees, east is 90 degrees, south is 180 degrees, and so on. Can be `null` on Web if it's not available.
-  - **speed (_number_ | _null_)** — The instantaneous speed of the device in meters per second. Can be `null` on Web if it's not available.
-- **timestamp (_number_)** — The time at which this position information was obtained, in milliseconds since epoch.
-
-### `LocationProviderStatus`
-
-Object of type `LocationProviderStatus` contains following keys:
-
-- **locationServicesEnabled (_boolean_)** -- Whether location services are enabled. See [Location.hasServicesEnabledAsync](#locationhasservicesenabledasync) for a more convenient solution to get this value.
-- **gpsAvailable (_boolean_)** -- (**Android only**) Whether the GPS provider is available. If `true` the location data will come from GPS, especially for requests with high accuracy.
-- **networkAvailable (_boolean_)** -- (**Android only**) Whether the network provider is available. If `true` the location data will come from cellular network, especially for requests with low accuracy.
-- **passiveAvailable (_boolean_)** -- (**Android only**) Whether the passive provider is available. If `true` the location data will be determined passively.
-
-### `LocationRegion`
-
-Object of type `LocationRegion` includes following fields:
-
-- **identifier (_string_)** -- The identifier of the region object passed to `startGeofencingAsync` or auto-generated.
-- **latitude (_number_)** -- The latitude in degrees of region's center point.
-- **longitude (_number_)** -- The longitude in degrees of region's center point.
-- **radius (_number_)** -- The radius measured in meters that defines the region's outer boundary.
-- **state : [LocationGeofencingRegionState](#locationgeofencingregionstate)** -- One of [LocationGeofencingRegionState](#locationgeofencingregionstate) region state. Determines whether the device is inside or outside a region.
-
-### `LocationHeadingObject`
-
-- **magHeading (_number_)** — Measure of magnetic north in degrees.
-- **trueHeading (_number_)** — Measure of true north in degrees (needs location permissions, will return -1 if not given).
-- **accuracy (_number_)** — Level of calibration of compass.
-  - **3**: high accuracy, **2**: medium accuracy, **1**: low accuracy, **0**: none
-  - Reference for iOS: **3**: < 20 degrees uncertainty, **2**: < 35 degrees, **1**: < 50 degrees, **0**: > 50 degrees
-
-## Enums
-
-### `LocationAccuracy`
-
-| Accuracy                     | Value | Description                                                                                   |
-| ---------------------------- | :---: | --------------------------------------------------------------------------------------------- |
-| `Accuracy.Lowest`            |   1   | Accurate to the nearest three kilometers.                                                     |
-| `Accuracy.Low`               |   2   | Accurate to the nearest kilometer.                                                            |
-| `Accuracy.Balanced`          |   3   | Accurate to within one hundred meters.                                                        |
-| `Accuracy.High`              |   4   | Accurate to within ten meters of the desired target.                                          |
-| `Accuracy.Highest`           |   5   | The best level of accuracy available.                                                         |
-| `Accuracy.BestForNavigation` |   6   | The highest possible accuracy that uses additional sensor data to facilitate navigation apps. |
-
-### `LocationActivityType`
-
-| ActivityType                        | Value | Description                                                                                                           |
-| ----------------------------------- | :---: | --------------------------------------------------------------------------------------------------------------------- |
-| `ActivityType.Other`                |   1   | Default activity type. Use it if there is no other type that matches the activity you track.                          |
-| `ActivityType.AutomotiveNavigation` |   2   | Location updates are being used specifically during vehicular navigation to track location changes to the automobile. |
-| `ActivityType.Fitness`              |   3   | Use this activity type if you track fitness activities such as walking, running, cycling, and so on.                  |
-| `ActivityType.OtherNavigation`      |   4   | Activity type for movements for other types of vehicular navigation that are not automobile related.                  |
-| `ActivityType.Airborne`             |   5   | Intended for airborne activities. **Available since iOS 12.0, fall backs to `ActivityType.Other` otherwise.**         |
-
-### `LocationGeofencingEventType`
-
-| Event type                  | Value | Description                                        |
-| --------------------------- | :---: | -------------------------------------------------- |
-| `GeofencingEventType.Enter` |   1   | Emitted when the device entered observed region.   |
-| `GeofencingEventType.Exit`  |   2   | Occurs as soon as the device left observed region. |
-
-### `LocationGeofencingRegionState`
-
-| Region state                    | Value | Description                                     |
-| ------------------------------- | :---: | ----------------------------------------------- |
-| `GeofencingRegionState.Inside`  |   1   | Indicates that the device is inside the region. |
-| `GeofencingRegionState.Outside` |   2   | Inverse of inside state.                        |
-
-=======
->>>>>>> 3e3b6f6f
 ## Enabling Emulator Location
 
 ### iOS Simulator
