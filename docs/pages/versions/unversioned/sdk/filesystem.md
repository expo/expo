---
title: FileSystem
sourceCodeUrl: 'https://github.com/expo/expo/tree/main/packages/expo-file-system'
packageName: 'expo-file-system'
---

import ImageSpotlight from '~/components/plugins/ImageSpotlight'
import { ConfigClassic, ConfigReactNative } from '~/components/plugins/ConfigSection';
import { AndroidPermissions, IOSPermissions } from '~/components/plugins/permissions';
import APISection from '~/components/plugins/APISection';
import {APIInstallSection} from '~/components/plugins/InstallSection';
import PlatformsSection from '~/components/plugins/PlatformsSection';

import SnackInline from '~/components/plugins/SnackInline';

**`expo-file-system`** provides access to a file system stored locally on the device. Within Expo Go, each project has a separate file system and has no access to the file system of other Expo projects. However, it can save content shared by other projects to the local filesystem, as well as share local files with other projects. It is also capable of uploading and downloading files from network URLs.

<!-- TODO: update this image so we don't have to force a white background on it -->

<ImageSpotlight alt="Diagram of the various pieces of expo-file-system and how they interact with different resources" src="/static/images/sdk/file-system/file-system-diagram.png" style={{ maxWidth: 850, maxHeight: 600 }} containerStyle={{ backgroundColor: "#fff" }} />

<PlatformsSection android emulator ios simulator />

## Installation

<APIInstallSection />

## Configuration in app.json / app.config.js

<ConfigClassic>

You can configure [the permissions for this library](#permissions) using [`ios.infoPlist`](../config/app.md#infoplist) and [`android.permissions`](../config/app.md#permissions).

</ConfigClassic>

<ConfigReactNative>

Learn how to configure the native projects in the [installation instructions in the `expo-file-system` repository](https://github.com/expo/expo/tree/main/packages/expo-file-system#installation-in-bare-react-native-projects).

</ConfigReactNative>

## Usage

#### Downloading files

```javascript
const callback = downloadProgress => {
  const progress = downloadProgress.totalBytesWritten / downloadProgress.totalBytesExpectedToWrite;
  this.setState({
    downloadProgress: progress,
  });
};

const downloadResumable = FileSystem.createDownloadResumable(
  'http://techslides.com/demos/sample-videos/small.mp4',
  FileSystem.documentDirectory + 'small.mp4',
  {},
  callback
);

try {
  const { uri } = await downloadResumable.downloadAsync();
  console.log('Finished downloading to ', uri);
} catch (e) {
  console.error(e);
}

try {
  await downloadResumable.pauseAsync();
  console.log('Paused download operation, saving for future retrieval');
  AsyncStorage.setItem('pausedDownload', JSON.stringify(downloadResumable.savable()));
} catch (e) {
  console.error(e);
}

try {
  const { uri } = await downloadResumable.resumeAsync();
  console.log('Finished downloading to ', uri);
} catch (e) {
  console.error(e);
}

//To resume a download across app restarts, assuming the the DownloadResumable.savable() object was stored:
const downloadSnapshotJson = await AsyncStorage.getItem('pausedDownload');
const downloadSnapshot = JSON.parse(downloadSnapshotJson);
const downloadResumable = new FileSystem.DownloadResumable(
  downloadSnapshot.url,
  downloadSnapshot.fileUri,
  downloadSnapshot.options,
  callback,
  downloadSnapshot.resumeData
);

try {
  const { uri } = await downloadResumable.resumeAsync();
  console.log('Finished downloading to ', uri);
} catch (e) {
  console.error(e);
}
```

#### Managing Giphy's

<SnackInline
label="Managing Giphy's"
templateId="filesystem/App"
dependencies={['expo-file-system']}
files={{
    'GifFetching.ts': 'filesystem/gifFetching.ts',
    'GifManagement.ts': 'filesystem/gifManagement.ts'
  }}>

```typescript
import * as FileSystem from 'expo-file-system';

const gifDir = FileSystem.cacheDirectory + 'giphy/';
const gifFileUri = (gifId: string) => gifDir + `gif_${gifId}_200.gif`;
const gifUrl = (gifId: string) => `https://media1.giphy.com/media/${gifId}/200.gif`;

// Checks if gif directory exists. If not, creates it
async function ensureDirExists() {
  const dirInfo = await FileSystem.getInfoAsync(gifDir);
  if (!dirInfo.exists) {
    console.log("Gif directory doesn't exist, creating...");
    await FileSystem.makeDirectoryAsync(gifDir, { intermediates: true });
  }
}

// Downloads all gifs specified as array of IDs
export async function addMultipleGifs(gifIds: string[]) {
  try {
    await ensureDirExists();

    console.log('Downloading', gifIds.length, 'gif files...');
    await Promise.all(gifIds.map(id => FileSystem.downloadAsync(gifUrl(id), gifFileUri(id))));
  } catch (e) {
    console.error("Couldn't download gif files:", e);
  }
}

// Returns URI to our local gif file
// If our gif doesn't exist locally, it downloads it
export async function getSingleGif(gifId: string) {
  await ensureDirExists();

  const fileUri = gifFileUri(gifId);
  const fileInfo = await FileSystem.getInfoAsync(fileUri);

  if (!fileInfo.exists) {
    console.log("Gif isn't cached locally. Downloading...");
    await FileSystem.downloadAsync(gifUrl(gifId), fileUri);
  }

  return fileUri;
}

// Exports shareable URI - it can be shared outside your app
export async function getGifContentUri(gifId: string) {
  return FileSystem.getContentUriAsync(await getSingleGif(gifId));
}

// Deletes whole giphy directory with all its content
export async function deleteAllGifs() {
  console.log('Deleting all GIF files...');
  await FileSystem.deleteAsync(gifDir);
}
```

</SnackInline>

## API

```js
import * as FileSystem from 'expo-file-system';
```

### [Supported URI schemes](#supported-uri-schemes-1)

## Directories

The API takes `file://` URIs pointing to local files on the device to identify files. Each app only has read and write access to locations under the following directories:

### `FileSystem.documentDirectory`

`file://` URI pointing to the directory where user documents for this app will be stored. Files stored here will remain until explicitly deleted by the app. Ends with a trailing `/`. Example uses are for files the user saves that they expect to see again.

### `FileSystem.cacheDirectory`

`file://` URI pointing to the directory where temporary files used by this app will be stored. Files stored here may be automatically deleted by the system when low on storage. Example uses are for downloaded or generated files that the app just needs for one-time usage.

---

So, for example, the URI to a file named `'myFile'` under `'myDirectory'` in the app's user documents directory would be `FileSystem.documentDirectory + 'myDirectory/myFile'`.

Expo APIs that create files generally operate within these directories. This includes `Audio` recordings, `Camera` photos, `ImagePicker` results, `SQLite` databases and `takeSnapShotAsync()` results. This allows their use with the `FileSystem` API.

<<<<<<< HEAD
=======
Some `FileSystem` functions are able to read from (but not write to) other locations.

>>>>>>> ef6abbaa
## Constants

### `FileSystem.EncodingType`

These values can be used to define how data is read / written.

- **FileSystem.EncodingType.UTF8** -- Standard readable format.

- **FileSystem.EncodingType.Base64** -- Binary, radix-64 representation.

### `FileSystem.FileSystemSessionType`

These values can be used to define how sessions work on iOS.

- **FileSystem.FileSystemSessionType.BACKGROUND** -- Using this mode means that the downloading/uploading session on the native side will work even if the application is moved to background. If the task completes while the application is in background, the Promise will be either resolved immediately or (if the application execution has already been stopped) once the app is moved to foreground again.

  > **Note**: The background session doesn't fail if the server or your connection is down. Rather, it continues retrying until the task succeeds or is canceled manually.

- **FileSystem.FileSystemSessionType.FOREGROUND** -- Using this mode means that downloading/uploading session on the native side will be terminated once the application becomes inactive (e.g. when it goes to background). Bringing the application to foreground again would trigger Promise rejection.

### `FileSystem.FileSystemUploadType`

- **FileSystem.FileSystemUploadType.BINARY_CONTENT** -- The file will be sent as a request's body. The request can't contain additional data.

- **FileSystem.FileSystemUploadType.MULTIPART** -- An [RFC 2387-compliant](https://www.ietf.org/rfc/rfc2387.txt) request body. The provided file will be encoded into HTTP request. This request can contain additional data.

#### How to handle such requests?

The simple server in Node.js, which can save uploaded images to disk:

```js
const express = require('express');
const app = express();
const fs = require('fs');
const multer = require('multer');
const upload = multer({ dest: 'uploads/' });

// This method will save the binary content of the request as a file.
app.patch('/binary-upload', (req, res) => {
  req.pipe(fs.createWriteStream('./uploads/image' + Date.now() + '.png'));
  res.end('OK');
});

// This method will save a "photo" field from the request as a file.
app.patch('/multipart-upload', upload.single('photo'), (req, res) => {
  // You can access other HTTP parameters. They are located in the body object.
  console.log(req.body);
  res.end('OK');
});

app.listen(3000, () => {
  console.log('Working on port 3000');
});
```

## Methods

### `FileSystem.getInfoAsync(fileUri, options)`

Get metadata information about a file, directory or external content/asset.

#### Arguments

- **fileUri (_string_)** -- URI to the file or directory. See [supported URI schemes](#supported-uri-schemes-1).

- **options (_object_)** -- A map of options:

  - **md5 (_boolean_)** -- Whether to return the MD5 hash of the file. `false` by default.

  - **size (_boolean_)** -- Explicitly specify that the file size should be included - skipping this can prevent downloading the file if it's stored in iCloud, for example. The size is always returned for `file://` locations.

#### Returns

If no item exists at this URI, returns a Promise that resolves to `{ exists: false, isDirectory: false }`. Else returns a Promise that resolves to an object with the following fields:

- **exists (_boolean_)** -- `true`.

- **isDirectory (_boolean_)** -- `true` if this is a directory, `false` if it is a file

- **modificationTime (_number_)** -- The last modification time of the file expressed in seconds since epoch.

- **size (_number_)** -- The size of the file in bytes. If operating on a source such as an iCloud file, only present if the `size` option was truthy.

- **uri (_string_)** -- A `file://` URI pointing to the file. This is the same as the `fileUri` input parameter.

- **md5 (_string_)** -- Present if the `md5` option was truthy. Contains the MD5 hash of the file.

### `FileSystem.readAsStringAsync(fileUri, options)`

Read the entire contents of a file as a string. Binary will be returned in raw format, you will need to append `data:image/png;base64,` to use it as Base64.

#### Arguments

- **fileUri (_string_)** -- `file://` or [SAF](#saf-uri) URI to the file or directory.

- **options (_object_)** -- Optional props that define how a file must be read.

  - **encoding (_EncodingType_)** -- The encoding format to use when reading the file. Options: `FileSystem.EncodingType.UTF8`, `FileSystem.EncodingType.Base64`. Default is `FileSystem.EncodingType.UTF8`.

  - **length (_number_)** -- Optional number of bytes to read. This option is only used when `encoding: FileSystem.EncodingType.Base64` and `position` is defined.

  - **position (_number_)** -- Optional number of bytes to skip. This option is only used when `encoding: FileSystem.EncodingType.Base64` and `length` is defined.

#### Returns

A Promise that resolves to a string containing the entire contents of the file.

### `FileSystem.writeAsStringAsync(fileUri, contents, options)`

Write the entire contents of a file as a string.

#### Arguments

- **fileUri (_string_)** -- `file://` or [SAF](#saf-uri) URI to the file or directory. Note: when you're using SAF URI the file needs to exist. You can't create a new file.

- **contents (_string_)** -- The string to replace the contents of the file with.

- **options (_object_)** -- Optional props that define how a file must be written.

  - **encoding (_string_)** -- The encoding format to use when writing the file. Options: `FileSystem.EncodingType.UTF8`, `FileSystem.EncodingType.Base64`. Default is `FileSystem.EncodingType.UTF8`

### `FileSystem.deleteAsync(fileUri, options)`

Delete a file or directory. If the URI points to a directory, the directory and all its contents are recursively deleted.

#### Arguments

- **fileUri (_string_)** -- `file://` or [SAF](#saf-uri) URI to the file or directory.

- **options (_object_)** -- A map of options:

  - **idempotent (_boolean_)** -- If `true`, don't throw an error if there is no file or directory at this URI. `false` by default.

### `FileSystem.moveAsync(options)`

Move a file or directory to a new location.

#### Arguments

- **options (_object_)** -- A map of options:

  - **from (_string_)** -- `file://` or [SAF](#saf-uri) URI to the file or directory at its original location.

  - **to (_string_)** -- `file://` URI to the file or directory at what should be its new location.

### `FileSystem.copyAsync(options)`

Create a copy of a file or directory. Directories are recursively copied with all of their contents. It can be also used to copy content shared by other apps to local filesystem.

#### Arguments

- **options (_object_)** -- A map of options:

  - **from (_string_)** -- URI or [SAF](#saf-uri) URI to the asset, file, or directory to copy. See [supported URI schemes](#supported-uri-schemes-1).

  - **to (_string_)** -- The `file://` URI to the new copy to create.

### `FileSystem.makeDirectoryAsync(fileUri, options)`

Create a new empty directory.

#### Arguments

- **fileUri (_string_)** -- `file://` URI to the new directory to create.

- **options (_object_)** -- A map of options:

  - **intermediates (_boolean_)** -- If `true`, create any non-existent parent directories when creating the directory at `fileUri`. If `false`, raises an error if any of the intermediate parent directories does not exist or if the child directory already exists. `false` by default.

### `FileSystem.readDirectoryAsync(fileUri)`

Enumerate the contents of a directory.

#### Arguments

- **fileUri (_string_)** -- `file://` URI to the directory.

#### Returns

A Promise that resolves to an array of strings, each containing the name of a file or directory contained in the directory at `fileUri`.

### `FileSystem.downloadAsync(uri, fileUri, options)`

Download the contents at a remote URI to a file in the app's file system. The directory for a local file uri must exist prior to calling this function.

#### Example

```javascript
FileSystem.downloadAsync(
  'http://techslides.com/demos/sample-videos/small.mp4',
  FileSystem.documentDirectory + 'small.mp4'
)
  .then(({ uri }) => {
    console.log('Finished downloading to ', uri);
  })
  .catch(error => {
    console.error(error);
  });
```

#### Arguments

- **url (_string_)** -- The remote URI to download from.

- **fileUri (_string_)** -- The local URI of the file to download to. If there is no file at this URI, a new one is created. If there is a file at this URI, its contents are replaced. The directory for the file must exist.

- **options (_object_)** -- A map of options:

  - **headers (_object_)** -- An object containing all the HTTP header fields and their values for the download network request. The keys and values of the object are the header names and values respectively.

  - **md5 (_boolean_)** -- If `true`, include the MD5 hash of the file in the returned object. `false` by default. Provided for convenience since it is common to check the integrity of a file immediately after downloading.

  - **sessionType (_FileSystemSessionType_)** -- (iOS only) A session type. Determines if tasks can be handled in the background. On Android, sessions always work in the background and you can't change it. Defaults to `FileSystemSessionType.BACKGROUND`.

#### Returns

Returns a Promise that resolves to an object with the following fields:

- **uri (_string_)** -- A `file://` URI pointing to the file. This is the same as the `fileUri` input parameter.

- **status (_number_)** -- The HTTP response status code for the download network request.

- **headers (_object_)** -- An object containing all the HTTP response header fields and their values for the download network request. The keys and values of the object are the header names and values respectively.

- **md5 (_string_)** -- Present if the `md5` option was truthy. Contains the MD5 hash of the file.

### `FileSystem.uploadAsync(url, fileUri, options)`

Upload the contents of the file pointed by `fileUri` to the remote url.

#### Example

**client**
```javascript
import * as FileSystem from 'expo-file-system'

try {
  const response = await FileSystem.uploadAsync(
    `http://192.168.0.1:1234/binary-upload`,
    fileUri,
    {
      fieldName: "file",
      httpMethod: "PATCH",
      uploadType: FileSystem.FileSystemUploadType.BINARY_CONTENT,
    }
  )
  console.log(JSON.stringify(response, null, 4))
} catch(error) {
  console.log(error)
}
```
**server**

Please refer to the "[how to handle such requests](#how-to-handle-such-requests)" section - there is code for a simple Node.js server.

#### Arguments

- **url (_string_)** -- The remote URL, where the file will be sent.

- **fileUri (_string_)** -- The local URI of the file to send. The file must exist.

- **options (_object_)** -- A map of options:

  - **headers (_object_)** -- An object containing all the HTTP header fields and their values for the upload network request. The keys and values of the object are the header names and values respectively.

  - **httpMethod (_String_)** -- The request method. Accepts values: 'POST', 'PUT', 'PATCH. Default to 'POST'.

  - **sessionType (_FileSystemSessionType_)** -- (iOS only) A session type. Determines if tasks can be handled in the background. On Android, sessions always work in the background and you can't change it. Defaults to `FileSystemSessionType.BACKGROUND`.

  - **uploadType (_FileSystemUploadType_)** -- Upload type determines how the file will be sent to the server. Default to `FileSystemUploadType.BINARY_CONTENT`.

  If `uploadType` is equal `FileSystemUploadType.MULTIPART`, more options are available:

  - **fieldName (_string_)** -- The name of the field which will hold uploaded file. Defaults to the file name without an extension.

  - **mimeType (_string_)** -- The MIME type of the provided file. If not provided, the module will try to guess it based on the extension.

  - **parameters (_Record<string, string>_)** -- Additional form properties. They will be located in the request body.

#### Returns

Returns a Promise that resolves to an object with the following fields:

- **status (_number_)** -- The HTTP response status code for the upload network request.

- **headers (_object_)** -- An object containing all the HTTP response header fields and their values for the upload network request. The keys and values of the object are the header names and values respectively.

- **body (_string_)** -- The body of the server response.

### `FileSystem.createDownloadResumable(uri, fileUri, options, callback, resumeData)`

Create a `DownloadResumable` object which can start, pause, and resume a download of contents at a remote URI to a file in the app's file system. Please note: You need to call `downloadAsync()`, on a `DownloadResumable` instance to initiate the download. The `DownloadResumable` object has a callback that provides download progress updates. Downloads can be resumed across app restarts by using `AsyncStorage` to store the `DownloadResumable.savable()` object for later retrieval. The `savable` object contains the arguments required to initialize a new `DownloadResumable` object to resume the download after an app restart. The directory for a local file uri must exist prior to calling this function.

#### Arguments

- **url (_string_)** -- The remote URI to download from.

- **fileUri (_string_)** -- The local URI of the file to download to. If there is no file at this URI, a new one is created. If there is a file at this URI, its contents are replaced. The directory for the file must exist.

- **options (_object_)** -- A map of options:

  - **md5 (_boolean_)** -- If `true`, include the MD5 hash of the file in the returned object. `false` by default. Provided for convenience since it is common to check the integrity of a file immediately after downloading.

  - **headers (_object_)** -- An object containing any additional HTTP header fields required for the request. The keys and values of the object are the header names and values respectively.

- **callback (_function_)** --
  This function is called on each data write to update the download progress. An object with the following fields are passed:

  - **totalBytesWritten (_number_)** -- The total bytes written by the download operation.
  - **totalBytesExpectedToWrite (_number_)** -- The total bytes expected to be written by the download operation. A value of `-1` means that the server did not return the `Content-Length` header and the total size is unknown. Without this header, you won't be able to track the download progress.

  > **Note**: When the app has been moved to the background, this callback won't be fired until it's moved to the foreground.

- **resumeData (_string_)** -- The string which allows the api to resume a paused download. This is set on the `DownloadResumable` object automatically when a download is paused. When initializing a new `DownloadResumable` this should be `null`.

### `FileSystem.DownloadResumable.downloadAsync()`

Download the contents at a remote URI to a file in the app's file system.

#### Returns

Returns a Promise that resolves to an object with the following fields:

- **uri (_string_)** -- A `file://` URI pointing to the file. This is the same as the `fileUri` input parameter.

- **status (_number_)** -- The HTTP status code for the download network request.

- **headers (_object_)** -- An object containing all the HTTP header fields and their values for the download network request. The keys and values of the object are the header names and values respectively.

- **md5 (_string_)** -- Present if the `md5` option was truthy. Contains the MD5 hash of the file.

### `FileSystem.DownloadResumable.pauseAsync()`

Pause the current download operation. `resumeData` is added to the `DownloadResumable` object after a successful pause operation. Returns an object that can be saved with `AsyncStorage` for future retrieval (the same object that is returned from calling `FileSystem.DownloadResumable.savable()`. Please see the example below.

#### Returns

Returns a Promise that resolves to an object with the following fields:

- **url (_string_)** -- The remote URI to download from.

- **fileUri (_string_)** -- The local URI of the file to download to. If there is no file at this URI, a new one is created. If there is a file at this URI, its contents are replaced.

- **options (_object_)** -- A map of options:

  - **md5 (_boolean_)** -- If `true`, include the MD5 hash of the file in the returned object. `false` by default. Provided for convenience since it is common to check the integrity of a file immediately after downloading.

- **resumeData (_string_)** -- The string which allows the API to resume a paused download.

### `FileSystem.DownloadResumable.resumeAsync()`

Resume a paused download operation.

#### Returns

Returns a Promise that resolves to an object with the following fields:

- **uri (_string_)** -- A `file://` URI pointing to the file. This is the same as the `fileUri` input parameter.

- **status (_number_)** -- The HTTP status code for the download network request.

- **headers (_object_)** -- An object containing all the HTTP header fields and their values for the download network request. The keys and values of the object are the header names and values respectively.

- **md5 (_string_)** -- Present if the `md5` option was truthy. Contains the MD5 hash of the file.

### `FileSystem.DownloadResumable.savable()`

Returns an object which can be saved with `AsyncStorage` for future retrieval.

#### Returns

Returns an object with the following fields:

- **url (_string_)** -- The remote URI to download from.

- **fileUri (_string_)** -- The local URI of the file to download to. If there is no file at this URI, a new one is created. If there is a file at this URI, its contents are replaced.

- **options (_object_)** -- A map of options:

  - **md5 (_boolean_)** -- If `true`, include the MD5 hash of the file in the returned object. `false` by default. Provided for convenience since it is common to check the integrity of a file immediately after downloading.

- **resumeData (_string_)** -- The string which allows the api to resume a paused download.

### `FileSystem.getContentUriAsync(fileUri)`

Take a `file://` URI and convert it into content URI (`content://`) so that it can be access by other applications outside of Expo.

#### Example

```javascript
FileSystem.getContentUriAsync(uri).then(cUri => {
  console.log(cUri);
  IntentLauncher.startActivityAsync('android.intent.action.VIEW', {
    data: cUri,
    flags: 1,
  });
});
```

#### Arguments

- **fileUri (_string_)** -- The local URI of the file. If there is no file at this URI, an exception will be thrown.

#### Returns

Returns a Promise that resolves to a _string_ containing a `content://` URI pointing to the file. The URI is the same as the `fileUri` input parameter but in a different format.

### `FileSystem.getFreeDiskStorageAsync()`

Gets the available internal disk storage size, in bytes. This returns the free space on the data partition that hosts all of the internal storage for all apps on the device.

#### Example

```javascript
FileSystem.getFreeDiskStorageAsync().then(freeDiskStorage => {
  // Android: 17179869184
  // iOS: 17179869184
});
```

#### Returns

Returns a Promise that resolves to the number of bytes available on the internal disk, or JavaScript's [`MAX_SAFE_INTEGER`](https://developer.mozilla.org/en-US/docs/Web/JavaScript/Reference/Global_Objects/Number/MAX_SAFE_INTEGER) if the capacity is greater than 2<sup>53</sup> - 1 bytes.

### `FileSystem.getTotalDiskCapacityAsync()`

Gets total internal disk storage size, in bytes. This is the total capacity of the data partition that hosts all the internal storage for all apps on the device.

#### Example

```javascript
FileSystem.getTotalDiskCapacityAsync().then(totalDiskCapacity => {
  // Android: 17179869184
  // iOS: 17179869184
});
```

#### Returns

Returns a Promise that resolves to a number that specifies the total internal disk storage capacity in bytes, or JavaScript's [`MAX_SAFE_INTEGER`](https://developer.mozilla.org/en-US/docs/Web/JavaScript/Reference/Global_Objects/Number/MAX_SAFE_INTEGER) if the capacity is greater than 2<sup>53</sup> - 1 bytes.

## Storage Access Framework (**Android only**)

The `StorageAccessFramework` is a namespace inside of the `expo-file-system` module, which encapsulates all functions which can be used with [SAF URIs](#saf-uri). You can read more about SAF in the [Android documentation](https://developer.android.com/guide/topics/providers/document-provider).

## SAF URI

A SAF URI is a URI that is compatible with the Storage Access Framework. It should look like this `content://com.android.externalstorage.*`. The easiest way to obtain such URI is by `requestDirectoryPermissionsAsync` method.

## API

```js
import { StorageAccessFramework } from 'expo-file-system';
```

### Example Usage

```ts
import { StorageAccessFramework } from 'expo-file-system';

// Requests permissions for external directory
const permissions = await StorageAccessFramework.requestDirectoryPermissionsAsync();

if (permissions.granted) {
  // Gets SAF URI from response
  const uri = permissions.directoryUri;

  // Gets all files inside of selected directory
  const files = await StorageAccessFramework.readDirectoryAsync(uri);
  alert(`Files inside ${uri}:\n\n${JSON.stringify(files)}`);
}
```

### Migrating an album

```ts
import * as MediaLibrary from 'expo-media-library';
import * as FileSystem from 'expo-file-system';
const { StorageAccessFramework } = FileSystem;

async function migrateAlbum(albumName: string) {
  // Gets SAF URI to the album
  const albumUri = StorageAccessFramework.getUriForDirectoryInRoot(albumName);

  // Requests permissions
  const permissions = await StorageAccessFramework.requestDirectoryPermissionsAsync(albumUri);
  if (!permissions.granted) {
    return;
  }

  const permittedUri = permissions.directoryUri;
  // Checks if users selected the correct folder
  if (!permittedUri.includes(albumName)) {
    return;
  }

  const mediaLibraryPermissions = await MediaLibrary.requestPermissionsAsync();
  if (!mediaLibraryPermissions.granted) {
    return;
  }

  // Moves files from external storage to internal storage
  await StorageAccessFramework.moveAsync({
    from: permittedUri,
    to: FileSystem.documentDirectory!,
  });

  const outputDir = FileSystem.documentDirectory! + albumName;
  const migratedFiles = await FileSystem.readDirectoryAsync(outputDir);

  // Creates assets from local files
  const [newAlbumCreator, ...assets] = await Promise.all(
    migratedFiles.map<Promise<MediaLibrary.Asset>>(
      async fileName => await MediaLibrary.createAssetAsync(outputDir + '/' + fileName)
    )
  );

  // Album was empty
  if (!newAlbumCreator) {
    return;
  }

  // Creates a new album in the scoped directory
  const newAlbum = await MediaLibrary.createAlbumAsync(albumName, newAlbumCreator, false);
  if (assets.length) {
    await MediaLibrary.addAssetsToAlbumAsync(assets, newAlbum, false);
  }
}
```

### `StorageAccessFramework.getUriForDirectoryInRoot(folderName)`

Gets a [SAF URI](#saf-uri) pointing to a folder in the Android root directory. You can use this function to get URI for `StorageAccessFramework.requestDirectoryPermissionsAsync` when you trying to migrate an album. In that case, the name of the album is the folder name.

#### Arguments

- **folderName (_string_)** -- The name of the folder which is located in the Android root directory.

#### Returns

Returns a [SAF URI](#saf-uri) to a folder.

### `StorageAccessFramework.requestDirectoryPermissionsAsync(initialFileUrl)`

**Android only**. Allows users to select a specific directory, granting your app access to all of the files and sub-directories within that directory.

#### Arguments

- **initialFileUrl (_string_)** -- **Optional**. The [SAF URI](#saf-uri) of the directory that the file picker should display when it first loads. If URI is incorrect or points to a non-existing folder, it's ignored. **Available only on Android R or higher**.

#### Returns

Returns a Promise that resolves to an object with the following fields:

- **granted (_boolean_)** -- Whether the permissions were granted.

- **directoryUri (_string_)** -- The [SAF URI](#saf-uri) to the user's selected directory. Available only if permissions were granted.

### `StorageAccessFramework.readDirectoryAsync(dirUri)`

Enumerate the contents of a directory.

#### Arguments

- **dirUri (_string_)** -- [SAF](#saf-uri) URI to the directory.

#### Returns

A Promise that resolves to an array of strings, each containing the full [SAF URI](#saf-uri) of a file or directory contained in the directory at `fileUri`.

### `StorageAccessFramework.makeDirectoryAsync(parentUri: string, dirName: string)`

Creates a new empty directory.

#### Arguments

- **parentUri (_string_)** -- The [SAF](#saf-uri) URI to the parent directory.

- **dirName (_string_)** -- The name of new directory.

#### Returns

A Promise that resolves to a [SAF URI](#saf-uri) to the created directory.

### `StorageAccessFramework.createFileAsync(parentUri: string, fileName: string, mimeType: string)`

Creates a new empty file.

#### Arguments

- **parentUri (_string_)** -- The [SAF](#saf-uri) URI to the parent directory.

- **fileName (_string_)** -- The name of new file **without the extension**.

- **mimeType (_string_)** -- The MIME of new file.

#### Returns

A Promise that resolves to a [SAF URI](#saf-uri) to the created file.

### `StorageAccessFramework.writeAsStringAsync(fileUri, contents, options)`

Alias to [FileSystem.writeAsStringAsync(fileUri, contents, options)](#filesystemwriteasstringasyncfileuri-contents-options).

### `StorageAccessFramework.readAsStringAsync(fileUri, options)`

Alias to [FileSystem.readAsStringAsync(fileUri, options)](#filesystemreadasstringasyncfileuri-options)

### `StorageAccessFramework.deleteAsync(fileUri, options)`

Alias to [FileSystem.deleteAsync(fileUri, options)](#filesystemdeleteasyncfileuri-options)

### `StorageAccessFramework.moveAsync(options)`

Alias to [FileSystem.moveAsync(options)](#filesystemmoveasyncoptions)

### `StorageAccessFramework.copyAsync(options)`

Alias to [FileSystem.copyAsync(options)](#filesystemcopyasyncoptions)

#

## Supported URI schemes

In this table, you can see what type of URI can be handled by each method. For example, if you have an URI, which begins with `content://`, you cannot use `FileSystem.readAsStringAsync()`, but you can use `FileSystem.copyAsync()` which supports this scheme.

| Method name               | Android                                                                                                                                    | iOS                                                                                             |
| ------------------------- | ------------------------------------------------------------------------------------------------------------------------------------------ | ----------------------------------------------------------------------------------------------- | --- |
| `getInfoAsync`            | `file:///`,<br/>`content://`,<br/>`asset://`,<br/>no scheme**\***                                                                          | `file://`,<br/>`ph://`,<br/>`assets-library://`                                                 |
| `readAsStringAsync`       | `file:///`,<br/>`asset://`,<br/>[SAF URI](#saf-uri)                                                                                        | `file://`                                                                                       |
| `writeAsStringAsync`      | `file:///`,<br/>[SAF URI](#saf-uri)                                                                                                        | `file://`                                                                                       |
| `deleteAsync`             | `file:///`,<br/>[SAF URI](#saf-uri)                                                                                                        | `file://`                                                                                       |
| `moveAsync`               | Source:<br/>`file:///`,<br/>[SAF URI](#saf-uri)<br/><br/>Destination:<br/>`file://`                                                        | Source:<br/>`file://`<br/><br/>Destination:<br/>`file://`                                       |
| `copyAsync`               | Source:<br/>`file:///`,<br/>`content://`,<br/>`asset://`,<br/>[SAF URI](#saf-uri),<br/>no scheme**\***<br/><br/>Destination:<br/>`file://` | Source:<br/>`file://`,<br/>`ph://`,<br/>`assets-library://`<br/><br/>Destination:<br/>`file://` |
| `makeDirectoryAsync`      | `file:///`                                                                                                                                 | `file://`                                                                                       |
| `readDirectoryAsync`      | `file:///`                                                                                                                                 | `file://`                                                                                       |
| `downloadAsync`           | Source:<br/>`http://`,<br/>`https://`<br/><br/>Destination:<br/>`file:///`                                                                 | Source:<br/>`http://`,<br/>`https://`<br/><br/>Destination:<br/>`file://`                       |
| `uploadAsync`             | Source:<br/>`file:///`<br/><br/>Destination:<br/>`http://`<br/>`https://`                                                                  | Source:<br/>`file://`<br/><br/>Destination:<br/>`http://`<br/>`https://`                        |
| `createDownloadResumable` | Source:<br/>`http://`,<br/>`https://`<br/><br/>Destination:<br/>`file:///`                                                                 | Source:<br/>`http://`,<br/>`https://`<br/><br/>Destination:<br/>`file://`                       |     |

**\***On Android _no scheme_ defaults to a bundled resource.

## Permissions

### Android

The following permissions are added automatically through this library's `AndroidManifest.xml`.

<AndroidPermissions permissions={['READ_EXTERNAL_STORAGE', 'WRITE_EXTERNAL_STORAGE', 'INTERNET']} />

### iOS

_No permissions required_.<|MERGE_RESOLUTION|>--- conflicted
+++ resolved
@@ -194,11 +194,8 @@
 
 Expo APIs that create files generally operate within these directories. This includes `Audio` recordings, `Camera` photos, `ImagePicker` results, `SQLite` databases and `takeSnapShotAsync()` results. This allows their use with the `FileSystem` API.
 
-<<<<<<< HEAD
-=======
 Some `FileSystem` functions are able to read from (but not write to) other locations.
 
->>>>>>> ef6abbaa
 ## Constants
 
 ### `FileSystem.EncodingType`
@@ -432,24 +429,22 @@
 #### Example
 
 **client**
+
 ```javascript
-import * as FileSystem from 'expo-file-system'
+import * as FileSystem from 'expo-file-system';
 
 try {
-  const response = await FileSystem.uploadAsync(
-    `http://192.168.0.1:1234/binary-upload`,
-    fileUri,
-    {
-      fieldName: "file",
-      httpMethod: "PATCH",
-      uploadType: FileSystem.FileSystemUploadType.BINARY_CONTENT,
-    }
-  )
-  console.log(JSON.stringify(response, null, 4))
-} catch(error) {
-  console.log(error)
-}
-```
+  const response = await FileSystem.uploadAsync(`http://192.168.0.1:1234/binary-upload`, fileUri, {
+    fieldName: 'file',
+    httpMethod: 'PATCH',
+    uploadType: FileSystem.FileSystemUploadType.BINARY_CONTENT,
+  });
+  console.log(JSON.stringify(response, null, 4));
+} catch (error) {
+  console.log(error);
+}
+```
+
 **server**
 
 Please refer to the "[how to handle such requests](#how-to-handle-such-requests)" section - there is code for a simple Node.js server.
