--- conflicted
+++ resolved
@@ -56,11 +56,7 @@
   A map of options:
 
   - **type (_string_)** -- The [MIME type](https://en.wikipedia.org/wiki/Media_type) of the documents that are available to be picked. Is also supports wildcards like `image/*` to choose any image. To allow any type of document you can use `*/*`. Defaults to `*/*`.
-<<<<<<< HEAD
-  - **copyToCacheDirectory (_boolean_)** -- If `true`, the picked file is copied to [`FileSystem.CacheDirectory`](../filesystem/#expofilesystemcachedirectory), which allows other Expo APIs to read the file immediately. This may impact performance for large files, so you should consider setting this to `false` if you expect users to pick particularly large files and your app does not need immediate read access. Defaults to `true`.
-=======
-  - **copyToCacheDirectory (_boolean_)** -- If `true`, the picked file is copied to [`FileSystem.CacheDirectory`](filesystem.md#filesystemcachedirectory), which allows other Expo APIs to read the file immediately. Defaults to `true`. This may impact performance for large files, so you should consider setting this to `false` if you expect users to pick particularly large files and your app does not need immediate read access.
->>>>>>> b5ca19dc
+  - **copyToCacheDirectory (_boolean_)** -- If `true`, the picked file is copied to [`FileSystem.CacheDirectory`](filesystem.md#filesystemcachedirectory), which allows other Expo APIs to read the file immediately. This may impact performance for large files, so you should consider setting this to `false` if you expect users to pick particularly large files and your app does not need immediate read access. Defaults to `true`.
   - **multiple (_boolean_)** -- (Web Only) Allows multiple files to be selected from the system UI. Defaults to `false`.
 
 #### Returns
