--- conflicted
+++ resolved
@@ -170,91 +170,4 @@
 }
 ```
 
-<<<<<<< HEAD
-Given a valid Facebook application ID in place of `<APP_ID>`, the code above will prompt the user to log into Facebook then display the user's name. This uses React Native's [fetch](https://facebook.github.io/react-native/docs/network.html#fetch) to query Facebook's [Graph API](https://developers.facebook.com/docs/graph-api).
-
-### `Facebook.logOutAsync()`
-
-Logs out of the currently authenticated session.
-
-### `Facebook.getAccessTokenAsync()`
-
-Returns the `FacebookAuth` object if a user is authenticated, and `null` if no valid authentication exists.
-
-You can use this method to check if the user should sign in or not.
-
-#### Returns
-
-- `FacebookAuth` type:
-
-  - **token (_string_)** Access token for the authenticated session. This will provide access to use with Facebook Graph API.
-  - **userId (_string_)** The ID of the user.
-  - **appId (_string_)** Application ID used to initialize the FBSDK app.
-  - **permissions (_string[] | undefined_)** List of granted permissions.
-  - **declinedPermissions (_string[] | undefined_)** List of requested permissions that the user has declined.
-  - **expiredPermissions (_string[] | undefined_)** List of permissions that were expired with this access token.
-  - **expirationDate (_Date_)** Gets the time at which the `token` expires.
-  - **dataAccessExpirationDate (_Date_)** Time at which the current user data access expires.
-  - **refreshDate (_Date | undefined_)** Last time the `token` was refreshed (or when it was first obtained).
-  - **tokenSource (_string | undefined_)** Android: Indicates how this `token` was obtained.
-  - **signedRequest (_string | undefined_)** A valid raw signed request as a string.
-  - **graphDomain (_string | undefined_)** A website domain within the Graph API.
-
-```tsx
-async function toggleAuthAsync() {
-  const auth = await Facebook.getAccessTokenAsync();
-
-  if (!auth) {
-    // Log in
-  } else {
-    // Log out
-  }
-}
-```
-
-## Error Codes
-
-### `ERR_FACEBOOK_UNINITIALIZED`
-
-Ensure `initializeAsync` has successfully resolved before attempting to use the FBSDK.
-
-### `ERR_FACEBOOK_MISCONFIGURED`
-
-Failed to initialize the FBSDK app because the `appId` option wasn't provided and the `appId` couldn't be resolved automatically from the native config files.
-
-### `ERR_FACEBOOK_LOGIN`
-
-An error occurred while trying to log in to Facebook.
-
-## Guide
-
-You can use the `fetch` API to get info about the user from the [Facebook Graph API](https://developers.facebook.com/docs/graph-api/using-graph-api/). Here are some helper methods you can use to make data access easier.
-
-```ts
-// Get default info about the currently authenticated user.
-async function getUserAsync() {
-  const { name } = await requestAsync({ path: 'me' });
-  console.log(`Hello ${name} 👋`);
-}
-
-// Request data from the Facebook Graph API.
-// Learn more https://developers.facebook.com/docs/graph-api/using-graph-api/
-async function requestAsync(path: string, token?: string): Promise<any> {
-  let resolvedToken = token;
-  if (!token) {
-    const auth = await Facebook.getAccessTokenAsync();
-    if (!auth) {
-      throw new Error(
-        'User is not authenticated. Ensure `logInWithReadPermissionsAsync` has successfully resolved before attempting to use the FBSDK Graph API.'
-      );
-    }
-    resolvedToken = auth.token;
-  }
-  const response = await fetch(`https://graph.facebook.com/${path}?access_token=${resolvedToken}`);
-  const body = await response.json();
-  return body;
-}
-```
-=======
-Given a valid Facebook application ID in place of `<APP_ID>`, the code above will prompt the user to log into Facebook then display the user's name. This uses React Native's [fetch](https://reactnative.dev/docs/network.html#fetch) to query Facebook's [Graph API](https://developers.facebook.com/docs/graph-api).
->>>>>>> 88623727
+Given a valid Facebook application ID in place of `<APP_ID>`, the code above will prompt the user to log into Facebook then display the user's name. This uses React Native's [fetch](https://reactnative.dev/docs/network.html#fetch) to query Facebook's [Graph API](https://developers.facebook.com/docs/graph-api).