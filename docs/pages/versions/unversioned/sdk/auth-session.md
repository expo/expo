--- conflicted
+++ resolved
@@ -133,15 +133,9 @@
 
 #### Returns
 
-<<<<<<< HEAD
-- **request (_AuthRequest | null_)** -- An instance of [`AuthRequest`](AuthRequest) that can be used to prompt the user for authorization. This will be `null` until the auth request has finished loading.
-- **response (_AuthSessionResult | null_)** -- This is `null` until `promptAsync` has been invoked. Once fulfilled it will return information about the authorization.
-- **promptAsync (_function_)** -- When invoked, a web browser will open up and prompt the user for authentication. Accepts an [`AuthRequestPromptOptions`](#AuthRequestPromptOptions) object with options about how the prompt will execute. You can use this to enable the Expo proxy service `auth.expo.io`.
-=======
 - **request (_AuthRequest | null_)** -- An instance of [`AuthRequest`](#authrequest) that can be used to prompt the user for authorization. This will be `null` until the auth request has finished loading.
 - **response (_AuthSessionResult | null_)** -- This is `null` until `promptAsync` has been invoked. Once fulfilled it will return information about the authorization.
 - **promptAsync (_function_)** -- When invoked, a web browser will open up and prompt the user for authentication. Accepts an [`AuthRequestPromptOptions`](#authrequestpromptoptions) object with options about how the prompt will execute. You can use this to enable the Expo proxy service `auth.expo.io`.
->>>>>>> cc84a42b
 
 ### `useAutoDiscovery`
 
@@ -325,24 +319,14 @@
 
 Object returned after an auth request has completed.
 
-<<<<<<< HEAD
-| Name          | Type                     | Description                                                                  | Default |
-| ------------- | ------------------------ | ---------------------------------------------------------------------------- | ------- |
-| type          | `string`                 | How the auth completed `'cancel', 'dismiss', 'locked', 'error', 'success'`   | `.Code` |
-| url           | `string`                 | Auth URL that was opened                                                     |         |
-| error         | `AuthError | null`       | Possible error if the auth failed with type `error`                          |         |
-| params        | `Record<string, string>` | Query params from the `url` as an object                                     |         |
-| tokenResponse | `TokenResponse | null`   | Access token returned **only** in implicit auth flows (`ResponseType.Token`) |         |
-| errorCode     | `string | null`          | Legacy error code query param, use `error` instead                           |         |
-=======
-| Name      | Type                     | Description                                                                | Default |
-| --------- | ------------------------ | -------------------------------------------------------------------------- | ------- |
-| type      | `string`                 | How the auth completed `'cancel', 'dismiss', 'locked', 'error', 'success'` | `.Code` |
-| url       | `string`                 | Auth URL that was opened                                                   |         |
-| error     | `AuthError | null`       | Possible error if the auth failed with type `error`                        |         |
-| params    | `Record<string, string>` | Query params from the `url` as an object                                   |         |
-| errorCode | `string | null`          | Legacy error code query param, use `error` instead                         |         |
->>>>>>> cc84a42b
+| Name          | Type                     | Description                                                                | Default |
+| ------------- | ------------------------ | -------------------------------------------------------------------------- | ------- |
+| type          | `string`                 | How the auth completed `'cancel', 'dismiss', 'locked', 'error', 'success'` | `.Code` |
+| url           | `string`                 | Auth URL that was opened                                                   |         |
+| error         | `AuthError | null`       | Possible error if the auth failed with type `error`                        |         |
+| params        | `Record<string, string>` | Query params from the `url` as an object                                   |         |
+| errorCode     | `string | null`          | Legacy error code query param, use `error` instead                         |         |
+| tokenResponse | `TokenResponse | null`   | Access token returned only in implicit auth flows (`ResponseType.Token`)   |         |
 
 - If the user cancelled the auth session by closing the browser or popup, the result is `{ type: 'cancel' }`.
 - If the auth is dismissed manually with `AuthSession.dismiss()`, the result is `{ type: 'dismiss' }`.
@@ -438,19 +422,13 @@
 
 | Name                  | Type               | Description                                                          | Spec                                    |
 | --------------------- | ------------------ | -------------------------------------------------------------------- | --------------------------------------- |
-<<<<<<< HEAD
-| authorizationEndpoint | `string`           | Interact with the resource owner and obtain an authorization grant   | [Section 3.1][s31]                      |
-| tokenEndpoint         | `string`           | Obtain an access token by presenting its auth grant or refresh token | [Section 3.2][s32]                      |
-=======
 | authorizationEndpoint | `?string`          | Interact with the resource owner and obtain an authorization grant   | [Section 3.1][s31]                      |
 | tokenEndpoint         | `?string`          | Obtain an access token by presenting its auth grant or refresh token | [Section 3.2][s32]                      |
->>>>>>> cc84a42b
 | revocationEndpoint    | `?string`          | Used to revoke a token (generally for signing out)                   | [Section 2.1][s21]                      |
 | userInfoEndpoint      | `?string`          | URL to return info about the authenticated user                      | [UserInfo][userinfo]                    |
 | endSessionEndpoint    | `?string`          | URL to request that the End-User be logged out at the OP.            | [OP Metadata][opmeta]                   |
 | registrationEndpoint  | `?string`          | URL of the OP's "Dynamic Client Registration" endpoint               | [Dynamic Client Registration][oidc-dcr] |
 | discoveryDocument     | `ProviderMetadata` | All metadata about the provider                                      | [ProviderMetadata][provider-meta]       |
-<<<<<<< HEAD
 
 ### `TokenRequestConfig`
 
@@ -500,8 +478,6 @@
 | ------------- | ---------------- | ------------------------------------------------------------ | ------------------ |
 | token         | `string`         | The token that the client wants to get revoked.              | [Section 3.1][s31] |
 | tokenTypeHint | `?TokenTypeHint` | A hint about the type of the token submitted for revocation. | [Section 3.2][s32] |
-=======
->>>>>>> cc84a42b
 
 ### `Issuer`
 
