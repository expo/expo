--- conflicted
+++ resolved
@@ -14,56 +14,30 @@
 
 <InstallSection packageName="expo-auth-session" />
 
-<details>
-  <summary>Adding native URI schemes in bare workflow</summary>
-
-### Configure for iOS
-
-For iOS 10 and older, you need to set the supported redirect URL schemes in your `Info.plist`:
-
-```plist
-<key>CFBundleURLTypes</key>
-<array>
-  <dict>
-    <key>CFBundleURLName</key>
-    <string>com.your.app.identifier</string>
-    <key>CFBundleURLSchemes</key>
-    <array>
-      <string>com.myapp.coolredirect</string>
-    </array>
-  </dict>
-</array>
-```
-
-> If you use `com.myapp.coolredirect` then your `redirectUri`s should look something like `com.myapp.coolredirect:/oauthredirect`
-
-- `CFBundleURLName` a globally unique string. Usually you want to use your app iOS bundle identifier.
-- `CFBundleURLSchemes` an array of URL schemes your app can accept. The scheme is the prefix to your OAuth redirect URL.
-
-### Configure for Android
-
-When the auth request is complete it will redirect to your native app. For this to work you need to add a redirect scheme. This is similar to setting up deep-linking.
-
-In your `android/app/build.gradle`:
-
-```groovy
-android {
-  defaultConfig {
-    // ...
-    manifestPlaceholders = [
-      // This is the prefix for your OAuth redirect URL
-      // Note: it doesn't need to match the Android package name.
-      appAuthRedirectScheme: 'com.myapp.coolredirect'
-    ]
-  }
-}
-```
-
-> If you use `com.myapp.coolredirect` then your `redirectUri`s should look something like `com.myapp.coolredirect:/oauthredirect`
-
-For more customization (like https redirects) please refer to the native docs: [capturing the authorization redirect](https://github.com/openid/AppAuth-android#capturing-the-authorization-redirect).
-
-</details>
+In **bare-workflow** you can use the [`uri-scheme` package](https://www.npmjs.com/package/uri-scheme) to easily add, remove, list, and open your URIs.
+
+To make your native app handle `mycoolredirect://` simply run:
+
+```sh
+npx uri-scheme mycoolredirect
+```
+
+You should now be able to see a list of all your project's schemes by running:
+
+```sh
+npx uri-scheme list
+```
+
+You can test it to ensure it works like this:
+
+```sh
+# Rebuild the native apps, be sure to use an emulator
+npx react-native run-ios
+npx react-native run-android
+
+# Open a URI scheme
+npx uri-scheme open mycoolredirect://some/redirect
+```
 
 ## How web browser based authentication flows work
 
@@ -127,7 +101,6 @@
 });
 
 export default function App() {
-<<<<<<< HEAD
   /* @info If the provider supports auto discovery then you can pass an issuer to the `useAutoDiscovery` hook to fetch the discovery document. */
   const discovery = AuthSession.useAutoDiscovery('https://demo.identityserver.io');
   /* @end */
@@ -154,33 +127,6 @@
       /* @info In this example, show the authentication result after success. In a real application,
       this would be a weird thing to do, instead you would use this data to match the user with a user
       in your application and sign them in. */
-=======
-  const [result, setResult] = React.useState(null);
-
-  const handlePressAsync = async () => {
-    let redirectUrl = /* @info <strong>AuthSession.getRedirectUrl()</strong> gets the appropriate URL on <em>https://auth.expo.io</em> to redirect back to your application. Read more about it below. */ AuthSession.getRedirectUrl(); /* @end */
-
-    let result = /* @info <strong>AuthSession.startAsync</strong> returns a Promise that resolves to an object with the information that was passed back from your authentication provider, for example the user id. */ await AuthSession.startAsync(
-      /* @end */ {
-        /* @info authUrl is a required parameter -- it is the URL that points to the sign in page for your chosen authentication service (in this case, we are using Facebook sign in) */ /* @end */
-        authUrl:
-          /* @info The particular URL and the format you need to use for this depend on your authentication service. For Facebook, information was found <a href='https://developers.facebook.com/docs/facebook-login/manually-build-a-login-flow/' target='_blank'>here</a>.*/ `https://www.facebook.com/v2.8/dialog/oauth?response_type=token` /* @end */ +
-          `&client_id=${FB_APP_ID}` +
-          `&redirect_uri=${
-            /* @info Be sure to call <a href='https://developer.mozilla.org/en-US/docs/Web/JavaScript/Reference/Global_Objects/encodeURIComponent'>encodeURIComponent</a> on any query parameters, or use a library such as <a href='https://github.com/ljharb/qs'>qs</a>. */ encodeURIComponent(
-              redirectUrl
-            ) /* @end */
-          }`,
-      }
-    );
-    setResult(result);
-  };
-
-  return (
-    <View style={styles.container}>
-      <Button title="Open FB Auth" onPress={handlePressAsync} />
-      /* @info In this example, show the authentication result after success. In a real application, this would be a weird thing to do, instead you would use this data to match the user with a user in your application and sign them in. */
->>>>>>> 67b473ec
       {result && <Text>{JSON.stringify(result, null, 2)}</Text>}
       /* @end */
     </View>
