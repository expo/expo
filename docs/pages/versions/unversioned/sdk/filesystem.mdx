--- conflicted
+++ resolved
@@ -16,10 +16,7 @@
   ConfigPluginExample,
   ConfigPluginProperties,
 } from '~/ui/components/ConfigSection';
-<<<<<<< HEAD
-=======
 import { CODE } from '~/ui/components/Text';
->>>>>>> 98e4c5d0
 
 `expo-file-system` provides access to files and directories stored on a device or bundled as assets into the native project. It also allows downloading files from the network.
 
@@ -29,11 +26,7 @@
 
 ## Configuration in app config
 
-<<<<<<< HEAD
-You can configure `expo-file-system` using its built-in [config plugin](/config-plugins/introduction/) if you use config plugins in your project ([EAS Build](/build/introduction) or `npx expo run:[android|ios]`). The plugin allows you to configure various properties that cannot be set at runtime and require building a new app binary to take effect.
-=======
 You can configure `expo-file-system` using its built-in [config plugin](/config-plugins/introduction/) if you use config plugins in your project ([Continuous Native Generation (CNG)](/workflow/continuous-native-generation/)). The plugin allows you to configure various properties that cannot be set at runtime and require building a new app binary to take effect. If your app does **not** use CNG, then you'll need to manually configure the library.
->>>>>>> 98e4c5d0
 
 <ConfigPluginExample>
 
@@ -68,11 +61,7 @@
       name: 'enableFileSharing',
       platform: 'ios',
       description:
-<<<<<<< HEAD
-        "A boolean to enable `UIFileSharingEnabled` in **Info.plist**. This enables file sharing in the iOS Files app, making the app's Documents folder accessible to users through the Files app, iTunes File Sharing, and other file management tools.",
-=======
         "A boolean to enable `UIFileSharingEnabled` in **Info.plist**. This enables file sharing in the iOS Files app, making the app's Documents directory accessible to users through the Files app, iTunes File Sharing, and other file management tools.",
->>>>>>> 98e4c5d0
       default: 'false',
     },
   ]}
