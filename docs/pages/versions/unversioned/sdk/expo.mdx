---
title: Expo
description: Set of common methods and types for Expo and related packages.
sourceCodeUrl: 'https://github.com/expo/expo/tree/main/packages/expo'
packageName: 'expo'
iconUrl: '/static/images/packages/expo.png'
platforms: ['android', 'ios', 'tvos', 'web']
---

import APISection from '~/components/plugins/APISection';
import { APIInstallSection } from '~/components/plugins/InstallSection';
import { Collapsible } from '~/ui/components/Collapsible';
import { CODE } from '~/ui/components/Text';

## Installation

<APIInstallSection hideBareInstructions />

## API

```tsx
import * as Expo from 'expo';
```

### `expo/fetch` API

`expo/fetch` provides a [WinterCG-compliant Fetch API](https://fetch.spec.wintercg.org/) that works consistently across web and mobile environments, ensuring a standardized and cross-platform fetch experience within Expo applications.

```ts Streaming fetch
import { fetch } from 'expo/fetch';

const resp = await fetch('https://httpbin.org/drip?numbytes=512&duration=2', {
  headers: { Accept: 'text/event-stream' },
});
const reader = resp.body.getReader();
const chunks = [];
while (true) {
  const { done, value } = await reader.read();
  if (done) {
    break;
  }
  chunks.push(value);
}
const buffer = new Uint8Array(chunks.reduce((acc, chunk) => acc + chunk.length, 0));
console.log(buffer.length); // 512
```

<<<<<<< HEAD
### Encoding API

`TextEncoder` and `TextDecoder` are built-in APIs that provide a way to encode and decode text in various character encodings. They are available on all platforms. Refer to the [browser and server runtime support](https://caniuse.com/textencoder) for web and Node.js.

```ts TextEncoder and TextDecoder
// [104, 101, 108, 108, 111]
const hello = new TextEncoder().encode('hello');

// "hello"
const text = new TextDecoder().decode(hello);
```

The `TextEncoder` API is included in the Hermes engine. See the [source code in TextEncoder.cpp inside the Hermes GitHub repository](https://github.com/facebook/hermes/blob/9e2bbf8eda15936ee00aee4f8e024ceaa7cd800d/lib/VM/JSLib/TextEncoder.cpp#L1).

The `TextDecoder` API is not [spec-compliant](https://encoding.spec.whatwg.org/#textdecoder) on native platforms. Only the UTF-8 encoding is supported. If you need support for more encodings, use a polyfill like [`text-encoding`](https://www.npmjs.com/package/text-encoding).

### `URL` API

`URL` provides the standard API on all platforms.

On native platforms, built-in `URL` and `URLSearchParams` implementations replace the shims in `react-native`. Refer to the [browser and server runtime support](https://caniuse.com/url) for web and Node.js.

```ts URL and URLSearchParams
const url = new URL('https://expo.dev');

const params = new URLSearchParams();
```

Expo's built-in `URL` support attempts to be fully [spec compliant](https://developer.mozilla.org/en-US/docs/Web/API/URL). The only missing exception is that native platforms do not currently support [non-ASCII characters](https://unicode.org/reports/tr46/) in the hostname.

```ts Non-ASCII characters
console.log(new URL('http://🥓').toString());

// This outputs the following:
// - Web, Node.js: http://xn--pr9h/
// - Android, iOS: http://🥓/
=======
### Streams API

Global support for standard web streams is available on native platforms to match the behavior of web and server platforms. Refer to the [browser and server runtime support](https://caniuse.com/streams) for specific web and Node.js support. EAS Hosting server runtime also includes support for the standard web streams API.

Globally access `ReadableStream`, `WritableStream`, and `TransformStream` classes.

```js
const stream = new ReadableStream({
  start(controller) {
    controller.enqueue('Hello');
    controller.enqueue('World');
    controller.close();
  },
});
const reader = stream.getReader();
reader.read().then(({ done, value }) => {
  console.log(value); // Hello
});
reader.read().then(({ done, value }) => {
  console.log(value); // World
});
>>>>>>> 7ee7276d
```

<APISection packageName="expo" />

## Common questions

Some common questions about using the `expo` package in your project.

### registerRootComponent

<Collapsible summary={<><CODE>rootRegisterComponent</CODE> setup for existing React Native projects</>}>

If you are managing your React Native project's native directories (**android** and **ios**) manually, you need to follow the instructions below to set up the `registerRootComponent` function. This is necessary for the Expo modules to work correctly.

**Android**

Update the **android/app/src/main/your-package/MainActivity.java** file to use the name `main` in the `getMainComponentName` function.

```diff
  @Override
  protected String getMainComponentName() {
+    return "main";
  }
```

**iOS**

Update the iOS **ios/your-project/AppDelegate.(m|mm|swift)** file to use the **moduleName** `main` in the `createRootViewWithBridge:bridge moduleName:@"main" initialProperties:initProps` line of the `application:didFinishLaunchingWithOptions:` function.

</Collapsible>

<Collapsible summary="What if I want to name my main app file something other than App.js or app/_layout.tsx?">

**For projects that do not use [Expo Router](/router/introduction/)**, you can set the `"main"` in **package.json** to any file within your project. If you do this, then you need to use `registerRootComponent`. The `export default` will not make this component the root for the app if you are using a custom entry file.

For example, let's say you want to make **src/main.jsx** the entry file for your app &mdash; maybe you don't like having JavaScript files in the project root. First, set this in **package.json**:

```json package.json
{
  "main": "src/main.jsx"
}
```

Then, in **src/main.jsx**, make sure you call `registerRootComponent` and pass in the component you want to render at the root of the app:

```jsx src/main.jsx
import { registerRootComponent } from 'expo';
import { View } from 'react-native';

function App() {
  return <View />;
}

registerRootComponent(App);
```

**For projects that use [Expo Router](/router/introduction/)**, you can create a custom entry point by following these steps from [Expo Router's installation guide](/router/installation/#custom-entry-point-to-initialize-and-load). To use the top-level **src** directory in your Expo Router project, see [src directory reference](/router/reference/src-directory/) for more information.

</Collapsible><|MERGE_RESOLUTION|>--- conflicted
+++ resolved
@@ -45,7 +45,6 @@
 console.log(buffer.length); // 512
 ```
 
-<<<<<<< HEAD
 ### Encoding API
 
 `TextEncoder` and `TextDecoder` are built-in APIs that provide a way to encode and decode text in various character encodings. They are available on all platforms. Refer to the [browser and server runtime support](https://caniuse.com/textencoder) for web and Node.js.
@@ -61,6 +60,29 @@
 The `TextEncoder` API is included in the Hermes engine. See the [source code in TextEncoder.cpp inside the Hermes GitHub repository](https://github.com/facebook/hermes/blob/9e2bbf8eda15936ee00aee4f8e024ceaa7cd800d/lib/VM/JSLib/TextEncoder.cpp#L1).
 
 The `TextDecoder` API is not [spec-compliant](https://encoding.spec.whatwg.org/#textdecoder) on native platforms. Only the UTF-8 encoding is supported. If you need support for more encodings, use a polyfill like [`text-encoding`](https://www.npmjs.com/package/text-encoding).
+
+### Streams API
+
+Global support for standard web streams is available on native platforms to match the behavior of web and server platforms. Refer to the [browser and server runtime support](https://caniuse.com/streams) for specific web and Node.js support. EAS Hosting server runtime also includes support for the standard web streams API.
+
+Globally access `ReadableStream`, `WritableStream`, and `TransformStream` classes.
+
+```js
+const stream = new ReadableStream({
+  start(controller) {
+    controller.enqueue('Hello');
+    controller.enqueue('World');
+    controller.close();
+  },
+});
+const reader = stream.getReader();
+reader.read().then(({ done, value }) => {
+  console.log(value); // Hello
+});
+reader.read().then(({ done, value }) => {
+  console.log(value); // World
+});
+```
 
 ### `URL` API
 
@@ -82,29 +104,6 @@
 // This outputs the following:
 // - Web, Node.js: http://xn--pr9h/
 // - Android, iOS: http://🥓/
-=======
-### Streams API
-
-Global support for standard web streams is available on native platforms to match the behavior of web and server platforms. Refer to the [browser and server runtime support](https://caniuse.com/streams) for specific web and Node.js support. EAS Hosting server runtime also includes support for the standard web streams API.
-
-Globally access `ReadableStream`, `WritableStream`, and `TransformStream` classes.
-
-```js
-const stream = new ReadableStream({
-  start(controller) {
-    controller.enqueue('Hello');
-    controller.enqueue('World');
-    controller.close();
-  },
-});
-const reader = stream.getReader();
-reader.read().then(({ done, value }) => {
-  console.log(value); // Hello
-});
-reader.read().then(({ done, value }) => {
-  console.log(value); // World
-});
->>>>>>> 7ee7276d
 ```
 
 <APISection packageName="expo" />
