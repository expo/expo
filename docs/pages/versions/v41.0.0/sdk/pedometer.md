---
title: Pedometer
sourceCodeUrl: 'https://github.com/expo/expo/tree/sdk-41/packages/expo-sensors'
---

import APISection from '~/components/plugins/APISection';
import InstallSection from '~/components/plugins/InstallSection';
import PlatformsSection from '~/components/plugins/PlatformsSection';
import SnackInline from '~/components/plugins/SnackInline';

`Pedometer` from **`expo-sensors`** uses Core Motion on iOS and the system `hardware.Sensor` on Android to get the user's step count, and also allows you to subscribe to pedometer updates.

<PlatformsSection android emulator ios simulator />

## Installation

<InstallSection packageName="expo-sensors" />

## Usage

<SnackInline label='Pedometer' dependencies={['expo-sensors']} >

```jsx
import React from 'react';
import { StyleSheet, Text, View } from 'react-native';
import { Pedometer } from 'expo-sensors';

export default class App extends React.Component {
  state = {
    isPedometerAvailable: 'checking',
    pastStepCount: 0,
    currentStepCount: 0,
  };

  componentDidMount() {
    this._subscribe();
  }

  componentWillUnmount() {
    this._unsubscribe();
  }

  _subscribe = () => {
    this._subscription = Pedometer.watchStepCount(result => {
      this.setState({
        currentStepCount: result.steps,
      });
    });

    Pedometer.isAvailableAsync().then(
      result => {
        this.setState({
          isPedometerAvailable: String(result),
        });
      },
      error => {
        this.setState({
          isPedometerAvailable: 'Could not get isPedometerAvailable: ' + error,
        });
      }
    );

    const end = new Date();
    const start = new Date();
    start.setDate(end.getDate() - 1);
    Pedometer.getStepCountAsync(start, end).then(
      result => {
        this.setState({ pastStepCount: result.steps });
      },
      error => {
        this.setState({
          pastStepCount: 'Could not get stepCount: ' + error,
        });
      }
    );
  };

  _unsubscribe = () => {
    this._subscription && this._subscription.remove();
    this._subscription = null;
  };

  render() {
    return (
      <View style={styles.container}>
        <Text>Pedometer.isAvailableAsync(): {this.state.isPedometerAvailable}</Text>
        <Text>Steps taken in the last 24 hours: {this.state.pastStepCount}</Text>
        <Text>Walk! And watch this go up: {this.state.currentStepCount}</Text>
      </View>
    );
  }
}

/* @hide const styles = StyleSheet.create({ ... }); */
const styles = StyleSheet.create({
  container: {
    flex: 1,
    marginTop: 15,
    alignItems: 'center',
    justifyContent: 'center',
  },
});
/* @end */
```

</SnackInline>

## API

```js
import { Pedometer } from 'expo-sensors';
```

<<<<<<< HEAD
### `Pedometer.isAvailableAsync()`

Returns whether the pedometer is enabled on the device.

#### Returns

- Returns a promise that resolves to a `Boolean`, indicating whether the pedometer is available on this device.

### `Pedometer.getStepCountAsync(start, end)`

**iOS only.** Get the step count between two dates.

#### Arguments

- **start (_Date_)** -- A date indicating the start of the range over which to measure steps.
- **end (_Date_)** -- A date indicating the end of the range over which to measure steps.

#### Returns

- Returns a promise that resolves to an `Object` with a `steps` key, which is a `Number` indicating the number of steps taken between the given dates.

##### Note: iOS returns only last 7 days worth of data

As [Apple documentation states](https://developer.apple.com/documentation/coremotion/cmpedometer/1613946-querypedometerdatafromdate?language=objc):

> Only the past seven days worth of data is stored and available for you to retrieve. Specifying a start date that is more than seven days in the past returns only the available data.

### `Pedometer.watchStepCount(callback)`

Subscribe to pedometer updates.

#### Arguments

- **callback (_function_)** A callback that is invoked when new step count data is available. The callback is provided a single argument that is an object with a `steps` key.

#### Returns

- An EventSubscription object that you can call remove() on when you would like to unsubscribe the listener.
=======
<APISection packageName="expo-pedometer" apiName="Pedometer" />
>>>>>>> f8a78865

## Standalone Applications

You'll need to configure an Android OAuth client for your app on the Google Play console for it to work as a standalone application on the Android platform. See https://developers.google.com/fit/android/get-api-key<|MERGE_RESOLUTION|>--- conflicted
+++ resolved
@@ -111,48 +111,7 @@
 import { Pedometer } from 'expo-sensors';
 ```
 
-<<<<<<< HEAD
-### `Pedometer.isAvailableAsync()`
-
-Returns whether the pedometer is enabled on the device.
-
-#### Returns
-
-- Returns a promise that resolves to a `Boolean`, indicating whether the pedometer is available on this device.
-
-### `Pedometer.getStepCountAsync(start, end)`
-
-**iOS only.** Get the step count between two dates.
-
-#### Arguments
-
-- **start (_Date_)** -- A date indicating the start of the range over which to measure steps.
-- **end (_Date_)** -- A date indicating the end of the range over which to measure steps.
-
-#### Returns
-
-- Returns a promise that resolves to an `Object` with a `steps` key, which is a `Number` indicating the number of steps taken between the given dates.
-
-##### Note: iOS returns only last 7 days worth of data
-
-As [Apple documentation states](https://developer.apple.com/documentation/coremotion/cmpedometer/1613946-querypedometerdatafromdate?language=objc):
-
-> Only the past seven days worth of data is stored and available for you to retrieve. Specifying a start date that is more than seven days in the past returns only the available data.
-
-### `Pedometer.watchStepCount(callback)`
-
-Subscribe to pedometer updates.
-
-#### Arguments
-
-- **callback (_function_)** A callback that is invoked when new step count data is available. The callback is provided a single argument that is an object with a `steps` key.
-
-#### Returns
-
-- An EventSubscription object that you can call remove() on when you would like to unsubscribe the listener.
-=======
 <APISection packageName="expo-pedometer" apiName="Pedometer" />
->>>>>>> f8a78865
 
 ## Standalone Applications
 
