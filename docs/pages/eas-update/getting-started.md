--- conflicted
+++ resolved
@@ -2,11 +2,9 @@
 title: Getting started
 ---
 
-<<<<<<< HEAD
 import { Terminal } from '~/ui/components/Snippet';
-=======
+
 > EAS Update is currently available only to customers with an EAS subscription plan. [Sign up](https://expo.dev/accounts/[account]/settings/subscriptions).
->>>>>>> b4bdff96
 
 Setting up EAS Update allows you to push critical bug fixes and improvements that your users need right away.
 
