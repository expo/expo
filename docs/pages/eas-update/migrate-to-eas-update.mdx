---
title: Migrating from Classic Updates to EAS Update
---

import ImageSpotlight from '~/components/plugins/ImageSpotlight';
import { Terminal } from '~/ui/components/Snippet';

EAS Update is the next generation of Expo's updates service. If you're using Classic Updates, this guide will help you upgrade to EAS Update.

## Prerequisites

EAS Update requires the following versions or greater:

- Expo CLI >= 5.3.0
- EAS CLI >= 0.50.0
- Expo SDK >= 45.0.0
- expo-updates >= 0.13.0

## Install EAS CLI

1. Install EAS CLI:

   <Terminal cmd={['$ npm install --global eas-cli']} />

2. Then, log in with your expo account:

   <Terminal cmd={['$ eas login']} />

## Configure your project

You'll need to make the following changes to your project:

1. Initialize your project with EAS Update:

   <Terminal cmd={['$ eas update:configure']} />

   After this command, you should have two a new fields in your app config at `expo.updates.url` and `expo.runtimeVersion`.

2. To ensure that updates are compatible with the underlying native code inside a build, EAS Update uses a new field named `runtimeVersion` that replaces the `sdkVersion` field in your project's app config. Remove the `expo.sdkVersion` property from your app config.

3. To allow updates to apply to builds built with EAS, update your EAS build profiles in **eas.json** to include `channel` properties. These channels should replace any `releaseChannel` properties. We find it convenient to name the `channel` after the profile's name. For instance, the `preview` profile has a `channel` named `"preview"` and the `production` profile has a `channel` named `"production"`.

   ```json
   {
     "build": {
       "development": {
         "developmentClient": true,
         "distribution": "internal"
       },
       "preview": {
         "distribution": "internal",
         "channel": "preview"
       },
       "production": {
         "channel": "production"
       }
     }
   }
   ```

4. Optional: If your project is a bare React Native project, [read the doc](/bare/updating-your-app) on extra configuration you may need.

## Create new builds

<<<<<<< HEAD
The changes above affect the native code layer inside builds, which means we'll need to make new builds. Once your builds are complete, we'll be ready to develop an update and publish it.

## Developing locally

EAS Update uses a [modern manifest format](/technical-specs/expo-updates-0). When you have a EAS Update url in your app config at `updates.url`, Expo CLI will automatically serve the correct manifest format for your project. This will ensure that the code you develop locally will work as an update when published later. You can start a locally development session just like before, with:

<Terminal cmd={['$ yarn start', '# or', '$ npx expo start']} />
=======
The changes above affect the native code layer inside builds, which means you'll need to make new builds. Once your builds are complete, you'll be ready to develop an update and publish it.
>>>>>>> 937dd9e4

## Publishing an update

After making a change to your poject locally, you're ready to publish an update, run:

```bash
eas update --branch [branch-name] --message [message]

# Example
eas update --branch production --message "Fixes typo"
```

EAS Update adds a new idea called a "branch". A branch is a list of updates, and it is mapped to a channel. In the diagram below, builds with a channel of "production" are linked to a branch named "production". By default, channels and branches of the same name are linked until changed. By default, this behaves like the Classic Updates service.

<ImageSpotlight
  alt={`Channel "production" linked to branch "production"`}
  src="/static/images/eas-update/channel-branch.png"
/>

## Additional possible migration steps

- Replace instances of `expo publish` with `eas update`. You can view all the options for publishing with `eas update --help`.
- If you have any code that references `Updates.releaseChannel` from the `expo-updates` library, replace them with `Updates.channel`.
- Remove any code that references `Constants.manifest`. That will now always return `null`. If you're using SDK 46 or above, you can access most properties you'll need with `Constants.expoConfig` from the `expo-constants` library.

If you run into issues or have feedback, join us on [Discord](https://chat.expo.dev/) in the #update channel.<|MERGE_RESOLUTION|>--- conflicted
+++ resolved
@@ -62,17 +62,7 @@
 
 ## Create new builds
 
-<<<<<<< HEAD
-The changes above affect the native code layer inside builds, which means we'll need to make new builds. Once your builds are complete, we'll be ready to develop an update and publish it.
-
-## Developing locally
-
-EAS Update uses a [modern manifest format](/technical-specs/expo-updates-0). When you have a EAS Update url in your app config at `updates.url`, Expo CLI will automatically serve the correct manifest format for your project. This will ensure that the code you develop locally will work as an update when published later. You can start a locally development session just like before, with:
-
-<Terminal cmd={['$ yarn start', '# or', '$ npx expo start']} />
-=======
 The changes above affect the native code layer inside builds, which means you'll need to make new builds. Once your builds are complete, you'll be ready to develop an update and publish it.
->>>>>>> 937dd9e4
 
 ## Publishing an update
 
