---
title: Getting started with EAS Metadata
sidebar_title: Getting started
---

import { Terminal } from '~/ui/components/Snippet';

> ⚠️ EAS Metadata is in beta and subject to breaking changes.

EAS Metadata helps you prepare your app for review by uploading most of the required app information using a simple JSON file. It also helps you prevent common pitfalls that may lead to a rejected app submission.

## Prerequisites

EAS Metadata is available starting from EAS CLI >= 0.54.0, and _currently_ only supports the Apple App Store.

If you are using VS Code, make sure to [install the Expo plugin](https://github.com/expo/vscode-expo) for **store.config.json** auto-completion.

## Create the store config

Let's start by creating our **store.config.json** file in the root directory of your project. This file holds all the information you want to upload to the app stores. If you have an existing app in the stores, you can generate the config file by running:

<Terminal cmd={['$ eas metadata:pull']} />

If you don't have an app in the stores, EAS Metadata can't pull that information. You can create a new **store.config.json** file manually instead.

```json
{
  "configVersion": 0,
  "apple": {
    "info": {
      "en-US": {
        "title": "Awesome App",
        "subtitle": "Your self-made awesome app",
        "description": "The most awesome app you've ever seen",
        "keywords": ["awesome", "app"],
        "marketingUrl": "https://example.com/en/promo",
        "supportUrl": "https://example.com/en/support",
        "privacyPolicyUrl": "https://example.com/en/privacy"
      }
    }
  }
}
```

> EAS Metadata will use the **store.config.json** file name in your project root by default; you can change the name and location of the file by [configuring the `metadataPath` on the EAS Submit profile](../submit/eas-json.md#metadatapath).

## Update the store config

Now it's time to edit the **store.config.json** file and customize it to your app needs. A complete overview of what can be defined is coming soon. In the meantime, you can use the [VS Code Expo plugin](https://github.com/expo/vscode-expo) and use the auto-completion.
<<<<<<< HEAD
{/* Disabled due to missing config overview
You can find all available options for the **store.config.json** in the [store configuration reference](./store-json.md). */}
=======

<!-- Disabled due to missing config overview
You can find all available options for the **store.config.json** in the [store configuration reference](./store-json.md). -->
>>>>>>> 32a2ad4b

## Upload a new app version

Before you can upload the **store.config.json**, you must upload a new binary of your app. [Read more about uploading new binaries to stores](/submit/introduction).

After the binary is submitted and processed, we can upload the **store.config.json** to the app stores.

## Upload the store config

When you are happy with the **store.config.json** settings, start syncing that data to the app stores. All you need to do is run the following command:

<Terminal cmd={['$ eas metadata:push']} />

If EAS Metadata runs into any issues with the **store.config.json**, it will warn you when running this command. When the errors are minor, it will still try to upload the rest of the data. After correcting the **store.config.json**, you can rerun the same command to retry uploading the previously failed items.

{/* Disabled due to missing config overview
## Next

You can explore all available configuration options in the [store configuration reference](./store-json.md).
*/}<|MERGE_RESOLUTION|>--- conflicted
+++ resolved
@@ -47,14 +47,10 @@
 ## Update the store config
 
 Now it's time to edit the **store.config.json** file and customize it to your app needs. A complete overview of what can be defined is coming soon. In the meantime, you can use the [VS Code Expo plugin](https://github.com/expo/vscode-expo) and use the auto-completion.
-<<<<<<< HEAD
+
 {/* Disabled due to missing config overview
-You can find all available options for the **store.config.json** in the [store configuration reference](./store-json.md). */}
-=======
-
-<!-- Disabled due to missing config overview
-You can find all available options for the **store.config.json** in the [store configuration reference](./store-json.md). -->
->>>>>>> 32a2ad4b
+You can find all available options for the **store.config.json** in the [store configuration reference](./store-json.md).
+*/}
 
 ## Upload a new app version
 
