--- conflicted
+++ resolved
@@ -7,15 +7,8 @@
 import { BoxLink } from '~/ui/components/BoxLink';
 
 Building your project with Expo allows you to make most changes in JavaScript. This helps iterate quickly and safely and allows your team to [achieve web-like iteration speeds](https://blog.expo.dev/javascript-driven-development-with-custom-runtimes-eda87d574c9d) by dividing your application into:
-
-<<<<<<< HEAD
 - **A native runtime**: A native binary that is built with Xcode or Android Studio. Expo Go is an example of a native runtime for developing React Native apps.
 - **An update**: A bundle of your application's JavaScript code and assets (images, video, fonts, and so on). An update can be served from your local computer with Expo CLI, embedded in the binary by EAS Build, or hosted on a publicly available server.
-
-## From Expo Go to development builds
-=======
-Building your project with Expo allows you to iterate quickly and safely by allowing you to make most changes in JavaScript. [Your team can achieve web-like iteration speeds](https://blog.expo.dev/javascript-driven-development-with-custom-runtimes-eda87d574c9d) by decomposing your application into:
->>>>>>> 7b6ae2a1
 
 When your project requires custom native code, a config plugin, a custom runtime version, or a reduced bundle size of the app, you can transition from using [Expo Go](https://expo.dev/client) to develop to a development build.
 
