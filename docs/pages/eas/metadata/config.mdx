---
title: Configuring EAS Metadata
sidebar_title: store.config.json
---

import { CodeBlocksTable } from '~/components/plugins/CodeBlocksTable';

> **warning** EAS Metadata is in beta and subject to breaking changes.

EAS Metadata is configured by a **store.config.json** file at the _root of your project_.

You can configure the path or name of the store config file with the **eas.json** [`metadataPath`](../../submit/eas-json.mdx#metadatapath) property.
Besides the default JSON format, EAS Metadata also supports more dynamic config using JavaScript files.

## Static store config

The default store config type for EAS Metadata is a simple JSON file.
The code snippet below shows an example store config with basic App Store information written in English (U.S.).

You can find all configuration options in the [store config schema](./schema.mdx).

> If you have the [VS Code Expo plugin](https://github.com/expo/vscode-expo#readme) installed, you get auto-complete, suggestions, and warnings for **store.config.json** files.

```json store.config.json
{
  "configVersion": 0,
  "apple": {
    "info": {
      "en-US": {
        "title": "Awesome App",
        "subtitle": "Your self-made awesome app",
        "description": "The most awesome app you've ever seen",
        "keywords": ["awesome", "app"],
        "marketingUrl": "https://example.com/en/promo",
        "supportUrl": "https://example.com/en/support",
        "privacyPolicyUrl": "https://example.com/en/privacy"
      }
    }
  }
}
```

<<<<<<< HEAD
</CodeBlocksTable>

=======
>>>>>>> 937dd9e4
## Dynamic store config

At times, Metadata properties can benefit from dynamic values. For example, the Metadata **copyright notice** should contain the current year. This can be automated with EAS Metadata.

To generate content dynamically, start by creating a JavaScript config file **store.config.js**. Then, use the [`metadataPath`](../../submit/eas-json.mdx#metadatapath) property in the **eas.json** file to pick the JS config file.

> `eas metadata:pull` can't update dynamic store config files. Instead, it creates a JSON file with the same name as the configured file. You can import the JSON file to reuse the data from `eas metadata:pull`.

<CodeBlocksTable tabs={['store.config.js', 'eas.json']}>

```js
// Use the data from `eas metadata:pull`
const config = require('./store.config.json');

const year = new Date().getFullYear();
config.apple.copyright = `${year} Acme, Inc.`;

module.exports = config;
```

```json
{
  "submit": {
    "production": {
      "ios": {
        "metadataPath": "./store.config.js"
      }
    }
  }
}
```

</CodeBlocksTable>

## Store config with external content

When using external services for localizations, you have to fetch external content.
EAS Metadata supports synchronous and asynchronous functions exported from dynamic store config files.
The function results are awaited before validating and syncing with the stores.

> The **store.config.js** function is evaluated in Node.js. If you need special values, like secrets, use environment variables.

<CodeBlocksTable tabs={['store.config.js', 'eas.json']}>

```js
// Use the data from `eas metadata:pull`
const config = require('./store.config.json');

module.exports = async () => {
  const year = new Date().getFullYear();
  const info = await fetchLocalizations('...').then(response => response.json());

  config.apple.copyright = `${year} Acme, Inc.`;
  config.apple.info = info;

  return config;
};
```

```json
{
  "submit": {
    "production": {
      "ios": {
        "metadataPath": "./store.config.js"
      }
    }
  }
}
```

</CodeBlocksTable><|MERGE_RESOLUTION|>--- conflicted
+++ resolved
@@ -40,11 +40,6 @@
 }
 ```
 
-<<<<<<< HEAD
-</CodeBlocksTable>
-
-=======
->>>>>>> 937dd9e4
 ## Dynamic store config
 
 At times, Metadata properties can benefit from dynamic values. For example, the Metadata **copyright notice** should contain the current year. This can be automated with EAS Metadata.
