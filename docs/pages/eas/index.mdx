--- conflicted
+++ resolved
@@ -32,12 +32,8 @@
   Icon={UpdateIcon}
 />
 
-<<<<<<< HEAD
 <BoxLink
-  title="EAS Metadata (In Preview)"
+  title="EAS Metadata (In Beta)"
   description="Upload all app store information required to get your app published. Learn more."
   href="/eas/metadata/"
-/>
-=======
-<BoxLink title="EAS Metadata (In Beta)" description="Upload all app store information required to get your app published. Learn more." href="/eas/metadata/" />
->>>>>>> 58c1f748
+/>