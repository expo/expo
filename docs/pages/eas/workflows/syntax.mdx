--- conflicted
+++ resolved
@@ -264,7 +264,6 @@
 Deploys your application using [EAS Hosting](/eas/hosting/introduction/).
 
 ```yaml
-<<<<<<< HEAD
 jobs:
   my_job:
     # @info #
@@ -273,16 +272,6 @@
     params:
       alias: string # optional
       prod: boolean # optional
-=======
-deploy:
-  # @info #
-  type: deploy
-  # @end #
-  environment: production | preview | development # optional, defaults to production
-  params:
-    alias: string # optional
-    prod: boolean # optional
->>>>>>> d6702981
 ```
 
 #### `get-build`
@@ -315,7 +304,6 @@
 Submits an Android or iOS build to the app store using [EAS Submit](/submit/introduction/). For `environment` it uses the environment used to create build referenced in `build_id`.
 
 ```yaml
-<<<<<<< HEAD
 jobs:
   my_job:
     # @info #
@@ -324,15 +312,6 @@
     params:
       build_id: string # required
       profile: string # optional, default: production
-=======
-submit:
-  # @info #
-  type: submit
-  # @end #
-  params:
-    build_id: string # required
-    profile: string # optional, default: production
->>>>>>> d6702981
 ```
 
 #### `update`
@@ -340,7 +319,6 @@
 Publishes an update using [EAS Update](/eas-update/introduction/).
 
 ```yaml
-<<<<<<< HEAD
 jobs:
   my_job:
     # @info #
@@ -351,18 +329,6 @@
       platform: string # optional - android, ios, or all
       branch: string # optional
       channel: string # optional - cannot be used with branch
-=======
-update:
-  # @info #
-  type: update
-  # @end #
-  environment: production | preview | development # optional, defaults to production
-  params:
-    message: string # optional
-    platform: string # optional - android, ios, or all
-    branch: string # optional
-    channel: string # optional - cannot be used with branch
->>>>>>> d6702981
 ```
 
 #### `maestro`
@@ -386,19 +352,10 @@
 Runs custom code and can use built-in EAS functions. Does not require a `type` field.
 
 ```yaml
-<<<<<<< HEAD
 jobs:
   my_job:
     steps:
       # ...
-=======
-custom_job:
-  runs_on: linux-medium | linux-large | macos-medium | macos-large | linux-medium-nested-virtualization | linux-large-nested-virtualization # optional, default: linux-medium
-  environment: production | preview | development # optional, defaults to production
-  image: string # optional, defaults to 'default'. See https://docs.expo.dev/build-reference/infrastructure/ for a list of available images.
-  steps:
-    # ...
->>>>>>> d6702981
 ```
 
 ### `jobs.<job_id>.runs_on`
@@ -606,7 +563,6 @@
       - uses: eas/install_node_modules
       - uses: eas/resolve_apple_team_id_from_credentials
         id: resolve_apple_team_id_from_credentials
-<<<<<<< HEAD
       # @info #
       - uses: eas/prebuild
         inputs:
@@ -620,20 +576,6 @@
 | `name`                 | -         | The name of the step in the reusable function that shows in the build logs. Defaults to `Prebuild`.                                      |
 | `inputs.clean`         | `boolean` | Optional input defining whether the function should use `--clean` flag when running the command. Defaults to false.                      |
 | `inputs.apple_team_id` | `string`  | Optional input defining Apple team ID which should be used when doing prebuild. It should be specified for iOS builds using credentials. |
-=======
-    # @info #
-    - uses: eas/prebuild
-      with:
-        clean: false
-        apple_team_id: ${{ steps.resolve_apple_team_id_from_credentials.outputs.apple_team_id }}
-    # @end #
-```
-
-| Input           | Type      | Description                                                                                                                              |
-| --------------- | --------- | ---------------------------------------------------------------------------------------------------------------------------------------- |
-| `clean`         | `boolean` | Optional input defining whether the function should use `--clean` flag when running the command. Defaults to false.                      |
-| `apple_team_id` | `boolean` | Optional input defining Apple team ID which should be used when doing prebuild. It should be specified for iOS builds using credentials. |
->>>>>>> d6702981
 
 <BoxLink
   title="eas/prebuild source code"
@@ -651,7 +593,6 @@
 Either "message" or "payload" has to be specified, but not both.
 
 ```yaml
-<<<<<<< HEAD
 jobs:
   my_job:
     steps:
@@ -661,16 +602,6 @@
         inputs:
           message: 'This is a message to plain input URL'
           slack_hook_url: 'https://hooks.slack.com/services/[rest_of_hook_url]'
-=======
-custom_job:
-  steps:
-    # @info #
-    - uses: eas/send_slack_message
-      # @end #
-      with:
-        message: 'This is a message to plain input URL'
-        slack_hook_url: 'https://hooks.slack.com/services/[rest_of_hook_url]'
->>>>>>> d6702981
 ```
 
 | Input            | Type     | Description                                                                                                                                                                                                                                                                                                                                                                                                                                                     |
