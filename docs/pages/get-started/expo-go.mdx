---
title: Expo Go
description: Learn about Expo Go, the free, open-source sandbox app for learning and experimenting with React Native on Android and iOS.
---

import ImageSpotlight from '~/components/plugins/ImageSpotlight';
import { Collapsible } from '~/ui/components/Collapsible';
import { Terminal } from '~/ui/components/Snippet';
import { BoxLink } from '~/ui/components/BoxLink';
import { BookOpen02Icon } from '@expo/styleguide-icons';
import { Step } from '~/ui/components/Step';

[Expo Go](https://expo.dev/client) is a free, [open-source](https://github.com/expo/expo/tree/main/home) sandbox for learning and experimenting with React Native on Android and iOS devices. You can install it directly from App Stores, and get up and running within minutes &mdash; no need to install a native toolchain and compile an app.

Expo Go is not recommended for building production-quality apps &mdash; use [development builds](/develop/development-builds/introduction) instead. It's also not recommended for [deploying/distributing apps](/deploy/build-project/). That said, everything you learn while working in Expo Go will be transferable to development builds, and you're likely to come back to Expo Go along your journey when you want to try new ideas in a quick new project sandbox. It's a great place to start!

## Install Expo Go on your device

It is available on both the Android Play Store and iOS App Store.

- [Android Play Store](https://play.google.com/store/apps/details?id=host.exp.exponent) - Android Lollipop (5) and greater
- [iOS App Store](https://apps.apple.com/app/expo-go/id982107779) - iOS 13 and greater

When you run `npx expo start` in your project, [Expo CLI](/more/expo-cli/) starts a [development server](/more/expo-cli/#develop) and generates a QR code. On Android, you can open the Expo Go app on your device and scan the QR code to connect to the dev server. On iOS, use the device's camera to scan the QR code.

<Terminal cmd={['$ npx expo start']} />

<Collapsible summary="Want to understand how Expo Go works?">

<ImageSpotlight
  alt="Expo Go connecting to Expo CLI"
  src="/static/images/fetch-app-development.png"
  style={{ maxWidth: 600 }}
/>


When Expo Go connects to the dev server, the server returns a JSON **manifest** file that describes the project. Expo Go uses this manifest to download the JavaScript bundle and any assets required to run the project. Then, the [JavaScript engine](/more/glossary-of-terms#javascript-engine) executes this JavaScript bundle to render the React Native app.

The manifest is similar to an **index.html** on the web. It is served from the root URL `/` and allows downloading the project script code from `bundleUrl`. The manifest can be customized using the app config (**app.json**, **app.config.js**). Additional fields like `icon` and `splash` can be used to customize how Expo Go or `expo-dev-client` presents the app.

```json
{
  "name": "My New Project",
  "entryPoint": "index.js",
  "bundleUrl": "http://localhost:8081/index.bundle?platform=ios"
}
```

<<<<<<< HEAD
</Collapsible>

### SDK Versions
=======
### SDK versions
>>>>>>> 07419b3b

Expo Go supports multiple [**SDK versions**](/versions/latest/). A new Expo SDK version is released approximately three times each year. Each time a new version is added to Expo Go, an old version is dropped. You can see the supported SDK versions in the Expo Go app by navigating to the settings page.

<Collapsible summary="What if I open a project with an unsupported SDK version?">

When running a project that was created for an unsupported SDK version in Expo Go, you'll see the following error:
```
"Project is incompatible with this version of Expo Go"
```
To fix this, upgrading your project to a [supported SDK version](/versions/latest/#each-expo-sdk-version-depends-on-a-react-native-version) is highly recommended. If you want to learn how to do it, see [Upgrade the project to a new SDK Version](#how-do-i-upgrade-my-project-from).

</Collapsible>

<Collapsible summary="How do I upgrade my project from an unsupported SDK version?">

Refer to the ["Upgrading Expo SDK" guide](/workflow/upgrading-expo-sdk-walkthrough.mdx) for instructions for upgrading to a specific SDK version.

</Collapsible>

<Collapsible summary="How can I install an older version of Expo Go to run my project?">

If you can't upgrade your project to a newer SDK version, you can still run it using an older version of Expo Go. However, this method will not work for physical iOS devices because it is not possible to install apps directly (sideload). If you need to run your project on a physical iOS device, consider creating a [development build](/develop/development-builds/introduction).

If you are trying to use this method on a physical Android device, connect it to your computer and enable the **USB Debugging** option. To learn more, see [Android emulators](/workflow/android-studio-emulator) and [iOS simulators](/workflow/ios-simulator)

<Step label="1">
  If installed, remove Expo Go from your device/simulator.
</Step>
<Step label="2">
  Start the development server:
  <Terminal cmd={['npx expo start']}/>
</Step>
<Step label="3">
  Press <kbd>a</kbd> or <kbd>i</kbd> to run your app on Android or iOS. This will download and install the compatible Expo Go on your device/simulator and open your project in the client.
</Step>

A compatible version Expo Go will be automatically installed on your device/simulator, and your project will open.

</Collapsible>

## Log in with your Expo account

Open the Expo Go app after it has finished installing. If you have [created an account with Expo CLI](/more/expo-cli/#authentication), you can sign in by clicking the **Log In** button in the top header on the **Home** tab. Signing in will make it easier for you to open projects in the Expo Go app while developing them &mdash; they will appear automatically under the **Projects** section on the **Home** tab of the app.

> Sometimes, it can be useful to run your app directly on your computer instead of on a separate physical device. If you would like to set this up, you can learn more about [installing an Android Emulator](/workflow/android-studio-emulator) and [installing the iOS Simulator (macOS only)](/workflow/ios-simulator).

## Next step

<BoxLink
  title="Create a new project"
  description="Now that the Expo Go app is installed, let's create a new app and write some code."
  href="/get-started/create-a-project"
  Icon={BookOpen02Icon}
/><|MERGE_RESOLUTION|>--- conflicted
+++ resolved
@@ -46,13 +46,9 @@
 }
 ```
 
-<<<<<<< HEAD
 </Collapsible>
 
-### SDK Versions
-=======
 ### SDK versions
->>>>>>> 07419b3b
 
 Expo Go supports multiple [**SDK versions**](/versions/latest/). A new Expo SDK version is released approximately three times each year. Each time a new version is added to Expo Go, an old version is dropped. You can see the supported SDK versions in the Expo Go app by navigating to the settings page.
 
