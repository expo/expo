---
title: Create a new app
---

import { Collapsible } from '~/ui/components/Collapsible';
import { Terminal } from '~/ui/components/Snippet';

Before creating a new Expo app, you have to make sure that:

- Expo CLI is working on your development machine
- Expo Go app is installed on your iOS or Android physical device or emulator

> If you need help making these tools work on your end, go back to the [Installation](/get-started/installation) guide before proceeding.

## Initializing the project

<Terminal cmd={[
'# Create a project named my-app',
'$ npx create-expo-app my-app',
'',
'# Navigate to the project directory',
'$ cd my-app'
]} cmdCopy="npx create-expo-app my-app && cd my-app" />

## Starting the development server

Start the development server by running the following command:

<Terminal cmd={['$ npx expo start']} />

<<<<<<< HEAD
When you run `expo start` (or `npm start`), Expo CLI starts [Metro Bundler](/guides/customizing-metro). This bundler is an HTTP server that compiles the JavaScript code of your app using [Babel](https://babeljs.io/) and serves it to the Expo app. Learn more about how [Expo Development Server](/workflow/expo-cli#develop) works.
=======
When you run `npx expo start` (or `yarn expo start`), Expo CLI starts [Metro Bundler](/guides/how-expo-works/#metro-bundler). This bundler is an HTTP server that compiles the JavaScript code of your app using [Babel](https://babeljs.io/) and serves it to the Expo app. Learn more about how [Expo Development Server](/guides/how-expo-works/#expo-development-server) works.
>>>>>>> 5b292807

## Opening the app on your phone/tablet

To open the app:

- On your Android device, press "Scan QR Code" on the "Home" tab of the Expo Go app and scan the QR code you see in the terminal.
- On your iPhone or iPad, open the default Apple "Camera" app and scan the QR code you see in the terminal.

You can open the project on multiple devices simultaneously. Go ahead and try it on an iPhone and Android phone at the same time if you have both handy.

<Collapsible summary="Is the app not loading on your device?">

First, make sure you are on the same Wi-Fi network on your computer and your device.

If it still doesn't work, it may be due to the router configuration &mdash; this is common for public networks. You can work around this by choosing the "Tunnel" connection type when starting the development server, then scanning the QR code again.

<Terminal cmd={['$ npx expo start --tunnel']} />

> Using the "Tunnel" connection type will make app reloads considerably slower than on "LAN" or "Local", so it's best to avoid tunnel when possible. You may want to install a simulator/emulator to speed up development if "Tunnel" is required for accessing your machine from another device on your network.

</Collapsible>

<Collapsible summary="Using a simulator or emulator?">

If you are using a simulator or emulator, you may find the following Expo CLI keyboard shortcuts to be useful to open the app on any of the following platforms:

- Pressing <kbd>a</kbd> will open in an [Android Emulator or connected device](/workflow/android-studio-emulator).
- Pressing <kbd>i</kbd> will open in an [iOS simulator](/workflow/ios-simulator).
- Pressing <kbd>w</kbd> will open in a web browser. Expo supports all major browsers.

</Collapsible>

## Making your first change

Open **App.js** file in your code editor and change the text to "Hello, world!". You are going to see it update on your device. This is great progress! You now have the Expo toolchain running on your machine, can edit the source code for a project, and see the changes live on your device.

<Collapsible summary="Are the changes not showing up on your device?">

Expo Go is configured by default to automatically reload the app whenever a file is changed, but let's make sure to go over the steps to enable it in case somehow things aren't working.

- Make sure the you have the [development mode enabled in Expo CLI](/workflow/development-mode#development-mode).
- Close the Expo app and reopen it.
- Once the app is open again, shake your device to reveal the developer menu. If you are using an emulator, press <kbd>Ctrl</kbd> + <kbd>m</kbd> for Android or <kbd>Cmd ⌘</kbd> + <kbd>d</kbd> for iOS .
- If you see `Enable Fast Refresh`, press it. If you see `Disable Fast Refresh`, dismiss the developer menu. Now try making another change.

  ![In-app developer menu](/static/images/developer-menu.png)

</Collapsible>

## Up next

Let's face it. You are going to make mistakes and typos and you are going to get warnings and errors in your app. So [let's learn a little bit about how to read and interpret errors](/get-started/errors).<|MERGE_RESOLUTION|>--- conflicted
+++ resolved
@@ -28,11 +28,7 @@
 
 <Terminal cmd={['$ npx expo start']} />
 
-<<<<<<< HEAD
-When you run `expo start` (or `npm start`), Expo CLI starts [Metro Bundler](/guides/customizing-metro). This bundler is an HTTP server that compiles the JavaScript code of your app using [Babel](https://babeljs.io/) and serves it to the Expo app. Learn more about how [Expo Development Server](/workflow/expo-cli#develop) works.
-=======
-When you run `npx expo start` (or `yarn expo start`), Expo CLI starts [Metro Bundler](/guides/how-expo-works/#metro-bundler). This bundler is an HTTP server that compiles the JavaScript code of your app using [Babel](https://babeljs.io/) and serves it to the Expo app. Learn more about how [Expo Development Server](/guides/how-expo-works/#expo-development-server) works.
->>>>>>> 5b292807
+When you run `npx expo start` (or `yarn expo start`), Expo CLI starts [Metro Bundler](/guides/customizing-metro). This bundler is an HTTP server that compiles the JavaScript code of your app using [Babel](https://babeljs.io/) and serves it to the Expo app. Learn more about how [Expo Development Server](/workflow/expo-cli#develop) works.
 
 ## Opening the app on your phone/tablet
 
