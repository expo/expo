--- conflicted
+++ resolved
@@ -22,11 +22,7 @@
 
 ### What happens if I run up against a limitation?
 
-<<<<<<< HEAD
-If you get to the point where you need to have full control over the native code in your app, you can generate the native code (run `expo prebuild` in your project) and expo-cli will expose all of the underlying native projects and configuration. You'll then be using the bare workflow.
-=======
 If you get to the point where you need to have full control over the native code in your app, you can generate the native projects and continue development using the bare workflow. You can do this by running `expo prebuild`.
->>>>>>> 3ee85c4a
 
 ## Bare workflow
 
