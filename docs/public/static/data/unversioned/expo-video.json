--- conflicted
+++ resolved
@@ -1,5 +1,3198 @@
-<<<<<<< HEAD
-{"name":"expo-video","variant":"project","kind":1,"children":[{"name":"VideoPlayer","variant":"declaration","kind":128,"comment":{"summary":[{"kind":"text","text":"A class that represents an instance of the video player."}]},"children":[{"name":"allowsExternalPlayback","variant":"declaration","kind":1024,"comment":{"summary":[{"kind":"text","text":"Determines whether the player should allow external playback."}],"blockTags":[{"tag":"@default","content":[{"kind":"text","text":"true"}]},{"tag":"@platform","content":[{"kind":"text","text":"ios"}]}]},"type":{"type":"intrinsic","name":"boolean"}},{"name":"currentDate","variant":"declaration","kind":1024,"flags":{"isReadonly":true},"comment":{"summary":[{"kind":"text","text":"The current time of the video as a date. The system calculates this value from the "},{"kind":"code","text":"`EXT-X-PROGRAM-DATE-TIME`"},{"kind":"text","text":" tag.\nIf a livestream doesn't have the required metadata, this will return "},{"kind":"code","text":"`null`"},{"kind":"text","text":".\n> This property is get-only"}],"blockTags":[{"tag":"@platform","content":[{"kind":"text","text":"android"}]},{"tag":"@platform","content":[{"kind":"text","text":"ios"}]}]},"type":{"type":"union","types":[{"type":"literal","value":null},{"type":"intrinsic","name":"number"}]}},{"name":"currentOffsetFromLive","variant":"declaration","kind":1024,"flags":{"isReadonly":true},"comment":{"summary":[{"kind":"text","text":"Float value indicating the latency of the live stream in seconds.\nIf a livestream doesn't have the required metadata, this will return "},{"kind":"code","text":"`null`"},{"kind":"text","text":".\n> This property is get-only"}],"blockTags":[{"tag":"@platform","content":[{"kind":"text","text":"android"}]},{"tag":"@platform","content":[{"kind":"text","text":"ios"}]}]},"type":{"type":"union","types":[{"type":"literal","value":null},{"type":"intrinsic","name":"number"}]}},{"name":"currentTime","variant":"declaration","kind":1024,"comment":{"summary":[{"kind":"text","text":"Float value indicating the current playback time in seconds.\n\nIf the player is not yet playing, this value indicates the time position\nat which playback will begin once the "},{"kind":"code","text":"`play()`"},{"kind":"text","text":" method is called.\n\nSetting "},{"kind":"code","text":"`currentTime`"},{"kind":"text","text":" to a new value seeks the player to the given time."}]},"type":{"type":"intrinsic","name":"number"}},{"name":"duration","variant":"declaration","kind":1024,"comment":{"summary":[{"kind":"text","text":"Float value indicating the duration of the current video in seconds.\n> This property is get-only"}]},"type":{"type":"intrinsic","name":"number"}},{"name":"isLive","variant":"declaration","kind":1024,"comment":{"summary":[{"kind":"text","text":"Boolean value indicating whether the player is currently playing a live stream.\n> This property is get-only"}]},"type":{"type":"intrinsic","name":"boolean"}},{"name":"loop","variant":"declaration","kind":1024,"comment":{"summary":[{"kind":"text","text":"Determines whether the player should automatically replay after reaching the end of the video."}],"blockTags":[{"tag":"@default","content":[{"kind":"text","text":"false"}]}]},"type":{"type":"intrinsic","name":"boolean"}},{"name":"muted","variant":"declaration","kind":1024,"comment":{"summary":[{"kind":"text","text":"Boolean value whether the player is currently muted.\nSetting this property to "},{"kind":"code","text":"`true`"},{"kind":"text","text":"/"},{"kind":"code","text":"`false`"},{"kind":"text","text":" will mute/unmute the player."}],"blockTags":[{"tag":"@default","content":[{"kind":"text","text":"false"}]}]},"type":{"type":"intrinsic","name":"boolean"}},{"name":"playbackRate","variant":"declaration","kind":1024,"comment":{"summary":[{"kind":"text","text":"Float value between 0 and 16 indicating the current playback speed of the player."}],"blockTags":[{"tag":"@default","content":[{"kind":"text","text":"1.0"}]}]},"type":{"type":"intrinsic","name":"number"}},{"name":"playing","variant":"declaration","kind":1024,"comment":{"summary":[{"kind":"text","text":"Boolean value whether the player is currently playing.\n> This property is get-only, use "},{"kind":"code","text":"`play`"},{"kind":"text","text":" and "},{"kind":"code","text":"`pause`"},{"kind":"text","text":" methods to control the playback."}]},"type":{"type":"intrinsic","name":"boolean"}},{"name":"preservesPitch","variant":"declaration","kind":1024,"comment":{"summary":[{"kind":"text","text":"Boolean value indicating if the player should correct audio pitch when the playback speed changes.\n> On web, changing this property is not supported, the player will always correct the pitch."}],"blockTags":[{"tag":"@default","content":[{"kind":"text","text":"true"}]},{"tag":"@platform","content":[{"kind":"text","text":"android"}]},{"tag":"@platform","content":[{"kind":"text","text":"ios"}]}]},"type":{"type":"intrinsic","name":"boolean"}},{"name":"showNowPlayingNotification","variant":"declaration","kind":1024,"comment":{"summary":[{"kind":"text","text":"Boolean value determining whether the player should show the now playing notification."}]},"type":{"type":"intrinsic","name":"boolean"}},{"name":"status","variant":"declaration","kind":1024,"comment":{"summary":[{"kind":"text","text":"Indicates the current status of the player.\n> This property is get-only"}]},"type":{"type":"reference","name":"VideoPlayerStatus","package":"expo-video"}},{"name":"staysActiveInBackground","variant":"declaration","kind":1024,"comment":{"summary":[{"kind":"text","text":"Determines whether the player should continue playing after the app enters the background."}],"blockTags":[{"tag":"@default","content":[{"kind":"text","text":"false"}]},{"tag":"@platform","content":[{"kind":"text","text":"ios"}]},{"tag":"@platform","content":[{"kind":"text","text":"android"}]}]},"type":{"type":"intrinsic","name":"boolean"}},{"name":"targetOffsetFromLive","variant":"declaration","kind":1024,"comment":{"summary":[{"kind":"text","text":"Float value indicating the time offset from the live in seconds."}],"blockTags":[{"tag":"@platform","content":[{"kind":"text","text":"ios"}]}]},"type":{"type":"intrinsic","name":"number"}},{"name":"volume","variant":"declaration","kind":1024,"comment":{"summary":[{"kind":"text","text":"Float value between 0 and 1 representing the current volume.\nMuting the player doesn't affect the volume. In other words, when the player is muted, the volume is the same as\nwhen unmuted. Similarly, setting the volume doesn't unmute the player."}],"blockTags":[{"tag":"@default","content":[{"kind":"text","text":"1.0"}]}]},"type":{"type":"intrinsic","name":"number"}},{"name":"addListener","variant":"declaration","kind":2048,"signatures":[{"name":"addListener","variant":"signature","kind":4096,"comment":{"summary":[{"kind":"text","text":"Adds a listener for the given event name."}]},"typeParameter":[{"name":"EventName","variant":"typeParam","kind":131072,"type":{"type":"typeOperator","operator":"keyof","target":{}}}],"parameters":[{"name":"eventName","variant":"param","kind":32768,"type":{"type":"reference","name":"EventName","package":"expo-modules-core","refersToTypeParameter":true}},{"name":"listener","variant":"param","kind":32768,"type":{"type":"indexedAccess","indexType":{"type":"reference","name":"EventName","package":"expo-modules-core","refersToTypeParameter":true},"objectType":{"type":"reference","name":"VideoPlayerEvents","package":"expo-video"}}}],"type":{"type":"reference","name":"EventSubscription","package":"expo-modules-core"},"inheritedFrom":{"type":"reference","name":"SharedObject.addListener"}}],"inheritedFrom":{"type":"reference","name":"SharedObject.addListener"}},{"name":"emit","variant":"declaration","kind":2048,"signatures":[{"name":"emit","variant":"signature","kind":4096,"comment":{"summary":[{"kind":"text","text":"Synchronously calls all of the listeners attached to that specific event.\nThe event can include any number of arguments that will be passed to the listeners."}]},"typeParameter":[{"name":"EventName","variant":"typeParam","kind":131072,"type":{"type":"typeOperator","operator":"keyof","target":{}}}],"parameters":[{"name":"eventName","variant":"param","kind":32768,"type":{"type":"reference","name":"EventName","package":"expo-modules-core","refersToTypeParameter":true}},{"name":"args","variant":"param","kind":32768,"flags":{"isRest":true},"type":{"type":"reference","typeArguments":[{"type":"indexedAccess","indexType":{"type":"reference","name":"EventName","package":"expo-modules-core","refersToTypeParameter":true},"objectType":{"type":"reference","name":"VideoPlayerEvents","package":"expo-video"}}],"name":"Parameters","package":"typescript"}}],"type":{"type":"intrinsic","name":"void"},"inheritedFrom":{"type":"reference","name":"SharedObject.emit"}}],"inheritedFrom":{"type":"reference","name":"SharedObject.emit"}},{"name":"listenerCount","variant":"declaration","kind":2048,"signatures":[{"name":"listenerCount","variant":"signature","kind":4096,"comment":{"summary":[{"kind":"text","text":"Returns a number of listeners added to the given event."}]},"typeParameter":[{"name":"EventName","variant":"typeParam","kind":131072,"type":{"type":"typeOperator","operator":"keyof","target":{}}}],"parameters":[{"name":"eventName","variant":"param","kind":32768,"type":{"type":"reference","name":"EventName","package":"expo-modules-core","refersToTypeParameter":true}}],"type":{"type":"intrinsic","name":"number"},"inheritedFrom":{"type":"reference","name":"SharedObject.listenerCount"}}],"inheritedFrom":{"type":"reference","name":"SharedObject.listenerCount"}},{"name":"pause","variant":"declaration","kind":2048,"signatures":[{"name":"pause","variant":"signature","kind":4096,"comment":{"summary":[{"kind":"text","text":"Pauses the player."}]},"type":{"type":"intrinsic","name":"void"}}]},{"name":"play","variant":"declaration","kind":2048,"signatures":[{"name":"play","variant":"signature","kind":4096,"comment":{"summary":[{"kind":"text","text":"Resumes the player."}]},"type":{"type":"intrinsic","name":"void"}}]},{"name":"release","variant":"declaration","kind":2048,"signatures":[{"name":"release","variant":"signature","kind":4096,"comment":{"summary":[{"kind":"text","text":"A function that detaches the JS and native objects to let the native object deallocate\nbefore the JS object gets deallocated by the JS garbage collector. Any subsequent calls to native\nfunctions of the object will throw an error as it is no longer associated with its native counterpart."}]},"type":{"type":"intrinsic","name":"void"},"inheritedFrom":{"type":"reference","name":"SharedObject.release"}}],"inheritedFrom":{"type":"reference","name":"SharedObject.release"}},{"name":"removeAllListeners","variant":"declaration","kind":2048,"signatures":[{"name":"removeAllListeners","variant":"signature","kind":4096,"comment":{"summary":[{"kind":"text","text":"Removes all listeners for the given event name."}]},"parameters":[{"name":"eventName","variant":"param","kind":32768,"type":{"type":"typeOperator","operator":"keyof","target":{}}}],"type":{"type":"intrinsic","name":"void"},"inheritedFrom":{"type":"reference","name":"SharedObject.removeAllListeners"}}],"inheritedFrom":{"type":"reference","name":"SharedObject.removeAllListeners"}},{"name":"removeListener","variant":"declaration","kind":2048,"signatures":[{"name":"removeListener","variant":"signature","kind":4096,"comment":{"summary":[{"kind":"text","text":"Removes a listener for the given event name."}]},"typeParameter":[{"name":"EventName","variant":"typeParam","kind":131072,"type":{"type":"typeOperator","operator":"keyof","target":{}}}],"parameters":[{"name":"eventName","variant":"param","kind":32768,"type":{"type":"reference","name":"EventName","package":"expo-modules-core","refersToTypeParameter":true}},{"name":"listener","variant":"param","kind":32768,"type":{"type":"indexedAccess","indexType":{"type":"reference","name":"EventName","package":"expo-modules-core","refersToTypeParameter":true},"objectType":{"type":"reference","name":"VideoPlayerEvents","package":"expo-video"}}}],"type":{"type":"intrinsic","name":"void"},"inheritedFrom":{"type":"reference","name":"SharedObject.removeListener"}}],"inheritedFrom":{"type":"reference","name":"SharedObject.removeListener"}},{"name":"replace","variant":"declaration","kind":2048,"signatures":[{"name":"replace","variant":"signature","kind":4096,"comment":{"summary":[{"kind":"text","text":"Replaces the current source with a new one."}]},"parameters":[{"name":"source","variant":"param","kind":32768,"type":{"type":"reference","name":"VideoSource","package":"expo-video"}}],"type":{"type":"intrinsic","name":"void"}}]},{"name":"replay","variant":"declaration","kind":2048,"signatures":[{"name":"replay","variant":"signature","kind":4096,"comment":{"summary":[{"kind":"text","text":"Seeks the playback to the beginning."}]},"type":{"type":"intrinsic","name":"void"}}]},{"name":"seekBy","variant":"declaration","kind":2048,"signatures":[{"name":"seekBy","variant":"signature","kind":4096,"comment":{"summary":[{"kind":"text","text":"Seeks the playback by the given number of seconds."}]},"parameters":[{"name":"seconds","variant":"param","kind":32768,"type":{"type":"intrinsic","name":"number"}}],"type":{"type":"intrinsic","name":"void"}}]},{"name":"startObserving","variant":"declaration","kind":2048,"flags":{"isOptional":true},"signatures":[{"name":"startObserving","variant":"signature","kind":4096,"comment":{"summary":[{"kind":"text","text":"Function that is automatically invoked when the first listener for an event with the given name is added.\nOverride it in a subclass to perform some additional setup once the event started being observed."}]},"typeParameter":[{"name":"EventName","variant":"typeParam","kind":131072,"type":{"type":"typeOperator","operator":"keyof","target":{}}}],"parameters":[{"name":"eventName","variant":"param","kind":32768,"type":{"type":"reference","name":"EventName","package":"expo-modules-core","refersToTypeParameter":true}}],"type":{"type":"intrinsic","name":"void"},"inheritedFrom":{"type":"reference","name":"SharedObject.startObserving"}}],"inheritedFrom":{"type":"reference","name":"SharedObject.startObserving"}},{"name":"stopObserving","variant":"declaration","kind":2048,"flags":{"isOptional":true},"signatures":[{"name":"stopObserving","variant":"signature","kind":4096,"comment":{"summary":[{"kind":"text","text":"Function that is automatically invoked when the last listener for an event with the given name is removed.\nOverride it in a subclass to perform some additional cleanup once the event is no longer observed."}]},"typeParameter":[{"name":"EventName","variant":"typeParam","kind":131072,"type":{"type":"typeOperator","operator":"keyof","target":{}}}],"parameters":[{"name":"eventName","variant":"param","kind":32768,"type":{"type":"reference","name":"EventName","package":"expo-modules-core","refersToTypeParameter":true}}],"type":{"type":"intrinsic","name":"void"},"inheritedFrom":{"type":"reference","name":"SharedObject.stopObserving"}}],"inheritedFrom":{"type":"reference","name":"SharedObject.stopObserving"}}],"extendedTypes":[{"type":"reference","typeArguments":[{"type":"reference","name":"VideoPlayerEvents","package":"expo-video"}],"name":"SharedObject","package":"expo-modules-core"}]},{"name":"VideoView","variant":"declaration","kind":128,"children":[{"name":"constructor","variant":"declaration","kind":512,"flags":{"isExternal":true},"signatures":[{"name":"new VideoView","variant":"signature","kind":16384,"flags":{"isExternal":true},"parameters":[{"name":"props","variant":"param","kind":32768,"flags":{"isExternal":true},"type":{"type":"union","types":[{"type":"reference","name":"VideoViewProps","package":"expo-video"},{"type":"reference","typeArguments":[{"type":"reference","name":"VideoViewProps","package":"expo-video"}],"name":"Readonly","package":"typescript"}]}}],"type":{"type":"reference","name":"VideoView","package":"expo-video"},"inheritedFrom":{"type":"reference","name":"PureComponent<VideoViewProps>.constructor"}},{"name":"new VideoView","variant":"signature","kind":16384,"flags":{"isExternal":true},"comment":{"summary":[],"blockTags":[{"tag":"@deprecated","content":[]},{"tag":"@see","content":[{"kind":"text","text":"https://reactjs.org/docs/legacy-context.html"}]}]},"parameters":[{"name":"props","variant":"param","kind":32768,"flags":{"isExternal":true},"type":{"type":"reference","name":"VideoViewProps","package":"expo-video"}},{"name":"context","variant":"param","kind":32768,"flags":{"isExternal":true},"type":{"type":"intrinsic","name":"any"}}],"type":{"type":"reference","name":"VideoView","package":"expo-video"},"inheritedFrom":{"type":"reference","name":"PureComponent<VideoViewProps>.constructor"}}],"inheritedFrom":{"type":"reference","name":"PureComponent<VideoViewProps>.constructor"}},{"name":"nativeRef","variant":"declaration","kind":1024,"type":{"type":"reference","typeArguments":[{"type":"intrinsic","name":"any"}],"name":"RefObject","package":"@types/react","qualifiedName":"React.RefObject"},"defaultValue":"..."},{"name":"enterFullscreen","variant":"declaration","kind":2048,"signatures":[{"name":"enterFullscreen","variant":"signature","kind":4096,"comment":{"summary":[{"kind":"text","text":"Enters fullscreen mode."}]},"type":{"type":"intrinsic","name":"void"}}]},{"name":"exitFullscreen","variant":"declaration","kind":2048,"signatures":[{"name":"exitFullscreen","variant":"signature","kind":4096,"comment":{"summary":[{"kind":"text","text":"Exits fullscreen mode."}]},"type":{"type":"intrinsic","name":"void"}}]},{"name":"render","variant":"declaration","kind":2048,"signatures":[{"name":"render","variant":"signature","kind":4096,"type":{"type":"reference","name":"ReactNode","package":"@types/react","qualifiedName":"React.ReactNode"},"overwrites":{"type":"reference","name":"PureComponent.render"}}],"overwrites":{"type":"reference","name":"PureComponent.render"}},{"name":"startPictureInPicture","variant":"declaration","kind":2048,"signatures":[{"name":"startPictureInPicture","variant":"signature","kind":4096,"comment":{"summary":[{"kind":"text","text":"Enters Picture in Picture (PiP) mode. Throws an exception if the device does not support PiP.\n> **Note:** Only one player can be in Picture in Picture (PiP) mode at a time.\n\n> **Note:** The "},{"kind":"code","text":"`supportsPictureInPicture`"},{"kind":"text","text":" property of the [config plugin](#configuration-in-appjsonappconfigjs)\n> has to be configured for the PiP to work."}],"blockTags":[{"tag":"@platform","content":[{"kind":"text","text":"android"}]},{"tag":"@platform","content":[{"kind":"text","text":"ios 14+"}]}]},"type":{"type":"intrinsic","name":"void"}}]},{"name":"stopPictureInPicture","variant":"declaration","kind":2048,"signatures":[{"name":"stopPictureInPicture","variant":"signature","kind":4096,"comment":{"summary":[{"kind":"text","text":"Exits Picture in Picture (PiP) mode."}],"blockTags":[{"tag":"@platform","content":[{"kind":"text","text":"android"}]},{"tag":"@platform","content":[{"kind":"text","text":"ios 14+"}]}]},"type":{"type":"intrinsic","name":"void"}}]}],"extendedTypes":[{"type":"reference","typeArguments":[{"type":"reference","name":"VideoViewProps","package":"expo-video"}],"name":"PureComponent","package":"@types/react","qualifiedName":"React.PureComponent"}]},{"name":"VideoViewProps","variant":"declaration","kind":256,"children":[{"name":"allowsFullscreen","variant":"declaration","kind":1024,"flags":{"isOptional":true},"comment":{"summary":[{"kind":"text","text":"Determines whether fullscreen mode is allowed or not."}],"blockTags":[{"tag":"@default","content":[{"kind":"text","text":"true"}]}]},"type":{"type":"intrinsic","name":"boolean"}},{"name":"allowsPictureInPicture","variant":"declaration","kind":1024,"flags":{"isOptional":true},"comment":{"summary":[{"kind":"text","text":"Determines whether the player allows Picture in Picture (PiP) mode.\n> **Note:** The "},{"kind":"code","text":"`supportsPictureInPicture`"},{"kind":"text","text":" property of the [config plugin](#configuration-in-appjsonappconfigjs)\n> has to be configured for the PiP to work."}],"blockTags":[{"tag":"@default","content":[{"kind":"text","text":"false"}]},{"tag":"@platform","content":[{"kind":"text","text":"ios 14+"}]}]},"type":{"type":"intrinsic","name":"boolean"}},{"name":"allowsVideoFrameAnalysis","variant":"declaration","kind":1024,"flags":{"isOptional":true},"comment":{"summary":[{"kind":"text","text":"Specifies whether to perform video frame analysis (Live Text in videos). Check official [Apple documentation](https://developer.apple.com/documentation/avkit/avplayerviewcontroller/allowsvideoframeanalysis) for more details."}],"blockTags":[{"tag":"@default","content":[{"kind":"text","text":"true"}]},{"tag":"@platform","content":[{"kind":"text","text":"ios 16.0+"}]}]},"type":{"type":"intrinsic","name":"boolean"}},{"name":"contentFit","variant":"declaration","kind":1024,"flags":{"isOptional":true},"comment":{"summary":[{"kind":"text","text":"Describes how the video should be scaled to fit in the container.\nOptions are 'contain', 'cover', and 'fill'."}],"blockTags":[{"tag":"@default","content":[{"kind":"text","text":"'contain'"}]}]},"type":{"type":"reference","name":"VideoContentFit","package":"expo-video"}},{"name":"contentPosition","variant":"declaration","kind":1024,"flags":{"isOptional":true},"comment":{"summary":[{"kind":"text","text":"Determines the position offset of the video inside the container."}],"blockTags":[{"tag":"@default","content":[]},{"tag":"@platform","content":[{"kind":"text","text":"ios"}]}]},"type":{"type":"reflection","declaration":{"name":"__type","variant":"declaration","kind":65536,"children":[{"name":"dx","variant":"declaration","kind":1024,"flags":{"isOptional":true},"type":{"type":"intrinsic","name":"number"}},{"name":"dy","variant":"declaration","kind":1024,"flags":{"isOptional":true},"type":{"type":"intrinsic","name":"number"}}]}}},{"name":"nativeControls","variant":"declaration","kind":1024,"flags":{"isOptional":true},"comment":{"summary":[{"kind":"text","text":"Determines whether native controls should be displayed or not."}],"blockTags":[{"tag":"@default","content":[{"kind":"text","text":"true"}]}]},"type":{"type":"intrinsic","name":"boolean"}},{"name":"onPictureInPictureStart","variant":"declaration","kind":1024,"flags":{"isOptional":true},"comment":{"summary":[{"kind":"text","text":"A callback to call after the video player enters Picture in Picture (PiP) mode."}],"blockTags":[{"tag":"@platform","content":[{"kind":"text","text":"android"}]},{"tag":"@platform","content":[{"kind":"text","text":"ios 14+"}]}]},"type":{"type":"reflection","declaration":{"name":"__type","variant":"declaration","kind":65536,"signatures":[{"name":"__type","variant":"signature","kind":4096,"type":{"type":"intrinsic","name":"void"}}]}}},{"name":"onPictureInPictureStop","variant":"declaration","kind":1024,"flags":{"isOptional":true},"comment":{"summary":[{"kind":"text","text":"A callback to call after the video player exits Picture in Picture (PiP) mode."}],"blockTags":[{"tag":"@platform","content":[{"kind":"text","text":"android"}]},{"tag":"@platform","content":[{"kind":"text","text":"ios 14+"}]}]},"type":{"type":"reflection","declaration":{"name":"__type","variant":"declaration","kind":65536,"signatures":[{"name":"__type","variant":"signature","kind":4096,"type":{"type":"intrinsic","name":"void"}}]}}},{"name":"player","variant":"declaration","kind":1024,"comment":{"summary":[{"kind":"text","text":"A player instance – use "},{"kind":"code","text":"`useVideoPlayer()`"},{"kind":"text","text":" to create one."}]},"type":{"type":"reference","name":"VideoPlayer","package":"expo-video"}},{"name":"requiresLinearPlayback","variant":"declaration","kind":1024,"flags":{"isOptional":true},"comment":{"summary":[{"kind":"text","text":"Determines whether the player allows the user to skip media content."}],"blockTags":[{"tag":"@default","content":[{"kind":"text","text":"false"}]},{"tag":"@platform","content":[{"kind":"text","text":"android"}]},{"tag":"@platform","content":[{"kind":"text","text":"ios"}]}]},"type":{"type":"intrinsic","name":"boolean"}},{"name":"showsTimecodes","variant":"declaration","kind":1024,"flags":{"isOptional":true},"comment":{"summary":[{"kind":"text","text":"Determines whether the timecodes should be displayed or not."}],"blockTags":[{"tag":"@default","content":[{"kind":"text","text":"true"}]},{"tag":"@platform","content":[{"kind":"text","text":"ios"}]}]},"type":{"type":"intrinsic","name":"boolean"}},{"name":"startsPictureInPictureAutomatically","variant":"declaration","kind":1024,"flags":{"isOptional":true},"comment":{"summary":[{"kind":"text","text":"Determines whether the player should start Picture in Picture (PiP) automatically when the app is in the background.\n> **Note:** Only one player can be in Picture in Picture (PiP) mode at a time.\n\n> **Note:** The "},{"kind":"code","text":"`supportsPictureInPicture`"},{"kind":"text","text":" property of the [config plugin](#configuration-in-appjsonappconfigjs)\n> has to be configured for the PiP to work."}],"blockTags":[{"tag":"@default","content":[{"kind":"text","text":"false"}]},{"tag":"@platform","content":[{"kind":"text","text":"android 12+"}]},{"tag":"@platform","content":[{"kind":"text","text":"ios 14.2+"}]}]},"type":{"type":"intrinsic","name":"boolean"}}],"extendedTypes":[{"type":"reference","name":"ViewProps","package":"react-native"}]},{"name":"DRMOptions","variant":"declaration","kind":2097152,"comment":{"summary":[{"kind":"text","text":"Specifies DRM options which will be used by the player while loading the video."}]},"type":{"type":"reflection","declaration":{"name":"__type","variant":"declaration","kind":65536,"children":[{"name":"base64CertificateData","variant":"declaration","kind":1024,"flags":{"isOptional":true},"comment":{"summary":[{"kind":"text","text":"Specifies the base64 encoded certificate data for the FairPlay DRM.\nWhen this property is set, the "},{"kind":"code","text":"`certificateUrl`"},{"kind":"text","text":" property is ignored."}],"blockTags":[{"tag":"@platform","content":[{"kind":"text","text":"ios"}]}]},"type":{"type":"intrinsic","name":"string"}},{"name":"certificateUrl","variant":"declaration","kind":1024,"flags":{"isOptional":true},"comment":{"summary":[{"kind":"text","text":"Specifies the certificate URL for the FairPlay DRM."}],"blockTags":[{"tag":"@platform","content":[{"kind":"text","text":"ios"}]}]},"type":{"type":"intrinsic","name":"string"}},{"name":"contentId","variant":"declaration","kind":1024,"flags":{"isOptional":true},"comment":{"summary":[{"kind":"text","text":"Specifies the content ID of the stream."}],"blockTags":[{"tag":"@platform","content":[{"kind":"text","text":"ios"}]}]},"type":{"type":"intrinsic","name":"string"}},{"name":"headers","variant":"declaration","kind":1024,"flags":{"isOptional":true},"comment":{"summary":[{"kind":"text","text":"Determines headers sent to the license server on license requests."}]},"type":{"type":"reference","typeArguments":[{"type":"intrinsic","name":"string"},{"type":"intrinsic","name":"string"}],"name":"Record","package":"typescript"}},{"name":"licenseServer","variant":"declaration","kind":1024,"comment":{"summary":[{"kind":"text","text":"Determines the license server URL."}]},"type":{"type":"intrinsic","name":"string"}},{"name":"multiKey","variant":"declaration","kind":1024,"flags":{"isOptional":true},"comment":{"summary":[{"kind":"text","text":"Specifies whether the DRM is a multi-key DRM."}],"blockTags":[{"tag":"@platform","content":[{"kind":"text","text":"android"}]}]},"type":{"type":"intrinsic","name":"boolean"}},{"name":"type","variant":"declaration","kind":1024,"comment":{"summary":[{"kind":"text","text":"Determines which type of DRM to use."}]},"type":{"type":"reference","name":"DRMType","package":"expo-video"}}]}}},{"name":"DRMType","variant":"declaration","kind":2097152,"comment":{"summary":[{"kind":"text","text":"Specifies which type of DRM to use. Android supports Widevine, PlayReady and ClearKey, iOS supports FairPlay."}]},"type":{"type":"union","types":[{"type":"literal","value":"clearkey"},{"type":"literal","value":"fairplay"},{"type":"literal","value":"playready"},{"type":"literal","value":"widevine"}]}},{"name":"PlayerError","variant":"declaration","kind":2097152,"comment":{"summary":[{"kind":"text","text":"Contains information about any errors that the player encountered during the playback"}]},"type":{"type":"reflection","declaration":{"name":"__type","variant":"declaration","kind":65536,"children":[{"name":"message","variant":"declaration","kind":1024,"type":{"type":"intrinsic","name":"string"}}]}}},{"name":"VideoContentFit","variant":"declaration","kind":2097152,"comment":{"summary":[{"kind":"text","text":"Describes how a video should be scaled to fit in a container.\n- "},{"kind":"code","text":"`contain`"},{"kind":"text","text":": The video maintains its aspect ratio and fits inside the container, with possible letterboxing/pillarboxing.\n- "},{"kind":"code","text":"`cover`"},{"kind":"text","text":": The video maintains its aspect ratio and covers the entire container, potentially cropping some portions.\n- "},{"kind":"code","text":"`fill`"},{"kind":"text","text":": The video stretches/squeezes to completely fill the container, potentially causing distortion."}]},"type":{"type":"union","types":[{"type":"literal","value":"contain"},{"type":"literal","value":"cover"},{"type":"literal","value":"fill"}]}},{"name":"VideoMetadata","variant":"declaration","kind":2097152,"comment":{"summary":[{"kind":"text","text":"Contains information that will be displayed in the now playing notification when the video is playing."}]},"type":{"type":"reflection","declaration":{"name":"__type","variant":"declaration","kind":65536,"children":[{"name":"artist","variant":"declaration","kind":1024,"flags":{"isOptional":true},"comment":{"summary":[{"kind":"text","text":"Secondary text that will be displayed under the title."}]},"type":{"type":"intrinsic","name":"string"}},{"name":"title","variant":"declaration","kind":1024,"flags":{"isOptional":true},"comment":{"summary":[{"kind":"text","text":"The title of the video."}]},"type":{"type":"intrinsic","name":"string"}}]}}},{"name":"VideoPlayerEvents","variant":"declaration","kind":2097152,"comment":{"summary":[{"kind":"text","text":"Handlers for events which can be emitted by the player."}]},"type":{"type":"reflection","declaration":{"name":"__type","variant":"declaration","kind":65536,"children":[{"name":"playToEnd","variant":"declaration","kind":2048,"signatures":[{"name":"playToEnd","variant":"signature","kind":4096,"comment":{"summary":[{"kind":"text","text":"Handler for an event emitted when the player plays to the end of the current source."}]},"type":{"type":"intrinsic","name":"void"}}]},{"name":"playbackRateChange","variant":"declaration","kind":2048,"signatures":[{"name":"playbackRateChange","variant":"signature","kind":4096,"comment":{"summary":[{"kind":"text","text":"Handler for an event emitted when the "},{"kind":"code","text":"`playbackRate`"},{"kind":"text","text":" property of the player changes."}]},"parameters":[{"name":"newPlaybackRate","variant":"param","kind":32768,"type":{"type":"intrinsic","name":"number"}},{"name":"oldPlaybackRate","variant":"param","kind":32768,"type":{"type":"intrinsic","name":"number"}}],"type":{"type":"intrinsic","name":"void"}}]},{"name":"playingChange","variant":"declaration","kind":2048,"signatures":[{"name":"playingChange","variant":"signature","kind":4096,"comment":{"summary":[{"kind":"text","text":"Handler for an event emitted when the player starts or stops playback."}]},"parameters":[{"name":"newIsPlaying","variant":"param","kind":32768,"type":{"type":"intrinsic","name":"boolean"}},{"name":"oldIsPlaying","variant":"param","kind":32768,"type":{"type":"intrinsic","name":"boolean"}}],"type":{"type":"intrinsic","name":"void"}}]},{"name":"sourceChange","variant":"declaration","kind":2048,"signatures":[{"name":"sourceChange","variant":"signature","kind":4096,"comment":{"summary":[{"kind":"text","text":"Handler for an event emitted when the current media source of the player changes."}]},"parameters":[{"name":"newSource","variant":"param","kind":32768,"type":{"type":"reference","name":"VideoSource","package":"expo-video"}},{"name":"previousSource","variant":"param","kind":32768,"type":{"type":"reference","name":"VideoSource","package":"expo-video"}}],"type":{"type":"intrinsic","name":"void"}}]},{"name":"statusChange","variant":"declaration","kind":2048,"signatures":[{"name":"statusChange","variant":"signature","kind":4096,"comment":{"summary":[{"kind":"text","text":"Handler for an event emitted when the status of the player changes."}]},"parameters":[{"name":"newStatus","variant":"param","kind":32768,"type":{"type":"reference","name":"VideoPlayerStatus","package":"expo-video"}},{"name":"oldStatus","variant":"param","kind":32768,"type":{"type":"reference","name":"VideoPlayerStatus","package":"expo-video"}},{"name":"error","variant":"param","kind":32768,"flags":{"isOptional":true},"type":{"type":"reference","name":"PlayerError","package":"expo-video"}}],"type":{"type":"intrinsic","name":"void"}}]},{"name":"volumeChange","variant":"declaration","kind":2048,"signatures":[{"name":"volumeChange","variant":"signature","kind":4096,"comment":{"summary":[{"kind":"text","text":"Handler for an event emitted when the "},{"kind":"code","text":"`volume`"},{"kind":"text","text":" property of the player changes."}]},"parameters":[{"name":"newVolume","variant":"param","kind":32768,"type":{"type":"reference","name":"VolumeEvent","package":"expo-video"}},{"name":"oldVolume","variant":"param","kind":32768,"type":{"type":"reference","name":"VolumeEvent","package":"expo-video"}}],"type":{"type":"intrinsic","name":"void"}}]}]}}},{"name":"VideoPlayerStatus","variant":"declaration","kind":2097152,"comment":{"summary":[{"kind":"text","text":"Describes the current status of the player.\n- "},{"kind":"code","text":"`idle`"},{"kind":"text","text":": The player is not playing or loading any videos.\n- "},{"kind":"code","text":"`loading`"},{"kind":"text","text":": The player is loading video data from the provided source\n- "},{"kind":"code","text":"`readyToPlay`"},{"kind":"text","text":": The player has loaded enough data to start playing or to continue playback.\n- "},{"kind":"code","text":"`error`"},{"kind":"text","text":": The player has encountered an error while loading or playing the video."}]},"type":{"type":"union","types":[{"type":"literal","value":"idle"},{"type":"literal","value":"loading"},{"type":"literal","value":"readyToPlay"},{"type":"literal","value":"error"}]}},{"name":"VideoSource","variant":"declaration","kind":2097152,"type":{"type":"union","types":[{"type":"intrinsic","name":"string"},{"type":"reflection","declaration":{"name":"__type","variant":"declaration","kind":65536,"children":[{"name":"drm","variant":"declaration","kind":1024,"flags":{"isOptional":true},"comment":{"summary":[{"kind":"text","text":"Specifies the DRM options which will be used by the player while loading the video."}]},"type":{"type":"reference","name":"DRMOptions","package":"expo-video"}},{"name":"headers","variant":"declaration","kind":1024,"flags":{"isOptional":true},"comment":{"summary":[{"kind":"text","text":"Specifies headers sent with the video request.\n> For DRM license headers use the "},{"kind":"code","text":"`headers`"},{"kind":"text","text":" field of ["},{"kind":"code","text":"`DRMOptions`"},{"kind":"text","text":"](#drmoptions)."}],"blockTags":[{"tag":"@platform","content":[{"kind":"text","text":"android"}]},{"tag":"@platform","content":[{"kind":"text","text":"ios"}]}]},"type":{"type":"reference","typeArguments":[{"type":"intrinsic","name":"string"},{"type":"intrinsic","name":"string"}],"name":"Record","package":"typescript"}},{"name":"metadata","variant":"declaration","kind":1024,"flags":{"isOptional":true},"comment":{"summary":[{"kind":"text","text":"Specifies information which will be displayed in the now playing notification.\nWhen undefined the player will display information contained in the video metadata."}]},"type":{"type":"reference","name":"VideoMetadata","package":"expo-video"}},{"name":"uri","variant":"declaration","kind":1024,"comment":{"summary":[{"kind":"text","text":"The URI of the video."}]},"type":{"type":"intrinsic","name":"string"}}]}},{"type":"literal","value":null}]}},{"name":"VolumeEvent","variant":"declaration","kind":2097152,"comment":{"summary":[{"kind":"text","text":"Contains information about the current volume and whether the player is muted."}]},"type":{"type":"reflection","declaration":{"name":"__type","variant":"declaration","kind":65536,"children":[{"name":"isMuted","variant":"declaration","kind":1024,"type":{"type":"intrinsic","name":"boolean"}},{"name":"volume","variant":"declaration","kind":1024,"type":{"type":"intrinsic","name":"number"}}]}}},{"name":"isPictureInPictureSupported","variant":"declaration","kind":64,"signatures":[{"name":"isPictureInPictureSupported","variant":"signature","kind":4096,"comment":{"summary":[{"kind":"text","text":"Returns whether the current device supports Picture in Picture (PiP) mode."}],"blockTags":[{"tag":"@returns","content":[{"kind":"text","text":"A "},{"kind":"code","text":"`boolean`"},{"kind":"text","text":" which is "},{"kind":"code","text":"`true`"},{"kind":"text","text":" if the device supports PiP mode, and "},{"kind":"code","text":"`false`"},{"kind":"text","text":" otherwise."}]},{"tag":"@platform","content":[{"kind":"text","text":"android"}]},{"tag":"@platform","content":[{"kind":"text","text":"ios"}]}]},"type":{"type":"intrinsic","name":"boolean"}}]},{"name":"useVideoPlayer","variant":"declaration","kind":64,"signatures":[{"name":"useVideoPlayer","variant":"signature","kind":4096,"comment":{"summary":[{"kind":"text","text":"Creates a "},{"kind":"code","text":"`VideoPlayer`"},{"kind":"text","text":", which will be automatically cleaned up when the component is unmounted."}]},"parameters":[{"name":"source","variant":"param","kind":32768,"comment":{"summary":[{"kind":"text","text":"A video source that is used to initialize the player."}]},"type":{"type":"reference","name":"VideoSource","package":"expo-video"}},{"name":"setup","variant":"param","kind":32768,"flags":{"isOptional":true},"comment":{"summary":[{"kind":"text","text":"A function that allows setting up the player. It will run after the player is created."}]},"type":{"type":"reflection","declaration":{"name":"__type","variant":"declaration","kind":65536,"signatures":[{"name":"__type","variant":"signature","kind":4096,"parameters":[{"name":"player","variant":"param","kind":32768,"type":{"type":"reference","name":"VideoPlayer","package":"expo-video"}}],"type":{"type":"intrinsic","name":"void"}}]}}}],"type":{"type":"reference","name":"VideoPlayer","package":"expo-video"}}]}],"packageName":"expo-video"}
-=======
-{"name":"expo-video","variant":"project","kind":1,"children":[{"name":"VideoPlayer","variant":"declaration","kind":128,"comment":{"summary":[{"kind":"text","text":"A class that represents an instance of the video player."}]},"children":[{"name":"allowsExternalPlayback","variant":"declaration","kind":1024,"comment":{"summary":[{"kind":"text","text":"Determines whether the player should allow external playback."}],"blockTags":[{"tag":"@default","content":[{"kind":"text","text":"true"}]},{"tag":"@platform","content":[{"kind":"text","text":"ios"}]}]},"type":{"type":"intrinsic","name":"boolean"}},{"name":"currentTime","variant":"declaration","kind":1024,"comment":{"summary":[{"kind":"text","text":"Float value indicating the current playback time in seconds.\n\nIf the player is not yet playing, this value indicates the time position\nat which playback will begin once the "},{"kind":"code","text":"`play()`"},{"kind":"text","text":" method is called.\n\nSetting "},{"kind":"code","text":"`currentTime`"},{"kind":"text","text":" to a new value seeks the player to the given time."}]},"type":{"type":"intrinsic","name":"number"}},{"name":"duration","variant":"declaration","kind":1024,"comment":{"summary":[{"kind":"text","text":"Float value indicating the duration of the current video in seconds.\n> This property is get-only"}]},"type":{"type":"intrinsic","name":"number"}},{"name":"isLive","variant":"declaration","kind":1024,"comment":{"summary":[{"kind":"text","text":"Boolean value indicating whether the player is currently playing a live stream.\n> This property is get-only"}]},"type":{"type":"intrinsic","name":"boolean"}},{"name":"loop","variant":"declaration","kind":1024,"comment":{"summary":[{"kind":"text","text":"Determines whether the player should automatically replay after reaching the end of the video."}],"blockTags":[{"tag":"@default","content":[{"kind":"text","text":"false"}]}]},"type":{"type":"intrinsic","name":"boolean"}},{"name":"muted","variant":"declaration","kind":1024,"comment":{"summary":[{"kind":"text","text":"Boolean value whether the player is currently muted.\nSetting this property to "},{"kind":"code","text":"`true`"},{"kind":"text","text":"/"},{"kind":"code","text":"`false`"},{"kind":"text","text":" will mute/unmute the player."}],"blockTags":[{"tag":"@default","content":[{"kind":"text","text":"false"}]}]},"type":{"type":"intrinsic","name":"boolean"}},{"name":"playbackRate","variant":"declaration","kind":1024,"comment":{"summary":[{"kind":"text","text":"Float value between 0 and 16 indicating the current playback speed of the player."}],"blockTags":[{"tag":"@default","content":[{"kind":"text","text":"1.0"}]}]},"type":{"type":"intrinsic","name":"number"}},{"name":"playing","variant":"declaration","kind":1024,"comment":{"summary":[{"kind":"text","text":"Boolean value whether the player is currently playing.\n> This property is get-only, use "},{"kind":"code","text":"`play`"},{"kind":"text","text":" and "},{"kind":"code","text":"`pause`"},{"kind":"text","text":" methods to control the playback."}]},"type":{"type":"intrinsic","name":"boolean"}},{"name":"preservesPitch","variant":"declaration","kind":1024,"comment":{"summary":[{"kind":"text","text":"Boolean value indicating if the player should correct audio pitch when the playback speed changes.\n> On web, changing this property is not supported, the player will always correct the pitch."}],"blockTags":[{"tag":"@default","content":[{"kind":"text","text":"true"}]},{"tag":"@platform","content":[{"kind":"text","text":"android"}]},{"tag":"@platform","content":[{"kind":"text","text":"ios"}]}]},"type":{"type":"intrinsic","name":"boolean"}},{"name":"showNowPlayingNotification","variant":"declaration","kind":1024,"comment":{"summary":[{"kind":"text","text":"Boolean value determining whether the player should show the now playing notification."}]},"type":{"type":"intrinsic","name":"boolean"}},{"name":"status","variant":"declaration","kind":1024,"comment":{"summary":[{"kind":"text","text":"Indicates the current status of the player.\n> This property is get-only"}]},"type":{"type":"reference","target":2154,"name":"VideoPlayerStatus","package":"expo-video"}},{"name":"staysActiveInBackground","variant":"declaration","kind":1024,"comment":{"summary":[{"kind":"text","text":"Determines whether the player should continue playing after the app enters the background."}],"blockTags":[{"tag":"@default","content":[{"kind":"text","text":"false"}]},{"tag":"@platform","content":[{"kind":"text","text":"ios"}]},{"tag":"@platform","content":[{"kind":"text","text":"android"}]}]},"type":{"type":"intrinsic","name":"boolean"}},{"name":"volume","variant":"declaration","kind":1024,"comment":{"summary":[{"kind":"text","text":"Float value between 0 and 1 representing the current volume.\nMuting the player doesn't affect the volume. In other words, when the player is muted, the volume is the same as\nwhen unmuted. Similarly, setting the volume doesn't unmute the player."}],"blockTags":[{"tag":"@default","content":[{"kind":"text","text":"1.0"}]}]},"type":{"type":"intrinsic","name":"number"}},{"name":"addListener","variant":"declaration","kind":2048,"signatures":[{"name":"addListener","variant":"signature","kind":4096,"comment":{"summary":[{"kind":"text","text":"Adds a listener for the given event name."}]},"typeParameter":[{"name":"EventName","variant":"typeParam","kind":131072,"type":{"type":"typeOperator","operator":"keyof","target":{"type":"reference","target":2129,"name":"VideoPlayerEvents","package":"expo-video"}}}],"parameters":[{"name":"eventName","variant":"param","kind":32768,"type":{"type":"reference","target":2101,"name":"EventName","package":"expo-modules-core","refersToTypeParameter":true}},{"name":"listener","variant":"param","kind":32768,"type":{"type":"indexedAccess","indexType":{"type":"reference","target":2101,"name":"EventName","package":"expo-modules-core","refersToTypeParameter":true},"objectType":{"type":"reference","target":2129,"name":"VideoPlayerEvents","package":"expo-video"}}}],"type":{"type":"reference","target":{"sourceFileName":"packages/expo-modules-core/src/ts-declarations/EventEmitter.ts","qualifiedName":"EventSubscription"},"name":"EventSubscription","package":"expo-modules-core"},"inheritedFrom":{"type":"reference","target":-1,"name":"SharedObject.addListener"}}],"inheritedFrom":{"type":"reference","target":-1,"name":"SharedObject.addListener"}},{"name":"emit","variant":"declaration","kind":2048,"signatures":[{"name":"emit","variant":"signature","kind":4096,"comment":{"summary":[{"kind":"text","text":"Synchronously calls all of the listeners attached to that specific event.\nThe event can include any number of arguments that will be passed to the listeners."}]},"typeParameter":[{"name":"EventName","variant":"typeParam","kind":131072,"type":{"type":"typeOperator","operator":"keyof","target":{"type":"reference","target":2129,"name":"VideoPlayerEvents","package":"expo-video"}}}],"parameters":[{"name":"eventName","variant":"param","kind":32768,"type":{"type":"reference","target":2114,"name":"EventName","package":"expo-modules-core","refersToTypeParameter":true}},{"name":"args","variant":"param","kind":32768,"flags":{"isRest":true},"type":{"type":"reference","target":{"sourceFileName":"tools/node_modules/typescript/lib/lib.es5.d.ts","qualifiedName":"Parameters"},"typeArguments":[{"type":"indexedAccess","indexType":{"type":"reference","target":2114,"name":"EventName","package":"expo-modules-core","refersToTypeParameter":true},"objectType":{"type":"reference","target":2129,"name":"VideoPlayerEvents","package":"expo-video"}}],"name":"Parameters","package":"typescript"}}],"type":{"type":"intrinsic","name":"void"},"inheritedFrom":{"type":"reference","target":-1,"name":"SharedObject.emit"}}],"inheritedFrom":{"type":"reference","target":-1,"name":"SharedObject.emit"}},{"name":"listenerCount","variant":"declaration","kind":2048,"signatures":[{"name":"listenerCount","variant":"signature","kind":4096,"comment":{"summary":[{"kind":"text","text":"Returns a number of listeners added to the given event."}]},"typeParameter":[{"name":"EventName","variant":"typeParam","kind":131072,"type":{"type":"typeOperator","operator":"keyof","target":{"type":"reference","target":2129,"name":"VideoPlayerEvents","package":"expo-video"}}}],"parameters":[{"name":"eventName","variant":"param","kind":32768,"type":{"type":"reference","target":2119,"name":"EventName","package":"expo-modules-core","refersToTypeParameter":true}}],"type":{"type":"intrinsic","name":"number"},"inheritedFrom":{"type":"reference","target":-1,"name":"SharedObject.listenerCount"}}],"inheritedFrom":{"type":"reference","target":-1,"name":"SharedObject.listenerCount"}},{"name":"pause","variant":"declaration","kind":2048,"signatures":[{"name":"pause","variant":"signature","kind":4096,"comment":{"summary":[{"kind":"text","text":"Pauses the player."}]},"type":{"type":"intrinsic","name":"void"}}]},{"name":"play","variant":"declaration","kind":2048,"signatures":[{"name":"play","variant":"signature","kind":4096,"comment":{"summary":[{"kind":"text","text":"Resumes the player."}]},"type":{"type":"intrinsic","name":"void"}}]},{"name":"release","variant":"declaration","kind":2048,"signatures":[{"name":"release","variant":"signature","kind":4096,"comment":{"summary":[{"kind":"text","text":"A function that detaches the JS and native objects to let the native object deallocate\nbefore the JS object gets deallocated by the JS garbage collector. Any subsequent calls to native\nfunctions of the object will throw an error as it is no longer associated with its native counterpart."}]},"type":{"type":"intrinsic","name":"void"},"inheritedFrom":{"type":"reference","target":-1,"name":"SharedObject.release"}}],"inheritedFrom":{"type":"reference","target":-1,"name":"SharedObject.release"}},{"name":"removeAllListeners","variant":"declaration","kind":2048,"signatures":[{"name":"removeAllListeners","variant":"signature","kind":4096,"comment":{"summary":[{"kind":"text","text":"Removes all listeners for the given event name."}]},"parameters":[{"name":"eventName","variant":"param","kind":32768,"type":{"type":"typeOperator","operator":"keyof","target":{"type":"reference","target":2129,"name":"VideoPlayerEvents","package":"expo-video"}}}],"type":{"type":"intrinsic","name":"void"},"inheritedFrom":{"type":"reference","target":-1,"name":"SharedObject.removeAllListeners"}}],"inheritedFrom":{"type":"reference","target":-1,"name":"SharedObject.removeAllListeners"}},{"name":"removeListener","variant":"declaration","kind":2048,"signatures":[{"name":"removeListener","variant":"signature","kind":4096,"comment":{"summary":[{"kind":"text","text":"Removes a listener for the given event name."}]},"typeParameter":[{"name":"EventName","variant":"typeParam","kind":131072,"type":{"type":"typeOperator","operator":"keyof","target":{"type":"reference","target":2129,"name":"VideoPlayerEvents","package":"expo-video"}}}],"parameters":[{"name":"eventName","variant":"param","kind":32768,"type":{"type":"reference","target":2106,"name":"EventName","package":"expo-modules-core","refersToTypeParameter":true}},{"name":"listener","variant":"param","kind":32768,"type":{"type":"indexedAccess","indexType":{"type":"reference","target":2106,"name":"EventName","package":"expo-modules-core","refersToTypeParameter":true},"objectType":{"type":"reference","target":2129,"name":"VideoPlayerEvents","package":"expo-video"}}}],"type":{"type":"intrinsic","name":"void"},"inheritedFrom":{"type":"reference","target":-1,"name":"SharedObject.removeListener"}}],"inheritedFrom":{"type":"reference","target":-1,"name":"SharedObject.removeListener"}},{"name":"replace","variant":"declaration","kind":2048,"signatures":[{"name":"replace","variant":"signature","kind":4096,"comment":{"summary":[{"kind":"text","text":"Replaces the current source with a new one."}]},"parameters":[{"name":"source","variant":"param","kind":32768,"type":{"type":"reference","target":2155,"name":"VideoSource","package":"expo-video"}}],"type":{"type":"intrinsic","name":"void"}}]},{"name":"replay","variant":"declaration","kind":2048,"signatures":[{"name":"replay","variant":"signature","kind":4096,"comment":{"summary":[{"kind":"text","text":"Seeks the playback to the beginning."}]},"type":{"type":"intrinsic","name":"void"}}]},{"name":"seekBy","variant":"declaration","kind":2048,"signatures":[{"name":"seekBy","variant":"signature","kind":4096,"comment":{"summary":[{"kind":"text","text":"Seeks the playback by the given number of seconds."}]},"parameters":[{"name":"seconds","variant":"param","kind":32768,"type":{"type":"intrinsic","name":"number"}}],"type":{"type":"intrinsic","name":"void"}}]},{"name":"startObserving","variant":"declaration","kind":2048,"flags":{"isOptional":true},"signatures":[{"name":"startObserving","variant":"signature","kind":4096,"comment":{"summary":[{"kind":"text","text":"Function that is automatically invoked when the first listener for an event with the given name is added.\nOverride it in a subclass to perform some additional setup once the event started being observed."}]},"typeParameter":[{"name":"EventName","variant":"typeParam","kind":131072,"type":{"type":"typeOperator","operator":"keyof","target":{"type":"reference","target":2129,"name":"VideoPlayerEvents","package":"expo-video"}}}],"parameters":[{"name":"eventName","variant":"param","kind":32768,"type":{"type":"reference","target":2123,"name":"EventName","package":"expo-modules-core","refersToTypeParameter":true}}],"type":{"type":"intrinsic","name":"void"},"inheritedFrom":{"type":"reference","target":-1,"name":"SharedObject.startObserving"}}],"inheritedFrom":{"type":"reference","target":-1,"name":"SharedObject.startObserving"}},{"name":"stopObserving","variant":"declaration","kind":2048,"flags":{"isOptional":true},"signatures":[{"name":"stopObserving","variant":"signature","kind":4096,"comment":{"summary":[{"kind":"text","text":"Function that is automatically invoked when the last listener for an event with the given name is removed.\nOverride it in a subclass to perform some additional cleanup once the event is no longer observed."}]},"typeParameter":[{"name":"EventName","variant":"typeParam","kind":131072,"type":{"type":"typeOperator","operator":"keyof","target":{"type":"reference","target":2129,"name":"VideoPlayerEvents","package":"expo-video"}}}],"parameters":[{"name":"eventName","variant":"param","kind":32768,"type":{"type":"reference","target":2127,"name":"EventName","package":"expo-modules-core","refersToTypeParameter":true}}],"type":{"type":"intrinsic","name":"void"},"inheritedFrom":{"type":"reference","target":-1,"name":"SharedObject.stopObserving"}}],"inheritedFrom":{"type":"reference","target":-1,"name":"SharedObject.stopObserving"}}],"extendedTypes":[{"type":"reference","target":{"sourceFileName":"packages/expo-modules-core/src/SharedObject.ts","qualifiedName":"SharedObject"},"typeArguments":[{"type":"reference","target":2129,"name":"VideoPlayerEvents","package":"expo-video"}],"name":"SharedObject","package":"expo-modules-core"}]},{"name":"VideoView","variant":"declaration","kind":128,"children":[{"name":"constructor","variant":"declaration","kind":512,"flags":{"isExternal":true},"signatures":[{"name":"new VideoView","variant":"signature","kind":16384,"flags":{"isExternal":true},"parameters":[{"name":"props","variant":"param","kind":32768,"flags":{"isExternal":true},"type":{"type":"reference","target":2047,"name":"VideoViewProps","package":"expo-video"}}],"type":{"type":"reference","target":2019,"name":"VideoView","package":"expo-video"},"inheritedFrom":{"type":"reference","target":-1,"name":"PureComponent<VideoViewProps>.constructor"}},{"name":"new VideoView","variant":"signature","kind":16384,"flags":{"isExternal":true},"comment":{"summary":[],"blockTags":[{"tag":"@deprecated","content":[]},{"tag":"@see","content":[{"kind":"inline-tag","tag":"@link","text":"React Docs","target":"https://legacy.reactjs.org/docs/legacy-context.html"}]}]},"parameters":[{"name":"props","variant":"param","kind":32768,"flags":{"isExternal":true},"type":{"type":"reference","target":2047,"name":"VideoViewProps","package":"expo-video"}},{"name":"context","variant":"param","kind":32768,"flags":{"isExternal":true},"type":{"type":"intrinsic","name":"any"}}],"type":{"type":"reference","target":2019,"name":"VideoView","package":"expo-video"},"inheritedFrom":{"type":"reference","target":-1,"name":"PureComponent<VideoViewProps>.constructor"}}],"inheritedFrom":{"type":"reference","target":-1,"name":"PureComponent<VideoViewProps>.constructor"}},{"name":"nativeRef","variant":"declaration","kind":1024,"type":{"type":"reference","target":{"sourceFileName":"node_modules/@types/react/index.d.ts","qualifiedName":"React.RefObject"},"typeArguments":[{"type":"intrinsic","name":"any"}],"name":"RefObject","package":"@types/react","qualifiedName":"React.RefObject"},"defaultValue":"..."},{"name":"enterFullscreen","variant":"declaration","kind":2048,"signatures":[{"name":"enterFullscreen","variant":"signature","kind":4096,"comment":{"summary":[{"kind":"text","text":"Enters fullscreen mode."}]},"type":{"type":"intrinsic","name":"void"}}]},{"name":"exitFullscreen","variant":"declaration","kind":2048,"signatures":[{"name":"exitFullscreen","variant":"signature","kind":4096,"comment":{"summary":[{"kind":"text","text":"Exits fullscreen mode."}]},"type":{"type":"intrinsic","name":"void"}}]},{"name":"render","variant":"declaration","kind":2048,"signatures":[{"name":"render","variant":"signature","kind":4096,"type":{"type":"reference","target":{"sourceFileName":"node_modules/@types/react/index.d.ts","qualifiedName":"React.ReactNode"},"name":"ReactNode","package":"@types/react","qualifiedName":"React.ReactNode"},"overwrites":{"type":"reference","target":-1,"name":"PureComponent.render"}}],"overwrites":{"type":"reference","target":-1,"name":"PureComponent.render"}},{"name":"startPictureInPicture","variant":"declaration","kind":2048,"signatures":[{"name":"startPictureInPicture","variant":"signature","kind":4096,"comment":{"summary":[{"kind":"text","text":"Enters Picture in Picture (PiP) mode. Throws an exception if the device does not support PiP.\n> **Note:** Only one player can be in Picture in Picture (PiP) mode at a time.\n\n> **Note:** The "},{"kind":"code","text":"`supportsPictureInPicture`"},{"kind":"text","text":" property of the [config plugin](#configuration-in-appjsonappconfigjs)\n> has to be configured for the PiP to work."}],"blockTags":[{"tag":"@platform","content":[{"kind":"text","text":"android"}]},{"tag":"@platform","content":[{"kind":"text","text":"ios"}]}]},"type":{"type":"intrinsic","name":"void"}}]},{"name":"stopPictureInPicture","variant":"declaration","kind":2048,"signatures":[{"name":"stopPictureInPicture","variant":"signature","kind":4096,"comment":{"summary":[{"kind":"text","text":"Exits Picture in Picture (PiP) mode."}],"blockTags":[{"tag":"@platform","content":[{"kind":"text","text":"android"}]},{"tag":"@platform","content":[{"kind":"text","text":"ios"}]}]},"type":{"type":"intrinsic","name":"void"}}]}],"extendedTypes":[{"type":"reference","target":{"sourceFileName":"node_modules/@types/react/index.d.ts","qualifiedName":"React.PureComponent"},"typeArguments":[{"type":"reference","target":2047,"name":"VideoViewProps","package":"expo-video"}],"name":"PureComponent","package":"@types/react","qualifiedName":"React.PureComponent"}]},{"name":"VideoViewProps","variant":"declaration","kind":256,"children":[{"name":"allowsFullscreen","variant":"declaration","kind":1024,"flags":{"isOptional":true},"comment":{"summary":[{"kind":"text","text":"Determines whether fullscreen mode is allowed or not."}],"blockTags":[{"tag":"@default","content":[{"kind":"text","text":"true"}]}]},"type":{"type":"intrinsic","name":"boolean"}},{"name":"allowsPictureInPicture","variant":"declaration","kind":1024,"flags":{"isOptional":true},"comment":{"summary":[{"kind":"text","text":"Determines whether the player allows Picture in Picture (PiP) mode.\n> **Note:** The "},{"kind":"code","text":"`supportsPictureInPicture`"},{"kind":"text","text":" property of the [config plugin](#configuration-in-appjsonappconfigjs)\n> has to be configured for the PiP to work."}],"blockTags":[{"tag":"@default","content":[{"kind":"text","text":"false"}]},{"tag":"@platform","content":[{"kind":"text","text":"ios"}]}]},"type":{"type":"intrinsic","name":"boolean"}},{"name":"allowsVideoFrameAnalysis","variant":"declaration","kind":1024,"flags":{"isOptional":true},"comment":{"summary":[{"kind":"text","text":"Specifies whether to perform video frame analysis (Live Text in videos). Check official [Apple documentation](https://developer.apple.com/documentation/avkit/avplayerviewcontroller/allowsvideoframeanalysis) for more details."}],"blockTags":[{"tag":"@default","content":[{"kind":"text","text":"true"}]},{"tag":"@platform","content":[{"kind":"text","text":"ios 16.0+"}]}]},"type":{"type":"intrinsic","name":"boolean"}},{"name":"contentFit","variant":"declaration","kind":1024,"flags":{"isOptional":true},"comment":{"summary":[{"kind":"text","text":"Describes how the video should be scaled to fit in the container.\nOptions are 'contain', 'cover', and 'fill'."}],"blockTags":[{"tag":"@default","content":[{"kind":"text","text":"'contain'"}]}]},"type":{"type":"reference","target":2046,"name":"VideoContentFit","package":"expo-video"}},{"name":"contentPosition","variant":"declaration","kind":1024,"flags":{"isOptional":true},"comment":{"summary":[{"kind":"text","text":"Determines the position offset of the video inside the container."}],"blockTags":[{"tag":"@default","content":[]},{"tag":"@platform","content":[{"kind":"text","text":"ios"}]}]},"type":{"type":"reflection","declaration":{"name":"__type","variant":"declaration","kind":65536,"children":[{"name":"dx","variant":"declaration","kind":1024,"flags":{"isOptional":true},"type":{"type":"intrinsic","name":"number"}},{"name":"dy","variant":"declaration","kind":1024,"flags":{"isOptional":true},"type":{"type":"intrinsic","name":"number"}}]}}},{"name":"nativeControls","variant":"declaration","kind":1024,"flags":{"isOptional":true},"comment":{"summary":[{"kind":"text","text":"Determines whether native controls should be displayed or not."}],"blockTags":[{"tag":"@default","content":[{"kind":"text","text":"true"}]}]},"type":{"type":"intrinsic","name":"boolean"}},{"name":"onPictureInPictureStart","variant":"declaration","kind":1024,"flags":{"isOptional":true},"comment":{"summary":[{"kind":"text","text":"A callback to call after the video player enters Picture in Picture (PiP) mode."}],"blockTags":[{"tag":"@platform","content":[{"kind":"text","text":"android"}]},{"tag":"@platform","content":[{"kind":"text","text":"ios"}]}]},"type":{"type":"reflection","declaration":{"name":"__type","variant":"declaration","kind":65536,"signatures":[{"name":"__type","variant":"signature","kind":4096,"type":{"type":"intrinsic","name":"void"}}]}}},{"name":"onPictureInPictureStop","variant":"declaration","kind":1024,"flags":{"isOptional":true},"comment":{"summary":[{"kind":"text","text":"A callback to call after the video player exits Picture in Picture (PiP) mode."}],"blockTags":[{"tag":"@platform","content":[{"kind":"text","text":"android"}]},{"tag":"@platform","content":[{"kind":"text","text":"ios"}]}]},"type":{"type":"reflection","declaration":{"name":"__type","variant":"declaration","kind":65536,"signatures":[{"name":"__type","variant":"signature","kind":4096,"type":{"type":"intrinsic","name":"void"}}]}}},{"name":"player","variant":"declaration","kind":1024,"comment":{"summary":[{"kind":"text","text":"A player instance – use "},{"kind":"code","text":"`useVideoPlayer()`"},{"kind":"text","text":" to create one."}]},"type":{"type":"reference","target":2067,"name":"VideoPlayer","package":"expo-video"}},{"name":"requiresLinearPlayback","variant":"declaration","kind":1024,"flags":{"isOptional":true},"comment":{"summary":[{"kind":"text","text":"Determines whether the player allows the user to skip media content."}],"blockTags":[{"tag":"@default","content":[{"kind":"text","text":"false"}]},{"tag":"@platform","content":[{"kind":"text","text":"android"}]},{"tag":"@platform","content":[{"kind":"text","text":"ios"}]}]},"type":{"type":"intrinsic","name":"boolean"}},{"name":"showsTimecodes","variant":"declaration","kind":1024,"flags":{"isOptional":true},"comment":{"summary":[{"kind":"text","text":"Determines whether the timecodes should be displayed or not."}],"blockTags":[{"tag":"@default","content":[{"kind":"text","text":"true"}]},{"tag":"@platform","content":[{"kind":"text","text":"ios"}]}]},"type":{"type":"intrinsic","name":"boolean"}},{"name":"startsPictureInPictureAutomatically","variant":"declaration","kind":1024,"flags":{"isOptional":true},"comment":{"summary":[{"kind":"text","text":"Determines whether the player should start Picture in Picture (PiP) automatically when the app is in the background.\n> **Note:** Only one player can be in Picture in Picture (PiP) mode at a time.\n\n> **Note:** The "},{"kind":"code","text":"`supportsPictureInPicture`"},{"kind":"text","text":" property of the [config plugin](#configuration-in-appjsonappconfigjs)\n> has to be configured for the PiP to work."}],"blockTags":[{"tag":"@default","content":[{"kind":"text","text":"false"}]},{"tag":"@platform","content":[{"kind":"text","text":"android 12+"}]},{"tag":"@platform","content":[{"kind":"text","text":"ios"}]}]},"type":{"type":"intrinsic","name":"boolean"}}],"extendedTypes":[{"type":"reference","target":{"sourceFileName":"node_modules/react-native/Libraries/Components/View/ViewPropTypes.d.ts","qualifiedName":"ViewProps"},"name":"ViewProps","package":"react-native"}]},{"name":"DRMOptions","variant":"declaration","kind":2097152,"comment":{"summary":[{"kind":"text","text":"Specifies DRM options which will be used by the player while loading the video."}]},"type":{"type":"reflection","declaration":{"name":"__type","variant":"declaration","kind":65536,"children":[{"name":"base64CertificateData","variant":"declaration","kind":1024,"flags":{"isOptional":true},"comment":{"summary":[{"kind":"text","text":"Specifies the base64 encoded certificate data for the FairPlay DRM.\nWhen this property is set, the "},{"kind":"code","text":"`certificateUrl`"},{"kind":"text","text":" property is ignored."}],"blockTags":[{"tag":"@platform","content":[{"kind":"text","text":"ios"}]}]},"type":{"type":"intrinsic","name":"string"}},{"name":"certificateUrl","variant":"declaration","kind":1024,"flags":{"isOptional":true},"comment":{"summary":[{"kind":"text","text":"Specifies the certificate URL for the FairPlay DRM."}],"blockTags":[{"tag":"@platform","content":[{"kind":"text","text":"ios"}]}]},"type":{"type":"intrinsic","name":"string"}},{"name":"contentId","variant":"declaration","kind":1024,"flags":{"isOptional":true},"comment":{"summary":[{"kind":"text","text":"Specifies the content ID of the stream."}],"blockTags":[{"tag":"@platform","content":[{"kind":"text","text":"ios"}]}]},"type":{"type":"intrinsic","name":"string"}},{"name":"headers","variant":"declaration","kind":1024,"flags":{"isOptional":true},"comment":{"summary":[{"kind":"text","text":"Determines headers sent to the license server on license requests."}]},"type":{"type":"reference","target":{"sourceFileName":"tools/node_modules/typescript/lib/lib.es5.d.ts","qualifiedName":"Record"},"typeArguments":[{"type":"intrinsic","name":"string"},{"type":"intrinsic","name":"string"}],"name":"Record","package":"typescript"}},{"name":"licenseServer","variant":"declaration","kind":1024,"comment":{"summary":[{"kind":"text","text":"Determines the license server URL."}]},"type":{"type":"intrinsic","name":"string"}},{"name":"multiKey","variant":"declaration","kind":1024,"flags":{"isOptional":true},"comment":{"summary":[{"kind":"text","text":"Specifies whether the DRM is a multi-key DRM."}],"blockTags":[{"tag":"@platform","content":[{"kind":"text","text":"android"}]}]},"type":{"type":"intrinsic","name":"boolean"}},{"name":"type","variant":"declaration","kind":1024,"comment":{"summary":[{"kind":"text","text":"Determines which type of DRM to use."}]},"type":{"type":"reference","target":2172,"name":"DRMType","package":"expo-video"}}]}}},{"name":"DRMType","variant":"declaration","kind":2097152,"comment":{"summary":[{"kind":"text","text":"Specifies which type of DRM to use. Android supports Widevine, PlayReady and ClearKey, iOS supports FairPlay."}]},"type":{"type":"union","types":[{"type":"literal","value":"clearkey"},{"type":"literal","value":"fairplay"},{"type":"literal","value":"playready"},{"type":"literal","value":"widevine"}]}},{"name":"PlayerError","variant":"declaration","kind":2097152,"comment":{"summary":[{"kind":"text","text":"Contains information about any errors that the player encountered during the playback"}]},"type":{"type":"reflection","declaration":{"name":"__type","variant":"declaration","kind":65536,"children":[{"name":"message","variant":"declaration","kind":1024,"type":{"type":"intrinsic","name":"string"}}]}}},{"name":"VideoContentFit","variant":"declaration","kind":2097152,"comment":{"summary":[{"kind":"text","text":"Describes how a video should be scaled to fit in a container.\n- "},{"kind":"code","text":"`contain`"},{"kind":"text","text":": The video maintains its aspect ratio and fits inside the container, with possible letterboxing/pillarboxing.\n- "},{"kind":"code","text":"`cover`"},{"kind":"text","text":": The video maintains its aspect ratio and covers the entire container, potentially cropping some portions.\n- "},{"kind":"code","text":"`fill`"},{"kind":"text","text":": The video stretches/squeezes to completely fill the container, potentially causing distortion."}]},"type":{"type":"union","types":[{"type":"literal","value":"contain"},{"type":"literal","value":"cover"},{"type":"literal","value":"fill"}]}},{"name":"VideoMetadata","variant":"declaration","kind":2097152,"comment":{"summary":[{"kind":"text","text":"Contains information that will be displayed in the now playing notification when the video is playing."}]},"type":{"type":"reflection","declaration":{"name":"__type","variant":"declaration","kind":65536,"children":[{"name":"artist","variant":"declaration","kind":1024,"flags":{"isOptional":true},"comment":{"summary":[{"kind":"text","text":"Secondary text that will be displayed under the title."}]},"type":{"type":"intrinsic","name":"string"}},{"name":"title","variant":"declaration","kind":1024,"flags":{"isOptional":true},"comment":{"summary":[{"kind":"text","text":"The title of the video."}]},"type":{"type":"intrinsic","name":"string"}}]}}},{"name":"VideoPlayerEvents","variant":"declaration","kind":2097152,"comment":{"summary":[{"kind":"text","text":"Handlers for events which can be emitted by the player."}]},"type":{"type":"reflection","declaration":{"name":"__type","variant":"declaration","kind":65536,"children":[{"name":"playToEnd","variant":"declaration","kind":2048,"signatures":[{"name":"playToEnd","variant":"signature","kind":4096,"comment":{"summary":[{"kind":"text","text":"Handler for an event emitted when the player plays to the end of the current source."}]},"type":{"type":"intrinsic","name":"void"}}]},{"name":"playbackRateChange","variant":"declaration","kind":2048,"signatures":[{"name":"playbackRateChange","variant":"signature","kind":4096,"comment":{"summary":[{"kind":"text","text":"Handler for an event emitted when the "},{"kind":"code","text":"`playbackRate`"},{"kind":"text","text":" property of the player changes."}]},"parameters":[{"name":"newPlaybackRate","variant":"param","kind":32768,"type":{"type":"intrinsic","name":"number"}},{"name":"oldPlaybackRate","variant":"param","kind":32768,"type":{"type":"intrinsic","name":"number"}}],"type":{"type":"intrinsic","name":"void"}}]},{"name":"playingChange","variant":"declaration","kind":2048,"signatures":[{"name":"playingChange","variant":"signature","kind":4096,"comment":{"summary":[{"kind":"text","text":"Handler for an event emitted when the player starts or stops playback."}]},"parameters":[{"name":"newIsPlaying","variant":"param","kind":32768,"type":{"type":"intrinsic","name":"boolean"}},{"name":"oldIsPlaying","variant":"param","kind":32768,"type":{"type":"intrinsic","name":"boolean"}}],"type":{"type":"intrinsic","name":"void"}}]},{"name":"sourceChange","variant":"declaration","kind":2048,"signatures":[{"name":"sourceChange","variant":"signature","kind":4096,"comment":{"summary":[{"kind":"text","text":"Handler for an event emitted when the current media source of the player changes."}]},"parameters":[{"name":"newSource","variant":"param","kind":32768,"type":{"type":"reference","target":2155,"name":"VideoSource","package":"expo-video"}},{"name":"previousSource","variant":"param","kind":32768,"type":{"type":"reference","target":2155,"name":"VideoSource","package":"expo-video"}}],"type":{"type":"intrinsic","name":"void"}}]},{"name":"statusChange","variant":"declaration","kind":2048,"signatures":[{"name":"statusChange","variant":"signature","kind":4096,"comment":{"summary":[{"kind":"text","text":"Handler for an event emitted when the status of the player changes."}]},"parameters":[{"name":"newStatus","variant":"param","kind":32768,"type":{"type":"reference","target":2154,"name":"VideoPlayerStatus","package":"expo-video"}},{"name":"oldStatus","variant":"param","kind":32768,"type":{"type":"reference","target":2154,"name":"VideoPlayerStatus","package":"expo-video"}},{"name":"error","variant":"param","kind":32768,"flags":{"isOptional":true},"type":{"type":"reference","target":2161,"name":"PlayerError","package":"expo-video"}}],"type":{"type":"intrinsic","name":"void"}}]},{"name":"volumeChange","variant":"declaration","kind":2048,"signatures":[{"name":"volumeChange","variant":"signature","kind":4096,"comment":{"summary":[{"kind":"text","text":"Handler for an event emitted when the "},{"kind":"code","text":"`volume`"},{"kind":"text","text":" property of the player changes."}]},"parameters":[{"name":"newVolume","variant":"param","kind":32768,"type":{"type":"reference","target":2164,"name":"VolumeEvent","package":"expo-video"}},{"name":"oldVolume","variant":"param","kind":32768,"type":{"type":"reference","target":2164,"name":"VolumeEvent","package":"expo-video"}}],"type":{"type":"intrinsic","name":"void"}}]}]}}},{"name":"VideoPlayerStatus","variant":"declaration","kind":2097152,"comment":{"summary":[{"kind":"text","text":"Describes the current status of the player.\n- "},{"kind":"code","text":"`idle`"},{"kind":"text","text":": The player is not playing or loading any videos.\n- "},{"kind":"code","text":"`loading`"},{"kind":"text","text":": The player is loading video data from the provided source\n- "},{"kind":"code","text":"`readyToPlay`"},{"kind":"text","text":": The player has loaded enough data to start playing or to continue playback.\n- "},{"kind":"code","text":"`error`"},{"kind":"text","text":": The player has encountered an error while loading or playing the video."}]},"type":{"type":"union","types":[{"type":"literal","value":"idle"},{"type":"literal","value":"loading"},{"type":"literal","value":"readyToPlay"},{"type":"literal","value":"error"}]}},{"name":"VideoSource","variant":"declaration","kind":2097152,"type":{"type":"union","types":[{"type":"intrinsic","name":"string"},{"type":"reflection","declaration":{"name":"__type","variant":"declaration","kind":65536,"children":[{"name":"drm","variant":"declaration","kind":1024,"flags":{"isOptional":true},"comment":{"summary":[{"kind":"text","text":"Specifies the DRM options which will be used by the player while loading the video."}]},"type":{"type":"reference","target":2173,"name":"DRMOptions","package":"expo-video"}},{"name":"headers","variant":"declaration","kind":1024,"flags":{"isOptional":true},"comment":{"summary":[{"kind":"text","text":"Specifies headers sent with the video request.\n> For DRM license headers use the "},{"kind":"code","text":"`headers`"},{"kind":"text","text":" field of ["},{"kind":"code","text":"`DRMOptions`"},{"kind":"text","text":"](#drmoptions)."}],"blockTags":[{"tag":"@platform","content":[{"kind":"text","text":"android"}]},{"tag":"@platform","content":[{"kind":"text","text":"ios"}]}]},"type":{"type":"reference","target":{"sourceFileName":"tools/node_modules/typescript/lib/lib.es5.d.ts","qualifiedName":"Record"},"typeArguments":[{"type":"intrinsic","name":"string"},{"type":"intrinsic","name":"string"}],"name":"Record","package":"typescript"}},{"name":"metadata","variant":"declaration","kind":1024,"flags":{"isOptional":true},"comment":{"summary":[{"kind":"text","text":"Specifies information which will be displayed in the now playing notification.\nWhen undefined the player will display information contained in the video metadata."}]},"type":{"type":"reference","target":2168,"name":"VideoMetadata","package":"expo-video"}},{"name":"uri","variant":"declaration","kind":1024,"comment":{"summary":[{"kind":"text","text":"The URI of the video."}]},"type":{"type":"intrinsic","name":"string"}}]}},{"type":"literal","value":null}]}},{"name":"VolumeEvent","variant":"declaration","kind":2097152,"comment":{"summary":[{"kind":"text","text":"Contains information about the current volume and whether the player is muted."}]},"type":{"type":"reflection","declaration":{"name":"__type","variant":"declaration","kind":65536,"children":[{"name":"isMuted","variant":"declaration","kind":1024,"type":{"type":"intrinsic","name":"boolean"}},{"name":"volume","variant":"declaration","kind":1024,"type":{"type":"intrinsic","name":"number"}}]}}},{"name":"isPictureInPictureSupported","variant":"declaration","kind":64,"signatures":[{"name":"isPictureInPictureSupported","variant":"signature","kind":4096,"comment":{"summary":[{"kind":"text","text":"Returns whether the current device supports Picture in Picture (PiP) mode."}],"blockTags":[{"tag":"@returns","content":[{"kind":"text","text":"A "},{"kind":"code","text":"`boolean`"},{"kind":"text","text":" which is "},{"kind":"code","text":"`true`"},{"kind":"text","text":" if the device supports PiP mode, and "},{"kind":"code","text":"`false`"},{"kind":"text","text":" otherwise."}]},{"tag":"@platform","content":[{"kind":"text","text":"android"}]},{"tag":"@platform","content":[{"kind":"text","text":"ios"}]}]},"type":{"type":"intrinsic","name":"boolean"}}]},{"name":"useVideoPlayer","variant":"declaration","kind":64,"signatures":[{"name":"useVideoPlayer","variant":"signature","kind":4096,"comment":{"summary":[{"kind":"text","text":"Creates a "},{"kind":"code","text":"`VideoPlayer`"},{"kind":"text","text":", which will be automatically cleaned up when the component is unmounted."}]},"parameters":[{"name":"source","variant":"param","kind":32768,"comment":{"summary":[{"kind":"text","text":"A video source that is used to initialize the player."}]},"type":{"type":"reference","target":2155,"name":"VideoSource","package":"expo-video"}},{"name":"setup","variant":"param","kind":32768,"flags":{"isOptional":true},"comment":{"summary":[{"kind":"text","text":"A function that allows setting up the player. It will run after the player is created."}]},"type":{"type":"reflection","declaration":{"name":"__type","variant":"declaration","kind":65536,"signatures":[{"name":"__type","variant":"signature","kind":4096,"parameters":[{"name":"player","variant":"param","kind":32768,"type":{"type":"reference","target":2067,"name":"VideoPlayer","package":"expo-video"}}],"type":{"type":"intrinsic","name":"void"}}]}}}],"type":{"type":"reference","target":2067,"name":"VideoPlayer","package":"expo-video"}}]}],"packageName":"expo-video"}
->>>>>>> 8f80284a
+{
+  "name": "expo-video",
+  "variant": "project",
+  "kind": 1,
+  "children": [
+    {
+      "name": "VideoPlayer",
+      "variant": "declaration",
+      "kind": 128,
+      "comment": {
+        "summary": [
+          {
+            "kind": "text",
+            "text": "A class that represents an instance of the video player."
+          }
+        ]
+      },
+      "children": [
+        {
+          "name": "allowsExternalPlayback",
+          "variant": "declaration",
+          "kind": 1024,
+          "comment": {
+            "summary": [
+              {
+                "kind": "text",
+                "text": "Determines whether the player should allow external playback."
+              }
+            ],
+            "blockTags": [
+              {
+                "tag": "@default",
+                "content": [
+                  {
+                    "kind": "text",
+                    "text": "true"
+                  }
+                ]
+              },
+              {
+                "tag": "@platform",
+                "content": [
+                  {
+                    "kind": "text",
+                    "text": "ios"
+                  }
+                ]
+              }
+            ]
+          },
+          "type": {
+            "type": "intrinsic",
+            "name": "boolean"
+          }
+        },
+        {
+          "name": "currentTime",
+          "variant": "declaration",
+          "kind": 1024,
+          "comment": {
+            "summary": [
+              {
+                "kind": "text",
+                "text": "Float value indicating the current playback time in seconds.\n\nIf the player is not yet playing, this value indicates the time position\nat which playback will begin once the "
+              },
+              {
+                "kind": "code",
+                "text": "`play()`"
+              },
+              {
+                "kind": "text",
+                "text": " method is called.\n\nSetting "
+              },
+              {
+                "kind": "code",
+                "text": "`currentTime`"
+              },
+              {
+                "kind": "text",
+                "text": " to a new value seeks the player to the given time."
+              }
+            ]
+          },
+          "type": {
+            "type": "intrinsic",
+            "name": "number"
+          }
+        },
+        {
+          "name": "duration",
+          "variant": "declaration",
+          "kind": 1024,
+          "comment": {
+            "summary": [
+              {
+                "kind": "text",
+                "text": "Float value indicating the duration of the current video in seconds.\n> This property is get-only"
+              }
+            ]
+          },
+          "type": {
+            "type": "intrinsic",
+            "name": "number"
+          }
+        },
+        {
+          "name": "isLive",
+          "variant": "declaration",
+          "kind": 1024,
+          "comment": {
+            "summary": [
+              {
+                "kind": "text",
+                "text": "Boolean value indicating whether the player is currently playing a live stream.\n> This property is get-only"
+              }
+            ]
+          },
+          "type": {
+            "type": "intrinsic",
+            "name": "boolean"
+          }
+        },
+        {
+          "name": "loop",
+          "variant": "declaration",
+          "kind": 1024,
+          "comment": {
+            "summary": [
+              {
+                "kind": "text",
+                "text": "Determines whether the player should automatically replay after reaching the end of the video."
+              }
+            ],
+            "blockTags": [
+              {
+                "tag": "@default",
+                "content": [
+                  {
+                    "kind": "text",
+                    "text": "false"
+                  }
+                ]
+              }
+            ]
+          },
+          "type": {
+            "type": "intrinsic",
+            "name": "boolean"
+          }
+        },
+        {
+          "name": "muted",
+          "variant": "declaration",
+          "kind": 1024,
+          "comment": {
+            "summary": [
+              {
+                "kind": "text",
+                "text": "Boolean value whether the player is currently muted.\nSetting this property to "
+              },
+              {
+                "kind": "code",
+                "text": "`true`"
+              },
+              {
+                "kind": "text",
+                "text": "/"
+              },
+              {
+                "kind": "code",
+                "text": "`false`"
+              },
+              {
+                "kind": "text",
+                "text": " will mute/unmute the player."
+              }
+            ],
+            "blockTags": [
+              {
+                "tag": "@default",
+                "content": [
+                  {
+                    "kind": "text",
+                    "text": "false"
+                  }
+                ]
+              }
+            ]
+          },
+          "type": {
+            "type": "intrinsic",
+            "name": "boolean"
+          }
+        },
+        {
+          "name": "playbackRate",
+          "variant": "declaration",
+          "kind": 1024,
+          "comment": {
+            "summary": [
+              {
+                "kind": "text",
+                "text": "Float value between 0 and 16 indicating the current playback speed of the player."
+              }
+            ],
+            "blockTags": [
+              {
+                "tag": "@default",
+                "content": [
+                  {
+                    "kind": "text",
+                    "text": "1.0"
+                  }
+                ]
+              }
+            ]
+          },
+          "type": {
+            "type": "intrinsic",
+            "name": "number"
+          }
+        },
+        {
+          "name": "playing",
+          "variant": "declaration",
+          "kind": 1024,
+          "comment": {
+            "summary": [
+              {
+                "kind": "text",
+                "text": "Boolean value whether the player is currently playing.\n> This property is get-only, use "
+              },
+              {
+                "kind": "code",
+                "text": "`play`"
+              },
+              {
+                "kind": "text",
+                "text": " and "
+              },
+              {
+                "kind": "code",
+                "text": "`pause`"
+              },
+              {
+                "kind": "text",
+                "text": " methods to control the playback."
+              }
+            ]
+          },
+          "type": {
+            "type": "intrinsic",
+            "name": "boolean"
+          }
+        },
+        {
+          "name": "preservesPitch",
+          "variant": "declaration",
+          "kind": 1024,
+          "comment": {
+            "summary": [
+              {
+                "kind": "text",
+                "text": "Boolean value indicating if the player should correct audio pitch when the playback speed changes.\n> On web, changing this property is not supported, the player will always correct the pitch."
+              }
+            ],
+            "blockTags": [
+              {
+                "tag": "@default",
+                "content": [
+                  {
+                    "kind": "text",
+                    "text": "true"
+                  }
+                ]
+              },
+              {
+                "tag": "@platform",
+                "content": [
+                  {
+                    "kind": "text",
+                    "text": "android"
+                  }
+                ]
+              },
+              {
+                "tag": "@platform",
+                "content": [
+                  {
+                    "kind": "text",
+                    "text": "ios"
+                  }
+                ]
+              }
+            ]
+          },
+          "type": {
+            "type": "intrinsic",
+            "name": "boolean"
+          }
+        },
+        {
+          "name": "showNowPlayingNotification",
+          "variant": "declaration",
+          "kind": 1024,
+          "comment": {
+            "summary": [
+              {
+                "kind": "text",
+                "text": "Boolean value determining whether the player should show the now playing notification."
+              }
+            ]
+          },
+          "type": {
+            "type": "intrinsic",
+            "name": "boolean"
+          }
+        },
+        {
+          "name": "status",
+          "variant": "declaration",
+          "kind": 1024,
+          "comment": {
+            "summary": [
+              {
+                "kind": "text",
+                "text": "Indicates the current status of the player.\n> This property is get-only"
+              }
+            ]
+          },
+          "type": {
+            "type": "reference",
+            "target": 2154,
+            "name": "VideoPlayerStatus",
+            "package": "expo-video"
+          }
+        },
+        {
+          "name": "staysActiveInBackground",
+          "variant": "declaration",
+          "kind": 1024,
+          "comment": {
+            "summary": [
+              {
+                "kind": "text",
+                "text": "Determines whether the player should continue playing after the app enters the background."
+              }
+            ],
+            "blockTags": [
+              {
+                "tag": "@default",
+                "content": [
+                  {
+                    "kind": "text",
+                    "text": "false"
+                  }
+                ]
+              },
+              {
+                "tag": "@platform",
+                "content": [
+                  {
+                    "kind": "text",
+                    "text": "ios"
+                  }
+                ]
+              },
+              {
+                "tag": "@platform",
+                "content": [
+                  {
+                    "kind": "text",
+                    "text": "android"
+                  }
+                ]
+              }
+            ]
+          },
+          "type": {
+            "type": "intrinsic",
+            "name": "boolean"
+          }
+        },
+        {
+          "name": "volume",
+          "variant": "declaration",
+          "kind": 1024,
+          "comment": {
+            "summary": [
+              {
+                "kind": "text",
+                "text": "Float value between 0 and 1 representing the current volume.\nMuting the player doesn't affect the volume. In other words, when the player is muted, the volume is the same as\nwhen unmuted. Similarly, setting the volume doesn't unmute the player."
+              }
+            ],
+            "blockTags": [
+              {
+                "tag": "@default",
+                "content": [
+                  {
+                    "kind": "text",
+                    "text": "1.0"
+                  }
+                ]
+              }
+            ]
+          },
+          "type": {
+            "type": "intrinsic",
+            "name": "number"
+          }
+        },
+        {
+          "name": "addListener",
+          "variant": "declaration",
+          "kind": 2048,
+          "signatures": [
+            {
+              "name": "addListener",
+              "variant": "signature",
+              "kind": 4096,
+              "comment": {
+                "summary": [
+                  {
+                    "kind": "text",
+                    "text": "Adds a listener for the given event name."
+                  }
+                ]
+              },
+              "typeParameter": [
+                {
+                  "name": "EventName",
+                  "variant": "typeParam",
+                  "kind": 131072,
+                  "type": {
+                    "type": "typeOperator",
+                    "operator": "keyof",
+                    "target": {
+                      "type": "reference",
+                      "target": 2129,
+                      "name": "VideoPlayerEvents",
+                      "package": "expo-video"
+                    }
+                  }
+                }
+              ],
+              "parameters": [
+                {
+                  "name": "eventName",
+                  "variant": "param",
+                  "kind": 32768,
+                  "type": {
+                    "type": "reference",
+                    "target": 2101,
+                    "name": "EventName",
+                    "package": "expo-modules-core",
+                    "refersToTypeParameter": true
+                  }
+                },
+                {
+                  "name": "listener",
+                  "variant": "param",
+                  "kind": 32768,
+                  "type": {
+                    "type": "indexedAccess",
+                    "indexType": {
+                      "type": "reference",
+                      "target": 2101,
+                      "name": "EventName",
+                      "package": "expo-modules-core",
+                      "refersToTypeParameter": true
+                    },
+                    "objectType": {
+                      "type": "reference",
+                      "target": 2129,
+                      "name": "VideoPlayerEvents",
+                      "package": "expo-video"
+                    }
+                  }
+                }
+              ],
+              "type": {
+                "type": "reference",
+                "target": {
+                  "sourceFileName": "packages/expo-modules-core/src/ts-declarations/EventEmitter.ts",
+                  "qualifiedName": "EventSubscription"
+                },
+                "name": "EventSubscription",
+                "package": "expo-modules-core"
+              },
+              "inheritedFrom": {
+                "type": "reference",
+                "target": -1,
+                "name": "SharedObject.addListener"
+              }
+            }
+          ],
+          "inheritedFrom": {
+            "type": "reference",
+            "target": -1,
+            "name": "SharedObject.addListener"
+          }
+        },
+        {
+          "name": "emit",
+          "variant": "declaration",
+          "kind": 2048,
+          "signatures": [
+            {
+              "name": "emit",
+              "variant": "signature",
+              "kind": 4096,
+              "comment": {
+                "summary": [
+                  {
+                    "kind": "text",
+                    "text": "Synchronously calls all of the listeners attached to that specific event.\nThe event can include any number of arguments that will be passed to the listeners."
+                  }
+                ]
+              },
+              "typeParameter": [
+                {
+                  "name": "EventName",
+                  "variant": "typeParam",
+                  "kind": 131072,
+                  "type": {
+                    "type": "typeOperator",
+                    "operator": "keyof",
+                    "target": {
+                      "type": "reference",
+                      "target": 2129,
+                      "name": "VideoPlayerEvents",
+                      "package": "expo-video"
+                    }
+                  }
+                }
+              ],
+              "parameters": [
+                {
+                  "name": "eventName",
+                  "variant": "param",
+                  "kind": 32768,
+                  "type": {
+                    "type": "reference",
+                    "target": 2114,
+                    "name": "EventName",
+                    "package": "expo-modules-core",
+                    "refersToTypeParameter": true
+                  }
+                },
+                {
+                  "name": "args",
+                  "variant": "param",
+                  "kind": 32768,
+                  "flags": {
+                    "isRest": true
+                  },
+                  "type": {
+                    "type": "reference",
+                    "target": {
+                      "sourceFileName": "tools/node_modules/typescript/lib/lib.es5.d.ts",
+                      "qualifiedName": "Parameters"
+                    },
+                    "typeArguments": [
+                      {
+                        "type": "indexedAccess",
+                        "indexType": {
+                          "type": "reference",
+                          "target": 2114,
+                          "name": "EventName",
+                          "package": "expo-modules-core",
+                          "refersToTypeParameter": true
+                        },
+                        "objectType": {
+                          "type": "reference",
+                          "target": 2129,
+                          "name": "VideoPlayerEvents",
+                          "package": "expo-video"
+                        }
+                      }
+                    ],
+                    "name": "Parameters",
+                    "package": "typescript"
+                  }
+                }
+              ],
+              "type": {
+                "type": "intrinsic",
+                "name": "void"
+              },
+              "inheritedFrom": {
+                "type": "reference",
+                "target": -1,
+                "name": "SharedObject.emit"
+              }
+            }
+          ],
+          "inheritedFrom": {
+            "type": "reference",
+            "target": -1,
+            "name": "SharedObject.emit"
+          }
+        },
+        {
+          "name": "listenerCount",
+          "variant": "declaration",
+          "kind": 2048,
+          "signatures": [
+            {
+              "name": "listenerCount",
+              "variant": "signature",
+              "kind": 4096,
+              "comment": {
+                "summary": [
+                  {
+                    "kind": "text",
+                    "text": "Returns a number of listeners added to the given event."
+                  }
+                ]
+              },
+              "typeParameter": [
+                {
+                  "name": "EventName",
+                  "variant": "typeParam",
+                  "kind": 131072,
+                  "type": {
+                    "type": "typeOperator",
+                    "operator": "keyof",
+                    "target": {
+                      "type": "reference",
+                      "target": 2129,
+                      "name": "VideoPlayerEvents",
+                      "package": "expo-video"
+                    }
+                  }
+                }
+              ],
+              "parameters": [
+                {
+                  "name": "eventName",
+                  "variant": "param",
+                  "kind": 32768,
+                  "type": {
+                    "type": "reference",
+                    "target": 2119,
+                    "name": "EventName",
+                    "package": "expo-modules-core",
+                    "refersToTypeParameter": true
+                  }
+                }
+              ],
+              "type": {
+                "type": "intrinsic",
+                "name": "number"
+              },
+              "inheritedFrom": {
+                "type": "reference",
+                "target": -1,
+                "name": "SharedObject.listenerCount"
+              }
+            }
+          ],
+          "inheritedFrom": {
+            "type": "reference",
+            "target": -1,
+            "name": "SharedObject.listenerCount"
+          }
+        },
+        {
+          "name": "pause",
+          "variant": "declaration",
+          "kind": 2048,
+          "signatures": [
+            {
+              "name": "pause",
+              "variant": "signature",
+              "kind": 4096,
+              "comment": {
+                "summary": [
+                  {
+                    "kind": "text",
+                    "text": "Pauses the player."
+                  }
+                ]
+              },
+              "type": {
+                "type": "intrinsic",
+                "name": "void"
+              }
+            }
+          ]
+        },
+        {
+          "name": "play",
+          "variant": "declaration",
+          "kind": 2048,
+          "signatures": [
+            {
+              "name": "play",
+              "variant": "signature",
+              "kind": 4096,
+              "comment": {
+                "summary": [
+                  {
+                    "kind": "text",
+                    "text": "Resumes the player."
+                  }
+                ]
+              },
+              "type": {
+                "type": "intrinsic",
+                "name": "void"
+              }
+            }
+          ]
+        },
+        {
+          "name": "release",
+          "variant": "declaration",
+          "kind": 2048,
+          "signatures": [
+            {
+              "name": "release",
+              "variant": "signature",
+              "kind": 4096,
+              "comment": {
+                "summary": [
+                  {
+                    "kind": "text",
+                    "text": "A function that detaches the JS and native objects to let the native object deallocate\nbefore the JS object gets deallocated by the JS garbage collector. Any subsequent calls to native\nfunctions of the object will throw an error as it is no longer associated with its native counterpart."
+                  }
+                ]
+              },
+              "type": {
+                "type": "intrinsic",
+                "name": "void"
+              },
+              "inheritedFrom": {
+                "type": "reference",
+                "target": -1,
+                "name": "SharedObject.release"
+              }
+            }
+          ],
+          "inheritedFrom": {
+            "type": "reference",
+            "target": -1,
+            "name": "SharedObject.release"
+          }
+        },
+        {
+          "name": "removeAllListeners",
+          "variant": "declaration",
+          "kind": 2048,
+          "signatures": [
+            {
+              "name": "removeAllListeners",
+              "variant": "signature",
+              "kind": 4096,
+              "comment": {
+                "summary": [
+                  {
+                    "kind": "text",
+                    "text": "Removes all listeners for the given event name."
+                  }
+                ]
+              },
+              "parameters": [
+                {
+                  "name": "eventName",
+                  "variant": "param",
+                  "kind": 32768,
+                  "type": {
+                    "type": "typeOperator",
+                    "operator": "keyof",
+                    "target": {
+                      "type": "reference",
+                      "target": 2129,
+                      "name": "VideoPlayerEvents",
+                      "package": "expo-video"
+                    }
+                  }
+                }
+              ],
+              "type": {
+                "type": "intrinsic",
+                "name": "void"
+              },
+              "inheritedFrom": {
+                "type": "reference",
+                "target": -1,
+                "name": "SharedObject.removeAllListeners"
+              }
+            }
+          ],
+          "inheritedFrom": {
+            "type": "reference",
+            "target": -1,
+            "name": "SharedObject.removeAllListeners"
+          }
+        },
+        {
+          "name": "removeListener",
+          "variant": "declaration",
+          "kind": 2048,
+          "signatures": [
+            {
+              "name": "removeListener",
+              "variant": "signature",
+              "kind": 4096,
+              "comment": {
+                "summary": [
+                  {
+                    "kind": "text",
+                    "text": "Removes a listener for the given event name."
+                  }
+                ]
+              },
+              "typeParameter": [
+                {
+                  "name": "EventName",
+                  "variant": "typeParam",
+                  "kind": 131072,
+                  "type": {
+                    "type": "typeOperator",
+                    "operator": "keyof",
+                    "target": {
+                      "type": "reference",
+                      "target": 2129,
+                      "name": "VideoPlayerEvents",
+                      "package": "expo-video"
+                    }
+                  }
+                }
+              ],
+              "parameters": [
+                {
+                  "name": "eventName",
+                  "variant": "param",
+                  "kind": 32768,
+                  "type": {
+                    "type": "reference",
+                    "target": 2106,
+                    "name": "EventName",
+                    "package": "expo-modules-core",
+                    "refersToTypeParameter": true
+                  }
+                },
+                {
+                  "name": "listener",
+                  "variant": "param",
+                  "kind": 32768,
+                  "type": {
+                    "type": "indexedAccess",
+                    "indexType": {
+                      "type": "reference",
+                      "target": 2106,
+                      "name": "EventName",
+                      "package": "expo-modules-core",
+                      "refersToTypeParameter": true
+                    },
+                    "objectType": {
+                      "type": "reference",
+                      "target": 2129,
+                      "name": "VideoPlayerEvents",
+                      "package": "expo-video"
+                    }
+                  }
+                }
+              ],
+              "type": {
+                "type": "intrinsic",
+                "name": "void"
+              },
+              "inheritedFrom": {
+                "type": "reference",
+                "target": -1,
+                "name": "SharedObject.removeListener"
+              }
+            }
+          ],
+          "inheritedFrom": {
+            "type": "reference",
+            "target": -1,
+            "name": "SharedObject.removeListener"
+          }
+        },
+        {
+          "name": "replace",
+          "variant": "declaration",
+          "kind": 2048,
+          "signatures": [
+            {
+              "name": "replace",
+              "variant": "signature",
+              "kind": 4096,
+              "comment": {
+                "summary": [
+                  {
+                    "kind": "text",
+                    "text": "Replaces the current source with a new one."
+                  }
+                ]
+              },
+              "parameters": [
+                {
+                  "name": "source",
+                  "variant": "param",
+                  "kind": 32768,
+                  "type": {
+                    "type": "reference",
+                    "target": 2155,
+                    "name": "VideoSource",
+                    "package": "expo-video"
+                  }
+                }
+              ],
+              "type": {
+                "type": "intrinsic",
+                "name": "void"
+              }
+            }
+          ]
+        },
+        {
+          "name": "replay",
+          "variant": "declaration",
+          "kind": 2048,
+          "signatures": [
+            {
+              "name": "replay",
+              "variant": "signature",
+              "kind": 4096,
+              "comment": {
+                "summary": [
+                  {
+                    "kind": "text",
+                    "text": "Seeks the playback to the beginning."
+                  }
+                ]
+              },
+              "type": {
+                "type": "intrinsic",
+                "name": "void"
+              }
+            }
+          ]
+        },
+        {
+          "name": "seekBy",
+          "variant": "declaration",
+          "kind": 2048,
+          "signatures": [
+            {
+              "name": "seekBy",
+              "variant": "signature",
+              "kind": 4096,
+              "comment": {
+                "summary": [
+                  {
+                    "kind": "text",
+                    "text": "Seeks the playback by the given number of seconds."
+                  }
+                ]
+              },
+              "parameters": [
+                {
+                  "name": "seconds",
+                  "variant": "param",
+                  "kind": 32768,
+                  "type": {
+                    "type": "intrinsic",
+                    "name": "number"
+                  }
+                }
+              ],
+              "type": {
+                "type": "intrinsic",
+                "name": "void"
+              }
+            }
+          ]
+        },
+        {
+          "name": "startObserving",
+          "variant": "declaration",
+          "kind": 2048,
+          "flags": {
+            "isOptional": true
+          },
+          "signatures": [
+            {
+              "name": "startObserving",
+              "variant": "signature",
+              "kind": 4096,
+              "comment": {
+                "summary": [
+                  {
+                    "kind": "text",
+                    "text": "Function that is automatically invoked when the first listener for an event with the given name is added.\nOverride it in a subclass to perform some additional setup once the event started being observed."
+                  }
+                ]
+              },
+              "typeParameter": [
+                {
+                  "name": "EventName",
+                  "variant": "typeParam",
+                  "kind": 131072,
+                  "type": {
+                    "type": "typeOperator",
+                    "operator": "keyof",
+                    "target": {
+                      "type": "reference",
+                      "target": 2129,
+                      "name": "VideoPlayerEvents",
+                      "package": "expo-video"
+                    }
+                  }
+                }
+              ],
+              "parameters": [
+                {
+                  "name": "eventName",
+                  "variant": "param",
+                  "kind": 32768,
+                  "type": {
+                    "type": "reference",
+                    "target": 2123,
+                    "name": "EventName",
+                    "package": "expo-modules-core",
+                    "refersToTypeParameter": true
+                  }
+                }
+              ],
+              "type": {
+                "type": "intrinsic",
+                "name": "void"
+              },
+              "inheritedFrom": {
+                "type": "reference",
+                "target": -1,
+                "name": "SharedObject.startObserving"
+              }
+            }
+          ],
+          "inheritedFrom": {
+            "type": "reference",
+            "target": -1,
+            "name": "SharedObject.startObserving"
+          }
+        },
+        {
+          "name": "stopObserving",
+          "variant": "declaration",
+          "kind": 2048,
+          "flags": {
+            "isOptional": true
+          },
+          "signatures": [
+            {
+              "name": "stopObserving",
+              "variant": "signature",
+              "kind": 4096,
+              "comment": {
+                "summary": [
+                  {
+                    "kind": "text",
+                    "text": "Function that is automatically invoked when the last listener for an event with the given name is removed.\nOverride it in a subclass to perform some additional cleanup once the event is no longer observed."
+                  }
+                ]
+              },
+              "typeParameter": [
+                {
+                  "name": "EventName",
+                  "variant": "typeParam",
+                  "kind": 131072,
+                  "type": {
+                    "type": "typeOperator",
+                    "operator": "keyof",
+                    "target": {
+                      "type": "reference",
+                      "target": 2129,
+                      "name": "VideoPlayerEvents",
+                      "package": "expo-video"
+                    }
+                  }
+                }
+              ],
+              "parameters": [
+                {
+                  "name": "eventName",
+                  "variant": "param",
+                  "kind": 32768,
+                  "type": {
+                    "type": "reference",
+                    "target": 2127,
+                    "name": "EventName",
+                    "package": "expo-modules-core",
+                    "refersToTypeParameter": true
+                  }
+                }
+              ],
+              "type": {
+                "type": "intrinsic",
+                "name": "void"
+              },
+              "inheritedFrom": {
+                "type": "reference",
+                "target": -1,
+                "name": "SharedObject.stopObserving"
+              }
+            }
+          ],
+          "inheritedFrom": {
+            "type": "reference",
+            "target": -1,
+            "name": "SharedObject.stopObserving"
+          }
+        }
+      ],
+      "extendedTypes": [
+        {
+          "type": "reference",
+          "target": {
+            "sourceFileName": "packages/expo-modules-core/src/SharedObject.ts",
+            "qualifiedName": "SharedObject"
+          },
+          "typeArguments": [
+            {
+              "type": "reference",
+              "target": 2129,
+              "name": "VideoPlayerEvents",
+              "package": "expo-video"
+            }
+          ],
+          "name": "SharedObject",
+          "package": "expo-modules-core"
+        }
+      ]
+    },
+    {
+      "name": "VideoView",
+      "variant": "declaration",
+      "kind": 128,
+      "children": [
+        {
+          "name": "constructor",
+          "variant": "declaration",
+          "kind": 512,
+          "flags": {
+            "isExternal": true
+          },
+          "signatures": [
+            {
+              "name": "new VideoView",
+              "variant": "signature",
+              "kind": 16384,
+              "flags": {
+                "isExternal": true
+              },
+              "parameters": [
+                {
+                  "name": "props",
+                  "variant": "param",
+                  "kind": 32768,
+                  "flags": {
+                    "isExternal": true
+                  },
+                  "type": {
+                    "type": "reference",
+                    "target": 2047,
+                    "name": "VideoViewProps",
+                    "package": "expo-video"
+                  }
+                }
+              ],
+              "type": {
+                "type": "reference",
+                "target": 2019,
+                "name": "VideoView",
+                "package": "expo-video"
+              },
+              "inheritedFrom": {
+                "type": "reference",
+                "target": -1,
+                "name": "PureComponent<VideoViewProps>.constructor"
+              }
+            },
+            {
+              "name": "new VideoView",
+              "variant": "signature",
+              "kind": 16384,
+              "flags": {
+                "isExternal": true
+              },
+              "comment": {
+                "summary": [],
+                "blockTags": [
+                  {
+                    "tag": "@deprecated",
+                    "content": []
+                  },
+                  {
+                    "tag": "@see",
+                    "content": [
+                      {
+                        "kind": "inline-tag",
+                        "tag": "@link",
+                        "text": "React Docs",
+                        "target": "https://legacy.reactjs.org/docs/legacy-context.html"
+                      }
+                    ]
+                  }
+                ]
+              },
+              "parameters": [
+                {
+                  "name": "props",
+                  "variant": "param",
+                  "kind": 32768,
+                  "flags": {
+                    "isExternal": true
+                  },
+                  "type": {
+                    "type": "reference",
+                    "target": 2047,
+                    "name": "VideoViewProps",
+                    "package": "expo-video"
+                  }
+                },
+                {
+                  "name": "context",
+                  "variant": "param",
+                  "kind": 32768,
+                  "flags": {
+                    "isExternal": true
+                  },
+                  "type": {
+                    "type": "intrinsic",
+                    "name": "any"
+                  }
+                }
+              ],
+              "type": {
+                "type": "reference",
+                "target": 2019,
+                "name": "VideoView",
+                "package": "expo-video"
+              },
+              "inheritedFrom": {
+                "type": "reference",
+                "target": -1,
+                "name": "PureComponent<VideoViewProps>.constructor"
+              }
+            }
+          ],
+          "inheritedFrom": {
+            "type": "reference",
+            "target": -1,
+            "name": "PureComponent<VideoViewProps>.constructor"
+          }
+        },
+        {
+          "name": "nativeRef",
+          "variant": "declaration",
+          "kind": 1024,
+          "type": {
+            "type": "reference",
+            "target": {
+              "sourceFileName": "node_modules/@types/react/index.d.ts",
+              "qualifiedName": "React.RefObject"
+            },
+            "typeArguments": [
+              {
+                "type": "intrinsic",
+                "name": "any"
+              }
+            ],
+            "name": "RefObject",
+            "package": "@types/react",
+            "qualifiedName": "React.RefObject"
+          },
+          "defaultValue": "..."
+        },
+        {
+          "name": "enterFullscreen",
+          "variant": "declaration",
+          "kind": 2048,
+          "signatures": [
+            {
+              "name": "enterFullscreen",
+              "variant": "signature",
+              "kind": 4096,
+              "comment": {
+                "summary": [
+                  {
+                    "kind": "text",
+                    "text": "Enters fullscreen mode."
+                  }
+                ]
+              },
+              "type": {
+                "type": "intrinsic",
+                "name": "void"
+              }
+            }
+          ]
+        },
+        {
+          "name": "exitFullscreen",
+          "variant": "declaration",
+          "kind": 2048,
+          "signatures": [
+            {
+              "name": "exitFullscreen",
+              "variant": "signature",
+              "kind": 4096,
+              "comment": {
+                "summary": [
+                  {
+                    "kind": "text",
+                    "text": "Exits fullscreen mode."
+                  }
+                ]
+              },
+              "type": {
+                "type": "intrinsic",
+                "name": "void"
+              }
+            }
+          ]
+        },
+        {
+          "name": "render",
+          "variant": "declaration",
+          "kind": 2048,
+          "signatures": [
+            {
+              "name": "render",
+              "variant": "signature",
+              "kind": 4096,
+              "type": {
+                "type": "reference",
+                "target": {
+                  "sourceFileName": "node_modules/@types/react/index.d.ts",
+                  "qualifiedName": "React.ReactNode"
+                },
+                "name": "ReactNode",
+                "package": "@types/react",
+                "qualifiedName": "React.ReactNode"
+              },
+              "overwrites": {
+                "type": "reference",
+                "target": -1,
+                "name": "PureComponent.render"
+              }
+            }
+          ],
+          "overwrites": {
+            "type": "reference",
+            "target": -1,
+            "name": "PureComponent.render"
+          }
+        },
+        {
+          "name": "startPictureInPicture",
+          "variant": "declaration",
+          "kind": 2048,
+          "signatures": [
+            {
+              "name": "startPictureInPicture",
+              "variant": "signature",
+              "kind": 4096,
+              "comment": {
+                "summary": [
+                  {
+                    "kind": "text",
+                    "text": "Enters Picture in Picture (PiP) mode. Throws an exception if the device does not support PiP.\n> **Note:** Only one player can be in Picture in Picture (PiP) mode at a time.\n\n> **Note:** The "
+                  },
+                  {
+                    "kind": "code",
+                    "text": "`supportsPictureInPicture`"
+                  },
+                  {
+                    "kind": "text",
+                    "text": " property of the [config plugin](#configuration-in-appjsonappconfigjs)\n> has to be configured for the PiP to work."
+                  }
+                ],
+                "blockTags": [
+                  {
+                    "tag": "@platform",
+                    "content": [
+                      {
+                        "kind": "text",
+                        "text": "android"
+                      }
+                    ]
+                  },
+                  {
+                    "tag": "@platform",
+                    "content": [
+                      {
+                        "kind": "text",
+                        "text": "ios"
+                      }
+                    ]
+                  }
+                ]
+              },
+              "type": {
+                "type": "intrinsic",
+                "name": "void"
+              }
+            }
+          ]
+        },
+        {
+          "name": "stopPictureInPicture",
+          "variant": "declaration",
+          "kind": 2048,
+          "signatures": [
+            {
+              "name": "stopPictureInPicture",
+              "variant": "signature",
+              "kind": 4096,
+              "comment": {
+                "summary": [
+                  {
+                    "kind": "text",
+                    "text": "Exits Picture in Picture (PiP) mode."
+                  }
+                ],
+                "blockTags": [
+                  {
+                    "tag": "@platform",
+                    "content": [
+                      {
+                        "kind": "text",
+                        "text": "android"
+                      }
+                    ]
+                  },
+                  {
+                    "tag": "@platform",
+                    "content": [
+                      {
+                        "kind": "text",
+                        "text": "ios"
+                      }
+                    ]
+                  }
+                ]
+              },
+              "type": {
+                "type": "intrinsic",
+                "name": "void"
+              }
+            }
+          ]
+        }
+      ],
+      "extendedTypes": [
+        {
+          "type": "reference",
+          "target": {
+            "sourceFileName": "node_modules/@types/react/index.d.ts",
+            "qualifiedName": "React.PureComponent"
+          },
+          "typeArguments": [
+            {
+              "type": "reference",
+              "target": 2047,
+              "name": "VideoViewProps",
+              "package": "expo-video"
+            }
+          ],
+          "name": "PureComponent",
+          "package": "@types/react",
+          "qualifiedName": "React.PureComponent"
+        }
+      ]
+    },
+    {
+      "name": "VideoViewProps",
+      "variant": "declaration",
+      "kind": 256,
+      "children": [
+        {
+          "name": "allowsFullscreen",
+          "variant": "declaration",
+          "kind": 1024,
+          "flags": {
+            "isOptional": true
+          },
+          "comment": {
+            "summary": [
+              {
+                "kind": "text",
+                "text": "Determines whether fullscreen mode is allowed or not."
+              }
+            ],
+            "blockTags": [
+              {
+                "tag": "@default",
+                "content": [
+                  {
+                    "kind": "text",
+                    "text": "true"
+                  }
+                ]
+              }
+            ]
+          },
+          "type": {
+            "type": "intrinsic",
+            "name": "boolean"
+          }
+        },
+        {
+          "name": "allowsPictureInPicture",
+          "variant": "declaration",
+          "kind": 1024,
+          "flags": {
+            "isOptional": true
+          },
+          "comment": {
+            "summary": [
+              {
+                "kind": "text",
+                "text": "Determines whether the player allows Picture in Picture (PiP) mode.\n> **Note:** The "
+              },
+              {
+                "kind": "code",
+                "text": "`supportsPictureInPicture`"
+              },
+              {
+                "kind": "text",
+                "text": " property of the [config plugin](#configuration-in-appjsonappconfigjs)\n> has to be configured for the PiP to work."
+              }
+            ],
+            "blockTags": [
+              {
+                "tag": "@default",
+                "content": [
+                  {
+                    "kind": "text",
+                    "text": "false"
+                  }
+                ]
+              },
+              {
+                "tag": "@platform",
+                "content": [
+                  {
+                    "kind": "text",
+                    "text": "ios"
+                  }
+                ]
+              }
+            ]
+          },
+          "type": {
+            "type": "intrinsic",
+            "name": "boolean"
+          }
+        },
+        {
+          "name": "allowsVideoFrameAnalysis",
+          "variant": "declaration",
+          "kind": 1024,
+          "flags": {
+            "isOptional": true
+          },
+          "comment": {
+            "summary": [
+              {
+                "kind": "text",
+                "text": "Specifies whether to perform video frame analysis (Live Text in videos). Check official [Apple documentation](https://developer.apple.com/documentation/avkit/avplayerviewcontroller/allowsvideoframeanalysis) for more details."
+              }
+            ],
+            "blockTags": [
+              {
+                "tag": "@default",
+                "content": [
+                  {
+                    "kind": "text",
+                    "text": "true"
+                  }
+                ]
+              },
+              {
+                "tag": "@platform",
+                "content": [
+                  {
+                    "kind": "text",
+                    "text": "ios 16.0+"
+                  }
+                ]
+              }
+            ]
+          },
+          "type": {
+            "type": "intrinsic",
+            "name": "boolean"
+          }
+        },
+        {
+          "name": "contentFit",
+          "variant": "declaration",
+          "kind": 1024,
+          "flags": {
+            "isOptional": true
+          },
+          "comment": {
+            "summary": [
+              {
+                "kind": "text",
+                "text": "Describes how the video should be scaled to fit in the container.\nOptions are 'contain', 'cover', and 'fill'."
+              }
+            ],
+            "blockTags": [
+              {
+                "tag": "@default",
+                "content": [
+                  {
+                    "kind": "text",
+                    "text": "'contain'"
+                  }
+                ]
+              }
+            ]
+          },
+          "type": {
+            "type": "reference",
+            "target": 2046,
+            "name": "VideoContentFit",
+            "package": "expo-video"
+          }
+        },
+        {
+          "name": "contentPosition",
+          "variant": "declaration",
+          "kind": 1024,
+          "flags": {
+            "isOptional": true
+          },
+          "comment": {
+            "summary": [
+              {
+                "kind": "text",
+                "text": "Determines the position offset of the video inside the container."
+              }
+            ],
+            "blockTags": [
+              {
+                "tag": "@default",
+                "content": []
+              },
+              {
+                "tag": "@platform",
+                "content": [
+                  {
+                    "kind": "text",
+                    "text": "ios"
+                  }
+                ]
+              }
+            ]
+          },
+          "type": {
+            "type": "reflection",
+            "declaration": {
+              "name": "__type",
+              "variant": "declaration",
+              "kind": 65536,
+              "children": [
+                {
+                  "name": "dx",
+                  "variant": "declaration",
+                  "kind": 1024,
+                  "flags": {
+                    "isOptional": true
+                  },
+                  "type": {
+                    "type": "intrinsic",
+                    "name": "number"
+                  }
+                },
+                {
+                  "name": "dy",
+                  "variant": "declaration",
+                  "kind": 1024,
+                  "flags": {
+                    "isOptional": true
+                  },
+                  "type": {
+                    "type": "intrinsic",
+                    "name": "number"
+                  }
+                }
+              ]
+            }
+          }
+        },
+        {
+          "name": "nativeControls",
+          "variant": "declaration",
+          "kind": 1024,
+          "flags": {
+            "isOptional": true
+          },
+          "comment": {
+            "summary": [
+              {
+                "kind": "text",
+                "text": "Determines whether native controls should be displayed or not."
+              }
+            ],
+            "blockTags": [
+              {
+                "tag": "@default",
+                "content": [
+                  {
+                    "kind": "text",
+                    "text": "true"
+                  }
+                ]
+              }
+            ]
+          },
+          "type": {
+            "type": "intrinsic",
+            "name": "boolean"
+          }
+        },
+        {
+          "name": "onPictureInPictureStart",
+          "variant": "declaration",
+          "kind": 1024,
+          "flags": {
+            "isOptional": true
+          },
+          "comment": {
+            "summary": [
+              {
+                "kind": "text",
+                "text": "A callback to call after the video player enters Picture in Picture (PiP) mode."
+              }
+            ],
+            "blockTags": [
+              {
+                "tag": "@platform",
+                "content": [
+                  {
+                    "kind": "text",
+                    "text": "android"
+                  }
+                ]
+              },
+              {
+                "tag": "@platform",
+                "content": [
+                  {
+                    "kind": "text",
+                    "text": "ios"
+                  }
+                ]
+              }
+            ]
+          },
+          "type": {
+            "type": "reflection",
+            "declaration": {
+              "name": "__type",
+              "variant": "declaration",
+              "kind": 65536,
+              "signatures": [
+                {
+                  "name": "__type",
+                  "variant": "signature",
+                  "kind": 4096,
+                  "type": {
+                    "type": "intrinsic",
+                    "name": "void"
+                  }
+                }
+              ]
+            }
+          }
+        },
+        {
+          "name": "onPictureInPictureStop",
+          "variant": "declaration",
+          "kind": 1024,
+          "flags": {
+            "isOptional": true
+          },
+          "comment": {
+            "summary": [
+              {
+                "kind": "text",
+                "text": "A callback to call after the video player exits Picture in Picture (PiP) mode."
+              }
+            ],
+            "blockTags": [
+              {
+                "tag": "@platform",
+                "content": [
+                  {
+                    "kind": "text",
+                    "text": "android"
+                  }
+                ]
+              },
+              {
+                "tag": "@platform",
+                "content": [
+                  {
+                    "kind": "text",
+                    "text": "ios"
+                  }
+                ]
+              }
+            ]
+          },
+          "type": {
+            "type": "reflection",
+            "declaration": {
+              "name": "__type",
+              "variant": "declaration",
+              "kind": 65536,
+              "signatures": [
+                {
+                  "name": "__type",
+                  "variant": "signature",
+                  "kind": 4096,
+                  "type": {
+                    "type": "intrinsic",
+                    "name": "void"
+                  }
+                }
+              ]
+            }
+          }
+        },
+        {
+          "name": "player",
+          "variant": "declaration",
+          "kind": 1024,
+          "comment": {
+            "summary": [
+              {
+                "kind": "text",
+                "text": "A player instance – use "
+              },
+              {
+                "kind": "code",
+                "text": "`useVideoPlayer()`"
+              },
+              {
+                "kind": "text",
+                "text": " to create one."
+              }
+            ]
+          },
+          "type": {
+            "type": "reference",
+            "target": 2067,
+            "name": "VideoPlayer",
+            "package": "expo-video"
+          }
+        },
+        {
+          "name": "requiresLinearPlayback",
+          "variant": "declaration",
+          "kind": 1024,
+          "flags": {
+            "isOptional": true
+          },
+          "comment": {
+            "summary": [
+              {
+                "kind": "text",
+                "text": "Determines whether the player allows the user to skip media content."
+              }
+            ],
+            "blockTags": [
+              {
+                "tag": "@default",
+                "content": [
+                  {
+                    "kind": "text",
+                    "text": "false"
+                  }
+                ]
+              },
+              {
+                "tag": "@platform",
+                "content": [
+                  {
+                    "kind": "text",
+                    "text": "android"
+                  }
+                ]
+              },
+              {
+                "tag": "@platform",
+                "content": [
+                  {
+                    "kind": "text",
+                    "text": "ios"
+                  }
+                ]
+              }
+            ]
+          },
+          "type": {
+            "type": "intrinsic",
+            "name": "boolean"
+          }
+        },
+        {
+          "name": "showsTimecodes",
+          "variant": "declaration",
+          "kind": 1024,
+          "flags": {
+            "isOptional": true
+          },
+          "comment": {
+            "summary": [
+              {
+                "kind": "text",
+                "text": "Determines whether the timecodes should be displayed or not."
+              }
+            ],
+            "blockTags": [
+              {
+                "tag": "@default",
+                "content": [
+                  {
+                    "kind": "text",
+                    "text": "true"
+                  }
+                ]
+              },
+              {
+                "tag": "@platform",
+                "content": [
+                  {
+                    "kind": "text",
+                    "text": "ios"
+                  }
+                ]
+              }
+            ]
+          },
+          "type": {
+            "type": "intrinsic",
+            "name": "boolean"
+          }
+        },
+        {
+          "name": "startsPictureInPictureAutomatically",
+          "variant": "declaration",
+          "kind": 1024,
+          "flags": {
+            "isOptional": true
+          },
+          "comment": {
+            "summary": [
+              {
+                "kind": "text",
+                "text": "Determines whether the player should start Picture in Picture (PiP) automatically when the app is in the background.\n> **Note:** Only one player can be in Picture in Picture (PiP) mode at a time.\n\n> **Note:** The "
+              },
+              {
+                "kind": "code",
+                "text": "`supportsPictureInPicture`"
+              },
+              {
+                "kind": "text",
+                "text": " property of the [config plugin](#configuration-in-appjsonappconfigjs)\n> has to be configured for the PiP to work."
+              }
+            ],
+            "blockTags": [
+              {
+                "tag": "@default",
+                "content": [
+                  {
+                    "kind": "text",
+                    "text": "false"
+                  }
+                ]
+              },
+              {
+                "tag": "@platform",
+                "content": [
+                  {
+                    "kind": "text",
+                    "text": "android 12+"
+                  }
+                ]
+              },
+              {
+                "tag": "@platform",
+                "content": [
+                  {
+                    "kind": "text",
+                    "text": "ios"
+                  }
+                ]
+              }
+            ]
+          },
+          "type": {
+            "type": "intrinsic",
+            "name": "boolean"
+          }
+        }
+      ],
+      "extendedTypes": [
+        {
+          "type": "reference",
+          "target": {
+            "sourceFileName": "node_modules/react-native/Libraries/Components/View/ViewPropTypes.d.ts",
+            "qualifiedName": "ViewProps"
+          },
+          "name": "ViewProps",
+          "package": "react-native"
+        }
+      ]
+    },
+    {
+      "name": "DRMOptions",
+      "variant": "declaration",
+      "kind": 2097152,
+      "comment": {
+        "summary": [
+          {
+            "kind": "text",
+            "text": "Specifies DRM options which will be used by the player while loading the video."
+          }
+        ]
+      },
+      "type": {
+        "type": "reflection",
+        "declaration": {
+          "name": "__type",
+          "variant": "declaration",
+          "kind": 65536,
+          "children": [
+            {
+              "name": "base64CertificateData",
+              "variant": "declaration",
+              "kind": 1024,
+              "flags": {
+                "isOptional": true
+              },
+              "comment": {
+                "summary": [
+                  {
+                    "kind": "text",
+                    "text": "Specifies the base64 encoded certificate data for the FairPlay DRM.\nWhen this property is set, the "
+                  },
+                  {
+                    "kind": "code",
+                    "text": "`certificateUrl`"
+                  },
+                  {
+                    "kind": "text",
+                    "text": " property is ignored."
+                  }
+                ],
+                "blockTags": [
+                  {
+                    "tag": "@platform",
+                    "content": [
+                      {
+                        "kind": "text",
+                        "text": "ios"
+                      }
+                    ]
+                  }
+                ]
+              },
+              "type": {
+                "type": "intrinsic",
+                "name": "string"
+              }
+            },
+            {
+              "name": "certificateUrl",
+              "variant": "declaration",
+              "kind": 1024,
+              "flags": {
+                "isOptional": true
+              },
+              "comment": {
+                "summary": [
+                  {
+                    "kind": "text",
+                    "text": "Specifies the certificate URL for the FairPlay DRM."
+                  }
+                ],
+                "blockTags": [
+                  {
+                    "tag": "@platform",
+                    "content": [
+                      {
+                        "kind": "text",
+                        "text": "ios"
+                      }
+                    ]
+                  }
+                ]
+              },
+              "type": {
+                "type": "intrinsic",
+                "name": "string"
+              }
+            },
+            {
+              "name": "contentId",
+              "variant": "declaration",
+              "kind": 1024,
+              "flags": {
+                "isOptional": true
+              },
+              "comment": {
+                "summary": [
+                  {
+                    "kind": "text",
+                    "text": "Specifies the content ID of the stream."
+                  }
+                ],
+                "blockTags": [
+                  {
+                    "tag": "@platform",
+                    "content": [
+                      {
+                        "kind": "text",
+                        "text": "ios"
+                      }
+                    ]
+                  }
+                ]
+              },
+              "type": {
+                "type": "intrinsic",
+                "name": "string"
+              }
+            },
+            {
+              "name": "headers",
+              "variant": "declaration",
+              "kind": 1024,
+              "flags": {
+                "isOptional": true
+              },
+              "comment": {
+                "summary": [
+                  {
+                    "kind": "text",
+                    "text": "Determines headers sent to the license server on license requests."
+                  }
+                ]
+              },
+              "type": {
+                "type": "reference",
+                "target": {
+                  "sourceFileName": "tools/node_modules/typescript/lib/lib.es5.d.ts",
+                  "qualifiedName": "Record"
+                },
+                "typeArguments": [
+                  {
+                    "type": "intrinsic",
+                    "name": "string"
+                  },
+                  {
+                    "type": "intrinsic",
+                    "name": "string"
+                  }
+                ],
+                "name": "Record",
+                "package": "typescript"
+              }
+            },
+            {
+              "name": "licenseServer",
+              "variant": "declaration",
+              "kind": 1024,
+              "comment": {
+                "summary": [
+                  {
+                    "kind": "text",
+                    "text": "Determines the license server URL."
+                  }
+                ]
+              },
+              "type": {
+                "type": "intrinsic",
+                "name": "string"
+              }
+            },
+            {
+              "name": "multiKey",
+              "variant": "declaration",
+              "kind": 1024,
+              "flags": {
+                "isOptional": true
+              },
+              "comment": {
+                "summary": [
+                  {
+                    "kind": "text",
+                    "text": "Specifies whether the DRM is a multi-key DRM."
+                  }
+                ],
+                "blockTags": [
+                  {
+                    "tag": "@platform",
+                    "content": [
+                      {
+                        "kind": "text",
+                        "text": "android"
+                      }
+                    ]
+                  }
+                ]
+              },
+              "type": {
+                "type": "intrinsic",
+                "name": "boolean"
+              }
+            },
+            {
+              "name": "type",
+              "variant": "declaration",
+              "kind": 1024,
+              "comment": {
+                "summary": [
+                  {
+                    "kind": "text",
+                    "text": "Determines which type of DRM to use."
+                  }
+                ]
+              },
+              "type": {
+                "type": "reference",
+                "target": 2172,
+                "name": "DRMType",
+                "package": "expo-video"
+              }
+            }
+          ]
+        }
+      }
+    },
+    {
+      "name": "DRMType",
+      "variant": "declaration",
+      "kind": 2097152,
+      "comment": {
+        "summary": [
+          {
+            "kind": "text",
+            "text": "Specifies which type of DRM to use. Android supports Widevine, PlayReady and ClearKey, iOS supports FairPlay."
+          }
+        ]
+      },
+      "type": {
+        "type": "union",
+        "types": [
+          {
+            "type": "literal",
+            "value": "clearkey"
+          },
+          {
+            "type": "literal",
+            "value": "fairplay"
+          },
+          {
+            "type": "literal",
+            "value": "playready"
+          },
+          {
+            "type": "literal",
+            "value": "widevine"
+          }
+        ]
+      }
+    },
+    {
+      "name": "PlayerError",
+      "variant": "declaration",
+      "kind": 2097152,
+      "comment": {
+        "summary": [
+          {
+            "kind": "text",
+            "text": "Contains information about any errors that the player encountered during the playback"
+          }
+        ]
+      },
+      "type": {
+        "type": "reflection",
+        "declaration": {
+          "name": "__type",
+          "variant": "declaration",
+          "kind": 65536,
+          "children": [
+            {
+              "name": "message",
+              "variant": "declaration",
+              "kind": 1024,
+              "type": {
+                "type": "intrinsic",
+                "name": "string"
+              }
+            }
+          ]
+        }
+      }
+    },
+    {
+      "name": "VideoContentFit",
+      "variant": "declaration",
+      "kind": 2097152,
+      "comment": {
+        "summary": [
+          {
+            "kind": "text",
+            "text": "Describes how a video should be scaled to fit in a container.\n- "
+          },
+          {
+            "kind": "code",
+            "text": "`contain`"
+          },
+          {
+            "kind": "text",
+            "text": ": The video maintains its aspect ratio and fits inside the container, with possible letterboxing/pillarboxing.\n- "
+          },
+          {
+            "kind": "code",
+            "text": "`cover`"
+          },
+          {
+            "kind": "text",
+            "text": ": The video maintains its aspect ratio and covers the entire container, potentially cropping some portions.\n- "
+          },
+          {
+            "kind": "code",
+            "text": "`fill`"
+          },
+          {
+            "kind": "text",
+            "text": ": The video stretches/squeezes to completely fill the container, potentially causing distortion."
+          }
+        ]
+      },
+      "type": {
+        "type": "union",
+        "types": [
+          {
+            "type": "literal",
+            "value": "contain"
+          },
+          {
+            "type": "literal",
+            "value": "cover"
+          },
+          {
+            "type": "literal",
+            "value": "fill"
+          }
+        ]
+      }
+    },
+    {
+      "name": "VideoMetadata",
+      "variant": "declaration",
+      "kind": 2097152,
+      "comment": {
+        "summary": [
+          {
+            "kind": "text",
+            "text": "Contains information that will be displayed in the now playing notification when the video is playing."
+          }
+        ]
+      },
+      "type": {
+        "type": "reflection",
+        "declaration": {
+          "name": "__type",
+          "variant": "declaration",
+          "kind": 65536,
+          "children": [
+            {
+              "name": "artist",
+              "variant": "declaration",
+              "kind": 1024,
+              "flags": {
+                "isOptional": true
+              },
+              "comment": {
+                "summary": [
+                  {
+                    "kind": "text",
+                    "text": "Secondary text that will be displayed under the title."
+                  }
+                ]
+              },
+              "type": {
+                "type": "intrinsic",
+                "name": "string"
+              }
+            },
+            {
+              "name": "title",
+              "variant": "declaration",
+              "kind": 1024,
+              "flags": {
+                "isOptional": true
+              },
+              "comment": {
+                "summary": [
+                  {
+                    "kind": "text",
+                    "text": "The title of the video."
+                  }
+                ]
+              },
+              "type": {
+                "type": "intrinsic",
+                "name": "string"
+              }
+            }
+          ]
+        }
+      }
+    },
+    {
+      "name": "VideoPlayerEvents",
+      "variant": "declaration",
+      "kind": 2097152,
+      "comment": {
+        "summary": [
+          {
+            "kind": "text",
+            "text": "Handlers for events which can be emitted by the player."
+          }
+        ]
+      },
+      "type": {
+        "type": "reflection",
+        "declaration": {
+          "name": "__type",
+          "variant": "declaration",
+          "kind": 65536,
+          "children": [
+            {
+              "name": "playToEnd",
+              "variant": "declaration",
+              "kind": 2048,
+              "signatures": [
+                {
+                  "name": "playToEnd",
+                  "variant": "signature",
+                  "kind": 4096,
+                  "comment": {
+                    "summary": [
+                      {
+                        "kind": "text",
+                        "text": "Handler for an event emitted when the player plays to the end of the current source."
+                      }
+                    ]
+                  },
+                  "type": {
+                    "type": "intrinsic",
+                    "name": "void"
+                  }
+                }
+              ]
+            },
+            {
+              "name": "playbackRateChange",
+              "variant": "declaration",
+              "kind": 2048,
+              "signatures": [
+                {
+                  "name": "playbackRateChange",
+                  "variant": "signature",
+                  "kind": 4096,
+                  "comment": {
+                    "summary": [
+                      {
+                        "kind": "text",
+                        "text": "Handler for an event emitted when the "
+                      },
+                      {
+                        "kind": "code",
+                        "text": "`playbackRate`"
+                      },
+                      {
+                        "kind": "text",
+                        "text": " property of the player changes."
+                      }
+                    ]
+                  },
+                  "parameters": [
+                    {
+                      "name": "newPlaybackRate",
+                      "variant": "param",
+                      "kind": 32768,
+                      "type": {
+                        "type": "intrinsic",
+                        "name": "number"
+                      }
+                    },
+                    {
+                      "name": "oldPlaybackRate",
+                      "variant": "param",
+                      "kind": 32768,
+                      "type": {
+                        "type": "intrinsic",
+                        "name": "number"
+                      }
+                    }
+                  ],
+                  "type": {
+                    "type": "intrinsic",
+                    "name": "void"
+                  }
+                }
+              ]
+            },
+            {
+              "name": "playingChange",
+              "variant": "declaration",
+              "kind": 2048,
+              "signatures": [
+                {
+                  "name": "playingChange",
+                  "variant": "signature",
+                  "kind": 4096,
+                  "comment": {
+                    "summary": [
+                      {
+                        "kind": "text",
+                        "text": "Handler for an event emitted when the player starts or stops playback."
+                      }
+                    ]
+                  },
+                  "parameters": [
+                    {
+                      "name": "newIsPlaying",
+                      "variant": "param",
+                      "kind": 32768,
+                      "type": {
+                        "type": "intrinsic",
+                        "name": "boolean"
+                      }
+                    },
+                    {
+                      "name": "oldIsPlaying",
+                      "variant": "param",
+                      "kind": 32768,
+                      "type": {
+                        "type": "intrinsic",
+                        "name": "boolean"
+                      }
+                    }
+                  ],
+                  "type": {
+                    "type": "intrinsic",
+                    "name": "void"
+                  }
+                }
+              ]
+            },
+            {
+              "name": "sourceChange",
+              "variant": "declaration",
+              "kind": 2048,
+              "signatures": [
+                {
+                  "name": "sourceChange",
+                  "variant": "signature",
+                  "kind": 4096,
+                  "comment": {
+                    "summary": [
+                      {
+                        "kind": "text",
+                        "text": "Handler for an event emitted when the current media source of the player changes."
+                      }
+                    ]
+                  },
+                  "parameters": [
+                    {
+                      "name": "newSource",
+                      "variant": "param",
+                      "kind": 32768,
+                      "type": {
+                        "type": "reference",
+                        "target": 2155,
+                        "name": "VideoSource",
+                        "package": "expo-video"
+                      }
+                    },
+                    {
+                      "name": "previousSource",
+                      "variant": "param",
+                      "kind": 32768,
+                      "type": {
+                        "type": "reference",
+                        "target": 2155,
+                        "name": "VideoSource",
+                        "package": "expo-video"
+                      }
+                    }
+                  ],
+                  "type": {
+                    "type": "intrinsic",
+                    "name": "void"
+                  }
+                }
+              ]
+            },
+            {
+              "name": "statusChange",
+              "variant": "declaration",
+              "kind": 2048,
+              "signatures": [
+                {
+                  "name": "statusChange",
+                  "variant": "signature",
+                  "kind": 4096,
+                  "comment": {
+                    "summary": [
+                      {
+                        "kind": "text",
+                        "text": "Handler for an event emitted when the status of the player changes."
+                      }
+                    ]
+                  },
+                  "parameters": [
+                    {
+                      "name": "newStatus",
+                      "variant": "param",
+                      "kind": 32768,
+                      "type": {
+                        "type": "reference",
+                        "target": 2154,
+                        "name": "VideoPlayerStatus",
+                        "package": "expo-video"
+                      }
+                    },
+                    {
+                      "name": "oldStatus",
+                      "variant": "param",
+                      "kind": 32768,
+                      "type": {
+                        "type": "reference",
+                        "target": 2154,
+                        "name": "VideoPlayerStatus",
+                        "package": "expo-video"
+                      }
+                    },
+                    {
+                      "name": "error",
+                      "variant": "param",
+                      "kind": 32768,
+                      "flags": {
+                        "isOptional": true
+                      },
+                      "type": {
+                        "type": "reference",
+                        "target": 2161,
+                        "name": "PlayerError",
+                        "package": "expo-video"
+                      }
+                    }
+                  ],
+                  "type": {
+                    "type": "intrinsic",
+                    "name": "void"
+                  }
+                }
+              ]
+            },
+            {
+              "name": "volumeChange",
+              "variant": "declaration",
+              "kind": 2048,
+              "signatures": [
+                {
+                  "name": "volumeChange",
+                  "variant": "signature",
+                  "kind": 4096,
+                  "comment": {
+                    "summary": [
+                      {
+                        "kind": "text",
+                        "text": "Handler for an event emitted when the "
+                      },
+                      {
+                        "kind": "code",
+                        "text": "`volume`"
+                      },
+                      {
+                        "kind": "text",
+                        "text": " property of the player changes."
+                      }
+                    ]
+                  },
+                  "parameters": [
+                    {
+                      "name": "newVolume",
+                      "variant": "param",
+                      "kind": 32768,
+                      "type": {
+                        "type": "reference",
+                        "target": 2164,
+                        "name": "VolumeEvent",
+                        "package": "expo-video"
+                      }
+                    },
+                    {
+                      "name": "oldVolume",
+                      "variant": "param",
+                      "kind": 32768,
+                      "type": {
+                        "type": "reference",
+                        "target": 2164,
+                        "name": "VolumeEvent",
+                        "package": "expo-video"
+                      }
+                    }
+                  ],
+                  "type": {
+                    "type": "intrinsic",
+                    "name": "void"
+                  }
+                }
+              ]
+            }
+          ]
+        }
+      }
+    },
+    {
+      "name": "VideoPlayerStatus",
+      "variant": "declaration",
+      "kind": 2097152,
+      "comment": {
+        "summary": [
+          {
+            "kind": "text",
+            "text": "Describes the current status of the player.\n- "
+          },
+          {
+            "kind": "code",
+            "text": "`idle`"
+          },
+          {
+            "kind": "text",
+            "text": ": The player is not playing or loading any videos.\n- "
+          },
+          {
+            "kind": "code",
+            "text": "`loading`"
+          },
+          {
+            "kind": "text",
+            "text": ": The player is loading video data from the provided source\n- "
+          },
+          {
+            "kind": "code",
+            "text": "`readyToPlay`"
+          },
+          {
+            "kind": "text",
+            "text": ": The player has loaded enough data to start playing or to continue playback.\n- "
+          },
+          {
+            "kind": "code",
+            "text": "`error`"
+          },
+          {
+            "kind": "text",
+            "text": ": The player has encountered an error while loading or playing the video."
+          }
+        ]
+      },
+      "type": {
+        "type": "union",
+        "types": [
+          {
+            "type": "literal",
+            "value": "idle"
+          },
+          {
+            "type": "literal",
+            "value": "loading"
+          },
+          {
+            "type": "literal",
+            "value": "readyToPlay"
+          },
+          {
+            "type": "literal",
+            "value": "error"
+          }
+        ]
+      }
+    },
+    {
+      "name": "VideoSource",
+      "variant": "declaration",
+      "kind": 2097152,
+      "type": {
+        "type": "union",
+        "types": [
+          {
+            "type": "intrinsic",
+            "name": "string"
+          },
+          {
+            "type": "reflection",
+            "declaration": {
+              "name": "__type",
+              "variant": "declaration",
+              "kind": 65536,
+              "children": [
+                {
+                  "name": "drm",
+                  "variant": "declaration",
+                  "kind": 1024,
+                  "flags": {
+                    "isOptional": true
+                  },
+                  "comment": {
+                    "summary": [
+                      {
+                        "kind": "text",
+                        "text": "Specifies the DRM options which will be used by the player while loading the video."
+                      }
+                    ]
+                  },
+                  "type": {
+                    "type": "reference",
+                    "target": 2173,
+                    "name": "DRMOptions",
+                    "package": "expo-video"
+                  }
+                },
+                {
+                  "name": "headers",
+                  "variant": "declaration",
+                  "kind": 1024,
+                  "flags": {
+                    "isOptional": true
+                  },
+                  "comment": {
+                    "summary": [
+                      {
+                        "kind": "text",
+                        "text": "Specifies headers sent with the video request.\n> For DRM license headers use the "
+                      },
+                      {
+                        "kind": "code",
+                        "text": "`headers`"
+                      },
+                      {
+                        "kind": "text",
+                        "text": " field of ["
+                      },
+                      {
+                        "kind": "code",
+                        "text": "`DRMOptions`"
+                      },
+                      {
+                        "kind": "text",
+                        "text": "](#drmoptions)."
+                      }
+                    ],
+                    "blockTags": [
+                      {
+                        "tag": "@platform",
+                        "content": [
+                          {
+                            "kind": "text",
+                            "text": "android"
+                          }
+                        ]
+                      },
+                      {
+                        "tag": "@platform",
+                        "content": [
+                          {
+                            "kind": "text",
+                            "text": "ios"
+                          }
+                        ]
+                      }
+                    ]
+                  },
+                  "type": {
+                    "type": "reference",
+                    "target": {
+                      "sourceFileName": "tools/node_modules/typescript/lib/lib.es5.d.ts",
+                      "qualifiedName": "Record"
+                    },
+                    "typeArguments": [
+                      {
+                        "type": "intrinsic",
+                        "name": "string"
+                      },
+                      {
+                        "type": "intrinsic",
+                        "name": "string"
+                      }
+                    ],
+                    "name": "Record",
+                    "package": "typescript"
+                  }
+                },
+                {
+                  "name": "metadata",
+                  "variant": "declaration",
+                  "kind": 1024,
+                  "flags": {
+                    "isOptional": true
+                  },
+                  "comment": {
+                    "summary": [
+                      {
+                        "kind": "text",
+                        "text": "Specifies information which will be displayed in the now playing notification.\nWhen undefined the player will display information contained in the video metadata."
+                      }
+                    ]
+                  },
+                  "type": {
+                    "type": "reference",
+                    "target": 2168,
+                    "name": "VideoMetadata",
+                    "package": "expo-video"
+                  }
+                },
+                {
+                  "name": "uri",
+                  "variant": "declaration",
+                  "kind": 1024,
+                  "comment": {
+                    "summary": [
+                      {
+                        "kind": "text",
+                        "text": "The URI of the video."
+                      }
+                    ]
+                  },
+                  "type": {
+                    "type": "intrinsic",
+                    "name": "string"
+                  }
+                }
+              ]
+            }
+          },
+          {
+            "type": "literal",
+            "value": null
+          }
+        ]
+      }
+    },
+    {
+      "name": "VolumeEvent",
+      "variant": "declaration",
+      "kind": 2097152,
+      "comment": {
+        "summary": [
+          {
+            "kind": "text",
+            "text": "Contains information about the current volume and whether the player is muted."
+          }
+        ]
+      },
+      "type": {
+        "type": "reflection",
+        "declaration": {
+          "name": "__type",
+          "variant": "declaration",
+          "kind": 65536,
+          "children": [
+            {
+              "name": "isMuted",
+              "variant": "declaration",
+              "kind": 1024,
+              "type": {
+                "type": "intrinsic",
+                "name": "boolean"
+              }
+            },
+            {
+              "name": "volume",
+              "variant": "declaration",
+              "kind": 1024,
+              "type": {
+                "type": "intrinsic",
+                "name": "number"
+              }
+            }
+          ]
+        }
+      }
+    },
+    {
+      "name": "isPictureInPictureSupported",
+      "variant": "declaration",
+      "kind": 64,
+      "signatures": [
+        {
+          "name": "isPictureInPictureSupported",
+          "variant": "signature",
+          "kind": 4096,
+          "comment": {
+            "summary": [
+              {
+                "kind": "text",
+                "text": "Returns whether the current device supports Picture in Picture (PiP) mode."
+              }
+            ],
+            "blockTags": [
+              {
+                "tag": "@returns",
+                "content": [
+                  {
+                    "kind": "text",
+                    "text": "A "
+                  },
+                  {
+                    "kind": "code",
+                    "text": "`boolean`"
+                  },
+                  {
+                    "kind": "text",
+                    "text": " which is "
+                  },
+                  {
+                    "kind": "code",
+                    "text": "`true`"
+                  },
+                  {
+                    "kind": "text",
+                    "text": " if the device supports PiP mode, and "
+                  },
+                  {
+                    "kind": "code",
+                    "text": "`false`"
+                  },
+                  {
+                    "kind": "text",
+                    "text": " otherwise."
+                  }
+                ]
+              },
+              {
+                "tag": "@platform",
+                "content": [
+                  {
+                    "kind": "text",
+                    "text": "android"
+                  }
+                ]
+              },
+              {
+                "tag": "@platform",
+                "content": [
+                  {
+                    "kind": "text",
+                    "text": "ios"
+                  }
+                ]
+              }
+            ]
+          },
+          "type": {
+            "type": "intrinsic",
+            "name": "boolean"
+          }
+        }
+      ]
+    },
+    {
+      "name": "useVideoPlayer",
+      "variant": "declaration",
+      "kind": 64,
+      "signatures": [
+        {
+          "name": "useVideoPlayer",
+          "variant": "signature",
+          "kind": 4096,
+          "comment": {
+            "summary": [
+              {
+                "kind": "text",
+                "text": "Creates a "
+              },
+              {
+                "kind": "code",
+                "text": "`VideoPlayer`"
+              },
+              {
+                "kind": "text",
+                "text": ", which will be automatically cleaned up when the component is unmounted."
+              }
+            ]
+          },
+          "parameters": [
+            {
+              "name": "source",
+              "variant": "param",
+              "kind": 32768,
+              "comment": {
+                "summary": [
+                  {
+                    "kind": "text",
+                    "text": "A video source that is used to initialize the player."
+                  }
+                ]
+              },
+              "type": {
+                "type": "reference",
+                "target": 2155,
+                "name": "VideoSource",
+                "package": "expo-video"
+              }
+            },
+            {
+              "name": "setup",
+              "variant": "param",
+              "kind": 32768,
+              "flags": {
+                "isOptional": true
+              },
+              "comment": {
+                "summary": [
+                  {
+                    "kind": "text",
+                    "text": "A function that allows setting up the player. It will run after the player is created."
+                  }
+                ]
+              },
+              "type": {
+                "type": "reflection",
+                "declaration": {
+                  "name": "__type",
+                  "variant": "declaration",
+                  "kind": 65536,
+                  "signatures": [
+                    {
+                      "name": "__type",
+                      "variant": "signature",
+                      "kind": 4096,
+                      "parameters": [
+                        {
+                          "name": "player",
+                          "variant": "param",
+                          "kind": 32768,
+                          "type": {
+                            "type": "reference",
+                            "target": 2067,
+                            "name": "VideoPlayer",
+                            "package": "expo-video"
+                          }
+                        }
+                      ],
+                      "type": {
+                        "type": "intrinsic",
+                        "name": "void"
+                      }
+                    }
+                  ]
+                }
+              }
+            }
+          ],
+          "type": {
+            "type": "reference",
+            "target": 2067,
+            "name": "VideoPlayer",
+            "package": "expo-video"
+          }
+        }
+      ]
+    }
+  ],
+  "packageName": "expo-video"
+}