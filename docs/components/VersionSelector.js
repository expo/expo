--- conflicted
+++ resolved
@@ -49,8 +49,8 @@
 `;
 
 const VersionSelector = ({ version, style, onSetVersion }) => (
-  <div className={STYLES_SELECT} style={style}>
-    <label className={STYLES_SELECT_TEXT} htmlFor="version-menu">
+  <div css={STYLES_SELECT} style={style}>
+    <label css={STYLES_SELECT_TEXT} htmlFor="version-menu">
       <div>{Utilities.getUserFacingVersionString(version, LATEST_VERSION)}</div>
       <ChevronDownIcon style={{ height: '16px', width: '16px' }} />
     </label>
@@ -60,7 +60,7 @@
     ))}
     <select
       id="version-menu"
-      className={STYLES_SELECT_ELEMENT}
+      css={STYLES_SELECT_ELEMENT}
       value={version}
       onChange={e => onSetVersion(e.target.value)}>
       {VERSIONS.map(v => (
@@ -72,69 +72,4 @@
   </div>
 );
 
-<<<<<<< HEAD
-const orderVersions = versions => {
-  return versions.sort((a, b) => {
-    switch (a) {
-      case 'unversioned':
-        return 1;
-      case 'latest':
-        if (b == 'unversioned') {
-          return -1;
-        } else {
-          return 1;
-        }
-      default:
-        switch (b) {
-          case 'unversioned':
-          case 'latest':
-            return 1;
-          default:
-            return versionNumber(a) - versionNumber(b);
-        }
-    }
-  });
-};
-
-export default class VersionSelector extends React.Component {
-  render() {
-    const latestLabel = 'Latest (' + Utilities.getUserFacingVersionString(LATEST_VERSION) + ')';
-    const labelText =
-      this.props.version === 'latest'
-        ? latestLabel
-        : Utilities.getUserFacingVersionString(this.props.version);
-
-    return (
-      <div css={STYLES_SELECT} style={this.props.style}>
-        <label css={STYLES_SELECT_TEXT} htmlFor="version-menu">
-          <div>{labelText}</div>
-          <ChevronDownIcon style={{ height: '16px', width: '16px' }} />
-        </label>
-        {// hidden links to help test-links spidering
-        orderVersions(VERSIONS).map(v => (
-          <a key={v} style={{ display: 'none' }} href={`/versions/${v}/`} />
-        ))}
-        <select
-          css={STYLES_SELECT_ELEMENT}
-          id="version-menu"
-          value={this.props.version}
-          onChange={e => this.props.onSetVersion(e.target.value)}>
-          {orderVersions(VERSIONS)
-            .map(version => {
-              return (
-                <option key={version} value={version}>
-                  {version === 'latest'
-                    ? latestLabel
-                    : Utilities.getUserFacingVersionString(version)}
-                </option>
-              );
-            })
-            .reverse()}
-        </select>
-      </div>
-    );
-  }
-}
-=======
-export default VersionSelector;
->>>>>>> d9f83d4e
+export default VersionSelector;