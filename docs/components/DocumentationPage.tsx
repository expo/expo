import { css } from '@emotion/react';
import { breakpoints, theme } from '@expo/styleguide';
import some from 'lodash/some';
import Router, { NextRouter } from 'next/router';
import * as React from 'react';

import { AppJSBanner } from './AppJSBanner.tsx';

import * as Utilities from '~/common/utilities';
import * as WindowUtils from '~/common/window';
import DocumentationFooter from '~/components/DocumentationFooter';
import DocumentationNestedScrollLayout from '~/components/DocumentationNestedScrollLayout';
import DocumentationSidebarRight, {
  SidebarRightComponentType,
} from '~/components/DocumentationSidebarRight';
import Head from '~/components/Head';
import { H1 } from '~/components/base/headings';
<<<<<<< HEAD
import { PageApiVersionContextType, usePageApiVersion } from '~/providers/page-api-version';
import navigation from '~/public/static/constants/navigationDeprecated.json';
=======
import navigation from '~/constants/navigation.cjs';
import * as Constants from '~/constants/theme';
import { usePageApiVersion } from '~/providers/page-api-version';
>>>>>>> 8f4283e8
import { NavigationRoute } from '~/types/common';
import { Header } from '~/ui/components/Header';
import { Sidebar } from '~/ui/components/Sidebar';

const STYLES_DOCUMENT = css`
  background: ${theme.background.default};
  margin: 0 auto;
  padding: 40px 56px;

  hr {
    border: 0;
    height: 0.01rem;
    background-color: ${theme.border.default};
  }

  @media screen and (max-width: ${breakpoints.medium + 124}px) {
    padding: 20px 16px 48px 16px;
  }
`;

type Props = React.PropsWithChildren<{
  router: NextRouter;
  title?: string;
  sourceCodeUrl?: string;
  tocVisible: boolean;
  /** If the page should not show up in the Algolia Docsearch results */
  hideFromSearch?: boolean;
  version: PageApiVersionContextType['version'];
}>;

type State = {
  isMobileMenuVisible: boolean;
};

class DocumentationPageWithApiVersion extends React.Component<Props, State> {
  state = {
    isMobileMenuVisible: false,
  };

  private layoutRef = React.createRef<DocumentationNestedScrollLayout>();
  private sidebarRightRef = React.createRef<SidebarRightComponentType>();

  componentDidMount() {
    Router.events.on('routeChangeStart', url => {
      if (this.layoutRef.current) {
        window.__sidebarScroll =
          this.getActiveTopLevelSection() !== this.getActiveTopLevelSection(url)
            ? 0
            : this.layoutRef.current.getSidebarScrollTop();
      }
    });
    window.addEventListener('resize', this.handleResize);
  }

  componentWillUnmount() {
    window.removeEventListener('resize', this.handleResize);
  }

  private handleResize = () => {
    if (WindowUtils.getViewportSize().width >= breakpoints.medium + 124) {
      this.setState({ isMobileMenuVisible: false });
      window.scrollTo(0, 0);
    }
  };

  private pathStartsWith = (name: string, path: string = this.props.router.pathname) => {
    return path.startsWith(`/${name}`);
  };

  private isArchivePath = () => {
    return this.props.router.pathname.startsWith('/archive');
  };

  private isReferencePath = (path?: string) => {
    return this.pathStartsWith('versions', path);
  };

  private isGeneralPath = () => {
    return some(navigation.generalDirectories, name =>
      this.props.router.pathname.startsWith(`/${name}`)
    );
  };

  private isFeaturePreviewPath = (path?: string) => {
    return navigation.featurePreview.some((name: string) => this.pathStartsWith(name, path));
  };

  private isPreviewPath = () => {
    return some(navigation.previewDirectories, name =>
      this.props.router.pathname.startsWith(`/${name}`)
    );
  };

  private isEasPath = (path?: string) => {
    return navigation.easDirectories.some(name => this.pathStartsWith(name, path));
  };

  private getCanonicalUrl = () => {
    if (this.isReferencePath()) {
      return `https://docs.expo.dev${Utilities.replaceVersionInUrl(
        this.props.router.pathname,
        'latest'
      )}`;
    } else {
      return `https://docs.expo.dev${this.props.router.pathname}`;
    }
  };

  private getAlgoliaTag = () => {
    if (this.props.hideFromSearch === true) {
      return null;
    }

    return this.isReferencePath() ? this.props.version : 'none';
  };

  private getRoutes = (): NavigationRoute[] => {
    if (this.isReferencePath()) {
<<<<<<< HEAD
      return navigation.reference[this.props.version] as NavigationRoute[];
    } else {
      return navigation[this.getActiveTopLevelSection()] as NavigationRoute[];
=======
      return (navigation as any).reference[this.props.version];
    } else {
      return (navigation as any)[this.getActiveTopLevelSection()];
>>>>>>> 8f4283e8
    }
  };

  private getActiveTopLevelSection = (path?: string) => {
    if (this.isReferencePath(path)) {
      return 'reference';
    } else if (this.isGeneralPath()) {
      return 'general';
    } else if (this.isFeaturePreviewPath(path)) {
      return 'featurePreview';
    } else if (this.isPreviewPath()) {
      return 'preview';
    } else if (this.isEasPath(path)) {
      return 'eas';
    } else if (this.isArchivePath()) {
      return 'archive';
    }

    return 'general';
  };

  render() {
    const sidebarScrollPosition = process.browser ? window.__sidebarScroll : 0;
    const routes = this.getRoutes();
    const sidebarActiveGroup = this.getActiveTopLevelSection();

    const sidebarElement = <Sidebar routes={routes} />;
    const headerElement = (
      <Header
        sidebar={sidebarElement}
        sidebarActiveGroup={sidebarActiveGroup}
        isMobileMenuVisible={this.state.isMobileMenuVisible}
        setMobileMenuVisible={isMobileMenuVisible => this.setState({ isMobileMenuVisible })}
      />
    );

    const handleContentScroll = (contentScrollPosition: number) => {
      window.requestAnimationFrame(() => {
        if (this.sidebarRightRef && this.sidebarRightRef.current) {
          this.sidebarRightRef.current.handleContentScroll(contentScrollPosition);
        }
      });
    };

    const sidebarRight = <DocumentationSidebarRight ref={this.sidebarRightRef} />;

    const algoliaTag = this.getAlgoliaTag();
    const title = this.props.title
      ? `${this.props.title} - Expo Documentation`
      : `Expo Documentation`;

    const pageContent = (
      <>
        {this.props.title && <H1>{this.props.title}</H1>}
        <AppJSBanner />
        {this.props.children}
        {this.props.title && (
          <DocumentationFooter
            router={this.props.router}
            title={this.props.title}
            sourceCodeUrl={this.props.sourceCodeUrl}
          />
        )}
      </>
    );

    return (
      <DocumentationNestedScrollLayout
        ref={this.layoutRef}
        header={headerElement}
        sidebar={sidebarElement}
        sidebarActiveGroup={sidebarActiveGroup}
        sidebarRight={sidebarRight}
        tocVisible={this.props.tocVisible}
        isMobileMenuVisible={this.state.isMobileMenuVisible}
        onContentScroll={handleContentScroll}
        sidebarScrollPosition={sidebarScrollPosition}>
        <Head title={this.props.title}>
          {algoliaTag !== null && <meta name="docsearch:version" content={algoliaTag} />}
          <meta property="og:title" content={title} />
          <meta property="og:type" content="website" />
          <meta property="og:image" content="https://docs.expo.dev/static/images/og.png" />
          <meta property="og:image:url" content="https://docs.expo.dev/static/images/og.png" />
          <meta
            property="og:image:secure_url"
            content="https://docs.expo.dev/static/images/og.png"
          />
          <meta property="og:locale" content="en_US" />
          <meta property="og:site_name" content="Expo Documentation" />
          <meta
            property="og:description"
            content="Expo is an open-source platform for making universal native apps for Android, iOS, and the web with JavaScript and React."
          />

          <meta name="twitter:site" content="@expo" />
          <meta name="twitter:card" content="summary" />
          <meta property="twitter:title" content={title} />
          <meta
            name="twitter:description"
            content="Expo is an open-source platform for making universal native apps for Android, iOS, and the web with JavaScript and React."
          />
          <meta
            property="twitter:image"
            content="https://docs.expo.dev/static/images/twitter.png"
          />

          {(this.props.version === 'unversioned' ||
            this.isPreviewPath() ||
            this.isArchivePath()) && <meta name="robots" content="noindex" />}

          {this.props.version !== 'unversioned' && (
            <link rel="canonical" href={this.getCanonicalUrl()} />
          )}
        </Head>
        <div css={STYLES_DOCUMENT}>{pageContent}</div>
      </DocumentationNestedScrollLayout>
    );
  }
}

export default function DocumentationPage(props: Omit<Props, 'version'>) {
  const { version } = usePageApiVersion();
  return <DocumentationPageWithApiVersion {...props} version={version} />;
}<|MERGE_RESOLUTION|>--- conflicted
+++ resolved
@@ -15,14 +15,8 @@
 } from '~/components/DocumentationSidebarRight';
 import Head from '~/components/Head';
 import { H1 } from '~/components/base/headings';
-<<<<<<< HEAD
 import { PageApiVersionContextType, usePageApiVersion } from '~/providers/page-api-version';
-import navigation from '~/public/static/constants/navigationDeprecated.json';
-=======
-import navigation from '~/constants/navigation.cjs';
-import * as Constants from '~/constants/theme';
-import { usePageApiVersion } from '~/providers/page-api-version';
->>>>>>> 8f4283e8
+import navigation from '~/public/static/constants/navigation.json';
 import { NavigationRoute } from '~/types/common';
 import { Header } from '~/ui/components/Header';
 import { Sidebar } from '~/ui/components/Sidebar';
@@ -141,15 +135,9 @@
 
   private getRoutes = (): NavigationRoute[] => {
     if (this.isReferencePath()) {
-<<<<<<< HEAD
       return navigation.reference[this.props.version] as NavigationRoute[];
     } else {
       return navigation[this.getActiveTopLevelSection()] as NavigationRoute[];
-=======
-      return (navigation as any).reference[this.props.version];
-    } else {
-      return (navigation as any)[this.getActiveTopLevelSection()];
->>>>>>> 8f4283e8
     }
   };
 
