// NOTE(jim):
// GETTING NESTED SCROLL RIGHT IS DELICATE BUSINESS. THEREFORE THIS COMPONENT
// IS THE ONLY PLACE WHERE SCROLL CODE SHOULD BE HANDLED. THANKS.
import { css } from '@emotion/react';
import { breakpoints, theme } from '@expo/styleguide';
import * as React from 'react';

import { SidebarHead } from '~/ui/components/Sidebar/SidebarHead';

<<<<<<< HEAD
const STYLES_GLOBAL = css`
  html {
    background: ${theme.background.default};
  }

  @media screen and (max-width: ${breakpoints.medium + 124}px) {
    html {
      /* width */
      ::-webkit-scrollbar {
        width: 6px;
      }

      /* Track */
      ::-webkit-scrollbar-track {
        backgroundColor: transparent,
        cursor: pointer,
      }

      /* Handle */
      ::-webkit-scrollbar-thumb {
        background: ${theme.background.tertiary};
        border-radius: 10px;
      }

      /* Handle on hover */
      ::-webkit-scrollbar-thumb:hover {
        background: ${theme.background.quaternary};
      }
    }
  }
`;

=======
>>>>>>> 40836478
const STYLES_CONTAINER = css`
  width: 100%;
  height: 100vh;
  overflow: hidden;
  margin: 0 auto 0 auto;
  border-right: 1px solid ${theme.border.default};
  background: ${theme.background.default};

  display: flex;
  align-items: center;
  justify-content: space-between;
  flex-direction: column;

  @media screen and (max-width: 1440px) {
    border-left: 0px;
    border-right: 0px;
  }

  @media screen and (max-width: ${(breakpoints.medium + breakpoints.large) / 2}px) {
    display: block;
    height: auto;
  }
`;

const STYLES_HEADER = css`
  flex-shrink: 0;
  width: 100%;

  @media screen and (max-width: ${(breakpoints.medium + breakpoints.large) / 2}px) {
    position: sticky;
    top: -57px;
    z-index: 3;
    max-height: 100vh;
  }
`;

const STYLES_CONTENT = css`
  display: flex;
  align-items: flex-start;
  margin: 0 auto;
  justify-content: space-between;
  width: 100%;
  height: 100%;
  min-height: 25%;

  @media screen and (max-width: ${(breakpoints.medium + breakpoints.large) / 2}px) {
    height: auto;
  }
`;

const STYLES_SIDEBAR = css`
  display: flex;
  flex-direction: column;
  flex-shrink: 0;
  max-width: 280px;
  height: 100%;
  overflow: hidden;
  transition: 200ms ease max-width;
  background: ${theme.background.default};

  @media screen and (max-width: 1200px) {
    max-width: 280px;
  }

  @media screen and (max-width: ${(breakpoints.medium + breakpoints.large) / 2}px) {
    display: none;
  }
`;

const STYLES_LEFT = css`
  border-right: 1px solid ${theme.border.default};
`;

const STYLES_RIGHT = css`
  border-left: 1px solid ${theme.border.default};
  background-color: ${theme.background.default};
`;

const STYLES_CENTER = css`
  background: ${theme.background.default};
  min-width: 5%;
  width: 100%;
  height: 100%;
  overflow: hidden;
  display: flex;

  @media screen and (max-width: ${(breakpoints.medium + breakpoints.large) / 2}px) {
    height: auto;
    overflow: auto;
  }
`;

// NOTE(jim):
// All the other components tame the UI. this one allows a container to scroll.
const STYLES_SCROLL_CONTAINER = css`
  height: 100%;
  width: 100%;
  padding-bottom: 24px;
  overflow-y: scroll;
  overflow-x: hidden;
  -webkit-overflow-scrolling: touch;

  /* width */
  ::-webkit-scrollbar {
    width: 6px;
  }

  /* Track */
  ::-webkit-scrollbar-track {
    background: transparent;
    cursor: pointer;
  }

  /* Handle */
  ::-webkit-scrollbar-thumb {
    background: ${theme.background.tertiary};
  }

  /* Handle on hover */
  ::-webkit-scrollbar-thumb:hover {
    background: ${theme.background.quaternary};
  }

  @media screen and (max-width: ${(breakpoints.medium + breakpoints.large) / 2}px) {
    overflow-y: auto;
  }
`;

const STYLES_CENTER_WRAPPER = css`
  max-width: 1200px;
  margin: auto;
`;

const STYLES_HIDDEN = css`
  display: none;
`;

type ScrollContainerProps = React.PropsWithChildren<{
  className?: string;
  scrollPosition?: number;
  scrollHandler?: () => void;
}>;

class ScrollContainer extends React.Component<ScrollContainerProps> {
  scrollRef = React.createRef<HTMLDivElement>();

  componentDidMount() {
    if (this.props.scrollPosition && this.scrollRef.current) {
      this.scrollRef.current.scrollTop = this.props.scrollPosition;
    }
  }

  public getScrollTop = () => {
    return this.scrollRef.current?.scrollTop ?? 0;
  };

  public getScrollRef = () => {
    return this.scrollRef;
  };

  render() {
    return (
      <div
        css={STYLES_SCROLL_CONTAINER}
        className={this.props.className}
        ref={this.scrollRef}
        onScroll={this.props.scrollHandler}>
        {this.props.children}
      </div>
    );
  }
}

type Props = React.PropsWithChildren<{
  onContentScroll?: (scrollTop: number) => void;
  isMobileMenuVisible: boolean;
  tocVisible: boolean;
  header: React.ReactNode;
  sidebarScrollPosition: number;
  sidebar: React.ReactNode;
  sidebarActiveGroup: string;
  sidebarRight: React.ReactElement;
}>;

export default class DocumentationNestedScrollLayout extends React.Component<Props> {
  static defaultProps = {
    sidebarScrollPosition: 0,
  };

  sidebarRef = React.createRef<ScrollContainer>();
  contentRef = React.createRef<ScrollContainer>();
  sidebarRightRef = React.createRef<ScrollContainer>();

  public getSidebarScrollTop = () => {
    return this.sidebarRef.current?.getScrollTop() ?? 0;
  };

  public getContentScrollTop = () => {
    return this.contentRef.current?.getScrollTop() ?? 0;
  };

  render() {
    const {
      header,
      sidebar,
      sidebarActiveGroup,
      sidebarRight,
      sidebarScrollPosition,
      isMobileMenuVisible,
      tocVisible,
      children,
    } = this.props;

    return (
      <div css={STYLES_CONTAINER}>
        <div css={STYLES_HEADER}>{header}</div>
        <div css={STYLES_CONTENT}>
          <div css={[STYLES_SIDEBAR, STYLES_LEFT]}>
            <SidebarHead sidebarActiveGroup={sidebarActiveGroup} />
            <ScrollContainer ref={this.sidebarRef} scrollPosition={sidebarScrollPosition}>
              {sidebar}
            </ScrollContainer>
          </div>
          <div css={[STYLES_CENTER, isMobileMenuVisible && STYLES_HIDDEN]}>
            <ScrollContainer ref={this.contentRef} scrollHandler={this.scrollHandler}>
              <div css={STYLES_CENTER_WRAPPER}>{children}</div>
            </ScrollContainer>
          </div>
          {tocVisible && (
            <div css={[STYLES_SIDEBAR, STYLES_RIGHT]}>
              <ScrollContainer ref={this.sidebarRightRef}>
                {React.cloneElement(sidebarRight, {
                  selfRef: this.sidebarRightRef,
                  contentRef: this.contentRef,
                })}
              </ScrollContainer>
            </div>
          )}
        </div>
      </div>
    );
  }

  private scrollHandler = () => {
    this.props.onContentScroll && this.props.onContentScroll(this.getContentScrollTop());
  };
}<|MERGE_RESOLUTION|>--- conflicted
+++ resolved
@@ -7,41 +7,6 @@
 
 import { SidebarHead } from '~/ui/components/Sidebar/SidebarHead';
 
-<<<<<<< HEAD
-const STYLES_GLOBAL = css`
-  html {
-    background: ${theme.background.default};
-  }
-
-  @media screen and (max-width: ${breakpoints.medium + 124}px) {
-    html {
-      /* width */
-      ::-webkit-scrollbar {
-        width: 6px;
-      }
-
-      /* Track */
-      ::-webkit-scrollbar-track {
-        backgroundColor: transparent,
-        cursor: pointer,
-      }
-
-      /* Handle */
-      ::-webkit-scrollbar-thumb {
-        background: ${theme.background.tertiary};
-        border-radius: 10px;
-      }
-
-      /* Handle on hover */
-      ::-webkit-scrollbar-thumb:hover {
-        background: ${theme.background.quaternary};
-      }
-    }
-  }
-`;
-
-=======
->>>>>>> 40836478
 const STYLES_CONTAINER = css`
   width: 100%;
   height: 100vh;
