--- conflicted
+++ resolved
@@ -43,11 +43,7 @@
                     class="css-cd9zxx-STYLED_PERMALINK_CONTENT"
                   >
                     <code
-<<<<<<< HEAD
-                      class="inline css-bk5exs-STYLES_INLINE_CODE-STYLES_INLINE_CODE"
-=======
                       class="inline css-gei9wn-STYLES_INLINE_CODE-STYLES_INLINE_CODE"
->>>>>>> 5056d37e
                     >
                       name
                     </code>
@@ -140,11 +136,7 @@
                     class="css-cd9zxx-STYLED_PERMALINK_CONTENT"
                   >
                     <code
-<<<<<<< HEAD
-                      class="inline css-bk5exs-STYLES_INLINE_CODE-STYLES_INLINE_CODE"
-=======
                       class="inline css-gei9wn-STYLES_INLINE_CODE-STYLES_INLINE_CODE"
->>>>>>> 5056d37e
                     >
                       androidNavigationBar
                     </code>
@@ -251,11 +243,7 @@
                     class="css-cd9zxx-STYLED_PERMALINK_CONTENT"
                   >
                     <code
-<<<<<<< HEAD
-                      class="inline css-bk5exs-STYLES_INLINE_CODE-STYLES_INLINE_CODE"
-=======
                       class="inline css-gei9wn-STYLES_INLINE_CODE-STYLES_INLINE_CODE"
->>>>>>> 5056d37e
                     >
                       visible
                     </code>
@@ -348,11 +336,7 @@
                     class="css-cd9zxx-STYLED_PERMALINK_CONTENT"
                   >
                     <code
-<<<<<<< HEAD
-                      class="inline css-bk5exs-STYLES_INLINE_CODE-STYLES_INLINE_CODE"
-=======
                       class="inline css-gei9wn-STYLES_INLINE_CODE-STYLES_INLINE_CODE"
->>>>>>> 5056d37e
                     >
                       always
                     </code>
@@ -431,11 +415,7 @@
                     class="css-cd9zxx-STYLED_PERMALINK_CONTENT"
                   >
                     <code
-<<<<<<< HEAD
-                      class="inline css-bk5exs-STYLES_INLINE_CODE-STYLES_INLINE_CODE"
-=======
                       class="inline css-gei9wn-STYLES_INLINE_CODE-STYLES_INLINE_CODE"
->>>>>>> 5056d37e
                     >
                       backgroundColor
                     </code>
@@ -493,11 +473,7 @@
           >
             6 character long hex color string, eg: 
             <code
-<<<<<<< HEAD
-              class="inline css-bk5exs-STYLES_INLINE_CODE-STYLES_INLINE_CODE"
-=======
               class="inline css-gei9wn-STYLES_INLINE_CODE-STYLES_INLINE_CODE"
->>>>>>> 5056d37e
             >
               '#000000'
             </code>
@@ -529,11 +505,7 @@
                     class="css-cd9zxx-STYLED_PERMALINK_CONTENT"
                   >
                     <code
-<<<<<<< HEAD
-                      class="inline css-bk5exs-STYLES_INLINE_CODE-STYLES_INLINE_CODE"
-=======
                       class="inline css-gei9wn-STYLES_INLINE_CODE-STYLES_INLINE_CODE"
->>>>>>> 5056d37e
                     >
                       intentFilters
                     </code>
@@ -663,11 +635,7 @@
                     class="css-cd9zxx-STYLED_PERMALINK_CONTENT"
                   >
                     <code
-<<<<<<< HEAD
-                      class="inline css-bk5exs-STYLES_INLINE_CODE-STYLES_INLINE_CODE"
-=======
                       class="inline css-gei9wn-STYLES_INLINE_CODE-STYLES_INLINE_CODE"
->>>>>>> 5056d37e
                     >
                       autoVerify
                     </code>
@@ -746,11 +714,7 @@
                     class="css-cd9zxx-STYLED_PERMALINK_CONTENT"
                   >
                     <code
-<<<<<<< HEAD
-                      class="inline css-bk5exs-STYLES_INLINE_CODE-STYLES_INLINE_CODE"
-=======
                       class="inline css-gei9wn-STYLES_INLINE_CODE-STYLES_INLINE_CODE"
->>>>>>> 5056d37e
                     >
                       data
                     </code>
@@ -828,11 +792,7 @@
                     class="css-cd9zxx-STYLED_PERMALINK_CONTENT"
                   >
                     <code
-<<<<<<< HEAD
-                      class="inline css-bk5exs-STYLES_INLINE_CODE-STYLES_INLINE_CODE"
-=======
                       class="inline css-gei9wn-STYLES_INLINE_CODE-STYLES_INLINE_CODE"
->>>>>>> 5056d37e
                     >
                       host
                     </code>
