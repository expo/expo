// Jest Snapshot v1, https://goo.gl/fbAQLP

exports[`APISection expo-apple-authentication 1`] = `
<div>
  <h2
    class="text-default text-[25px] font-bold leading-[1.4] tracking-[-0.021rem] mt-8 mb-3.5 [&_code]:text-[90%] max-md-gutters:text-[22px] max-md-gutters:leading-[1.409] max-sm-gutters:text-[19px] max-sm-gutters:leading-[1.5263] group"
    data-heading="true"
  >
    <a
      class="inline-flex gap-1.5 items-center relative text-[inherit] decoration-0 scroll-m-6"
      href="#component"
      id="component"
    >
      <span
        class="inline"
      >
        Component
      </span>
      <svg
        aria-label="permalink"
        class="icon-md inline-flex invisible group-hover:visible group-focus-visible:visible"
        fill="none"
        height="24"
        viewBox="0 0 24 24"
        width="24"
        xmlns="http://www.w3.org/2000/svg"
      >
        <path
          d="M10 13a5 5 0 007.54.54l3-3a5 5 0 00-7.07-7.07l-1.72 1.71"
          stroke="#9B9B9B"
          stroke-linecap="round"
          stroke-linejoin="round"
          stroke-width="2"
        />
        <path
          d="M14 11a5 5 0 00-7.54-.54l-3 3a5 5 0 007.07 7.07l1.71-1.71"
          stroke="#9B9B9B"
          stroke-linecap="round"
          stroke-linejoin="round"
          stroke-width="2"
        />
      </svg>
    </a>
  </h2>
  <div
    class="rounded-lg border border-secondary p-5 shadow-xs mb-6 [&_h2]:mt-0 [&_h3]:mt-0 [&_h4]:mt-0 [&_h3]:mb-2.5 [&_li]:mb-0 [&_.table-wrapper]:shadow-none [&_.table-wrapper]:mb-0 [&_th]:text-tertiary [&_th]:py-2.5 [&_th]:px-4 max-lg-gutters:px-4 !shadow-none"
  >
    <h3
      class="text-default text-[20px] font-semibold leading-normal tracking-[-0.017rem] mt-7 mb-3 [&_code]:text-[90%] max-md-gutters:text-[18px] max-md-gutters:leading-[1.5555] max-sm-gutters:text-[16px] max-sm-gutters:leading-relaxed group"
      data-heading="true"
    >
      <a
        class="inline-flex gap-1.5 items-center relative text-[inherit] decoration-0 scroll-m-12"
        href="#appleauthenticationbutton"
        id="appleauthenticationbutton"
      >
        <span
          class="inline"
        >
          <code
            class="text-default leading-[1.6154] font-medium wrap-anywhere"
            data-text="true"
          >
            AppleAuthenticationButton
          </code>
        </span>
        <svg
          aria-label="permalink"
          class="icon-md inline-flex invisible group-hover:visible group-focus-visible:visible"
          fill="none"
          height="24"
          viewBox="0 0 24 24"
          width="24"
          xmlns="http://www.w3.org/2000/svg"
        >
          <path
            d="M10 13a5 5 0 007.54.54l3-3a5 5 0 00-7.07-7.07l-1.72 1.71"
            stroke="#9B9B9B"
            stroke-linecap="round"
            stroke-linejoin="round"
            stroke-width="2"
          />
          <path
            d="M14 11a5 5 0 00-7.54-.54l-3 3a5 5 0 007.07 7.07l1.71-1.71"
            stroke="#9B9B9B"
            stroke-linecap="round"
            stroke-linejoin="round"
            stroke-width="2"
          />
        </svg>
      </a>
    </h3>
    <p
      class="text-default font-normal text-[16px] leading-[1.625] tracking-[-0.011rem] [&_strong]:break-words mb-3.5"
      data-text="true"
    >
      <span
        class="leading-[1.6154] font-medium text-secondary"
        data-text="true"
      >
        Type:
      </span>
       
      <code
        class="text-default text-[13px] font-normal leading-[130%] tracking-[-0.003rem] inline-block rounded-md border border-secondary bg-subtle px-1 py-0.5"
        data-text="true"
      >
        React.Element
        &lt;
        <a
          class="cursor-pointer decoration-0 hocus:opacity-80 font-normal text-link visited:text-link hocus:underline [&_code]:hocus:underline [&_span]:text-link [&_code]:text-link [&_strong]:text-link [&_em]:text-link [&_b]:text-link [&_i]:text-link"
          href="#appleauthenticationbuttonprops"
        >
          AppleAuthenticationButtonProps
        </a>
        &gt;
      </code>
    </p>
    <p
      class="text-default font-normal text-[16px] leading-[1.625] tracking-[-0.011rem] [&_strong]:break-words mb-3.5"
      data-text="true"
    >
      This component displays the proprietary "Sign In with Apple" / "Continue with Apple" button on
your screen. The App Store Guidelines require you to use this component to start the
authentication process instead of a custom button. Limited customization of the button is
available via the provided properties.
    </p>
    

    <p
      class="text-default font-normal text-[16px] leading-[1.625] tracking-[-0.011rem] [&_strong]:break-words mb-3.5"
      data-text="true"
    >
      You should only attempt to render this if 
      <a
        class="cursor-pointer decoration-0 hocus:opacity-80 font-normal text-link visited:text-link hocus:underline [&_code]:hocus:underline [&_span]:text-link [&_code]:text-link [&_strong]:text-link [&_em]:text-link [&_b]:text-link [&_i]:text-link"
        href="#appleauthenticationisavailableasync"
      >
        <code
          class="text-default text-[13px] font-normal leading-[130%] tracking-[-0.003rem] inline-block rounded-md border border-secondary bg-subtle px-1 py-0.5 !inline"
          data-text="true"
        >
          AppleAuthentication.isAvailableAsync()
        </code>
      </a>
      
resolves to 
      <code
        class="text-default text-[13px] font-normal leading-[130%] tracking-[-0.003rem] inline-block rounded-md border border-secondary bg-subtle px-1 py-0.5 !inline"
        data-text="true"
      >
        true
      </code>
      . This component will render nothing if it is not available, and you will get
a warning in development mode (
      <code
        class="text-default text-[13px] font-normal leading-[130%] tracking-[-0.003rem] inline-block rounded-md border border-secondary bg-subtle px-1 py-0.5 !inline"
        data-text="true"
      >
        __DEV__ === true
      </code>
      ).
    </p>
    

    <p
      class="text-default font-normal text-[16px] leading-[1.625] tracking-[-0.011rem] [&_strong]:break-words mb-3.5"
      data-text="true"
    >
      The properties of this component extend from 
      <code
        class="text-default text-[13px] font-normal leading-[130%] tracking-[-0.003rem] inline-block rounded-md border border-secondary bg-subtle px-1 py-0.5 !inline"
        data-text="true"
      >
        View
      </code>
      ; however, you should not attempt to set

      <code
        class="text-default text-[13px] font-normal leading-[130%] tracking-[-0.003rem] inline-block rounded-md border border-secondary bg-subtle px-1 py-0.5 !inline"
        data-text="true"
      >
        backgroundColor
      </code>
       or 
      <code
        class="text-default text-[13px] font-normal leading-[130%] tracking-[-0.003rem] inline-block rounded-md border border-secondary bg-subtle px-1 py-0.5 !inline"
        data-text="true"
      >
        borderRadius
      </code>
       with the 
      <code
        class="text-default text-[13px] font-normal leading-[130%] tracking-[-0.003rem] inline-block rounded-md border border-secondary bg-subtle px-1 py-0.5 !inline"
        data-text="true"
      >
        style
      </code>
       property. This will not work and is against
the App Store Guidelines. Instead, you should use the 
      <code
        class="text-default text-[13px] font-normal leading-[130%] tracking-[-0.003rem] inline-block rounded-md border border-secondary bg-subtle px-1 py-0.5 !inline"
        data-text="true"
      >
        buttonStyle
      </code>
       property to choose one of the
predefined color styles and the 
      <code
        class="text-default text-[13px] font-normal leading-[130%] tracking-[-0.003rem] inline-block rounded-md border border-secondary bg-subtle px-1 py-0.5 !inline"
        data-text="true"
      >
        cornerRadius
      </code>
       property to change the border radius of the
button.
    </p>
    

    <p
      class="text-default font-normal text-[16px] leading-[1.625] tracking-[-0.011rem] [&_strong]:break-words mb-3.5"
      data-text="true"
    >
      Make sure to attach height and width via the style props as without these styles, the button will
not appear on the screen.
    </p>
    <blockquote
      class="bg-subtle border border-default flex gap-2 rounded-md shadow-xs py-3 px-4 mb-4 [table_&]:last:mb-0 [&_code]:bg-element [&_p]:!mb-0 !mb-3.5"
      data-testid="callout-container"
    >
      <div
        class="select-none mt-1 [table_&]:mt-0.5"
      >
        <svg
          class="icon-sm text-icon-default"
          fill="currentColor"
          role="img"
          viewBox="0 0 24 24"
          xmlns="http://www.w3.org/2000/svg"
        >
          <g
            id="info-circle-solid-icon"
          >
            <path
              clip-rule="evenodd"
              d="M12 1C5.92487 1 1 5.92487 1 12C1 18.0751 5.92487 23 12 23C18.0751 23 23 18.0751 23 12C23 5.92487 18.0751 1 12 1ZM12 7C11.4477 7 11 7.44772 11 8C11 8.55228 11.4477 9 12 9H12.01C12.5623 9 13.01 8.55228 13.01 8C13.01 7.44772 12.5623 7 12.01 7H12ZM13 12C13 11.4477 12.5523 11 12 11C11.4477 11 11 11.4477 11 12V16C11 16.5523 11.4477 17 12 17C12.5523 17 13 16.5523 13 16V12Z"
              fill-rule="evenodd"
              id="Solid"
            />
          </g>
        </svg>
      </div>
      <div
        class="text-default w-full leading-normal last:mb-0"
      >
        <p
          class="text-default font-normal text-[16px] leading-[1.625] tracking-[-0.011rem] [&_strong]:break-words mb-3.5"
          data-text="true"
        >
          <span
            class="text-default leading-[1.6154] font-semibold"
            data-text="true"
          >
            See:
          </span>
           
          <a
            class="cursor-pointer decoration-0 hocus:opacity-80 font-normal text-link visited:text-link hocus:underline [&_code]:hocus:underline [&_span]:text-link [&_code]:text-link [&_strong]:text-link [&_em]:text-link [&_b]:text-link [&_i]:text-link"
            href="https://developer.apple.com/documentation/authenticationservices/asauthorizationappleidbutton"
            rel="noopener noreferrer"
            target="_blank"
          >
            Apple
Documentation
          </a>
          
for more details.
        </p>
      </div>
    </blockquote>
    <div>
      <p
        class="text-default font-normal text-[14px] leading-[1.5715] tracking-[-0.006rem] flex border-y border-secondary -mx-5 my-4 px-5 py-2 bg-subtle max-lg-gutters:-mx-4 !text-secondary !font-medium"
        data-text="true"
      >
        <span
          class="leading-[1.6154] text-inherit group"
          data-text="true"
        >
          <a
            class="relative decoration-0 scroll-m-6 text-tertiary flex flex-row gap-2 items-center font-medium"
            href="#appleauthenticationbuttonprops"
            id="appleauthenticationbuttonprops"
          >
            <span
              class="inline"
            >
              AppleAuthenticationButtonProps
            </span>
            <svg
              aria-label="permalink"
              class="inline-flex invisible group-hover:visible group-focus-visible:visible icon-sm"
              fill="none"
              height="24"
              viewBox="0 0 24 24"
              width="24"
              xmlns="http://www.w3.org/2000/svg"
            >
              <path
                d="M10 13a5 5 0 007.54.54l3-3a5 5 0 00-7.07-7.07l-1.72 1.71"
                stroke="#9B9B9B"
                stroke-linecap="round"
                stroke-linejoin="round"
                stroke-width="2"
              />
              <path
                d="M14 11a5 5 0 00-7.54-.54l-3 3a5 5 0 007.07 7.07l1.71-1.71"
                stroke="#9B9B9B"
                stroke-linecap="round"
                stroke-linejoin="round"
                stroke-width="2"
              />
            </svg>
          </a>
        </span>
      </p>
    </div>
    <div
      class="[&>*:last-child]:!mb-0"
    >
      <div
        class="rounded-lg border border-secondary p-5 [&_h2]:mt-0 [&_h3]:mt-0 [&_h3]:mb-2.5 [&_li]:mb-0 [&_.table-wrapper]:shadow-none [&_.table-wrapper]:mb-0 [&_th]:text-tertiary [&_th]:py-2.5 [&_th]:px-4 max-lg-gutters:px-4 shadow-none mb-5 pt-4 px-5 pb-0 [&_h4]:mt-0 !pb-4 [&>*:last-child]:!mb-0"
      >
        <h3
          class="text-default text-[20px] font-semibold leading-normal tracking-[-0.017rem] mt-7 mb-3 [&_code]:text-[90%] max-md-gutters:text-[18px] max-md-gutters:leading-[1.5555] max-sm-gutters:text-[16px] max-sm-gutters:leading-relaxed group"
          data-heading="true"
        >
          <a
            class="inline-flex gap-1.5 items-center relative text-[inherit] decoration-0 scroll-m-12"
            href="#buttonstyle"
            id="buttonstyle"
          >
            <span
              class="inline"
            >
              <code
                class="text-default leading-[1.6154] font-medium wrap-anywhere mb-1 inline-block prose-code:mb-0"
                data-text="true"
              >
                buttonStyle
              </code>
            </span>
            <svg
              aria-label="permalink"
              class="inline-flex invisible group-hover:visible group-focus-visible:visible icon-sm"
              fill="none"
              height="24"
              viewBox="0 0 24 24"
              width="24"
              xmlns="http://www.w3.org/2000/svg"
            >
              <path
                d="M10 13a5 5 0 007.54.54l3-3a5 5 0 00-7.07-7.07l-1.72 1.71"
                stroke="#9B9B9B"
                stroke-linecap="round"
                stroke-linejoin="round"
                stroke-width="2"
              />
              <path
                d="M14 11a5 5 0 00-7.54-.54l-3 3a5 5 0 007.07 7.07l1.71-1.71"
                stroke="#9B9B9B"
                stroke-linecap="round"
                stroke-linejoin="round"
                stroke-width="2"
              />
            </svg>
          </a>
        </h3>
        <p
          class="text-default font-normal text-[16px] leading-[1.625] tracking-[-0.011rem] [&_strong]:break-words mb-3.5"
          data-text="true"
        >
          <span
            class="text-secondary font-medium text-[90%]"
          >
            Type:
          </span>
           
          <code
            class="text-default text-[13px] font-normal leading-[130%] tracking-[-0.003rem] inline-block rounded-md border border-secondary bg-subtle px-1 py-0.5"
            data-text="true"
          >
            <a
              class="cursor-pointer decoration-0 hocus:opacity-80 font-normal text-link visited:text-link hocus:underline [&_code]:hocus:underline [&_span]:text-link [&_code]:text-link [&_strong]:text-link [&_em]:text-link [&_b]:text-link [&_i]:text-link"
              href="#appleauthenticationbuttonstyle"
            >
              AppleAuthenticationButtonStyle
            </a>
          </code>
        </p>
        <p
          class="text-default font-normal text-[16px] leading-[1.625] tracking-[-0.011rem] [&_strong]:break-words mb-3.5"
          data-text="true"
        >
          The Apple-defined color scheme to use to display the button.
        </p>
      </div>
      <div
        class="rounded-lg border border-secondary p-5 [&_h2]:mt-0 [&_h3]:mt-0 [&_h3]:mb-2.5 [&_li]:mb-0 [&_.table-wrapper]:shadow-none [&_.table-wrapper]:mb-0 [&_th]:text-tertiary [&_th]:py-2.5 [&_th]:px-4 max-lg-gutters:px-4 shadow-none mb-5 pt-4 px-5 pb-0 [&_h4]:mt-0 !pb-4 [&>*:last-child]:!mb-0"
      >
        <h3
          class="text-default text-[20px] font-semibold leading-normal tracking-[-0.017rem] mt-7 mb-3 [&_code]:text-[90%] max-md-gutters:text-[18px] max-md-gutters:leading-[1.5555] max-sm-gutters:text-[16px] max-sm-gutters:leading-relaxed group"
          data-heading="true"
        >
          <a
            class="inline-flex gap-1.5 items-center relative text-[inherit] decoration-0 scroll-m-12"
            href="#buttontype"
            id="buttontype"
          >
            <span
              class="inline"
            >
              <code
                class="text-default leading-[1.6154] font-medium wrap-anywhere mb-1 inline-block prose-code:mb-0"
                data-text="true"
              >
                buttonType
              </code>
            </span>
            <svg
              aria-label="permalink"
              class="inline-flex invisible group-hover:visible group-focus-visible:visible icon-sm"
              fill="none"
              height="24"
              viewBox="0 0 24 24"
              width="24"
              xmlns="http://www.w3.org/2000/svg"
            >
              <path
                d="M10 13a5 5 0 007.54.54l3-3a5 5 0 00-7.07-7.07l-1.72 1.71"
                stroke="#9B9B9B"
                stroke-linecap="round"
                stroke-linejoin="round"
                stroke-width="2"
              />
              <path
                d="M14 11a5 5 0 00-7.54-.54l-3 3a5 5 0 007.07 7.07l1.71-1.71"
                stroke="#9B9B9B"
                stroke-linecap="round"
                stroke-linejoin="round"
                stroke-width="2"
              />
            </svg>
          </a>
        </h3>
        <p
          class="text-default font-normal text-[16px] leading-[1.625] tracking-[-0.011rem] [&_strong]:break-words mb-3.5"
          data-text="true"
        >
          <span
            class="text-secondary font-medium text-[90%]"
          >
            Type:
          </span>
           
          <code
            class="text-default text-[13px] font-normal leading-[130%] tracking-[-0.003rem] inline-block rounded-md border border-secondary bg-subtle px-1 py-0.5"
            data-text="true"
          >
            <a
              class="cursor-pointer decoration-0 hocus:opacity-80 font-normal text-link visited:text-link hocus:underline [&_code]:hocus:underline [&_span]:text-link [&_code]:text-link [&_strong]:text-link [&_em]:text-link [&_b]:text-link [&_i]:text-link"
              href="#appleauthenticationbuttontype"
            >
              AppleAuthenticationButtonType
            </a>
          </code>
        </p>
        <p
          class="text-default font-normal text-[16px] leading-[1.625] tracking-[-0.011rem] [&_strong]:break-words mb-3.5"
          data-text="true"
        >
          The type of button text to display ("Sign In with Apple" vs. "Continue with Apple").
        </p>
      </div>
      <div
        class="rounded-lg border border-secondary p-5 [&_h2]:mt-0 [&_h3]:mt-0 [&_h3]:mb-2.5 [&_li]:mb-0 [&_.table-wrapper]:shadow-none [&_.table-wrapper]:mb-0 [&_th]:text-tertiary [&_th]:py-2.5 [&_th]:px-4 max-lg-gutters:px-4 shadow-none mb-5 pt-4 px-5 pb-0 [&_h4]:mt-0 !pb-4 [&>*:last-child]:!mb-0"
      >
        <h3
          class="text-default text-[20px] font-semibold leading-normal tracking-[-0.017rem] mt-7 mb-3 [&_code]:text-[90%] max-md-gutters:text-[18px] max-md-gutters:leading-[1.5555] max-sm-gutters:text-[16px] max-sm-gutters:leading-relaxed group"
          data-heading="true"
        >
          <a
            class="inline-flex gap-1.5 items-center relative text-[inherit] decoration-0 scroll-m-12"
            href="#cornerradius"
            id="cornerradius"
          >
            <span
              class="inline"
            >
              <code
                class="text-default leading-[1.6154] font-medium wrap-anywhere mb-1 inline-block prose-code:mb-0"
                data-text="true"
              >
                cornerRadius
              </code>
            </span>
            <svg
              aria-label="permalink"
              class="inline-flex invisible group-hover:visible group-focus-visible:visible icon-sm"
              fill="none"
              height="24"
              viewBox="0 0 24 24"
              width="24"
              xmlns="http://www.w3.org/2000/svg"
            >
              <path
                d="M10 13a5 5 0 007.54.54l3-3a5 5 0 00-7.07-7.07l-1.72 1.71"
                stroke="#9B9B9B"
                stroke-linecap="round"
                stroke-linejoin="round"
                stroke-width="2"
              />
              <path
                d="M14 11a5 5 0 00-7.54-.54l-3 3a5 5 0 007.07 7.07l1.71-1.71"
                stroke="#9B9B9B"
                stroke-linecap="round"
                stroke-linejoin="round"
                stroke-width="2"
              />
            </svg>
          </a>
        </h3>
        <p
          class="text-default font-normal text-[16px] leading-[1.625] tracking-[-0.011rem] [&_strong]:break-words mb-3.5"
          data-text="true"
        >
          <span
            class="text-secondary font-medium text-[90%]"
          >
            Optional • 
          </span>
          <span
            class="text-secondary font-medium text-[90%]"
          >
            Type:
          </span>
           
          <code
            class="text-default text-[13px] font-normal leading-[130%] tracking-[-0.003rem] inline-block rounded-md border border-secondary bg-subtle px-1 py-0.5"
            data-text="true"
          >
            number
          </code>
        </p>
        <p
          class="text-default font-normal text-[16px] leading-[1.625] tracking-[-0.011rem] [&_strong]:break-words mb-3.5"
          data-text="true"
        >
          The border radius to use when rendering the button. This works similarly to

          <code
            class="text-default text-[13px] font-normal leading-[130%] tracking-[-0.003rem] inline-block rounded-md border border-secondary bg-subtle px-1 py-0.5 !inline"
            data-text="true"
          >
            style.borderRadius
          </code>
           in other Views.
        </p>
      </div>
      <div
        class="rounded-lg border border-secondary p-5 [&_h2]:mt-0 [&_h3]:mt-0 [&_h3]:mb-2.5 [&_li]:mb-0 [&_.table-wrapper]:shadow-none [&_.table-wrapper]:mb-0 [&_th]:text-tertiary [&_th]:py-2.5 [&_th]:px-4 max-lg-gutters:px-4 shadow-none mb-5 pt-4 px-5 pb-0 [&_h4]:mt-0 !pb-4 [&>*:last-child]:!mb-0"
      >
        <h3
          class="text-default text-[20px] font-semibold leading-normal tracking-[-0.017rem] mt-7 mb-3 [&_code]:text-[90%] max-md-gutters:text-[18px] max-md-gutters:leading-[1.5555] max-sm-gutters:text-[16px] max-sm-gutters:leading-relaxed group"
          data-heading="true"
        >
          <a
            class="inline-flex gap-1.5 items-center relative text-[inherit] decoration-0 scroll-m-12"
            href="#onpress"
            id="onpress"
          >
            <span
              class="inline"
            >
              <code
                class="text-default leading-[1.6154] font-medium wrap-anywhere mb-1 inline-block prose-code:mb-0"
                data-text="true"
              >
                onPress
              </code>
            </span>
            <svg
              aria-label="permalink"
              class="inline-flex invisible group-hover:visible group-focus-visible:visible icon-sm"
              fill="none"
              height="24"
              viewBox="0 0 24 24"
              width="24"
              xmlns="http://www.w3.org/2000/svg"
            >
              <path
                d="M10 13a5 5 0 007.54.54l3-3a5 5 0 00-7.07-7.07l-1.72 1.71"
                stroke="#9B9B9B"
                stroke-linecap="round"
                stroke-linejoin="round"
                stroke-width="2"
              />
              <path
                d="M14 11a5 5 0 00-7.54-.54l-3 3a5 5 0 007.07 7.07l1.71-1.71"
                stroke="#9B9B9B"
                stroke-linecap="round"
                stroke-linejoin="round"
                stroke-width="2"
              />
            </svg>
          </a>
        </h3>
        <p
          class="text-default font-normal text-[16px] leading-[1.625] tracking-[-0.011rem] [&_strong]:break-words mb-3.5"
          data-text="true"
        >
          <span
            class="text-secondary font-medium text-[90%]"
          >
            Type:
          </span>
           
          <code
            class="text-default text-[13px] font-normal leading-[130%] tracking-[-0.003rem] inline-block rounded-md border border-secondary bg-subtle px-1 py-0.5"
            data-text="true"
          >
            <span
              class="text-quaternary"
            >
              (
            </span>
            <span
              class="text-quaternary"
            >
              ) =&gt;
            </span>
             
            void
          </code>
        </p>
        <p
          class="text-default font-normal text-[16px] leading-[1.625] tracking-[-0.011rem] [&_strong]:break-words mb-3.5"
          data-text="true"
        >
          The method to call when the user presses the button. You should call 
          <a
            class="cursor-pointer decoration-0 hocus:opacity-80 font-normal text-link visited:text-link hocus:underline [&_code]:hocus:underline [&_span]:text-link [&_code]:text-link [&_strong]:text-link [&_em]:text-link [&_b]:text-link [&_i]:text-link"
            href="#appleauthenticationisavailableasync"
          >
            <code
              class="text-default text-[13px] font-normal leading-[130%] tracking-[-0.003rem] inline-block rounded-md border border-secondary bg-subtle px-1 py-0.5 !inline"
              data-text="true"
            >
              AppleAuthentication.signInAsync
            </code>
          </a>
          
in here.
        </p>
      </div>
      <div
        class="rounded-lg border border-secondary p-5 [&_h2]:mt-0 [&_h3]:mt-0 [&_h3]:mb-2.5 [&_li]:mb-0 [&_.table-wrapper]:shadow-none [&_.table-wrapper]:mb-0 [&_th]:text-tertiary [&_th]:py-2.5 [&_th]:px-4 max-lg-gutters:px-4 shadow-none mb-5 pt-4 px-5 pb-0 [&_h4]:mt-0 !pb-4 [&>*:last-child]:!mb-0"
      >
        <h3
          class="text-default text-[20px] font-semibold leading-normal tracking-[-0.017rem] mt-7 mb-3 [&_code]:text-[90%] max-md-gutters:text-[18px] max-md-gutters:leading-[1.5555] max-sm-gutters:text-[16px] max-sm-gutters:leading-relaxed group"
          data-heading="true"
        >
          <a
            class="inline-flex gap-1.5 items-center relative text-[inherit] decoration-0 scroll-m-12"
            href="#style"
            id="style"
          >
            <span
              class="inline"
            >
              <code
                class="text-default leading-[1.6154] font-medium wrap-anywhere mb-1 inline-block prose-code:mb-0"
                data-text="true"
              >
                style
              </code>
            </span>
            <svg
              aria-label="permalink"
              class="inline-flex invisible group-hover:visible group-focus-visible:visible icon-sm"
              fill="none"
              height="24"
              viewBox="0 0 24 24"
              width="24"
              xmlns="http://www.w3.org/2000/svg"
            >
              <path
                d="M10 13a5 5 0 007.54.54l3-3a5 5 0 00-7.07-7.07l-1.72 1.71"
                stroke="#9B9B9B"
                stroke-linecap="round"
                stroke-linejoin="round"
                stroke-width="2"
              />
              <path
                d="M14 11a5 5 0 00-7.54-.54l-3 3a5 5 0 007.07 7.07l1.71-1.71"
                stroke="#9B9B9B"
                stroke-linecap="round"
                stroke-linejoin="round"
                stroke-width="2"
              />
            </svg>
          </a>
        </h3>
        <p
          class="text-default font-normal text-[16px] leading-[1.625] tracking-[-0.011rem] [&_strong]:break-words mb-3.5"
          data-text="true"
        >
          <span
            class="text-secondary font-medium text-[90%]"
          >
            Optional • 
          </span>
          <span
            class="text-secondary font-medium text-[90%]"
          >
            Type:
          </span>
           
          <code
            class="text-default text-[13px] font-normal leading-[130%] tracking-[-0.003rem] inline-block rounded-md border border-secondary bg-subtle px-1 py-0.5"
            data-text="true"
          >
            StyleProp
            <span
              class="text-quaternary"
            >
              &lt;
            </span>
            <span>
              <a
                class="cursor-pointer decoration-0 hocus:opacity-80 font-normal text-link visited:text-link hocus:underline [&_code]:hocus:underline [&_span]:text-link [&_code]:text-link [&_strong]:text-link [&_em]:text-link [&_b]:text-link [&_i]:text-link"
                href="https://www.typescriptlang.org/docs/handbook/utility-types.html#omittype-keys"
                rel="noopener noreferrer"
                target="_blank"
              >
                Omit
              </a>
              <span
                class="text-quaternary"
              >
                &lt;
              </span>
              <span>
                <a
                  class="cursor-pointer decoration-0 hocus:opacity-80 font-normal text-link visited:text-link hocus:underline [&_code]:hocus:underline [&_span]:text-link [&_code]:text-link [&_strong]:text-link [&_em]:text-link [&_b]:text-link [&_i]:text-link"
                  href="https://reactnative.dev/docs/view-style-props"
                  rel="noopener noreferrer"
                  target="_blank"
                >
                  ViewStyle
                </a>
                <span
                  class="text-quaternary"
                >
                  , 
                </span>
              </span>
              <span>
                <span>
                  'backgroundColor'
                  <span
                    class="text-quaternary"
                  >
                     | 
                  </span>
                </span>
                <span>
                  'borderRadius'
                </span>
              </span>
              <span
                class="text-quaternary"
              >
                &gt;
              </span>
            </span>
            <span
              class="text-quaternary"
            >
              &gt;
            </span>
          </code>
        </p>
        <p
          class="text-default font-normal text-[16px] leading-[1.625] tracking-[-0.011rem] [&_strong]:break-words mb-3.5"
          data-text="true"
        >
          The custom style to apply to the button. Should not include 
          <code
            class="text-default text-[13px] font-normal leading-[130%] tracking-[-0.003rem] inline-block rounded-md border border-secondary bg-subtle px-1 py-0.5 !inline"
            data-text="true"
          >
            backgroundColor
          </code>
           or 
          <code
            class="text-default text-[13px] font-normal leading-[130%] tracking-[-0.003rem] inline-block rounded-md border border-secondary bg-subtle px-1 py-0.5 !inline"
            data-text="true"
          >
            borderRadius
          </code>
          
properties.
        </p>
      </div>
      <h4
        class="text-default text-[16px] font-semibold leading-relaxed tracking-[-0.011rem] mt-6 mb-2 [&_code]:text-[90%] group"
        data-heading="true"
      >
        <a
          class="inline-flex gap-1.5 items-center relative text-[inherit] decoration-0 scroll-m-6"
          href="#inherited-props"
          id="inherited-props"
        >
          <span
            class="inline"
          >
            Inherited Props
          </span>
          <svg
            aria-label="permalink"
            class="inline-flex invisible group-hover:visible group-focus-visible:visible icon-sm"
            fill="none"
            height="24"
            viewBox="0 0 24 24"
            width="24"
            xmlns="http://www.w3.org/2000/svg"
          >
            <path
              d="M10 13a5 5 0 007.54.54l3-3a5 5 0 00-7.07-7.07l-1.72 1.71"
              stroke="#9B9B9B"
              stroke-linecap="round"
              stroke-linejoin="round"
              stroke-width="2"
            />
            <path
              d="M14 11a5 5 0 00-7.54-.54l-3 3a5 5 0 007.07 7.07l1.71-1.71"
              stroke="#9B9B9B"
              stroke-linecap="round"
              stroke-linejoin="round"
              stroke-width="2"
            />
          </svg>
        </a>
      </h4>
      <ul
        class="text-default leading-[1.6154] list-disc ml-6 [&_ol]:mt-2 [&_ol]:mb-4 [&_ul]:mt-2 [&_ul]:mb-4"
      >
        <li
          class="text-default text-[16px] font-normal leading-relaxed tracking-[-0.011rem] mb-2"
          data-text="true"
        >
          <code
            class="text-default text-[13px] font-normal leading-[130%] tracking-[-0.003rem] inline-block rounded-md border border-secondary bg-subtle px-1 py-0.5"
            data-text="true"
          >
            <a
              class="cursor-pointer decoration-0 hocus:opacity-80 font-normal text-link visited:text-link hocus:underline [&_code]:hocus:underline [&_span]:text-link [&_code]:text-link [&_strong]:text-link [&_em]:text-link [&_b]:text-link [&_i]:text-link"
              href="https://reactnative.dev/docs/view#props"
              rel="noopener noreferrer"
              target="_blank"
            >
              ViewProps
            </a>
          </code>
        </li>
      </ul>
    </div>
  </div>
  <h2
    class="text-default text-[25px] font-bold leading-[1.4] tracking-[-0.021rem] mt-8 mb-3.5 [&_code]:text-[90%] max-md-gutters:text-[22px] max-md-gutters:leading-[1.409] max-sm-gutters:text-[19px] max-sm-gutters:leading-[1.5263] group"
    data-heading="true"
  >
    <a
      class="inline-flex gap-1.5 items-center relative text-[inherit] decoration-0 scroll-m-6"
      href="#methods"
      id="methods"
    >
      <span
        class="inline"
      >
        Methods
      </span>
      <svg
        aria-label="permalink"
        class="icon-md inline-flex invisible group-hover:visible group-focus-visible:visible"
        fill="none"
        height="24"
        viewBox="0 0 24 24"
        width="24"
        xmlns="http://www.w3.org/2000/svg"
      >
        <path
          d="M10 13a5 5 0 007.54.54l3-3a5 5 0 00-7.07-7.07l-1.72 1.71"
          stroke="#9B9B9B"
          stroke-linecap="round"
          stroke-linejoin="round"
          stroke-width="2"
        />
        <path
          d="M14 11a5 5 0 00-7.54-.54l-3 3a5 5 0 007.07 7.07l1.71-1.71"
          stroke="#9B9B9B"
          stroke-linecap="round"
          stroke-linejoin="round"
          stroke-width="2"
        />
      </svg>
    </a>
  </h2>
  <div
    class="rounded-lg border border-secondary p-5 [&_h2]:mt-0 [&_h3]:mt-0 [&_h3]:mb-2.5 [&_li]:mb-0 [&_.table-wrapper]:shadow-none [&_.table-wrapper]:mb-0 [&_th]:text-tertiary [&_th]:py-2.5 [&_th]:px-4 max-lg-gutters:px-4 shadow-none mb-5 pt-4 px-5 pb-0 [&_h4]:mt-0"
  >
    <h3
      class="text-default text-[20px] font-semibold leading-normal tracking-[-0.017rem] mt-7 mb-3 [&_code]:text-[90%] max-md-gutters:text-[18px] max-md-gutters:leading-[1.5555] max-sm-gutters:text-[16px] max-sm-gutters:leading-relaxed group"
      data-heading="true"
    >
      <a
        class="inline-flex gap-1.5 items-center relative text-[inherit] decoration-0 scroll-m-12"
        href="#getcredentialstateasyncuser"
        id="getcredentialstateasyncuser"
      >
        <span
          class="inline"
        >
          <code
            class="text-default leading-[1.6154] font-medium wrap-anywhere"
            data-text="true"
          >
            getCredentialStateAsync(user)
          </code>
        </span>
        <svg
          aria-label="permalink"
          class="icon-md inline-flex invisible group-hover:visible group-focus-visible:visible"
          fill="none"
          height="24"
          viewBox="0 0 24 24"
          width="24"
          xmlns="http://www.w3.org/2000/svg"
        >
          <path
            d="M10 13a5 5 0 007.54.54l3-3a5 5 0 00-7.07-7.07l-1.72 1.71"
            stroke="#9B9B9B"
            stroke-linecap="round"
            stroke-linejoin="round"
            stroke-width="2"
          />
          <path
            d="M14 11a5 5 0 00-7.54-.54l-3 3a5 5 0 007.07 7.07l1.71-1.71"
            stroke="#9B9B9B"
            stroke-linecap="round"
            stroke-linejoin="round"
            stroke-width="2"
          />
        </svg>
      </a>
    </h3>
    <div
      class="table-wrapper border border-default rounded-md overflow-y-hidden overflow-x-auto mb-4 shadow-xs"
    >
      <table
        class="w-full border-0 rounded-none text-xs text-default [&_p]:text-xs [&_li]:text-xs [&_span]:text-xs [&_code_span]:text-inherit [&_strong]:text-xs [&_blockquote_div]:text-xs [&_blockquote_code]:px-1 [&_blockquote_code]:py-0"
      >
        <thead
          class="bg-subtle border-b border-b-default"
        >
          <tr
            class="even:bg-subtle even:[&_summary]:bg-element"
          >
            <th
              class="px-4 py-3.5 font-medium text-secondary border-r border-secondary text-left text-3xs [&_code]:text-3xs [&_code]:text-secondary last:border-r-0"
            >
              Parameter
            </th>
            <th
              class="px-4 py-3.5 font-medium text-secondary border-r border-secondary text-left text-3xs [&_code]:text-3xs [&_code]:text-secondary last:border-r-0"
            >
              Type
            </th>
            <th
              class="px-4 py-3.5 font-medium text-secondary border-r border-secondary text-left text-3xs [&_code]:text-3xs [&_code]:text-secondary last:border-r-0"
            >
              Description
            </th>
          </tr>
        </thead>
        <tbody>
          <tr
            class="even:bg-subtle even:[&_summary]:bg-element"
          >
            <td
              class="p-4 border-r border-secondary text-left last:border-r-0 [&>*:last-child]:!mb-0"
            >
              <span
                class="text-default leading-[1.6154] font-semibold"
                data-text="true"
              >
                user
              </span>
            </td>
            <td
              class="p-4 border-r border-secondary text-left last:border-r-0 [&>*:last-child]:!mb-0"
            >
              <code
                class="text-default text-[13px] font-normal leading-[130%] tracking-[-0.003rem] inline-block rounded-md border border-secondary bg-subtle px-1 py-0.5 [&>span]:!text-inherit"
                data-text="true"
              >
                string
              </code>
            </td>
            <td
              class="p-4 border-r border-secondary text-left last:border-r-0 [&>*:last-child]:!mb-0"
            >
              <p
                class="text-default font-normal text-[16px] leading-[1.625] tracking-[-0.011rem] [&_strong]:break-words mb-3.5"
                data-text="true"
              >
                The unique identifier for the user whose credential state you'd like to check.
This should come from the user field of an 
                <a
                  class="cursor-pointer decoration-0 hocus:opacity-80 font-normal text-link visited:text-link hocus:underline [&_code]:hocus:underline [&_span]:text-link [&_code]:text-link [&_strong]:text-link [&_em]:text-link [&_b]:text-link [&_i]:text-link"
                  href="#appleauthenticationcredentialstate"
                >
                  <code
                    class="text-default text-[13px] font-normal leading-[130%] tracking-[-0.003rem] inline-block rounded-md border border-secondary bg-subtle px-1 py-0.5 !inline"
                    data-text="true"
                  >
                    AppleAuthenticationCredential
                  </code>
                </a>
                 object.
              </p>
            </td>
          </tr>
        </tbody>
      </table>
    </div>
    <br />
    <p
      class="text-default font-normal text-[16px] leading-[1.625] tracking-[-0.011rem] [&_strong]:break-words mb-3.5"
      data-text="true"
    >
      Queries the current state of a user credential, to determine if it is still valid or if it has been revoked.
    </p>
    

    <blockquote
      class="bg-subtle border border-default flex gap-2 rounded-md shadow-xs py-3 px-4 mb-4 [table_&]:last:mb-0 [&_code]:bg-element [&_p]:!mb-0"
      data-testid="callout-container"
    >
      <div
        class="select-none [table_&]:mt-0.5 mt-0.5"
      >
        <svg
          class="icon-sm text-icon-default"
          fill="currentColor"
          role="img"
          viewBox="0 0 24 24"
          xmlns="http://www.w3.org/2000/svg"
        >
          <g
            id="info-circle-solid-icon"
          >
            <path
              clip-rule="evenodd"
              d="M12 1C5.92487 1 1 5.92487 1 12C1 18.0751 5.92487 23 12 23C18.0751 23 23 18.0751 23 12C23 5.92487 18.0751 1 12 1ZM12 7C11.4477 7 11 7.44772 11 8C11 8.55228 11.4477 9 12 9H12.01C12.5623 9 13.01 8.55228 13.01 8C13.01 7.44772 12.5623 7 12.01 7H12ZM13 12C13 11.4477 12.5523 11 12 11C11.4477 11 11 11.4477 11 12V16C11 16.5523 11.4477 17 12 17C12.5523 17 13 16.5523 13 16V12Z"
              fill-rule="evenodd"
              id="Solid"
            />
          </g>
        </svg>
      </div>
      <div
        class="text-default w-full last:mb-0 text-xs [&_p]:text-xs [&_code]:text-[90%]"
      >
        

        <p
          class="text-default font-normal text-[16px] leading-[1.625] tracking-[-0.011rem] [&_strong]:break-words mb-3.5"
          data-text="true"
        >
          <span
            class="text-default leading-[1.6154] font-semibold"
            data-text="true"
          >
            Note:
          </span>
           This method must be tested on a real device. On the iOS simulator it always throws an error.
        </p>
        

      </div>
    </blockquote>
    <div
      class="flex flex-row gap-2 items-start"
    >
      <div
        class="flex flex-row gap-2 items-center"
      >
        <svg
          class="inline-block icon-sm text-icon-secondary"
          fill="none"
          role="img"
          stroke="currentColor"
          viewBox="0 0 24 24"
          xmlns="http://www.w3.org/2000/svg"
        >
          <g
            id="corner-down-right-outline-icon"
          >
            <path
              d="M4 4V5.4C4 8.76031 4 10.4405 4.65396 11.7239C5.2292 12.8529 6.14708 13.7708 7.27606 14.346C8.55953 15 10.2397 15 13.6 15H20M20 15L15 10M20 15L15 20"
              id="Icon"
              stroke-linecap="round"
              stroke-linejoin="round"
              stroke-width="2"
            />
          </g>
        </svg>
        <span
          class="text-[14px] leading-[1.5715] tracking-[-0.006rem] font-medium text-secondary"
          data-text="true"
        >
          Returns:
        </span>
      </div>
      <p
        class="text-default font-normal text-[14px] leading-[1.5715] tracking-[-0.006rem]"
        data-text="true"
      >
        <code
          class="text-default text-[13px] font-normal leading-[130%] tracking-[-0.003rem] inline-block rounded-md border border-secondary bg-subtle px-1 py-0.5 [&>span]:!text-inherit"
          data-text="true"
        >
          <a
            class="cursor-pointer decoration-0 hocus:opacity-80 font-normal text-link visited:text-link hocus:underline [&_code]:hocus:underline [&_span]:text-link [&_code]:text-link [&_strong]:text-link [&_em]:text-link [&_b]:text-link [&_i]:text-link"
            href="https://developer.mozilla.org/en-US/docs/Web/JavaScript/Reference/Global_Objects/Promise"
            rel="noopener noreferrer"
            target="_blank"
          >
            Promise
          </a>
          <span
            class="text-quaternary"
          >
            &lt;
          </span>
          <span>
            <a
              class="cursor-pointer decoration-0 hocus:opacity-80 font-normal text-link visited:text-link hocus:underline [&_code]:hocus:underline [&_span]:text-link [&_code]:text-link [&_strong]:text-link [&_em]:text-link [&_b]:text-link [&_i]:text-link"
              href="#appleauthenticationcredentialstate"
            >
              AppleAuthenticationCredentialState
            </a>
          </span>
          <span
            class="text-quaternary"
          >
            &gt;
          </span>
        </code>
      </p>
    </div>
    <div
      class="flex flex-col mt-1.5 mb-1 pl-6"
    >
      <p
        class="text-default font-normal text-[16px] leading-[1.625] tracking-[-0.011rem] [&_strong]:break-words mb-3.5"
        data-text="true"
      >
        A promise that fulfills with an 
        <a
          class="cursor-pointer decoration-0 hocus:opacity-80 font-normal text-link visited:text-link hocus:underline [&_code]:hocus:underline [&_span]:text-link [&_code]:text-link [&_strong]:text-link [&_em]:text-link [&_b]:text-link [&_i]:text-link"
          href="#appleauthenticationcredentialstate"
        >
          <code
            class="text-default text-[13px] font-normal leading-[130%] tracking-[-0.003rem] inline-block rounded-md border border-secondary bg-subtle px-1 py-0.5 !inline"
            data-text="true"
          >
            AppleAuthenticationCredentialState
          </code>
        </a>
        
value depending on the state of the credential.
      </p>
    </div>
  </div>
  <div
    class="rounded-lg border border-secondary p-5 [&_h2]:mt-0 [&_h3]:mt-0 [&_h3]:mb-2.5 [&_li]:mb-0 [&_.table-wrapper]:shadow-none [&_.table-wrapper]:mb-0 [&_th]:text-tertiary [&_th]:py-2.5 [&_th]:px-4 max-lg-gutters:px-4 shadow-none mb-5 pt-4 px-5 pb-0 [&_h4]:mt-0"
  >
    <h3
      class="text-default text-[20px] font-semibold leading-normal tracking-[-0.017rem] mt-7 mb-3 [&_code]:text-[90%] max-md-gutters:text-[18px] max-md-gutters:leading-[1.5555] max-sm-gutters:text-[16px] max-sm-gutters:leading-relaxed group"
      data-heading="true"
    >
      <a
        class="inline-flex gap-1.5 items-center relative text-[inherit] decoration-0 scroll-m-12"
        href="#isavailableasync"
        id="isavailableasync"
      >
        <span
          class="inline"
        >
          <code
            class="text-default leading-[1.6154] font-medium wrap-anywhere"
            data-text="true"
          >
            isAvailableAsync()
          </code>
        </span>
        <svg
          aria-label="permalink"
          class="icon-md inline-flex invisible group-hover:visible group-focus-visible:visible"
          fill="none"
          height="24"
          viewBox="0 0 24 24"
          width="24"
          xmlns="http://www.w3.org/2000/svg"
        >
          <path
            d="M10 13a5 5 0 007.54.54l3-3a5 5 0 00-7.07-7.07l-1.72 1.71"
            stroke="#9B9B9B"
            stroke-linecap="round"
            stroke-linejoin="round"
            stroke-width="2"
          />
          <path
            d="M14 11a5 5 0 00-7.54-.54l-3 3a5 5 0 007.07 7.07l1.71-1.71"
            stroke="#9B9B9B"
            stroke-linecap="round"
            stroke-linejoin="round"
            stroke-width="2"
          />
        </svg>
      </a>
    </h3>
    <p
      class="text-default font-normal text-[16px] leading-[1.625] tracking-[-0.011rem] [&_strong]:break-words mb-3.5"
      data-text="true"
    >
      Determine if the current device's operating system supports Apple authentication.
    </p>
    <div
      class="flex flex-row gap-2 items-start"
    >
      <div
        class="flex flex-row gap-2 items-center"
      >
        <svg
          class="inline-block icon-sm text-icon-secondary"
          fill="none"
          role="img"
          stroke="currentColor"
          viewBox="0 0 24 24"
          xmlns="http://www.w3.org/2000/svg"
        >
          <g
            id="corner-down-right-outline-icon"
          >
            <path
              d="M4 4V5.4C4 8.76031 4 10.4405 4.65396 11.7239C5.2292 12.8529 6.14708 13.7708 7.27606 14.346C8.55953 15 10.2397 15 13.6 15H20M20 15L15 10M20 15L15 20"
              id="Icon"
              stroke-linecap="round"
              stroke-linejoin="round"
              stroke-width="2"
            />
          </g>
        </svg>
        <span
          class="text-[14px] leading-[1.5715] tracking-[-0.006rem] font-medium text-secondary"
          data-text="true"
        >
          Returns:
        </span>
      </div>
      <p
        class="text-default font-normal text-[14px] leading-[1.5715] tracking-[-0.006rem]"
        data-text="true"
      >
        <code
          class="text-default text-[13px] font-normal leading-[130%] tracking-[-0.003rem] inline-block rounded-md border border-secondary bg-subtle px-1 py-0.5 [&>span]:!text-inherit"
          data-text="true"
        >
          <a
            class="cursor-pointer decoration-0 hocus:opacity-80 font-normal text-link visited:text-link hocus:underline [&_code]:hocus:underline [&_span]:text-link [&_code]:text-link [&_strong]:text-link [&_em]:text-link [&_b]:text-link [&_i]:text-link"
            href="https://developer.mozilla.org/en-US/docs/Web/JavaScript/Reference/Global_Objects/Promise"
            rel="noopener noreferrer"
            target="_blank"
          >
            Promise
          </a>
          <span
            class="text-quaternary"
          >
            &lt;
          </span>
          <span>
            boolean
          </span>
          <span
            class="text-quaternary"
          >
            &gt;
          </span>
        </code>
      </p>
    </div>
    <div
      class="flex flex-col mt-1.5 mb-1 pl-6"
    >
      <p
        class="text-default font-normal text-[16px] leading-[1.625] tracking-[-0.011rem] [&_strong]:break-words mb-3.5"
        data-text="true"
      >
        A promise that fulfills with 
        <code
          class="text-default text-[13px] font-normal leading-[130%] tracking-[-0.003rem] inline-block rounded-md border border-secondary bg-subtle px-1 py-0.5 !inline"
          data-text="true"
        >
          true
        </code>
         if the system supports Apple authentication, and 
        <code
          class="text-default text-[13px] font-normal leading-[130%] tracking-[-0.003rem] inline-block rounded-md border border-secondary bg-subtle px-1 py-0.5 !inline"
          data-text="true"
        >
          false
        </code>
         otherwise.
      </p>
    </div>
  </div>
  <div
    class="rounded-lg border border-secondary p-5 [&_h2]:mt-0 [&_h3]:mt-0 [&_h3]:mb-2.5 [&_li]:mb-0 [&_.table-wrapper]:shadow-none [&_.table-wrapper]:mb-0 [&_th]:text-tertiary [&_th]:py-2.5 [&_th]:px-4 max-lg-gutters:px-4 shadow-none mb-5 pt-4 px-5 pb-0 [&_h4]:mt-0"
  >
    <h3
      class="text-default text-[20px] font-semibold leading-normal tracking-[-0.017rem] mt-7 mb-3 [&_code]:text-[90%] max-md-gutters:text-[18px] max-md-gutters:leading-[1.5555] max-sm-gutters:text-[16px] max-sm-gutters:leading-relaxed group"
      data-heading="true"
    >
      <a
        class="inline-flex gap-1.5 items-center relative text-[inherit] decoration-0 scroll-m-12"
        href="#refreshasyncoptions"
        id="refreshasyncoptions"
      >
        <span
          class="inline"
        >
          <code
            class="text-default leading-[1.6154] font-medium wrap-anywhere"
            data-text="true"
          >
            refreshAsync(options)
          </code>
        </span>
        <svg
          aria-label="permalink"
          class="icon-md inline-flex invisible group-hover:visible group-focus-visible:visible"
          fill="none"
          height="24"
          viewBox="0 0 24 24"
          width="24"
          xmlns="http://www.w3.org/2000/svg"
        >
          <path
            d="M10 13a5 5 0 007.54.54l3-3a5 5 0 00-7.07-7.07l-1.72 1.71"
            stroke="#9B9B9B"
            stroke-linecap="round"
            stroke-linejoin="round"
            stroke-width="2"
          />
          <path
            d="M14 11a5 5 0 00-7.54-.54l-3 3a5 5 0 007.07 7.07l1.71-1.71"
            stroke="#9B9B9B"
            stroke-linecap="round"
            stroke-linejoin="round"
            stroke-width="2"
          />
        </svg>
      </a>
    </h3>
    <div
      class="table-wrapper border border-default rounded-md overflow-y-hidden overflow-x-auto mb-4 shadow-xs"
    >
      <table
        class="w-full border-0 rounded-none text-xs text-default [&_p]:text-xs [&_li]:text-xs [&_span]:text-xs [&_code_span]:text-inherit [&_strong]:text-xs [&_blockquote_div]:text-xs [&_blockquote_code]:px-1 [&_blockquote_code]:py-0"
      >
        <thead
          class="bg-subtle border-b border-b-default"
        >
          <tr
            class="even:bg-subtle even:[&_summary]:bg-element"
          >
            <th
              class="px-4 py-3.5 font-medium text-secondary border-r border-secondary text-left text-3xs [&_code]:text-3xs [&_code]:text-secondary last:border-r-0"
            >
              Parameter
            </th>
            <th
              class="px-4 py-3.5 font-medium text-secondary border-r border-secondary text-left text-3xs [&_code]:text-3xs [&_code]:text-secondary last:border-r-0"
            >
              Type
            </th>
            <th
              class="px-4 py-3.5 font-medium text-secondary border-r border-secondary text-left text-3xs [&_code]:text-3xs [&_code]:text-secondary last:border-r-0"
            >
              Description
            </th>
          </tr>
        </thead>
        <tbody>
          <tr
            class="even:bg-subtle even:[&_summary]:bg-element"
          >
            <td
              class="p-4 border-r border-secondary text-left last:border-r-0 [&>*:last-child]:!mb-0"
            >
              <span
                class="text-default leading-[1.6154] font-semibold"
                data-text="true"
              >
                options
              </span>
            </td>
            <td
              class="p-4 border-r border-secondary text-left last:border-r-0 [&>*:last-child]:!mb-0"
            >
              <code
                class="text-default text-[13px] font-normal leading-[130%] tracking-[-0.003rem] inline-block rounded-md border border-secondary bg-subtle px-1 py-0.5 [&>span]:!text-inherit"
                data-text="true"
              >
                <a
                  class="cursor-pointer decoration-0 hocus:opacity-80 font-normal text-link visited:text-link hocus:underline [&_code]:hocus:underline [&_span]:text-link [&_code]:text-link [&_strong]:text-link [&_em]:text-link [&_b]:text-link [&_i]:text-link"
                  href="#appleauthenticationrefreshoptions"
                >
                  AppleAuthenticationRefreshOptions
                </a>
              </code>
            </td>
            <td
              class="p-4 border-r border-secondary text-left last:border-r-0 [&>*:last-child]:!mb-0"
            >
              <p
                class="text-default font-normal text-[16px] leading-[1.625] tracking-[-0.011rem] [&_strong]:break-words mb-3.5"
                data-text="true"
              >
                An 
                <a
                  class="cursor-pointer decoration-0 hocus:opacity-80 font-normal text-link visited:text-link hocus:underline [&_code]:hocus:underline [&_span]:text-link [&_code]:text-link [&_strong]:text-link [&_em]:text-link [&_b]:text-link [&_i]:text-link"
                  href="#appleauthenticationrefreshoptions"
                >
                  <code
                    class="text-default text-[13px] font-normal leading-[130%] tracking-[-0.003rem] inline-block rounded-md border border-secondary bg-subtle px-1 py-0.5 !inline"
                    data-text="true"
                  >
                    AppleAuthenticationRefreshOptions
                  </code>
                </a>
                 object
              </p>
            </td>
          </tr>
        </tbody>
      </table>
    </div>
    <br />
    <p
      class="text-default font-normal text-[16px] leading-[1.625] tracking-[-0.011rem] [&_strong]:break-words mb-3.5"
      data-text="true"
    >
      An operation that refreshes the logged-in user’s credentials.
Calling this method will show the sign in modal before actually refreshing the user credentials.
    </p>
    <div
      class="flex flex-row gap-2 items-start"
    >
      <div
        class="flex flex-row gap-2 items-center"
      >
        <svg
          class="inline-block icon-sm text-icon-secondary"
          fill="none"
          role="img"
          stroke="currentColor"
          viewBox="0 0 24 24"
          xmlns="http://www.w3.org/2000/svg"
        >
          <g
            id="corner-down-right-outline-icon"
          >
            <path
              d="M4 4V5.4C4 8.76031 4 10.4405 4.65396 11.7239C5.2292 12.8529 6.14708 13.7708 7.27606 14.346C8.55953 15 10.2397 15 13.6 15H20M20 15L15 10M20 15L15 20"
              id="Icon"
              stroke-linecap="round"
              stroke-linejoin="round"
              stroke-width="2"
            />
          </g>
        </svg>
        <span
          class="text-[14px] leading-[1.5715] tracking-[-0.006rem] font-medium text-secondary"
          data-text="true"
        >
          Returns:
        </span>
      </div>
      <p
        class="text-default font-normal text-[14px] leading-[1.5715] tracking-[-0.006rem]"
        data-text="true"
      >
        <code
          class="text-default text-[13px] font-normal leading-[130%] tracking-[-0.003rem] inline-block rounded-md border border-secondary bg-subtle px-1 py-0.5 [&>span]:!text-inherit"
          data-text="true"
        >
          <a
            class="cursor-pointer decoration-0 hocus:opacity-80 font-normal text-link visited:text-link hocus:underline [&_code]:hocus:underline [&_span]:text-link [&_code]:text-link [&_strong]:text-link [&_em]:text-link [&_b]:text-link [&_i]:text-link"
            href="https://developer.mozilla.org/en-US/docs/Web/JavaScript/Reference/Global_Objects/Promise"
            rel="noopener noreferrer"
            target="_blank"
          >
            Promise
          </a>
          <span
            class="text-quaternary"
          >
            &lt;
          </span>
          <span>
            <a
              class="cursor-pointer decoration-0 hocus:opacity-80 font-normal text-link visited:text-link hocus:underline [&_code]:hocus:underline [&_span]:text-link [&_code]:text-link [&_strong]:text-link [&_em]:text-link [&_b]:text-link [&_i]:text-link"
              href="#appleauthenticationcredential"
            >
              AppleAuthenticationCredential
            </a>
          </span>
          <span
            class="text-quaternary"
          >
            &gt;
          </span>
        </code>
      </p>
    </div>
    <div
      class="flex flex-col mt-1.5 mb-1 pl-6"
    >
      <p
        class="text-default font-normal text-[16px] leading-[1.625] tracking-[-0.011rem] [&_strong]:break-words mb-3.5"
        data-text="true"
      >
        A promise that fulfills with an 
        <a
          class="cursor-pointer decoration-0 hocus:opacity-80 font-normal text-link visited:text-link hocus:underline [&_code]:hocus:underline [&_span]:text-link [&_code]:text-link [&_strong]:text-link [&_em]:text-link [&_b]:text-link [&_i]:text-link"
          href="#appleauthenticationcredential"
        >
          <code
            class="text-default text-[13px] font-normal leading-[130%] tracking-[-0.003rem] inline-block rounded-md border border-secondary bg-subtle px-1 py-0.5 !inline"
            data-text="true"
          >
            AppleAuthenticationCredential
          </code>
        </a>
        
object after a successful authentication, and rejects with 
        <code
          class="text-default text-[13px] font-normal leading-[130%] tracking-[-0.003rem] inline-block rounded-md border border-secondary bg-subtle px-1 py-0.5 !inline"
          data-text="true"
        >
          ERR_REQUEST_CANCELED
        </code>
         if the user cancels the
refresh operation.
      </p>
    </div>
  </div>
  <div
    class="rounded-lg border border-secondary p-5 [&_h2]:mt-0 [&_h3]:mt-0 [&_h3]:mb-2.5 [&_li]:mb-0 [&_.table-wrapper]:shadow-none [&_.table-wrapper]:mb-0 [&_th]:text-tertiary [&_th]:py-2.5 [&_th]:px-4 max-lg-gutters:px-4 shadow-none mb-5 pt-4 px-5 pb-0 [&_h4]:mt-0"
  >
    <h3
      class="text-default text-[20px] font-semibold leading-normal tracking-[-0.017rem] mt-7 mb-3 [&_code]:text-[90%] max-md-gutters:text-[18px] max-md-gutters:leading-[1.5555] max-sm-gutters:text-[16px] max-sm-gutters:leading-relaxed group"
      data-heading="true"
    >
      <a
        class="inline-flex gap-1.5 items-center relative text-[inherit] decoration-0 scroll-m-12"
        href="#signinasyncoptions"
        id="signinasyncoptions"
      >
        <span
          class="inline"
        >
          <code
            class="text-default leading-[1.6154] font-medium wrap-anywhere"
            data-text="true"
          >
            signInAsync(options)
          </code>
        </span>
        <svg
          aria-label="permalink"
          class="icon-md inline-flex invisible group-hover:visible group-focus-visible:visible"
          fill="none"
          height="24"
          viewBox="0 0 24 24"
          width="24"
          xmlns="http://www.w3.org/2000/svg"
        >
          <path
            d="M10 13a5 5 0 007.54.54l3-3a5 5 0 00-7.07-7.07l-1.72 1.71"
            stroke="#9B9B9B"
            stroke-linecap="round"
            stroke-linejoin="round"
            stroke-width="2"
          />
          <path
            d="M14 11a5 5 0 00-7.54-.54l-3 3a5 5 0 007.07 7.07l1.71-1.71"
            stroke="#9B9B9B"
            stroke-linecap="round"
            stroke-linejoin="round"
            stroke-width="2"
          />
        </svg>
      </a>
    </h3>
    <div
      class="table-wrapper border border-default rounded-md overflow-y-hidden overflow-x-auto mb-4 shadow-xs"
    >
      <table
        class="w-full border-0 rounded-none text-xs text-default [&_p]:text-xs [&_li]:text-xs [&_span]:text-xs [&_code_span]:text-inherit [&_strong]:text-xs [&_blockquote_div]:text-xs [&_blockquote_code]:px-1 [&_blockquote_code]:py-0"
      >
        <thead
          class="bg-subtle border-b border-b-default"
        >
          <tr
            class="even:bg-subtle even:[&_summary]:bg-element"
          >
            <th
              class="px-4 py-3.5 font-medium text-secondary border-r border-secondary text-left text-3xs [&_code]:text-3xs [&_code]:text-secondary last:border-r-0"
            >
              Parameter
            </th>
            <th
              class="px-4 py-3.5 font-medium text-secondary border-r border-secondary text-left text-3xs [&_code]:text-3xs [&_code]:text-secondary last:border-r-0"
            >
              Type
            </th>
            <th
              class="px-4 py-3.5 font-medium text-secondary border-r border-secondary text-left text-3xs [&_code]:text-3xs [&_code]:text-secondary last:border-r-0"
            >
              Description
            </th>
          </tr>
        </thead>
        <tbody>
          <tr
            class="even:bg-subtle even:[&_summary]:bg-element"
          >
            <td
              class="p-4 border-r border-secondary text-left last:border-r-0 [&>*:last-child]:!mb-0"
            >
              <span
                class="text-default leading-[1.6154] font-semibold"
                data-text="true"
              >
                options
              </span>
              <br />
              <span
                class="text-secondary pt-5 !text-[13px]"
              >
                (optional)
              </span>
            </td>
            <td
              class="p-4 border-r border-secondary text-left last:border-r-0 [&>*:last-child]:!mb-0"
            >
              <code
                class="text-default text-[13px] font-normal leading-[130%] tracking-[-0.003rem] inline-block rounded-md border border-secondary bg-subtle px-1 py-0.5 [&>span]:!text-inherit"
                data-text="true"
              >
                <a
                  class="cursor-pointer decoration-0 hocus:opacity-80 font-normal text-link visited:text-link hocus:underline [&_code]:hocus:underline [&_span]:text-link [&_code]:text-link [&_strong]:text-link [&_em]:text-link [&_b]:text-link [&_i]:text-link"
                  href="#appleauthenticationsigninoptions"
                >
                  AppleAuthenticationSignInOptions
                </a>
              </code>
            </td>
            <td
              class="p-4 border-r border-secondary text-left last:border-r-0 [&>*:last-child]:!mb-0"
            >
              <p
                class="text-default font-normal text-[16px] leading-[1.625] tracking-[-0.011rem] [&_strong]:break-words mb-3.5"
                data-text="true"
              >
                An optional 
                <a
                  class="cursor-pointer decoration-0 hocus:opacity-80 font-normal text-link visited:text-link hocus:underline [&_code]:hocus:underline [&_span]:text-link [&_code]:text-link [&_strong]:text-link [&_em]:text-link [&_b]:text-link [&_i]:text-link"
                  href="#appleauthenticationsigninoptions"
                >
                  <code
                    class="text-default text-[13px] font-normal leading-[130%] tracking-[-0.003rem] inline-block rounded-md border border-secondary bg-subtle px-1 py-0.5 !inline"
                    data-text="true"
                  >
                    AppleAuthenticationSignInOptions
                  </code>
                </a>
                 object
              </p>
            </td>
          </tr>
        </tbody>
      </table>
    </div>
    <br />
    <p
      class="text-default font-normal text-[16px] leading-[1.625] tracking-[-0.011rem] [&_strong]:break-words mb-3.5"
      data-text="true"
    >
      Sends a request to the operating system to initiate the Apple authentication flow, which will
present a modal to the user over your app and allow them to sign in.
    </p>
    

    <p
      class="text-default font-normal text-[16px] leading-[1.625] tracking-[-0.011rem] [&_strong]:break-words mb-3.5"
      data-text="true"
    >
      You can request access to the user's full name and email address in this method, which allows you
to personalize your UI for signed in users. However, users can deny access to either or both
of these options at runtime.
    </p>
    

    <p
      class="text-default font-normal text-[16px] leading-[1.625] tracking-[-0.011rem] [&_strong]:break-words mb-3.5"
      data-text="true"
    >
      Additionally, you will only receive Apple Authentication Credentials the first time users sign
into your app, so you must store it for later use. It's best to store this information either
server-side, or using 
      <a
        class="cursor-pointer decoration-0 hocus:opacity-80 font-normal text-link visited:text-link hocus:underline [&_code]:hocus:underline [&_span]:text-link [&_code]:text-link [&_strong]:text-link [&_em]:text-link [&_b]:text-link [&_i]:text-link"
        href="./securestore"
      >
        SecureStore
      </a>
      , so that the data persists across app installs.
You can use 
      <a
        class="cursor-pointer decoration-0 hocus:opacity-80 font-normal text-link visited:text-link hocus:underline [&_code]:hocus:underline [&_span]:text-link [&_code]:text-link [&_strong]:text-link [&_em]:text-link [&_b]:text-link [&_i]:text-link"
        href="#appleauthenticationcredential"
      >
        <code
          class="text-default text-[13px] font-normal leading-[130%] tracking-[-0.003rem] inline-block rounded-md border border-secondary bg-subtle px-1 py-0.5 !inline"
          data-text="true"
        >
          AppleAuthenticationCredential.user
        </code>
      </a>
       to identify
the user, since this remains the same for apps released by the same developer.
    </p>
    <div
      class="flex flex-row gap-2 items-start"
    >
      <div
        class="flex flex-row gap-2 items-center"
      >
        <svg
          class="inline-block icon-sm text-icon-secondary"
          fill="none"
          role="img"
          stroke="currentColor"
          viewBox="0 0 24 24"
          xmlns="http://www.w3.org/2000/svg"
        >
          <g
            id="corner-down-right-outline-icon"
          >
            <path
              d="M4 4V5.4C4 8.76031 4 10.4405 4.65396 11.7239C5.2292 12.8529 6.14708 13.7708 7.27606 14.346C8.55953 15 10.2397 15 13.6 15H20M20 15L15 10M20 15L15 20"
              id="Icon"
              stroke-linecap="round"
              stroke-linejoin="round"
              stroke-width="2"
            />
          </g>
        </svg>
        <span
          class="text-[14px] leading-[1.5715] tracking-[-0.006rem] font-medium text-secondary"
          data-text="true"
        >
          Returns:
        </span>
      </div>
      <p
        class="text-default font-normal text-[14px] leading-[1.5715] tracking-[-0.006rem]"
        data-text="true"
      >
        <code
          class="text-default text-[13px] font-normal leading-[130%] tracking-[-0.003rem] inline-block rounded-md border border-secondary bg-subtle px-1 py-0.5 [&>span]:!text-inherit"
          data-text="true"
        >
          <a
            class="cursor-pointer decoration-0 hocus:opacity-80 font-normal text-link visited:text-link hocus:underline [&_code]:hocus:underline [&_span]:text-link [&_code]:text-link [&_strong]:text-link [&_em]:text-link [&_b]:text-link [&_i]:text-link"
            href="https://developer.mozilla.org/en-US/docs/Web/JavaScript/Reference/Global_Objects/Promise"
            rel="noopener noreferrer"
            target="_blank"
          >
            Promise
          </a>
          <span
            class="text-quaternary"
          >
            &lt;
          </span>
          <span>
            <a
              class="cursor-pointer decoration-0 hocus:opacity-80 font-normal text-link visited:text-link hocus:underline [&_code]:hocus:underline [&_span]:text-link [&_code]:text-link [&_strong]:text-link [&_em]:text-link [&_b]:text-link [&_i]:text-link"
              href="#appleauthenticationcredential"
            >
              AppleAuthenticationCredential
            </a>
          </span>
          <span
            class="text-quaternary"
          >
            &gt;
          </span>
        </code>
      </p>
    </div>
    <div
      class="flex flex-col mt-1.5 mb-1 pl-6"
    >
      <p
        class="text-default font-normal text-[16px] leading-[1.625] tracking-[-0.011rem] [&_strong]:break-words mb-3.5"
        data-text="true"
      >
        A promise that fulfills with an 
        <a
          class="cursor-pointer decoration-0 hocus:opacity-80 font-normal text-link visited:text-link hocus:underline [&_code]:hocus:underline [&_span]:text-link [&_code]:text-link [&_strong]:text-link [&_em]:text-link [&_b]:text-link [&_i]:text-link"
          href="#appleauthenticationcredential"
        >
          <code
            class="text-default text-[13px] font-normal leading-[130%] tracking-[-0.003rem] inline-block rounded-md border border-secondary bg-subtle px-1 py-0.5 !inline"
            data-text="true"
          >
            AppleAuthenticationCredential
          </code>
        </a>
        
object after a successful authentication, and rejects with 
        <code
          class="text-default text-[13px] font-normal leading-[130%] tracking-[-0.003rem] inline-block rounded-md border border-secondary bg-subtle px-1 py-0.5 !inline"
          data-text="true"
        >
          ERR_REQUEST_CANCELED
        </code>
         if the user cancels the
sign-in operation.
      </p>
    </div>
  </div>
  <div
    class="rounded-lg border border-secondary p-5 [&_h2]:mt-0 [&_h3]:mt-0 [&_h3]:mb-2.5 [&_li]:mb-0 [&_.table-wrapper]:shadow-none [&_.table-wrapper]:mb-0 [&_th]:text-tertiary [&_th]:py-2.5 [&_th]:px-4 max-lg-gutters:px-4 shadow-none mb-5 pt-4 px-5 pb-0 [&_h4]:mt-0"
  >
    <h3
      class="text-default text-[20px] font-semibold leading-normal tracking-[-0.017rem] mt-7 mb-3 [&_code]:text-[90%] max-md-gutters:text-[18px] max-md-gutters:leading-[1.5555] max-sm-gutters:text-[16px] max-sm-gutters:leading-relaxed group"
      data-heading="true"
    >
      <a
        class="inline-flex gap-1.5 items-center relative text-[inherit] decoration-0 scroll-m-12"
        href="#signoutasyncoptions"
        id="signoutasyncoptions"
      >
        <span
          class="inline"
        >
          <code
            class="text-default leading-[1.6154] font-medium wrap-anywhere"
            data-text="true"
          >
            signOutAsync(options)
          </code>
        </span>
        <svg
          aria-label="permalink"
          class="icon-md inline-flex invisible group-hover:visible group-focus-visible:visible"
          fill="none"
          height="24"
          viewBox="0 0 24 24"
          width="24"
          xmlns="http://www.w3.org/2000/svg"
        >
          <path
            d="M10 13a5 5 0 007.54.54l3-3a5 5 0 00-7.07-7.07l-1.72 1.71"
            stroke="#9B9B9B"
            stroke-linecap="round"
            stroke-linejoin="round"
            stroke-width="2"
          />
          <path
            d="M14 11a5 5 0 00-7.54-.54l-3 3a5 5 0 007.07 7.07l1.71-1.71"
            stroke="#9B9B9B"
            stroke-linecap="round"
            stroke-linejoin="round"
            stroke-width="2"
          />
        </svg>
      </a>
    </h3>
    <div
      class="table-wrapper border border-default rounded-md overflow-y-hidden overflow-x-auto mb-4 shadow-xs"
    >
      <table
        class="w-full border-0 rounded-none text-xs text-default [&_p]:text-xs [&_li]:text-xs [&_span]:text-xs [&_code_span]:text-inherit [&_strong]:text-xs [&_blockquote_div]:text-xs [&_blockquote_code]:px-1 [&_blockquote_code]:py-0"
      >
        <thead
          class="bg-subtle border-b border-b-default"
        >
          <tr
            class="even:bg-subtle even:[&_summary]:bg-element"
          >
            <th
              class="px-4 py-3.5 font-medium text-secondary border-r border-secondary text-left text-3xs [&_code]:text-3xs [&_code]:text-secondary last:border-r-0"
            >
              Parameter
            </th>
            <th
              class="px-4 py-3.5 font-medium text-secondary border-r border-secondary text-left text-3xs [&_code]:text-3xs [&_code]:text-secondary last:border-r-0"
            >
              Type
            </th>
            <th
              class="px-4 py-3.5 font-medium text-secondary border-r border-secondary text-left text-3xs [&_code]:text-3xs [&_code]:text-secondary last:border-r-0"
            >
              Description
            </th>
          </tr>
        </thead>
        <tbody>
          <tr
            class="even:bg-subtle even:[&_summary]:bg-element"
          >
            <td
              class="p-4 border-r border-secondary text-left last:border-r-0 [&>*:last-child]:!mb-0"
            >
              <span
                class="text-default leading-[1.6154] font-semibold"
                data-text="true"
              >
                options
              </span>
            </td>
            <td
              class="p-4 border-r border-secondary text-left last:border-r-0 [&>*:last-child]:!mb-0"
            >
              <code
                class="text-default text-[13px] font-normal leading-[130%] tracking-[-0.003rem] inline-block rounded-md border border-secondary bg-subtle px-1 py-0.5 [&>span]:!text-inherit"
                data-text="true"
              >
                <a
                  class="cursor-pointer decoration-0 hocus:opacity-80 font-normal text-link visited:text-link hocus:underline [&_code]:hocus:underline [&_span]:text-link [&_code]:text-link [&_strong]:text-link [&_em]:text-link [&_b]:text-link [&_i]:text-link"
                  href="#appleauthenticationsignoutoptions"
                >
                  AppleAuthenticationSignOutOptions
                </a>
              </code>
            </td>
            <td
              class="p-4 border-r border-secondary text-left last:border-r-0 [&>*:last-child]:!mb-0"
            >
              <p
                class="text-default font-normal text-[16px] leading-[1.625] tracking-[-0.011rem] [&_strong]:break-words mb-3.5"
                data-text="true"
              >
                An 
                <a
                  class="cursor-pointer decoration-0 hocus:opacity-80 font-normal text-link visited:text-link hocus:underline [&_code]:hocus:underline [&_span]:text-link [&_code]:text-link [&_strong]:text-link [&_em]:text-link [&_b]:text-link [&_i]:text-link"
                  href="#appleauthenticationsignoutoptions"
                >
                  <code
                    class="text-default text-[13px] font-normal leading-[130%] tracking-[-0.003rem] inline-block rounded-md border border-secondary bg-subtle px-1 py-0.5 !inline"
                    data-text="true"
                  >
                    AppleAuthenticationSignOutOptions
                  </code>
                </a>
                 object
              </p>
            </td>
          </tr>
        </tbody>
      </table>
    </div>
    <br />
    <p
      class="text-default font-normal text-[16px] leading-[1.625] tracking-[-0.011rem] [&_strong]:break-words mb-3.5"
      data-text="true"
    >
      An operation that ends the authenticated session.
Calling this method will show the sign in modal before actually signing the user out.
    </p>
    

    <p
      class="text-default font-normal text-[16px] leading-[1.625] tracking-[-0.011rem] [&_strong]:break-words mb-3.5"
      data-text="true"
    >
      It is not recommended to use this method to sign out the user as it works counterintuitively.
Instead of using this method it is recommended to simply clear all the user's data collected
from using 
      <a
        class="cursor-pointer decoration-0 hocus:opacity-80 font-normal text-link visited:text-link hocus:underline [&_code]:hocus:underline [&_span]:text-link [&_code]:text-link [&_strong]:text-link [&_em]:text-link [&_b]:text-link [&_i]:text-link"
        href="./#signinasync"
      >
        <code
          class="text-default text-[13px] font-normal leading-[130%] tracking-[-0.003rem] inline-block rounded-md border border-secondary bg-subtle px-1 py-0.5 !inline"
          data-text="true"
        >
          signInAsync
        </code>
      </a>
       or 
      <a
        class="cursor-pointer decoration-0 hocus:opacity-80 font-normal text-link visited:text-link hocus:underline [&_code]:hocus:underline [&_span]:text-link [&_code]:text-link [&_strong]:text-link [&_em]:text-link [&_b]:text-link [&_i]:text-link"
        href="./#refreshasync"
      >
        <code
          class="text-default text-[13px] font-normal leading-[130%] tracking-[-0.003rem] inline-block rounded-md border border-secondary bg-subtle px-1 py-0.5 !inline"
          data-text="true"
        >
          refreshAsync
        </code>
      </a>
       methods.
    </p>
    <div
      class="flex flex-row gap-2 items-start"
    >
      <div
        class="flex flex-row gap-2 items-center"
      >
        <svg
          class="inline-block icon-sm text-icon-secondary"
          fill="none"
          role="img"
          stroke="currentColor"
          viewBox="0 0 24 24"
          xmlns="http://www.w3.org/2000/svg"
        >
          <g
            id="corner-down-right-outline-icon"
          >
            <path
              d="M4 4V5.4C4 8.76031 4 10.4405 4.65396 11.7239C5.2292 12.8529 6.14708 13.7708 7.27606 14.346C8.55953 15 10.2397 15 13.6 15H20M20 15L15 10M20 15L15 20"
              id="Icon"
              stroke-linecap="round"
              stroke-linejoin="round"
              stroke-width="2"
            />
          </g>
        </svg>
        <span
          class="text-[14px] leading-[1.5715] tracking-[-0.006rem] font-medium text-secondary"
          data-text="true"
        >
          Returns:
        </span>
      </div>
      <p
        class="text-default font-normal text-[14px] leading-[1.5715] tracking-[-0.006rem]"
        data-text="true"
      >
        <code
          class="text-default text-[13px] font-normal leading-[130%] tracking-[-0.003rem] inline-block rounded-md border border-secondary bg-subtle px-1 py-0.5 [&>span]:!text-inherit"
          data-text="true"
        >
          <a
            class="cursor-pointer decoration-0 hocus:opacity-80 font-normal text-link visited:text-link hocus:underline [&_code]:hocus:underline [&_span]:text-link [&_code]:text-link [&_strong]:text-link [&_em]:text-link [&_b]:text-link [&_i]:text-link"
            href="https://developer.mozilla.org/en-US/docs/Web/JavaScript/Reference/Global_Objects/Promise"
            rel="noopener noreferrer"
            target="_blank"
          >
            Promise
          </a>
          <span
            class="text-quaternary"
          >
            &lt;
          </span>
          <span>
            <a
              class="cursor-pointer decoration-0 hocus:opacity-80 font-normal text-link visited:text-link hocus:underline [&_code]:hocus:underline [&_span]:text-link [&_code]:text-link [&_strong]:text-link [&_em]:text-link [&_b]:text-link [&_i]:text-link"
              href="#appleauthenticationcredential"
            >
              AppleAuthenticationCredential
            </a>
          </span>
          <span
            class="text-quaternary"
          >
            &gt;
          </span>
        </code>
      </p>
    </div>
    <div
      class="flex flex-col mt-1.5 mb-1 pl-6"
    >
      <p
        class="text-default font-normal text-[16px] leading-[1.625] tracking-[-0.011rem] [&_strong]:break-words mb-3.5"
        data-text="true"
      >
        A promise that fulfills with an 
        <a
          class="cursor-pointer decoration-0 hocus:opacity-80 font-normal text-link visited:text-link hocus:underline [&_code]:hocus:underline [&_span]:text-link [&_code]:text-link [&_strong]:text-link [&_em]:text-link [&_b]:text-link [&_i]:text-link"
          href="#appleauthenticationcredential"
        >
          <code
            class="text-default text-[13px] font-normal leading-[130%] tracking-[-0.003rem] inline-block rounded-md border border-secondary bg-subtle px-1 py-0.5 !inline"
            data-text="true"
          >
            AppleAuthenticationCredential
          </code>
        </a>
        
object after a successful authentication, and rejects with 
        <code
          class="text-default text-[13px] font-normal leading-[130%] tracking-[-0.003rem] inline-block rounded-md border border-secondary bg-subtle px-1 py-0.5 !inline"
          data-text="true"
        >
          ERR_REQUEST_CANCELED
        </code>
         if the user cancels the
sign-out operation.
      </p>
    </div>
  </div>
  <h2
    class="text-default text-[25px] font-bold leading-[1.4] tracking-[-0.021rem] mt-8 mb-3.5 [&_code]:text-[90%] max-md-gutters:text-[22px] max-md-gutters:leading-[1.409] max-sm-gutters:text-[19px] max-sm-gutters:leading-[1.5263] group"
    data-heading="true"
  >
    <a
      class="inline-flex gap-1.5 items-center relative text-[inherit] decoration-0 scroll-m-6"
      href="#event-subscriptions"
      id="event-subscriptions"
    >
      <span
        class="inline"
      >
        Event Subscriptions
      </span>
      <svg
        aria-label="permalink"
        class="icon-md inline-flex invisible group-hover:visible group-focus-visible:visible"
        fill="none"
        height="24"
        viewBox="0 0 24 24"
        width="24"
        xmlns="http://www.w3.org/2000/svg"
      >
        <path
          d="M10 13a5 5 0 007.54.54l3-3a5 5 0 00-7.07-7.07l-1.72 1.71"
          stroke="#9B9B9B"
          stroke-linecap="round"
          stroke-linejoin="round"
          stroke-width="2"
        />
        <path
          d="M14 11a5 5 0 00-7.54-.54l-3 3a5 5 0 007.07 7.07l1.71-1.71"
          stroke="#9B9B9B"
          stroke-linecap="round"
          stroke-linejoin="round"
          stroke-width="2"
        />
      </svg>
    </a>
  </h2>
  <div
    class="rounded-lg border border-secondary p-5 [&_h2]:mt-0 [&_h3]:mt-0 [&_h3]:mb-2.5 [&_li]:mb-0 [&_.table-wrapper]:shadow-none [&_.table-wrapper]:mb-0 [&_th]:text-tertiary [&_th]:py-2.5 [&_th]:px-4 max-lg-gutters:px-4 shadow-none mb-5 pt-4 px-5 pb-0 [&_h4]:mt-0"
  >
    <h3
      class="text-default text-[20px] font-semibold leading-normal tracking-[-0.017rem] mt-7 mb-3 [&_code]:text-[90%] max-md-gutters:text-[18px] max-md-gutters:leading-[1.5555] max-sm-gutters:text-[16px] max-sm-gutters:leading-relaxed group"
      data-heading="true"
    >
      <a
        class="inline-flex gap-1.5 items-center relative text-[inherit] decoration-0 scroll-m-12"
        href="#addrevokelistenerlistener"
        id="addrevokelistenerlistener"
      >
        <span
          class="inline"
        >
          <code
            class="text-default leading-[1.6154] font-medium wrap-anywhere"
            data-text="true"
          >
            addRevokeListener(listener)
          </code>
        </span>
        <svg
          aria-label="permalink"
          class="icon-md inline-flex invisible group-hover:visible group-focus-visible:visible"
          fill="none"
          height="24"
          viewBox="0 0 24 24"
          width="24"
          xmlns="http://www.w3.org/2000/svg"
        >
          <path
            d="M10 13a5 5 0 007.54.54l3-3a5 5 0 00-7.07-7.07l-1.72 1.71"
            stroke="#9B9B9B"
            stroke-linecap="round"
            stroke-linejoin="round"
            stroke-width="2"
          />
          <path
            d="M14 11a5 5 0 00-7.54-.54l-3 3a5 5 0 007.07 7.07l1.71-1.71"
            stroke="#9B9B9B"
            stroke-linecap="round"
            stroke-linejoin="round"
            stroke-width="2"
          />
        </svg>
      </a>
    </h3>
    <div
      class="table-wrapper border border-default rounded-md overflow-y-hidden overflow-x-auto mb-4 shadow-xs"
    >
      <table
        class="w-full border-0 rounded-none text-xs text-default [&_p]:text-xs [&_li]:text-xs [&_span]:text-xs [&_code_span]:text-inherit [&_strong]:text-xs [&_blockquote_div]:text-xs [&_blockquote_code]:px-1 [&_blockquote_code]:py-0"
      >
        <thead
          class="bg-subtle border-b border-b-default"
        >
          <tr
            class="even:bg-subtle even:[&_summary]:bg-element"
          >
            <th
              class="px-4 py-3.5 font-medium text-secondary border-r border-secondary text-left text-3xs [&_code]:text-3xs [&_code]:text-secondary last:border-r-0"
            >
              Parameter
            </th>
            <th
              class="px-4 py-3.5 font-medium text-secondary border-r border-secondary text-left text-3xs [&_code]:text-3xs [&_code]:text-secondary last:border-r-0"
            >
              Type
            </th>
          </tr>
        </thead>
        <tbody>
          <tr
            class="even:bg-subtle even:[&_summary]:bg-element"
          >
            <td
              class="p-4 border-r border-secondary text-left last:border-r-0 [&>*:last-child]:!mb-0"
            >
              <span
                class="text-default leading-[1.6154] font-semibold"
                data-text="true"
              >
                listener
              </span>
            </td>
            <td
              class="p-4 border-r border-secondary text-left last:border-r-0 [&>*:last-child]:!mb-0"
            >
              <code
                class="text-default text-[13px] font-normal leading-[130%] tracking-[-0.003rem] inline-block rounded-md border border-secondary bg-subtle px-1 py-0.5 [&>span]:!text-inherit"
                data-text="true"
              >
                <span
                  class="text-quaternary"
                >
                  () =&gt;
                </span>
                 
                void
              </code>
            </td>
          </tr>
        </tbody>
      </table>
    </div>
    <br />
    <div
      class="flex flex-row gap-2 items-start mb-3.5"
    >
      <div
        class="flex flex-row gap-2 items-center"
      >
        <svg
          class="inline-block icon-sm text-icon-secondary"
          fill="none"
          role="img"
          stroke="currentColor"
          viewBox="0 0 24 24"
          xmlns="http://www.w3.org/2000/svg"
        >
          <g
            id="corner-down-right-outline-icon"
          >
            <path
              d="M4 4V5.4C4 8.76031 4 10.4405 4.65396 11.7239C5.2292 12.8529 6.14708 13.7708 7.27606 14.346C8.55953 15 10.2397 15 13.6 15H20M20 15L15 10M20 15L15 20"
              id="Icon"
              stroke-linecap="round"
              stroke-linejoin="round"
              stroke-width="2"
            />
          </g>
        </svg>
        <span
          class="text-[14px] leading-[1.5715] tracking-[-0.006rem] font-medium text-secondary"
          data-text="true"
        >
          Returns:
        </span>
      </div>
      <p
        class="text-default font-normal text-[14px] leading-[1.5715] tracking-[-0.006rem]"
        data-text="true"
      >
        <code
          class="text-default text-[13px] font-normal leading-[130%] tracking-[-0.003rem] inline-block rounded-md border border-secondary bg-subtle px-1 py-0.5 [&>span]:!text-inherit"
          data-text="true"
        >
          EventSubscription
        </code>
      </p>
    </div>
  </div>
  <h2
    class="text-default text-[25px] font-bold leading-[1.4] tracking-[-0.021rem] mt-8 mb-3.5 [&_code]:text-[90%] max-md-gutters:text-[22px] max-md-gutters:leading-[1.409] max-sm-gutters:text-[19px] max-sm-gutters:leading-[1.5263] group"
    data-heading="true"
  >
    <a
      class="inline-flex gap-1.5 items-center relative text-[inherit] decoration-0 scroll-m-6"
      href="#types"
      id="types"
    >
      <span
        class="inline"
      >
        Types
      </span>
      <svg
        aria-label="permalink"
        class="icon-md inline-flex invisible group-hover:visible group-focus-visible:visible"
        fill="none"
        height="24"
        viewBox="0 0 24 24"
        width="24"
        xmlns="http://www.w3.org/2000/svg"
      >
        <path
          d="M10 13a5 5 0 007.54.54l3-3a5 5 0 00-7.07-7.07l-1.72 1.71"
          stroke="#9B9B9B"
          stroke-linecap="round"
          stroke-linejoin="round"
          stroke-width="2"
        />
        <path
          d="M14 11a5 5 0 00-7.54-.54l-3 3a5 5 0 007.07 7.07l1.71-1.71"
          stroke="#9B9B9B"
          stroke-linecap="round"
          stroke-linejoin="round"
          stroke-width="2"
        />
      </svg>
    </a>
  </h2>
  <div
    class="rounded-lg border border-secondary p-5 shadow-xs mb-6 [&_h2]:mt-0 [&_h3]:mt-0 [&_h4]:mt-0 [&_h3]:mb-2.5 [&_li]:mb-0 [&_.table-wrapper]:shadow-none [&_.table-wrapper]:mb-0 [&_th]:text-tertiary [&_th]:py-2.5 [&_th]:px-4 max-lg-gutters:px-4"
  >
    <h3
      class="text-default text-[20px] font-semibold leading-normal tracking-[-0.017rem] mt-7 mb-3 [&_code]:text-[90%] max-md-gutters:text-[18px] max-md-gutters:leading-[1.5555] max-sm-gutters:text-[16px] max-sm-gutters:leading-relaxed group"
      data-heading="true"
    >
      <a
        class="inline-flex gap-1.5 items-center relative text-[inherit] decoration-0 scroll-m-12 break-words wrap-anywhere"
        href="#appleauthenticationcredential"
        id="appleauthenticationcredential"
      >
        <span
          class="inline"
        >
          <code
            class="text-default leading-[1.6154] font-medium"
            data-text="true"
          >
            AppleAuthenticationCredential
          </code>
        </span>
        <svg
          aria-label="permalink"
          class="icon-md inline-flex invisible group-hover:visible group-focus-visible:visible"
          fill="none"
          height="24"
          viewBox="0 0 24 24"
          width="24"
          xmlns="http://www.w3.org/2000/svg"
        >
          <path
            d="M10 13a5 5 0 007.54.54l3-3a5 5 0 00-7.07-7.07l-1.72 1.71"
            stroke="#9B9B9B"
            stroke-linecap="round"
            stroke-linejoin="round"
            stroke-width="2"
          />
          <path
            d="M14 11a5 5 0 00-7.54-.54l-3 3a5 5 0 007.07 7.07l1.71-1.71"
            stroke="#9B9B9B"
            stroke-linecap="round"
            stroke-linejoin="round"
            stroke-width="2"
          />
        </svg>
      </a>
    </h3>
    <p
      class="text-default font-normal text-[16px] leading-[1.625] tracking-[-0.011rem] [&_strong]:break-words mb-3.5"
      data-text="true"
    >
      The object type returned from a successful call to 
      <a
        class="cursor-pointer decoration-0 hocus:opacity-80 font-normal text-link visited:text-link hocus:underline [&_code]:hocus:underline [&_span]:text-link [&_code]:text-link [&_strong]:text-link [&_em]:text-link [&_b]:text-link [&_i]:text-link"
        href="#appleauthenticationsigninasyncoptions"
      >
        <code
          class="text-default text-[13px] font-normal leading-[130%] tracking-[-0.003rem] inline-block rounded-md border border-secondary bg-subtle px-1 py-0.5 !inline"
          data-text="true"
        >
          AppleAuthentication.signInAsync()
        </code>
      </a>
      ,

      <a
        class="cursor-pointer decoration-0 hocus:opacity-80 font-normal text-link visited:text-link hocus:underline [&_code]:hocus:underline [&_span]:text-link [&_code]:text-link [&_strong]:text-link [&_em]:text-link [&_b]:text-link [&_i]:text-link"
        href="#appleauthenticationrefreshasyncoptions"
      >
        <code
          class="text-default text-[13px] font-normal leading-[130%] tracking-[-0.003rem] inline-block rounded-md border border-secondary bg-subtle px-1 py-0.5 !inline"
          data-text="true"
        >
          AppleAuthentication.refreshAsync()
        </code>
      </a>
      , or 
      <a
        class="cursor-pointer decoration-0 hocus:opacity-80 font-normal text-link visited:text-link hocus:underline [&_code]:hocus:underline [&_span]:text-link [&_code]:text-link [&_strong]:text-link [&_em]:text-link [&_b]:text-link [&_i]:text-link"
        href="#appleauthenticationsignoutasyncoptions"
      >
        <code
          class="text-default text-[13px] font-normal leading-[130%] tracking-[-0.003rem] inline-block rounded-md border border-secondary bg-subtle px-1 py-0.5 !inline"
          data-text="true"
        >
          AppleAuthentication.signOutAsync()
        </code>
      </a>
      
which contains all of the pertinent user and credential information.
    </p>
    <blockquote
      class="bg-subtle border border-default flex gap-2 rounded-md shadow-xs py-3 px-4 mb-4 [table_&]:last:mb-0 [&_code]:bg-element [&_p]:!mb-0 !mb-3.5"
      data-testid="callout-container"
    >
      <div
        class="select-none mt-1 [table_&]:mt-0.5"
      >
        <svg
          class="icon-sm text-icon-default"
          fill="currentColor"
          role="img"
          viewBox="0 0 24 24"
          xmlns="http://www.w3.org/2000/svg"
        >
          <g
            id="info-circle-solid-icon"
          >
            <path
              clip-rule="evenodd"
              d="M12 1C5.92487 1 1 5.92487 1 12C1 18.0751 5.92487 23 12 23C18.0751 23 23 18.0751 23 12C23 5.92487 18.0751 1 12 1ZM12 7C11.4477 7 11 7.44772 11 8C11 8.55228 11.4477 9 12 9H12.01C12.5623 9 13.01 8.55228 13.01 8C13.01 7.44772 12.5623 7 12.01 7H12ZM13 12C13 11.4477 12.5523 11 12 11C11.4477 11 11 11.4477 11 12V16C11 16.5523 11.4477 17 12 17C12.5523 17 13 16.5523 13 16V12Z"
              fill-rule="evenodd"
              id="Solid"
            />
          </g>
        </svg>
      </div>
      <div
        class="text-default w-full leading-normal last:mb-0"
      >
        <p
          class="text-default font-normal text-[16px] leading-[1.625] tracking-[-0.011rem] [&_strong]:break-words mb-3.5"
          data-text="true"
        >
          <span
            class="text-default leading-[1.6154] font-semibold"
            data-text="true"
          >
            See:
          </span>
           
          <a
            class="cursor-pointer decoration-0 hocus:opacity-80 font-normal text-link visited:text-link hocus:underline [&_code]:hocus:underline [&_span]:text-link [&_code]:text-link [&_strong]:text-link [&_em]:text-link [&_b]:text-link [&_i]:text-link"
            href="https://developer.apple.com/documentation/authenticationservices/asauthorizationappleidcredential"
            rel="noopener noreferrer"
            target="_blank"
          >
            Apple
Documentation
          </a>
          
for more details.
        </p>
      </div>
    </blockquote>
    <div
      class="table-wrapper border border-default rounded-md overflow-y-hidden overflow-x-auto mb-4 shadow-xs"
    >
      <table
        class="w-full border-0 rounded-none text-xs text-default [&_p]:text-xs [&_li]:text-xs [&_span]:text-xs [&_code_span]:text-inherit [&_strong]:text-xs [&_blockquote_div]:text-xs [&_blockquote_code]:px-1 [&_blockquote_code]:py-0"
      >
        <thead
          class="bg-subtle border-b border-b-default"
        >
          <tr
            class="even:bg-subtle even:[&_summary]:bg-element"
          >
            <th
              class="px-4 py-3.5 font-medium text-secondary border-r border-secondary text-left text-3xs [&_code]:text-3xs [&_code]:text-secondary last:border-r-0"
            >
              Name
            </th>
            <th
              class="px-4 py-3.5 font-medium text-secondary border-r border-secondary text-left text-3xs [&_code]:text-3xs [&_code]:text-secondary last:border-r-0"
            >
              Type
            </th>
            <th
              class="px-4 py-3.5 font-medium text-secondary border-r border-secondary text-left text-3xs [&_code]:text-3xs [&_code]:text-secondary last:border-r-0"
            >
              Description
            </th>
          </tr>
        </thead>
        <tbody>
          <tr
            class="even:bg-subtle even:[&_summary]:bg-element"
          >
            <td
              class="p-4 border-r border-secondary text-left w-fit last:border-r-0 [&>*:last-child]:!mb-0"
            >
              <span
                class="text-default leading-[1.6154] font-semibold"
                data-text="true"
              >
                authorizationCode
              </span>
            </td>
            <td
              class="p-4 border-r border-secondary text-left w-fit last:border-r-0 [&>*:last-child]:!mb-0"
            >
              <code
                class="text-default text-[13px] font-normal leading-[130%] tracking-[-0.003rem] inline-block rounded-md border border-secondary bg-subtle px-1 py-0.5 [&>span]:!text-inherit"
                data-text="true"
              >
                <span>
                  string
                  <span
                    class="text-quaternary"
                  >
                     | 
                  </span>
                </span>
                <span>
                  null
                </span>
              </code>
            </td>
            <td
              class="p-4 border-r border-secondary text-left w-fit last:border-r-0 [&>*:last-child]:!mb-0"
            >
              <p
                class="text-default font-normal text-[16px] leading-[1.625] tracking-[-0.011rem] [&_strong]:break-words mb-3.5"
                data-text="true"
              >
                A short-lived session token used by your app for proof of authorization when interacting with
the app's server counterpart. Unlike 
                <code
                  class="text-default text-[13px] font-normal leading-[130%] tracking-[-0.003rem] inline-block rounded-md border border-secondary bg-subtle px-1 py-0.5 !inline"
                  data-text="true"
                >
                  user
                </code>
                , this is ephemeral and will change each session.
              </p>
            </td>
          </tr>
          <tr
            class="even:bg-subtle even:[&_summary]:bg-element"
          >
            <td
              class="p-4 border-r border-secondary text-left w-fit last:border-r-0 [&>*:last-child]:!mb-0"
            >
              <span
                class="text-default leading-[1.6154] font-semibold"
                data-text="true"
              >
                email
              </span>
            </td>
            <td
              class="p-4 border-r border-secondary text-left w-fit last:border-r-0 [&>*:last-child]:!mb-0"
            >
              <code
                class="text-default text-[13px] font-normal leading-[130%] tracking-[-0.003rem] inline-block rounded-md border border-secondary bg-subtle px-1 py-0.5 [&>span]:!text-inherit"
                data-text="true"
              >
                <span>
                  string
                  <span
                    class="text-quaternary"
                  >
                     | 
                  </span>
                </span>
                <span>
                  null
                </span>
              </code>
            </td>
            <td
              class="p-4 border-r border-secondary text-left w-fit last:border-r-0 [&>*:last-child]:!mb-0"
            >
              <p
                class="text-default font-normal text-[16px] leading-[1.625] tracking-[-0.011rem] [&_strong]:break-words mb-3.5"
                data-text="true"
              >
                The user's email address. Might not be present if you didn't request the 
                <code
                  class="text-default text-[13px] font-normal leading-[130%] tracking-[-0.003rem] inline-block rounded-md border border-secondary bg-subtle px-1 py-0.5 !inline"
                  data-text="true"
                >
                  EMAIL
                </code>
                 scope. May
also be null if this is not the first time the user has signed into your app. If the user chose
to withhold their email address, this field will instead contain an obscured email address with
an Apple domain.
              </p>
            </td>
          </tr>
          <tr
            class="even:bg-subtle even:[&_summary]:bg-element"
          >
            <td
              class="p-4 border-r border-secondary text-left w-fit last:border-r-0 [&>*:last-child]:!mb-0"
            >
              <span
                class="text-default leading-[1.6154] font-semibold"
                data-text="true"
              >
                fullName
              </span>
            </td>
            <td
              class="p-4 border-r border-secondary text-left w-fit last:border-r-0 [&>*:last-child]:!mb-0"
            >
              <code
                class="text-default text-[13px] font-normal leading-[130%] tracking-[-0.003rem] inline-block rounded-md border border-secondary bg-subtle px-1 py-0.5 [&>span]:!text-inherit"
                data-text="true"
              >
                <span>
                  <a
                    class="cursor-pointer decoration-0 hocus:opacity-80 font-normal text-link visited:text-link hocus:underline [&_code]:hocus:underline [&_span]:text-link [&_code]:text-link [&_strong]:text-link [&_em]:text-link [&_b]:text-link [&_i]:text-link"
                    href="#appleauthenticationfullname"
                  >
                    AppleAuthenticationFullName
                  </a>
                  <span
                    class="text-quaternary"
                  >
                     | 
                  </span>
                </span>
                <span>
                  null
                </span>
              </code>
            </td>
            <td
              class="p-4 border-r border-secondary text-left w-fit last:border-r-0 [&>*:last-child]:!mb-0"
            >
              <p
                class="text-default font-normal text-[16px] leading-[1.625] tracking-[-0.011rem] [&_strong]:break-words mb-3.5"
                data-text="true"
              >
                The user's name. May be 
                <code
                  class="text-default text-[13px] font-normal leading-[130%] tracking-[-0.003rem] inline-block rounded-md border border-secondary bg-subtle px-1 py-0.5 !inline"
                  data-text="true"
                >
                  null
                </code>
                 or contain 
                <code
                  class="text-default text-[13px] font-normal leading-[130%] tracking-[-0.003rem] inline-block rounded-md border border-secondary bg-subtle px-1 py-0.5 !inline"
                  data-text="true"
                >
                  null
                </code>
                 values if you didn't request the 
                <code
                  class="text-default text-[13px] font-normal leading-[130%] tracking-[-0.003rem] inline-block rounded-md border border-secondary bg-subtle px-1 py-0.5 !inline"
                  data-text="true"
                >
                  FULL_NAME
                </code>
                
scope, if the user denied access, or if this is not the first time the user has signed into
your app.
              </p>
            </td>
          </tr>
          <tr
            class="even:bg-subtle even:[&_summary]:bg-element"
          >
            <td
              class="p-4 border-r border-secondary text-left w-fit last:border-r-0 [&>*:last-child]:!mb-0"
            >
              <span
                class="text-default leading-[1.6154] font-semibold"
                data-text="true"
              >
                identityToken
              </span>
            </td>
            <td
              class="p-4 border-r border-secondary text-left w-fit last:border-r-0 [&>*:last-child]:!mb-0"
            >
              <code
                class="text-default text-[13px] font-normal leading-[130%] tracking-[-0.003rem] inline-block rounded-md border border-secondary bg-subtle px-1 py-0.5 [&>span]:!text-inherit"
                data-text="true"
              >
                <span>
                  string
                  <span
                    class="text-quaternary"
                  >
                     | 
                  </span>
                </span>
                <span>
                  null
                </span>
              </code>
            </td>
            <td
              class="p-4 border-r border-secondary text-left w-fit last:border-r-0 [&>*:last-child]:!mb-0"
            >
              <p
                class="text-default font-normal text-[16px] leading-[1.625] tracking-[-0.011rem] [&_strong]:break-words mb-3.5"
                data-text="true"
              >
                A JSON Web Token (JWT) that securely communicates information about the user to your app.
              </p>
            </td>
          </tr>
          <tr
            class="even:bg-subtle even:[&_summary]:bg-element"
          >
            <td
              class="p-4 border-r border-secondary text-left w-fit last:border-r-0 [&>*:last-child]:!mb-0"
            >
              <span
                class="text-default leading-[1.6154] font-semibold"
                data-text="true"
              >
                realUserStatus
              </span>
            </td>
            <td
              class="p-4 border-r border-secondary text-left w-fit last:border-r-0 [&>*:last-child]:!mb-0"
            >
              <code
                class="text-default text-[13px] font-normal leading-[130%] tracking-[-0.003rem] inline-block rounded-md border border-secondary bg-subtle px-1 py-0.5 [&>span]:!text-inherit"
                data-text="true"
              >
                <a
                  class="cursor-pointer decoration-0 hocus:opacity-80 font-normal text-link visited:text-link hocus:underline [&_code]:hocus:underline [&_span]:text-link [&_code]:text-link [&_strong]:text-link [&_em]:text-link [&_b]:text-link [&_i]:text-link"
                  href="#appleauthenticationuserdetectionstatus"
                >
                  AppleAuthenticationUserDetectionStatus
                </a>
              </code>
            </td>
            <td
              class="p-4 border-r border-secondary text-left w-fit last:border-r-0 [&>*:last-child]:!mb-0"
            >
              <p
                class="text-default font-normal text-[16px] leading-[1.625] tracking-[-0.011rem] [&_strong]:break-words mb-3.5"
                data-text="true"
              >
                A value that indicates whether the user appears to the system to be a real person.
              </p>
            </td>
          </tr>
          <tr
            class="even:bg-subtle even:[&_summary]:bg-element"
          >
            <td
              class="p-4 border-r border-secondary text-left w-fit last:border-r-0 [&>*:last-child]:!mb-0"
            >
              <span
                class="text-default leading-[1.6154] font-semibold"
                data-text="true"
              >
                state
              </span>
            </td>
            <td
              class="p-4 border-r border-secondary text-left w-fit last:border-r-0 [&>*:last-child]:!mb-0"
            >
              <code
                class="text-default text-[13px] font-normal leading-[130%] tracking-[-0.003rem] inline-block rounded-md border border-secondary bg-subtle px-1 py-0.5 [&>span]:!text-inherit"
                data-text="true"
              >
                <span>
                  string
                  <span
                    class="text-quaternary"
                  >
                     | 
                  </span>
                </span>
                <span>
                  null
                </span>
              </code>
            </td>
            <td
              class="p-4 border-r border-secondary text-left w-fit last:border-r-0 [&>*:last-child]:!mb-0"
            >
              <p
                class="text-default font-normal text-[16px] leading-[1.625] tracking-[-0.011rem] [&_strong]:break-words mb-3.5"
                data-text="true"
              >
                An arbitrary string that your app provided as 
                <code
                  class="text-default text-[13px] font-normal leading-[130%] tracking-[-0.003rem] inline-block rounded-md border border-secondary bg-subtle px-1 py-0.5 !inline"
                  data-text="true"
                >
                  state
                </code>
                 in the request that generated the
credential. Used to verify that the response was from the request you made. Can be used to
avoid replay attacks. If you did not provide 
                <code
                  class="text-default text-[13px] font-normal leading-[130%] tracking-[-0.003rem] inline-block rounded-md border border-secondary bg-subtle px-1 py-0.5 !inline"
                  data-text="true"
                >
                  state
                </code>
                 when making the sign-in request, this field
will be 
                <code
                  class="text-default text-[13px] font-normal leading-[130%] tracking-[-0.003rem] inline-block rounded-md border border-secondary bg-subtle px-1 py-0.5 !inline"
                  data-text="true"
                >
                  null
                </code>
                .
              </p>
            </td>
          </tr>
          <tr
            class="even:bg-subtle even:[&_summary]:bg-element"
          >
            <td
              class="p-4 border-r border-secondary text-left w-fit last:border-r-0 [&>*:last-child]:!mb-0"
            >
              <span
                class="text-default leading-[1.6154] font-semibold"
                data-text="true"
              >
                user
              </span>
            </td>
            <td
              class="p-4 border-r border-secondary text-left w-fit last:border-r-0 [&>*:last-child]:!mb-0"
            >
              <code
                class="text-default text-[13px] font-normal leading-[130%] tracking-[-0.003rem] inline-block rounded-md border border-secondary bg-subtle px-1 py-0.5 [&>span]:!text-inherit"
                data-text="true"
              >
                string
              </code>
            </td>
            <td
              class="p-4 border-r border-secondary text-left w-fit last:border-r-0 [&>*:last-child]:!mb-0"
            >
              <p
                class="text-default font-normal text-[16px] leading-[1.625] tracking-[-0.011rem] [&_strong]:break-words mb-3.5"
                data-text="true"
              >
                An identifier associated with the authenticated user. You can use this to check if the user is
still authenticated later. This is stable and can be shared across apps released under the same
development team. The same user will have a different identifier for apps released by other
developers.
              </p>
            </td>
          </tr>
        </tbody>
      </table>
    </div>
  </div>
  <div
    class="rounded-lg border border-secondary p-5 shadow-xs mb-6 [&_h2]:mt-0 [&_h3]:mt-0 [&_h4]:mt-0 [&_h3]:mb-2.5 [&_li]:mb-0 [&_.table-wrapper]:shadow-none [&_.table-wrapper]:mb-0 [&_th]:text-tertiary [&_th]:py-2.5 [&_th]:px-4 max-lg-gutters:px-4"
  >
    <h3
      class="text-default text-[20px] font-semibold leading-normal tracking-[-0.017rem] mt-7 mb-3 [&_code]:text-[90%] max-md-gutters:text-[18px] max-md-gutters:leading-[1.5555] max-sm-gutters:text-[16px] max-sm-gutters:leading-relaxed group"
      data-heading="true"
    >
      <a
        class="inline-flex gap-1.5 items-center relative text-[inherit] decoration-0 scroll-m-12 break-words wrap-anywhere"
        href="#appleauthenticationfullname"
        id="appleauthenticationfullname"
      >
        <span
          class="inline"
        >
          <code
            class="text-default leading-[1.6154] font-medium"
            data-text="true"
          >
            AppleAuthenticationFullName
          </code>
        </span>
        <svg
          aria-label="permalink"
          class="icon-md inline-flex invisible group-hover:visible group-focus-visible:visible"
          fill="none"
          height="24"
          viewBox="0 0 24 24"
          width="24"
          xmlns="http://www.w3.org/2000/svg"
        >
          <path
            d="M10 13a5 5 0 007.54.54l3-3a5 5 0 00-7.07-7.07l-1.72 1.71"
            stroke="#9B9B9B"
            stroke-linecap="round"
            stroke-linejoin="round"
            stroke-width="2"
          />
          <path
            d="M14 11a5 5 0 00-7.54-.54l-3 3a5 5 0 007.07 7.07l1.71-1.71"
            stroke="#9B9B9B"
            stroke-linecap="round"
            stroke-linejoin="round"
            stroke-width="2"
          />
        </svg>
      </a>
    </h3>
    <p
      class="text-default font-normal text-[16px] leading-[1.625] tracking-[-0.011rem] [&_strong]:break-words mb-3.5"
      data-text="true"
    >
      An object representing the tokenized portions of the user's full name. Any of all of the fields
may be 
      <code
        class="text-default text-[13px] font-normal leading-[130%] tracking-[-0.003rem] inline-block rounded-md border border-secondary bg-subtle px-1 py-0.5 !inline"
        data-text="true"
      >
        null
      </code>
      . Only applicable fields that the user has allowed your app to access will be nonnull.
    </p>
    <div
      class="table-wrapper border border-default rounded-md overflow-y-hidden overflow-x-auto mb-4 shadow-xs"
    >
      <table
        class="w-full border-0 rounded-none text-xs text-default [&_p]:text-xs [&_li]:text-xs [&_span]:text-xs [&_code_span]:text-inherit [&_strong]:text-xs [&_blockquote_div]:text-xs [&_blockquote_code]:px-1 [&_blockquote_code]:py-0"
      >
        <thead
          class="bg-subtle border-b border-b-default"
        >
          <tr
            class="even:bg-subtle even:[&_summary]:bg-element"
          >
            <th
              class="px-4 py-3.5 font-medium text-secondary border-r border-secondary text-left text-3xs [&_code]:text-3xs [&_code]:text-secondary last:border-r-0"
            >
              Name
            </th>
            <th
              class="px-4 py-3.5 font-medium text-secondary border-r border-secondary text-left text-3xs [&_code]:text-3xs [&_code]:text-secondary last:border-r-0"
            >
              Type
            </th>
            <th
              class="px-4 py-3.5 font-medium text-secondary border-r border-secondary text-left text-3xs [&_code]:text-3xs [&_code]:text-secondary last:border-r-0"
            >
              Description
            </th>
          </tr>
        </thead>
        <tbody>
          <tr
            class="even:bg-subtle even:[&_summary]:bg-element"
          >
            <td
              class="p-4 border-r border-secondary text-left w-fit last:border-r-0 [&>*:last-child]:!mb-0"
            >
              <span
                class="text-default leading-[1.6154] font-semibold"
                data-text="true"
              >
                familyName
              </span>
            </td>
            <td
              class="p-4 border-r border-secondary text-left w-fit last:border-r-0 [&>*:last-child]:!mb-0"
            >
              <code
                class="text-default text-[13px] font-normal leading-[130%] tracking-[-0.003rem] inline-block rounded-md border border-secondary bg-subtle px-1 py-0.5 [&>span]:!text-inherit"
                data-text="true"
              >
                <span>
                  string
                  <span
                    class="text-quaternary"
                  >
                     | 
                  </span>
                </span>
                <span>
                  null
                </span>
              </code>
            </td>
            <td
              class="p-4 border-r border-secondary text-left w-fit last:border-r-0 [&>*:last-child]:!mb-0"
            >
              <span
                class="text-quaternary"
              >
                -
              </span>
            </td>
          </tr>
          <tr
            class="even:bg-subtle even:[&_summary]:bg-element"
          >
            <td
              class="p-4 border-r border-secondary text-left w-fit last:border-r-0 [&>*:last-child]:!mb-0"
            >
              <span
                class="text-default leading-[1.6154] font-semibold"
                data-text="true"
              >
                givenName
              </span>
            </td>
            <td
              class="p-4 border-r border-secondary text-left w-fit last:border-r-0 [&>*:last-child]:!mb-0"
            >
              <code
                class="text-default text-[13px] font-normal leading-[130%] tracking-[-0.003rem] inline-block rounded-md border border-secondary bg-subtle px-1 py-0.5 [&>span]:!text-inherit"
                data-text="true"
              >
                <span>
                  string
                  <span
                    class="text-quaternary"
                  >
                     | 
                  </span>
                </span>
                <span>
                  null
                </span>
              </code>
            </td>
            <td
              class="p-4 border-r border-secondary text-left w-fit last:border-r-0 [&>*:last-child]:!mb-0"
            >
              <span
                class="text-quaternary"
              >
                -
              </span>
            </td>
          </tr>
          <tr
            class="even:bg-subtle even:[&_summary]:bg-element"
          >
            <td
              class="p-4 border-r border-secondary text-left w-fit last:border-r-0 [&>*:last-child]:!mb-0"
            >
              <span
                class="text-default leading-[1.6154] font-semibold"
                data-text="true"
              >
                middleName
              </span>
            </td>
            <td
              class="p-4 border-r border-secondary text-left w-fit last:border-r-0 [&>*:last-child]:!mb-0"
            >
              <code
                class="text-default text-[13px] font-normal leading-[130%] tracking-[-0.003rem] inline-block rounded-md border border-secondary bg-subtle px-1 py-0.5 [&>span]:!text-inherit"
                data-text="true"
              >
                <span>
                  string
                  <span
                    class="text-quaternary"
                  >
                     | 
                  </span>
                </span>
                <span>
                  null
                </span>
              </code>
            </td>
            <td
              class="p-4 border-r border-secondary text-left w-fit last:border-r-0 [&>*:last-child]:!mb-0"
            >
              <span
                class="text-quaternary"
              >
                -
              </span>
            </td>
          </tr>
          <tr
            class="even:bg-subtle even:[&_summary]:bg-element"
          >
            <td
              class="p-4 border-r border-secondary text-left w-fit last:border-r-0 [&>*:last-child]:!mb-0"
            >
              <span
                class="text-default leading-[1.6154] font-semibold"
                data-text="true"
              >
                namePrefix
              </span>
            </td>
            <td
              class="p-4 border-r border-secondary text-left w-fit last:border-r-0 [&>*:last-child]:!mb-0"
            >
              <code
                class="text-default text-[13px] font-normal leading-[130%] tracking-[-0.003rem] inline-block rounded-md border border-secondary bg-subtle px-1 py-0.5 [&>span]:!text-inherit"
                data-text="true"
              >
                <span>
                  string
                  <span
                    class="text-quaternary"
                  >
                     | 
                  </span>
                </span>
                <span>
                  null
                </span>
              </code>
            </td>
            <td
              class="p-4 border-r border-secondary text-left w-fit last:border-r-0 [&>*:last-child]:!mb-0"
            >
              <span
                class="text-quaternary"
              >
                -
              </span>
            </td>
          </tr>
          <tr
            class="even:bg-subtle even:[&_summary]:bg-element"
          >
            <td
              class="p-4 border-r border-secondary text-left w-fit last:border-r-0 [&>*:last-child]:!mb-0"
            >
              <span
                class="text-default leading-[1.6154] font-semibold"
                data-text="true"
              >
                nameSuffix
              </span>
            </td>
            <td
              class="p-4 border-r border-secondary text-left w-fit last:border-r-0 [&>*:last-child]:!mb-0"
            >
              <code
                class="text-default text-[13px] font-normal leading-[130%] tracking-[-0.003rem] inline-block rounded-md border border-secondary bg-subtle px-1 py-0.5 [&>span]:!text-inherit"
                data-text="true"
              >
                <span>
                  string
                  <span
                    class="text-quaternary"
                  >
                     | 
                  </span>
                </span>
                <span>
                  null
                </span>
              </code>
            </td>
            <td
              class="p-4 border-r border-secondary text-left w-fit last:border-r-0 [&>*:last-child]:!mb-0"
            >
              <span
                class="text-quaternary"
              >
                -
              </span>
            </td>
          </tr>
          <tr
            class="even:bg-subtle even:[&_summary]:bg-element"
          >
            <td
              class="p-4 border-r border-secondary text-left w-fit last:border-r-0 [&>*:last-child]:!mb-0"
            >
              <span
                class="text-default leading-[1.6154] font-semibold"
                data-text="true"
              >
                nickname
              </span>
            </td>
            <td
              class="p-4 border-r border-secondary text-left w-fit last:border-r-0 [&>*:last-child]:!mb-0"
            >
              <code
                class="text-default text-[13px] font-normal leading-[130%] tracking-[-0.003rem] inline-block rounded-md border border-secondary bg-subtle px-1 py-0.5 [&>span]:!text-inherit"
                data-text="true"
              >
                <span>
                  string
                  <span
                    class="text-quaternary"
                  >
                     | 
                  </span>
                </span>
                <span>
                  null
                </span>
              </code>
            </td>
            <td
              class="p-4 border-r border-secondary text-left w-fit last:border-r-0 [&>*:last-child]:!mb-0"
            >
              <span
                class="text-quaternary"
              >
                -
              </span>
            </td>
          </tr>
        </tbody>
      </table>
    </div>
  </div>
  <div
    class="rounded-lg border border-secondary p-5 shadow-xs mb-6 [&_h2]:mt-0 [&_h3]:mt-0 [&_h4]:mt-0 [&_h3]:mb-2.5 [&_li]:mb-0 [&_.table-wrapper]:shadow-none [&_.table-wrapper]:mb-0 [&_th]:text-tertiary [&_th]:py-2.5 [&_th]:px-4 max-lg-gutters:px-4"
  >
    <h3
      class="text-default text-[20px] font-semibold leading-normal tracking-[-0.017rem] mt-7 mb-3 [&_code]:text-[90%] max-md-gutters:text-[18px] max-md-gutters:leading-[1.5555] max-sm-gutters:text-[16px] max-sm-gutters:leading-relaxed group"
      data-heading="true"
    >
      <a
        class="inline-flex gap-1.5 items-center relative text-[inherit] decoration-0 scroll-m-12 break-words wrap-anywhere"
        href="#appleauthenticationrefreshoptions"
        id="appleauthenticationrefreshoptions"
      >
        <span
          class="inline"
        >
          <code
            class="text-default leading-[1.6154] font-medium"
            data-text="true"
          >
            AppleAuthenticationRefreshOptions
          </code>
        </span>
        <svg
          aria-label="permalink"
          class="icon-md inline-flex invisible group-hover:visible group-focus-visible:visible"
          fill="none"
          height="24"
          viewBox="0 0 24 24"
          width="24"
          xmlns="http://www.w3.org/2000/svg"
        >
          <path
            d="M10 13a5 5 0 007.54.54l3-3a5 5 0 00-7.07-7.07l-1.72 1.71"
            stroke="#9B9B9B"
            stroke-linecap="round"
            stroke-linejoin="round"
            stroke-width="2"
          />
          <path
            d="M14 11a5 5 0 00-7.54-.54l-3 3a5 5 0 007.07 7.07l1.71-1.71"
            stroke="#9B9B9B"
            stroke-linecap="round"
            stroke-linejoin="round"
            stroke-width="2"
          />
        </svg>
      </a>
    </h3>
    <p
      class="text-default font-normal text-[16px] leading-[1.625] tracking-[-0.011rem] [&_strong]:break-words mb-3.5"
      data-text="true"
    >
      The options you can supply when making a call to 
      <a
        class="cursor-pointer decoration-0 hocus:opacity-80 font-normal text-link visited:text-link hocus:underline [&_code]:hocus:underline [&_span]:text-link [&_code]:text-link [&_strong]:text-link [&_em]:text-link [&_b]:text-link [&_i]:text-link"
        href="#appleauthenticationrefreshasyncoptions"
      >
        <code
          class="text-default text-[13px] font-normal leading-[130%] tracking-[-0.003rem] inline-block rounded-md border border-secondary bg-subtle px-1 py-0.5 !inline"
          data-text="true"
        >
          AppleAuthentication.refreshAsync()
        </code>
      </a>
      .
You must include the ID string of the user whose credentials you'd like to refresh.
    </p>
    <blockquote
      class="bg-subtle border border-default flex gap-2 rounded-md shadow-xs py-3 px-4 mb-4 [table_&]:last:mb-0 [&_code]:bg-element [&_p]:!mb-0 !mb-3.5"
      data-testid="callout-container"
    >
      <div
        class="select-none mt-1 [table_&]:mt-0.5"
      >
        <svg
          class="icon-sm text-icon-default"
          fill="currentColor"
          role="img"
          viewBox="0 0 24 24"
          xmlns="http://www.w3.org/2000/svg"
        >
          <g
            id="info-circle-solid-icon"
          >
            <path
              clip-rule="evenodd"
              d="M12 1C5.92487 1 1 5.92487 1 12C1 18.0751 5.92487 23 12 23C18.0751 23 23 18.0751 23 12C23 5.92487 18.0751 1 12 1ZM12 7C11.4477 7 11 7.44772 11 8C11 8.55228 11.4477 9 12 9H12.01C12.5623 9 13.01 8.55228 13.01 8C13.01 7.44772 12.5623 7 12.01 7H12ZM13 12C13 11.4477 12.5523 11 12 11C11.4477 11 11 11.4477 11 12V16C11 16.5523 11.4477 17 12 17C12.5523 17 13 16.5523 13 16V12Z"
              fill-rule="evenodd"
              id="Solid"
            />
          </g>
        </svg>
      </div>
      <div
        class="text-default w-full leading-normal last:mb-0"
      >
        <p
          class="text-default font-normal text-[16px] leading-[1.625] tracking-[-0.011rem] [&_strong]:break-words mb-3.5"
          data-text="true"
        >
          <span
            class="text-default leading-[1.6154] font-semibold"
            data-text="true"
          >
            See:
          </span>
           
          <a
            class="cursor-pointer decoration-0 hocus:opacity-80 font-normal text-link visited:text-link hocus:underline [&_code]:hocus:underline [&_span]:text-link [&_code]:text-link [&_strong]:text-link [&_em]:text-link [&_b]:text-link [&_i]:text-link"
            href="https://developer.apple.com/documentation/authenticationservices/asauthorizationopenidrequest"
            rel="noopener noreferrer"
            target="_blank"
          >
            Apple
Documentation
          </a>
          
for more details.
        </p>
      </div>
    </blockquote>
    <div
      class="table-wrapper border border-default rounded-md overflow-y-hidden overflow-x-auto mb-4 shadow-xs"
    >
      <table
        class="w-full border-0 rounded-none text-xs text-default [&_p]:text-xs [&_li]:text-xs [&_span]:text-xs [&_code_span]:text-inherit [&_strong]:text-xs [&_blockquote_div]:text-xs [&_blockquote_code]:px-1 [&_blockquote_code]:py-0"
      >
        <thead
          class="bg-subtle border-b border-b-default"
        >
          <tr
            class="even:bg-subtle even:[&_summary]:bg-element"
          >
            <th
              class="px-4 py-3.5 font-medium text-secondary border-r border-secondary text-left text-3xs [&_code]:text-3xs [&_code]:text-secondary last:border-r-0"
            >
              Name
            </th>
            <th
              class="px-4 py-3.5 font-medium text-secondary border-r border-secondary text-left text-3xs [&_code]:text-3xs [&_code]:text-secondary last:border-r-0"
            >
              Type
            </th>
            <th
              class="px-4 py-3.5 font-medium text-secondary border-r border-secondary text-left text-3xs [&_code]:text-3xs [&_code]:text-secondary last:border-r-0"
            >
              Description
            </th>
          </tr>
        </thead>
        <tbody>
          <tr
            class="even:bg-subtle even:[&_summary]:bg-element"
          >
            <td
              class="p-4 border-r border-secondary text-left w-fit last:border-r-0 [&>*:last-child]:!mb-0"
            >
              <span
                class="text-default leading-[1.6154] font-semibold"
                data-text="true"
              >
                requestedScopes
              </span>
              <br />
              <span
                class="text-secondary pt-5 !text-[13px]"
              >
                (optional)
              </span>
            </td>
            <td
              class="p-4 border-r border-secondary text-left w-fit last:border-r-0 [&>*:last-child]:!mb-0"
            >
              <code
                class="text-default text-[13px] font-normal leading-[130%] tracking-[-0.003rem] inline-block rounded-md border border-secondary bg-subtle px-1 py-0.5 [&>span]:!text-inherit"
                data-text="true"
              >
                <a
                  class="cursor-pointer decoration-0 hocus:opacity-80 font-normal text-link visited:text-link hocus:underline [&_code]:hocus:underline [&_span]:text-link [&_code]:text-link [&_strong]:text-link [&_em]:text-link [&_b]:text-link [&_i]:text-link"
                  href="#appleauthenticationscope"
                >
                  AppleAuthenticationScope
                  []
                </a>
              </code>
            </td>
            <td
              class="p-4 border-r border-secondary text-left w-fit last:border-r-0 [&>*:last-child]:!mb-0"
            >
              <p
                class="text-default font-normal text-[16px] leading-[1.625] tracking-[-0.011rem] [&_strong]:break-words mb-3.5"
                data-text="true"
              >
                Array of user information scopes to which your app is requesting access. Note that the user can
choose to deny your app access to any scope at the time of logging in. You will still need to
handle 
                <code
                  class="text-default text-[13px] font-normal leading-[130%] tracking-[-0.003rem] inline-block rounded-md border border-secondary bg-subtle px-1 py-0.5 !inline"
                  data-text="true"
                >
                  null
                </code>
                 values for any scopes you request. Additionally, note that the requested scopes
will only be provided to you the first time each user signs into your app; in subsequent
requests they will be 
                <code
                  class="text-default text-[13px] font-normal leading-[130%] tracking-[-0.003rem] inline-block rounded-md border border-secondary bg-subtle px-1 py-0.5 !inline"
                  data-text="true"
                >
                  null
                </code>
                . Defaults to 
                <code
                  class="text-default text-[13px] font-normal leading-[130%] tracking-[-0.003rem] inline-block rounded-md border border-secondary bg-subtle px-1 py-0.5 !inline"
                  data-text="true"
                >
                  []
                </code>
                 (no scopes).
              </p>
            </td>
          </tr>
          <tr
            class="even:bg-subtle even:[&_summary]:bg-element"
          >
            <td
              class="p-4 border-r border-secondary text-left w-fit last:border-r-0 [&>*:last-child]:!mb-0"
            >
              <span
                class="text-default leading-[1.6154] font-semibold"
                data-text="true"
              >
                state
              </span>
              <br />
              <span
                class="text-secondary pt-5 !text-[13px]"
              >
                (optional)
              </span>
            </td>
            <td
              class="p-4 border-r border-secondary text-left w-fit last:border-r-0 [&>*:last-child]:!mb-0"
            >
              <code
                class="text-default text-[13px] font-normal leading-[130%] tracking-[-0.003rem] inline-block rounded-md border border-secondary bg-subtle px-1 py-0.5 [&>span]:!text-inherit"
                data-text="true"
              >
                string
              </code>
            </td>
            <td
              class="p-4 border-r border-secondary text-left w-fit last:border-r-0 [&>*:last-child]:!mb-0"
            >
              <p
                class="text-default font-normal text-[16px] leading-[1.625] tracking-[-0.011rem] [&_strong]:break-words mb-3.5"
                data-text="true"
              >
                An arbitrary string that is returned unmodified in the corresponding credential after a
successful authentication. This can be used to verify that the response was from the request
you made and avoid replay attacks. More information on this property is available in the
OAuth 2.0 protocol 
                <a
                  class="cursor-pointer decoration-0 hocus:opacity-80 font-normal text-link visited:text-link hocus:underline [&_code]:hocus:underline [&_span]:text-link [&_code]:text-link [&_strong]:text-link [&_em]:text-link [&_b]:text-link [&_i]:text-link"
                  href="https://tools.ietf.org/html/rfc6749#section-10.12"
                  rel="noopener noreferrer"
                  target="_blank"
                >
                  RFC6749
                </a>
                .
              </p>
            </td>
          </tr>
          <tr
            class="even:bg-subtle even:[&_summary]:bg-element"
          >
            <td
              class="p-4 border-r border-secondary text-left w-fit last:border-r-0 [&>*:last-child]:!mb-0"
            >
              <span
                class="text-default leading-[1.6154] font-semibold"
                data-text="true"
              >
                user
              </span>
            </td>
            <td
              class="p-4 border-r border-secondary text-left w-fit last:border-r-0 [&>*:last-child]:!mb-0"
            >
              <code
                class="text-default text-[13px] font-normal leading-[130%] tracking-[-0.003rem] inline-block rounded-md border border-secondary bg-subtle px-1 py-0.5 [&>span]:!text-inherit"
                data-text="true"
              >
                string
              </code>
            </td>
            <td
              class="p-4 border-r border-secondary text-left w-fit last:border-r-0 [&>*:last-child]:!mb-0"
            >
              <span
                class="text-quaternary"
              >
                -
              </span>
            </td>
          </tr>
        </tbody>
      </table>
    </div>
  </div>
  <div
    class="rounded-lg border border-secondary p-5 shadow-xs mb-6 [&_h2]:mt-0 [&_h3]:mt-0 [&_h4]:mt-0 [&_h3]:mb-2.5 [&_li]:mb-0 [&_.table-wrapper]:shadow-none [&_.table-wrapper]:mb-0 [&_th]:text-tertiary [&_th]:py-2.5 [&_th]:px-4 max-lg-gutters:px-4"
  >
    <h3
      class="text-default text-[20px] font-semibold leading-normal tracking-[-0.017rem] mt-7 mb-3 [&_code]:text-[90%] max-md-gutters:text-[18px] max-md-gutters:leading-[1.5555] max-sm-gutters:text-[16px] max-sm-gutters:leading-relaxed group"
      data-heading="true"
    >
      <a
        class="inline-flex gap-1.5 items-center relative text-[inherit] decoration-0 scroll-m-12 break-words wrap-anywhere"
        href="#appleauthenticationsigninoptions"
        id="appleauthenticationsigninoptions"
      >
        <span
          class="inline"
        >
          <code
            class="text-default leading-[1.6154] font-medium"
            data-text="true"
          >
            AppleAuthenticationSignInOptions
          </code>
        </span>
        <svg
          aria-label="permalink"
          class="icon-md inline-flex invisible group-hover:visible group-focus-visible:visible"
          fill="none"
          height="24"
          viewBox="0 0 24 24"
          width="24"
          xmlns="http://www.w3.org/2000/svg"
        >
          <path
            d="M10 13a5 5 0 007.54.54l3-3a5 5 0 00-7.07-7.07l-1.72 1.71"
            stroke="#9B9B9B"
            stroke-linecap="round"
            stroke-linejoin="round"
            stroke-width="2"
          />
          <path
            d="M14 11a5 5 0 00-7.54-.54l-3 3a5 5 0 007.07 7.07l1.71-1.71"
            stroke="#9B9B9B"
            stroke-linecap="round"
            stroke-linejoin="round"
            stroke-width="2"
          />
        </svg>
      </a>
    </h3>
    <p
      class="text-default font-normal text-[16px] leading-[1.625] tracking-[-0.011rem] [&_strong]:break-words mb-3.5"
      data-text="true"
    >
      The options you can supply when making a call to 
      <a
        class="cursor-pointer decoration-0 hocus:opacity-80 font-normal text-link visited:text-link hocus:underline [&_code]:hocus:underline [&_span]:text-link [&_code]:text-link [&_strong]:text-link [&_em]:text-link [&_b]:text-link [&_i]:text-link"
        href="#appleauthenticationsigninasyncoptions"
      >
        <code
          class="text-default text-[13px] font-normal leading-[130%] tracking-[-0.003rem] inline-block rounded-md border border-secondary bg-subtle px-1 py-0.5 !inline"
          data-text="true"
        >
          AppleAuthentication.signInAsync()
        </code>
      </a>
      .
None of these options are required.
    </p>
    <blockquote
      class="bg-subtle border border-default flex gap-2 rounded-md shadow-xs py-3 px-4 mb-4 [table_&]:last:mb-0 [&_code]:bg-element [&_p]:!mb-0 !mb-3.5"
      data-testid="callout-container"
    >
      <div
        class="select-none mt-1 [table_&]:mt-0.5"
      >
        <svg
          class="icon-sm text-icon-default"
          fill="currentColor"
          role="img"
          viewBox="0 0 24 24"
          xmlns="http://www.w3.org/2000/svg"
        >
          <g
            id="info-circle-solid-icon"
          >
            <path
              clip-rule="evenodd"
              d="M12 1C5.92487 1 1 5.92487 1 12C1 18.0751 5.92487 23 12 23C18.0751 23 23 18.0751 23 12C23 5.92487 18.0751 1 12 1ZM12 7C11.4477 7 11 7.44772 11 8C11 8.55228 11.4477 9 12 9H12.01C12.5623 9 13.01 8.55228 13.01 8C13.01 7.44772 12.5623 7 12.01 7H12ZM13 12C13 11.4477 12.5523 11 12 11C11.4477 11 11 11.4477 11 12V16C11 16.5523 11.4477 17 12 17C12.5523 17 13 16.5523 13 16V12Z"
              fill-rule="evenodd"
              id="Solid"
            />
          </g>
        </svg>
      </div>
      <div
        class="text-default w-full leading-normal last:mb-0"
      >
        <p
          class="text-default font-normal text-[16px] leading-[1.625] tracking-[-0.011rem] [&_strong]:break-words mb-3.5"
          data-text="true"
        >
          <span
            class="text-default leading-[1.6154] font-semibold"
            data-text="true"
          >
            See:
          </span>
           
          <a
            class="cursor-pointer decoration-0 hocus:opacity-80 font-normal text-link visited:text-link hocus:underline [&_code]:hocus:underline [&_span]:text-link [&_code]:text-link [&_strong]:text-link [&_em]:text-link [&_b]:text-link [&_i]:text-link"
            href="https://developer.apple.com/documentation/authenticationservices/asauthorizationopenidrequest"
            rel="noopener noreferrer"
            target="_blank"
          >
            Apple
Documentation
          </a>
          
for more details.
        </p>
      </div>
    </blockquote>
    <div
      class="table-wrapper border border-default rounded-md overflow-y-hidden overflow-x-auto mb-4 shadow-xs"
    >
      <table
        class="w-full border-0 rounded-none text-xs text-default [&_p]:text-xs [&_li]:text-xs [&_span]:text-xs [&_code_span]:text-inherit [&_strong]:text-xs [&_blockquote_div]:text-xs [&_blockquote_code]:px-1 [&_blockquote_code]:py-0"
      >
        <thead
          class="bg-subtle border-b border-b-default"
        >
          <tr
            class="even:bg-subtle even:[&_summary]:bg-element"
          >
            <th
              class="px-4 py-3.5 font-medium text-secondary border-r border-secondary text-left text-3xs [&_code]:text-3xs [&_code]:text-secondary last:border-r-0"
            >
              Name
            </th>
            <th
              class="px-4 py-3.5 font-medium text-secondary border-r border-secondary text-left text-3xs [&_code]:text-3xs [&_code]:text-secondary last:border-r-0"
            >
              Type
            </th>
            <th
              class="px-4 py-3.5 font-medium text-secondary border-r border-secondary text-left text-3xs [&_code]:text-3xs [&_code]:text-secondary last:border-r-0"
            >
              Description
            </th>
          </tr>
        </thead>
        <tbody>
          <tr
            class="even:bg-subtle even:[&_summary]:bg-element"
          >
            <td
              class="p-4 border-r border-secondary text-left w-fit last:border-r-0 [&>*:last-child]:!mb-0"
            >
              <span
                class="text-default leading-[1.6154] font-semibold"
                data-text="true"
              >
                nonce
              </span>
              <br />
              <span
                class="text-secondary pt-5 !text-[13px]"
              >
                (optional)
              </span>
            </td>
            <td
              class="p-4 border-r border-secondary text-left w-fit last:border-r-0 [&>*:last-child]:!mb-0"
            >
              <code
                class="text-default text-[13px] font-normal leading-[130%] tracking-[-0.003rem] inline-block rounded-md border border-secondary bg-subtle px-1 py-0.5 [&>span]:!text-inherit"
                data-text="true"
              >
                string
              </code>
            </td>
            <td
              class="p-4 border-r border-secondary text-left w-fit last:border-r-0 [&>*:last-child]:!mb-0"
            >
              <p
                class="text-default font-normal text-[16px] leading-[1.625] tracking-[-0.011rem] [&_strong]:break-words mb-3.5"
                data-text="true"
              >
                An arbitrary string that is used to prevent replay attacks. See more information on this in the

                <a
                  class="cursor-pointer decoration-0 hocus:opacity-80 font-normal text-link visited:text-link hocus:underline [&_code]:hocus:underline [&_span]:text-link [&_code]:text-link [&_strong]:text-link [&_em]:text-link [&_b]:text-link [&_i]:text-link"
                  href="https://openid.net/specs/openid-connect-core-1_0.html#CodeFlowSteps"
                  rel="noopener noreferrer"
                  target="_blank"
                >
                  OpenID Connect specification
                </a>
                .
              </p>
            </td>
          </tr>
          <tr
            class="even:bg-subtle even:[&_summary]:bg-element"
          >
            <td
              class="p-4 border-r border-secondary text-left w-fit last:border-r-0 [&>*:last-child]:!mb-0"
            >
              <span
                class="text-default leading-[1.6154] font-semibold"
                data-text="true"
              >
                requestedScopes
              </span>
              <br />
              <span
                class="text-secondary pt-5 !text-[13px]"
              >
                (optional)
              </span>
            </td>
            <td
              class="p-4 border-r border-secondary text-left w-fit last:border-r-0 [&>*:last-child]:!mb-0"
            >
              <code
                class="text-default text-[13px] font-normal leading-[130%] tracking-[-0.003rem] inline-block rounded-md border border-secondary bg-subtle px-1 py-0.5 [&>span]:!text-inherit"
                data-text="true"
              >
                <a
                  class="cursor-pointer decoration-0 hocus:opacity-80 font-normal text-link visited:text-link hocus:underline [&_code]:hocus:underline [&_span]:text-link [&_code]:text-link [&_strong]:text-link [&_em]:text-link [&_b]:text-link [&_i]:text-link"
                  href="#appleauthenticationscope"
                >
                  AppleAuthenticationScope
                  []
                </a>
              </code>
            </td>
            <td
              class="p-4 border-r border-secondary text-left w-fit last:border-r-0 [&>*:last-child]:!mb-0"
            >
              <p
                class="text-default font-normal text-[16px] leading-[1.625] tracking-[-0.011rem] [&_strong]:break-words mb-3.5"
                data-text="true"
              >
                Array of user information scopes to which your app is requesting access. Note that the user can
choose to deny your app access to any scope at the time of logging in. You will still need to
handle 
                <code
                  class="text-default text-[13px] font-normal leading-[130%] tracking-[-0.003rem] inline-block rounded-md border border-secondary bg-subtle px-1 py-0.5 !inline"
                  data-text="true"
                >
                  null
                </code>
                 values for any scopes you request. Additionally, note that the requested scopes
will only be provided to you the first time each user signs into your app; in subsequent
requests they will be 
                <code
                  class="text-default text-[13px] font-normal leading-[130%] tracking-[-0.003rem] inline-block rounded-md border border-secondary bg-subtle px-1 py-0.5 !inline"
                  data-text="true"
                >
                  null
                </code>
                . Defaults to 
                <code
                  class="text-default text-[13px] font-normal leading-[130%] tracking-[-0.003rem] inline-block rounded-md border border-secondary bg-subtle px-1 py-0.5 !inline"
                  data-text="true"
                >
                  []
                </code>
                 (no scopes).
              </p>
            </td>
          </tr>
          <tr
            class="even:bg-subtle even:[&_summary]:bg-element"
          >
            <td
              class="p-4 border-r border-secondary text-left w-fit last:border-r-0 [&>*:last-child]:!mb-0"
            >
              <span
                class="text-default leading-[1.6154] font-semibold"
                data-text="true"
              >
                state
              </span>
              <br />
              <span
                class="text-secondary pt-5 !text-[13px]"
              >
                (optional)
              </span>
            </td>
            <td
              class="p-4 border-r border-secondary text-left w-fit last:border-r-0 [&>*:last-child]:!mb-0"
            >
              <code
                class="text-default text-[13px] font-normal leading-[130%] tracking-[-0.003rem] inline-block rounded-md border border-secondary bg-subtle px-1 py-0.5 [&>span]:!text-inherit"
                data-text="true"
              >
                string
              </code>
            </td>
            <td
              class="p-4 border-r border-secondary text-left w-fit last:border-r-0 [&>*:last-child]:!mb-0"
            >
              <p
                class="text-default font-normal text-[16px] leading-[1.625] tracking-[-0.011rem] [&_strong]:break-words mb-3.5"
                data-text="true"
              >
                An arbitrary string that is returned unmodified in the corresponding credential after a
successful authentication. This can be used to verify that the response was from the request
you made and avoid replay attacks. More information on this property is available in the
OAuth 2.0 protocol 
                <a
                  class="cursor-pointer decoration-0 hocus:opacity-80 font-normal text-link visited:text-link hocus:underline [&_code]:hocus:underline [&_span]:text-link [&_code]:text-link [&_strong]:text-link [&_em]:text-link [&_b]:text-link [&_i]:text-link"
                  href="https://tools.ietf.org/html/rfc6749#section-10.12"
                  rel="noopener noreferrer"
                  target="_blank"
                >
                  RFC6749
                </a>
                .
              </p>
            </td>
          </tr>
        </tbody>
      </table>
    </div>
  </div>
  <div
    class="rounded-lg border border-secondary p-5 shadow-xs mb-6 [&_h2]:mt-0 [&_h3]:mt-0 [&_h4]:mt-0 [&_h3]:mb-2.5 [&_li]:mb-0 [&_.table-wrapper]:shadow-none [&_.table-wrapper]:mb-0 [&_th]:text-tertiary [&_th]:py-2.5 [&_th]:px-4 max-lg-gutters:px-4"
  >
    <h3
      class="text-default text-[20px] font-semibold leading-normal tracking-[-0.017rem] mt-7 mb-3 [&_code]:text-[90%] max-md-gutters:text-[18px] max-md-gutters:leading-[1.5555] max-sm-gutters:text-[16px] max-sm-gutters:leading-relaxed group"
      data-heading="true"
    >
      <a
        class="inline-flex gap-1.5 items-center relative text-[inherit] decoration-0 scroll-m-12 break-words wrap-anywhere"
        href="#appleauthenticationsignoutoptions"
        id="appleauthenticationsignoutoptions"
      >
        <span
          class="inline"
        >
          <code
            class="text-default leading-[1.6154] font-medium"
            data-text="true"
          >
            AppleAuthenticationSignOutOptions
          </code>
        </span>
        <svg
          aria-label="permalink"
          class="icon-md inline-flex invisible group-hover:visible group-focus-visible:visible"
          fill="none"
          height="24"
          viewBox="0 0 24 24"
          width="24"
          xmlns="http://www.w3.org/2000/svg"
        >
          <path
            d="M10 13a5 5 0 007.54.54l3-3a5 5 0 00-7.07-7.07l-1.72 1.71"
            stroke="#9B9B9B"
            stroke-linecap="round"
            stroke-linejoin="round"
            stroke-width="2"
          />
          <path
            d="M14 11a5 5 0 00-7.54-.54l-3 3a5 5 0 007.07 7.07l1.71-1.71"
            stroke="#9B9B9B"
            stroke-linecap="round"
            stroke-linejoin="round"
            stroke-width="2"
          />
        </svg>
      </a>
    </h3>
    <p
      class="text-default font-normal text-[16px] leading-[1.625] tracking-[-0.011rem] [&_strong]:break-words mb-3.5"
      data-text="true"
    >
      The options you can supply when making a call to 
      <a
        class="cursor-pointer decoration-0 hocus:opacity-80 font-normal text-link visited:text-link hocus:underline [&_code]:hocus:underline [&_span]:text-link [&_code]:text-link [&_strong]:text-link [&_em]:text-link [&_b]:text-link [&_i]:text-link"
        href="#appleauthenticationsignoutasyncoptions"
      >
        <code
          class="text-default text-[13px] font-normal leading-[130%] tracking-[-0.003rem] inline-block rounded-md border border-secondary bg-subtle px-1 py-0.5 !inline"
          data-text="true"
        >
          AppleAuthentication.signOutAsync()
        </code>
      </a>
      .
You must include the ID string of the user to sign out.
    </p>
    <blockquote
      class="bg-subtle border border-default flex gap-2 rounded-md shadow-xs py-3 px-4 mb-4 [table_&]:last:mb-0 [&_code]:bg-element [&_p]:!mb-0 !mb-3.5"
      data-testid="callout-container"
    >
      <div
        class="select-none mt-1 [table_&]:mt-0.5"
      >
        <svg
          class="icon-sm text-icon-default"
          fill="currentColor"
          role="img"
          viewBox="0 0 24 24"
          xmlns="http://www.w3.org/2000/svg"
        >
          <g
            id="info-circle-solid-icon"
          >
            <path
              clip-rule="evenodd"
              d="M12 1C5.92487 1 1 5.92487 1 12C1 18.0751 5.92487 23 12 23C18.0751 23 23 18.0751 23 12C23 5.92487 18.0751 1 12 1ZM12 7C11.4477 7 11 7.44772 11 8C11 8.55228 11.4477 9 12 9H12.01C12.5623 9 13.01 8.55228 13.01 8C13.01 7.44772 12.5623 7 12.01 7H12ZM13 12C13 11.4477 12.5523 11 12 11C11.4477 11 11 11.4477 11 12V16C11 16.5523 11.4477 17 12 17C12.5523 17 13 16.5523 13 16V12Z"
              fill-rule="evenodd"
              id="Solid"
            />
          </g>
        </svg>
      </div>
      <div
        class="text-default w-full leading-normal last:mb-0"
      >
        <p
          class="text-default font-normal text-[16px] leading-[1.625] tracking-[-0.011rem] [&_strong]:break-words mb-3.5"
          data-text="true"
        >
          <span
            class="text-default leading-[1.6154] font-semibold"
            data-text="true"
          >
            See:
          </span>
           
          <a
            class="cursor-pointer decoration-0 hocus:opacity-80 font-normal text-link visited:text-link hocus:underline [&_code]:hocus:underline [&_span]:text-link [&_code]:text-link [&_strong]:text-link [&_em]:text-link [&_b]:text-link [&_i]:text-link"
            href="https://developer.apple.com/documentation/authenticationservices/asauthorizationopenidrequest"
            rel="noopener noreferrer"
            target="_blank"
          >
            Apple
Documentation
          </a>
          
for more details.
        </p>
      </div>
    </blockquote>
    <div
      class="table-wrapper border border-default rounded-md overflow-y-hidden overflow-x-auto mb-4 shadow-xs"
    >
      <table
        class="w-full border-0 rounded-none text-xs text-default [&_p]:text-xs [&_li]:text-xs [&_span]:text-xs [&_code_span]:text-inherit [&_strong]:text-xs [&_blockquote_div]:text-xs [&_blockquote_code]:px-1 [&_blockquote_code]:py-0"
      >
        <thead
          class="bg-subtle border-b border-b-default"
        >
          <tr
            class="even:bg-subtle even:[&_summary]:bg-element"
          >
            <th
              class="px-4 py-3.5 font-medium text-secondary border-r border-secondary text-left text-3xs [&_code]:text-3xs [&_code]:text-secondary last:border-r-0"
            >
              Name
            </th>
            <th
              class="px-4 py-3.5 font-medium text-secondary border-r border-secondary text-left text-3xs [&_code]:text-3xs [&_code]:text-secondary last:border-r-0"
            >
              Type
            </th>
            <th
              class="px-4 py-3.5 font-medium text-secondary border-r border-secondary text-left text-3xs [&_code]:text-3xs [&_code]:text-secondary last:border-r-0"
            >
              Description
            </th>
          </tr>
        </thead>
        <tbody>
          <tr
            class="even:bg-subtle even:[&_summary]:bg-element"
          >
            <td
              class="p-4 border-r border-secondary text-left w-fit last:border-r-0 [&>*:last-child]:!mb-0"
            >
              <span
                class="text-default leading-[1.6154] font-semibold"
                data-text="true"
              >
                state
              </span>
              <br />
              <span
                class="text-secondary pt-5 !text-[13px]"
              >
                (optional)
              </span>
            </td>
            <td
              class="p-4 border-r border-secondary text-left w-fit last:border-r-0 [&>*:last-child]:!mb-0"
            >
              <code
                class="text-default text-[13px] font-normal leading-[130%] tracking-[-0.003rem] inline-block rounded-md border border-secondary bg-subtle px-1 py-0.5 [&>span]:!text-inherit"
                data-text="true"
              >
                string
              </code>
            </td>
            <td
              class="p-4 border-r border-secondary text-left w-fit last:border-r-0 [&>*:last-child]:!mb-0"
            >
              <p
                class="text-default font-normal text-[16px] leading-[1.625] tracking-[-0.011rem] [&_strong]:break-words mb-3.5"
                data-text="true"
              >
                An arbitrary string that is returned unmodified in the corresponding credential after a
successful authentication. This can be used to verify that the response was from the request
you made and avoid replay attacks. More information on this property is available in the
OAuth 2.0 protocol 
                <a
                  class="cursor-pointer decoration-0 hocus:opacity-80 font-normal text-link visited:text-link hocus:underline [&_code]:hocus:underline [&_span]:text-link [&_code]:text-link [&_strong]:text-link [&_em]:text-link [&_b]:text-link [&_i]:text-link"
                  href="https://tools.ietf.org/html/rfc6749#section-10.12"
                  rel="noopener noreferrer"
                  target="_blank"
                >
                  RFC6749
                </a>
                .
              </p>
            </td>
          </tr>
          <tr
            class="even:bg-subtle even:[&_summary]:bg-element"
          >
            <td
              class="p-4 border-r border-secondary text-left w-fit last:border-r-0 [&>*:last-child]:!mb-0"
            >
              <span
                class="text-default leading-[1.6154] font-semibold"
                data-text="true"
              >
                user
              </span>
            </td>
            <td
              class="p-4 border-r border-secondary text-left w-fit last:border-r-0 [&>*:last-child]:!mb-0"
            >
              <code
                class="text-default text-[13px] font-normal leading-[130%] tracking-[-0.003rem] inline-block rounded-md border border-secondary bg-subtle px-1 py-0.5 [&>span]:!text-inherit"
                data-text="true"
              >
                string
              </code>
            </td>
            <td
              class="p-4 border-r border-secondary text-left w-fit last:border-r-0 [&>*:last-child]:!mb-0"
            >
              <span
                class="text-quaternary"
              >
                -
              </span>
            </td>
          </tr>
        </tbody>
      </table>
    </div>
  </div>
  <div
    class="rounded-lg border border-secondary p-5 shadow-xs mb-6 [&_h2]:mt-0 [&_h3]:mt-0 [&_h4]:mt-0 [&_h3]:mb-2.5 [&_li]:mb-0 [&_.table-wrapper]:shadow-none [&_.table-wrapper]:mb-0 [&_th]:text-tertiary [&_th]:py-2.5 [&_th]:px-4 max-lg-gutters:px-4"
  >
    <h3
      class="text-default text-[20px] font-semibold leading-normal tracking-[-0.017rem] mt-7 mb-3 [&_code]:text-[90%] max-md-gutters:text-[18px] max-md-gutters:leading-[1.5555] max-sm-gutters:text-[16px] max-sm-gutters:leading-relaxed group"
      data-heading="true"
    >
      <a
        class="inline-flex gap-1.5 items-center relative text-[inherit] decoration-0 scroll-m-12 break-words wrap-anywhere"
        href="#subscription"
        id="subscription"
      >
        <span
          class="inline"
        >
          <code
            class="text-default leading-[1.6154] font-medium"
            data-text="true"
          >
            Subscription
          </code>
        </span>
        <svg
          aria-label="permalink"
          class="icon-md inline-flex invisible group-hover:visible group-focus-visible:visible"
          fill="none"
          height="24"
          viewBox="0 0 24 24"
          width="24"
          xmlns="http://www.w3.org/2000/svg"
        >
          <path
            d="M10 13a5 5 0 007.54.54l3-3a5 5 0 00-7.07-7.07l-1.72 1.71"
            stroke="#9B9B9B"
            stroke-linecap="round"
            stroke-linejoin="round"
            stroke-width="2"
          />
          <path
            d="M14 11a5 5 0 00-7.54-.54l-3 3a5 5 0 007.07 7.07l1.71-1.71"
            stroke="#9B9B9B"
            stroke-linecap="round"
            stroke-linejoin="round"
            stroke-width="2"
          />
        </svg>
      </a>
    </h3>
    <p
      class="text-default font-normal text-[16px] leading-[1.625] tracking-[-0.011rem] [&_strong]:break-words mb-3.5"
      data-text="true"
    >
      A subscription object that allows to conveniently remove an event listener from the emitter.
    </p>
    <div
      class="table-wrapper border border-default rounded-md overflow-y-hidden overflow-x-auto mb-4 shadow-xs"
    >
      <table
        class="w-full border-0 rounded-none text-xs text-default [&_p]:text-xs [&_li]:text-xs [&_span]:text-xs [&_code_span]:text-inherit [&_strong]:text-xs [&_blockquote_div]:text-xs [&_blockquote_code]:px-1 [&_blockquote_code]:py-0"
      >
        <thead
          class="bg-subtle border-b border-b-default"
        >
          <tr
            class="even:bg-subtle even:[&_summary]:bg-element"
          >
            <th
              class="px-4 py-3.5 font-medium text-secondary border-r border-secondary text-left text-3xs [&_code]:text-3xs [&_code]:text-secondary last:border-r-0"
            >
              Name
            </th>
            <th
              class="px-4 py-3.5 font-medium text-secondary border-r border-secondary text-left text-3xs [&_code]:text-3xs [&_code]:text-secondary last:border-r-0"
            >
              Type
            </th>
            <th
              class="px-4 py-3.5 font-medium text-secondary border-r border-secondary text-left text-3xs [&_code]:text-3xs [&_code]:text-secondary last:border-r-0"
            >
              Description
            </th>
          </tr>
        </thead>
        <tbody>
          <tr
            class="even:bg-subtle even:[&_summary]:bg-element"
          >
            <td
              class="p-4 border-r border-secondary text-left w-fit last:border-r-0 [&>*:last-child]:!mb-0"
            >
              <span
                class="text-default leading-[1.6154] font-semibold"
                data-text="true"
              >
                remove
              </span>
            </td>
            <td
              class="p-4 border-r border-secondary text-left w-fit last:border-r-0 [&>*:last-child]:!mb-0"
            >
              <code
                class="text-default text-[13px] font-normal leading-[130%] tracking-[-0.003rem] inline-block rounded-md border border-secondary bg-subtle px-1 py-0.5"
                data-text="true"
              >
                <span
                  class="text-quaternary"
                >
                  (
                </span>
                <span
                  class="text-quaternary"
                >
                  ) =&gt;
                </span>
                 
                void
              </code>
            </td>
            <td
              class="p-4 border-r border-secondary text-left w-fit last:border-r-0 [&>*:last-child]:!mb-0"
            >
              <p
                class="text-default font-normal text-[16px] leading-[1.625] tracking-[-0.011rem] [&_strong]:break-words mb-3.5"
                data-text="true"
              >
                Removes an event listener for which the subscription has been created.
After calling this function, the listener will no longer receive any events from the emitter.
              </p>
            </td>
          </tr>
        </tbody>
      </table>
    </div>
  </div>
  <h2
    class="text-default text-[25px] font-bold leading-[1.4] tracking-[-0.021rem] mt-8 mb-3.5 [&_code]:text-[90%] max-md-gutters:text-[22px] max-md-gutters:leading-[1.409] max-sm-gutters:text-[19px] max-sm-gutters:leading-[1.5263] group"
    data-heading="true"
  >
    <a
      class="inline-flex gap-1.5 items-center relative text-[inherit] decoration-0 scroll-m-6"
      href="#enums"
      id="enums"
    >
      <span
        class="inline"
      >
        Enums
      </span>
      <svg
        aria-label="permalink"
        class="icon-md inline-flex invisible group-hover:visible group-focus-visible:visible"
        fill="none"
        height="24"
        viewBox="0 0 24 24"
        width="24"
        xmlns="http://www.w3.org/2000/svg"
      >
        <path
          d="M10 13a5 5 0 007.54.54l3-3a5 5 0 00-7.07-7.07l-1.72 1.71"
          stroke="#9B9B9B"
          stroke-linecap="round"
          stroke-linejoin="round"
          stroke-width="2"
        />
        <path
          d="M14 11a5 5 0 00-7.54-.54l-3 3a5 5 0 007.07 7.07l1.71-1.71"
          stroke="#9B9B9B"
          stroke-linecap="round"
          stroke-linejoin="round"
          stroke-width="2"
        />
      </svg>
    </a>
  </h2>
  <div
    class="rounded-lg border border-secondary p-5 shadow-xs mb-6 [&_h2]:mt-0 [&_h3]:mt-0 [&_h4]:mt-0 [&_h3]:mb-2.5 [&_li]:mb-0 [&_.table-wrapper]:shadow-none [&_.table-wrapper]:mb-0 [&_th]:text-tertiary [&_th]:py-2.5 [&_th]:px-4 max-lg-gutters:px-4 !p-0"
  >
    <div
      class="px-5 pt-4"
    >
      <h3
        class="text-default text-[20px] font-semibold leading-normal tracking-[-0.017rem] mt-7 mb-3 [&_code]:text-[90%] max-md-gutters:text-[18px] max-md-gutters:leading-[1.5555] max-sm-gutters:text-[16px] max-sm-gutters:leading-relaxed group"
        data-heading="true"
      >
        <a
          class="inline-flex gap-1.5 items-center relative text-[inherit] decoration-0 scroll-m-12"
          href="#appleauthenticationbuttonstyle"
          id="appleauthenticationbuttonstyle"
        >
          <span
            class="inline"
          >
            <code
              class="text-default leading-[1.6154] font-medium wrap-anywhere"
              data-text="true"
            >
              AppleAuthenticationButtonStyle
            </code>
          </span>
          <svg
            aria-label="permalink"
            class="icon-md inline-flex invisible group-hover:visible group-focus-visible:visible"
            fill="none"
            height="24"
            viewBox="0 0 24 24"
            width="24"
            xmlns="http://www.w3.org/2000/svg"
          >
            <path
              d="M10 13a5 5 0 007.54.54l3-3a5 5 0 00-7.07-7.07l-1.72 1.71"
              stroke="#9B9B9B"
              stroke-linecap="round"
              stroke-linejoin="round"
              stroke-width="2"
            />
            <path
              d="M14 11a5 5 0 00-7.54-.54l-3 3a5 5 0 007.07 7.07l1.71-1.71"
              stroke="#9B9B9B"
              stroke-linecap="round"
              stroke-linejoin="round"
              stroke-width="2"
            />
          </svg>
        </a>
      </h3>
      <p
        class="text-default font-normal text-[16px] leading-[1.625] tracking-[-0.011rem] [&_strong]:break-words mb-3.5"
        data-text="true"
      >
        An enum whose values control which pre-defined color scheme to use when rendering an 
        <a
          class="cursor-pointer decoration-0 hocus:opacity-80 font-normal text-link visited:text-link hocus:underline [&_code]:hocus:underline [&_span]:text-link [&_code]:text-link [&_strong]:text-link [&_em]:text-link [&_b]:text-link [&_i]:text-link"
          href="#appleauthenticationbutton"
        >
          <code
            class="text-default text-[13px] font-normal leading-[130%] tracking-[-0.003rem] inline-block rounded-md border border-secondary bg-subtle px-1 py-0.5 !inline"
            data-text="true"
          >
            AppleAuthenticationButton
          </code>
        </a>
        .
      </p>
      <p
        class="text-default font-normal text-[14px] leading-[1.5715] tracking-[-0.006rem] flex border-y border-secondary -mx-5 my-4 px-5 py-2 bg-subtle max-lg-gutters:-mx-4 !mb-0 !border-b-0"
        data-text="true"
      >
        <span
          class="text-[14px] leading-[1.5715] tracking-[-0.006rem] text-tertiary flex flex-row gap-2 items-center font-medium"
          data-text="true"
        >
          AppleAuthenticationButtonStyle Values
        </span>
      </p>
    </div>
    <div
      class="border-t border-t-secondary p-5 pb-0 pt-4"
    >
      <h4
        class="text-default text-[16px] font-semibold leading-relaxed tracking-[-0.011rem] mt-6 mb-2 [&_code]:text-[90%] group"
        data-heading="true"
      >
        <a
          class="inline-flex gap-1.5 items-center relative text-[inherit] decoration-0 scroll-m-6"
          href="#white"
          id="white"
        >
          <span
            class="inline"
          >
            <code
              class="text-default leading-[1.6154] !text-inherit"
              data-text="true"
            >
              WHITE
            </code>
          </span>
          <svg
            aria-label="permalink"
            class="inline-flex invisible group-hover:visible group-focus-visible:visible icon-sm"
            fill="none"
            height="24"
            viewBox="0 0 24 24"
            width="24"
            xmlns="http://www.w3.org/2000/svg"
          >
            <path
              d="M10 13a5 5 0 007.54.54l3-3a5 5 0 00-7.07-7.07l-1.72 1.71"
              stroke="#9B9B9B"
              stroke-linecap="round"
              stroke-linejoin="round"
              stroke-width="2"
            />
            <path
              d="M14 11a5 5 0 00-7.54-.54l-3 3a5 5 0 007.07 7.07l1.71-1.71"
              stroke="#9B9B9B"
              stroke-linecap="round"
              stroke-linejoin="round"
              stroke-width="2"
            />
          </svg>
        </a>
      </h4>
      <code
        class="text-secondary text-xs inline-flex mb-3"
        data-text="true"
      >
        AppleAuthenticationButtonStyle.WHITE ＝ 0
      </code>
      <p
        class="text-default font-normal text-[16px] leading-[1.625] tracking-[-0.011rem] [&_strong]:break-words mb-3.5"
        data-text="true"
      >
        White button with black text.
      </p>
    </div>
    <div
      class="border-t border-t-secondary p-5 pb-0 pt-4"
    >
      <h4
        class="text-default text-[16px] font-semibold leading-relaxed tracking-[-0.011rem] mt-6 mb-2 [&_code]:text-[90%] group"
        data-heading="true"
      >
        <a
          class="inline-flex gap-1.5 items-center relative text-[inherit] decoration-0 scroll-m-6"
          href="#white_outline"
          id="white_outline"
        >
          <span
            class="inline"
          >
            <code
              class="text-default leading-[1.6154] !text-inherit"
              data-text="true"
            >
              WHITE_OUTLINE
            </code>
          </span>
          <svg
            aria-label="permalink"
            class="inline-flex invisible group-hover:visible group-focus-visible:visible icon-sm"
            fill="none"
            height="24"
            viewBox="0 0 24 24"
            width="24"
            xmlns="http://www.w3.org/2000/svg"
          >
            <path
              d="M10 13a5 5 0 007.54.54l3-3a5 5 0 00-7.07-7.07l-1.72 1.71"
              stroke="#9B9B9B"
              stroke-linecap="round"
              stroke-linejoin="round"
              stroke-width="2"
            />
            <path
              d="M14 11a5 5 0 00-7.54-.54l-3 3a5 5 0 007.07 7.07l1.71-1.71"
              stroke="#9B9B9B"
              stroke-linecap="round"
              stroke-linejoin="round"
              stroke-width="2"
            />
          </svg>
        </a>
      </h4>
      <code
        class="text-secondary text-xs inline-flex mb-3"
        data-text="true"
      >
        AppleAuthenticationButtonStyle.WHITE_OUTLINE ＝ 1
      </code>
      <p
        class="text-default font-normal text-[16px] leading-[1.625] tracking-[-0.011rem] [&_strong]:break-words mb-3.5"
        data-text="true"
      >
        White button with a black outline and black text.
      </p>
    </div>
    <div
      class="border-t border-t-secondary p-5 pb-0 pt-4"
    >
      <h4
        class="text-default text-[16px] font-semibold leading-relaxed tracking-[-0.011rem] mt-6 mb-2 [&_code]:text-[90%] group"
        data-heading="true"
      >
        <a
          class="inline-flex gap-1.5 items-center relative text-[inherit] decoration-0 scroll-m-6"
          href="#black"
          id="black"
        >
          <span
            class="inline"
          >
            <code
              class="text-default leading-[1.6154] !text-inherit"
              data-text="true"
            >
              BLACK
            </code>
          </span>
          <svg
            aria-label="permalink"
            class="inline-flex invisible group-hover:visible group-focus-visible:visible icon-sm"
            fill="none"
            height="24"
            viewBox="0 0 24 24"
            width="24"
            xmlns="http://www.w3.org/2000/svg"
          >
            <path
              d="M10 13a5 5 0 007.54.54l3-3a5 5 0 00-7.07-7.07l-1.72 1.71"
              stroke="#9B9B9B"
              stroke-linecap="round"
              stroke-linejoin="round"
              stroke-width="2"
            />
            <path
              d="M14 11a5 5 0 00-7.54-.54l-3 3a5 5 0 007.07 7.07l1.71-1.71"
              stroke="#9B9B9B"
              stroke-linecap="round"
              stroke-linejoin="round"
              stroke-width="2"
            />
          </svg>
        </a>
      </h4>
      <code
        class="text-secondary text-xs inline-flex mb-3"
        data-text="true"
      >
        AppleAuthenticationButtonStyle.BLACK ＝ 2
      </code>
      <p
        class="text-default font-normal text-[16px] leading-[1.625] tracking-[-0.011rem] [&_strong]:break-words mb-3.5"
        data-text="true"
      >
        Black button with white text.
      </p>
    </div>
  </div>
  <div
    class="rounded-lg border border-secondary p-5 shadow-xs mb-6 [&_h2]:mt-0 [&_h3]:mt-0 [&_h4]:mt-0 [&_h3]:mb-2.5 [&_li]:mb-0 [&_.table-wrapper]:shadow-none [&_.table-wrapper]:mb-0 [&_th]:text-tertiary [&_th]:py-2.5 [&_th]:px-4 max-lg-gutters:px-4 !p-0"
  >
    <div
      class="px-5 pt-4"
    >
      <h3
        class="text-default text-[20px] font-semibold leading-normal tracking-[-0.017rem] mt-7 mb-3 [&_code]:text-[90%] max-md-gutters:text-[18px] max-md-gutters:leading-[1.5555] max-sm-gutters:text-[16px] max-sm-gutters:leading-relaxed group"
        data-heading="true"
      >
        <a
          class="inline-flex gap-1.5 items-center relative text-[inherit] decoration-0 scroll-m-12"
          href="#appleauthenticationbuttontype"
          id="appleauthenticationbuttontype"
        >
          <span
            class="inline"
          >
            <code
              class="text-default leading-[1.6154] font-medium wrap-anywhere"
              data-text="true"
            >
              AppleAuthenticationButtonType
            </code>
          </span>
          <svg
            aria-label="permalink"
            class="icon-md inline-flex invisible group-hover:visible group-focus-visible:visible"
            fill="none"
            height="24"
            viewBox="0 0 24 24"
            width="24"
            xmlns="http://www.w3.org/2000/svg"
          >
            <path
              d="M10 13a5 5 0 007.54.54l3-3a5 5 0 00-7.07-7.07l-1.72 1.71"
              stroke="#9B9B9B"
              stroke-linecap="round"
              stroke-linejoin="round"
              stroke-width="2"
            />
            <path
              d="M14 11a5 5 0 00-7.54-.54l-3 3a5 5 0 007.07 7.07l1.71-1.71"
              stroke="#9B9B9B"
              stroke-linecap="round"
              stroke-linejoin="round"
              stroke-width="2"
            />
          </svg>
        </a>
      </h3>
      <p
        class="text-default font-normal text-[16px] leading-[1.625] tracking-[-0.011rem] [&_strong]:break-words mb-3.5"
        data-text="true"
      >
        An enum whose values control which pre-defined text to use when rendering an 
        <a
          class="cursor-pointer decoration-0 hocus:opacity-80 font-normal text-link visited:text-link hocus:underline [&_code]:hocus:underline [&_span]:text-link [&_code]:text-link [&_strong]:text-link [&_em]:text-link [&_b]:text-link [&_i]:text-link"
          href="#appleauthenticationbutton"
        >
          <code
            class="text-default text-[13px] font-normal leading-[130%] tracking-[-0.003rem] inline-block rounded-md border border-secondary bg-subtle px-1 py-0.5 !inline"
            data-text="true"
          >
            AppleAuthenticationButton
          </code>
        </a>
        .
      </p>
      <p
        class="text-default font-normal text-[14px] leading-[1.5715] tracking-[-0.006rem] flex border-y border-secondary -mx-5 my-4 px-5 py-2 bg-subtle max-lg-gutters:-mx-4 !mb-0 !border-b-0"
        data-text="true"
      >
        <span
          class="text-[14px] leading-[1.5715] tracking-[-0.006rem] text-tertiary flex flex-row gap-2 items-center font-medium"
          data-text="true"
        >
          AppleAuthenticationButtonType Values
        </span>
      </p>
    </div>
    <div
      class="border-t border-t-secondary p-5 pb-0 pt-4"
    >
      <h4
        class="text-default text-[16px] font-semibold leading-relaxed tracking-[-0.011rem] mt-6 mb-2 [&_code]:text-[90%] group"
        data-heading="true"
      >
        <a
          class="inline-flex gap-1.5 items-center relative text-[inherit] decoration-0 scroll-m-6"
          href="#sign_in"
          id="sign_in"
        >
          <span
            class="inline"
          >
            <code
              class="text-default leading-[1.6154] !text-inherit"
              data-text="true"
            >
              SIGN_IN
            </code>
          </span>
          <svg
            aria-label="permalink"
            class="inline-flex invisible group-hover:visible group-focus-visible:visible icon-sm"
            fill="none"
            height="24"
            viewBox="0 0 24 24"
            width="24"
            xmlns="http://www.w3.org/2000/svg"
          >
            <path
              d="M10 13a5 5 0 007.54.54l3-3a5 5 0 00-7.07-7.07l-1.72 1.71"
              stroke="#9B9B9B"
              stroke-linecap="round"
              stroke-linejoin="round"
              stroke-width="2"
            />
            <path
              d="M14 11a5 5 0 00-7.54-.54l-3 3a5 5 0 007.07 7.07l1.71-1.71"
              stroke="#9B9B9B"
              stroke-linecap="round"
              stroke-linejoin="round"
              stroke-width="2"
            />
          </svg>
        </a>
      </h4>
      <code
        class="text-secondary text-xs inline-flex mb-3"
        data-text="true"
      >
        AppleAuthenticationButtonType.SIGN_IN ＝ 0
      </code>
      <p
        class="text-default font-normal text-[16px] leading-[1.625] tracking-[-0.011rem] [&_strong]:break-words mb-3.5"
        data-text="true"
      >
        "Sign in with Apple"
      </p>
    </div>
    <div
      class="border-t border-t-secondary p-5 pb-0 pt-4"
    >
      <h4
        class="text-default text-[16px] font-semibold leading-relaxed tracking-[-0.011rem] mt-6 mb-2 [&_code]:text-[90%] group"
        data-heading="true"
      >
        <a
          class="inline-flex gap-1.5 items-center relative text-[inherit] decoration-0 scroll-m-6"
          href="#continue"
          id="continue"
        >
          <span
            class="inline"
          >
            <code
              class="text-default leading-[1.6154] !text-inherit"
              data-text="true"
            >
              CONTINUE
            </code>
          </span>
          <svg
            aria-label="permalink"
            class="inline-flex invisible group-hover:visible group-focus-visible:visible icon-sm"
            fill="none"
            height="24"
            viewBox="0 0 24 24"
            width="24"
            xmlns="http://www.w3.org/2000/svg"
          >
            <path
              d="M10 13a5 5 0 007.54.54l3-3a5 5 0 00-7.07-7.07l-1.72 1.71"
              stroke="#9B9B9B"
              stroke-linecap="round"
              stroke-linejoin="round"
              stroke-width="2"
            />
            <path
              d="M14 11a5 5 0 00-7.54-.54l-3 3a5 5 0 007.07 7.07l1.71-1.71"
              stroke="#9B9B9B"
              stroke-linecap="round"
              stroke-linejoin="round"
              stroke-width="2"
            />
          </svg>
        </a>
      </h4>
      <code
        class="text-secondary text-xs inline-flex mb-3"
        data-text="true"
      >
        AppleAuthenticationButtonType.CONTINUE ＝ 1
      </code>
      <p
        class="text-default font-normal text-[16px] leading-[1.625] tracking-[-0.011rem] [&_strong]:break-words mb-3.5"
        data-text="true"
      >
        "Continue with Apple"
      </p>
    </div>
    <div
      class="border-t border-t-secondary p-5 pb-0 pt-4"
    >
      <div
        class="flex flex-row items-center mb-2"
      >
        <span
          class="text-default font-normal text-[14px] leading-[1.5715] tracking-[-0.006rem] inline-flex items-center"
          data-text="true"
        >
          <span
            class="leading-[1.6154] font-medium text-secondary !text-inherit !font-medium"
            data-text="true"
          >
            Only for:
             
          </span>
          <div
            class="select-none inline-flex bg-element py-1 px-2 mr-2 rounded-full items-center gap-1 border border-default [table_&]:mt-0 [table_&]:px-1.5 [table_&]:py-0.5 [h3_&]:last-of-type:mr-0 [h4_&]:last-of-type:mr-0 !bg-palette-blue3 !text-palette-blue12 !border-palette-blue4"
          >
            <svg
              class="opacity-80 icon-xs text-palette-blue12 mt-[-0.5px]"
              fill="none"
              role="img"
              viewBox="0 0 24 24"
              xmlns="http://www.w3.org/2000/svg"
            >
              <g
                id="apple-custom-icon"
              >
                <path
                  d="M20.4478 17.3538C20.1312 18.0852 19.7564 18.7585 19.3222 19.3775C18.7303 20.2214 18.2457 20.8055 17.8722 21.1299C17.2933 21.6623 16.673 21.935 16.0088 21.9505C15.5319 21.9505 14.9568 21.8148 14.2874 21.5395C13.6158 21.2656 12.9986 21.1299 12.4343 21.1299C11.8424 21.1299 11.2076 21.2656 10.5287 21.5395C9.84865 21.8148 9.30085 21.9582 8.88201 21.9724C8.24504 21.9996 7.61014 21.7192 6.9764 21.1299C6.57191 20.7771 6.06598 20.1723 5.45989 19.3155C4.80961 18.4005 4.27499 17.3396 3.85615 16.13C3.4076 14.8235 3.18274 13.5583 3.18274 12.3335C3.18274 10.9304 3.48591 9.72034 4.09316 8.70628C4.5704 7.89174 5.20531 7.24922 5.99994 6.77753C6.79457 6.30584 7.65317 6.06547 8.57781 6.0501C9.08374 6.0501 9.7472 6.20659 10.5717 6.51416C11.3938 6.82276 11.9217 6.97926 12.1532 6.97926C12.3262 6.97926 12.9127 6.79627 13.9068 6.43145C14.847 6.09313 15.6404 5.95304 16.2905 6.00823C18.0519 6.15038 19.3752 6.84473 20.2552 8.09567C18.6799 9.05016 17.9007 10.387 17.9162 12.102C17.9304 13.4379 18.415 14.5495 19.3674 15.4321C19.799 15.8418 20.2811 16.1584 20.8174 16.3833C20.7011 16.7206 20.5783 17.0436 20.4478 17.3538ZM16.4081 1.45728C16.4081 2.50431 16.0256 3.48192 15.2631 4.38678C14.343 5.46249 13.2301 6.08408 12.0232 5.986C12.0078 5.86039 11.9989 5.72819 11.9989 5.58926C11.9989 4.58412 12.4365 3.50841 13.2135 2.62888C13.6015 2.18355 14.0949 1.81327 14.6932 1.51789C15.2902 1.22692 15.855 1.066 16.3861 1.03845C16.4016 1.17842 16.4081 1.3184 16.4081 1.45727V1.45728Z"
                  fill="currentColor"
                  id="Vector"
                />
              </g>
            </svg>
            <span
              class="text-2xs !leading-[16px] font-normal [table_&]:text-3xs"
            >
              iOS 13.2+
            </span>
          </div>
          <br />
        </span>
      </div>
      <h4
        class="text-default text-[16px] font-semibold leading-relaxed tracking-[-0.011rem] mt-6 mb-2 [&_code]:text-[90%] group"
        data-heading="true"
      >
        <a
          class="inline-flex gap-1.5 items-center relative text-[inherit] decoration-0 scroll-m-6"
          href="#sign_up"
          id="sign_up"
        >
          <span
            class="inline"
          >
            <code
              class="text-default leading-[1.6154] !text-inherit"
              data-text="true"
            >
              SIGN_UP
            </code>
          </span>
          <svg
            aria-label="permalink"
            class="inline-flex invisible group-hover:visible group-focus-visible:visible icon-sm"
            fill="none"
            height="24"
            viewBox="0 0 24 24"
            width="24"
            xmlns="http://www.w3.org/2000/svg"
          >
            <path
              d="M10 13a5 5 0 007.54.54l3-3a5 5 0 00-7.07-7.07l-1.72 1.71"
              stroke="#9B9B9B"
              stroke-linecap="round"
              stroke-linejoin="round"
              stroke-width="2"
            />
            <path
              d="M14 11a5 5 0 00-7.54-.54l-3 3a5 5 0 007.07 7.07l1.71-1.71"
              stroke="#9B9B9B"
              stroke-linecap="round"
              stroke-linejoin="round"
              stroke-width="2"
            />
          </svg>
        </a>
      </h4>
      <code
        class="text-secondary text-xs inline-flex mb-3"
        data-text="true"
      >
        AppleAuthenticationButtonType.SIGN_UP ＝ 2
      </code>
      <p
        class="text-default font-normal text-[16px] leading-[1.625] tracking-[-0.011rem] [&_strong]:break-words mb-3.5"
        data-text="true"
      >
        "Sign up with Apple"
      </p>
    </div>
  </div>
  <div
    class="rounded-lg border border-secondary p-5 shadow-xs mb-6 [&_h2]:mt-0 [&_h3]:mt-0 [&_h4]:mt-0 [&_h3]:mb-2.5 [&_li]:mb-0 [&_.table-wrapper]:shadow-none [&_.table-wrapper]:mb-0 [&_th]:text-tertiary [&_th]:py-2.5 [&_th]:px-4 max-lg-gutters:px-4 !p-0"
  >
    <div
      class="px-5 pt-4"
    >
      <h3
        class="text-default text-[20px] font-semibold leading-normal tracking-[-0.017rem] mt-7 mb-3 [&_code]:text-[90%] max-md-gutters:text-[18px] max-md-gutters:leading-[1.5555] max-sm-gutters:text-[16px] max-sm-gutters:leading-relaxed group"
        data-heading="true"
      >
        <a
          class="inline-flex gap-1.5 items-center relative text-[inherit] decoration-0 scroll-m-12"
          href="#appleauthenticationcredentialstate"
          id="appleauthenticationcredentialstate"
        >
          <span
            class="inline"
          >
            <code
              class="text-default leading-[1.6154] font-medium wrap-anywhere"
              data-text="true"
            >
              AppleAuthenticationCredentialState
            </code>
          </span>
          <svg
            aria-label="permalink"
            class="icon-md inline-flex invisible group-hover:visible group-focus-visible:visible"
            fill="none"
            height="24"
            viewBox="0 0 24 24"
            width="24"
            xmlns="http://www.w3.org/2000/svg"
          >
            <path
              d="M10 13a5 5 0 007.54.54l3-3a5 5 0 00-7.07-7.07l-1.72 1.71"
              stroke="#9B9B9B"
              stroke-linecap="round"
              stroke-linejoin="round"
              stroke-width="2"
            />
            <path
              d="M14 11a5 5 0 00-7.54-.54l-3 3a5 5 0 007.07 7.07l1.71-1.71"
              stroke="#9B9B9B"
              stroke-linecap="round"
              stroke-linejoin="round"
              stroke-width="2"
            />
          </svg>
        </a>
      </h3>
      <p
        class="text-default font-normal text-[16px] leading-[1.625] tracking-[-0.011rem] [&_strong]:break-words mb-3.5"
        data-text="true"
      >
        An enum whose values specify state of the credential when checked with 
        <a
          class="cursor-pointer decoration-0 hocus:opacity-80 font-normal text-link visited:text-link hocus:underline [&_code]:hocus:underline [&_span]:text-link [&_code]:text-link [&_strong]:text-link [&_em]:text-link [&_b]:text-link [&_i]:text-link"
          href="#appleauthenticationgetcredentialstateasyncuser"
        >
          <code
            class="text-default text-[13px] font-normal leading-[130%] tracking-[-0.003rem] inline-block rounded-md border border-secondary bg-subtle px-1 py-0.5 !inline"
            data-text="true"
          >
            AppleAuthentication.getCredentialStateAsync()
          </code>
        </a>
        .
      </p>
      <blockquote
        class="bg-subtle border border-default flex gap-2 rounded-md shadow-xs py-3 px-4 mb-4 [table_&]:last:mb-0 [&_code]:bg-element [&_p]:!mb-0 !mb-3.5"
        data-testid="callout-container"
      >
        <div
          class="select-none mt-1 [table_&]:mt-0.5"
        >
          <svg
            class="icon-sm text-icon-default"
            fill="currentColor"
            role="img"
            viewBox="0 0 24 24"
            xmlns="http://www.w3.org/2000/svg"
          >
            <g
              id="info-circle-solid-icon"
            >
              <path
                clip-rule="evenodd"
                d="M12 1C5.92487 1 1 5.92487 1 12C1 18.0751 5.92487 23 12 23C18.0751 23 23 18.0751 23 12C23 5.92487 18.0751 1 12 1ZM12 7C11.4477 7 11 7.44772 11 8C11 8.55228 11.4477 9 12 9H12.01C12.5623 9 13.01 8.55228 13.01 8C13.01 7.44772 12.5623 7 12.01 7H12ZM13 12C13 11.4477 12.5523 11 12 11C11.4477 11 11 11.4477 11 12V16C11 16.5523 11.4477 17 12 17C12.5523 17 13 16.5523 13 16V12Z"
                fill-rule="evenodd"
                id="Solid"
              />
            </g>
          </svg>
        </div>
        <div
          class="text-default w-full leading-normal last:mb-0"
        >
          <p
            class="text-default font-normal text-[16px] leading-[1.625] tracking-[-0.011rem] [&_strong]:break-words mb-3.5"
            data-text="true"
          >
            <span
              class="text-default leading-[1.6154] font-semibold"
              data-text="true"
            >
              See:
            </span>
             
            <a
              class="cursor-pointer decoration-0 hocus:opacity-80 font-normal text-link visited:text-link hocus:underline [&_code]:hocus:underline [&_span]:text-link [&_code]:text-link [&_strong]:text-link [&_em]:text-link [&_b]:text-link [&_i]:text-link"
              href="https://developer.apple.com/documentation/authenticationservices/asauthorizationappleidprovidercredentialstate"
              rel="noopener noreferrer"
              target="_blank"
            >
              Apple
Documentation
            </a>
            
for more details.
          </p>
        </div>
      </blockquote>
      <p
        class="text-default font-normal text-[14px] leading-[1.5715] tracking-[-0.006rem] flex border-y border-secondary -mx-5 my-4 px-5 py-2 bg-subtle max-lg-gutters:-mx-4 !mb-0 !border-b-0"
        data-text="true"
      >
        <span
          class="text-[14px] leading-[1.5715] tracking-[-0.006rem] text-tertiary flex flex-row gap-2 items-center font-medium"
          data-text="true"
        >
          AppleAuthenticationCredentialState Values
        </span>
      </p>
    </div>
    <div
      class="border-t border-t-secondary p-5 pb-0 pt-4"
    >
      <h4
        class="text-default text-[16px] font-semibold leading-relaxed tracking-[-0.011rem] mt-6 mb-2 [&_code]:text-[90%] group"
        data-heading="true"
      >
        <a
          class="inline-flex gap-1.5 items-center relative text-[inherit] decoration-0 scroll-m-6"
          href="#revoked"
          id="revoked"
        >
          <span
            class="inline"
          >
            <code
              class="text-default leading-[1.6154] !text-inherit"
              data-text="true"
            >
              REVOKED
            </code>
          </span>
          <svg
            aria-label="permalink"
            class="inline-flex invisible group-hover:visible group-focus-visible:visible icon-sm"
            fill="none"
            height="24"
            viewBox="0 0 24 24"
            width="24"
            xmlns="http://www.w3.org/2000/svg"
          >
            <path
              d="M10 13a5 5 0 007.54.54l3-3a5 5 0 00-7.07-7.07l-1.72 1.71"
              stroke="#9B9B9B"
              stroke-linecap="round"
              stroke-linejoin="round"
              stroke-width="2"
            />
            <path
              d="M14 11a5 5 0 00-7.54-.54l-3 3a5 5 0 007.07 7.07l1.71-1.71"
              stroke="#9B9B9B"
              stroke-linecap="round"
              stroke-linejoin="round"
              stroke-width="2"
            />
          </svg>
        </a>
      </h4>
      <code
        class="text-secondary text-xs inline-flex mb-3"
        data-text="true"
      >
        AppleAuthenticationCredentialState.REVOKED ＝ 0
      </code>
    </div>
    <div
      class="border-t border-t-secondary p-5 pb-0 pt-4"
    >
      <h4
        class="text-default text-[16px] font-semibold leading-relaxed tracking-[-0.011rem] mt-6 mb-2 [&_code]:text-[90%] group"
        data-heading="true"
      >
        <a
          class="inline-flex gap-1.5 items-center relative text-[inherit] decoration-0 scroll-m-6"
          href="#authorized"
          id="authorized"
        >
          <span
            class="inline"
          >
            <code
              class="text-default leading-[1.6154] !text-inherit"
              data-text="true"
            >
              AUTHORIZED
            </code>
          </span>
          <svg
            aria-label="permalink"
            class="inline-flex invisible group-hover:visible group-focus-visible:visible icon-sm"
            fill="none"
            height="24"
            viewBox="0 0 24 24"
            width="24"
            xmlns="http://www.w3.org/2000/svg"
          >
            <path
              d="M10 13a5 5 0 007.54.54l3-3a5 5 0 00-7.07-7.07l-1.72 1.71"
              stroke="#9B9B9B"
              stroke-linecap="round"
              stroke-linejoin="round"
              stroke-width="2"
            />
            <path
              d="M14 11a5 5 0 00-7.54-.54l-3 3a5 5 0 007.07 7.07l1.71-1.71"
              stroke="#9B9B9B"
              stroke-linecap="round"
              stroke-linejoin="round"
              stroke-width="2"
            />
          </svg>
        </a>
      </h4>
      <code
        class="text-secondary text-xs inline-flex mb-3"
        data-text="true"
      >
        AppleAuthenticationCredentialState.AUTHORIZED ＝ 1
      </code>
    </div>
    <div
      class="border-t border-t-secondary p-5 pb-0 pt-4"
    >
      <h4
        class="text-default text-[16px] font-semibold leading-relaxed tracking-[-0.011rem] mt-6 mb-2 [&_code]:text-[90%] group"
        data-heading="true"
      >
        <a
          class="inline-flex gap-1.5 items-center relative text-[inherit] decoration-0 scroll-m-6"
          href="#not_found"
          id="not_found"
        >
          <span
            class="inline"
          >
            <code
              class="text-default leading-[1.6154] !text-inherit"
              data-text="true"
            >
              NOT_FOUND
            </code>
          </span>
          <svg
            aria-label="permalink"
            class="inline-flex invisible group-hover:visible group-focus-visible:visible icon-sm"
            fill="none"
            height="24"
            viewBox="0 0 24 24"
            width="24"
            xmlns="http://www.w3.org/2000/svg"
          >
            <path
              d="M10 13a5 5 0 007.54.54l3-3a5 5 0 00-7.07-7.07l-1.72 1.71"
              stroke="#9B9B9B"
              stroke-linecap="round"
              stroke-linejoin="round"
              stroke-width="2"
            />
            <path
              d="M14 11a5 5 0 00-7.54-.54l-3 3a5 5 0 007.07 7.07l1.71-1.71"
              stroke="#9B9B9B"
              stroke-linecap="round"
              stroke-linejoin="round"
              stroke-width="2"
            />
          </svg>
        </a>
      </h4>
      <code
        class="text-secondary text-xs inline-flex mb-3"
        data-text="true"
      >
        AppleAuthenticationCredentialState.NOT_FOUND ＝ 2
      </code>
    </div>
    <div
      class="border-t border-t-secondary p-5 pb-0 pt-4"
    >
      <h4
        class="text-default text-[16px] font-semibold leading-relaxed tracking-[-0.011rem] mt-6 mb-2 [&_code]:text-[90%] group"
        data-heading="true"
      >
        <a
          class="inline-flex gap-1.5 items-center relative text-[inherit] decoration-0 scroll-m-6"
          href="#transferred"
          id="transferred"
        >
          <span
            class="inline"
          >
            <code
              class="text-default leading-[1.6154] !text-inherit"
              data-text="true"
            >
              TRANSFERRED
            </code>
          </span>
          <svg
            aria-label="permalink"
            class="inline-flex invisible group-hover:visible group-focus-visible:visible icon-sm"
            fill="none"
            height="24"
            viewBox="0 0 24 24"
            width="24"
            xmlns="http://www.w3.org/2000/svg"
          >
            <path
              d="M10 13a5 5 0 007.54.54l3-3a5 5 0 00-7.07-7.07l-1.72 1.71"
              stroke="#9B9B9B"
              stroke-linecap="round"
              stroke-linejoin="round"
              stroke-width="2"
            />
            <path
              d="M14 11a5 5 0 00-7.54-.54l-3 3a5 5 0 007.07 7.07l1.71-1.71"
              stroke="#9B9B9B"
              stroke-linecap="round"
              stroke-linejoin="round"
              stroke-width="2"
            />
          </svg>
        </a>
      </h4>
      <code
        class="text-secondary text-xs inline-flex mb-3"
        data-text="true"
      >
        AppleAuthenticationCredentialState.TRANSFERRED ＝ 3
      </code>
    </div>
  </div>
  <div
    class="rounded-lg border border-secondary p-5 shadow-xs mb-6 [&_h2]:mt-0 [&_h3]:mt-0 [&_h4]:mt-0 [&_h3]:mb-2.5 [&_li]:mb-0 [&_.table-wrapper]:shadow-none [&_.table-wrapper]:mb-0 [&_th]:text-tertiary [&_th]:py-2.5 [&_th]:px-4 max-lg-gutters:px-4 !p-0"
  >
    <div
      class="px-5 pt-4"
    >
      <h3
        class="text-default text-[20px] font-semibold leading-normal tracking-[-0.017rem] mt-7 mb-3 [&_code]:text-[90%] max-md-gutters:text-[18px] max-md-gutters:leading-[1.5555] max-sm-gutters:text-[16px] max-sm-gutters:leading-relaxed group"
        data-heading="true"
      >
        <a
          class="inline-flex gap-1.5 items-center relative text-[inherit] decoration-0 scroll-m-12"
          href="#appleauthenticationoperation"
          id="appleauthenticationoperation"
        >
          <span
            class="inline"
          >
            <code
              class="text-default leading-[1.6154] font-medium wrap-anywhere"
              data-text="true"
            >
              AppleAuthenticationOperation
            </code>
          </span>
          <svg
            aria-label="permalink"
            class="icon-md inline-flex invisible group-hover:visible group-focus-visible:visible"
            fill="none"
            height="24"
            viewBox="0 0 24 24"
            width="24"
            xmlns="http://www.w3.org/2000/svg"
          >
            <path
              d="M10 13a5 5 0 007.54.54l3-3a5 5 0 00-7.07-7.07l-1.72 1.71"
              stroke="#9B9B9B"
              stroke-linecap="round"
              stroke-linejoin="round"
              stroke-width="2"
            />
            <path
              d="M14 11a5 5 0 00-7.54-.54l-3 3a5 5 0 007.07 7.07l1.71-1.71"
              stroke="#9B9B9B"
              stroke-linecap="round"
              stroke-linejoin="round"
              stroke-width="2"
            />
          </svg>
        </a>
      </h3>
      <p
        class="text-default font-normal text-[14px] leading-[1.5715] tracking-[-0.006rem] flex border-y border-secondary -mx-5 my-4 px-5 py-2 bg-subtle max-lg-gutters:-mx-4 !mb-0 !border-b-0"
        data-text="true"
      >
        <span
          class="text-[14px] leading-[1.5715] tracking-[-0.006rem] text-tertiary flex flex-row gap-2 items-center font-medium"
          data-text="true"
        >
          AppleAuthenticationOperation Values
        </span>
      </p>
    </div>
    <div
      class="border-t border-t-secondary p-5 pb-0 pt-4"
    >
      <h4
        class="text-default text-[16px] font-semibold leading-relaxed tracking-[-0.011rem] mt-6 mb-2 [&_code]:text-[90%] group"
        data-heading="true"
      >
        <a
          class="inline-flex gap-1.5 items-center relative text-[inherit] decoration-0 scroll-m-6"
          href="#implicit"
          id="implicit"
        >
          <span
            class="inline"
          >
            <code
              class="text-default leading-[1.6154] !text-inherit"
              data-text="true"
            >
              IMPLICIT
            </code>
          </span>
          <svg
            aria-label="permalink"
            class="inline-flex invisible group-hover:visible group-focus-visible:visible icon-sm"
            fill="none"
            height="24"
            viewBox="0 0 24 24"
            width="24"
            xmlns="http://www.w3.org/2000/svg"
          >
            <path
              d="M10 13a5 5 0 007.54.54l3-3a5 5 0 00-7.07-7.07l-1.72 1.71"
              stroke="#9B9B9B"
              stroke-linecap="round"
              stroke-linejoin="round"
              stroke-width="2"
            />
            <path
              d="M14 11a5 5 0 00-7.54-.54l-3 3a5 5 0 007.07 7.07l1.71-1.71"
              stroke="#9B9B9B"
              stroke-linecap="round"
              stroke-linejoin="round"
              stroke-width="2"
            />
          </svg>
        </a>
      </h4>
      <code
        class="text-secondary text-xs inline-flex mb-3"
        data-text="true"
      >
        AppleAuthenticationOperation.IMPLICIT ＝ 0
      </code>
      <p
        class="text-default font-normal text-[16px] leading-[1.625] tracking-[-0.011rem] [&_strong]:break-words mb-3.5"
        data-text="true"
      >
        An operation that depends on the particular kind of credential provider.
      </p>
    </div>
    <div
      class="border-t border-t-secondary p-5 pb-0 pt-4"
    >
      <h4
        class="text-default text-[16px] font-semibold leading-relaxed tracking-[-0.011rem] mt-6 mb-2 [&_code]:text-[90%] group"
        data-heading="true"
      >
        <a
          class="inline-flex gap-1.5 items-center relative text-[inherit] decoration-0 scroll-m-6"
          href="#login"
          id="login"
        >
          <span
            class="inline"
          >
            <code
              class="text-default leading-[1.6154] !text-inherit"
              data-text="true"
            >
              LOGIN
            </code>
          </span>
          <svg
            aria-label="permalink"
            class="inline-flex invisible group-hover:visible group-focus-visible:visible icon-sm"
            fill="none"
            height="24"
            viewBox="0 0 24 24"
            width="24"
            xmlns="http://www.w3.org/2000/svg"
          >
            <path
              d="M10 13a5 5 0 007.54.54l3-3a5 5 0 00-7.07-7.07l-1.72 1.71"
              stroke="#9B9B9B"
              stroke-linecap="round"
              stroke-linejoin="round"
              stroke-width="2"
            />
            <path
              d="M14 11a5 5 0 00-7.54-.54l-3 3a5 5 0 007.07 7.07l1.71-1.71"
              stroke="#9B9B9B"
              stroke-linecap="round"
              stroke-linejoin="round"
              stroke-width="2"
            />
          </svg>
        </a>
      </h4>
      <code
        class="text-secondary text-xs inline-flex mb-3"
        data-text="true"
      >
        AppleAuthenticationOperation.LOGIN ＝ 1
      </code>
    </div>
    <div
      class="border-t border-t-secondary p-5 pb-0 pt-4"
    >
      <h4
        class="text-default text-[16px] font-semibold leading-relaxed tracking-[-0.011rem] mt-6 mb-2 [&_code]:text-[90%] group"
        data-heading="true"
      >
        <a
          class="inline-flex gap-1.5 items-center relative text-[inherit] decoration-0 scroll-m-6"
          href="#refresh"
          id="refresh"
        >
          <span
            class="inline"
          >
            <code
              class="text-default leading-[1.6154] !text-inherit"
              data-text="true"
            >
              REFRESH
            </code>
          </span>
          <svg
            aria-label="permalink"
            class="inline-flex invisible group-hover:visible group-focus-visible:visible icon-sm"
            fill="none"
            height="24"
            viewBox="0 0 24 24"
            width="24"
            xmlns="http://www.w3.org/2000/svg"
          >
            <path
              d="M10 13a5 5 0 007.54.54l3-3a5 5 0 00-7.07-7.07l-1.72 1.71"
              stroke="#9B9B9B"
              stroke-linecap="round"
              stroke-linejoin="round"
              stroke-width="2"
            />
            <path
              d="M14 11a5 5 0 00-7.54-.54l-3 3a5 5 0 007.07 7.07l1.71-1.71"
              stroke="#9B9B9B"
              stroke-linecap="round"
              stroke-linejoin="round"
              stroke-width="2"
            />
          </svg>
        </a>
      </h4>
      <code
        class="text-secondary text-xs inline-flex mb-3"
        data-text="true"
      >
        AppleAuthenticationOperation.REFRESH ＝ 2
      </code>
    </div>
    <div
      class="border-t border-t-secondary p-5 pb-0 pt-4"
    >
      <h4
        class="text-default text-[16px] font-semibold leading-relaxed tracking-[-0.011rem] mt-6 mb-2 [&_code]:text-[90%] group"
        data-heading="true"
      >
        <a
          class="inline-flex gap-1.5 items-center relative text-[inherit] decoration-0 scroll-m-6"
          href="#logout"
          id="logout"
        >
          <span
            class="inline"
          >
            <code
              class="text-default leading-[1.6154] !text-inherit"
              data-text="true"
            >
              LOGOUT
            </code>
          </span>
          <svg
            aria-label="permalink"
            class="inline-flex invisible group-hover:visible group-focus-visible:visible icon-sm"
            fill="none"
            height="24"
            viewBox="0 0 24 24"
            width="24"
            xmlns="http://www.w3.org/2000/svg"
          >
            <path
              d="M10 13a5 5 0 007.54.54l3-3a5 5 0 00-7.07-7.07l-1.72 1.71"
              stroke="#9B9B9B"
              stroke-linecap="round"
              stroke-linejoin="round"
              stroke-width="2"
            />
            <path
              d="M14 11a5 5 0 00-7.54-.54l-3 3a5 5 0 007.07 7.07l1.71-1.71"
              stroke="#9B9B9B"
              stroke-linecap="round"
              stroke-linejoin="round"
              stroke-width="2"
            />
          </svg>
        </a>
      </h4>
      <code
        class="text-secondary text-xs inline-flex mb-3"
        data-text="true"
      >
        AppleAuthenticationOperation.LOGOUT ＝ 3
      </code>
    </div>
  </div>
  <div
    class="rounded-lg border border-secondary p-5 shadow-xs mb-6 [&_h2]:mt-0 [&_h3]:mt-0 [&_h4]:mt-0 [&_h3]:mb-2.5 [&_li]:mb-0 [&_.table-wrapper]:shadow-none [&_.table-wrapper]:mb-0 [&_th]:text-tertiary [&_th]:py-2.5 [&_th]:px-4 max-lg-gutters:px-4 !p-0"
  >
    <div
      class="px-5 pt-4"
    >
      <h3
        class="text-default text-[20px] font-semibold leading-normal tracking-[-0.017rem] mt-7 mb-3 [&_code]:text-[90%] max-md-gutters:text-[18px] max-md-gutters:leading-[1.5555] max-sm-gutters:text-[16px] max-sm-gutters:leading-relaxed group"
        data-heading="true"
      >
        <a
          class="inline-flex gap-1.5 items-center relative text-[inherit] decoration-0 scroll-m-12"
          href="#appleauthenticationscope"
          id="appleauthenticationscope"
        >
          <span
            class="inline"
          >
            <code
              class="text-default leading-[1.6154] font-medium wrap-anywhere"
              data-text="true"
            >
              AppleAuthenticationScope
            </code>
          </span>
          <svg
            aria-label="permalink"
            class="icon-md inline-flex invisible group-hover:visible group-focus-visible:visible"
            fill="none"
            height="24"
            viewBox="0 0 24 24"
            width="24"
            xmlns="http://www.w3.org/2000/svg"
          >
            <path
              d="M10 13a5 5 0 007.54.54l3-3a5 5 0 00-7.07-7.07l-1.72 1.71"
              stroke="#9B9B9B"
              stroke-linecap="round"
              stroke-linejoin="round"
              stroke-width="2"
            />
            <path
              d="M14 11a5 5 0 00-7.54-.54l-3 3a5 5 0 007.07 7.07l1.71-1.71"
              stroke="#9B9B9B"
              stroke-linecap="round"
              stroke-linejoin="round"
              stroke-width="2"
            />
          </svg>
        </a>
      </h3>
      <p
        class="text-default font-normal text-[16px] leading-[1.625] tracking-[-0.011rem] [&_strong]:break-words mb-3.5"
        data-text="true"
      >
        An enum whose values specify scopes you can request when calling 
        <a
          class="cursor-pointer decoration-0 hocus:opacity-80 font-normal text-link visited:text-link hocus:underline [&_code]:hocus:underline [&_span]:text-link [&_code]:text-link [&_strong]:text-link [&_em]:text-link [&_b]:text-link [&_i]:text-link"
          href="#appleauthenticationsigninasyncoptions"
        >
          <code
            class="text-default text-[13px] font-normal leading-[130%] tracking-[-0.003rem] inline-block rounded-md border border-secondary bg-subtle px-1 py-0.5 !inline"
            data-text="true"
          >
            AppleAuthentication.signInAsync()
          </code>
        </a>
        .
      </p>
      

      <blockquote
        class="bg-subtle border border-default flex gap-2 rounded-md shadow-xs py-3 px-4 mb-4 [table_&]:last:mb-0 [&_code]:bg-element [&_p]:!mb-0"
        data-testid="callout-container"
      >
        <div
          class="select-none [table_&]:mt-0.5 mt-0.5"
        >
          <svg
            class="icon-sm text-icon-default"
            fill="currentColor"
            role="img"
            viewBox="0 0 24 24"
            xmlns="http://www.w3.org/2000/svg"
          >
            <g
              id="info-circle-solid-icon"
            >
              <path
                clip-rule="evenodd"
                d="M12 1C5.92487 1 1 5.92487 1 12C1 18.0751 5.92487 23 12 23C18.0751 23 23 18.0751 23 12C23 5.92487 18.0751 1 12 1ZM12 7C11.4477 7 11 7.44772 11 8C11 8.55228 11.4477 9 12 9H12.01C12.5623 9 13.01 8.55228 13.01 8C13.01 7.44772 12.5623 7 12.01 7H12ZM13 12C13 11.4477 12.5523 11 12 11C11.4477 11 11 11.4477 11 12V16C11 16.5523 11.4477 17 12 17C12.5523 17 13 16.5523 13 16V12Z"
                fill-rule="evenodd"
                id="Solid"
              />
            </g>
          </svg>
        </div>
        <div
          class="text-default w-full last:mb-0 text-xs [&_p]:text-xs [&_code]:text-[90%]"
        >
          

          <p
            class="text-default font-normal text-[16px] leading-[1.625] tracking-[-0.011rem] [&_strong]:break-words mb-3.5"
            data-text="true"
          >
            Note that it is possible that you will not be granted all of the scopes which you request.
You will still need to handle null values for any fields you request.
          </p>
          

        </div>
      </blockquote>
      <blockquote
        class="bg-subtle border border-default flex gap-2 rounded-md shadow-xs py-3 px-4 mb-4 [table_&]:last:mb-0 [&_code]:bg-element [&_p]:!mb-0 !mb-3.5"
        data-testid="callout-container"
      >
        <div
          class="select-none mt-1 [table_&]:mt-0.5"
        >
          <svg
            class="icon-sm text-icon-default"
            fill="currentColor"
            role="img"
            viewBox="0 0 24 24"
            xmlns="http://www.w3.org/2000/svg"
          >
            <g
              id="info-circle-solid-icon"
            >
              <path
                clip-rule="evenodd"
                d="M12 1C5.92487 1 1 5.92487 1 12C1 18.0751 5.92487 23 12 23C18.0751 23 23 18.0751 23 12C23 5.92487 18.0751 1 12 1ZM12 7C11.4477 7 11 7.44772 11 8C11 8.55228 11.4477 9 12 9H12.01C12.5623 9 13.01 8.55228 13.01 8C13.01 7.44772 12.5623 7 12.01 7H12ZM13 12C13 11.4477 12.5523 11 12 11C11.4477 11 11 11.4477 11 12V16C11 16.5523 11.4477 17 12 17C12.5523 17 13 16.5523 13 16V12Z"
                fill-rule="evenodd"
                id="Solid"
              />
            </g>
          </svg>
        </div>
        <div
          class="text-default w-full leading-normal last:mb-0"
        >
          <p
            class="text-default font-normal text-[16px] leading-[1.625] tracking-[-0.011rem] [&_strong]:break-words mb-3.5"
            data-text="true"
          >
            <span
              class="text-default leading-[1.6154] font-semibold"
              data-text="true"
            >
              See:
            </span>
             
            <a
              class="cursor-pointer decoration-0 hocus:opacity-80 font-normal text-link visited:text-link hocus:underline [&_code]:hocus:underline [&_span]:text-link [&_code]:text-link [&_strong]:text-link [&_em]:text-link [&_b]:text-link [&_i]:text-link"
              href="https://developer.apple.com/documentation/authenticationservices/asauthorizationscope"
              rel="noopener noreferrer"
              target="_blank"
            >
              Apple
Documentation
            </a>
            
for more details.
          </p>
        </div>
      </blockquote>
      <p
        class="text-default font-normal text-[14px] leading-[1.5715] tracking-[-0.006rem] flex border-y border-secondary -mx-5 my-4 px-5 py-2 bg-subtle max-lg-gutters:-mx-4 !mb-0 !border-b-0"
        data-text="true"
      >
        <span
          class="text-[14px] leading-[1.5715] tracking-[-0.006rem] text-tertiary flex flex-row gap-2 items-center font-medium"
          data-text="true"
        >
          AppleAuthenticationScope Values
        </span>
      </p>
    </div>
    <div
      class="border-t border-t-secondary p-5 pb-0 pt-4"
    >
      <h4
        class="text-default text-[16px] font-semibold leading-relaxed tracking-[-0.011rem] mt-6 mb-2 [&_code]:text-[90%] group"
        data-heading="true"
      >
        <a
          class="inline-flex gap-1.5 items-center relative text-[inherit] decoration-0 scroll-m-6"
          href="#full_name"
          id="full_name"
        >
          <span
            class="inline"
          >
            <code
              class="text-default leading-[1.6154] !text-inherit"
              data-text="true"
            >
              FULL_NAME
            </code>
          </span>
          <svg
            aria-label="permalink"
            class="inline-flex invisible group-hover:visible group-focus-visible:visible icon-sm"
            fill="none"
            height="24"
            viewBox="0 0 24 24"
            width="24"
            xmlns="http://www.w3.org/2000/svg"
          >
            <path
              d="M10 13a5 5 0 007.54.54l3-3a5 5 0 00-7.07-7.07l-1.72 1.71"
              stroke="#9B9B9B"
              stroke-linecap="round"
              stroke-linejoin="round"
              stroke-width="2"
            />
            <path
              d="M14 11a5 5 0 00-7.54-.54l-3 3a5 5 0 007.07 7.07l1.71-1.71"
              stroke="#9B9B9B"
              stroke-linecap="round"
              stroke-linejoin="round"
              stroke-width="2"
            />
          </svg>
        </a>
      </h4>
      <code
        class="text-secondary text-xs inline-flex mb-3"
        data-text="true"
      >
        AppleAuthenticationScope.FULL_NAME ＝ 0
      </code>
    </div>
    <div
      class="border-t border-t-secondary p-5 pb-0 pt-4"
    >
      <h4
        class="text-default text-[16px] font-semibold leading-relaxed tracking-[-0.011rem] mt-6 mb-2 [&_code]:text-[90%] group"
        data-heading="true"
      >
        <a
          class="inline-flex gap-1.5 items-center relative text-[inherit] decoration-0 scroll-m-6"
          href="#email"
          id="email"
        >
          <span
            class="inline"
          >
            <code
              class="text-default leading-[1.6154] !text-inherit"
              data-text="true"
            >
              EMAIL
            </code>
          </span>
          <svg
            aria-label="permalink"
            class="inline-flex invisible group-hover:visible group-focus-visible:visible icon-sm"
            fill="none"
            height="24"
            viewBox="0 0 24 24"
            width="24"
            xmlns="http://www.w3.org/2000/svg"
          >
            <path
              d="M10 13a5 5 0 007.54.54l3-3a5 5 0 00-7.07-7.07l-1.72 1.71"
              stroke="#9B9B9B"
              stroke-linecap="round"
              stroke-linejoin="round"
              stroke-width="2"
            />
            <path
              d="M14 11a5 5 0 00-7.54-.54l-3 3a5 5 0 007.07 7.07l1.71-1.71"
              stroke="#9B9B9B"
              stroke-linecap="round"
              stroke-linejoin="round"
              stroke-width="2"
            />
          </svg>
        </a>
      </h4>
      <code
        class="text-secondary text-xs inline-flex mb-3"
        data-text="true"
      >
        AppleAuthenticationScope.EMAIL ＝ 1
      </code>
    </div>
  </div>
  <div
    class="rounded-lg border border-secondary p-5 shadow-xs mb-6 [&_h2]:mt-0 [&_h3]:mt-0 [&_h4]:mt-0 [&_h3]:mb-2.5 [&_li]:mb-0 [&_.table-wrapper]:shadow-none [&_.table-wrapper]:mb-0 [&_th]:text-tertiary [&_th]:py-2.5 [&_th]:px-4 max-lg-gutters:px-4 !p-0"
  >
    <div
      class="px-5 pt-4"
    >
      <h3
        class="text-default text-[20px] font-semibold leading-normal tracking-[-0.017rem] mt-7 mb-3 [&_code]:text-[90%] max-md-gutters:text-[18px] max-md-gutters:leading-[1.5555] max-sm-gutters:text-[16px] max-sm-gutters:leading-relaxed group"
        data-heading="true"
      >
        <a
          class="inline-flex gap-1.5 items-center relative text-[inherit] decoration-0 scroll-m-12"
          href="#appleauthenticationuserdetectionstatus"
          id="appleauthenticationuserdetectionstatus"
        >
          <span
            class="inline"
          >
            <code
              class="text-default leading-[1.6154] font-medium wrap-anywhere"
              data-text="true"
            >
              AppleAuthenticationUserDetectionStatus
            </code>
          </span>
          <svg
            aria-label="permalink"
            class="icon-md inline-flex invisible group-hover:visible group-focus-visible:visible"
            fill="none"
            height="24"
            viewBox="0 0 24 24"
            width="24"
            xmlns="http://www.w3.org/2000/svg"
          >
            <path
              d="M10 13a5 5 0 007.54.54l3-3a5 5 0 00-7.07-7.07l-1.72 1.71"
              stroke="#9B9B9B"
              stroke-linecap="round"
              stroke-linejoin="round"
              stroke-width="2"
            />
            <path
              d="M14 11a5 5 0 00-7.54-.54l-3 3a5 5 0 007.07 7.07l1.71-1.71"
              stroke="#9B9B9B"
              stroke-linecap="round"
              stroke-linejoin="round"
              stroke-width="2"
            />
          </svg>
        </a>
      </h3>
      <p
        class="text-default font-normal text-[16px] leading-[1.625] tracking-[-0.011rem] [&_strong]:break-words mb-3.5"
        data-text="true"
      >
        An enum whose values specify the system's best guess for how likely the current user is a real person.
      </p>
      <blockquote
        class="bg-subtle border border-default flex gap-2 rounded-md shadow-xs py-3 px-4 mb-4 [table_&]:last:mb-0 [&_code]:bg-element [&_p]:!mb-0 !mb-3.5"
        data-testid="callout-container"
      >
        <div
          class="select-none mt-1 [table_&]:mt-0.5"
        >
          <svg
            class="icon-sm text-icon-default"
            fill="currentColor"
            role="img"
            viewBox="0 0 24 24"
            xmlns="http://www.w3.org/2000/svg"
          >
            <g
              id="info-circle-solid-icon"
            >
              <path
                clip-rule="evenodd"
                d="M12 1C5.92487 1 1 5.92487 1 12C1 18.0751 5.92487 23 12 23C18.0751 23 23 18.0751 23 12C23 5.92487 18.0751 1 12 1ZM12 7C11.4477 7 11 7.44772 11 8C11 8.55228 11.4477 9 12 9H12.01C12.5623 9 13.01 8.55228 13.01 8C13.01 7.44772 12.5623 7 12.01 7H12ZM13 12C13 11.4477 12.5523 11 12 11C11.4477 11 11 11.4477 11 12V16C11 16.5523 11.4477 17 12 17C12.5523 17 13 16.5523 13 16V12Z"
                fill-rule="evenodd"
                id="Solid"
              />
            </g>
          </svg>
        </div>
        <div
          class="text-default w-full leading-normal last:mb-0"
        >
          <p
            class="text-default font-normal text-[16px] leading-[1.625] tracking-[-0.011rem] [&_strong]:break-words mb-3.5"
            data-text="true"
          >
            <span
              class="text-default leading-[1.6154] font-semibold"
              data-text="true"
            >
              See:
            </span>
             
            <a
              class="cursor-pointer decoration-0 hocus:opacity-80 font-normal text-link visited:text-link hocus:underline [&_code]:hocus:underline [&_span]:text-link [&_code]:text-link [&_strong]:text-link [&_em]:text-link [&_b]:text-link [&_i]:text-link"
              href="https://developer.apple.com/documentation/authenticationservices/asuserdetectionstatus"
              rel="noopener noreferrer"
              target="_blank"
            >
              Apple
Documentation
            </a>
            
for more details.
          </p>
        </div>
      </blockquote>
      <p
        class="text-default font-normal text-[14px] leading-[1.5715] tracking-[-0.006rem] flex border-y border-secondary -mx-5 my-4 px-5 py-2 bg-subtle max-lg-gutters:-mx-4 !mb-0 !border-b-0"
        data-text="true"
      >
        <span
          class="text-[14px] leading-[1.5715] tracking-[-0.006rem] text-tertiary flex flex-row gap-2 items-center font-medium"
          data-text="true"
        >
          AppleAuthenticationUserDetectionStatus Values
        </span>
      </p>
    </div>
    <div
      class="border-t border-t-secondary p-5 pb-0 pt-4"
    >
      <h4
        class="text-default text-[16px] font-semibold leading-relaxed tracking-[-0.011rem] mt-6 mb-2 [&_code]:text-[90%] group"
        data-heading="true"
      >
        <a
          class="inline-flex gap-1.5 items-center relative text-[inherit] decoration-0 scroll-m-6"
          href="#unsupported"
          id="unsupported"
        >
          <span
            class="inline"
          >
            <code
              class="text-default leading-[1.6154] !text-inherit"
              data-text="true"
            >
              UNSUPPORTED
            </code>
          </span>
          <svg
            aria-label="permalink"
            class="inline-flex invisible group-hover:visible group-focus-visible:visible icon-sm"
            fill="none"
            height="24"
            viewBox="0 0 24 24"
            width="24"
            xmlns="http://www.w3.org/2000/svg"
          >
            <path
              d="M10 13a5 5 0 007.54.54l3-3a5 5 0 00-7.07-7.07l-1.72 1.71"
              stroke="#9B9B9B"
              stroke-linecap="round"
              stroke-linejoin="round"
              stroke-width="2"
            />
            <path
              d="M14 11a5 5 0 00-7.54-.54l-3 3a5 5 0 007.07 7.07l1.71-1.71"
              stroke="#9B9B9B"
              stroke-linecap="round"
              stroke-linejoin="round"
              stroke-width="2"
            />
          </svg>
        </a>
      </h4>
      <code
        class="text-secondary text-xs inline-flex mb-3"
        data-text="true"
      >
        AppleAuthenticationUserDetectionStatus.UNSUPPORTED ＝ 0
      </code>
      <p
        class="text-default font-normal text-[16px] leading-[1.625] tracking-[-0.011rem] [&_strong]:break-words mb-3.5"
        data-text="true"
      >
        The system does not support this determination and there is no data.
      </p>
    </div>
    <div
      class="border-t border-t-secondary p-5 pb-0 pt-4"
    >
      <h4
        class="text-default text-[16px] font-semibold leading-relaxed tracking-[-0.011rem] mt-6 mb-2 [&_code]:text-[90%] group"
        data-heading="true"
      >
        <a
          class="inline-flex gap-1.5 items-center relative text-[inherit] decoration-0 scroll-m-6"
          href="#unknown"
          id="unknown"
        >
          <span
            class="inline"
          >
            <code
              class="text-default leading-[1.6154] !text-inherit"
              data-text="true"
            >
              UNKNOWN
            </code>
          </span>
          <svg
            aria-label="permalink"
            class="inline-flex invisible group-hover:visible group-focus-visible:visible icon-sm"
            fill="none"
            height="24"
            viewBox="0 0 24 24"
            width="24"
            xmlns="http://www.w3.org/2000/svg"
          >
            <path
              d="M10 13a5 5 0 007.54.54l3-3a5 5 0 00-7.07-7.07l-1.72 1.71"
              stroke="#9B9B9B"
              stroke-linecap="round"
              stroke-linejoin="round"
              stroke-width="2"
            />
            <path
              d="M14 11a5 5 0 00-7.54-.54l-3 3a5 5 0 007.07 7.07l1.71-1.71"
              stroke="#9B9B9B"
              stroke-linecap="round"
              stroke-linejoin="round"
              stroke-width="2"
            />
          </svg>
        </a>
      </h4>
      <code
        class="text-secondary text-xs inline-flex mb-3"
        data-text="true"
      >
        AppleAuthenticationUserDetectionStatus.UNKNOWN ＝ 1
      </code>
      <p
        class="text-default font-normal text-[16px] leading-[1.625] tracking-[-0.011rem] [&_strong]:break-words mb-3.5"
        data-text="true"
      >
        The system has not determined whether the user might be a real person.
      </p>
    </div>
    <div
      class="border-t border-t-secondary p-5 pb-0 pt-4"
    >
      <h4
        class="text-default text-[16px] font-semibold leading-relaxed tracking-[-0.011rem] mt-6 mb-2 [&_code]:text-[90%] group"
        data-heading="true"
      >
        <a
          class="inline-flex gap-1.5 items-center relative text-[inherit] decoration-0 scroll-m-6"
          href="#likely_real"
          id="likely_real"
        >
          <span
            class="inline"
          >
            <code
              class="text-default leading-[1.6154] !text-inherit"
              data-text="true"
            >
              LIKELY_REAL
            </code>
          </span>
          <svg
            aria-label="permalink"
            class="inline-flex invisible group-hover:visible group-focus-visible:visible icon-sm"
            fill="none"
            height="24"
            viewBox="0 0 24 24"
            width="24"
            xmlns="http://www.w3.org/2000/svg"
          >
            <path
              d="M10 13a5 5 0 007.54.54l3-3a5 5 0 00-7.07-7.07l-1.72 1.71"
              stroke="#9B9B9B"
              stroke-linecap="round"
              stroke-linejoin="round"
              stroke-width="2"
            />
            <path
              d="M14 11a5 5 0 00-7.54-.54l-3 3a5 5 0 007.07 7.07l1.71-1.71"
              stroke="#9B9B9B"
              stroke-linecap="round"
              stroke-linejoin="round"
              stroke-width="2"
            />
          </svg>
        </a>
      </h4>
      <code
        class="text-secondary text-xs inline-flex mb-3"
        data-text="true"
      >
        AppleAuthenticationUserDetectionStatus.LIKELY_REAL ＝ 2
      </code>
      <p
        class="text-default font-normal text-[16px] leading-[1.625] tracking-[-0.011rem] [&_strong]:break-words mb-3.5"
        data-text="true"
      >
        The user appears to be a real person.
      </p>
    </div>
  </div>
</div>
`;

<<<<<<< HEAD
=======
exports[`APISection expo-barcode-scanner 1`] = `
<div>
  <h2
    class="text-default text-[25px] font-bold leading-[1.4] tracking-[-0.021rem] mt-8 mb-3.5 [&_code]:text-[90%] max-md-gutters:text-[22px] max-md-gutters:leading-[1.409] max-sm-gutters:text-[19px] max-sm-gutters:leading-[1.5263] group"
    data-heading="true"
  >
    <a
      class="inline-flex gap-1.5 items-center relative text-[inherit] decoration-0 scroll-m-6"
      href="#component"
      id="component"
    >
      <span
        class="inline"
      >
        Component
      </span>
      <svg
        aria-label="permalink"
        class="icon-md inline-flex invisible group-hover:visible group-focus-visible:visible"
        fill="none"
        height="24"
        viewBox="0 0 24 24"
        width="24"
        xmlns="http://www.w3.org/2000/svg"
      >
        <path
          d="M10 13a5 5 0 007.54.54l3-3a5 5 0 00-7.07-7.07l-1.72 1.71"
          stroke="#9B9B9B"
          stroke-linecap="round"
          stroke-linejoin="round"
          stroke-width="2"
        />
        <path
          d="M14 11a5 5 0 00-7.54-.54l-3 3a5 5 0 007.07 7.07l1.71-1.71"
          stroke="#9B9B9B"
          stroke-linecap="round"
          stroke-linejoin="round"
          stroke-width="2"
        />
      </svg>
    </a>
  </h2>
  <div
    class="rounded-lg border border-secondary p-5 shadow-xs mb-6 [&_h2]:mt-0 [&_h3]:mt-0 [&_h4]:mt-0 [&_h3]:mb-2.5 [&_li]:mb-0 [&_.table-wrapper]:shadow-none [&_.table-wrapper]:mb-0 [&_th]:text-tertiary [&_th]:py-2.5 [&_th]:px-4 max-lg-gutters:px-4 !shadow-none"
  >
    <div
      class="[table_&]:mt-0 [table_&]:mb-3.5 [table_&]:last:mb-0 mx-[-21px] mt-[-21px] max-lg-gutters:mx-[-17px]"
    >
      <blockquote
        class="border flex gap-2 rounded-md py-3 px-4 mb-4 [table_&]:last:mb-0 bg-warning border-warning [&_code]:bg-palette-yellow4 [&_code]:border-palette-yellow6 dark:[&_code]:bg-palette-yellow5 dark:[&_code]:border-palette-yellow7 [&_p]:!mb-0 [table_&]:last-of-type:mb-2.5 pl-6 pr-4 shadow-none rounded-b-none rounded-t-lg max-md-gutters:px-4"
        data-testid="callout-container"
      >
        <div
          class="select-none [table_&]:mt-0.5 mt-0.5"
        >
          <svg
            class="icon-sm text-warning"
            fill="currentColor"
            role="img"
            viewBox="0 0 24 24"
            xmlns="http://www.w3.org/2000/svg"
          >
            <g
              id="alert-triangle-solid-icon"
            >
              <path
                clip-rule="evenodd"
                d="M12.8126 1.66837C12.2953 1.43834 11.7047 1.43834 11.1874 1.66837C10.7878 1.84602 10.5283 2.15894 10.3477 2.41391C10.1701 2.66461 9.98004 2.99303 9.77096 3.35422L1.50381 17.6339C1.2939 17.9964 1.10315 18.3258 0.973806 18.6054C0.842356 18.8895 0.699752 19.2714 0.745201 19.7074C0.804012 20.2715 1.09955 20.7841 1.55827 21.1176C1.91276 21.3753 2.31476 21.4433 2.62652 21.4719C2.93327 21.5 3.31392 21.5 3.73281 21.5H20.2671C20.686 21.5 21.0667 21.5 21.3734 21.4719C21.6852 21.4433 22.0872 21.3753 22.4417 21.1176C22.9004 20.7841 23.1959 20.2715 23.2547 19.7074C23.3002 19.2714 23.1576 18.8895 23.0261 18.6054C22.8968 18.3258 22.7061 17.9964 22.4962 17.6339L14.229 3.35419C14.0199 2.99301 13.8298 2.66459 13.6522 2.41391C13.4716 2.15894 13.2121 1.84602 12.8126 1.66837ZM13 9C13 8.44772 12.5523 8 12 8C11.4477 8 11 8.44772 11 9V13C11 13.5523 11.4477 14 12 14C12.5523 14 13 13.5523 13 13V9ZM12 16C11.4477 16 11 16.4477 11 17C11 17.5523 11.4477 18 12 18H12.01C12.5623 18 13.01 17.5523 13.01 17C13.01 16.4477 12.5623 16 12.01 16H12Z"
                fill-rule="evenodd"
                id="Solid"
              />
            </g>
          </svg>
        </div>
        <div
          class="text-default w-full last:mb-0 text-xs [&_p]:text-xs [&_code]:text-[90%]"
        >
          <p
            class="text-default font-normal text-[16px] leading-[1.625] tracking-[-0.011rem] [&_strong]:break-words mb-3.5"
            data-text="true"
          >
            <span
              class="text-default leading-[1.6154] font-semibold"
              data-text="true"
            >
              Deprecated
            </span>
             BarCodeScanner has been deprecated and will be removed in a future SDK version. Use 
            <code
              class="text-default text-[13px] font-normal leading-[130%] tracking-[-0.003rem] inline-block rounded-md border border-secondary bg-subtle px-1 py-0.5 !inline"
              data-text="true"
            >
              expo-camera
            </code>
             instead.
See 
            <a
              class="cursor-pointer decoration-0 hocus:opacity-80 font-normal text-link visited:text-link hocus:underline [&_code]:hocus:underline [&_span]:text-link [&_code]:text-link [&_strong]:text-link [&_em]:text-link [&_b]:text-link [&_i]:text-link"
              href="https://expo.fyi/barcode-scanner-to-expo-camera"
              rel="noopener noreferrer"
              target="_blank"
            >
              How to migrate from 
              <code
                class="text-default text-[13px] font-normal leading-[130%] tracking-[-0.003rem] inline-block rounded-md border border-secondary bg-subtle px-1 py-0.5 !inline"
                data-text="true"
              >
                expo-barcode-scanner
              </code>
               to 
              <code
                class="text-default text-[13px] font-normal leading-[130%] tracking-[-0.003rem] inline-block rounded-md border border-secondary bg-subtle px-1 py-0.5 !inline"
                data-text="true"
              >
                expo-camera
              </code>
            </a>
            
for more details.
          </p>
        </div>
      </blockquote>
    </div>
    <h3
      class="text-default text-[20px] font-semibold leading-normal tracking-[-0.017rem] mt-7 mb-3 [&_code]:text-[90%] max-md-gutters:text-[18px] max-md-gutters:leading-[1.5555] max-sm-gutters:text-[16px] max-sm-gutters:leading-relaxed group"
      data-heading="true"
    >
      <a
        class="inline-flex gap-1.5 items-center relative text-[inherit] decoration-0 scroll-m-12"
        href="#barcodescanner"
        id="barcodescanner"
      >
        <span
          class="inline"
        >
          <code
            class="text-default leading-[1.6154] font-medium wrap-anywhere"
            data-text="true"
          >
            BarCodeScanner
          </code>
        </span>
        <svg
          aria-label="permalink"
          class="icon-md inline-flex invisible group-hover:visible group-focus-visible:visible"
          fill="none"
          height="24"
          viewBox="0 0 24 24"
          width="24"
          xmlns="http://www.w3.org/2000/svg"
        >
          <path
            d="M10 13a5 5 0 007.54.54l3-3a5 5 0 00-7.07-7.07l-1.72 1.71"
            stroke="#9B9B9B"
            stroke-linecap="round"
            stroke-linejoin="round"
            stroke-width="2"
          />
          <path
            d="M14 11a5 5 0 00-7.54-.54l-3 3a5 5 0 007.07 7.07l1.71-1.71"
            stroke="#9B9B9B"
            stroke-linecap="round"
            stroke-linejoin="round"
            stroke-width="2"
          />
        </svg>
      </a>
    </h3>
    <p
      class="text-default font-normal text-[16px] leading-[1.625] tracking-[-0.011rem] [&_strong]:break-words mb-3.5"
      data-text="true"
    >
      <span
        class="leading-[1.6154] font-medium text-secondary"
        data-text="true"
      >
        Type:
      </span>
       
      <code
        class="text-default text-[13px] font-normal leading-[130%] tracking-[-0.003rem] inline-block rounded-md border border-secondary bg-subtle px-1 py-0.5"
        data-text="true"
      >
        React.
        <a
          class="cursor-pointer decoration-0 hocus:opacity-80 font-normal text-link visited:text-link hocus:underline [&_code]:hocus:underline [&_span]:text-link [&_code]:text-link [&_strong]:text-link [&_em]:text-link [&_b]:text-link [&_i]:text-link"
          href="https://react.dev/reference/react/Component"
          rel="noopener noreferrer"
          target="_blank"
        >
          Component
        </a>
        <span
          class="text-quaternary"
        >
          &lt;
        </span>
        <span>
          <a
            class="cursor-pointer decoration-0 hocus:opacity-80 font-normal text-link visited:text-link hocus:underline [&_code]:hocus:underline [&_span]:text-link [&_code]:text-link [&_strong]:text-link [&_em]:text-link [&_b]:text-link [&_i]:text-link"
            href="#barcodescannerprops"
          >
            BarCodeScannerProps
          </a>
        </span>
        <span
          class="text-quaternary"
        >
          &gt;
        </span>
      </code>
    </p>
    <div>
      <p
        class="text-default font-normal text-[14px] leading-[1.5715] tracking-[-0.006rem] flex border-y border-secondary -mx-5 my-4 px-5 py-2 bg-subtle max-lg-gutters:-mx-4 !text-secondary !font-medium"
        data-text="true"
      >
        <span
          class="leading-[1.6154] text-inherit group"
          data-text="true"
        >
          <a
            class="relative decoration-0 scroll-m-6 text-tertiary flex flex-row gap-2 items-center font-medium"
            href="#barcodescannerprops"
            id="barcodescannerprops"
          >
            <span
              class="inline"
            >
              BarCodeScannerProps
            </span>
            <svg
              aria-label="permalink"
              class="inline-flex invisible group-hover:visible group-focus-visible:visible icon-sm"
              fill="none"
              height="24"
              viewBox="0 0 24 24"
              width="24"
              xmlns="http://www.w3.org/2000/svg"
            >
              <path
                d="M10 13a5 5 0 007.54.54l3-3a5 5 0 00-7.07-7.07l-1.72 1.71"
                stroke="#9B9B9B"
                stroke-linecap="round"
                stroke-linejoin="round"
                stroke-width="2"
              />
              <path
                d="M14 11a5 5 0 00-7.54-.54l-3 3a5 5 0 007.07 7.07l1.71-1.71"
                stroke="#9B9B9B"
                stroke-linecap="round"
                stroke-linejoin="round"
                stroke-width="2"
              />
            </svg>
          </a>
        </span>
      </p>
    </div>
    <div
      class="[&>*:last-child]:!mb-0"
    >
      <div
        class="rounded-lg border border-secondary p-5 [&_h2]:mt-0 [&_h3]:mt-0 [&_h3]:mb-2.5 [&_li]:mb-0 [&_.table-wrapper]:shadow-none [&_.table-wrapper]:mb-0 [&_th]:text-tertiary [&_th]:py-2.5 [&_th]:px-4 max-lg-gutters:px-4 shadow-none mb-5 pt-4 px-5 pb-0 [&_h4]:mt-0 !pb-4 [&>*:last-child]:!mb-0"
      >
        <h3
          class="text-default text-[20px] font-semibold leading-normal tracking-[-0.017rem] mt-7 mb-3 [&_code]:text-[90%] max-md-gutters:text-[18px] max-md-gutters:leading-[1.5555] max-sm-gutters:text-[16px] max-sm-gutters:leading-relaxed group"
          data-heading="true"
        >
          <a
            class="inline-flex gap-1.5 items-center relative text-[inherit] decoration-0 scroll-m-12"
            href="#barcodetypes"
            id="barcodetypes"
          >
            <span
              class="inline"
            >
              <code
                class="text-default leading-[1.6154] font-medium wrap-anywhere mb-1 inline-block prose-code:mb-0"
                data-text="true"
              >
                barCodeTypes
              </code>
            </span>
            <svg
              aria-label="permalink"
              class="inline-flex invisible group-hover:visible group-focus-visible:visible icon-sm"
              fill="none"
              height="24"
              viewBox="0 0 24 24"
              width="24"
              xmlns="http://www.w3.org/2000/svg"
            >
              <path
                d="M10 13a5 5 0 007.54.54l3-3a5 5 0 00-7.07-7.07l-1.72 1.71"
                stroke="#9B9B9B"
                stroke-linecap="round"
                stroke-linejoin="round"
                stroke-width="2"
              />
              <path
                d="M14 11a5 5 0 00-7.54-.54l-3 3a5 5 0 007.07 7.07l1.71-1.71"
                stroke="#9B9B9B"
                stroke-linecap="round"
                stroke-linejoin="round"
                stroke-width="2"
              />
            </svg>
          </a>
        </h3>
        <p
          class="text-default font-normal text-[16px] leading-[1.625] tracking-[-0.011rem] [&_strong]:break-words mb-3.5"
          data-text="true"
        >
          <span
            class="text-secondary font-medium text-[90%]"
          >
            Optional • 
          </span>
          <span
            class="text-secondary font-medium text-[90%]"
          >
            Type:
          </span>
           
          <code
            class="text-default text-[13px] font-normal leading-[130%] tracking-[-0.003rem] inline-block rounded-md border border-secondary bg-subtle px-1 py-0.5"
            data-text="true"
          >
            string[]
          </code>
        </p>
        <p
          class="text-default font-normal text-[16px] leading-[1.625] tracking-[-0.011rem] [&_strong]:break-words mb-3.5"
          data-text="true"
        >
          An array of bar code types. Usage: 
          <code
            class="text-default text-[13px] font-normal leading-[130%] tracking-[-0.003rem] inline-block rounded-md border border-secondary bg-subtle px-1 py-0.5 !inline"
            data-text="true"
          >
            BarCodeScanner.Constants.BarCodeType.&lt;codeType&gt;
          </code>
           where

          <code
            class="text-default text-[13px] font-normal leading-[130%] tracking-[-0.003rem] inline-block rounded-md border border-secondary bg-subtle px-1 py-0.5 !inline"
            data-text="true"
          >
            codeType
          </code>
           is one of these 
          <a
            class="cursor-pointer decoration-0 hocus:opacity-80 font-normal text-link visited:text-link hocus:underline [&_code]:hocus:underline [&_span]:text-link [&_code]:text-link [&_strong]:text-link [&_em]:text-link [&_b]:text-link [&_i]:text-link"
            href="#supported-formats"
          >
            listed above
          </a>
          . Defaults to all supported bar
code types. It is recommended to provide only the bar code formats you expect to scan to
minimize battery usage.
        </p>
        

        <p
          class="text-default font-normal text-[16px] leading-[1.625] tracking-[-0.011rem] [&_strong]:break-words mb-3.5"
          data-text="true"
        >
          For example: 
          <code
            class="text-default text-[13px] font-normal leading-[130%] tracking-[-0.003rem] inline-block rounded-md border border-secondary bg-subtle px-1 py-0.5 !inline"
            data-text="true"
          >
            barCodeTypes={[BarCodeScanner.Constants.BarCodeType.qr]}
          </code>
          .
        </p>
      </div>
      <div
        class="rounded-lg border border-secondary p-5 [&_h2]:mt-0 [&_h3]:mt-0 [&_h3]:mb-2.5 [&_li]:mb-0 [&_.table-wrapper]:shadow-none [&_.table-wrapper]:mb-0 [&_th]:text-tertiary [&_th]:py-2.5 [&_th]:px-4 max-lg-gutters:px-4 shadow-none mb-5 pt-4 px-5 pb-0 [&_h4]:mt-0 !pb-4 [&>*:last-child]:!mb-0"
      >
        <h3
          class="text-default text-[20px] font-semibold leading-normal tracking-[-0.017rem] mt-7 mb-3 [&_code]:text-[90%] max-md-gutters:text-[18px] max-md-gutters:leading-[1.5555] max-sm-gutters:text-[16px] max-sm-gutters:leading-relaxed group"
          data-heading="true"
        >
          <a
            class="inline-flex gap-1.5 items-center relative text-[inherit] decoration-0 scroll-m-12"
            href="#onbarcodescanned"
            id="onbarcodescanned"
          >
            <span
              class="inline"
            >
              <code
                class="text-default leading-[1.6154] font-medium wrap-anywhere mb-1 inline-block prose-code:mb-0"
                data-text="true"
              >
                onBarCodeScanned
              </code>
            </span>
            <svg
              aria-label="permalink"
              class="inline-flex invisible group-hover:visible group-focus-visible:visible icon-sm"
              fill="none"
              height="24"
              viewBox="0 0 24 24"
              width="24"
              xmlns="http://www.w3.org/2000/svg"
            >
              <path
                d="M10 13a5 5 0 007.54.54l3-3a5 5 0 00-7.07-7.07l-1.72 1.71"
                stroke="#9B9B9B"
                stroke-linecap="round"
                stroke-linejoin="round"
                stroke-width="2"
              />
              <path
                d="M14 11a5 5 0 00-7.54-.54l-3 3a5 5 0 007.07 7.07l1.71-1.71"
                stroke="#9B9B9B"
                stroke-linecap="round"
                stroke-linejoin="round"
                stroke-width="2"
              />
            </svg>
          </a>
        </h3>
        <p
          class="text-default font-normal text-[16px] leading-[1.625] tracking-[-0.011rem] [&_strong]:break-words mb-3.5"
          data-text="true"
        >
          <span
            class="text-secondary font-medium text-[90%]"
          >
            Optional • 
          </span>
          <span
            class="text-secondary font-medium text-[90%]"
          >
            Type:
          </span>
           
          <code
            class="text-default text-[13px] font-normal leading-[130%] tracking-[-0.003rem] inline-block rounded-md border border-secondary bg-subtle px-1 py-0.5"
            data-text="true"
          >
            <a
              class="cursor-pointer decoration-0 hocus:opacity-80 font-normal text-link visited:text-link hocus:underline [&_code]:hocus:underline [&_span]:text-link [&_code]:text-link [&_strong]:text-link [&_em]:text-link [&_b]:text-link [&_i]:text-link"
              href="#barcodescannedcallback"
            >
              BarCodeScannedCallback
            </a>
          </code>
        </p>
        <p
          class="text-default font-normal text-[16px] leading-[1.625] tracking-[-0.011rem] [&_strong]:break-words mb-3.5"
          data-text="true"
        >
          A callback that is invoked when a bar code has been successfully scanned. The callback is
provided with an 
          <a
            class="cursor-pointer decoration-0 hocus:opacity-80 font-normal text-link visited:text-link hocus:underline [&_code]:hocus:underline [&_span]:text-link [&_code]:text-link [&_strong]:text-link [&_em]:text-link [&_b]:text-link [&_i]:text-link"
            href="#barcodescannerresult"
          >
            BarCodeScannerResult
          </a>
          .
        </p>
        

        <blockquote
          class="bg-subtle border border-default flex gap-2 rounded-md shadow-xs py-3 px-4 mb-4 [table_&]:last:mb-0 [&_code]:bg-element [&_p]:!mb-0"
          data-testid="callout-container"
        >
          <div
            class="select-none [table_&]:mt-0.5 mt-0.5"
          >
            <svg
              class="icon-sm text-icon-default"
              fill="currentColor"
              role="img"
              viewBox="0 0 24 24"
              xmlns="http://www.w3.org/2000/svg"
            >
              <g
                id="info-circle-solid-icon"
              >
                <path
                  clip-rule="evenodd"
                  d="M12 1C5.92487 1 1 5.92487 1 12C1 18.0751 5.92487 23 12 23C18.0751 23 23 18.0751 23 12C23 5.92487 18.0751 1 12 1ZM12 7C11.4477 7 11 7.44772 11 8C11 8.55228 11.4477 9 12 9H12.01C12.5623 9 13.01 8.55228 13.01 8C13.01 7.44772 12.5623 7 12.01 7H12ZM13 12C13 11.4477 12.5523 11 12 11C11.4477 11 11 11.4477 11 12V16C11 16.5523 11.4477 17 12 17C12.5523 17 13 16.5523 13 16V12Z"
                  fill-rule="evenodd"
                  id="Solid"
                />
              </g>
            </svg>
          </div>
          <div
            class="text-default w-full last:mb-0 text-xs [&_p]:text-xs [&_code]:text-[90%]"
          >
            

            <p
              class="text-default font-normal text-[16px] leading-[1.625] tracking-[-0.011rem] [&_strong]:break-words mb-3.5"
              data-text="true"
            >
              <span
                class="text-default leading-[1.6154] font-semibold"
                data-text="true"
              >
                Note:
              </span>
               Passing 
              <code
                class="text-default text-[13px] font-normal leading-[130%] tracking-[-0.003rem] inline-block rounded-md border border-secondary bg-subtle px-1 py-0.5 !inline"
                data-text="true"
              >
                undefined
              </code>
               to the 
              <code
                class="text-default text-[13px] font-normal leading-[130%] tracking-[-0.003rem] inline-block rounded-md border border-secondary bg-subtle px-1 py-0.5 !inline"
                data-text="true"
              >
                onBarCodeScanned
              </code>
               prop will result in no scanning. This
can be used to effectively "pause" the scanner so that it doesn't continually scan even after
data has been retrieved.
            </p>
            

          </div>
        </blockquote>
      </div>
      <div
        class="rounded-lg border border-secondary p-5 [&_h2]:mt-0 [&_h3]:mt-0 [&_h3]:mb-2.5 [&_li]:mb-0 [&_.table-wrapper]:shadow-none [&_.table-wrapper]:mb-0 [&_th]:text-tertiary [&_th]:py-2.5 [&_th]:px-4 max-lg-gutters:px-4 shadow-none mb-5 pt-4 px-5 pb-0 [&_h4]:mt-0 !pb-4 [&>*:last-child]:!mb-0"
      >
        <h3
          class="text-default text-[20px] font-semibold leading-normal tracking-[-0.017rem] mt-7 mb-3 [&_code]:text-[90%] max-md-gutters:text-[18px] max-md-gutters:leading-[1.5555] max-sm-gutters:text-[16px] max-sm-gutters:leading-relaxed group"
          data-heading="true"
        >
          <a
            class="inline-flex gap-1.5 items-center relative text-[inherit] decoration-0 scroll-m-12"
            href="#type"
            id="type"
          >
            <span
              class="inline"
            >
              <code
                class="text-default leading-[1.6154] font-medium wrap-anywhere mb-1 inline-block prose-code:mb-0"
                data-text="true"
              >
                type
              </code>
            </span>
            <svg
              aria-label="permalink"
              class="inline-flex invisible group-hover:visible group-focus-visible:visible icon-sm"
              fill="none"
              height="24"
              viewBox="0 0 24 24"
              width="24"
              xmlns="http://www.w3.org/2000/svg"
            >
              <path
                d="M10 13a5 5 0 007.54.54l3-3a5 5 0 00-7.07-7.07l-1.72 1.71"
                stroke="#9B9B9B"
                stroke-linecap="round"
                stroke-linejoin="round"
                stroke-width="2"
              />
              <path
                d="M14 11a5 5 0 00-7.54-.54l-3 3a5 5 0 007.07 7.07l1.71-1.71"
                stroke="#9B9B9B"
                stroke-linecap="round"
                stroke-linejoin="round"
                stroke-width="2"
              />
            </svg>
          </a>
        </h3>
        <p
          class="text-default font-normal text-[16px] leading-[1.625] tracking-[-0.011rem] [&_strong]:break-words mb-3.5"
          data-text="true"
        >
          <span
            class="text-secondary font-medium text-[90%]"
          >
            Optional • 
          </span>
          <span
            class="text-secondary font-medium text-[90%]"
          >
            Type:
          </span>
           
          <code
            class="text-default text-[13px] font-normal leading-[130%] tracking-[-0.003rem] inline-block rounded-md border border-secondary bg-subtle px-1 py-0.5"
            data-text="true"
          >
            <span>
              'front'
              <span
                class="text-quaternary"
              >
                 | 
              </span>
            </span>
            <span>
              'back'
              <span
                class="text-quaternary"
              >
                 | 
              </span>
            </span>
            <span>
              number
            </span>
          </code>
          <span>
            <span
              class="text-secondary font-medium text-[90%]"
            >
               • Default:
            </span>
             
            <code
              class="text-default text-[13px] font-normal leading-[130%] tracking-[-0.003rem] inline-block rounded-md border border-secondary bg-subtle px-1 py-0.5"
              data-text="true"
            >
              Type.back
            </code>
          </span>
        </p>
        <p
          class="text-default font-normal text-[16px] leading-[1.625] tracking-[-0.011rem] [&_strong]:break-words mb-3.5"
          data-text="true"
        >
          Camera facing. Use one of 
          <code
            class="text-default text-[13px] font-normal leading-[130%] tracking-[-0.003rem] inline-block rounded-md border border-secondary bg-subtle px-1 py-0.5 !inline"
            data-text="true"
          >
            BarCodeScanner.Constants.Type
          </code>
          . Use either 
          <code
            class="text-default text-[13px] font-normal leading-[130%] tracking-[-0.003rem] inline-block rounded-md border border-secondary bg-subtle px-1 py-0.5 !inline"
            data-text="true"
          >
            Type.front
          </code>
           or 
          <code
            class="text-default text-[13px] font-normal leading-[130%] tracking-[-0.003rem] inline-block rounded-md border border-secondary bg-subtle px-1 py-0.5 !inline"
            data-text="true"
          >
            Type.back
          </code>
          .
Same as 
          <code
            class="text-default text-[13px] font-normal leading-[130%] tracking-[-0.003rem] inline-block rounded-md border border-secondary bg-subtle px-1 py-0.5 !inline"
            data-text="true"
          >
            Camera.Constants.Type
          </code>
          .
        </p>
      </div>
      <h4
        class="text-default text-[16px] font-semibold leading-relaxed tracking-[-0.011rem] mt-6 mb-2 [&_code]:text-[90%] group"
        data-heading="true"
      >
        <a
          class="inline-flex gap-1.5 items-center relative text-[inherit] decoration-0 scroll-m-6"
          href="#inherited-props"
          id="inherited-props"
        >
          <span
            class="inline"
          >
            Inherited Props
          </span>
          <svg
            aria-label="permalink"
            class="inline-flex invisible group-hover:visible group-focus-visible:visible icon-sm"
            fill="none"
            height="24"
            viewBox="0 0 24 24"
            width="24"
            xmlns="http://www.w3.org/2000/svg"
          >
            <path
              d="M10 13a5 5 0 007.54.54l3-3a5 5 0 00-7.07-7.07l-1.72 1.71"
              stroke="#9B9B9B"
              stroke-linecap="round"
              stroke-linejoin="round"
              stroke-width="2"
            />
            <path
              d="M14 11a5 5 0 00-7.54-.54l-3 3a5 5 0 007.07 7.07l1.71-1.71"
              stroke="#9B9B9B"
              stroke-linecap="round"
              stroke-linejoin="round"
              stroke-width="2"
            />
          </svg>
        </a>
      </h4>
      <ul
        class="text-default leading-[1.6154] list-disc ml-6 [&_ol]:mt-2 [&_ol]:mb-4 [&_ul]:mt-2 [&_ul]:mb-4"
      >
        <li
          class="text-default text-[16px] font-normal leading-relaxed tracking-[-0.011rem] mb-2"
          data-text="true"
        >
          <code
            class="text-default text-[13px] font-normal leading-[130%] tracking-[-0.003rem] inline-block rounded-md border border-secondary bg-subtle px-1 py-0.5"
            data-text="true"
          >
            <a
              class="cursor-pointer decoration-0 hocus:opacity-80 font-normal text-link visited:text-link hocus:underline [&_code]:hocus:underline [&_span]:text-link [&_code]:text-link [&_strong]:text-link [&_em]:text-link [&_b]:text-link [&_i]:text-link"
              href="https://reactnative.dev/docs/view#props"
              rel="noopener noreferrer"
              target="_blank"
            >
              ViewProps
            </a>
          </code>
        </li>
      </ul>
    </div>
  </div>
  <h2
    class="text-default text-[25px] font-bold leading-[1.4] tracking-[-0.021rem] mt-8 mb-3.5 [&_code]:text-[90%] max-md-gutters:text-[22px] max-md-gutters:leading-[1.409] max-sm-gutters:text-[19px] max-sm-gutters:leading-[1.5263] group"
    data-heading="true"
  >
    <a
      class="inline-flex gap-1.5 items-center relative text-[inherit] decoration-0 scroll-m-6"
      href="#hooks"
      id="hooks"
    >
      <span
        class="inline"
      >
        Hooks
      </span>
      <svg
        aria-label="permalink"
        class="icon-md inline-flex invisible group-hover:visible group-focus-visible:visible"
        fill="none"
        height="24"
        viewBox="0 0 24 24"
        width="24"
        xmlns="http://www.w3.org/2000/svg"
      >
        <path
          d="M10 13a5 5 0 007.54.54l3-3a5 5 0 00-7.07-7.07l-1.72 1.71"
          stroke="#9B9B9B"
          stroke-linecap="round"
          stroke-linejoin="round"
          stroke-width="2"
        />
        <path
          d="M14 11a5 5 0 00-7.54-.54l-3 3a5 5 0 007.07 7.07l1.71-1.71"
          stroke="#9B9B9B"
          stroke-linecap="round"
          stroke-linejoin="round"
          stroke-width="2"
        />
      </svg>
    </a>
  </h2>
  <div
    class="rounded-lg border border-secondary p-5 [&_h2]:mt-0 [&_h3]:mt-0 [&_h3]:mb-2.5 [&_li]:mb-0 [&_.table-wrapper]:shadow-none [&_.table-wrapper]:mb-0 [&_th]:text-tertiary [&_th]:py-2.5 [&_th]:px-4 max-lg-gutters:px-4 shadow-none mb-5 pt-4 px-5 pb-0 [&_h4]:mt-0"
  >
    <h3
      class="text-default text-[20px] font-semibold leading-normal tracking-[-0.017rem] mt-7 mb-3 [&_code]:text-[90%] max-md-gutters:text-[18px] max-md-gutters:leading-[1.5555] max-sm-gutters:text-[16px] max-sm-gutters:leading-relaxed group"
      data-heading="true"
    >
      <a
        class="inline-flex gap-1.5 items-center relative text-[inherit] decoration-0 scroll-m-12"
        href="#usepermissionsoptions"
        id="usepermissionsoptions"
      >
        <span
          class="inline"
        >
          <code
            class="text-default leading-[1.6154] font-medium wrap-anywhere"
            data-text="true"
          >
            usePermissions(options)
          </code>
        </span>
        <svg
          aria-label="permalink"
          class="icon-md inline-flex invisible group-hover:visible group-focus-visible:visible"
          fill="none"
          height="24"
          viewBox="0 0 24 24"
          width="24"
          xmlns="http://www.w3.org/2000/svg"
        >
          <path
            d="M10 13a5 5 0 007.54.54l3-3a5 5 0 00-7.07-7.07l-1.72 1.71"
            stroke="#9B9B9B"
            stroke-linecap="round"
            stroke-linejoin="round"
            stroke-width="2"
          />
          <path
            d="M14 11a5 5 0 00-7.54-.54l-3 3a5 5 0 007.07 7.07l1.71-1.71"
            stroke="#9B9B9B"
            stroke-linecap="round"
            stroke-linejoin="round"
            stroke-width="2"
          />
        </svg>
      </a>
    </h3>
    <div
      class="table-wrapper border border-default rounded-md overflow-y-hidden overflow-x-auto mb-4 shadow-xs"
    >
      <table
        class="w-full border-0 rounded-none text-xs text-default [&_p]:text-xs [&_li]:text-xs [&_span]:text-xs [&_code_span]:text-inherit [&_strong]:text-xs [&_blockquote_div]:text-xs [&_blockquote_code]:px-1 [&_blockquote_code]:py-0"
      >
        <thead
          class="bg-subtle border-b border-b-default"
        >
          <tr
            class="even:bg-subtle even:[&_summary]:bg-element"
          >
            <th
              class="px-4 py-3.5 font-medium text-secondary border-r border-secondary text-left text-3xs [&_code]:text-3xs [&_code]:text-secondary last:border-r-0"
            >
              Parameter
            </th>
            <th
              class="px-4 py-3.5 font-medium text-secondary border-r border-secondary text-left text-3xs [&_code]:text-3xs [&_code]:text-secondary last:border-r-0"
            >
              Type
            </th>
          </tr>
        </thead>
        <tbody>
          <tr
            class="even:bg-subtle even:[&_summary]:bg-element"
          >
            <td
              class="p-4 border-r border-secondary text-left last:border-r-0 [&>*:last-child]:!mb-0"
            >
              <span
                class="text-default leading-[1.6154] font-semibold"
                data-text="true"
              >
                options
              </span>
              <br />
              <span
                class="text-secondary pt-5 !text-[13px]"
              >
                (optional)
              </span>
            </td>
            <td
              class="p-4 border-r border-secondary text-left last:border-r-0 [&>*:last-child]:!mb-0"
            >
              <code
                class="text-default text-[13px] font-normal leading-[130%] tracking-[-0.003rem] inline-block rounded-md border border-secondary bg-subtle px-1 py-0.5 [&>span]:!text-inherit"
                data-text="true"
              >
                <a
                  class="cursor-pointer decoration-0 hocus:opacity-80 font-normal text-link visited:text-link hocus:underline [&_code]:hocus:underline [&_span]:text-link [&_code]:text-link [&_strong]:text-link [&_em]:text-link [&_b]:text-link [&_i]:text-link"
                  href="#permissionhookoptions"
                >
                  PermissionHookOptions
                </a>
                <span
                  class="text-quaternary"
                >
                  &lt;
                </span>
                <span>
                  object
                </span>
                <span
                  class="text-quaternary"
                >
                  &gt;
                </span>
              </code>
            </td>
          </tr>
        </tbody>
      </table>
    </div>
    <br />
    <p
      class="text-default font-normal text-[16px] leading-[1.625] tracking-[-0.011rem] [&_strong]:break-words mb-3.5"
      data-text="true"
    >
      Check or request permissions for the barcode scanner.
This uses both 
      <code
        class="text-default text-[13px] font-normal leading-[130%] tracking-[-0.003rem] inline-block rounded-md border border-secondary bg-subtle px-1 py-0.5 !inline"
        data-text="true"
      >
        requestPermissionAsync
      </code>
       and 
      <code
        class="text-default text-[13px] font-normal leading-[130%] tracking-[-0.003rem] inline-block rounded-md border border-secondary bg-subtle px-1 py-0.5 !inline"
        data-text="true"
      >
        getPermissionsAsync
      </code>
       to interact with the permissions.
    </p>
    <div
      class="flex flex-row gap-2 items-start mb-3.5"
    >
      <div
        class="flex flex-row gap-2 items-center"
      >
        <svg
          class="inline-block icon-sm text-icon-secondary"
          fill="none"
          role="img"
          stroke="currentColor"
          viewBox="0 0 24 24"
          xmlns="http://www.w3.org/2000/svg"
        >
          <g
            id="corner-down-right-outline-icon"
          >
            <path
              d="M4 4V5.4C4 8.76031 4 10.4405 4.65396 11.7239C5.2292 12.8529 6.14708 13.7708 7.27606 14.346C8.55953 15 10.2397 15 13.6 15H20M20 15L15 10M20 15L15 20"
              id="Icon"
              stroke-linecap="round"
              stroke-linejoin="round"
              stroke-width="2"
            />
          </g>
        </svg>
        <span
          class="text-[14px] leading-[1.5715] tracking-[-0.006rem] font-medium text-secondary"
          data-text="true"
        >
          Returns:
        </span>
      </div>
      <p
        class="text-default font-normal text-[14px] leading-[1.5715] tracking-[-0.006rem]"
        data-text="true"
      >
        <code
          class="text-default text-[13px] font-normal leading-[130%] tracking-[-0.003rem] inline-block rounded-md border border-secondary bg-subtle px-1 py-0.5 [&>span]:!text-inherit"
          data-text="true"
        >
          <span
            class="text-quaternary"
          >
            [
          </span>
          <span>
            <span>
              null
              <span
                class="text-quaternary"
              >
                 | 
              </span>
            </span>
            <span>
              <a
                class="cursor-pointer decoration-0 hocus:opacity-80 font-normal text-link visited:text-link hocus:underline [&_code]:hocus:underline [&_span]:text-link [&_code]:text-link [&_strong]:text-link [&_em]:text-link [&_b]:text-link [&_i]:text-link"
                href="#permissionresponse"
              >
                PermissionResponse
              </a>
            </span>
            <span
              class="text-quaternary"
            >
              , 
            </span>
          </span>
          <span>
            RequestPermissionMethod
            <span
              class="text-quaternary"
            >
              &lt;
            </span>
            <span>
              <a
                class="cursor-pointer decoration-0 hocus:opacity-80 font-normal text-link visited:text-link hocus:underline [&_code]:hocus:underline [&_span]:text-link [&_code]:text-link [&_strong]:text-link [&_em]:text-link [&_b]:text-link [&_i]:text-link"
                href="#permissionresponse"
              >
                PermissionResponse
              </a>
            </span>
            <span
              class="text-quaternary"
            >
              &gt;
            </span>
            <span
              class="text-quaternary"
            >
              , 
            </span>
          </span>
          <span>
            GetPermissionMethod
            <span
              class="text-quaternary"
            >
              &lt;
            </span>
            <span>
              <a
                class="cursor-pointer decoration-0 hocus:opacity-80 font-normal text-link visited:text-link hocus:underline [&_code]:hocus:underline [&_span]:text-link [&_code]:text-link [&_strong]:text-link [&_em]:text-link [&_b]:text-link [&_i]:text-link"
                href="#permissionresponse"
              >
                PermissionResponse
              </a>
            </span>
            <span
              class="text-quaternary"
            >
              &gt;
            </span>
          </span>
          <span
            class="text-quaternary"
          >
            ]
          </span>
        </code>
      </p>
    </div>
    <div
      class="mb-3.5 last:[&>*]:mb-0"
    >
      <p
        class="text-default font-normal text-[14px] leading-[1.5715] tracking-[-0.006rem] flex border-y border-secondary -mx-5 my-4 px-5 py-2 bg-subtle max-lg-gutters:-mx-4 !mt-1"
        data-text="true"
      >
        <span
          class="text-[14px] leading-[1.5715] tracking-[-0.006rem] text-tertiary flex flex-row gap-2 items-center font-medium"
          data-text="true"
        >
          <svg
            class="icon-sm text-icon-secondary"
            fill="none"
            role="img"
            stroke="currentColor"
            viewBox="0 0 24 24"
            xmlns="http://www.w3.org/2000/svg"
          >
            <g
              id="code-square-01-outline-icon"
            >
              <path
                d="M14.5 15L17.5 12L14.5 9M9.5 9L6.5 12L9.5 15M7.8 21H16.2C17.8802 21 18.7202 21 19.362 20.673C19.9265 20.3854 20.3854 19.9265 20.673 19.362C21 18.7202 21 17.8802 21 16.2V7.8C21 6.11984 21 5.27976 20.673 4.63803C20.3854 4.07354 19.9265 3.6146 19.362 3.32698C18.7202 3 17.8802 3 16.2 3H7.8C6.11984 3 5.27976 3 4.63803 3.32698C4.07354 3.6146 3.6146 4.07354 3.32698 4.63803C3 5.27976 3 6.11984 3 7.8V16.2C3 17.8802 3 18.7202 3.32698 19.362C3.6146 19.9265 4.07354 20.3854 4.63803 20.673C5.27976 21 6.11984 21 7.8 21Z"
                id="Icon"
                stroke-linecap="round"
                stroke-linejoin="round"
                stroke-width="2"
              />
            </g>
          </svg>
          Example
        </span>
      </p>
      <pre
        class="whitespace-pre relative border border-secondary p-4 my-4 bg-subtle rounded-md overflow-x-auto [p+&]:mt-0"
        data-text="true"
      >
        <code
          class="text-2xs text-default"
        >
          <span
            class="token keyword"
          >
            const
          </span>
           
          <span
            class="token punctuation"
          >
            [
          </span>
          permissionResponse
          <span
            class="token punctuation"
          >
            ,
          </span>
           requestPermission
          <span
            class="token punctuation"
          >
            ]
          </span>
           
          <span
            class="token operator"
          >
            =
          </span>
           BarCodeScanner
          <span
            class="token punctuation"
          >
            .
          </span>
          <span
            class="token function"
          >
            usePermissions
          </span>
          <span
            class="token punctuation"
          >
            (
          </span>
          <span
            class="token punctuation"
          >
            )
          </span>
          <span
            class="token punctuation"
          >
            ;
          </span>
          

        </code>
      </pre>
    </div>
  </div>
  <h2
    class="text-default text-[25px] font-bold leading-[1.4] tracking-[-0.021rem] mt-8 mb-3.5 [&_code]:text-[90%] max-md-gutters:text-[22px] max-md-gutters:leading-[1.409] max-sm-gutters:text-[19px] max-sm-gutters:leading-[1.5263] group"
    data-heading="true"
  >
    <a
      class="inline-flex gap-1.5 items-center relative text-[inherit] decoration-0 scroll-m-6"
      href="#methods"
      id="methods"
    >
      <span
        class="inline"
      >
        Methods
      </span>
      <svg
        aria-label="permalink"
        class="icon-md inline-flex invisible group-hover:visible group-focus-visible:visible"
        fill="none"
        height="24"
        viewBox="0 0 24 24"
        width="24"
        xmlns="http://www.w3.org/2000/svg"
      >
        <path
          d="M10 13a5 5 0 007.54.54l3-3a5 5 0 00-7.07-7.07l-1.72 1.71"
          stroke="#9B9B9B"
          stroke-linecap="round"
          stroke-linejoin="round"
          stroke-width="2"
        />
        <path
          d="M14 11a5 5 0 00-7.54-.54l-3 3a5 5 0 007.07 7.07l1.71-1.71"
          stroke="#9B9B9B"
          stroke-linecap="round"
          stroke-linejoin="round"
          stroke-width="2"
        />
      </svg>
    </a>
  </h2>
  <div
    class="rounded-lg border border-secondary p-5 [&_h2]:mt-0 [&_h3]:mt-0 [&_h3]:mb-2.5 [&_li]:mb-0 [&_.table-wrapper]:shadow-none [&_.table-wrapper]:mb-0 [&_th]:text-tertiary [&_th]:py-2.5 [&_th]:px-4 max-lg-gutters:px-4 shadow-none mb-5 pt-4 px-5 pb-0 [&_h4]:mt-0"
  >
    <h3
      class="text-default text-[20px] font-semibold leading-normal tracking-[-0.017rem] mt-7 mb-3 [&_code]:text-[90%] max-md-gutters:text-[18px] max-md-gutters:leading-[1.5555] max-sm-gutters:text-[16px] max-sm-gutters:leading-relaxed group"
      data-heading="true"
    >
      <a
        class="inline-flex gap-1.5 items-center relative text-[inherit] decoration-0 scroll-m-12"
        href="#barcodescannergetpermissionsasync"
        id="barcodescannergetpermissionsasync"
      >
        <span
          class="inline"
        >
          <code
            class="text-default leading-[1.6154] font-medium wrap-anywhere"
            data-text="true"
          >
            BarCodeScanner.getPermissionsAsync()
          </code>
        </span>
        <svg
          aria-label="permalink"
          class="icon-md inline-flex invisible group-hover:visible group-focus-visible:visible"
          fill="none"
          height="24"
          viewBox="0 0 24 24"
          width="24"
          xmlns="http://www.w3.org/2000/svg"
        >
          <path
            d="M10 13a5 5 0 007.54.54l3-3a5 5 0 00-7.07-7.07l-1.72 1.71"
            stroke="#9B9B9B"
            stroke-linecap="round"
            stroke-linejoin="round"
            stroke-width="2"
          />
          <path
            d="M14 11a5 5 0 00-7.54-.54l-3 3a5 5 0 007.07 7.07l1.71-1.71"
            stroke="#9B9B9B"
            stroke-linecap="round"
            stroke-linejoin="round"
            stroke-width="2"
          />
        </svg>
      </a>
    </h3>
    <p
      class="text-default font-normal text-[16px] leading-[1.625] tracking-[-0.011rem] [&_strong]:break-words mb-3.5"
      data-text="true"
    >
      Checks user's permissions for accessing the camera.
    </p>
    <div
      class="flex flex-row gap-2 items-start"
    >
      <div
        class="flex flex-row gap-2 items-center"
      >
        <svg
          class="inline-block icon-sm text-icon-secondary"
          fill="none"
          role="img"
          stroke="currentColor"
          viewBox="0 0 24 24"
          xmlns="http://www.w3.org/2000/svg"
        >
          <g
            id="corner-down-right-outline-icon"
          >
            <path
              d="M4 4V5.4C4 8.76031 4 10.4405 4.65396 11.7239C5.2292 12.8529 6.14708 13.7708 7.27606 14.346C8.55953 15 10.2397 15 13.6 15H20M20 15L15 10M20 15L15 20"
              id="Icon"
              stroke-linecap="round"
              stroke-linejoin="round"
              stroke-width="2"
            />
          </g>
        </svg>
        <span
          class="text-[14px] leading-[1.5715] tracking-[-0.006rem] font-medium text-secondary"
          data-text="true"
        >
          Returns:
        </span>
      </div>
      <p
        class="text-default font-normal text-[14px] leading-[1.5715] tracking-[-0.006rem]"
        data-text="true"
      >
        <code
          class="text-default text-[13px] font-normal leading-[130%] tracking-[-0.003rem] inline-block rounded-md border border-secondary bg-subtle px-1 py-0.5 [&>span]:!text-inherit"
          data-text="true"
        >
          <a
            class="cursor-pointer decoration-0 hocus:opacity-80 font-normal text-link visited:text-link hocus:underline [&_code]:hocus:underline [&_span]:text-link [&_code]:text-link [&_strong]:text-link [&_em]:text-link [&_b]:text-link [&_i]:text-link"
            href="https://developer.mozilla.org/en-US/docs/Web/JavaScript/Reference/Global_Objects/Promise"
            rel="noopener noreferrer"
            target="_blank"
          >
            Promise
          </a>
          <span
            class="text-quaternary"
          >
            &lt;
          </span>
          <span>
            <a
              class="cursor-pointer decoration-0 hocus:opacity-80 font-normal text-link visited:text-link hocus:underline [&_code]:hocus:underline [&_span]:text-link [&_code]:text-link [&_strong]:text-link [&_em]:text-link [&_b]:text-link [&_i]:text-link"
              href="#permissionresponse"
            >
              PermissionResponse
            </a>
          </span>
          <span
            class="text-quaternary"
          >
            &gt;
          </span>
        </code>
      </p>
    </div>
    <div
      class="flex flex-col mt-1.5 mb-1 pl-6"
    >
      <p
        class="text-default font-normal text-[16px] leading-[1.625] tracking-[-0.011rem] [&_strong]:break-words mb-3.5"
        data-text="true"
      >
        Return a promise that fulfills to an object of type 
        <a
          class="cursor-pointer decoration-0 hocus:opacity-80 font-normal text-link visited:text-link hocus:underline [&_code]:hocus:underline [&_span]:text-link [&_code]:text-link [&_strong]:text-link [&_em]:text-link [&_b]:text-link [&_i]:text-link"
          href="#permissionresponse"
        >
          <code
            class="text-default text-[13px] font-normal leading-[130%] tracking-[-0.003rem] inline-block rounded-md border border-secondary bg-subtle px-1 py-0.5 !inline"
            data-text="true"
          >
            PermissionResponse
          </code>
        </a>
        .
      </p>
    </div>
  </div>
  <div
    class="rounded-lg border border-secondary p-5 [&_h2]:mt-0 [&_h3]:mt-0 [&_h3]:mb-2.5 [&_li]:mb-0 [&_.table-wrapper]:shadow-none [&_.table-wrapper]:mb-0 [&_th]:text-tertiary [&_th]:py-2.5 [&_th]:px-4 max-lg-gutters:px-4 shadow-none mb-5 pt-4 px-5 pb-0 [&_h4]:mt-0"
  >
    <h3
      class="text-default text-[20px] font-semibold leading-normal tracking-[-0.017rem] mt-7 mb-3 [&_code]:text-[90%] max-md-gutters:text-[18px] max-md-gutters:leading-[1.5555] max-sm-gutters:text-[16px] max-sm-gutters:leading-relaxed group"
      data-heading="true"
    >
      <a
        class="inline-flex gap-1.5 items-center relative text-[inherit] decoration-0 scroll-m-12"
        href="#barcodescannerrequestpermissionsasync"
        id="barcodescannerrequestpermissionsasync"
      >
        <span
          class="inline"
        >
          <code
            class="text-default leading-[1.6154] font-medium wrap-anywhere"
            data-text="true"
          >
            BarCodeScanner.requestPermissionsAsync()
          </code>
        </span>
        <svg
          aria-label="permalink"
          class="icon-md inline-flex invisible group-hover:visible group-focus-visible:visible"
          fill="none"
          height="24"
          viewBox="0 0 24 24"
          width="24"
          xmlns="http://www.w3.org/2000/svg"
        >
          <path
            d="M10 13a5 5 0 007.54.54l3-3a5 5 0 00-7.07-7.07l-1.72 1.71"
            stroke="#9B9B9B"
            stroke-linecap="round"
            stroke-linejoin="round"
            stroke-width="2"
          />
          <path
            d="M14 11a5 5 0 00-7.54-.54l-3 3a5 5 0 007.07 7.07l1.71-1.71"
            stroke="#9B9B9B"
            stroke-linecap="round"
            stroke-linejoin="round"
            stroke-width="2"
          />
        </svg>
      </a>
    </h3>
    <p
      class="text-default font-normal text-[16px] leading-[1.625] tracking-[-0.011rem] [&_strong]:break-words mb-3.5"
      data-text="true"
    >
      Asks the user to grant permissions for accessing the camera.
    </p>
    

    <p
      class="text-default font-normal text-[16px] leading-[1.625] tracking-[-0.011rem] [&_strong]:break-words mb-3.5"
      data-text="true"
    >
      On iOS this will require apps to specify the 
      <code
        class="text-default text-[13px] font-normal leading-[130%] tracking-[-0.003rem] inline-block rounded-md border border-secondary bg-subtle px-1 py-0.5 !inline"
        data-text="true"
      >
        NSCameraUsageDescription
      </code>
       entry in the 
      <code
        class="text-default text-[13px] font-normal leading-[130%] tracking-[-0.003rem] inline-block rounded-md border border-secondary bg-subtle px-1 py-0.5 !inline"
        data-text="true"
      >
        Info.plist
      </code>
      .
    </p>
    <div
      class="flex flex-row gap-2 items-start"
    >
      <div
        class="flex flex-row gap-2 items-center"
      >
        <svg
          class="inline-block icon-sm text-icon-secondary"
          fill="none"
          role="img"
          stroke="currentColor"
          viewBox="0 0 24 24"
          xmlns="http://www.w3.org/2000/svg"
        >
          <g
            id="corner-down-right-outline-icon"
          >
            <path
              d="M4 4V5.4C4 8.76031 4 10.4405 4.65396 11.7239C5.2292 12.8529 6.14708 13.7708 7.27606 14.346C8.55953 15 10.2397 15 13.6 15H20M20 15L15 10M20 15L15 20"
              id="Icon"
              stroke-linecap="round"
              stroke-linejoin="round"
              stroke-width="2"
            />
          </g>
        </svg>
        <span
          class="text-[14px] leading-[1.5715] tracking-[-0.006rem] font-medium text-secondary"
          data-text="true"
        >
          Returns:
        </span>
      </div>
      <p
        class="text-default font-normal text-[14px] leading-[1.5715] tracking-[-0.006rem]"
        data-text="true"
      >
        <code
          class="text-default text-[13px] font-normal leading-[130%] tracking-[-0.003rem] inline-block rounded-md border border-secondary bg-subtle px-1 py-0.5 [&>span]:!text-inherit"
          data-text="true"
        >
          <a
            class="cursor-pointer decoration-0 hocus:opacity-80 font-normal text-link visited:text-link hocus:underline [&_code]:hocus:underline [&_span]:text-link [&_code]:text-link [&_strong]:text-link [&_em]:text-link [&_b]:text-link [&_i]:text-link"
            href="https://developer.mozilla.org/en-US/docs/Web/JavaScript/Reference/Global_Objects/Promise"
            rel="noopener noreferrer"
            target="_blank"
          >
            Promise
          </a>
          <span
            class="text-quaternary"
          >
            &lt;
          </span>
          <span>
            <a
              class="cursor-pointer decoration-0 hocus:opacity-80 font-normal text-link visited:text-link hocus:underline [&_code]:hocus:underline [&_span]:text-link [&_code]:text-link [&_strong]:text-link [&_em]:text-link [&_b]:text-link [&_i]:text-link"
              href="#permissionresponse"
            >
              PermissionResponse
            </a>
          </span>
          <span
            class="text-quaternary"
          >
            &gt;
          </span>
        </code>
      </p>
    </div>
    <div
      class="flex flex-col mt-1.5 mb-1 pl-6"
    >
      <p
        class="text-default font-normal text-[16px] leading-[1.625] tracking-[-0.011rem] [&_strong]:break-words mb-3.5"
        data-text="true"
      >
        Return a promise that fulfills to an object of type 
        <a
          class="cursor-pointer decoration-0 hocus:opacity-80 font-normal text-link visited:text-link hocus:underline [&_code]:hocus:underline [&_span]:text-link [&_code]:text-link [&_strong]:text-link [&_em]:text-link [&_b]:text-link [&_i]:text-link"
          href="#permissionresponse"
        >
          <code
            class="text-default text-[13px] font-normal leading-[130%] tracking-[-0.003rem] inline-block rounded-md border border-secondary bg-subtle px-1 py-0.5 !inline"
            data-text="true"
          >
            PermissionResponse
          </code>
        </a>
        .
      </p>
    </div>
  </div>
  <div
    class="rounded-lg border border-secondary p-5 [&_h2]:mt-0 [&_h3]:mt-0 [&_h3]:mb-2.5 [&_li]:mb-0 [&_.table-wrapper]:shadow-none [&_.table-wrapper]:mb-0 [&_th]:text-tertiary [&_th]:py-2.5 [&_th]:px-4 max-lg-gutters:px-4 shadow-none mb-5 pt-4 px-5 pb-0 [&_h4]:mt-0"
  >
    <h3
      class="text-default text-[20px] font-semibold leading-normal tracking-[-0.017rem] mt-7 mb-3 [&_code]:text-[90%] max-md-gutters:text-[18px] max-md-gutters:leading-[1.5555] max-sm-gutters:text-[16px] max-sm-gutters:leading-relaxed group"
      data-heading="true"
    >
      <a
        class="inline-flex gap-1.5 items-center relative text-[inherit] decoration-0 scroll-m-12"
        href="#barcodescannerscanfromurlasyncurl-barcodetypes"
        id="barcodescannerscanfromurlasyncurl-barcodetypes"
      >
        <span
          class="inline"
        >
          <code
            class="text-default leading-[1.6154] font-medium wrap-anywhere"
            data-text="true"
          >
            BarCodeScanner.scanFromURLAsync(url, barCodeTypes)
          </code>
        </span>
        <svg
          aria-label="permalink"
          class="icon-md inline-flex invisible group-hover:visible group-focus-visible:visible"
          fill="none"
          height="24"
          viewBox="0 0 24 24"
          width="24"
          xmlns="http://www.w3.org/2000/svg"
        >
          <path
            d="M10 13a5 5 0 007.54.54l3-3a5 5 0 00-7.07-7.07l-1.72 1.71"
            stroke="#9B9B9B"
            stroke-linecap="round"
            stroke-linejoin="round"
            stroke-width="2"
          />
          <path
            d="M14 11a5 5 0 00-7.54-.54l-3 3a5 5 0 007.07 7.07l1.71-1.71"
            stroke="#9B9B9B"
            stroke-linecap="round"
            stroke-linejoin="round"
            stroke-width="2"
          />
        </svg>
      </a>
    </h3>
    <div
      class="table-wrapper border border-default rounded-md overflow-y-hidden overflow-x-auto mb-4 shadow-xs"
    >
      <table
        class="w-full border-0 rounded-none text-xs text-default [&_p]:text-xs [&_li]:text-xs [&_span]:text-xs [&_code_span]:text-inherit [&_strong]:text-xs [&_blockquote_div]:text-xs [&_blockquote_code]:px-1 [&_blockquote_code]:py-0"
      >
        <thead
          class="bg-subtle border-b border-b-default"
        >
          <tr
            class="even:bg-subtle even:[&_summary]:bg-element"
          >
            <th
              class="px-4 py-3.5 font-medium text-secondary border-r border-secondary text-left text-3xs [&_code]:text-3xs [&_code]:text-secondary last:border-r-0"
            >
              Parameter
            </th>
            <th
              class="px-4 py-3.5 font-medium text-secondary border-r border-secondary text-left text-3xs [&_code]:text-3xs [&_code]:text-secondary last:border-r-0"
            >
              Type
            </th>
            <th
              class="px-4 py-3.5 font-medium text-secondary border-r border-secondary text-left text-3xs [&_code]:text-3xs [&_code]:text-secondary last:border-r-0"
            >
              Description
            </th>
          </tr>
        </thead>
        <tbody>
          <tr
            class="even:bg-subtle even:[&_summary]:bg-element"
          >
            <td
              class="p-4 border-r border-secondary text-left last:border-r-0 [&>*:last-child]:!mb-0"
            >
              <span
                class="text-default leading-[1.6154] font-semibold"
                data-text="true"
              >
                url
              </span>
            </td>
            <td
              class="p-4 border-r border-secondary text-left last:border-r-0 [&>*:last-child]:!mb-0"
            >
              <code
                class="text-default text-[13px] font-normal leading-[130%] tracking-[-0.003rem] inline-block rounded-md border border-secondary bg-subtle px-1 py-0.5 [&>span]:!text-inherit"
                data-text="true"
              >
                string
              </code>
            </td>
            <td
              class="p-4 border-r border-secondary text-left last:border-r-0 [&>*:last-child]:!mb-0"
            >
              <p
                class="text-default font-normal text-[16px] leading-[1.625] tracking-[-0.011rem] [&_strong]:break-words mb-3.5"
                data-text="true"
              >
                URL to get the image from.
              </p>
            </td>
          </tr>
          <tr
            class="even:bg-subtle even:[&_summary]:bg-element"
          >
            <td
              class="p-4 border-r border-secondary text-left last:border-r-0 [&>*:last-child]:!mb-0"
            >
              <span
                class="text-default leading-[1.6154] font-semibold"
                data-text="true"
              >
                barCodeTypes
              </span>
              <br />
              <span
                class="text-secondary pt-5 !text-[13px]"
              >
                (optional)
              </span>
            </td>
            <td
              class="p-4 border-r border-secondary text-left last:border-r-0 [&>*:last-child]:!mb-0"
            >
              <code
                class="text-default text-[13px] font-normal leading-[130%] tracking-[-0.003rem] inline-block rounded-md border border-secondary bg-subtle px-1 py-0.5 [&>span]:!text-inherit"
                data-text="true"
              >
                string[]
              </code>
            </td>
            <td
              class="p-4 border-r border-secondary text-left last:border-r-0 [&>*:last-child]:!mb-0"
            >
              <p
                class="text-default font-normal text-[16px] leading-[1.625] tracking-[-0.011rem] [&_strong]:break-words mb-3.5"
                data-text="true"
              >
                An array of bar code types. Defaults to all supported bar code types on
the platform.
              </p>
              

              <blockquote
                class="bg-subtle border border-default flex gap-2 rounded-md shadow-xs py-3 px-4 mb-4 [table_&]:last:mb-0 [&_code]:bg-element [&_p]:!mb-0"
                data-testid="callout-container"
              >
                <div
                  class="select-none [table_&]:mt-0.5 mt-0.5"
                >
                  <svg
                    class="icon-sm text-icon-default"
                    fill="currentColor"
                    role="img"
                    viewBox="0 0 24 24"
                    xmlns="http://www.w3.org/2000/svg"
                  >
                    <g
                      id="info-circle-solid-icon"
                    >
                      <path
                        clip-rule="evenodd"
                        d="M12 1C5.92487 1 1 5.92487 1 12C1 18.0751 5.92487 23 12 23C18.0751 23 23 18.0751 23 12C23 5.92487 18.0751 1 12 1ZM12 7C11.4477 7 11 7.44772 11 8C11 8.55228 11.4477 9 12 9H12.01C12.5623 9 13.01 8.55228 13.01 8C13.01 7.44772 12.5623 7 12.01 7H12ZM13 12C13 11.4477 12.5523 11 12 11C11.4477 11 11 11.4477 11 12V16C11 16.5523 11.4477 17 12 17C12.5523 17 13 16.5523 13 16V12Z"
                        fill-rule="evenodd"
                        id="Solid"
                      />
                    </g>
                  </svg>
                </div>
                <div
                  class="text-default w-full last:mb-0 text-xs [&_p]:text-xs [&_code]:text-[90%]"
                >
                  

                  <p
                    class="text-default font-normal text-[16px] leading-[1.625] tracking-[-0.011rem] [&_strong]:break-words mb-3.5"
                    data-text="true"
                  >
                    <span
                      class="text-default leading-[1.6154] font-semibold"
                      data-text="true"
                    >
                      Note:
                    </span>
                     Only QR codes are supported on iOS.
                  </p>
                  

                </div>
              </blockquote>
            </td>
          </tr>
        </tbody>
      </table>
    </div>
    <br />
    <p
      class="text-default font-normal text-[16px] leading-[1.625] tracking-[-0.011rem] [&_strong]:break-words mb-3.5"
      data-text="true"
    >
      Scan bar codes from the image given by the URL.
    </p>
    <div
      class="flex flex-row gap-2 items-start"
    >
      <div
        class="flex flex-row gap-2 items-center"
      >
        <svg
          class="inline-block icon-sm text-icon-secondary"
          fill="none"
          role="img"
          stroke="currentColor"
          viewBox="0 0 24 24"
          xmlns="http://www.w3.org/2000/svg"
        >
          <g
            id="corner-down-right-outline-icon"
          >
            <path
              d="M4 4V5.4C4 8.76031 4 10.4405 4.65396 11.7239C5.2292 12.8529 6.14708 13.7708 7.27606 14.346C8.55953 15 10.2397 15 13.6 15H20M20 15L15 10M20 15L15 20"
              id="Icon"
              stroke-linecap="round"
              stroke-linejoin="round"
              stroke-width="2"
            />
          </g>
        </svg>
        <span
          class="text-[14px] leading-[1.5715] tracking-[-0.006rem] font-medium text-secondary"
          data-text="true"
        >
          Returns:
        </span>
      </div>
      <p
        class="text-default font-normal text-[14px] leading-[1.5715] tracking-[-0.006rem]"
        data-text="true"
      >
        <code
          class="text-default text-[13px] font-normal leading-[130%] tracking-[-0.003rem] inline-block rounded-md border border-secondary bg-subtle px-1 py-0.5 [&>span]:!text-inherit"
          data-text="true"
        >
          <a
            class="cursor-pointer decoration-0 hocus:opacity-80 font-normal text-link visited:text-link hocus:underline [&_code]:hocus:underline [&_span]:text-link [&_code]:text-link [&_strong]:text-link [&_em]:text-link [&_b]:text-link [&_i]:text-link"
            href="https://developer.mozilla.org/en-US/docs/Web/JavaScript/Reference/Global_Objects/Promise"
            rel="noopener noreferrer"
            target="_blank"
          >
            Promise
          </a>
          <span
            class="text-quaternary"
          >
            &lt;
          </span>
          <span>
            <a
              class="cursor-pointer decoration-0 hocus:opacity-80 font-normal text-link visited:text-link hocus:underline [&_code]:hocus:underline [&_span]:text-link [&_code]:text-link [&_strong]:text-link [&_em]:text-link [&_b]:text-link [&_i]:text-link"
              href="#barcodescannerresult"
            >
              BarCodeScannerResult
              []
            </a>
          </span>
          <span
            class="text-quaternary"
          >
            &gt;
          </span>
        </code>
      </p>
    </div>
    <div
      class="flex flex-col mt-1.5 mb-1 pl-6"
    >
      <p
        class="text-default font-normal text-[16px] leading-[1.625] tracking-[-0.011rem] [&_strong]:break-words mb-3.5"
        data-text="true"
      >
        A possibly empty array of objects of the 
        <code
          class="text-default text-[13px] font-normal leading-[130%] tracking-[-0.003rem] inline-block rounded-md border border-secondary bg-subtle px-1 py-0.5 !inline"
          data-text="true"
        >
          BarCodeScannerResult
        </code>
         shape, where the type
refers to the bar code type that was scanned and the data is the information encoded in the bar
code.
      </p>
    </div>
  </div>
  <h2
    class="text-default text-[25px] font-bold leading-[1.4] tracking-[-0.021rem] mt-8 mb-3.5 [&_code]:text-[90%] max-md-gutters:text-[22px] max-md-gutters:leading-[1.409] max-sm-gutters:text-[19px] max-sm-gutters:leading-[1.5263] group"
    data-heading="true"
  >
    <a
      class="inline-flex gap-1.5 items-center relative text-[inherit] decoration-0 scroll-m-6"
      href="#interfaces"
      id="interfaces"
    >
      <span
        class="inline"
      >
        Interfaces
      </span>
      <svg
        aria-label="permalink"
        class="icon-md inline-flex invisible group-hover:visible group-focus-visible:visible"
        fill="none"
        height="24"
        viewBox="0 0 24 24"
        width="24"
        xmlns="http://www.w3.org/2000/svg"
      >
        <path
          d="M10 13a5 5 0 007.54.54l3-3a5 5 0 00-7.07-7.07l-1.72 1.71"
          stroke="#9B9B9B"
          stroke-linecap="round"
          stroke-linejoin="round"
          stroke-width="2"
        />
        <path
          d="M14 11a5 5 0 00-7.54-.54l-3 3a5 5 0 007.07 7.07l1.71-1.71"
          stroke="#9B9B9B"
          stroke-linecap="round"
          stroke-linejoin="round"
          stroke-width="2"
        />
      </svg>
    </a>
  </h2>
  <div
    class="rounded-lg border border-secondary p-5 [&_h2]:mt-0 [&_h3]:mt-0 [&_h3]:mb-2.5 [&_li]:mb-0 [&_.table-wrapper]:shadow-none [&_.table-wrapper]:mb-0 [&_th]:text-tertiary [&_th]:py-2.5 [&_th]:px-4 max-lg-gutters:px-4 shadow-none mb-5 pt-4 px-5 pb-0 [&_h4]:mt-0"
  >
    <h3
      class="text-default text-[20px] font-semibold leading-normal tracking-[-0.017rem] mt-7 mb-3 [&_code]:text-[90%] max-md-gutters:text-[18px] max-md-gutters:leading-[1.5555] max-sm-gutters:text-[16px] max-sm-gutters:leading-relaxed group"
      data-heading="true"
    >
      <a
        class="inline-flex gap-1.5 items-center relative text-[inherit] decoration-0 scroll-m-12"
        href="#permissionresponse"
        id="permissionresponse"
      >
        <span
          class="inline"
        >
          <code
            class="text-default leading-[1.6154] font-medium wrap-anywhere"
            data-text="true"
          >
            PermissionResponse
          </code>
        </span>
        <svg
          aria-label="permalink"
          class="icon-md inline-flex invisible group-hover:visible group-focus-visible:visible"
          fill="none"
          height="24"
          viewBox="0 0 24 24"
          width="24"
          xmlns="http://www.w3.org/2000/svg"
        >
          <path
            d="M10 13a5 5 0 007.54.54l3-3a5 5 0 00-7.07-7.07l-1.72 1.71"
            stroke="#9B9B9B"
            stroke-linecap="round"
            stroke-linejoin="round"
            stroke-width="2"
          />
          <path
            d="M14 11a5 5 0 00-7.54-.54l-3 3a5 5 0 007.07 7.07l1.71-1.71"
            stroke="#9B9B9B"
            stroke-linecap="round"
            stroke-linejoin="round"
            stroke-width="2"
          />
        </svg>
      </a>
    </h3>
    <p
      class="text-default font-normal text-[16px] leading-[1.625] tracking-[-0.011rem] [&_strong]:break-words mb-3.5"
      data-text="true"
    >
      An object obtained by permissions get and request functions.
    </p>
    <p
      class="text-default font-normal text-[14px] leading-[1.5715] tracking-[-0.006rem] flex border-y border-secondary -mx-5 my-4 px-5 py-2 bg-subtle max-lg-gutters:-mx-4"
      data-text="true"
    >
      <span
        class="text-[14px] leading-[1.5715] tracking-[-0.006rem] text-tertiary flex flex-row gap-2 items-center font-medium"
        data-text="true"
      >
        PermissionResponse Properties
      </span>
    </p>
    <div
      class="table-wrapper border border-default rounded-md overflow-y-hidden overflow-x-auto mb-4 shadow-xs"
    >
      <table
        class="w-full border-0 rounded-none text-xs text-default [&_p]:text-xs [&_li]:text-xs [&_span]:text-xs [&_code_span]:text-inherit [&_strong]:text-xs [&_blockquote_div]:text-xs [&_blockquote_code]:px-1 [&_blockquote_code]:py-0"
      >
        <thead
          class="bg-subtle border-b border-b-default"
        >
          <tr
            class="even:bg-subtle even:[&_summary]:bg-element"
          >
            <th
              class="px-4 py-3.5 font-medium text-secondary border-r border-secondary text-left text-3xs [&_code]:text-3xs [&_code]:text-secondary last:border-r-0"
            >
              Name
            </th>
            <th
              class="px-4 py-3.5 font-medium text-secondary border-r border-secondary text-left text-3xs [&_code]:text-3xs [&_code]:text-secondary last:border-r-0"
            >
              Type
            </th>
            <th
              class="px-4 py-3.5 font-medium text-secondary border-r border-secondary text-left text-3xs [&_code]:text-3xs [&_code]:text-secondary last:border-r-0"
            >
              Description
            </th>
          </tr>
        </thead>
        <tbody>
          <tr
            class="even:bg-subtle even:[&_summary]:bg-element"
          >
            <td
              class="p-4 border-r border-secondary text-left w-fit last:border-r-0 [&>*:last-child]:!mb-0"
            >
              <span
                class="text-default leading-[1.6154] font-semibold"
                data-text="true"
              >
                canAskAgain
              </span>
            </td>
            <td
              class="p-4 border-r border-secondary text-left w-fit last:border-r-0 [&>*:last-child]:!mb-0"
            >
              <code
                class="text-default text-[13px] font-normal leading-[130%] tracking-[-0.003rem] inline-block rounded-md border border-secondary bg-subtle px-1 py-0.5 [&>span]:!text-inherit"
                data-text="true"
              >
                boolean
              </code>
            </td>
            <td
              class="p-4 border-r border-secondary text-left w-fit last:border-r-0 [&>*:last-child]:!mb-0"
            >
              <p
                class="text-default font-normal text-[16px] leading-[1.625] tracking-[-0.011rem] [&_strong]:break-words mb-3.5"
                data-text="true"
              >
                Indicates if user can be asked again for specific permission.
If not, one should be directed to the Settings app
in order to enable/disable the permission.
              </p>
            </td>
          </tr>
          <tr
            class="even:bg-subtle even:[&_summary]:bg-element"
          >
            <td
              class="p-4 border-r border-secondary text-left w-fit last:border-r-0 [&>*:last-child]:!mb-0"
            >
              <span
                class="text-default leading-[1.6154] font-semibold"
                data-text="true"
              >
                expires
              </span>
            </td>
            <td
              class="p-4 border-r border-secondary text-left w-fit last:border-r-0 [&>*:last-child]:!mb-0"
            >
              <code
                class="text-default text-[13px] font-normal leading-[130%] tracking-[-0.003rem] inline-block rounded-md border border-secondary bg-subtle px-1 py-0.5 [&>span]:!text-inherit"
                data-text="true"
              >
                <a
                  class="cursor-pointer decoration-0 hocus:opacity-80 font-normal text-link visited:text-link hocus:underline [&_code]:hocus:underline [&_span]:text-link [&_code]:text-link [&_strong]:text-link [&_em]:text-link [&_b]:text-link [&_i]:text-link"
                  href="#permissionexpiration"
                >
                  PermissionExpiration
                </a>
              </code>
            </td>
            <td
              class="p-4 border-r border-secondary text-left w-fit last:border-r-0 [&>*:last-child]:!mb-0"
            >
              <p
                class="text-default font-normal text-[16px] leading-[1.625] tracking-[-0.011rem] [&_strong]:break-words mb-3.5"
                data-text="true"
              >
                Determines time when the permission expires.
              </p>
            </td>
          </tr>
          <tr
            class="even:bg-subtle even:[&_summary]:bg-element"
          >
            <td
              class="p-4 border-r border-secondary text-left w-fit last:border-r-0 [&>*:last-child]:!mb-0"
            >
              <span
                class="text-default leading-[1.6154] font-semibold"
                data-text="true"
              >
                granted
              </span>
            </td>
            <td
              class="p-4 border-r border-secondary text-left w-fit last:border-r-0 [&>*:last-child]:!mb-0"
            >
              <code
                class="text-default text-[13px] font-normal leading-[130%] tracking-[-0.003rem] inline-block rounded-md border border-secondary bg-subtle px-1 py-0.5 [&>span]:!text-inherit"
                data-text="true"
              >
                boolean
              </code>
            </td>
            <td
              class="p-4 border-r border-secondary text-left w-fit last:border-r-0 [&>*:last-child]:!mb-0"
            >
              <p
                class="text-default font-normal text-[16px] leading-[1.625] tracking-[-0.011rem] [&_strong]:break-words mb-3.5"
                data-text="true"
              >
                A convenience boolean that indicates if the permission is granted.
              </p>
            </td>
          </tr>
          <tr
            class="even:bg-subtle even:[&_summary]:bg-element"
          >
            <td
              class="p-4 border-r border-secondary text-left w-fit last:border-r-0 [&>*:last-child]:!mb-0"
            >
              <span
                class="text-default leading-[1.6154] font-semibold"
                data-text="true"
              >
                status
              </span>
            </td>
            <td
              class="p-4 border-r border-secondary text-left w-fit last:border-r-0 [&>*:last-child]:!mb-0"
            >
              <code
                class="text-default text-[13px] font-normal leading-[130%] tracking-[-0.003rem] inline-block rounded-md border border-secondary bg-subtle px-1 py-0.5 [&>span]:!text-inherit"
                data-text="true"
              >
                <a
                  class="cursor-pointer decoration-0 hocus:opacity-80 font-normal text-link visited:text-link hocus:underline [&_code]:hocus:underline [&_span]:text-link [&_code]:text-link [&_strong]:text-link [&_em]:text-link [&_b]:text-link [&_i]:text-link"
                  href="#permissionstatus"
                >
                  PermissionStatus
                </a>
              </code>
            </td>
            <td
              class="p-4 border-r border-secondary text-left w-fit last:border-r-0 [&>*:last-child]:!mb-0"
            >
              <p
                class="text-default font-normal text-[16px] leading-[1.625] tracking-[-0.011rem] [&_strong]:break-words mb-3.5"
                data-text="true"
              >
                Determines the status of the permission.
              </p>
            </td>
          </tr>
        </tbody>
      </table>
    </div>
    <br />
  </div>
  <h2
    class="text-default text-[25px] font-bold leading-[1.4] tracking-[-0.021rem] mt-8 mb-3.5 [&_code]:text-[90%] max-md-gutters:text-[22px] max-md-gutters:leading-[1.409] max-sm-gutters:text-[19px] max-sm-gutters:leading-[1.5263] group"
    data-heading="true"
  >
    <a
      class="inline-flex gap-1.5 items-center relative text-[inherit] decoration-0 scroll-m-6"
      href="#types"
      id="types"
    >
      <span
        class="inline"
      >
        Types
      </span>
      <svg
        aria-label="permalink"
        class="icon-md inline-flex invisible group-hover:visible group-focus-visible:visible"
        fill="none"
        height="24"
        viewBox="0 0 24 24"
        width="24"
        xmlns="http://www.w3.org/2000/svg"
      >
        <path
          d="M10 13a5 5 0 007.54.54l3-3a5 5 0 00-7.07-7.07l-1.72 1.71"
          stroke="#9B9B9B"
          stroke-linecap="round"
          stroke-linejoin="round"
          stroke-width="2"
        />
        <path
          d="M14 11a5 5 0 00-7.54-.54l-3 3a5 5 0 007.07 7.07l1.71-1.71"
          stroke="#9B9B9B"
          stroke-linecap="round"
          stroke-linejoin="round"
          stroke-width="2"
        />
      </svg>
    </a>
  </h2>
  <div
    class="rounded-lg border border-secondary p-5 shadow-xs mb-6 [&_h2]:mt-0 [&_h3]:mt-0 [&_h4]:mt-0 [&_h3]:mb-2.5 [&_li]:mb-0 [&_.table-wrapper]:shadow-none [&_.table-wrapper]:mb-0 [&_th]:text-tertiary [&_th]:py-2.5 [&_th]:px-4 max-lg-gutters:px-4"
  >
    <h3
      class="text-default text-[20px] font-semibold leading-normal tracking-[-0.017rem] mt-7 mb-3 [&_code]:text-[90%] max-md-gutters:text-[18px] max-md-gutters:leading-[1.5555] max-sm-gutters:text-[16px] max-sm-gutters:leading-relaxed group"
      data-heading="true"
    >
      <a
        class="inline-flex gap-1.5 items-center relative text-[inherit] decoration-0 scroll-m-12 break-words wrap-anywhere"
        href="#barcodebounds"
        id="barcodebounds"
      >
        <span
          class="inline"
        >
          <code
            class="text-default leading-[1.6154] font-medium"
            data-text="true"
          >
            BarCodeBounds
          </code>
        </span>
        <svg
          aria-label="permalink"
          class="icon-md inline-flex invisible group-hover:visible group-focus-visible:visible"
          fill="none"
          height="24"
          viewBox="0 0 24 24"
          width="24"
          xmlns="http://www.w3.org/2000/svg"
        >
          <path
            d="M10 13a5 5 0 007.54.54l3-3a5 5 0 00-7.07-7.07l-1.72 1.71"
            stroke="#9B9B9B"
            stroke-linecap="round"
            stroke-linejoin="round"
            stroke-width="2"
          />
          <path
            d="M14 11a5 5 0 00-7.54-.54l-3 3a5 5 0 007.07 7.07l1.71-1.71"
            stroke="#9B9B9B"
            stroke-linecap="round"
            stroke-linejoin="round"
            stroke-width="2"
          />
        </svg>
      </a>
    </h3>
    <div
      class="table-wrapper border border-default rounded-md overflow-y-hidden overflow-x-auto mb-4 shadow-xs"
    >
      <table
        class="w-full border-0 rounded-none text-xs text-default [&_p]:text-xs [&_li]:text-xs [&_span]:text-xs [&_code_span]:text-inherit [&_strong]:text-xs [&_blockquote_div]:text-xs [&_blockquote_code]:px-1 [&_blockquote_code]:py-0"
      >
        <thead
          class="bg-subtle border-b border-b-default"
        >
          <tr
            class="even:bg-subtle even:[&_summary]:bg-element"
          >
            <th
              class="px-4 py-3.5 font-medium text-secondary border-r border-secondary text-left text-3xs [&_code]:text-3xs [&_code]:text-secondary last:border-r-0"
            >
              Name
            </th>
            <th
              class="px-4 py-3.5 font-medium text-secondary border-r border-secondary text-left text-3xs [&_code]:text-3xs [&_code]:text-secondary last:border-r-0"
            >
              Type
            </th>
            <th
              class="px-4 py-3.5 font-medium text-secondary border-r border-secondary text-left text-3xs [&_code]:text-3xs [&_code]:text-secondary last:border-r-0"
            >
              Description
            </th>
          </tr>
        </thead>
        <tbody>
          <tr
            class="even:bg-subtle even:[&_summary]:bg-element"
          >
            <td
              class="p-4 border-r border-secondary text-left w-fit last:border-r-0 [&>*:last-child]:!mb-0"
            >
              <span
                class="text-default leading-[1.6154] font-semibold"
                data-text="true"
              >
                origin
              </span>
            </td>
            <td
              class="p-4 border-r border-secondary text-left w-fit last:border-r-0 [&>*:last-child]:!mb-0"
            >
              <code
                class="text-default text-[13px] font-normal leading-[130%] tracking-[-0.003rem] inline-block rounded-md border border-secondary bg-subtle px-1 py-0.5 [&>span]:!text-inherit"
                data-text="true"
              >
                <a
                  class="cursor-pointer decoration-0 hocus:opacity-80 font-normal text-link visited:text-link hocus:underline [&_code]:hocus:underline [&_span]:text-link [&_code]:text-link [&_strong]:text-link [&_em]:text-link [&_b]:text-link [&_i]:text-link"
                  href="#barcodepoint"
                >
                  BarCodePoint
                </a>
              </code>
            </td>
            <td
              class="p-4 border-r border-secondary text-left w-fit last:border-r-0 [&>*:last-child]:!mb-0"
            >
              <p
                class="text-default font-normal text-[16px] leading-[1.625] tracking-[-0.011rem] [&_strong]:break-words mb-3.5"
                data-text="true"
              >
                The origin point of the bounding box.
              </p>
            </td>
          </tr>
          <tr
            class="even:bg-subtle even:[&_summary]:bg-element"
          >
            <td
              class="p-4 border-r border-secondary text-left w-fit last:border-r-0 [&>*:last-child]:!mb-0"
            >
              <span
                class="text-default leading-[1.6154] font-semibold"
                data-text="true"
              >
                size
              </span>
            </td>
            <td
              class="p-4 border-r border-secondary text-left w-fit last:border-r-0 [&>*:last-child]:!mb-0"
            >
              <code
                class="text-default text-[13px] font-normal leading-[130%] tracking-[-0.003rem] inline-block rounded-md border border-secondary bg-subtle px-1 py-0.5 [&>span]:!text-inherit"
                data-text="true"
              >
                <a
                  class="cursor-pointer decoration-0 hocus:opacity-80 font-normal text-link visited:text-link hocus:underline [&_code]:hocus:underline [&_span]:text-link [&_code]:text-link [&_strong]:text-link [&_em]:text-link [&_b]:text-link [&_i]:text-link"
                  href="#barcodesize"
                >
                  BarCodeSize
                </a>
              </code>
            </td>
            <td
              class="p-4 border-r border-secondary text-left w-fit last:border-r-0 [&>*:last-child]:!mb-0"
            >
              <p
                class="text-default font-normal text-[16px] leading-[1.625] tracking-[-0.011rem] [&_strong]:break-words mb-3.5"
                data-text="true"
              >
                The size of the bounding box.
              </p>
            </td>
          </tr>
        </tbody>
      </table>
    </div>
  </div>
  <div
    class="rounded-lg border border-secondary p-5 shadow-xs mb-6 [&_h2]:mt-0 [&_h3]:mt-0 [&_h4]:mt-0 [&_h3]:mb-2.5 [&_li]:mb-0 [&_.table-wrapper]:shadow-none [&_.table-wrapper]:mb-0 [&_th]:text-tertiary [&_th]:py-2.5 [&_th]:px-4 max-lg-gutters:px-4"
  >
    <h3
      class="text-default text-[20px] font-semibold leading-normal tracking-[-0.017rem] mt-7 mb-3 [&_code]:text-[90%] max-md-gutters:text-[18px] max-md-gutters:leading-[1.5555] max-sm-gutters:text-[16px] max-sm-gutters:leading-relaxed group"
      data-heading="true"
    >
      <a
        class="inline-flex gap-1.5 items-center relative text-[inherit] decoration-0 scroll-m-12"
        href="#barcodeevent"
        id="barcodeevent"
      >
        <span
          class="inline"
        >
          <code
            class="text-default leading-[1.6154] font-medium wrap-anywhere"
            data-text="true"
          >
            BarCodeEvent
          </code>
        </span>
        <svg
          aria-label="permalink"
          class="icon-md inline-flex invisible group-hover:visible group-focus-visible:visible"
          fill="none"
          height="24"
          viewBox="0 0 24 24"
          width="24"
          xmlns="http://www.w3.org/2000/svg"
        >
          <path
            d="M10 13a5 5 0 007.54.54l3-3a5 5 0 00-7.07-7.07l-1.72 1.71"
            stroke="#9B9B9B"
            stroke-linecap="round"
            stroke-linejoin="round"
            stroke-width="2"
          />
          <path
            d="M14 11a5 5 0 00-7.54-.54l-3 3a5 5 0 007.07 7.07l1.71-1.71"
            stroke="#9B9B9B"
            stroke-linecap="round"
            stroke-linejoin="round"
            stroke-width="2"
          />
        </svg>
      </a>
    </h3>
    <p
      class="text-default font-normal text-[14px] leading-[1.5715] tracking-[-0.006rem]"
      data-text="true"
    >
      <span
        class="text-[14px] leading-[1.5715] tracking-[-0.006rem] font-medium text-secondary"
        data-text="true"
      >
        Type:
         
      </span>
      <code
        class="text-[13px] font-normal leading-[130%] tracking-[-0.003rem] inline-block rounded-md border border-secondary bg-subtle px-1 py-0.5 text-default"
        data-text="true"
      >
        <a
          class="cursor-pointer decoration-0 hocus:opacity-80 font-normal text-link visited:text-link hocus:underline [&_code]:hocus:underline [&_span]:text-link [&_code]:text-link [&_strong]:text-link [&_em]:text-link [&_b]:text-link [&_i]:text-link"
          href="#barcodescannerresult"
        >
          BarCodeScannerResult
        </a>
      </code>
       
      <span
        class="font-normal text-[14px] leading-[1.5715] tracking-[-0.006rem] text-secondary"
        data-text="true"
      >
        extended by
        :
      </span>
    </p>
    <br />
    <div
      class="table-wrapper border border-default rounded-md overflow-y-hidden overflow-x-auto mb-4 shadow-xs"
    >
      <table
        class="w-full border-0 rounded-none text-xs text-default [&_p]:text-xs [&_li]:text-xs [&_span]:text-xs [&_code_span]:text-inherit [&_strong]:text-xs [&_blockquote_div]:text-xs [&_blockquote_code]:px-1 [&_blockquote_code]:py-0"
      >
        <thead
          class="bg-subtle border-b border-b-default"
        >
          <tr
            class="even:bg-subtle even:[&_summary]:bg-element"
          >
            <th
              class="px-4 py-3.5 font-medium text-secondary border-r border-secondary text-left text-3xs [&_code]:text-3xs [&_code]:text-secondary last:border-r-0"
            >
              Name
            </th>
            <th
              class="px-4 py-3.5 font-medium text-secondary border-r border-secondary text-left text-3xs [&_code]:text-3xs [&_code]:text-secondary last:border-r-0"
            >
              Type
            </th>
            <th
              class="px-4 py-3.5 font-medium text-secondary border-r border-secondary text-left text-3xs [&_code]:text-3xs [&_code]:text-secondary last:border-r-0"
            >
              Description
            </th>
          </tr>
        </thead>
        <tbody>
          <tr
            class="even:bg-subtle even:[&_summary]:bg-element"
          >
            <td
              class="p-4 border-r border-secondary text-left w-fit last:border-r-0 [&>*:last-child]:!mb-0"
            >
              <span
                class="text-default leading-[1.6154] font-semibold"
                data-text="true"
              >
                target
              </span>
              <br />
              <span
                class="text-secondary pt-5 !text-[13px]"
              >
                (optional)
              </span>
            </td>
            <td
              class="p-4 border-r border-secondary text-left w-fit last:border-r-0 [&>*:last-child]:!mb-0"
            >
              <code
                class="text-default text-[13px] font-normal leading-[130%] tracking-[-0.003rem] inline-block rounded-md border border-secondary bg-subtle px-1 py-0.5 [&>span]:!text-inherit"
                data-text="true"
              >
                number
              </code>
            </td>
            <td
              class="p-4 border-r border-secondary text-left w-fit last:border-r-0 [&>*:last-child]:!mb-0"
            >
              <span
                class="text-quaternary"
              >
                -
              </span>
            </td>
          </tr>
        </tbody>
      </table>
    </div>
  </div>
  <div
    class="rounded-lg border border-secondary p-5 shadow-xs mb-6 [&_h2]:mt-0 [&_h3]:mt-0 [&_h4]:mt-0 [&_h3]:mb-2.5 [&_li]:mb-0 [&_.table-wrapper]:shadow-none [&_.table-wrapper]:mb-0 [&_th]:text-tertiary [&_th]:py-2.5 [&_th]:px-4 max-lg-gutters:px-4"
  >
    <h3
      class="text-default text-[20px] font-semibold leading-normal tracking-[-0.017rem] mt-7 mb-3 [&_code]:text-[90%] max-md-gutters:text-[18px] max-md-gutters:leading-[1.5555] max-sm-gutters:text-[16px] max-sm-gutters:leading-relaxed group"
      data-heading="true"
    >
      <a
        class="inline-flex gap-1.5 items-center relative text-[inherit] decoration-0 scroll-m-12 break-words wrap-anywhere"
        href="#barcodeeventcallbackarguments"
        id="barcodeeventcallbackarguments"
      >
        <span
          class="inline"
        >
          <code
            class="text-default leading-[1.6154] font-medium"
            data-text="true"
          >
            BarCodeEventCallbackArguments
          </code>
        </span>
        <svg
          aria-label="permalink"
          class="icon-md inline-flex invisible group-hover:visible group-focus-visible:visible"
          fill="none"
          height="24"
          viewBox="0 0 24 24"
          width="24"
          xmlns="http://www.w3.org/2000/svg"
        >
          <path
            d="M10 13a5 5 0 007.54.54l3-3a5 5 0 00-7.07-7.07l-1.72 1.71"
            stroke="#9B9B9B"
            stroke-linecap="round"
            stroke-linejoin="round"
            stroke-width="2"
          />
          <path
            d="M14 11a5 5 0 00-7.54-.54l-3 3a5 5 0 007.07 7.07l1.71-1.71"
            stroke="#9B9B9B"
            stroke-linecap="round"
            stroke-linejoin="round"
            stroke-width="2"
          />
        </svg>
      </a>
    </h3>
    <div
      class="table-wrapper border border-default rounded-md overflow-y-hidden overflow-x-auto mb-4 shadow-xs"
    >
      <table
        class="w-full border-0 rounded-none text-xs text-default [&_p]:text-xs [&_li]:text-xs [&_span]:text-xs [&_code_span]:text-inherit [&_strong]:text-xs [&_blockquote_div]:text-xs [&_blockquote_code]:px-1 [&_blockquote_code]:py-0"
      >
        <thead
          class="bg-subtle border-b border-b-default"
        >
          <tr
            class="even:bg-subtle even:[&_summary]:bg-element"
          >
            <th
              class="px-4 py-3.5 font-medium text-secondary border-r border-secondary text-left text-3xs [&_code]:text-3xs [&_code]:text-secondary last:border-r-0"
            >
              Name
            </th>
            <th
              class="px-4 py-3.5 font-medium text-secondary border-r border-secondary text-left text-3xs [&_code]:text-3xs [&_code]:text-secondary last:border-r-0"
            >
              Type
            </th>
            <th
              class="px-4 py-3.5 font-medium text-secondary border-r border-secondary text-left text-3xs [&_code]:text-3xs [&_code]:text-secondary last:border-r-0"
            >
              Description
            </th>
          </tr>
        </thead>
        <tbody>
          <tr
            class="even:bg-subtle even:[&_summary]:bg-element"
          >
            <td
              class="p-4 border-r border-secondary text-left w-fit last:border-r-0 [&>*:last-child]:!mb-0"
            >
              <span
                class="text-default leading-[1.6154] font-semibold"
                data-text="true"
              >
                nativeEvent
              </span>
            </td>
            <td
              class="p-4 border-r border-secondary text-left w-fit last:border-r-0 [&>*:last-child]:!mb-0"
            >
              <code
                class="text-default text-[13px] font-normal leading-[130%] tracking-[-0.003rem] inline-block rounded-md border border-secondary bg-subtle px-1 py-0.5 [&>span]:!text-inherit"
                data-text="true"
              >
                <a
                  class="cursor-pointer decoration-0 hocus:opacity-80 font-normal text-link visited:text-link hocus:underline [&_code]:hocus:underline [&_span]:text-link [&_code]:text-link [&_strong]:text-link [&_em]:text-link [&_b]:text-link [&_i]:text-link"
                  href="#barcodeevent"
                >
                  BarCodeEvent
                </a>
              </code>
            </td>
            <td
              class="p-4 border-r border-secondary text-left w-fit last:border-r-0 [&>*:last-child]:!mb-0"
            >
              <span
                class="text-quaternary"
              >
                -
              </span>
            </td>
          </tr>
        </tbody>
      </table>
    </div>
  </div>
  <div
    class="rounded-lg border border-secondary p-5 shadow-xs mb-6 [&_h2]:mt-0 [&_h3]:mt-0 [&_h4]:mt-0 [&_h3]:mb-2.5 [&_li]:mb-0 [&_.table-wrapper]:shadow-none [&_.table-wrapper]:mb-0 [&_th]:text-tertiary [&_th]:py-2.5 [&_th]:px-4 max-lg-gutters:px-4"
  >
    <h3
      class="text-default text-[20px] font-semibold leading-normal tracking-[-0.017rem] mt-7 mb-3 [&_code]:text-[90%] max-md-gutters:text-[18px] max-md-gutters:leading-[1.5555] max-sm-gutters:text-[16px] max-sm-gutters:leading-relaxed group"
      data-heading="true"
    >
      <a
        class="inline-flex gap-1.5 items-center relative text-[inherit] decoration-0 scroll-m-12 break-words wrap-anywhere"
        href="#barcodepoint"
        id="barcodepoint"
      >
        <span
          class="inline"
        >
          <code
            class="text-default leading-[1.6154] font-medium"
            data-text="true"
          >
            BarCodePoint
          </code>
        </span>
        <svg
          aria-label="permalink"
          class="icon-md inline-flex invisible group-hover:visible group-focus-visible:visible"
          fill="none"
          height="24"
          viewBox="0 0 24 24"
          width="24"
          xmlns="http://www.w3.org/2000/svg"
        >
          <path
            d="M10 13a5 5 0 007.54.54l3-3a5 5 0 00-7.07-7.07l-1.72 1.71"
            stroke="#9B9B9B"
            stroke-linecap="round"
            stroke-linejoin="round"
            stroke-width="2"
          />
          <path
            d="M14 11a5 5 0 00-7.54-.54l-3 3a5 5 0 007.07 7.07l1.71-1.71"
            stroke="#9B9B9B"
            stroke-linecap="round"
            stroke-linejoin="round"
            stroke-width="2"
          />
        </svg>
      </a>
    </h3>
    <p
      class="text-default font-normal text-[16px] leading-[1.625] tracking-[-0.011rem] [&_strong]:break-words mb-3.5"
      data-text="true"
    >
      Those coordinates are represented in the coordinate space of the barcode source (e.g. when you
are using the barcode scanner view, these values are adjusted to the dimensions of the view).
    </p>
    <div
      class="table-wrapper border border-default rounded-md overflow-y-hidden overflow-x-auto mb-4 shadow-xs"
    >
      <table
        class="w-full border-0 rounded-none text-xs text-default [&_p]:text-xs [&_li]:text-xs [&_span]:text-xs [&_code_span]:text-inherit [&_strong]:text-xs [&_blockquote_div]:text-xs [&_blockquote_code]:px-1 [&_blockquote_code]:py-0"
      >
        <thead
          class="bg-subtle border-b border-b-default"
        >
          <tr
            class="even:bg-subtle even:[&_summary]:bg-element"
          >
            <th
              class="px-4 py-3.5 font-medium text-secondary border-r border-secondary text-left text-3xs [&_code]:text-3xs [&_code]:text-secondary last:border-r-0"
            >
              Name
            </th>
            <th
              class="px-4 py-3.5 font-medium text-secondary border-r border-secondary text-left text-3xs [&_code]:text-3xs [&_code]:text-secondary last:border-r-0"
            >
              Type
            </th>
            <th
              class="px-4 py-3.5 font-medium text-secondary border-r border-secondary text-left text-3xs [&_code]:text-3xs [&_code]:text-secondary last:border-r-0"
            >
              Description
            </th>
          </tr>
        </thead>
        <tbody>
          <tr
            class="even:bg-subtle even:[&_summary]:bg-element"
          >
            <td
              class="p-4 border-r border-secondary text-left w-fit last:border-r-0 [&>*:last-child]:!mb-0"
            >
              <span
                class="text-default leading-[1.6154] font-semibold"
                data-text="true"
              >
                x
              </span>
            </td>
            <td
              class="p-4 border-r border-secondary text-left w-fit last:border-r-0 [&>*:last-child]:!mb-0"
            >
              <code
                class="text-default text-[13px] font-normal leading-[130%] tracking-[-0.003rem] inline-block rounded-md border border-secondary bg-subtle px-1 py-0.5 [&>span]:!text-inherit"
                data-text="true"
              >
                number
              </code>
            </td>
            <td
              class="p-4 border-r border-secondary text-left w-fit last:border-r-0 [&>*:last-child]:!mb-0"
            >
              <p
                class="text-default font-normal text-[16px] leading-[1.625] tracking-[-0.011rem] [&_strong]:break-words mb-3.5"
                data-text="true"
              >
                The 
                <code
                  class="text-default text-[13px] font-normal leading-[130%] tracking-[-0.003rem] inline-block rounded-md border border-secondary bg-subtle px-1 py-0.5 !inline"
                  data-text="true"
                >
                  x
                </code>
                 coordinate value.
              </p>
            </td>
          </tr>
          <tr
            class="even:bg-subtle even:[&_summary]:bg-element"
          >
            <td
              class="p-4 border-r border-secondary text-left w-fit last:border-r-0 [&>*:last-child]:!mb-0"
            >
              <span
                class="text-default leading-[1.6154] font-semibold"
                data-text="true"
              >
                y
              </span>
            </td>
            <td
              class="p-4 border-r border-secondary text-left w-fit last:border-r-0 [&>*:last-child]:!mb-0"
            >
              <code
                class="text-default text-[13px] font-normal leading-[130%] tracking-[-0.003rem] inline-block rounded-md border border-secondary bg-subtle px-1 py-0.5 [&>span]:!text-inherit"
                data-text="true"
              >
                number
              </code>
            </td>
            <td
              class="p-4 border-r border-secondary text-left w-fit last:border-r-0 [&>*:last-child]:!mb-0"
            >
              <p
                class="text-default font-normal text-[16px] leading-[1.625] tracking-[-0.011rem] [&_strong]:break-words mb-3.5"
                data-text="true"
              >
                The 
                <code
                  class="text-default text-[13px] font-normal leading-[130%] tracking-[-0.003rem] inline-block rounded-md border border-secondary bg-subtle px-1 py-0.5 !inline"
                  data-text="true"
                >
                  y
                </code>
                 coordinate value.
              </p>
            </td>
          </tr>
        </tbody>
      </table>
    </div>
  </div>
  <div
    class="rounded-lg border border-secondary p-5 shadow-xs mb-6 [&_h2]:mt-0 [&_h3]:mt-0 [&_h4]:mt-0 [&_h3]:mb-2.5 [&_li]:mb-0 [&_.table-wrapper]:shadow-none [&_.table-wrapper]:mb-0 [&_th]:text-tertiary [&_th]:py-2.5 [&_th]:px-4 max-lg-gutters:px-4"
  >
    <h3
      class="text-default text-[20px] font-semibold leading-normal tracking-[-0.017rem] mt-7 mb-3 [&_code]:text-[90%] max-md-gutters:text-[18px] max-md-gutters:leading-[1.5555] max-sm-gutters:text-[16px] max-sm-gutters:leading-relaxed group"
      data-heading="true"
    >
      <a
        class="inline-flex gap-1.5 items-center relative text-[inherit] decoration-0 scroll-m-12 break-words wrap-anywhere"
        href="#barcodescannedcallback"
        id="barcodescannedcallback"
      >
        <span
          class="inline"
        >
          <code
            class="text-default leading-[1.6154] font-medium"
            data-text="true"
          >
            BarCodeScannedCallback
            ()
          </code>
        </span>
        <svg
          aria-label="permalink"
          class="icon-md inline-flex invisible group-hover:visible group-focus-visible:visible"
          fill="none"
          height="24"
          viewBox="0 0 24 24"
          width="24"
          xmlns="http://www.w3.org/2000/svg"
        >
          <path
            d="M10 13a5 5 0 007.54.54l3-3a5 5 0 00-7.07-7.07l-1.72 1.71"
            stroke="#9B9B9B"
            stroke-linecap="round"
            stroke-linejoin="round"
            stroke-width="2"
          />
          <path
            d="M14 11a5 5 0 00-7.54-.54l-3 3a5 5 0 007.07 7.07l1.71-1.71"
            stroke="#9B9B9B"
            stroke-linecap="round"
            stroke-linejoin="round"
            stroke-width="2"
          />
        </svg>
      </a>
    </h3>
    <div>
      <div
        class="table-wrapper border border-default rounded-md overflow-y-hidden overflow-x-auto mb-4 shadow-xs"
      >
        <table
          class="w-full border-0 rounded-none text-xs text-default [&_p]:text-xs [&_li]:text-xs [&_span]:text-xs [&_code_span]:text-inherit [&_strong]:text-xs [&_blockquote_div]:text-xs [&_blockquote_code]:px-1 [&_blockquote_code]:py-0"
        >
          <thead
            class="bg-subtle border-b border-b-default"
          >
            <tr
              class="even:bg-subtle even:[&_summary]:bg-element"
            >
              <th
                class="px-4 py-3.5 font-medium text-secondary border-r border-secondary text-left text-3xs [&_code]:text-3xs [&_code]:text-secondary last:border-r-0"
              >
                Parameter
              </th>
              <th
                class="px-4 py-3.5 font-medium text-secondary border-r border-secondary text-left text-3xs [&_code]:text-3xs [&_code]:text-secondary last:border-r-0"
              >
                Type
              </th>
            </tr>
          </thead>
          <tbody>
            <tr
              class="even:bg-subtle even:[&_summary]:bg-element"
            >
              <td
                class="p-4 border-r border-secondary text-left last:border-r-0 [&>*:last-child]:!mb-0"
              >
                <span
                  class="text-default leading-[1.6154] font-semibold"
                  data-text="true"
                >
                  params
                </span>
              </td>
              <td
                class="p-4 border-r border-secondary text-left last:border-r-0 [&>*:last-child]:!mb-0"
              >
                <code
                  class="text-default text-[13px] font-normal leading-[130%] tracking-[-0.003rem] inline-block rounded-md border border-secondary bg-subtle px-1 py-0.5 [&>span]:!text-inherit"
                  data-text="true"
                >
                  <a
                    class="cursor-pointer decoration-0 hocus:opacity-80 font-normal text-link visited:text-link hocus:underline [&_code]:hocus:underline [&_span]:text-link [&_code]:text-link [&_strong]:text-link [&_em]:text-link [&_b]:text-link [&_i]:text-link"
                    href="#barcodeevent"
                  >
                    BarCodeEvent
                  </a>
                </code>
              </td>
            </tr>
          </tbody>
        </table>
      </div>
    </div>
    <div
      class="flex flex-row gap-2 items-start mt-4"
    >
      <div
        class="flex flex-row gap-2 items-center"
      >
        <svg
          class="inline-block icon-sm text-icon-secondary"
          fill="none"
          role="img"
          stroke="currentColor"
          viewBox="0 0 24 24"
          xmlns="http://www.w3.org/2000/svg"
        >
          <g
            id="corner-down-right-outline-icon"
          >
            <path
              d="M4 4V5.4C4 8.76031 4 10.4405 4.65396 11.7239C5.2292 12.8529 6.14708 13.7708 7.27606 14.346C8.55953 15 10.2397 15 13.6 15H20M20 15L15 10M20 15L15 20"
              id="Icon"
              stroke-linecap="round"
              stroke-linejoin="round"
              stroke-width="2"
            />
          </g>
        </svg>
        <span
          class="text-[14px] leading-[1.5715] tracking-[-0.006rem] font-medium text-secondary"
          data-text="true"
        >
          Returns:
        </span>
      </div>
      <p
        class="text-default font-normal text-[14px] leading-[1.5715] tracking-[-0.006rem]"
        data-text="true"
      >
        <code
          class="text-default text-[13px] font-normal leading-[130%] tracking-[-0.003rem] inline-block rounded-md border border-secondary bg-subtle px-1 py-0.5 [&>span]:!text-inherit"
          data-text="true"
        >
          void
        </code>
      </p>
    </div>
  </div>
  <div
    class="rounded-lg border border-secondary p-5 shadow-xs mb-6 [&_h2]:mt-0 [&_h3]:mt-0 [&_h4]:mt-0 [&_h3]:mb-2.5 [&_li]:mb-0 [&_.table-wrapper]:shadow-none [&_.table-wrapper]:mb-0 [&_th]:text-tertiary [&_th]:py-2.5 [&_th]:px-4 max-lg-gutters:px-4"
  >
    <h3
      class="text-default text-[20px] font-semibold leading-normal tracking-[-0.017rem] mt-7 mb-3 [&_code]:text-[90%] max-md-gutters:text-[18px] max-md-gutters:leading-[1.5555] max-sm-gutters:text-[16px] max-sm-gutters:leading-relaxed group"
      data-heading="true"
    >
      <a
        class="inline-flex gap-1.5 items-center relative text-[inherit] decoration-0 scroll-m-12 break-words wrap-anywhere"
        href="#barcodescannerresult"
        id="barcodescannerresult"
      >
        <span
          class="inline"
        >
          <code
            class="text-default leading-[1.6154] font-medium"
            data-text="true"
          >
            BarCodeScannerResult
          </code>
        </span>
        <svg
          aria-label="permalink"
          class="icon-md inline-flex invisible group-hover:visible group-focus-visible:visible"
          fill="none"
          height="24"
          viewBox="0 0 24 24"
          width="24"
          xmlns="http://www.w3.org/2000/svg"
        >
          <path
            d="M10 13a5 5 0 007.54.54l3-3a5 5 0 00-7.07-7.07l-1.72 1.71"
            stroke="#9B9B9B"
            stroke-linecap="round"
            stroke-linejoin="round"
            stroke-width="2"
          />
          <path
            d="M14 11a5 5 0 00-7.54-.54l-3 3a5 5 0 007.07 7.07l1.71-1.71"
            stroke="#9B9B9B"
            stroke-linecap="round"
            stroke-linejoin="round"
            stroke-width="2"
          />
        </svg>
      </a>
    </h3>
    <div
      class="table-wrapper border border-default rounded-md overflow-y-hidden overflow-x-auto mb-4 shadow-xs"
    >
      <table
        class="w-full border-0 rounded-none text-xs text-default [&_p]:text-xs [&_li]:text-xs [&_span]:text-xs [&_code_span]:text-inherit [&_strong]:text-xs [&_blockquote_div]:text-xs [&_blockquote_code]:px-1 [&_blockquote_code]:py-0"
      >
        <thead
          class="bg-subtle border-b border-b-default"
        >
          <tr
            class="even:bg-subtle even:[&_summary]:bg-element"
          >
            <th
              class="px-4 py-3.5 font-medium text-secondary border-r border-secondary text-left text-3xs [&_code]:text-3xs [&_code]:text-secondary last:border-r-0"
            >
              Name
            </th>
            <th
              class="px-4 py-3.5 font-medium text-secondary border-r border-secondary text-left text-3xs [&_code]:text-3xs [&_code]:text-secondary last:border-r-0"
            >
              Type
            </th>
            <th
              class="px-4 py-3.5 font-medium text-secondary border-r border-secondary text-left text-3xs [&_code]:text-3xs [&_code]:text-secondary last:border-r-0"
            >
              Description
            </th>
          </tr>
        </thead>
        <tbody>
          <tr
            class="even:bg-subtle even:[&_summary]:bg-element"
          >
            <td
              class="p-4 border-r border-secondary text-left w-fit last:border-r-0 [&>*:last-child]:!mb-0"
            >
              <span
                class="text-default leading-[1.6154] font-semibold"
                data-text="true"
              >
                bounds
              </span>
            </td>
            <td
              class="p-4 border-r border-secondary text-left w-fit last:border-r-0 [&>*:last-child]:!mb-0"
            >
              <code
                class="text-default text-[13px] font-normal leading-[130%] tracking-[-0.003rem] inline-block rounded-md border border-secondary bg-subtle px-1 py-0.5 [&>span]:!text-inherit"
                data-text="true"
              >
                <a
                  class="cursor-pointer decoration-0 hocus:opacity-80 font-normal text-link visited:text-link hocus:underline [&_code]:hocus:underline [&_span]:text-link [&_code]:text-link [&_strong]:text-link [&_em]:text-link [&_b]:text-link [&_i]:text-link"
                  href="#barcodebounds"
                >
                  BarCodeBounds
                </a>
              </code>
            </td>
            <td
              class="p-4 border-r border-secondary text-left w-fit last:border-r-0 [&>*:last-child]:!mb-0"
            >
              <p
                class="text-default font-normal text-[16px] leading-[1.625] tracking-[-0.011rem] [&_strong]:break-words mb-3.5"
                data-text="true"
              >
                The 
                <a
                  class="cursor-pointer decoration-0 hocus:opacity-80 font-normal text-link visited:text-link hocus:underline [&_code]:hocus:underline [&_span]:text-link [&_code]:text-link [&_strong]:text-link [&_em]:text-link [&_b]:text-link [&_i]:text-link"
                  href="#barcodebounds"
                >
                  BarCodeBounds
                </a>
                 object.

                <code
                  class="text-default text-[13px] font-normal leading-[130%] tracking-[-0.003rem] inline-block rounded-md border border-secondary bg-subtle px-1 py-0.5 !inline"
                  data-text="true"
                >
                  bounds
                </code>
                 in some case will be representing an empty rectangle.
Moreover, 
                <code
                  class="text-default text-[13px] font-normal leading-[130%] tracking-[-0.003rem] inline-block rounded-md border border-secondary bg-subtle px-1 py-0.5 !inline"
                  data-text="true"
                >
                  bounds
                </code>
                 doesn't have to bound the whole barcode.
For some types, they will represent the area used by the scanner.
              </p>
            </td>
          </tr>
          <tr
            class="even:bg-subtle even:[&_summary]:bg-element"
          >
            <td
              class="p-4 border-r border-secondary text-left w-fit last:border-r-0 [&>*:last-child]:!mb-0"
            >
              <span
                class="text-default leading-[1.6154] font-semibold"
                data-text="true"
              >
                cornerPoints
              </span>
            </td>
            <td
              class="p-4 border-r border-secondary text-left w-fit last:border-r-0 [&>*:last-child]:!mb-0"
            >
              <code
                class="text-default text-[13px] font-normal leading-[130%] tracking-[-0.003rem] inline-block rounded-md border border-secondary bg-subtle px-1 py-0.5 [&>span]:!text-inherit"
                data-text="true"
              >
                <a
                  class="cursor-pointer decoration-0 hocus:opacity-80 font-normal text-link visited:text-link hocus:underline [&_code]:hocus:underline [&_span]:text-link [&_code]:text-link [&_strong]:text-link [&_em]:text-link [&_b]:text-link [&_i]:text-link"
                  href="#barcodepoint"
                >
                  BarCodePoint
                  []
                </a>
              </code>
            </td>
            <td
              class="p-4 border-r border-secondary text-left w-fit last:border-r-0 [&>*:last-child]:!mb-0"
            >
              <p
                class="text-default font-normal text-[16px] leading-[1.625] tracking-[-0.011rem] [&_strong]:break-words mb-3.5"
                data-text="true"
              >
                Corner points of the bounding box.

                <code
                  class="text-default text-[13px] font-normal leading-[130%] tracking-[-0.003rem] inline-block rounded-md border border-secondary bg-subtle px-1 py-0.5 !inline"
                  data-text="true"
                >
                  cornerPoints
                </code>
                 is not always available and may be empty. On iOS, for 
                <code
                  class="text-default text-[13px] font-normal leading-[130%] tracking-[-0.003rem] inline-block rounded-md border border-secondary bg-subtle px-1 py-0.5 !inline"
                  data-text="true"
                >
                  code39
                </code>
                 and 
                <code
                  class="text-default text-[13px] font-normal leading-[130%] tracking-[-0.003rem] inline-block rounded-md border border-secondary bg-subtle px-1 py-0.5 !inline"
                  data-text="true"
                >
                  pdf417
                </code>
                
you don't get this value.
              </p>
            </td>
          </tr>
          <tr
            class="even:bg-subtle even:[&_summary]:bg-element"
          >
            <td
              class="p-4 border-r border-secondary text-left w-fit last:border-r-0 [&>*:last-child]:!mb-0"
            >
              <span
                class="text-default leading-[1.6154] font-semibold"
                data-text="true"
              >
                data
              </span>
            </td>
            <td
              class="p-4 border-r border-secondary text-left w-fit last:border-r-0 [&>*:last-child]:!mb-0"
            >
              <code
                class="text-default text-[13px] font-normal leading-[130%] tracking-[-0.003rem] inline-block rounded-md border border-secondary bg-subtle px-1 py-0.5 [&>span]:!text-inherit"
                data-text="true"
              >
                string
              </code>
            </td>
            <td
              class="p-4 border-r border-secondary text-left w-fit last:border-r-0 [&>*:last-child]:!mb-0"
            >
              <p
                class="text-default font-normal text-[16px] leading-[1.625] tracking-[-0.011rem] [&_strong]:break-words mb-3.5"
                data-text="true"
              >
                The parsed information encoded in the bar code.
              </p>
            </td>
          </tr>
          <tr
            class="even:bg-subtle even:[&_summary]:bg-element"
          >
            <td
              class="p-4 border-r border-secondary text-left w-fit last:border-r-0 [&>*:last-child]:!mb-0"
            >
              <span
                class="text-default leading-[1.6154] font-semibold"
                data-text="true"
              >
                type
              </span>
            </td>
            <td
              class="p-4 border-r border-secondary text-left w-fit last:border-r-0 [&>*:last-child]:!mb-0"
            >
              <code
                class="text-default text-[13px] font-normal leading-[130%] tracking-[-0.003rem] inline-block rounded-md border border-secondary bg-subtle px-1 py-0.5 [&>span]:!text-inherit"
                data-text="true"
              >
                string
              </code>
            </td>
            <td
              class="p-4 border-r border-secondary text-left w-fit last:border-r-0 [&>*:last-child]:!mb-0"
            >
              <p
                class="text-default font-normal text-[16px] leading-[1.625] tracking-[-0.011rem] [&_strong]:break-words mb-3.5"
                data-text="true"
              >
                The barcode type.
              </p>
            </td>
          </tr>
        </tbody>
      </table>
    </div>
  </div>
  <div
    class="rounded-lg border border-secondary p-5 shadow-xs mb-6 [&_h2]:mt-0 [&_h3]:mt-0 [&_h4]:mt-0 [&_h3]:mb-2.5 [&_li]:mb-0 [&_.table-wrapper]:shadow-none [&_.table-wrapper]:mb-0 [&_th]:text-tertiary [&_th]:py-2.5 [&_th]:px-4 max-lg-gutters:px-4"
  >
    <h3
      class="text-default text-[20px] font-semibold leading-normal tracking-[-0.017rem] mt-7 mb-3 [&_code]:text-[90%] max-md-gutters:text-[18px] max-md-gutters:leading-[1.5555] max-sm-gutters:text-[16px] max-sm-gutters:leading-relaxed group"
      data-heading="true"
    >
      <a
        class="inline-flex gap-1.5 items-center relative text-[inherit] decoration-0 scroll-m-12 break-words wrap-anywhere"
        href="#barcodesize"
        id="barcodesize"
      >
        <span
          class="inline"
        >
          <code
            class="text-default leading-[1.6154] font-medium"
            data-text="true"
          >
            BarCodeSize
          </code>
        </span>
        <svg
          aria-label="permalink"
          class="icon-md inline-flex invisible group-hover:visible group-focus-visible:visible"
          fill="none"
          height="24"
          viewBox="0 0 24 24"
          width="24"
          xmlns="http://www.w3.org/2000/svg"
        >
          <path
            d="M10 13a5 5 0 007.54.54l3-3a5 5 0 00-7.07-7.07l-1.72 1.71"
            stroke="#9B9B9B"
            stroke-linecap="round"
            stroke-linejoin="round"
            stroke-width="2"
          />
          <path
            d="M14 11a5 5 0 00-7.54-.54l-3 3a5 5 0 007.07 7.07l1.71-1.71"
            stroke="#9B9B9B"
            stroke-linecap="round"
            stroke-linejoin="round"
            stroke-width="2"
          />
        </svg>
      </a>
    </h3>
    <div
      class="table-wrapper border border-default rounded-md overflow-y-hidden overflow-x-auto mb-4 shadow-xs"
    >
      <table
        class="w-full border-0 rounded-none text-xs text-default [&_p]:text-xs [&_li]:text-xs [&_span]:text-xs [&_code_span]:text-inherit [&_strong]:text-xs [&_blockquote_div]:text-xs [&_blockquote_code]:px-1 [&_blockquote_code]:py-0"
      >
        <thead
          class="bg-subtle border-b border-b-default"
        >
          <tr
            class="even:bg-subtle even:[&_summary]:bg-element"
          >
            <th
              class="px-4 py-3.5 font-medium text-secondary border-r border-secondary text-left text-3xs [&_code]:text-3xs [&_code]:text-secondary last:border-r-0"
            >
              Name
            </th>
            <th
              class="px-4 py-3.5 font-medium text-secondary border-r border-secondary text-left text-3xs [&_code]:text-3xs [&_code]:text-secondary last:border-r-0"
            >
              Type
            </th>
            <th
              class="px-4 py-3.5 font-medium text-secondary border-r border-secondary text-left text-3xs [&_code]:text-3xs [&_code]:text-secondary last:border-r-0"
            >
              Description
            </th>
          </tr>
        </thead>
        <tbody>
          <tr
            class="even:bg-subtle even:[&_summary]:bg-element"
          >
            <td
              class="p-4 border-r border-secondary text-left w-fit last:border-r-0 [&>*:last-child]:!mb-0"
            >
              <span
                class="text-default leading-[1.6154] font-semibold"
                data-text="true"
              >
                height
              </span>
            </td>
            <td
              class="p-4 border-r border-secondary text-left w-fit last:border-r-0 [&>*:last-child]:!mb-0"
            >
              <code
                class="text-default text-[13px] font-normal leading-[130%] tracking-[-0.003rem] inline-block rounded-md border border-secondary bg-subtle px-1 py-0.5 [&>span]:!text-inherit"
                data-text="true"
              >
                number
              </code>
            </td>
            <td
              class="p-4 border-r border-secondary text-left w-fit last:border-r-0 [&>*:last-child]:!mb-0"
            >
              <p
                class="text-default font-normal text-[16px] leading-[1.625] tracking-[-0.011rem] [&_strong]:break-words mb-3.5"
                data-text="true"
              >
                The height value.
              </p>
            </td>
          </tr>
          <tr
            class="even:bg-subtle even:[&_summary]:bg-element"
          >
            <td
              class="p-4 border-r border-secondary text-left w-fit last:border-r-0 [&>*:last-child]:!mb-0"
            >
              <span
                class="text-default leading-[1.6154] font-semibold"
                data-text="true"
              >
                width
              </span>
            </td>
            <td
              class="p-4 border-r border-secondary text-left w-fit last:border-r-0 [&>*:last-child]:!mb-0"
            >
              <code
                class="text-default text-[13px] font-normal leading-[130%] tracking-[-0.003rem] inline-block rounded-md border border-secondary bg-subtle px-1 py-0.5 [&>span]:!text-inherit"
                data-text="true"
              >
                number
              </code>
            </td>
            <td
              class="p-4 border-r border-secondary text-left w-fit last:border-r-0 [&>*:last-child]:!mb-0"
            >
              <p
                class="text-default font-normal text-[16px] leading-[1.625] tracking-[-0.011rem] [&_strong]:break-words mb-3.5"
                data-text="true"
              >
                The width value.
              </p>
            </td>
          </tr>
        </tbody>
      </table>
    </div>
  </div>
  <div
    class="rounded-lg border border-secondary p-5 shadow-xs mb-6 [&_h2]:mt-0 [&_h3]:mt-0 [&_h4]:mt-0 [&_h3]:mb-2.5 [&_li]:mb-0 [&_.table-wrapper]:shadow-none [&_.table-wrapper]:mb-0 [&_th]:text-tertiary [&_th]:py-2.5 [&_th]:px-4 max-lg-gutters:px-4"
  >
    <h3
      class="text-default text-[20px] font-semibold leading-normal tracking-[-0.017rem] mt-7 mb-3 [&_code]:text-[90%] max-md-gutters:text-[18px] max-md-gutters:leading-[1.5555] max-sm-gutters:text-[16px] max-sm-gutters:leading-relaxed group"
      data-heading="true"
    >
      <a
        class="inline-flex gap-1.5 items-center relative text-[inherit] decoration-0 scroll-m-12"
        href="#permissionhookoptions"
        id="permissionhookoptions"
      >
        <span
          class="inline"
        >
          <code
            class="text-default leading-[1.6154] font-medium wrap-anywhere"
            data-text="true"
          >
            PermissionHookOptions
          </code>
        </span>
        <svg
          aria-label="permalink"
          class="icon-md inline-flex invisible group-hover:visible group-focus-visible:visible"
          fill="none"
          height="24"
          viewBox="0 0 24 24"
          width="24"
          xmlns="http://www.w3.org/2000/svg"
        >
          <path
            d="M10 13a5 5 0 007.54.54l3-3a5 5 0 00-7.07-7.07l-1.72 1.71"
            stroke="#9B9B9B"
            stroke-linecap="round"
            stroke-linejoin="round"
            stroke-width="2"
          />
          <path
            d="M14 11a5 5 0 00-7.54-.54l-3 3a5 5 0 007.07 7.07l1.71-1.71"
            stroke="#9B9B9B"
            stroke-linecap="round"
            stroke-linejoin="round"
            stroke-width="2"
          />
        </svg>
      </a>
    </h3>
    <p
      class="text-default font-normal text-[14px] leading-[1.5715] tracking-[-0.006rem] mb-3"
      data-text="true"
    >
      <span
        class="text-[14px] leading-[1.5715] tracking-[-0.006rem] font-medium text-secondary"
        data-text="true"
      >
        Literal Type:
         
      </span>
      multiple types
    </p>
    <p
      class="text-default font-normal text-[14px] leading-[1.5715] tracking-[-0.006rem]"
      data-text="true"
    >
      <span
        class="text-[14px] leading-[1.5715] tracking-[-0.006rem] font-medium text-secondary"
        data-text="true"
      >
        Acceptable values are:
         
      </span>
      <span>
        <code
          class="text-default text-[13px] font-normal leading-[130%] tracking-[-0.003rem] inline-block rounded-md border border-secondary bg-subtle px-1 py-0.5"
          data-text="true"
        >
          PermissionHookBehavior
        </code>
        <span
          class="font-normal text-[14px] leading-[1.5715] tracking-[-0.006rem] text-quaternary"
          data-text="true"
        >
           | 
        </span>
      </span>
      <span>
        <code
          class="text-default text-[13px] font-normal leading-[130%] tracking-[-0.003rem] inline-block rounded-md border border-secondary bg-subtle px-1 py-0.5"
          data-text="true"
        >
          Options
        </code>
      </span>
    </p>
  </div>
  <h2
    class="text-default text-[25px] font-bold leading-[1.4] tracking-[-0.021rem] mt-8 mb-3.5 [&_code]:text-[90%] max-md-gutters:text-[22px] max-md-gutters:leading-[1.409] max-sm-gutters:text-[19px] max-sm-gutters:leading-[1.5263] group"
    data-heading="true"
  >
    <a
      class="inline-flex gap-1.5 items-center relative text-[inherit] decoration-0 scroll-m-6"
      href="#enums"
      id="enums"
    >
      <span
        class="inline"
      >
        Enums
      </span>
      <svg
        aria-label="permalink"
        class="icon-md inline-flex invisible group-hover:visible group-focus-visible:visible"
        fill="none"
        height="24"
        viewBox="0 0 24 24"
        width="24"
        xmlns="http://www.w3.org/2000/svg"
      >
        <path
          d="M10 13a5 5 0 007.54.54l3-3a5 5 0 00-7.07-7.07l-1.72 1.71"
          stroke="#9B9B9B"
          stroke-linecap="round"
          stroke-linejoin="round"
          stroke-width="2"
        />
        <path
          d="M14 11a5 5 0 00-7.54-.54l-3 3a5 5 0 007.07 7.07l1.71-1.71"
          stroke="#9B9B9B"
          stroke-linecap="round"
          stroke-linejoin="round"
          stroke-width="2"
        />
      </svg>
    </a>
  </h2>
  <div
    class="rounded-lg border border-secondary p-5 shadow-xs mb-6 [&_h2]:mt-0 [&_h3]:mt-0 [&_h4]:mt-0 [&_h3]:mb-2.5 [&_li]:mb-0 [&_.table-wrapper]:shadow-none [&_.table-wrapper]:mb-0 [&_th]:text-tertiary [&_th]:py-2.5 [&_th]:px-4 max-lg-gutters:px-4 !p-0"
  >
    <div
      class="px-5 pt-4"
    >
      <h3
        class="text-default text-[20px] font-semibold leading-normal tracking-[-0.017rem] mt-7 mb-3 [&_code]:text-[90%] max-md-gutters:text-[18px] max-md-gutters:leading-[1.5555] max-sm-gutters:text-[16px] max-sm-gutters:leading-relaxed group"
        data-heading="true"
      >
        <a
          class="inline-flex gap-1.5 items-center relative text-[inherit] decoration-0 scroll-m-12"
          href="#permissionstatus"
          id="permissionstatus"
        >
          <span
            class="inline"
          >
            <code
              class="text-default leading-[1.6154] font-medium wrap-anywhere"
              data-text="true"
            >
              PermissionStatus
            </code>
          </span>
          <svg
            aria-label="permalink"
            class="icon-md inline-flex invisible group-hover:visible group-focus-visible:visible"
            fill="none"
            height="24"
            viewBox="0 0 24 24"
            width="24"
            xmlns="http://www.w3.org/2000/svg"
          >
            <path
              d="M10 13a5 5 0 007.54.54l3-3a5 5 0 00-7.07-7.07l-1.72 1.71"
              stroke="#9B9B9B"
              stroke-linecap="round"
              stroke-linejoin="round"
              stroke-width="2"
            />
            <path
              d="M14 11a5 5 0 00-7.54-.54l-3 3a5 5 0 007.07 7.07l1.71-1.71"
              stroke="#9B9B9B"
              stroke-linecap="round"
              stroke-linejoin="round"
              stroke-width="2"
            />
          </svg>
        </a>
      </h3>
      <p
        class="text-default font-normal text-[14px] leading-[1.5715] tracking-[-0.006rem] flex border-y border-secondary -mx-5 my-4 px-5 py-2 bg-subtle max-lg-gutters:-mx-4 !mb-0 !border-b-0"
        data-text="true"
      >
        <span
          class="text-[14px] leading-[1.5715] tracking-[-0.006rem] text-tertiary flex flex-row gap-2 items-center font-medium"
          data-text="true"
        >
          PermissionStatus Values
        </span>
      </p>
    </div>
    <div
      class="border-t border-t-secondary p-5 pb-0 pt-4"
    >
      <h4
        class="text-default text-[16px] font-semibold leading-relaxed tracking-[-0.011rem] mt-6 mb-2 [&_code]:text-[90%] group"
        data-heading="true"
      >
        <a
          class="inline-flex gap-1.5 items-center relative text-[inherit] decoration-0 scroll-m-6"
          href="#denied"
          id="denied"
        >
          <span
            class="inline"
          >
            <code
              class="text-default leading-[1.6154] !text-inherit"
              data-text="true"
            >
              DENIED
            </code>
          </span>
          <svg
            aria-label="permalink"
            class="inline-flex invisible group-hover:visible group-focus-visible:visible icon-sm"
            fill="none"
            height="24"
            viewBox="0 0 24 24"
            width="24"
            xmlns="http://www.w3.org/2000/svg"
          >
            <path
              d="M10 13a5 5 0 007.54.54l3-3a5 5 0 00-7.07-7.07l-1.72 1.71"
              stroke="#9B9B9B"
              stroke-linecap="round"
              stroke-linejoin="round"
              stroke-width="2"
            />
            <path
              d="M14 11a5 5 0 00-7.54-.54l-3 3a5 5 0 007.07 7.07l1.71-1.71"
              stroke="#9B9B9B"
              stroke-linecap="round"
              stroke-linejoin="round"
              stroke-width="2"
            />
          </svg>
        </a>
      </h4>
      <code
        class="text-secondary text-xs inline-flex mb-3"
        data-text="true"
      >
        PermissionStatus.DENIED ＝ "denied"
      </code>
      <p
        class="text-default font-normal text-[16px] leading-[1.625] tracking-[-0.011rem] [&_strong]:break-words mb-3.5"
        data-text="true"
      >
        User has denied the permission.
      </p>
    </div>
    <div
      class="border-t border-t-secondary p-5 pb-0 pt-4"
    >
      <h4
        class="text-default text-[16px] font-semibold leading-relaxed tracking-[-0.011rem] mt-6 mb-2 [&_code]:text-[90%] group"
        data-heading="true"
      >
        <a
          class="inline-flex gap-1.5 items-center relative text-[inherit] decoration-0 scroll-m-6"
          href="#granted"
          id="granted"
        >
          <span
            class="inline"
          >
            <code
              class="text-default leading-[1.6154] !text-inherit"
              data-text="true"
            >
              GRANTED
            </code>
          </span>
          <svg
            aria-label="permalink"
            class="inline-flex invisible group-hover:visible group-focus-visible:visible icon-sm"
            fill="none"
            height="24"
            viewBox="0 0 24 24"
            width="24"
            xmlns="http://www.w3.org/2000/svg"
          >
            <path
              d="M10 13a5 5 0 007.54.54l3-3a5 5 0 00-7.07-7.07l-1.72 1.71"
              stroke="#9B9B9B"
              stroke-linecap="round"
              stroke-linejoin="round"
              stroke-width="2"
            />
            <path
              d="M14 11a5 5 0 00-7.54-.54l-3 3a5 5 0 007.07 7.07l1.71-1.71"
              stroke="#9B9B9B"
              stroke-linecap="round"
              stroke-linejoin="round"
              stroke-width="2"
            />
          </svg>
        </a>
      </h4>
      <code
        class="text-secondary text-xs inline-flex mb-3"
        data-text="true"
      >
        PermissionStatus.GRANTED ＝ "granted"
      </code>
      <p
        class="text-default font-normal text-[16px] leading-[1.625] tracking-[-0.011rem] [&_strong]:break-words mb-3.5"
        data-text="true"
      >
        User has granted the permission.
      </p>
    </div>
    <div
      class="border-t border-t-secondary p-5 pb-0 pt-4"
    >
      <h4
        class="text-default text-[16px] font-semibold leading-relaxed tracking-[-0.011rem] mt-6 mb-2 [&_code]:text-[90%] group"
        data-heading="true"
      >
        <a
          class="inline-flex gap-1.5 items-center relative text-[inherit] decoration-0 scroll-m-6"
          href="#undetermined"
          id="undetermined"
        >
          <span
            class="inline"
          >
            <code
              class="text-default leading-[1.6154] !text-inherit"
              data-text="true"
            >
              UNDETERMINED
            </code>
          </span>
          <svg
            aria-label="permalink"
            class="inline-flex invisible group-hover:visible group-focus-visible:visible icon-sm"
            fill="none"
            height="24"
            viewBox="0 0 24 24"
            width="24"
            xmlns="http://www.w3.org/2000/svg"
          >
            <path
              d="M10 13a5 5 0 007.54.54l3-3a5 5 0 00-7.07-7.07l-1.72 1.71"
              stroke="#9B9B9B"
              stroke-linecap="round"
              stroke-linejoin="round"
              stroke-width="2"
            />
            <path
              d="M14 11a5 5 0 00-7.54-.54l-3 3a5 5 0 007.07 7.07l1.71-1.71"
              stroke="#9B9B9B"
              stroke-linecap="round"
              stroke-linejoin="round"
              stroke-width="2"
            />
          </svg>
        </a>
      </h4>
      <code
        class="text-secondary text-xs inline-flex mb-3"
        data-text="true"
      >
        PermissionStatus.UNDETERMINED ＝ "undetermined"
      </code>
      <p
        class="text-default font-normal text-[16px] leading-[1.625] tracking-[-0.011rem] [&_strong]:break-words mb-3.5"
        data-text="true"
      >
        User hasn't granted or denied the permission yet.
      </p>
    </div>
  </div>
</div>
`;

>>>>>>> 618a1eae
exports[`APISection expo-pedometer 1`] = `
<div>
  <h2
    class="text-default text-[25px] font-bold leading-[1.4] tracking-[-0.021rem] mt-8 mb-3.5 [&_code]:text-[90%] max-md-gutters:text-[22px] max-md-gutters:leading-[1.409] max-sm-gutters:text-[19px] max-sm-gutters:leading-[1.5263] group"
    data-heading="true"
  >
    <a
      class="inline-flex gap-1.5 items-center relative text-[inherit] decoration-0 scroll-m-6"
      href="#methods"
      id="methods"
    >
      <span
        class="inline"
      >
        Methods
      </span>
      <svg
        aria-label="permalink"
        class="icon-md inline-flex invisible group-hover:visible group-focus-visible:visible"
        fill="none"
        height="24"
        viewBox="0 0 24 24"
        width="24"
        xmlns="http://www.w3.org/2000/svg"
      >
        <path
          d="M10 13a5 5 0 007.54.54l3-3a5 5 0 00-7.07-7.07l-1.72 1.71"
          stroke="#9B9B9B"
          stroke-linecap="round"
          stroke-linejoin="round"
          stroke-width="2"
        />
        <path
          d="M14 11a5 5 0 00-7.54-.54l-3 3a5 5 0 007.07 7.07l1.71-1.71"
          stroke="#9B9B9B"
          stroke-linecap="round"
          stroke-linejoin="round"
          stroke-width="2"
        />
      </svg>
    </a>
  </h2>
  <div
    class="rounded-lg border border-secondary p-5 [&_h2]:mt-0 [&_h3]:mt-0 [&_h3]:mb-2.5 [&_li]:mb-0 [&_.table-wrapper]:shadow-none [&_.table-wrapper]:mb-0 [&_th]:text-tertiary [&_th]:py-2.5 [&_th]:px-4 max-lg-gutters:px-4 shadow-none mb-5 pt-4 px-5 pb-0 [&_h4]:mt-0"
  >
    <h3
      class="text-default text-[20px] font-semibold leading-normal tracking-[-0.017rem] mt-7 mb-3 [&_code]:text-[90%] max-md-gutters:text-[18px] max-md-gutters:leading-[1.5555] max-sm-gutters:text-[16px] max-sm-gutters:leading-relaxed group"
      data-heading="true"
    >
      <a
        class="inline-flex gap-1.5 items-center relative text-[inherit] decoration-0 scroll-m-12"
        href="#getpermissionsasync"
        id="getpermissionsasync"
      >
        <span
          class="inline"
        >
          <code
            class="text-default leading-[1.6154] font-medium wrap-anywhere"
            data-text="true"
          >
            getPermissionsAsync()
          </code>
        </span>
        <svg
          aria-label="permalink"
          class="icon-md inline-flex invisible group-hover:visible group-focus-visible:visible"
          fill="none"
          height="24"
          viewBox="0 0 24 24"
          width="24"
          xmlns="http://www.w3.org/2000/svg"
        >
          <path
            d="M10 13a5 5 0 007.54.54l3-3a5 5 0 00-7.07-7.07l-1.72 1.71"
            stroke="#9B9B9B"
            stroke-linecap="round"
            stroke-linejoin="round"
            stroke-width="2"
          />
          <path
            d="M14 11a5 5 0 00-7.54-.54l-3 3a5 5 0 007.07 7.07l1.71-1.71"
            stroke="#9B9B9B"
            stroke-linecap="round"
            stroke-linejoin="round"
            stroke-width="2"
          />
        </svg>
      </a>
    </h3>
    <p
      class="text-default font-normal text-[16px] leading-[1.625] tracking-[-0.011rem] [&_strong]:break-words mb-3.5"
      data-text="true"
    >
      Checks user's permissions for accessing pedometer.
    </p>
    <div
      class="flex flex-row gap-2 items-start mb-3.5"
    >
      <div
        class="flex flex-row gap-2 items-center"
      >
        <svg
          class="inline-block icon-sm text-icon-secondary"
          fill="none"
          role="img"
          stroke="currentColor"
          viewBox="0 0 24 24"
          xmlns="http://www.w3.org/2000/svg"
        >
          <g
            id="corner-down-right-outline-icon"
          >
            <path
              d="M4 4V5.4C4 8.76031 4 10.4405 4.65396 11.7239C5.2292 12.8529 6.14708 13.7708 7.27606 14.346C8.55953 15 10.2397 15 13.6 15H20M20 15L15 10M20 15L15 20"
              id="Icon"
              stroke-linecap="round"
              stroke-linejoin="round"
              stroke-width="2"
            />
          </g>
        </svg>
        <span
          class="text-[14px] leading-[1.5715] tracking-[-0.006rem] font-medium text-secondary"
          data-text="true"
        >
          Returns:
        </span>
      </div>
      <p
        class="text-default font-normal text-[14px] leading-[1.5715] tracking-[-0.006rem]"
        data-text="true"
      >
        <code
          class="text-default text-[13px] font-normal leading-[130%] tracking-[-0.003rem] inline-block rounded-md border border-secondary bg-subtle px-1 py-0.5 [&>span]:!text-inherit"
          data-text="true"
        >
          <a
            class="cursor-pointer decoration-0 hocus:opacity-80 font-normal text-link visited:text-link hocus:underline [&_code]:hocus:underline [&_span]:text-link [&_code]:text-link [&_strong]:text-link [&_em]:text-link [&_b]:text-link [&_i]:text-link"
            href="https://developer.mozilla.org/en-US/docs/Web/JavaScript/Reference/Global_Objects/Promise"
            rel="noopener noreferrer"
            target="_blank"
          >
            Promise
          </a>
          <span
            class="text-quaternary"
          >
            &lt;
          </span>
          <span>
            <a
              class="cursor-pointer decoration-0 hocus:opacity-80 font-normal text-link visited:text-link hocus:underline [&_code]:hocus:underline [&_span]:text-link [&_code]:text-link [&_strong]:text-link [&_em]:text-link [&_b]:text-link [&_i]:text-link"
              href="#permissionresponse"
            >
              PermissionResponse
            </a>
          </span>
          <span
            class="text-quaternary"
          >
            &gt;
          </span>
        </code>
      </p>
    </div>
  </div>
  <div
    class="rounded-lg border border-secondary p-5 [&_h2]:mt-0 [&_h3]:mt-0 [&_h3]:mb-2.5 [&_li]:mb-0 [&_.table-wrapper]:shadow-none [&_.table-wrapper]:mb-0 [&_th]:text-tertiary [&_th]:py-2.5 [&_th]:px-4 max-lg-gutters:px-4 shadow-none mb-5 pt-4 px-5 pb-0 [&_h4]:mt-0"
  >
    <div
      class="flex flex-row items-center mb-2"
    >
      <span
        class="text-default font-normal text-[14px] leading-[1.5715] tracking-[-0.006rem] inline-flex items-center"
        data-text="true"
      >
        <span
          class="leading-[1.6154] font-medium text-secondary !text-inherit !font-medium"
          data-text="true"
        >
          Only for:
           
        </span>
        <div
          class="select-none inline-flex bg-element py-1 px-2 mr-2 rounded-full items-center gap-1 border border-default [table_&]:mt-0 [table_&]:px-1.5 [table_&]:py-0.5 [h3_&]:last-of-type:mr-0 [h4_&]:last-of-type:mr-0 !bg-palette-blue3 !text-palette-blue12 !border-palette-blue4"
        >
          <svg
            class="opacity-80 icon-xs text-palette-blue12 mt-[-0.5px]"
            fill="none"
            role="img"
            viewBox="0 0 24 24"
            xmlns="http://www.w3.org/2000/svg"
          >
            <g
              id="apple-custom-icon"
            >
              <path
                d="M20.4478 17.3538C20.1312 18.0852 19.7564 18.7585 19.3222 19.3775C18.7303 20.2214 18.2457 20.8055 17.8722 21.1299C17.2933 21.6623 16.673 21.935 16.0088 21.9505C15.5319 21.9505 14.9568 21.8148 14.2874 21.5395C13.6158 21.2656 12.9986 21.1299 12.4343 21.1299C11.8424 21.1299 11.2076 21.2656 10.5287 21.5395C9.84865 21.8148 9.30085 21.9582 8.88201 21.9724C8.24504 21.9996 7.61014 21.7192 6.9764 21.1299C6.57191 20.7771 6.06598 20.1723 5.45989 19.3155C4.80961 18.4005 4.27499 17.3396 3.85615 16.13C3.4076 14.8235 3.18274 13.5583 3.18274 12.3335C3.18274 10.9304 3.48591 9.72034 4.09316 8.70628C4.5704 7.89174 5.20531 7.24922 5.99994 6.77753C6.79457 6.30584 7.65317 6.06547 8.57781 6.0501C9.08374 6.0501 9.7472 6.20659 10.5717 6.51416C11.3938 6.82276 11.9217 6.97926 12.1532 6.97926C12.3262 6.97926 12.9127 6.79627 13.9068 6.43145C14.847 6.09313 15.6404 5.95304 16.2905 6.00823C18.0519 6.15038 19.3752 6.84473 20.2552 8.09567C18.6799 9.05016 17.9007 10.387 17.9162 12.102C17.9304 13.4379 18.415 14.5495 19.3674 15.4321C19.799 15.8418 20.2811 16.1584 20.8174 16.3833C20.7011 16.7206 20.5783 17.0436 20.4478 17.3538ZM16.4081 1.45728C16.4081 2.50431 16.0256 3.48192 15.2631 4.38678C14.343 5.46249 13.2301 6.08408 12.0232 5.986C12.0078 5.86039 11.9989 5.72819 11.9989 5.58926C11.9989 4.58412 12.4365 3.50841 13.2135 2.62888C13.6015 2.18355 14.0949 1.81327 14.6932 1.51789C15.2902 1.22692 15.855 1.066 16.3861 1.03845C16.4016 1.17842 16.4081 1.3184 16.4081 1.45727V1.45728Z"
                fill="currentColor"
                id="Vector"
              />
            </g>
          </svg>
          <span
            class="text-2xs !leading-[16px] font-normal [table_&]:text-3xs"
          >
            iOS
          </span>
        </div>
        <br />
      </span>
    </div>
    <h3
      class="text-default text-[20px] font-semibold leading-normal tracking-[-0.017rem] mt-7 mb-3 [&_code]:text-[90%] max-md-gutters:text-[18px] max-md-gutters:leading-[1.5555] max-sm-gutters:text-[16px] max-sm-gutters:leading-relaxed group"
      data-heading="true"
    >
      <a
        class="inline-flex gap-1.5 items-center relative text-[inherit] decoration-0 scroll-m-12"
        href="#getstepcountasyncstart-end"
        id="getstepcountasyncstart-end"
      >
        <span
          class="inline"
        >
          <code
            class="text-default leading-[1.6154] font-medium wrap-anywhere"
            data-text="true"
          >
            getStepCountAsync(start, end)
          </code>
        </span>
        <svg
          aria-label="permalink"
          class="icon-md inline-flex invisible group-hover:visible group-focus-visible:visible"
          fill="none"
          height="24"
          viewBox="0 0 24 24"
          width="24"
          xmlns="http://www.w3.org/2000/svg"
        >
          <path
            d="M10 13a5 5 0 007.54.54l3-3a5 5 0 00-7.07-7.07l-1.72 1.71"
            stroke="#9B9B9B"
            stroke-linecap="round"
            stroke-linejoin="round"
            stroke-width="2"
          />
          <path
            d="M14 11a5 5 0 00-7.54-.54l-3 3a5 5 0 007.07 7.07l1.71-1.71"
            stroke="#9B9B9B"
            stroke-linecap="round"
            stroke-linejoin="round"
            stroke-width="2"
          />
        </svg>
      </a>
    </h3>
    <div
      class="table-wrapper border border-default rounded-md overflow-y-hidden overflow-x-auto mb-4 shadow-xs"
    >
      <table
        class="w-full border-0 rounded-none text-xs text-default [&_p]:text-xs [&_li]:text-xs [&_span]:text-xs [&_code_span]:text-inherit [&_strong]:text-xs [&_blockquote_div]:text-xs [&_blockquote_code]:px-1 [&_blockquote_code]:py-0"
      >
        <thead
          class="bg-subtle border-b border-b-default"
        >
          <tr
            class="even:bg-subtle even:[&_summary]:bg-element"
          >
            <th
              class="px-4 py-3.5 font-medium text-secondary border-r border-secondary text-left text-3xs [&_code]:text-3xs [&_code]:text-secondary last:border-r-0"
            >
              Parameter
            </th>
            <th
              class="px-4 py-3.5 font-medium text-secondary border-r border-secondary text-left text-3xs [&_code]:text-3xs [&_code]:text-secondary last:border-r-0"
            >
              Type
            </th>
            <th
              class="px-4 py-3.5 font-medium text-secondary border-r border-secondary text-left text-3xs [&_code]:text-3xs [&_code]:text-secondary last:border-r-0"
            >
              Description
            </th>
          </tr>
        </thead>
        <tbody>
          <tr
            class="even:bg-subtle even:[&_summary]:bg-element"
          >
            <td
              class="p-4 border-r border-secondary text-left last:border-r-0 [&>*:last-child]:!mb-0"
            >
              <span
                class="text-default leading-[1.6154] font-semibold"
                data-text="true"
              >
                start
              </span>
            </td>
            <td
              class="p-4 border-r border-secondary text-left last:border-r-0 [&>*:last-child]:!mb-0"
            >
              <code
                class="text-default text-[13px] font-normal leading-[130%] tracking-[-0.003rem] inline-block rounded-md border border-secondary bg-subtle px-1 py-0.5 [&>span]:!text-inherit"
                data-text="true"
              >
                <a
                  class="cursor-pointer decoration-0 hocus:opacity-80 font-normal text-link visited:text-link hocus:underline [&_code]:hocus:underline [&_span]:text-link [&_code]:text-link [&_strong]:text-link [&_em]:text-link [&_b]:text-link [&_i]:text-link"
                  href="https://developer.mozilla.org/en-US/docs/Web/JavaScript/Reference/Global_Objects/Date"
                  rel="noopener noreferrer"
                  target="_blank"
                >
                  Date
                </a>
              </code>
            </td>
            <td
              class="p-4 border-r border-secondary text-left last:border-r-0 [&>*:last-child]:!mb-0"
            >
              <p
                class="text-default font-normal text-[16px] leading-[1.625] tracking-[-0.011rem] [&_strong]:break-words mb-3.5"
                data-text="true"
              >
                A date indicating the start of the range over which to measure steps.
              </p>
            </td>
          </tr>
          <tr
            class="even:bg-subtle even:[&_summary]:bg-element"
          >
            <td
              class="p-4 border-r border-secondary text-left last:border-r-0 [&>*:last-child]:!mb-0"
            >
              <span
                class="text-default leading-[1.6154] font-semibold"
                data-text="true"
              >
                end
              </span>
            </td>
            <td
              class="p-4 border-r border-secondary text-left last:border-r-0 [&>*:last-child]:!mb-0"
            >
              <code
                class="text-default text-[13px] font-normal leading-[130%] tracking-[-0.003rem] inline-block rounded-md border border-secondary bg-subtle px-1 py-0.5 [&>span]:!text-inherit"
                data-text="true"
              >
                <a
                  class="cursor-pointer decoration-0 hocus:opacity-80 font-normal text-link visited:text-link hocus:underline [&_code]:hocus:underline [&_span]:text-link [&_code]:text-link [&_strong]:text-link [&_em]:text-link [&_b]:text-link [&_i]:text-link"
                  href="https://developer.mozilla.org/en-US/docs/Web/JavaScript/Reference/Global_Objects/Date"
                  rel="noopener noreferrer"
                  target="_blank"
                >
                  Date
                </a>
              </code>
            </td>
            <td
              class="p-4 border-r border-secondary text-left last:border-r-0 [&>*:last-child]:!mb-0"
            >
              <p
                class="text-default font-normal text-[16px] leading-[1.625] tracking-[-0.011rem] [&_strong]:break-words mb-3.5"
                data-text="true"
              >
                A date indicating the end of the range over which to measure steps.
              </p>
            </td>
          </tr>
        </tbody>
      </table>
    </div>
    <br />
    <p
      class="text-default font-normal text-[16px] leading-[1.625] tracking-[-0.011rem] [&_strong]:break-words mb-3.5"
      data-text="true"
    >
      Get the step count between two dates.
    </p>
    <div
      class="flex flex-row gap-2 items-start"
    >
      <div
        class="flex flex-row gap-2 items-center"
      >
        <svg
          class="inline-block icon-sm text-icon-secondary"
          fill="none"
          role="img"
          stroke="currentColor"
          viewBox="0 0 24 24"
          xmlns="http://www.w3.org/2000/svg"
        >
          <g
            id="corner-down-right-outline-icon"
          >
            <path
              d="M4 4V5.4C4 8.76031 4 10.4405 4.65396 11.7239C5.2292 12.8529 6.14708 13.7708 7.27606 14.346C8.55953 15 10.2397 15 13.6 15H20M20 15L15 10M20 15L15 20"
              id="Icon"
              stroke-linecap="round"
              stroke-linejoin="round"
              stroke-width="2"
            />
          </g>
        </svg>
        <span
          class="text-[14px] leading-[1.5715] tracking-[-0.006rem] font-medium text-secondary"
          data-text="true"
        >
          Returns:
        </span>
      </div>
      <p
        class="text-default font-normal text-[14px] leading-[1.5715] tracking-[-0.006rem]"
        data-text="true"
      >
        <code
          class="text-default text-[13px] font-normal leading-[130%] tracking-[-0.003rem] inline-block rounded-md border border-secondary bg-subtle px-1 py-0.5 [&>span]:!text-inherit"
          data-text="true"
        >
          <a
            class="cursor-pointer decoration-0 hocus:opacity-80 font-normal text-link visited:text-link hocus:underline [&_code]:hocus:underline [&_span]:text-link [&_code]:text-link [&_strong]:text-link [&_em]:text-link [&_b]:text-link [&_i]:text-link"
            href="https://developer.mozilla.org/en-US/docs/Web/JavaScript/Reference/Global_Objects/Promise"
            rel="noopener noreferrer"
            target="_blank"
          >
            Promise
          </a>
          <span
            class="text-quaternary"
          >
            &lt;
          </span>
          <span>
            <a
              class="cursor-pointer decoration-0 hocus:opacity-80 font-normal text-link visited:text-link hocus:underline [&_code]:hocus:underline [&_span]:text-link [&_code]:text-link [&_strong]:text-link [&_em]:text-link [&_b]:text-link [&_i]:text-link"
              href="#pedometerresult"
            >
              PedometerResult
            </a>
          </span>
          <span
            class="text-quaternary"
          >
            &gt;
          </span>
        </code>
      </p>
    </div>
    <div
      class="flex flex-col mt-1.5 mb-1 pl-6"
    >
      <p
        class="text-default font-normal text-[16px] leading-[1.625] tracking-[-0.011rem] [&_strong]:break-words mb-3.5"
        data-text="true"
      >
        Returns a promise that fulfills with a 
        <a
          class="cursor-pointer decoration-0 hocus:opacity-80 font-normal text-link visited:text-link hocus:underline [&_code]:hocus:underline [&_span]:text-link [&_code]:text-link [&_strong]:text-link [&_em]:text-link [&_b]:text-link [&_i]:text-link"
          href="#pedometerresult"
        >
          <code
            class="text-default text-[13px] font-normal leading-[130%] tracking-[-0.003rem] inline-block rounded-md border border-secondary bg-subtle px-1 py-0.5 !inline"
            data-text="true"
          >
            PedometerResult
          </code>
        </a>
        .
      </p>
      

      <p
        class="text-default font-normal text-[16px] leading-[1.625] tracking-[-0.011rem] [&_strong]:break-words mb-3.5"
        data-text="true"
      >
        As 
        <a
          class="cursor-pointer decoration-0 hocus:opacity-80 font-normal text-link visited:text-link hocus:underline [&_code]:hocus:underline [&_span]:text-link [&_code]:text-link [&_strong]:text-link [&_em]:text-link [&_b]:text-link [&_i]:text-link"
          href="https://developer.apple.com/documentation/coremotion/cmpedometer/1613946-querypedometerdatafromdate?language=objc"
          rel="noopener noreferrer"
          target="_blank"
        >
          Apple documentation states
        </a>
        :
      </p>
      

      <blockquote
        class="bg-subtle border border-default flex gap-2 rounded-md shadow-xs py-3 px-4 mb-4 [table_&]:last:mb-0 [&_code]:bg-element [&_p]:!mb-0"
        data-testid="callout-container"
      >
        <div
          class="select-none [table_&]:mt-0.5 mt-0.5"
        >
          <svg
            class="icon-sm text-icon-default"
            fill="currentColor"
            role="img"
            viewBox="0 0 24 24"
            xmlns="http://www.w3.org/2000/svg"
          >
            <g
              id="info-circle-solid-icon"
            >
              <path
                clip-rule="evenodd"
                d="M12 1C5.92487 1 1 5.92487 1 12C1 18.0751 5.92487 23 12 23C18.0751 23 23 18.0751 23 12C23 5.92487 18.0751 1 12 1ZM12 7C11.4477 7 11 7.44772 11 8C11 8.55228 11.4477 9 12 9H12.01C12.5623 9 13.01 8.55228 13.01 8C13.01 7.44772 12.5623 7 12.01 7H12ZM13 12C13 11.4477 12.5523 11 12 11C11.4477 11 11 11.4477 11 12V16C11 16.5523 11.4477 17 12 17C12.5523 17 13 16.5523 13 16V12Z"
                fill-rule="evenodd"
                id="Solid"
              />
            </g>
          </svg>
        </div>
        <div
          class="text-default w-full last:mb-0 text-xs [&_p]:text-xs [&_code]:text-[90%]"
        >
          

          <p
            class="text-default font-normal text-[16px] leading-[1.625] tracking-[-0.011rem] [&_strong]:break-words mb-3.5"
            data-text="true"
          >
            Only the past seven days worth of data is stored and available for you to retrieve. Specifying
a start date that is more than seven days in the past returns only the available data.
          </p>
          

        </div>
      </blockquote>
    </div>
  </div>
  <div
    class="rounded-lg border border-secondary p-5 [&_h2]:mt-0 [&_h3]:mt-0 [&_h3]:mb-2.5 [&_li]:mb-0 [&_.table-wrapper]:shadow-none [&_.table-wrapper]:mb-0 [&_th]:text-tertiary [&_th]:py-2.5 [&_th]:px-4 max-lg-gutters:px-4 shadow-none mb-5 pt-4 px-5 pb-0 [&_h4]:mt-0"
  >
    <h3
      class="text-default text-[20px] font-semibold leading-normal tracking-[-0.017rem] mt-7 mb-3 [&_code]:text-[90%] max-md-gutters:text-[18px] max-md-gutters:leading-[1.5555] max-sm-gutters:text-[16px] max-sm-gutters:leading-relaxed group"
      data-heading="true"
    >
      <a
        class="inline-flex gap-1.5 items-center relative text-[inherit] decoration-0 scroll-m-12"
        href="#isavailableasync"
        id="isavailableasync"
      >
        <span
          class="inline"
        >
          <code
            class="text-default leading-[1.6154] font-medium wrap-anywhere"
            data-text="true"
          >
            isAvailableAsync()
          </code>
        </span>
        <svg
          aria-label="permalink"
          class="icon-md inline-flex invisible group-hover:visible group-focus-visible:visible"
          fill="none"
          height="24"
          viewBox="0 0 24 24"
          width="24"
          xmlns="http://www.w3.org/2000/svg"
        >
          <path
            d="M10 13a5 5 0 007.54.54l3-3a5 5 0 00-7.07-7.07l-1.72 1.71"
            stroke="#9B9B9B"
            stroke-linecap="round"
            stroke-linejoin="round"
            stroke-width="2"
          />
          <path
            d="M14 11a5 5 0 00-7.54-.54l-3 3a5 5 0 007.07 7.07l1.71-1.71"
            stroke="#9B9B9B"
            stroke-linecap="round"
            stroke-linejoin="round"
            stroke-width="2"
          />
        </svg>
      </a>
    </h3>
    <p
      class="text-default font-normal text-[16px] leading-[1.625] tracking-[-0.011rem] [&_strong]:break-words mb-3.5"
      data-text="true"
    >
      Returns whether the pedometer is enabled on the device.
    </p>
    <div
      class="flex flex-row gap-2 items-start"
    >
      <div
        class="flex flex-row gap-2 items-center"
      >
        <svg
          class="inline-block icon-sm text-icon-secondary"
          fill="none"
          role="img"
          stroke="currentColor"
          viewBox="0 0 24 24"
          xmlns="http://www.w3.org/2000/svg"
        >
          <g
            id="corner-down-right-outline-icon"
          >
            <path
              d="M4 4V5.4C4 8.76031 4 10.4405 4.65396 11.7239C5.2292 12.8529 6.14708 13.7708 7.27606 14.346C8.55953 15 10.2397 15 13.6 15H20M20 15L15 10M20 15L15 20"
              id="Icon"
              stroke-linecap="round"
              stroke-linejoin="round"
              stroke-width="2"
            />
          </g>
        </svg>
        <span
          class="text-[14px] leading-[1.5715] tracking-[-0.006rem] font-medium text-secondary"
          data-text="true"
        >
          Returns:
        </span>
      </div>
      <p
        class="text-default font-normal text-[14px] leading-[1.5715] tracking-[-0.006rem]"
        data-text="true"
      >
        <code
          class="text-default text-[13px] font-normal leading-[130%] tracking-[-0.003rem] inline-block rounded-md border border-secondary bg-subtle px-1 py-0.5 [&>span]:!text-inherit"
          data-text="true"
        >
          <a
            class="cursor-pointer decoration-0 hocus:opacity-80 font-normal text-link visited:text-link hocus:underline [&_code]:hocus:underline [&_span]:text-link [&_code]:text-link [&_strong]:text-link [&_em]:text-link [&_b]:text-link [&_i]:text-link"
            href="https://developer.mozilla.org/en-US/docs/Web/JavaScript/Reference/Global_Objects/Promise"
            rel="noopener noreferrer"
            target="_blank"
          >
            Promise
          </a>
          <span
            class="text-quaternary"
          >
            &lt;
          </span>
          <span>
            boolean
          </span>
          <span
            class="text-quaternary"
          >
            &gt;
          </span>
        </code>
      </p>
    </div>
    <div
      class="flex flex-col mt-1.5 mb-1 pl-6"
    >
      <p
        class="text-default font-normal text-[16px] leading-[1.625] tracking-[-0.011rem] [&_strong]:break-words mb-3.5"
        data-text="true"
      >
        Returns a promise that fulfills with a 
        <code
          class="text-default text-[13px] font-normal leading-[130%] tracking-[-0.003rem] inline-block rounded-md border border-secondary bg-subtle px-1 py-0.5 !inline"
          data-text="true"
        >
          boolean
        </code>
        , indicating whether the pedometer is
available on this device.
      </p>
    </div>
  </div>
  <div
    class="rounded-lg border border-secondary p-5 [&_h2]:mt-0 [&_h3]:mt-0 [&_h3]:mb-2.5 [&_li]:mb-0 [&_.table-wrapper]:shadow-none [&_.table-wrapper]:mb-0 [&_th]:text-tertiary [&_th]:py-2.5 [&_th]:px-4 max-lg-gutters:px-4 shadow-none mb-5 pt-4 px-5 pb-0 [&_h4]:mt-0"
  >
    <h3
      class="text-default text-[20px] font-semibold leading-normal tracking-[-0.017rem] mt-7 mb-3 [&_code]:text-[90%] max-md-gutters:text-[18px] max-md-gutters:leading-[1.5555] max-sm-gutters:text-[16px] max-sm-gutters:leading-relaxed group"
      data-heading="true"
    >
      <a
        class="inline-flex gap-1.5 items-center relative text-[inherit] decoration-0 scroll-m-12"
        href="#requestpermissionsasync"
        id="requestpermissionsasync"
      >
        <span
          class="inline"
        >
          <code
            class="text-default leading-[1.6154] font-medium wrap-anywhere"
            data-text="true"
          >
            requestPermissionsAsync()
          </code>
        </span>
        <svg
          aria-label="permalink"
          class="icon-md inline-flex invisible group-hover:visible group-focus-visible:visible"
          fill="none"
          height="24"
          viewBox="0 0 24 24"
          width="24"
          xmlns="http://www.w3.org/2000/svg"
        >
          <path
            d="M10 13a5 5 0 007.54.54l3-3a5 5 0 00-7.07-7.07l-1.72 1.71"
            stroke="#9B9B9B"
            stroke-linecap="round"
            stroke-linejoin="round"
            stroke-width="2"
          />
          <path
            d="M14 11a5 5 0 00-7.54-.54l-3 3a5 5 0 007.07 7.07l1.71-1.71"
            stroke="#9B9B9B"
            stroke-linecap="round"
            stroke-linejoin="round"
            stroke-width="2"
          />
        </svg>
      </a>
    </h3>
    <p
      class="text-default font-normal text-[16px] leading-[1.625] tracking-[-0.011rem] [&_strong]:break-words mb-3.5"
      data-text="true"
    >
      Asks the user to grant permissions for accessing pedometer.
    </p>
    <div
      class="flex flex-row gap-2 items-start mb-3.5"
    >
      <div
        class="flex flex-row gap-2 items-center"
      >
        <svg
          class="inline-block icon-sm text-icon-secondary"
          fill="none"
          role="img"
          stroke="currentColor"
          viewBox="0 0 24 24"
          xmlns="http://www.w3.org/2000/svg"
        >
          <g
            id="corner-down-right-outline-icon"
          >
            <path
              d="M4 4V5.4C4 8.76031 4 10.4405 4.65396 11.7239C5.2292 12.8529 6.14708 13.7708 7.27606 14.346C8.55953 15 10.2397 15 13.6 15H20M20 15L15 10M20 15L15 20"
              id="Icon"
              stroke-linecap="round"
              stroke-linejoin="round"
              stroke-width="2"
            />
          </g>
        </svg>
        <span
          class="text-[14px] leading-[1.5715] tracking-[-0.006rem] font-medium text-secondary"
          data-text="true"
        >
          Returns:
        </span>
      </div>
      <p
        class="text-default font-normal text-[14px] leading-[1.5715] tracking-[-0.006rem]"
        data-text="true"
      >
        <code
          class="text-default text-[13px] font-normal leading-[130%] tracking-[-0.003rem] inline-block rounded-md border border-secondary bg-subtle px-1 py-0.5 [&>span]:!text-inherit"
          data-text="true"
        >
          <a
            class="cursor-pointer decoration-0 hocus:opacity-80 font-normal text-link visited:text-link hocus:underline [&_code]:hocus:underline [&_span]:text-link [&_code]:text-link [&_strong]:text-link [&_em]:text-link [&_b]:text-link [&_i]:text-link"
            href="https://developer.mozilla.org/en-US/docs/Web/JavaScript/Reference/Global_Objects/Promise"
            rel="noopener noreferrer"
            target="_blank"
          >
            Promise
          </a>
          <span
            class="text-quaternary"
          >
            &lt;
          </span>
          <span>
            <a
              class="cursor-pointer decoration-0 hocus:opacity-80 font-normal text-link visited:text-link hocus:underline [&_code]:hocus:underline [&_span]:text-link [&_code]:text-link [&_strong]:text-link [&_em]:text-link [&_b]:text-link [&_i]:text-link"
              href="#permissionresponse"
            >
              PermissionResponse
            </a>
          </span>
          <span
            class="text-quaternary"
          >
            &gt;
          </span>
        </code>
      </p>
    </div>
  </div>
  <div
    class="rounded-lg border border-secondary p-5 [&_h2]:mt-0 [&_h3]:mt-0 [&_h3]:mb-2.5 [&_li]:mb-0 [&_.table-wrapper]:shadow-none [&_.table-wrapper]:mb-0 [&_th]:text-tertiary [&_th]:py-2.5 [&_th]:px-4 max-lg-gutters:px-4 shadow-none mb-5 pt-4 px-5 pb-0 [&_h4]:mt-0"
  >
    <h3
      class="text-default text-[20px] font-semibold leading-normal tracking-[-0.017rem] mt-7 mb-3 [&_code]:text-[90%] max-md-gutters:text-[18px] max-md-gutters:leading-[1.5555] max-sm-gutters:text-[16px] max-sm-gutters:leading-relaxed group"
      data-heading="true"
    >
      <a
        class="inline-flex gap-1.5 items-center relative text-[inherit] decoration-0 scroll-m-12"
        href="#watchstepcountcallback"
        id="watchstepcountcallback"
      >
        <span
          class="inline"
        >
          <code
            class="text-default leading-[1.6154] font-medium wrap-anywhere"
            data-text="true"
          >
            watchStepCount(callback)
          </code>
        </span>
        <svg
          aria-label="permalink"
          class="icon-md inline-flex invisible group-hover:visible group-focus-visible:visible"
          fill="none"
          height="24"
          viewBox="0 0 24 24"
          width="24"
          xmlns="http://www.w3.org/2000/svg"
        >
          <path
            d="M10 13a5 5 0 007.54.54l3-3a5 5 0 00-7.07-7.07l-1.72 1.71"
            stroke="#9B9B9B"
            stroke-linecap="round"
            stroke-linejoin="round"
            stroke-width="2"
          />
          <path
            d="M14 11a5 5 0 00-7.54-.54l-3 3a5 5 0 007.07 7.07l1.71-1.71"
            stroke="#9B9B9B"
            stroke-linecap="round"
            stroke-linejoin="round"
            stroke-width="2"
          />
        </svg>
      </a>
    </h3>
    <div
      class="table-wrapper border border-default rounded-md overflow-y-hidden overflow-x-auto mb-4 shadow-xs"
    >
      <table
        class="w-full border-0 rounded-none text-xs text-default [&_p]:text-xs [&_li]:text-xs [&_span]:text-xs [&_code_span]:text-inherit [&_strong]:text-xs [&_blockquote_div]:text-xs [&_blockquote_code]:px-1 [&_blockquote_code]:py-0"
      >
        <thead
          class="bg-subtle border-b border-b-default"
        >
          <tr
            class="even:bg-subtle even:[&_summary]:bg-element"
          >
            <th
              class="px-4 py-3.5 font-medium text-secondary border-r border-secondary text-left text-3xs [&_code]:text-3xs [&_code]:text-secondary last:border-r-0"
            >
              Parameter
            </th>
            <th
              class="px-4 py-3.5 font-medium text-secondary border-r border-secondary text-left text-3xs [&_code]:text-3xs [&_code]:text-secondary last:border-r-0"
            >
              Type
            </th>
            <th
              class="px-4 py-3.5 font-medium text-secondary border-r border-secondary text-left text-3xs [&_code]:text-3xs [&_code]:text-secondary last:border-r-0"
            >
              Description
            </th>
          </tr>
        </thead>
        <tbody>
          <tr
            class="even:bg-subtle even:[&_summary]:bg-element"
          >
            <td
              class="p-4 border-r border-secondary text-left last:border-r-0 [&>*:last-child]:!mb-0"
            >
              <span
                class="text-default leading-[1.6154] font-semibold"
                data-text="true"
              >
                callback
              </span>
            </td>
            <td
              class="p-4 border-r border-secondary text-left last:border-r-0 [&>*:last-child]:!mb-0"
            >
              <code
                class="text-default text-[13px] font-normal leading-[130%] tracking-[-0.003rem] inline-block rounded-md border border-secondary bg-subtle px-1 py-0.5 [&>span]:!text-inherit"
                data-text="true"
              >
                <a
                  class="cursor-pointer decoration-0 hocus:opacity-80 font-normal text-link visited:text-link hocus:underline [&_code]:hocus:underline [&_span]:text-link [&_code]:text-link [&_strong]:text-link [&_em]:text-link [&_b]:text-link [&_i]:text-link"
                  href="#pedometerupdatecallback"
                >
                  PedometerUpdateCallback
                </a>
              </code>
            </td>
            <td
              class="p-4 border-r border-secondary text-left last:border-r-0 [&>*:last-child]:!mb-0"
            >
              <p
                class="text-default font-normal text-[16px] leading-[1.625] tracking-[-0.011rem] [&_strong]:break-words mb-3.5"
                data-text="true"
              >
                A callback that is invoked when new step count data is available. The callback is
provided with a single argument that is 
                <a
                  class="cursor-pointer decoration-0 hocus:opacity-80 font-normal text-link visited:text-link hocus:underline [&_code]:hocus:underline [&_span]:text-link [&_code]:text-link [&_strong]:text-link [&_em]:text-link [&_b]:text-link [&_i]:text-link"
                  href="#pedometerresult"
                >
                  <code
                    class="text-default text-[13px] font-normal leading-[130%] tracking-[-0.003rem] inline-block rounded-md border border-secondary bg-subtle px-1 py-0.5 !inline"
                    data-text="true"
                  >
                    PedometerResult
                  </code>
                </a>
                .
              </p>
            </td>
          </tr>
        </tbody>
      </table>
    </div>
    <br />
    <p
      class="text-default font-normal text-[16px] leading-[1.625] tracking-[-0.011rem] [&_strong]:break-words mb-3.5"
      data-text="true"
    >
      Subscribe to pedometer updates.
    </p>
    <div
      class="flex flex-row gap-2 items-start"
    >
      <div
        class="flex flex-row gap-2 items-center"
      >
        <svg
          class="inline-block icon-sm text-icon-secondary"
          fill="none"
          role="img"
          stroke="currentColor"
          viewBox="0 0 24 24"
          xmlns="http://www.w3.org/2000/svg"
        >
          <g
            id="corner-down-right-outline-icon"
          >
            <path
              d="M4 4V5.4C4 8.76031 4 10.4405 4.65396 11.7239C5.2292 12.8529 6.14708 13.7708 7.27606 14.346C8.55953 15 10.2397 15 13.6 15H20M20 15L15 10M20 15L15 20"
              id="Icon"
              stroke-linecap="round"
              stroke-linejoin="round"
              stroke-width="2"
            />
          </g>
        </svg>
        <span
          class="text-[14px] leading-[1.5715] tracking-[-0.006rem] font-medium text-secondary"
          data-text="true"
        >
          Returns:
        </span>
      </div>
      <p
        class="text-default font-normal text-[14px] leading-[1.5715] tracking-[-0.006rem]"
        data-text="true"
      >
        <code
          class="text-default text-[13px] font-normal leading-[130%] tracking-[-0.003rem] inline-block rounded-md border border-secondary bg-subtle px-1 py-0.5 [&>span]:!text-inherit"
          data-text="true"
        >
          EventSubscription
        </code>
      </p>
    </div>
    <div
      class="flex flex-col mt-1.5 mb-1 pl-6"
    >
      <p
        class="text-default font-normal text-[16px] leading-[1.625] tracking-[-0.011rem] [&_strong]:break-words mb-3.5"
        data-text="true"
      >
        Returns a 
        <a
          class="cursor-pointer decoration-0 hocus:opacity-80 font-normal text-link visited:text-link hocus:underline [&_code]:hocus:underline [&_span]:text-link [&_code]:text-link [&_strong]:text-link [&_em]:text-link [&_b]:text-link [&_i]:text-link"
          href="#subscription"
        >
          <code
            class="text-default text-[13px] font-normal leading-[130%] tracking-[-0.003rem] inline-block rounded-md border border-secondary bg-subtle px-1 py-0.5 !inline"
            data-text="true"
          >
            Subscription
          </code>
        </a>
         that enables you to call

        <code
          class="text-default text-[13px] font-normal leading-[130%] tracking-[-0.003rem] inline-block rounded-md border border-secondary bg-subtle px-1 py-0.5 !inline"
          data-text="true"
        >
          remove()
        </code>
         when you would like to unsubscribe the listener.
      </p>
      

      <blockquote
        class="bg-subtle border border-default flex gap-2 rounded-md shadow-xs py-3 px-4 mb-4 [table_&]:last:mb-0 [&_code]:bg-element [&_p]:!mb-0"
        data-testid="callout-container"
      >
        <div
          class="select-none [table_&]:mt-0.5 mt-0.5"
        >
          <svg
            class="icon-sm text-icon-default"
            fill="currentColor"
            role="img"
            viewBox="0 0 24 24"
            xmlns="http://www.w3.org/2000/svg"
          >
            <g
              id="info-circle-solid-icon"
            >
              <path
                clip-rule="evenodd"
                d="M12 1C5.92487 1 1 5.92487 1 12C1 18.0751 5.92487 23 12 23C18.0751 23 23 18.0751 23 12C23 5.92487 18.0751 1 12 1ZM12 7C11.4477 7 11 7.44772 11 8C11 8.55228 11.4477 9 12 9H12.01C12.5623 9 13.01 8.55228 13.01 8C13.01 7.44772 12.5623 7 12.01 7H12ZM13 12C13 11.4477 12.5523 11 12 11C11.4477 11 11 11.4477 11 12V16C11 16.5523 11.4477 17 12 17C12.5523 17 13 16.5523 13 16V12Z"
                fill-rule="evenodd"
                id="Solid"
              />
            </g>
          </svg>
        </div>
        <div
          class="text-default w-full last:mb-0 text-xs [&_p]:text-xs [&_code]:text-[90%]"
        >
          

          <p
            class="text-default font-normal text-[16px] leading-[1.625] tracking-[-0.011rem] [&_strong]:break-words mb-3.5"
            data-text="true"
          >
            Pedometer updates will not be delivered while the app is in the background. As an alternative, on Android, use another solution based on

            <a
              class="cursor-pointer decoration-0 hocus:opacity-80 font-normal text-link visited:text-link hocus:underline [&_code]:hocus:underline [&_span]:text-link [&_code]:text-link [&_strong]:text-link [&_em]:text-link [&_b]:text-link [&_i]:text-link"
              href="https://developer.android.com/health-and-fitness/guides/health-connect"
              rel="noopener noreferrer"
              target="_blank"
            >
              <code
                class="text-default text-[13px] font-normal leading-[130%] tracking-[-0.003rem] inline-block rounded-md border border-secondary bg-subtle px-1 py-0.5 !inline"
                data-text="true"
              >
                Health Connect API
              </code>
            </a>
            .
On iOS, the 
            <code
              class="text-default text-[13px] font-normal leading-[130%] tracking-[-0.003rem] inline-block rounded-md border border-secondary bg-subtle px-1 py-0.5 !inline"
              data-text="true"
            >
              getStepCountAsync
            </code>
             method can be used to get the step count between two dates.
          </p>
          

        </div>
      </blockquote>
    </div>
  </div>
  <h2
    class="text-default text-[25px] font-bold leading-[1.4] tracking-[-0.021rem] mt-8 mb-3.5 [&_code]:text-[90%] max-md-gutters:text-[22px] max-md-gutters:leading-[1.409] max-sm-gutters:text-[19px] max-sm-gutters:leading-[1.5263] group"
    data-heading="true"
  >
    <a
      class="inline-flex gap-1.5 items-center relative text-[inherit] decoration-0 scroll-m-6"
      href="#interfaces"
      id="interfaces"
    >
      <span
        class="inline"
      >
        Interfaces
      </span>
      <svg
        aria-label="permalink"
        class="icon-md inline-flex invisible group-hover:visible group-focus-visible:visible"
        fill="none"
        height="24"
        viewBox="0 0 24 24"
        width="24"
        xmlns="http://www.w3.org/2000/svg"
      >
        <path
          d="M10 13a5 5 0 007.54.54l3-3a5 5 0 00-7.07-7.07l-1.72 1.71"
          stroke="#9B9B9B"
          stroke-linecap="round"
          stroke-linejoin="round"
          stroke-width="2"
        />
        <path
          d="M14 11a5 5 0 00-7.54-.54l-3 3a5 5 0 007.07 7.07l1.71-1.71"
          stroke="#9B9B9B"
          stroke-linecap="round"
          stroke-linejoin="round"
          stroke-width="2"
        />
      </svg>
    </a>
  </h2>
  <div
    class="rounded-lg border border-secondary p-5 [&_h2]:mt-0 [&_h3]:mt-0 [&_h3]:mb-2.5 [&_li]:mb-0 [&_.table-wrapper]:shadow-none [&_.table-wrapper]:mb-0 [&_th]:text-tertiary [&_th]:py-2.5 [&_th]:px-4 max-lg-gutters:px-4 shadow-none mb-5 pt-4 px-5 pb-0 [&_h4]:mt-0"
  >
    <h3
      class="text-default text-[20px] font-semibold leading-normal tracking-[-0.017rem] mt-7 mb-3 [&_code]:text-[90%] max-md-gutters:text-[18px] max-md-gutters:leading-[1.5555] max-sm-gutters:text-[16px] max-sm-gutters:leading-relaxed group"
      data-heading="true"
    >
      <a
        class="inline-flex gap-1.5 items-center relative text-[inherit] decoration-0 scroll-m-12"
        href="#permissionresponse"
        id="permissionresponse"
      >
        <span
          class="inline"
        >
          <code
            class="text-default leading-[1.6154] font-medium wrap-anywhere"
            data-text="true"
          >
            PermissionResponse
          </code>
        </span>
        <svg
          aria-label="permalink"
          class="icon-md inline-flex invisible group-hover:visible group-focus-visible:visible"
          fill="none"
          height="24"
          viewBox="0 0 24 24"
          width="24"
          xmlns="http://www.w3.org/2000/svg"
        >
          <path
            d="M10 13a5 5 0 007.54.54l3-3a5 5 0 00-7.07-7.07l-1.72 1.71"
            stroke="#9B9B9B"
            stroke-linecap="round"
            stroke-linejoin="round"
            stroke-width="2"
          />
          <path
            d="M14 11a5 5 0 00-7.54-.54l-3 3a5 5 0 007.07 7.07l1.71-1.71"
            stroke="#9B9B9B"
            stroke-linecap="round"
            stroke-linejoin="round"
            stroke-width="2"
          />
        </svg>
      </a>
    </h3>
    <p
      class="text-default font-normal text-[16px] leading-[1.625] tracking-[-0.011rem] [&_strong]:break-words mb-3.5"
      data-text="true"
    >
      An object obtained by permissions get and request functions.
    </p>
    <p
      class="text-default font-normal text-[14px] leading-[1.5715] tracking-[-0.006rem] flex border-y border-secondary -mx-5 my-4 px-5 py-2 bg-subtle max-lg-gutters:-mx-4"
      data-text="true"
    >
      <span
        class="text-[14px] leading-[1.5715] tracking-[-0.006rem] text-tertiary flex flex-row gap-2 items-center font-medium"
        data-text="true"
      >
        PermissionResponse Properties
      </span>
    </p>
    <div
      class="table-wrapper border border-default rounded-md overflow-y-hidden overflow-x-auto mb-4 shadow-xs"
    >
      <table
        class="w-full border-0 rounded-none text-xs text-default [&_p]:text-xs [&_li]:text-xs [&_span]:text-xs [&_code_span]:text-inherit [&_strong]:text-xs [&_blockquote_div]:text-xs [&_blockquote_code]:px-1 [&_blockquote_code]:py-0"
      >
        <thead
          class="bg-subtle border-b border-b-default"
        >
          <tr
            class="even:bg-subtle even:[&_summary]:bg-element"
          >
            <th
              class="px-4 py-3.5 font-medium text-secondary border-r border-secondary text-left text-3xs [&_code]:text-3xs [&_code]:text-secondary last:border-r-0"
            >
              Name
            </th>
            <th
              class="px-4 py-3.5 font-medium text-secondary border-r border-secondary text-left text-3xs [&_code]:text-3xs [&_code]:text-secondary last:border-r-0"
            >
              Type
            </th>
            <th
              class="px-4 py-3.5 font-medium text-secondary border-r border-secondary text-left text-3xs [&_code]:text-3xs [&_code]:text-secondary last:border-r-0"
            >
              Description
            </th>
          </tr>
        </thead>
        <tbody>
          <tr
            class="even:bg-subtle even:[&_summary]:bg-element"
          >
            <td
              class="p-4 border-r border-secondary text-left w-fit last:border-r-0 [&>*:last-child]:!mb-0"
            >
              <span
                class="text-default leading-[1.6154] font-semibold"
                data-text="true"
              >
                canAskAgain
              </span>
            </td>
            <td
              class="p-4 border-r border-secondary text-left w-fit last:border-r-0 [&>*:last-child]:!mb-0"
            >
              <code
                class="text-default text-[13px] font-normal leading-[130%] tracking-[-0.003rem] inline-block rounded-md border border-secondary bg-subtle px-1 py-0.5 [&>span]:!text-inherit"
                data-text="true"
              >
                boolean
              </code>
            </td>
            <td
              class="p-4 border-r border-secondary text-left w-fit last:border-r-0 [&>*:last-child]:!mb-0"
            >
              <p
                class="text-default font-normal text-[16px] leading-[1.625] tracking-[-0.011rem] [&_strong]:break-words mb-3.5"
                data-text="true"
              >
                Indicates if user can be asked again for specific permission.
If not, one should be directed to the Settings app
in order to enable/disable the permission.
              </p>
            </td>
          </tr>
          <tr
            class="even:bg-subtle even:[&_summary]:bg-element"
          >
            <td
              class="p-4 border-r border-secondary text-left w-fit last:border-r-0 [&>*:last-child]:!mb-0"
            >
              <span
                class="text-default leading-[1.6154] font-semibold"
                data-text="true"
              >
                expires
              </span>
            </td>
            <td
              class="p-4 border-r border-secondary text-left w-fit last:border-r-0 [&>*:last-child]:!mb-0"
            >
              <code
                class="text-default text-[13px] font-normal leading-[130%] tracking-[-0.003rem] inline-block rounded-md border border-secondary bg-subtle px-1 py-0.5 [&>span]:!text-inherit"
                data-text="true"
              >
                <a
                  class="cursor-pointer decoration-0 hocus:opacity-80 font-normal text-link visited:text-link hocus:underline [&_code]:hocus:underline [&_span]:text-link [&_code]:text-link [&_strong]:text-link [&_em]:text-link [&_b]:text-link [&_i]:text-link"
                  href="#permissionexpiration"
                >
                  PermissionExpiration
                </a>
              </code>
            </td>
            <td
              class="p-4 border-r border-secondary text-left w-fit last:border-r-0 [&>*:last-child]:!mb-0"
            >
              <p
                class="text-default font-normal text-[16px] leading-[1.625] tracking-[-0.011rem] [&_strong]:break-words mb-3.5"
                data-text="true"
              >
                Determines time when the permission expires.
              </p>
            </td>
          </tr>
          <tr
            class="even:bg-subtle even:[&_summary]:bg-element"
          >
            <td
              class="p-4 border-r border-secondary text-left w-fit last:border-r-0 [&>*:last-child]:!mb-0"
            >
              <span
                class="text-default leading-[1.6154] font-semibold"
                data-text="true"
              >
                granted
              </span>
            </td>
            <td
              class="p-4 border-r border-secondary text-left w-fit last:border-r-0 [&>*:last-child]:!mb-0"
            >
              <code
                class="text-default text-[13px] font-normal leading-[130%] tracking-[-0.003rem] inline-block rounded-md border border-secondary bg-subtle px-1 py-0.5 [&>span]:!text-inherit"
                data-text="true"
              >
                boolean
              </code>
            </td>
            <td
              class="p-4 border-r border-secondary text-left w-fit last:border-r-0 [&>*:last-child]:!mb-0"
            >
              <p
                class="text-default font-normal text-[16px] leading-[1.625] tracking-[-0.011rem] [&_strong]:break-words mb-3.5"
                data-text="true"
              >
                A convenience boolean that indicates if the permission is granted.
              </p>
            </td>
          </tr>
          <tr
            class="even:bg-subtle even:[&_summary]:bg-element"
          >
            <td
              class="p-4 border-r border-secondary text-left w-fit last:border-r-0 [&>*:last-child]:!mb-0"
            >
              <span
                class="text-default leading-[1.6154] font-semibold"
                data-text="true"
              >
                status
              </span>
            </td>
            <td
              class="p-4 border-r border-secondary text-left w-fit last:border-r-0 [&>*:last-child]:!mb-0"
            >
              <code
                class="text-default text-[13px] font-normal leading-[130%] tracking-[-0.003rem] inline-block rounded-md border border-secondary bg-subtle px-1 py-0.5 [&>span]:!text-inherit"
                data-text="true"
              >
                <a
                  class="cursor-pointer decoration-0 hocus:opacity-80 font-normal text-link visited:text-link hocus:underline [&_code]:hocus:underline [&_span]:text-link [&_code]:text-link [&_strong]:text-link [&_em]:text-link [&_b]:text-link [&_i]:text-link"
                  href="#permissionstatus"
                >
                  PermissionStatus
                </a>
              </code>
            </td>
            <td
              class="p-4 border-r border-secondary text-left w-fit last:border-r-0 [&>*:last-child]:!mb-0"
            >
              <p
                class="text-default font-normal text-[16px] leading-[1.625] tracking-[-0.011rem] [&_strong]:break-words mb-3.5"
                data-text="true"
              >
                Determines the status of the permission.
              </p>
            </td>
          </tr>
        </tbody>
      </table>
    </div>
    <br />
  </div>
  <h2
    class="text-default text-[25px] font-bold leading-[1.4] tracking-[-0.021rem] mt-8 mb-3.5 [&_code]:text-[90%] max-md-gutters:text-[22px] max-md-gutters:leading-[1.409] max-sm-gutters:text-[19px] max-sm-gutters:leading-[1.5263] group"
    data-heading="true"
  >
    <a
      class="inline-flex gap-1.5 items-center relative text-[inherit] decoration-0 scroll-m-6"
      href="#types"
      id="types"
    >
      <span
        class="inline"
      >
        Types
      </span>
      <svg
        aria-label="permalink"
        class="icon-md inline-flex invisible group-hover:visible group-focus-visible:visible"
        fill="none"
        height="24"
        viewBox="0 0 24 24"
        width="24"
        xmlns="http://www.w3.org/2000/svg"
      >
        <path
          d="M10 13a5 5 0 007.54.54l3-3a5 5 0 00-7.07-7.07l-1.72 1.71"
          stroke="#9B9B9B"
          stroke-linecap="round"
          stroke-linejoin="round"
          stroke-width="2"
        />
        <path
          d="M14 11a5 5 0 00-7.54-.54l-3 3a5 5 0 007.07 7.07l1.71-1.71"
          stroke="#9B9B9B"
          stroke-linecap="round"
          stroke-linejoin="round"
          stroke-width="2"
        />
      </svg>
    </a>
  </h2>
  <div
    class="rounded-lg border border-secondary p-5 shadow-xs mb-6 [&_h2]:mt-0 [&_h3]:mt-0 [&_h4]:mt-0 [&_h3]:mb-2.5 [&_li]:mb-0 [&_.table-wrapper]:shadow-none [&_.table-wrapper]:mb-0 [&_th]:text-tertiary [&_th]:py-2.5 [&_th]:px-4 max-lg-gutters:px-4"
  >
    <h3
      class="text-default text-[20px] font-semibold leading-normal tracking-[-0.017rem] mt-7 mb-3 [&_code]:text-[90%] max-md-gutters:text-[18px] max-md-gutters:leading-[1.5555] max-sm-gutters:text-[16px] max-sm-gutters:leading-relaxed group"
      data-heading="true"
    >
      <a
        class="inline-flex gap-1.5 items-center relative text-[inherit] decoration-0 scroll-m-12 break-words wrap-anywhere"
        href="#pedometerresult"
        id="pedometerresult"
      >
        <span
          class="inline"
        >
          <code
            class="text-default leading-[1.6154] font-medium"
            data-text="true"
          >
            PedometerResult
          </code>
        </span>
        <svg
          aria-label="permalink"
          class="icon-md inline-flex invisible group-hover:visible group-focus-visible:visible"
          fill="none"
          height="24"
          viewBox="0 0 24 24"
          width="24"
          xmlns="http://www.w3.org/2000/svg"
        >
          <path
            d="M10 13a5 5 0 007.54.54l3-3a5 5 0 00-7.07-7.07l-1.72 1.71"
            stroke="#9B9B9B"
            stroke-linecap="round"
            stroke-linejoin="round"
            stroke-width="2"
          />
          <path
            d="M14 11a5 5 0 00-7.54-.54l-3 3a5 5 0 007.07 7.07l1.71-1.71"
            stroke="#9B9B9B"
            stroke-linecap="round"
            stroke-linejoin="round"
            stroke-width="2"
          />
        </svg>
      </a>
    </h3>
    <div
      class="table-wrapper border border-default rounded-md overflow-y-hidden overflow-x-auto mb-4 shadow-xs"
    >
      <table
        class="w-full border-0 rounded-none text-xs text-default [&_p]:text-xs [&_li]:text-xs [&_span]:text-xs [&_code_span]:text-inherit [&_strong]:text-xs [&_blockquote_div]:text-xs [&_blockquote_code]:px-1 [&_blockquote_code]:py-0"
      >
        <thead
          class="bg-subtle border-b border-b-default"
        >
          <tr
            class="even:bg-subtle even:[&_summary]:bg-element"
          >
            <th
              class="px-4 py-3.5 font-medium text-secondary border-r border-secondary text-left text-3xs [&_code]:text-3xs [&_code]:text-secondary last:border-r-0"
            >
              Name
            </th>
            <th
              class="px-4 py-3.5 font-medium text-secondary border-r border-secondary text-left text-3xs [&_code]:text-3xs [&_code]:text-secondary last:border-r-0"
            >
              Type
            </th>
            <th
              class="px-4 py-3.5 font-medium text-secondary border-r border-secondary text-left text-3xs [&_code]:text-3xs [&_code]:text-secondary last:border-r-0"
            >
              Description
            </th>
          </tr>
        </thead>
        <tbody>
          <tr
            class="even:bg-subtle even:[&_summary]:bg-element"
          >
            <td
              class="p-4 border-r border-secondary text-left w-fit last:border-r-0 [&>*:last-child]:!mb-0"
            >
              <span
                class="text-default leading-[1.6154] font-semibold"
                data-text="true"
              >
                steps
              </span>
            </td>
            <td
              class="p-4 border-r border-secondary text-left w-fit last:border-r-0 [&>*:last-child]:!mb-0"
            >
              <code
                class="text-default text-[13px] font-normal leading-[130%] tracking-[-0.003rem] inline-block rounded-md border border-secondary bg-subtle px-1 py-0.5 [&>span]:!text-inherit"
                data-text="true"
              >
                number
              </code>
            </td>
            <td
              class="p-4 border-r border-secondary text-left w-fit last:border-r-0 [&>*:last-child]:!mb-0"
            >
              <p
                class="text-default font-normal text-[16px] leading-[1.625] tracking-[-0.011rem] [&_strong]:break-words mb-3.5"
                data-text="true"
              >
                Number of steps taken between the given dates.
              </p>
            </td>
          </tr>
        </tbody>
      </table>
    </div>
  </div>
  <div
    class="rounded-lg border border-secondary p-5 shadow-xs mb-6 [&_h2]:mt-0 [&_h3]:mt-0 [&_h4]:mt-0 [&_h3]:mb-2.5 [&_li]:mb-0 [&_.table-wrapper]:shadow-none [&_.table-wrapper]:mb-0 [&_th]:text-tertiary [&_th]:py-2.5 [&_th]:px-4 max-lg-gutters:px-4"
  >
    <h3
      class="text-default text-[20px] font-semibold leading-normal tracking-[-0.017rem] mt-7 mb-3 [&_code]:text-[90%] max-md-gutters:text-[18px] max-md-gutters:leading-[1.5555] max-sm-gutters:text-[16px] max-sm-gutters:leading-relaxed group"
      data-heading="true"
    >
      <a
        class="inline-flex gap-1.5 items-center relative text-[inherit] decoration-0 scroll-m-12 break-words wrap-anywhere"
        href="#pedometerupdatecallback"
        id="pedometerupdatecallback"
      >
        <span
          class="inline"
        >
          <code
            class="text-default leading-[1.6154] font-medium"
            data-text="true"
          >
            PedometerUpdateCallback
            ()
          </code>
        </span>
        <svg
          aria-label="permalink"
          class="icon-md inline-flex invisible group-hover:visible group-focus-visible:visible"
          fill="none"
          height="24"
          viewBox="0 0 24 24"
          width="24"
          xmlns="http://www.w3.org/2000/svg"
        >
          <path
            d="M10 13a5 5 0 007.54.54l3-3a5 5 0 00-7.07-7.07l-1.72 1.71"
            stroke="#9B9B9B"
            stroke-linecap="round"
            stroke-linejoin="round"
            stroke-width="2"
          />
          <path
            d="M14 11a5 5 0 00-7.54-.54l-3 3a5 5 0 007.07 7.07l1.71-1.71"
            stroke="#9B9B9B"
            stroke-linecap="round"
            stroke-linejoin="round"
            stroke-width="2"
          />
        </svg>
      </a>
    </h3>
    <p
      class="text-default font-normal text-[16px] leading-[1.625] tracking-[-0.011rem] [&_strong]:break-words mb-3.5"
      data-text="true"
    >
      Callback function providing event result as an argument.
    </p>
    <div>
      <div
        class="table-wrapper border border-default rounded-md overflow-y-hidden overflow-x-auto mb-4 shadow-xs"
      >
        <table
          class="w-full border-0 rounded-none text-xs text-default [&_p]:text-xs [&_li]:text-xs [&_span]:text-xs [&_code_span]:text-inherit [&_strong]:text-xs [&_blockquote_div]:text-xs [&_blockquote_code]:px-1 [&_blockquote_code]:py-0"
        >
          <thead
            class="bg-subtle border-b border-b-default"
          >
            <tr
              class="even:bg-subtle even:[&_summary]:bg-element"
            >
              <th
                class="px-4 py-3.5 font-medium text-secondary border-r border-secondary text-left text-3xs [&_code]:text-3xs [&_code]:text-secondary last:border-r-0"
              >
                Parameter
              </th>
              <th
                class="px-4 py-3.5 font-medium text-secondary border-r border-secondary text-left text-3xs [&_code]:text-3xs [&_code]:text-secondary last:border-r-0"
              >
                Type
              </th>
            </tr>
          </thead>
          <tbody>
            <tr
              class="even:bg-subtle even:[&_summary]:bg-element"
            >
              <td
                class="p-4 border-r border-secondary text-left last:border-r-0 [&>*:last-child]:!mb-0"
              >
                <span
                  class="text-default leading-[1.6154] font-semibold"
                  data-text="true"
                >
                  result
                </span>
              </td>
              <td
                class="p-4 border-r border-secondary text-left last:border-r-0 [&>*:last-child]:!mb-0"
              >
                <code
                  class="text-default text-[13px] font-normal leading-[130%] tracking-[-0.003rem] inline-block rounded-md border border-secondary bg-subtle px-1 py-0.5 [&>span]:!text-inherit"
                  data-text="true"
                >
                  <a
                    class="cursor-pointer decoration-0 hocus:opacity-80 font-normal text-link visited:text-link hocus:underline [&_code]:hocus:underline [&_span]:text-link [&_code]:text-link [&_strong]:text-link [&_em]:text-link [&_b]:text-link [&_i]:text-link"
                    href="#pedometerresult"
                  >
                    PedometerResult
                  </a>
                </code>
              </td>
            </tr>
          </tbody>
        </table>
      </div>
    </div>
    <div
      class="flex flex-row gap-2 items-start mt-4"
    >
      <div
        class="flex flex-row gap-2 items-center"
      >
        <svg
          class="inline-block icon-sm text-icon-secondary"
          fill="none"
          role="img"
          stroke="currentColor"
          viewBox="0 0 24 24"
          xmlns="http://www.w3.org/2000/svg"
        >
          <g
            id="corner-down-right-outline-icon"
          >
            <path
              d="M4 4V5.4C4 8.76031 4 10.4405 4.65396 11.7239C5.2292 12.8529 6.14708 13.7708 7.27606 14.346C8.55953 15 10.2397 15 13.6 15H20M20 15L15 10M20 15L15 20"
              id="Icon"
              stroke-linecap="round"
              stroke-linejoin="round"
              stroke-width="2"
            />
          </g>
        </svg>
        <span
          class="text-[14px] leading-[1.5715] tracking-[-0.006rem] font-medium text-secondary"
          data-text="true"
        >
          Returns:
        </span>
      </div>
      <p
        class="text-default font-normal text-[14px] leading-[1.5715] tracking-[-0.006rem]"
        data-text="true"
      >
        <code
          class="text-default text-[13px] font-normal leading-[130%] tracking-[-0.003rem] inline-block rounded-md border border-secondary bg-subtle px-1 py-0.5 [&>span]:!text-inherit"
          data-text="true"
        >
          void
        </code>
      </p>
    </div>
  </div>
  <div
    class="rounded-lg border border-secondary p-5 shadow-xs mb-6 [&_h2]:mt-0 [&_h3]:mt-0 [&_h4]:mt-0 [&_h3]:mb-2.5 [&_li]:mb-0 [&_.table-wrapper]:shadow-none [&_.table-wrapper]:mb-0 [&_th]:text-tertiary [&_th]:py-2.5 [&_th]:px-4 max-lg-gutters:px-4"
  >
    <h3
      class="text-default text-[20px] font-semibold leading-normal tracking-[-0.017rem] mt-7 mb-3 [&_code]:text-[90%] max-md-gutters:text-[18px] max-md-gutters:leading-[1.5555] max-sm-gutters:text-[16px] max-sm-gutters:leading-relaxed group"
      data-heading="true"
    >
      <a
        class="inline-flex gap-1.5 items-center relative text-[inherit] decoration-0 scroll-m-12"
        href="#permissionexpiration"
        id="permissionexpiration"
      >
        <span
          class="inline"
        >
          <code
            class="text-default leading-[1.6154] font-medium wrap-anywhere"
            data-text="true"
          >
            PermissionExpiration
          </code>
        </span>
        <svg
          aria-label="permalink"
          class="icon-md inline-flex invisible group-hover:visible group-focus-visible:visible"
          fill="none"
          height="24"
          viewBox="0 0 24 24"
          width="24"
          xmlns="http://www.w3.org/2000/svg"
        >
          <path
            d="M10 13a5 5 0 007.54.54l3-3a5 5 0 00-7.07-7.07l-1.72 1.71"
            stroke="#9B9B9B"
            stroke-linecap="round"
            stroke-linejoin="round"
            stroke-width="2"
          />
          <path
            d="M14 11a5 5 0 00-7.54-.54l-3 3a5 5 0 007.07 7.07l1.71-1.71"
            stroke="#9B9B9B"
            stroke-linecap="round"
            stroke-linejoin="round"
            stroke-width="2"
          />
        </svg>
      </a>
    </h3>
    <p
      class="text-default font-normal text-[14px] leading-[1.5715] tracking-[-0.006rem] mb-3"
      data-text="true"
    >
      <span
        class="text-[14px] leading-[1.5715] tracking-[-0.006rem] font-medium text-secondary"
        data-text="true"
      >
        Literal Type:
         
      </span>
      multiple types
    </p>
    <p
      class="text-default font-normal text-[16px] leading-[1.625] tracking-[-0.011rem] [&_strong]:break-words mb-3.5"
      data-text="true"
    >
      Permission expiration time. Currently, all permissions are granted permanently.
    </p>
    <p
      class="text-default font-normal text-[14px] leading-[1.5715] tracking-[-0.006rem]"
      data-text="true"
    >
      <span
        class="text-[14px] leading-[1.5715] tracking-[-0.006rem] font-medium text-secondary"
        data-text="true"
      >
        Acceptable values are:
         
      </span>
      <span>
        <code
          class="text-default text-[13px] font-normal leading-[130%] tracking-[-0.003rem] inline-block rounded-md border border-secondary bg-subtle px-1 py-0.5"
          data-text="true"
        >
          'never'
        </code>
        <span
          class="font-normal text-[14px] leading-[1.5715] tracking-[-0.006rem] text-quaternary"
          data-text="true"
        >
           | 
        </span>
      </span>
      <span>
        <code
          class="text-default text-[13px] font-normal leading-[130%] tracking-[-0.003rem] inline-block rounded-md border border-secondary bg-subtle px-1 py-0.5"
          data-text="true"
        >
          number
        </code>
      </span>
    </p>
  </div>
  <div
    class="rounded-lg border border-secondary p-5 shadow-xs mb-6 [&_h2]:mt-0 [&_h3]:mt-0 [&_h4]:mt-0 [&_h3]:mb-2.5 [&_li]:mb-0 [&_.table-wrapper]:shadow-none [&_.table-wrapper]:mb-0 [&_th]:text-tertiary [&_th]:py-2.5 [&_th]:px-4 max-lg-gutters:px-4"
  >
    <h3
      class="text-default text-[20px] font-semibold leading-normal tracking-[-0.017rem] mt-7 mb-3 [&_code]:text-[90%] max-md-gutters:text-[18px] max-md-gutters:leading-[1.5555] max-sm-gutters:text-[16px] max-sm-gutters:leading-relaxed group"
      data-heading="true"
    >
      <a
        class="inline-flex gap-1.5 items-center relative text-[inherit] decoration-0 scroll-m-12 break-words wrap-anywhere"
        href="#subscription"
        id="subscription"
      >
        <span
          class="inline"
        >
          <code
            class="text-default leading-[1.6154] font-medium"
            data-text="true"
          >
            Subscription
          </code>
        </span>
        <svg
          aria-label="permalink"
          class="icon-md inline-flex invisible group-hover:visible group-focus-visible:visible"
          fill="none"
          height="24"
          viewBox="0 0 24 24"
          width="24"
          xmlns="http://www.w3.org/2000/svg"
        >
          <path
            d="M10 13a5 5 0 007.54.54l3-3a5 5 0 00-7.07-7.07l-1.72 1.71"
            stroke="#9B9B9B"
            stroke-linecap="round"
            stroke-linejoin="round"
            stroke-width="2"
          />
          <path
            d="M14 11a5 5 0 00-7.54-.54l-3 3a5 5 0 007.07 7.07l1.71-1.71"
            stroke="#9B9B9B"
            stroke-linecap="round"
            stroke-linejoin="round"
            stroke-width="2"
          />
        </svg>
      </a>
    </h3>
    <p
      class="text-default font-normal text-[16px] leading-[1.625] tracking-[-0.011rem] [&_strong]:break-words mb-3.5"
      data-text="true"
    >
      A subscription object that allows to conveniently remove an event listener from the emitter.
    </p>
    <div
      class="table-wrapper border border-default rounded-md overflow-y-hidden overflow-x-auto mb-4 shadow-xs"
    >
      <table
        class="w-full border-0 rounded-none text-xs text-default [&_p]:text-xs [&_li]:text-xs [&_span]:text-xs [&_code_span]:text-inherit [&_strong]:text-xs [&_blockquote_div]:text-xs [&_blockquote_code]:px-1 [&_blockquote_code]:py-0"
      >
        <thead
          class="bg-subtle border-b border-b-default"
        >
          <tr
            class="even:bg-subtle even:[&_summary]:bg-element"
          >
            <th
              class="px-4 py-3.5 font-medium text-secondary border-r border-secondary text-left text-3xs [&_code]:text-3xs [&_code]:text-secondary last:border-r-0"
            >
              Name
            </th>
            <th
              class="px-4 py-3.5 font-medium text-secondary border-r border-secondary text-left text-3xs [&_code]:text-3xs [&_code]:text-secondary last:border-r-0"
            >
              Type
            </th>
            <th
              class="px-4 py-3.5 font-medium text-secondary border-r border-secondary text-left text-3xs [&_code]:text-3xs [&_code]:text-secondary last:border-r-0"
            >
              Description
            </th>
          </tr>
        </thead>
        <tbody>
          <tr
            class="even:bg-subtle even:[&_summary]:bg-element"
          >
            <td
              class="p-4 border-r border-secondary text-left w-fit last:border-r-0 [&>*:last-child]:!mb-0"
            >
              <span
                class="text-default leading-[1.6154] font-semibold"
                data-text="true"
              >
                remove
              </span>
            </td>
            <td
              class="p-4 border-r border-secondary text-left w-fit last:border-r-0 [&>*:last-child]:!mb-0"
            >
              <code
                class="text-default text-[13px] font-normal leading-[130%] tracking-[-0.003rem] inline-block rounded-md border border-secondary bg-subtle px-1 py-0.5"
                data-text="true"
              >
                <span
                  class="text-quaternary"
                >
                  (
                </span>
                <span
                  class="text-quaternary"
                >
                  ) =&gt;
                </span>
                 
                void
              </code>
            </td>
            <td
              class="p-4 border-r border-secondary text-left w-fit last:border-r-0 [&>*:last-child]:!mb-0"
            >
              <p
                class="text-default font-normal text-[16px] leading-[1.625] tracking-[-0.011rem] [&_strong]:break-words mb-3.5"
                data-text="true"
              >
                Removes an event listener for which the subscription has been created.
After calling this function, the listener will no longer receive any events from the emitter.
              </p>
            </td>
          </tr>
        </tbody>
      </table>
    </div>
  </div>
  <h2
    class="text-default text-[25px] font-bold leading-[1.4] tracking-[-0.021rem] mt-8 mb-3.5 [&_code]:text-[90%] max-md-gutters:text-[22px] max-md-gutters:leading-[1.409] max-sm-gutters:text-[19px] max-sm-gutters:leading-[1.5263] group"
    data-heading="true"
  >
    <a
      class="inline-flex gap-1.5 items-center relative text-[inherit] decoration-0 scroll-m-6"
      href="#enums"
      id="enums"
    >
      <span
        class="inline"
      >
        Enums
      </span>
      <svg
        aria-label="permalink"
        class="icon-md inline-flex invisible group-hover:visible group-focus-visible:visible"
        fill="none"
        height="24"
        viewBox="0 0 24 24"
        width="24"
        xmlns="http://www.w3.org/2000/svg"
      >
        <path
          d="M10 13a5 5 0 007.54.54l3-3a5 5 0 00-7.07-7.07l-1.72 1.71"
          stroke="#9B9B9B"
          stroke-linecap="round"
          stroke-linejoin="round"
          stroke-width="2"
        />
        <path
          d="M14 11a5 5 0 00-7.54-.54l-3 3a5 5 0 007.07 7.07l1.71-1.71"
          stroke="#9B9B9B"
          stroke-linecap="round"
          stroke-linejoin="round"
          stroke-width="2"
        />
      </svg>
    </a>
  </h2>
  <div
    class="rounded-lg border border-secondary p-5 shadow-xs mb-6 [&_h2]:mt-0 [&_h3]:mt-0 [&_h4]:mt-0 [&_h3]:mb-2.5 [&_li]:mb-0 [&_.table-wrapper]:shadow-none [&_.table-wrapper]:mb-0 [&_th]:text-tertiary [&_th]:py-2.5 [&_th]:px-4 max-lg-gutters:px-4 !p-0"
  >
    <div
      class="px-5 pt-4"
    >
      <h3
        class="text-default text-[20px] font-semibold leading-normal tracking-[-0.017rem] mt-7 mb-3 [&_code]:text-[90%] max-md-gutters:text-[18px] max-md-gutters:leading-[1.5555] max-sm-gutters:text-[16px] max-sm-gutters:leading-relaxed group"
        data-heading="true"
      >
        <a
          class="inline-flex gap-1.5 items-center relative text-[inherit] decoration-0 scroll-m-12"
          href="#permissionstatus"
          id="permissionstatus"
        >
          <span
            class="inline"
          >
            <code
              class="text-default leading-[1.6154] font-medium wrap-anywhere"
              data-text="true"
            >
              PermissionStatus
            </code>
          </span>
          <svg
            aria-label="permalink"
            class="icon-md inline-flex invisible group-hover:visible group-focus-visible:visible"
            fill="none"
            height="24"
            viewBox="0 0 24 24"
            width="24"
            xmlns="http://www.w3.org/2000/svg"
          >
            <path
              d="M10 13a5 5 0 007.54.54l3-3a5 5 0 00-7.07-7.07l-1.72 1.71"
              stroke="#9B9B9B"
              stroke-linecap="round"
              stroke-linejoin="round"
              stroke-width="2"
            />
            <path
              d="M14 11a5 5 0 00-7.54-.54l-3 3a5 5 0 007.07 7.07l1.71-1.71"
              stroke="#9B9B9B"
              stroke-linecap="round"
              stroke-linejoin="round"
              stroke-width="2"
            />
          </svg>
        </a>
      </h3>
      <p
        class="text-default font-normal text-[14px] leading-[1.5715] tracking-[-0.006rem] flex border-y border-secondary -mx-5 my-4 px-5 py-2 bg-subtle max-lg-gutters:-mx-4 !mb-0 !border-b-0"
        data-text="true"
      >
        <span
          class="text-[14px] leading-[1.5715] tracking-[-0.006rem] text-tertiary flex flex-row gap-2 items-center font-medium"
          data-text="true"
        >
          PermissionStatus Values
        </span>
      </p>
    </div>
    <div
      class="border-t border-t-secondary p-5 pb-0 pt-4"
    >
      <h4
        class="text-default text-[16px] font-semibold leading-relaxed tracking-[-0.011rem] mt-6 mb-2 [&_code]:text-[90%] group"
        data-heading="true"
      >
        <a
          class="inline-flex gap-1.5 items-center relative text-[inherit] decoration-0 scroll-m-6"
          href="#denied"
          id="denied"
        >
          <span
            class="inline"
          >
            <code
              class="text-default leading-[1.6154] !text-inherit"
              data-text="true"
            >
              DENIED
            </code>
          </span>
          <svg
            aria-label="permalink"
            class="inline-flex invisible group-hover:visible group-focus-visible:visible icon-sm"
            fill="none"
            height="24"
            viewBox="0 0 24 24"
            width="24"
            xmlns="http://www.w3.org/2000/svg"
          >
            <path
              d="M10 13a5 5 0 007.54.54l3-3a5 5 0 00-7.07-7.07l-1.72 1.71"
              stroke="#9B9B9B"
              stroke-linecap="round"
              stroke-linejoin="round"
              stroke-width="2"
            />
            <path
              d="M14 11a5 5 0 00-7.54-.54l-3 3a5 5 0 007.07 7.07l1.71-1.71"
              stroke="#9B9B9B"
              stroke-linecap="round"
              stroke-linejoin="round"
              stroke-width="2"
            />
          </svg>
        </a>
      </h4>
      <code
        class="text-secondary text-xs inline-flex mb-3"
        data-text="true"
      >
        PermissionStatus.DENIED ＝ "denied"
      </code>
      <p
        class="text-default font-normal text-[16px] leading-[1.625] tracking-[-0.011rem] [&_strong]:break-words mb-3.5"
        data-text="true"
      >
        User has denied the permission.
      </p>
    </div>
    <div
      class="border-t border-t-secondary p-5 pb-0 pt-4"
    >
      <h4
        class="text-default text-[16px] font-semibold leading-relaxed tracking-[-0.011rem] mt-6 mb-2 [&_code]:text-[90%] group"
        data-heading="true"
      >
        <a
          class="inline-flex gap-1.5 items-center relative text-[inherit] decoration-0 scroll-m-6"
          href="#granted"
          id="granted"
        >
          <span
            class="inline"
          >
            <code
              class="text-default leading-[1.6154] !text-inherit"
              data-text="true"
            >
              GRANTED
            </code>
          </span>
          <svg
            aria-label="permalink"
            class="inline-flex invisible group-hover:visible group-focus-visible:visible icon-sm"
            fill="none"
            height="24"
            viewBox="0 0 24 24"
            width="24"
            xmlns="http://www.w3.org/2000/svg"
          >
            <path
              d="M10 13a5 5 0 007.54.54l3-3a5 5 0 00-7.07-7.07l-1.72 1.71"
              stroke="#9B9B9B"
              stroke-linecap="round"
              stroke-linejoin="round"
              stroke-width="2"
            />
            <path
              d="M14 11a5 5 0 00-7.54-.54l-3 3a5 5 0 007.07 7.07l1.71-1.71"
              stroke="#9B9B9B"
              stroke-linecap="round"
              stroke-linejoin="round"
              stroke-width="2"
            />
          </svg>
        </a>
      </h4>
      <code
        class="text-secondary text-xs inline-flex mb-3"
        data-text="true"
      >
        PermissionStatus.GRANTED ＝ "granted"
      </code>
      <p
        class="text-default font-normal text-[16px] leading-[1.625] tracking-[-0.011rem] [&_strong]:break-words mb-3.5"
        data-text="true"
      >
        User has granted the permission.
      </p>
    </div>
    <div
      class="border-t border-t-secondary p-5 pb-0 pt-4"
    >
      <h4
        class="text-default text-[16px] font-semibold leading-relaxed tracking-[-0.011rem] mt-6 mb-2 [&_code]:text-[90%] group"
        data-heading="true"
      >
        <a
          class="inline-flex gap-1.5 items-center relative text-[inherit] decoration-0 scroll-m-6"
          href="#undetermined"
          id="undetermined"
        >
          <span
            class="inline"
          >
            <code
              class="text-default leading-[1.6154] !text-inherit"
              data-text="true"
            >
              UNDETERMINED
            </code>
          </span>
          <svg
            aria-label="permalink"
            class="inline-flex invisible group-hover:visible group-focus-visible:visible icon-sm"
            fill="none"
            height="24"
            viewBox="0 0 24 24"
            width="24"
            xmlns="http://www.w3.org/2000/svg"
          >
            <path
              d="M10 13a5 5 0 007.54.54l3-3a5 5 0 00-7.07-7.07l-1.72 1.71"
              stroke="#9B9B9B"
              stroke-linecap="round"
              stroke-linejoin="round"
              stroke-width="2"
            />
            <path
              d="M14 11a5 5 0 00-7.54-.54l-3 3a5 5 0 007.07 7.07l1.71-1.71"
              stroke="#9B9B9B"
              stroke-linecap="round"
              stroke-linejoin="round"
              stroke-width="2"
            />
          </svg>
        </a>
      </h4>
      <code
        class="text-secondary text-xs inline-flex mb-3"
        data-text="true"
      >
        PermissionStatus.UNDETERMINED ＝ "undetermined"
      </code>
      <p
        class="text-default font-normal text-[16px] leading-[1.625] tracking-[-0.011rem] [&_strong]:break-words mb-3.5"
        data-text="true"
      >
        User hasn't granted or denied the permission yet.
      </p>
    </div>
  </div>
</div>
`;

exports[`APISection no data 1`] = `
<div>
  <p
    class="text-default font-normal text-[16px] leading-[1.625] tracking-[-0.011rem] [&_strong]:break-words"
    data-text="true"
  >
    No API data file found, sorry!
  </p>
</div>
`;<|MERGE_RESOLUTION|>--- conflicted
+++ resolved
@@ -6151,9 +6151,7 @@
 </div>
 `;
 
-<<<<<<< HEAD
-=======
-exports[`APISection expo-barcode-scanner 1`] = `
+exports[`APISection expo-pedometer 1`] = `
 <div>
   <h2
     class="text-default text-[25px] font-bold leading-[1.4] tracking-[-0.021rem] mt-8 mb-3.5 [&_code]:text-[90%] max-md-gutters:text-[22px] max-md-gutters:leading-[1.409] max-sm-gutters:text-[19px] max-sm-gutters:leading-[1.5263] group"
@@ -6161,746 +6159,13 @@
   >
     <a
       class="inline-flex gap-1.5 items-center relative text-[inherit] decoration-0 scroll-m-6"
-      href="#component"
-      id="component"
+      href="#methods"
+      id="methods"
     >
       <span
         class="inline"
       >
-        Component
-      </span>
-      <svg
-        aria-label="permalink"
-        class="icon-md inline-flex invisible group-hover:visible group-focus-visible:visible"
-        fill="none"
-        height="24"
-        viewBox="0 0 24 24"
-        width="24"
-        xmlns="http://www.w3.org/2000/svg"
-      >
-        <path
-          d="M10 13a5 5 0 007.54.54l3-3a5 5 0 00-7.07-7.07l-1.72 1.71"
-          stroke="#9B9B9B"
-          stroke-linecap="round"
-          stroke-linejoin="round"
-          stroke-width="2"
-        />
-        <path
-          d="M14 11a5 5 0 00-7.54-.54l-3 3a5 5 0 007.07 7.07l1.71-1.71"
-          stroke="#9B9B9B"
-          stroke-linecap="round"
-          stroke-linejoin="round"
-          stroke-width="2"
-        />
-      </svg>
-    </a>
-  </h2>
-  <div
-    class="rounded-lg border border-secondary p-5 shadow-xs mb-6 [&_h2]:mt-0 [&_h3]:mt-0 [&_h4]:mt-0 [&_h3]:mb-2.5 [&_li]:mb-0 [&_.table-wrapper]:shadow-none [&_.table-wrapper]:mb-0 [&_th]:text-tertiary [&_th]:py-2.5 [&_th]:px-4 max-lg-gutters:px-4 !shadow-none"
-  >
-    <div
-      class="[table_&]:mt-0 [table_&]:mb-3.5 [table_&]:last:mb-0 mx-[-21px] mt-[-21px] max-lg-gutters:mx-[-17px]"
-    >
-      <blockquote
-        class="border flex gap-2 rounded-md py-3 px-4 mb-4 [table_&]:last:mb-0 bg-warning border-warning [&_code]:bg-palette-yellow4 [&_code]:border-palette-yellow6 dark:[&_code]:bg-palette-yellow5 dark:[&_code]:border-palette-yellow7 [&_p]:!mb-0 [table_&]:last-of-type:mb-2.5 pl-6 pr-4 shadow-none rounded-b-none rounded-t-lg max-md-gutters:px-4"
-        data-testid="callout-container"
-      >
-        <div
-          class="select-none [table_&]:mt-0.5 mt-0.5"
-        >
-          <svg
-            class="icon-sm text-warning"
-            fill="currentColor"
-            role="img"
-            viewBox="0 0 24 24"
-            xmlns="http://www.w3.org/2000/svg"
-          >
-            <g
-              id="alert-triangle-solid-icon"
-            >
-              <path
-                clip-rule="evenodd"
-                d="M12.8126 1.66837C12.2953 1.43834 11.7047 1.43834 11.1874 1.66837C10.7878 1.84602 10.5283 2.15894 10.3477 2.41391C10.1701 2.66461 9.98004 2.99303 9.77096 3.35422L1.50381 17.6339C1.2939 17.9964 1.10315 18.3258 0.973806 18.6054C0.842356 18.8895 0.699752 19.2714 0.745201 19.7074C0.804012 20.2715 1.09955 20.7841 1.55827 21.1176C1.91276 21.3753 2.31476 21.4433 2.62652 21.4719C2.93327 21.5 3.31392 21.5 3.73281 21.5H20.2671C20.686 21.5 21.0667 21.5 21.3734 21.4719C21.6852 21.4433 22.0872 21.3753 22.4417 21.1176C22.9004 20.7841 23.1959 20.2715 23.2547 19.7074C23.3002 19.2714 23.1576 18.8895 23.0261 18.6054C22.8968 18.3258 22.7061 17.9964 22.4962 17.6339L14.229 3.35419C14.0199 2.99301 13.8298 2.66459 13.6522 2.41391C13.4716 2.15894 13.2121 1.84602 12.8126 1.66837ZM13 9C13 8.44772 12.5523 8 12 8C11.4477 8 11 8.44772 11 9V13C11 13.5523 11.4477 14 12 14C12.5523 14 13 13.5523 13 13V9ZM12 16C11.4477 16 11 16.4477 11 17C11 17.5523 11.4477 18 12 18H12.01C12.5623 18 13.01 17.5523 13.01 17C13.01 16.4477 12.5623 16 12.01 16H12Z"
-                fill-rule="evenodd"
-                id="Solid"
-              />
-            </g>
-          </svg>
-        </div>
-        <div
-          class="text-default w-full last:mb-0 text-xs [&_p]:text-xs [&_code]:text-[90%]"
-        >
-          <p
-            class="text-default font-normal text-[16px] leading-[1.625] tracking-[-0.011rem] [&_strong]:break-words mb-3.5"
-            data-text="true"
-          >
-            <span
-              class="text-default leading-[1.6154] font-semibold"
-              data-text="true"
-            >
-              Deprecated
-            </span>
-             BarCodeScanner has been deprecated and will be removed in a future SDK version. Use 
-            <code
-              class="text-default text-[13px] font-normal leading-[130%] tracking-[-0.003rem] inline-block rounded-md border border-secondary bg-subtle px-1 py-0.5 !inline"
-              data-text="true"
-            >
-              expo-camera
-            </code>
-             instead.
-See 
-            <a
-              class="cursor-pointer decoration-0 hocus:opacity-80 font-normal text-link visited:text-link hocus:underline [&_code]:hocus:underline [&_span]:text-link [&_code]:text-link [&_strong]:text-link [&_em]:text-link [&_b]:text-link [&_i]:text-link"
-              href="https://expo.fyi/barcode-scanner-to-expo-camera"
-              rel="noopener noreferrer"
-              target="_blank"
-            >
-              How to migrate from 
-              <code
-                class="text-default text-[13px] font-normal leading-[130%] tracking-[-0.003rem] inline-block rounded-md border border-secondary bg-subtle px-1 py-0.5 !inline"
-                data-text="true"
-              >
-                expo-barcode-scanner
-              </code>
-               to 
-              <code
-                class="text-default text-[13px] font-normal leading-[130%] tracking-[-0.003rem] inline-block rounded-md border border-secondary bg-subtle px-1 py-0.5 !inline"
-                data-text="true"
-              >
-                expo-camera
-              </code>
-            </a>
-            
-for more details.
-          </p>
-        </div>
-      </blockquote>
-    </div>
-    <h3
-      class="text-default text-[20px] font-semibold leading-normal tracking-[-0.017rem] mt-7 mb-3 [&_code]:text-[90%] max-md-gutters:text-[18px] max-md-gutters:leading-[1.5555] max-sm-gutters:text-[16px] max-sm-gutters:leading-relaxed group"
-      data-heading="true"
-    >
-      <a
-        class="inline-flex gap-1.5 items-center relative text-[inherit] decoration-0 scroll-m-12"
-        href="#barcodescanner"
-        id="barcodescanner"
-      >
-        <span
-          class="inline"
-        >
-          <code
-            class="text-default leading-[1.6154] font-medium wrap-anywhere"
-            data-text="true"
-          >
-            BarCodeScanner
-          </code>
-        </span>
-        <svg
-          aria-label="permalink"
-          class="icon-md inline-flex invisible group-hover:visible group-focus-visible:visible"
-          fill="none"
-          height="24"
-          viewBox="0 0 24 24"
-          width="24"
-          xmlns="http://www.w3.org/2000/svg"
-        >
-          <path
-            d="M10 13a5 5 0 007.54.54l3-3a5 5 0 00-7.07-7.07l-1.72 1.71"
-            stroke="#9B9B9B"
-            stroke-linecap="round"
-            stroke-linejoin="round"
-            stroke-width="2"
-          />
-          <path
-            d="M14 11a5 5 0 00-7.54-.54l-3 3a5 5 0 007.07 7.07l1.71-1.71"
-            stroke="#9B9B9B"
-            stroke-linecap="round"
-            stroke-linejoin="round"
-            stroke-width="2"
-          />
-        </svg>
-      </a>
-    </h3>
-    <p
-      class="text-default font-normal text-[16px] leading-[1.625] tracking-[-0.011rem] [&_strong]:break-words mb-3.5"
-      data-text="true"
-    >
-      <span
-        class="leading-[1.6154] font-medium text-secondary"
-        data-text="true"
-      >
-        Type:
-      </span>
-       
-      <code
-        class="text-default text-[13px] font-normal leading-[130%] tracking-[-0.003rem] inline-block rounded-md border border-secondary bg-subtle px-1 py-0.5"
-        data-text="true"
-      >
-        React.
-        <a
-          class="cursor-pointer decoration-0 hocus:opacity-80 font-normal text-link visited:text-link hocus:underline [&_code]:hocus:underline [&_span]:text-link [&_code]:text-link [&_strong]:text-link [&_em]:text-link [&_b]:text-link [&_i]:text-link"
-          href="https://react.dev/reference/react/Component"
-          rel="noopener noreferrer"
-          target="_blank"
-        >
-          Component
-        </a>
-        <span
-          class="text-quaternary"
-        >
-          &lt;
-        </span>
-        <span>
-          <a
-            class="cursor-pointer decoration-0 hocus:opacity-80 font-normal text-link visited:text-link hocus:underline [&_code]:hocus:underline [&_span]:text-link [&_code]:text-link [&_strong]:text-link [&_em]:text-link [&_b]:text-link [&_i]:text-link"
-            href="#barcodescannerprops"
-          >
-            BarCodeScannerProps
-          </a>
-        </span>
-        <span
-          class="text-quaternary"
-        >
-          &gt;
-        </span>
-      </code>
-    </p>
-    <div>
-      <p
-        class="text-default font-normal text-[14px] leading-[1.5715] tracking-[-0.006rem] flex border-y border-secondary -mx-5 my-4 px-5 py-2 bg-subtle max-lg-gutters:-mx-4 !text-secondary !font-medium"
-        data-text="true"
-      >
-        <span
-          class="leading-[1.6154] text-inherit group"
-          data-text="true"
-        >
-          <a
-            class="relative decoration-0 scroll-m-6 text-tertiary flex flex-row gap-2 items-center font-medium"
-            href="#barcodescannerprops"
-            id="barcodescannerprops"
-          >
-            <span
-              class="inline"
-            >
-              BarCodeScannerProps
-            </span>
-            <svg
-              aria-label="permalink"
-              class="inline-flex invisible group-hover:visible group-focus-visible:visible icon-sm"
-              fill="none"
-              height="24"
-              viewBox="0 0 24 24"
-              width="24"
-              xmlns="http://www.w3.org/2000/svg"
-            >
-              <path
-                d="M10 13a5 5 0 007.54.54l3-3a5 5 0 00-7.07-7.07l-1.72 1.71"
-                stroke="#9B9B9B"
-                stroke-linecap="round"
-                stroke-linejoin="round"
-                stroke-width="2"
-              />
-              <path
-                d="M14 11a5 5 0 00-7.54-.54l-3 3a5 5 0 007.07 7.07l1.71-1.71"
-                stroke="#9B9B9B"
-                stroke-linecap="round"
-                stroke-linejoin="round"
-                stroke-width="2"
-              />
-            </svg>
-          </a>
-        </span>
-      </p>
-    </div>
-    <div
-      class="[&>*:last-child]:!mb-0"
-    >
-      <div
-        class="rounded-lg border border-secondary p-5 [&_h2]:mt-0 [&_h3]:mt-0 [&_h3]:mb-2.5 [&_li]:mb-0 [&_.table-wrapper]:shadow-none [&_.table-wrapper]:mb-0 [&_th]:text-tertiary [&_th]:py-2.5 [&_th]:px-4 max-lg-gutters:px-4 shadow-none mb-5 pt-4 px-5 pb-0 [&_h4]:mt-0 !pb-4 [&>*:last-child]:!mb-0"
-      >
-        <h3
-          class="text-default text-[20px] font-semibold leading-normal tracking-[-0.017rem] mt-7 mb-3 [&_code]:text-[90%] max-md-gutters:text-[18px] max-md-gutters:leading-[1.5555] max-sm-gutters:text-[16px] max-sm-gutters:leading-relaxed group"
-          data-heading="true"
-        >
-          <a
-            class="inline-flex gap-1.5 items-center relative text-[inherit] decoration-0 scroll-m-12"
-            href="#barcodetypes"
-            id="barcodetypes"
-          >
-            <span
-              class="inline"
-            >
-              <code
-                class="text-default leading-[1.6154] font-medium wrap-anywhere mb-1 inline-block prose-code:mb-0"
-                data-text="true"
-              >
-                barCodeTypes
-              </code>
-            </span>
-            <svg
-              aria-label="permalink"
-              class="inline-flex invisible group-hover:visible group-focus-visible:visible icon-sm"
-              fill="none"
-              height="24"
-              viewBox="0 0 24 24"
-              width="24"
-              xmlns="http://www.w3.org/2000/svg"
-            >
-              <path
-                d="M10 13a5 5 0 007.54.54l3-3a5 5 0 00-7.07-7.07l-1.72 1.71"
-                stroke="#9B9B9B"
-                stroke-linecap="round"
-                stroke-linejoin="round"
-                stroke-width="2"
-              />
-              <path
-                d="M14 11a5 5 0 00-7.54-.54l-3 3a5 5 0 007.07 7.07l1.71-1.71"
-                stroke="#9B9B9B"
-                stroke-linecap="round"
-                stroke-linejoin="round"
-                stroke-width="2"
-              />
-            </svg>
-          </a>
-        </h3>
-        <p
-          class="text-default font-normal text-[16px] leading-[1.625] tracking-[-0.011rem] [&_strong]:break-words mb-3.5"
-          data-text="true"
-        >
-          <span
-            class="text-secondary font-medium text-[90%]"
-          >
-            Optional • 
-          </span>
-          <span
-            class="text-secondary font-medium text-[90%]"
-          >
-            Type:
-          </span>
-           
-          <code
-            class="text-default text-[13px] font-normal leading-[130%] tracking-[-0.003rem] inline-block rounded-md border border-secondary bg-subtle px-1 py-0.5"
-            data-text="true"
-          >
-            string[]
-          </code>
-        </p>
-        <p
-          class="text-default font-normal text-[16px] leading-[1.625] tracking-[-0.011rem] [&_strong]:break-words mb-3.5"
-          data-text="true"
-        >
-          An array of bar code types. Usage: 
-          <code
-            class="text-default text-[13px] font-normal leading-[130%] tracking-[-0.003rem] inline-block rounded-md border border-secondary bg-subtle px-1 py-0.5 !inline"
-            data-text="true"
-          >
-            BarCodeScanner.Constants.BarCodeType.&lt;codeType&gt;
-          </code>
-           where
-
-          <code
-            class="text-default text-[13px] font-normal leading-[130%] tracking-[-0.003rem] inline-block rounded-md border border-secondary bg-subtle px-1 py-0.5 !inline"
-            data-text="true"
-          >
-            codeType
-          </code>
-           is one of these 
-          <a
-            class="cursor-pointer decoration-0 hocus:opacity-80 font-normal text-link visited:text-link hocus:underline [&_code]:hocus:underline [&_span]:text-link [&_code]:text-link [&_strong]:text-link [&_em]:text-link [&_b]:text-link [&_i]:text-link"
-            href="#supported-formats"
-          >
-            listed above
-          </a>
-          . Defaults to all supported bar
-code types. It is recommended to provide only the bar code formats you expect to scan to
-minimize battery usage.
-        </p>
-        
-
-        <p
-          class="text-default font-normal text-[16px] leading-[1.625] tracking-[-0.011rem] [&_strong]:break-words mb-3.5"
-          data-text="true"
-        >
-          For example: 
-          <code
-            class="text-default text-[13px] font-normal leading-[130%] tracking-[-0.003rem] inline-block rounded-md border border-secondary bg-subtle px-1 py-0.5 !inline"
-            data-text="true"
-          >
-            barCodeTypes={[BarCodeScanner.Constants.BarCodeType.qr]}
-          </code>
-          .
-        </p>
-      </div>
-      <div
-        class="rounded-lg border border-secondary p-5 [&_h2]:mt-0 [&_h3]:mt-0 [&_h3]:mb-2.5 [&_li]:mb-0 [&_.table-wrapper]:shadow-none [&_.table-wrapper]:mb-0 [&_th]:text-tertiary [&_th]:py-2.5 [&_th]:px-4 max-lg-gutters:px-4 shadow-none mb-5 pt-4 px-5 pb-0 [&_h4]:mt-0 !pb-4 [&>*:last-child]:!mb-0"
-      >
-        <h3
-          class="text-default text-[20px] font-semibold leading-normal tracking-[-0.017rem] mt-7 mb-3 [&_code]:text-[90%] max-md-gutters:text-[18px] max-md-gutters:leading-[1.5555] max-sm-gutters:text-[16px] max-sm-gutters:leading-relaxed group"
-          data-heading="true"
-        >
-          <a
-            class="inline-flex gap-1.5 items-center relative text-[inherit] decoration-0 scroll-m-12"
-            href="#onbarcodescanned"
-            id="onbarcodescanned"
-          >
-            <span
-              class="inline"
-            >
-              <code
-                class="text-default leading-[1.6154] font-medium wrap-anywhere mb-1 inline-block prose-code:mb-0"
-                data-text="true"
-              >
-                onBarCodeScanned
-              </code>
-            </span>
-            <svg
-              aria-label="permalink"
-              class="inline-flex invisible group-hover:visible group-focus-visible:visible icon-sm"
-              fill="none"
-              height="24"
-              viewBox="0 0 24 24"
-              width="24"
-              xmlns="http://www.w3.org/2000/svg"
-            >
-              <path
-                d="M10 13a5 5 0 007.54.54l3-3a5 5 0 00-7.07-7.07l-1.72 1.71"
-                stroke="#9B9B9B"
-                stroke-linecap="round"
-                stroke-linejoin="round"
-                stroke-width="2"
-              />
-              <path
-                d="M14 11a5 5 0 00-7.54-.54l-3 3a5 5 0 007.07 7.07l1.71-1.71"
-                stroke="#9B9B9B"
-                stroke-linecap="round"
-                stroke-linejoin="round"
-                stroke-width="2"
-              />
-            </svg>
-          </a>
-        </h3>
-        <p
-          class="text-default font-normal text-[16px] leading-[1.625] tracking-[-0.011rem] [&_strong]:break-words mb-3.5"
-          data-text="true"
-        >
-          <span
-            class="text-secondary font-medium text-[90%]"
-          >
-            Optional • 
-          </span>
-          <span
-            class="text-secondary font-medium text-[90%]"
-          >
-            Type:
-          </span>
-           
-          <code
-            class="text-default text-[13px] font-normal leading-[130%] tracking-[-0.003rem] inline-block rounded-md border border-secondary bg-subtle px-1 py-0.5"
-            data-text="true"
-          >
-            <a
-              class="cursor-pointer decoration-0 hocus:opacity-80 font-normal text-link visited:text-link hocus:underline [&_code]:hocus:underline [&_span]:text-link [&_code]:text-link [&_strong]:text-link [&_em]:text-link [&_b]:text-link [&_i]:text-link"
-              href="#barcodescannedcallback"
-            >
-              BarCodeScannedCallback
-            </a>
-          </code>
-        </p>
-        <p
-          class="text-default font-normal text-[16px] leading-[1.625] tracking-[-0.011rem] [&_strong]:break-words mb-3.5"
-          data-text="true"
-        >
-          A callback that is invoked when a bar code has been successfully scanned. The callback is
-provided with an 
-          <a
-            class="cursor-pointer decoration-0 hocus:opacity-80 font-normal text-link visited:text-link hocus:underline [&_code]:hocus:underline [&_span]:text-link [&_code]:text-link [&_strong]:text-link [&_em]:text-link [&_b]:text-link [&_i]:text-link"
-            href="#barcodescannerresult"
-          >
-            BarCodeScannerResult
-          </a>
-          .
-        </p>
-        
-
-        <blockquote
-          class="bg-subtle border border-default flex gap-2 rounded-md shadow-xs py-3 px-4 mb-4 [table_&]:last:mb-0 [&_code]:bg-element [&_p]:!mb-0"
-          data-testid="callout-container"
-        >
-          <div
-            class="select-none [table_&]:mt-0.5 mt-0.5"
-          >
-            <svg
-              class="icon-sm text-icon-default"
-              fill="currentColor"
-              role="img"
-              viewBox="0 0 24 24"
-              xmlns="http://www.w3.org/2000/svg"
-            >
-              <g
-                id="info-circle-solid-icon"
-              >
-                <path
-                  clip-rule="evenodd"
-                  d="M12 1C5.92487 1 1 5.92487 1 12C1 18.0751 5.92487 23 12 23C18.0751 23 23 18.0751 23 12C23 5.92487 18.0751 1 12 1ZM12 7C11.4477 7 11 7.44772 11 8C11 8.55228 11.4477 9 12 9H12.01C12.5623 9 13.01 8.55228 13.01 8C13.01 7.44772 12.5623 7 12.01 7H12ZM13 12C13 11.4477 12.5523 11 12 11C11.4477 11 11 11.4477 11 12V16C11 16.5523 11.4477 17 12 17C12.5523 17 13 16.5523 13 16V12Z"
-                  fill-rule="evenodd"
-                  id="Solid"
-                />
-              </g>
-            </svg>
-          </div>
-          <div
-            class="text-default w-full last:mb-0 text-xs [&_p]:text-xs [&_code]:text-[90%]"
-          >
-            
-
-            <p
-              class="text-default font-normal text-[16px] leading-[1.625] tracking-[-0.011rem] [&_strong]:break-words mb-3.5"
-              data-text="true"
-            >
-              <span
-                class="text-default leading-[1.6154] font-semibold"
-                data-text="true"
-              >
-                Note:
-              </span>
-               Passing 
-              <code
-                class="text-default text-[13px] font-normal leading-[130%] tracking-[-0.003rem] inline-block rounded-md border border-secondary bg-subtle px-1 py-0.5 !inline"
-                data-text="true"
-              >
-                undefined
-              </code>
-               to the 
-              <code
-                class="text-default text-[13px] font-normal leading-[130%] tracking-[-0.003rem] inline-block rounded-md border border-secondary bg-subtle px-1 py-0.5 !inline"
-                data-text="true"
-              >
-                onBarCodeScanned
-              </code>
-               prop will result in no scanning. This
-can be used to effectively "pause" the scanner so that it doesn't continually scan even after
-data has been retrieved.
-            </p>
-            
-
-          </div>
-        </blockquote>
-      </div>
-      <div
-        class="rounded-lg border border-secondary p-5 [&_h2]:mt-0 [&_h3]:mt-0 [&_h3]:mb-2.5 [&_li]:mb-0 [&_.table-wrapper]:shadow-none [&_.table-wrapper]:mb-0 [&_th]:text-tertiary [&_th]:py-2.5 [&_th]:px-4 max-lg-gutters:px-4 shadow-none mb-5 pt-4 px-5 pb-0 [&_h4]:mt-0 !pb-4 [&>*:last-child]:!mb-0"
-      >
-        <h3
-          class="text-default text-[20px] font-semibold leading-normal tracking-[-0.017rem] mt-7 mb-3 [&_code]:text-[90%] max-md-gutters:text-[18px] max-md-gutters:leading-[1.5555] max-sm-gutters:text-[16px] max-sm-gutters:leading-relaxed group"
-          data-heading="true"
-        >
-          <a
-            class="inline-flex gap-1.5 items-center relative text-[inherit] decoration-0 scroll-m-12"
-            href="#type"
-            id="type"
-          >
-            <span
-              class="inline"
-            >
-              <code
-                class="text-default leading-[1.6154] font-medium wrap-anywhere mb-1 inline-block prose-code:mb-0"
-                data-text="true"
-              >
-                type
-              </code>
-            </span>
-            <svg
-              aria-label="permalink"
-              class="inline-flex invisible group-hover:visible group-focus-visible:visible icon-sm"
-              fill="none"
-              height="24"
-              viewBox="0 0 24 24"
-              width="24"
-              xmlns="http://www.w3.org/2000/svg"
-            >
-              <path
-                d="M10 13a5 5 0 007.54.54l3-3a5 5 0 00-7.07-7.07l-1.72 1.71"
-                stroke="#9B9B9B"
-                stroke-linecap="round"
-                stroke-linejoin="round"
-                stroke-width="2"
-              />
-              <path
-                d="M14 11a5 5 0 00-7.54-.54l-3 3a5 5 0 007.07 7.07l1.71-1.71"
-                stroke="#9B9B9B"
-                stroke-linecap="round"
-                stroke-linejoin="round"
-                stroke-width="2"
-              />
-            </svg>
-          </a>
-        </h3>
-        <p
-          class="text-default font-normal text-[16px] leading-[1.625] tracking-[-0.011rem] [&_strong]:break-words mb-3.5"
-          data-text="true"
-        >
-          <span
-            class="text-secondary font-medium text-[90%]"
-          >
-            Optional • 
-          </span>
-          <span
-            class="text-secondary font-medium text-[90%]"
-          >
-            Type:
-          </span>
-           
-          <code
-            class="text-default text-[13px] font-normal leading-[130%] tracking-[-0.003rem] inline-block rounded-md border border-secondary bg-subtle px-1 py-0.5"
-            data-text="true"
-          >
-            <span>
-              'front'
-              <span
-                class="text-quaternary"
-              >
-                 | 
-              </span>
-            </span>
-            <span>
-              'back'
-              <span
-                class="text-quaternary"
-              >
-                 | 
-              </span>
-            </span>
-            <span>
-              number
-            </span>
-          </code>
-          <span>
-            <span
-              class="text-secondary font-medium text-[90%]"
-            >
-               • Default:
-            </span>
-             
-            <code
-              class="text-default text-[13px] font-normal leading-[130%] tracking-[-0.003rem] inline-block rounded-md border border-secondary bg-subtle px-1 py-0.5"
-              data-text="true"
-            >
-              Type.back
-            </code>
-          </span>
-        </p>
-        <p
-          class="text-default font-normal text-[16px] leading-[1.625] tracking-[-0.011rem] [&_strong]:break-words mb-3.5"
-          data-text="true"
-        >
-          Camera facing. Use one of 
-          <code
-            class="text-default text-[13px] font-normal leading-[130%] tracking-[-0.003rem] inline-block rounded-md border border-secondary bg-subtle px-1 py-0.5 !inline"
-            data-text="true"
-          >
-            BarCodeScanner.Constants.Type
-          </code>
-          . Use either 
-          <code
-            class="text-default text-[13px] font-normal leading-[130%] tracking-[-0.003rem] inline-block rounded-md border border-secondary bg-subtle px-1 py-0.5 !inline"
-            data-text="true"
-          >
-            Type.front
-          </code>
-           or 
-          <code
-            class="text-default text-[13px] font-normal leading-[130%] tracking-[-0.003rem] inline-block rounded-md border border-secondary bg-subtle px-1 py-0.5 !inline"
-            data-text="true"
-          >
-            Type.back
-          </code>
-          .
-Same as 
-          <code
-            class="text-default text-[13px] font-normal leading-[130%] tracking-[-0.003rem] inline-block rounded-md border border-secondary bg-subtle px-1 py-0.5 !inline"
-            data-text="true"
-          >
-            Camera.Constants.Type
-          </code>
-          .
-        </p>
-      </div>
-      <h4
-        class="text-default text-[16px] font-semibold leading-relaxed tracking-[-0.011rem] mt-6 mb-2 [&_code]:text-[90%] group"
-        data-heading="true"
-      >
-        <a
-          class="inline-flex gap-1.5 items-center relative text-[inherit] decoration-0 scroll-m-6"
-          href="#inherited-props"
-          id="inherited-props"
-        >
-          <span
-            class="inline"
-          >
-            Inherited Props
-          </span>
-          <svg
-            aria-label="permalink"
-            class="inline-flex invisible group-hover:visible group-focus-visible:visible icon-sm"
-            fill="none"
-            height="24"
-            viewBox="0 0 24 24"
-            width="24"
-            xmlns="http://www.w3.org/2000/svg"
-          >
-            <path
-              d="M10 13a5 5 0 007.54.54l3-3a5 5 0 00-7.07-7.07l-1.72 1.71"
-              stroke="#9B9B9B"
-              stroke-linecap="round"
-              stroke-linejoin="round"
-              stroke-width="2"
-            />
-            <path
-              d="M14 11a5 5 0 00-7.54-.54l-3 3a5 5 0 007.07 7.07l1.71-1.71"
-              stroke="#9B9B9B"
-              stroke-linecap="round"
-              stroke-linejoin="round"
-              stroke-width="2"
-            />
-          </svg>
-        </a>
-      </h4>
-      <ul
-        class="text-default leading-[1.6154] list-disc ml-6 [&_ol]:mt-2 [&_ol]:mb-4 [&_ul]:mt-2 [&_ul]:mb-4"
-      >
-        <li
-          class="text-default text-[16px] font-normal leading-relaxed tracking-[-0.011rem] mb-2"
-          data-text="true"
-        >
-          <code
-            class="text-default text-[13px] font-normal leading-[130%] tracking-[-0.003rem] inline-block rounded-md border border-secondary bg-subtle px-1 py-0.5"
-            data-text="true"
-          >
-            <a
-              class="cursor-pointer decoration-0 hocus:opacity-80 font-normal text-link visited:text-link hocus:underline [&_code]:hocus:underline [&_span]:text-link [&_code]:text-link [&_strong]:text-link [&_em]:text-link [&_b]:text-link [&_i]:text-link"
-              href="https://reactnative.dev/docs/view#props"
-              rel="noopener noreferrer"
-              target="_blank"
-            >
-              ViewProps
-            </a>
-          </code>
-        </li>
-      </ul>
-    </div>
-  </div>
-  <h2
-    class="text-default text-[25px] font-bold leading-[1.4] tracking-[-0.021rem] mt-8 mb-3.5 [&_code]:text-[90%] max-md-gutters:text-[22px] max-md-gutters:leading-[1.409] max-sm-gutters:text-[19px] max-sm-gutters:leading-[1.5263] group"
-    data-heading="true"
-  >
-    <a
-      class="inline-flex gap-1.5 items-center relative text-[inherit] decoration-0 scroll-m-6"
-      href="#hooks"
-      id="hooks"
-    >
-      <span
-        class="inline"
-      >
-        Hooks
+        Methods
       </span>
       <svg
         aria-label="permalink"
@@ -6937,8 +6202,8 @@
     >
       <a
         class="inline-flex gap-1.5 items-center relative text-[inherit] decoration-0 scroll-m-12"
-        href="#usepermissionsoptions"
-        id="usepermissionsoptions"
+        href="#getpermissionsasync"
+        id="getpermissionsasync"
       >
         <span
           class="inline"
@@ -6947,7 +6212,175 @@
             class="text-default leading-[1.6154] font-medium wrap-anywhere"
             data-text="true"
           >
-            usePermissions(options)
+            getPermissionsAsync()
+          </code>
+        </span>
+        <svg
+          aria-label="permalink"
+          class="icon-md inline-flex invisible group-hover:visible group-focus-visible:visible"
+          fill="none"
+          height="24"
+          viewBox="0 0 24 24"
+          width="24"
+          xmlns="http://www.w3.org/2000/svg"
+        >
+          <path
+            d="M10 13a5 5 0 007.54.54l3-3a5 5 0 00-7.07-7.07l-1.72 1.71"
+            stroke="#9B9B9B"
+            stroke-linecap="round"
+            stroke-linejoin="round"
+            stroke-width="2"
+          />
+          <path
+            d="M14 11a5 5 0 00-7.54-.54l-3 3a5 5 0 007.07 7.07l1.71-1.71"
+            stroke="#9B9B9B"
+            stroke-linecap="round"
+            stroke-linejoin="round"
+            stroke-width="2"
+          />
+        </svg>
+      </a>
+    </h3>
+    <p
+      class="text-default font-normal text-[16px] leading-[1.625] tracking-[-0.011rem] [&_strong]:break-words mb-3.5"
+      data-text="true"
+    >
+      Checks user's permissions for accessing pedometer.
+    </p>
+    <div
+      class="flex flex-row gap-2 items-start mb-3.5"
+    >
+      <div
+        class="flex flex-row gap-2 items-center"
+      >
+        <svg
+          class="inline-block icon-sm text-icon-secondary"
+          fill="none"
+          role="img"
+          stroke="currentColor"
+          viewBox="0 0 24 24"
+          xmlns="http://www.w3.org/2000/svg"
+        >
+          <g
+            id="corner-down-right-outline-icon"
+          >
+            <path
+              d="M4 4V5.4C4 8.76031 4 10.4405 4.65396 11.7239C5.2292 12.8529 6.14708 13.7708 7.27606 14.346C8.55953 15 10.2397 15 13.6 15H20M20 15L15 10M20 15L15 20"
+              id="Icon"
+              stroke-linecap="round"
+              stroke-linejoin="round"
+              stroke-width="2"
+            />
+          </g>
+        </svg>
+        <span
+          class="text-[14px] leading-[1.5715] tracking-[-0.006rem] font-medium text-secondary"
+          data-text="true"
+        >
+          Returns:
+        </span>
+      </div>
+      <p
+        class="text-default font-normal text-[14px] leading-[1.5715] tracking-[-0.006rem]"
+        data-text="true"
+      >
+        <code
+          class="text-default text-[13px] font-normal leading-[130%] tracking-[-0.003rem] inline-block rounded-md border border-secondary bg-subtle px-1 py-0.5 [&>span]:!text-inherit"
+          data-text="true"
+        >
+          <a
+            class="cursor-pointer decoration-0 hocus:opacity-80 font-normal text-link visited:text-link hocus:underline [&_code]:hocus:underline [&_span]:text-link [&_code]:text-link [&_strong]:text-link [&_em]:text-link [&_b]:text-link [&_i]:text-link"
+            href="https://developer.mozilla.org/en-US/docs/Web/JavaScript/Reference/Global_Objects/Promise"
+            rel="noopener noreferrer"
+            target="_blank"
+          >
+            Promise
+          </a>
+          <span
+            class="text-quaternary"
+          >
+            &lt;
+          </span>
+          <span>
+            <a
+              class="cursor-pointer decoration-0 hocus:opacity-80 font-normal text-link visited:text-link hocus:underline [&_code]:hocus:underline [&_span]:text-link [&_code]:text-link [&_strong]:text-link [&_em]:text-link [&_b]:text-link [&_i]:text-link"
+              href="#permissionresponse"
+            >
+              PermissionResponse
+            </a>
+          </span>
+          <span
+            class="text-quaternary"
+          >
+            &gt;
+          </span>
+        </code>
+      </p>
+    </div>
+  </div>
+  <div
+    class="rounded-lg border border-secondary p-5 [&_h2]:mt-0 [&_h3]:mt-0 [&_h3]:mb-2.5 [&_li]:mb-0 [&_.table-wrapper]:shadow-none [&_.table-wrapper]:mb-0 [&_th]:text-tertiary [&_th]:py-2.5 [&_th]:px-4 max-lg-gutters:px-4 shadow-none mb-5 pt-4 px-5 pb-0 [&_h4]:mt-0"
+  >
+    <div
+      class="flex flex-row items-center mb-2"
+    >
+      <span
+        class="text-default font-normal text-[14px] leading-[1.5715] tracking-[-0.006rem] inline-flex items-center"
+        data-text="true"
+      >
+        <span
+          class="leading-[1.6154] font-medium text-secondary !text-inherit !font-medium"
+          data-text="true"
+        >
+          Only for:
+           
+        </span>
+        <div
+          class="select-none inline-flex bg-element py-1 px-2 mr-2 rounded-full items-center gap-1 border border-default [table_&]:mt-0 [table_&]:px-1.5 [table_&]:py-0.5 [h3_&]:last-of-type:mr-0 [h4_&]:last-of-type:mr-0 !bg-palette-blue3 !text-palette-blue12 !border-palette-blue4"
+        >
+          <svg
+            class="opacity-80 icon-xs text-palette-blue12 mt-[-0.5px]"
+            fill="none"
+            role="img"
+            viewBox="0 0 24 24"
+            xmlns="http://www.w3.org/2000/svg"
+          >
+            <g
+              id="apple-custom-icon"
+            >
+              <path
+                d="M20.4478 17.3538C20.1312 18.0852 19.7564 18.7585 19.3222 19.3775C18.7303 20.2214 18.2457 20.8055 17.8722 21.1299C17.2933 21.6623 16.673 21.935 16.0088 21.9505C15.5319 21.9505 14.9568 21.8148 14.2874 21.5395C13.6158 21.2656 12.9986 21.1299 12.4343 21.1299C11.8424 21.1299 11.2076 21.2656 10.5287 21.5395C9.84865 21.8148 9.30085 21.9582 8.88201 21.9724C8.24504 21.9996 7.61014 21.7192 6.9764 21.1299C6.57191 20.7771 6.06598 20.1723 5.45989 19.3155C4.80961 18.4005 4.27499 17.3396 3.85615 16.13C3.4076 14.8235 3.18274 13.5583 3.18274 12.3335C3.18274 10.9304 3.48591 9.72034 4.09316 8.70628C4.5704 7.89174 5.20531 7.24922 5.99994 6.77753C6.79457 6.30584 7.65317 6.06547 8.57781 6.0501C9.08374 6.0501 9.7472 6.20659 10.5717 6.51416C11.3938 6.82276 11.9217 6.97926 12.1532 6.97926C12.3262 6.97926 12.9127 6.79627 13.9068 6.43145C14.847 6.09313 15.6404 5.95304 16.2905 6.00823C18.0519 6.15038 19.3752 6.84473 20.2552 8.09567C18.6799 9.05016 17.9007 10.387 17.9162 12.102C17.9304 13.4379 18.415 14.5495 19.3674 15.4321C19.799 15.8418 20.2811 16.1584 20.8174 16.3833C20.7011 16.7206 20.5783 17.0436 20.4478 17.3538ZM16.4081 1.45728C16.4081 2.50431 16.0256 3.48192 15.2631 4.38678C14.343 5.46249 13.2301 6.08408 12.0232 5.986C12.0078 5.86039 11.9989 5.72819 11.9989 5.58926C11.9989 4.58412 12.4365 3.50841 13.2135 2.62888C13.6015 2.18355 14.0949 1.81327 14.6932 1.51789C15.2902 1.22692 15.855 1.066 16.3861 1.03845C16.4016 1.17842 16.4081 1.3184 16.4081 1.45727V1.45728Z"
+                fill="currentColor"
+                id="Vector"
+              />
+            </g>
+          </svg>
+          <span
+            class="text-2xs !leading-[16px] font-normal [table_&]:text-3xs"
+          >
+            iOS
+          </span>
+        </div>
+        <br />
+      </span>
+    </div>
+    <h3
+      class="text-default text-[20px] font-semibold leading-normal tracking-[-0.017rem] mt-7 mb-3 [&_code]:text-[90%] max-md-gutters:text-[18px] max-md-gutters:leading-[1.5555] max-sm-gutters:text-[16px] max-sm-gutters:leading-relaxed group"
+      data-heading="true"
+    >
+      <a
+        class="inline-flex gap-1.5 items-center relative text-[inherit] decoration-0 scroll-m-12"
+        href="#getstepcountasyncstart-end"
+        id="getstepcountasyncstart-end"
+      >
+        <span
+          class="inline"
+        >
+          <code
+            class="text-default leading-[1.6154] font-medium wrap-anywhere"
+            data-text="true"
+          >
+            getStepCountAsync(start, end)
           </code>
         </span>
         <svg
@@ -6998,6 +6431,11 @@
             >
               Type
             </th>
+            <th
+              class="px-4 py-3.5 font-medium text-secondary border-r border-secondary text-left text-3xs [&_code]:text-3xs [&_code]:text-secondary last:border-r-0"
+            >
+              Description
+            </th>
           </tr>
         </thead>
         <tbody>
@@ -7011,13 +6449,7 @@
                 class="text-default leading-[1.6154] font-semibold"
                 data-text="true"
               >
-                options
-              </span>
-              <br />
-              <span
-                class="text-secondary pt-5 !text-[13px]"
-              >
-                (optional)
+                start
               </span>
             </td>
             <td
@@ -7029,24 +6461,64 @@
               >
                 <a
                   class="cursor-pointer decoration-0 hocus:opacity-80 font-normal text-link visited:text-link hocus:underline [&_code]:hocus:underline [&_span]:text-link [&_code]:text-link [&_strong]:text-link [&_em]:text-link [&_b]:text-link [&_i]:text-link"
-                  href="#permissionhookoptions"
+                  href="https://developer.mozilla.org/en-US/docs/Web/JavaScript/Reference/Global_Objects/Date"
+                  rel="noopener noreferrer"
+                  target="_blank"
                 >
-                  PermissionHookOptions
+                  Date
                 </a>
-                <span
-                  class="text-quaternary"
+              </code>
+            </td>
+            <td
+              class="p-4 border-r border-secondary text-left last:border-r-0 [&>*:last-child]:!mb-0"
+            >
+              <p
+                class="text-default font-normal text-[16px] leading-[1.625] tracking-[-0.011rem] [&_strong]:break-words mb-3.5"
+                data-text="true"
+              >
+                A date indicating the start of the range over which to measure steps.
+              </p>
+            </td>
+          </tr>
+          <tr
+            class="even:bg-subtle even:[&_summary]:bg-element"
+          >
+            <td
+              class="p-4 border-r border-secondary text-left last:border-r-0 [&>*:last-child]:!mb-0"
+            >
+              <span
+                class="text-default leading-[1.6154] font-semibold"
+                data-text="true"
+              >
+                end
+              </span>
+            </td>
+            <td
+              class="p-4 border-r border-secondary text-left last:border-r-0 [&>*:last-child]:!mb-0"
+            >
+              <code
+                class="text-default text-[13px] font-normal leading-[130%] tracking-[-0.003rem] inline-block rounded-md border border-secondary bg-subtle px-1 py-0.5 [&>span]:!text-inherit"
+                data-text="true"
+              >
+                <a
+                  class="cursor-pointer decoration-0 hocus:opacity-80 font-normal text-link visited:text-link hocus:underline [&_code]:hocus:underline [&_span]:text-link [&_code]:text-link [&_strong]:text-link [&_em]:text-link [&_b]:text-link [&_i]:text-link"
+                  href="https://developer.mozilla.org/en-US/docs/Web/JavaScript/Reference/Global_Objects/Date"
+                  rel="noopener noreferrer"
+                  target="_blank"
                 >
-                  &lt;
-                </span>
-                <span>
-                  object
-                </span>
-                <span
-                  class="text-quaternary"
-                >
-                  &gt;
-                </span>
+                  Date
+                </a>
               </code>
+            </td>
+            <td
+              class="p-4 border-r border-secondary text-left last:border-r-0 [&>*:last-child]:!mb-0"
+            >
+              <p
+                class="text-default font-normal text-[16px] leading-[1.625] tracking-[-0.011rem] [&_strong]:break-words mb-3.5"
+                data-text="true"
+              >
+                A date indicating the end of the range over which to measure steps.
+              </p>
             </td>
           </tr>
         </tbody>
@@ -7057,25 +6529,10 @@
       class="text-default font-normal text-[16px] leading-[1.625] tracking-[-0.011rem] [&_strong]:break-words mb-3.5"
       data-text="true"
     >
-      Check or request permissions for the barcode scanner.
-This uses both 
-      <code
-        class="text-default text-[13px] font-normal leading-[130%] tracking-[-0.003rem] inline-block rounded-md border border-secondary bg-subtle px-1 py-0.5 !inline"
-        data-text="true"
-      >
-        requestPermissionAsync
-      </code>
-       and 
-      <code
-        class="text-default text-[13px] font-normal leading-[130%] tracking-[-0.003rem] inline-block rounded-md border border-secondary bg-subtle px-1 py-0.5 !inline"
-        data-text="true"
-      >
-        getPermissionsAsync
-      </code>
-       to interact with the permissions.
+      Get the step count between two dates.
     </p>
     <div
-      class="flex flex-row gap-2 items-start mb-3.5"
+      class="flex flex-row gap-2 items-start"
     >
       <div
         class="flex flex-row gap-2 items-center"
@@ -7115,189 +6572,662 @@
           class="text-default text-[13px] font-normal leading-[130%] tracking-[-0.003rem] inline-block rounded-md border border-secondary bg-subtle px-1 py-0.5 [&>span]:!text-inherit"
           data-text="true"
         >
+          <a
+            class="cursor-pointer decoration-0 hocus:opacity-80 font-normal text-link visited:text-link hocus:underline [&_code]:hocus:underline [&_span]:text-link [&_code]:text-link [&_strong]:text-link [&_em]:text-link [&_b]:text-link [&_i]:text-link"
+            href="https://developer.mozilla.org/en-US/docs/Web/JavaScript/Reference/Global_Objects/Promise"
+            rel="noopener noreferrer"
+            target="_blank"
+          >
+            Promise
+          </a>
           <span
             class="text-quaternary"
           >
-            [
+            &lt;
           </span>
           <span>
-            <span>
-              null
-              <span
-                class="text-quaternary"
-              >
-                 | 
-              </span>
-            </span>
-            <span>
-              <a
-                class="cursor-pointer decoration-0 hocus:opacity-80 font-normal text-link visited:text-link hocus:underline [&_code]:hocus:underline [&_span]:text-link [&_code]:text-link [&_strong]:text-link [&_em]:text-link [&_b]:text-link [&_i]:text-link"
-                href="#permissionresponse"
-              >
-                PermissionResponse
-              </a>
-            </span>
-            <span
-              class="text-quaternary"
-            >
-              , 
-            </span>
-          </span>
-          <span>
-            RequestPermissionMethod
-            <span
-              class="text-quaternary"
-            >
-              &lt;
-            </span>
-            <span>
-              <a
-                class="cursor-pointer decoration-0 hocus:opacity-80 font-normal text-link visited:text-link hocus:underline [&_code]:hocus:underline [&_span]:text-link [&_code]:text-link [&_strong]:text-link [&_em]:text-link [&_b]:text-link [&_i]:text-link"
-                href="#permissionresponse"
-              >
-                PermissionResponse
-              </a>
-            </span>
-            <span
-              class="text-quaternary"
-            >
-              &gt;
-            </span>
-            <span
-              class="text-quaternary"
-            >
-              , 
-            </span>
-          </span>
-          <span>
-            GetPermissionMethod
-            <span
-              class="text-quaternary"
-            >
-              &lt;
-            </span>
-            <span>
-              <a
-                class="cursor-pointer decoration-0 hocus:opacity-80 font-normal text-link visited:text-link hocus:underline [&_code]:hocus:underline [&_span]:text-link [&_code]:text-link [&_strong]:text-link [&_em]:text-link [&_b]:text-link [&_i]:text-link"
-                href="#permissionresponse"
-              >
-                PermissionResponse
-              </a>
-            </span>
-            <span
-              class="text-quaternary"
-            >
-              &gt;
-            </span>
+            <a
+              class="cursor-pointer decoration-0 hocus:opacity-80 font-normal text-link visited:text-link hocus:underline [&_code]:hocus:underline [&_span]:text-link [&_code]:text-link [&_strong]:text-link [&_em]:text-link [&_b]:text-link [&_i]:text-link"
+              href="#pedometerresult"
+            >
+              PedometerResult
+            </a>
           </span>
           <span
             class="text-quaternary"
           >
-            ]
+            &gt;
           </span>
         </code>
       </p>
     </div>
     <div
-      class="mb-3.5 last:[&>*]:mb-0"
+      class="flex flex-col mt-1.5 mb-1 pl-6"
     >
       <p
-        class="text-default font-normal text-[14px] leading-[1.5715] tracking-[-0.006rem] flex border-y border-secondary -mx-5 my-4 px-5 py-2 bg-subtle max-lg-gutters:-mx-4 !mt-1"
+        class="text-default font-normal text-[16px] leading-[1.625] tracking-[-0.011rem] [&_strong]:break-words mb-3.5"
         data-text="true"
       >
-        <span
-          class="text-[14px] leading-[1.5715] tracking-[-0.006rem] text-tertiary flex flex-row gap-2 items-center font-medium"
-          data-text="true"
+        Returns a promise that fulfills with a 
+        <a
+          class="cursor-pointer decoration-0 hocus:opacity-80 font-normal text-link visited:text-link hocus:underline [&_code]:hocus:underline [&_span]:text-link [&_code]:text-link [&_strong]:text-link [&_em]:text-link [&_b]:text-link [&_i]:text-link"
+          href="#pedometerresult"
+        >
+          <code
+            class="text-default text-[13px] font-normal leading-[130%] tracking-[-0.003rem] inline-block rounded-md border border-secondary bg-subtle px-1 py-0.5 !inline"
+            data-text="true"
+          >
+            PedometerResult
+          </code>
+        </a>
+        .
+      </p>
+      
+
+      <p
+        class="text-default font-normal text-[16px] leading-[1.625] tracking-[-0.011rem] [&_strong]:break-words mb-3.5"
+        data-text="true"
+      >
+        As 
+        <a
+          class="cursor-pointer decoration-0 hocus:opacity-80 font-normal text-link visited:text-link hocus:underline [&_code]:hocus:underline [&_span]:text-link [&_code]:text-link [&_strong]:text-link [&_em]:text-link [&_b]:text-link [&_i]:text-link"
+          href="https://developer.apple.com/documentation/coremotion/cmpedometer/1613946-querypedometerdatafromdate?language=objc"
+          rel="noopener noreferrer"
+          target="_blank"
+        >
+          Apple documentation states
+        </a>
+        :
+      </p>
+      
+
+      <blockquote
+        class="bg-subtle border border-default flex gap-2 rounded-md shadow-xs py-3 px-4 mb-4 [table_&]:last:mb-0 [&_code]:bg-element [&_p]:!mb-0"
+        data-testid="callout-container"
+      >
+        <div
+          class="select-none [table_&]:mt-0.5 mt-0.5"
         >
           <svg
-            class="icon-sm text-icon-secondary"
-            fill="none"
+            class="icon-sm text-icon-default"
+            fill="currentColor"
             role="img"
-            stroke="currentColor"
             viewBox="0 0 24 24"
             xmlns="http://www.w3.org/2000/svg"
           >
             <g
-              id="code-square-01-outline-icon"
+              id="info-circle-solid-icon"
             >
               <path
-                d="M14.5 15L17.5 12L14.5 9M9.5 9L6.5 12L9.5 15M7.8 21H16.2C17.8802 21 18.7202 21 19.362 20.673C19.9265 20.3854 20.3854 19.9265 20.673 19.362C21 18.7202 21 17.8802 21 16.2V7.8C21 6.11984 21 5.27976 20.673 4.63803C20.3854 4.07354 19.9265 3.6146 19.362 3.32698C18.7202 3 17.8802 3 16.2 3H7.8C6.11984 3 5.27976 3 4.63803 3.32698C4.07354 3.6146 3.6146 4.07354 3.32698 4.63803C3 5.27976 3 6.11984 3 7.8V16.2C3 17.8802 3 18.7202 3.32698 19.362C3.6146 19.9265 4.07354 20.3854 4.63803 20.673C5.27976 21 6.11984 21 7.8 21Z"
-                id="Icon"
-                stroke-linecap="round"
-                stroke-linejoin="round"
-                stroke-width="2"
+                clip-rule="evenodd"
+                d="M12 1C5.92487 1 1 5.92487 1 12C1 18.0751 5.92487 23 12 23C18.0751 23 23 18.0751 23 12C23 5.92487 18.0751 1 12 1ZM12 7C11.4477 7 11 7.44772 11 8C11 8.55228 11.4477 9 12 9H12.01C12.5623 9 13.01 8.55228 13.01 8C13.01 7.44772 12.5623 7 12.01 7H12ZM13 12C13 11.4477 12.5523 11 12 11C11.4477 11 11 11.4477 11 12V16C11 16.5523 11.4477 17 12 17C12.5523 17 13 16.5523 13 16V12Z"
+                fill-rule="evenodd"
+                id="Solid"
               />
             </g>
           </svg>
-          Example
+        </div>
+        <div
+          class="text-default w-full last:mb-0 text-xs [&_p]:text-xs [&_code]:text-[90%]"
+        >
+          
+
+          <p
+            class="text-default font-normal text-[16px] leading-[1.625] tracking-[-0.011rem] [&_strong]:break-words mb-3.5"
+            data-text="true"
+          >
+            Only the past seven days worth of data is stored and available for you to retrieve. Specifying
+a start date that is more than seven days in the past returns only the available data.
+          </p>
+          
+
+        </div>
+      </blockquote>
+    </div>
+  </div>
+  <div
+    class="rounded-lg border border-secondary p-5 [&_h2]:mt-0 [&_h3]:mt-0 [&_h3]:mb-2.5 [&_li]:mb-0 [&_.table-wrapper]:shadow-none [&_.table-wrapper]:mb-0 [&_th]:text-tertiary [&_th]:py-2.5 [&_th]:px-4 max-lg-gutters:px-4 shadow-none mb-5 pt-4 px-5 pb-0 [&_h4]:mt-0"
+  >
+    <h3
+      class="text-default text-[20px] font-semibold leading-normal tracking-[-0.017rem] mt-7 mb-3 [&_code]:text-[90%] max-md-gutters:text-[18px] max-md-gutters:leading-[1.5555] max-sm-gutters:text-[16px] max-sm-gutters:leading-relaxed group"
+      data-heading="true"
+    >
+      <a
+        class="inline-flex gap-1.5 items-center relative text-[inherit] decoration-0 scroll-m-12"
+        href="#isavailableasync"
+        id="isavailableasync"
+      >
+        <span
+          class="inline"
+        >
+          <code
+            class="text-default leading-[1.6154] font-medium wrap-anywhere"
+            data-text="true"
+          >
+            isAvailableAsync()
+          </code>
         </span>
-      </p>
-      <pre
-        class="whitespace-pre relative border border-secondary p-4 my-4 bg-subtle rounded-md overflow-x-auto [p+&]:mt-0"
+        <svg
+          aria-label="permalink"
+          class="icon-md inline-flex invisible group-hover:visible group-focus-visible:visible"
+          fill="none"
+          height="24"
+          viewBox="0 0 24 24"
+          width="24"
+          xmlns="http://www.w3.org/2000/svg"
+        >
+          <path
+            d="M10 13a5 5 0 007.54.54l3-3a5 5 0 00-7.07-7.07l-1.72 1.71"
+            stroke="#9B9B9B"
+            stroke-linecap="round"
+            stroke-linejoin="round"
+            stroke-width="2"
+          />
+          <path
+            d="M14 11a5 5 0 00-7.54-.54l-3 3a5 5 0 007.07 7.07l1.71-1.71"
+            stroke="#9B9B9B"
+            stroke-linecap="round"
+            stroke-linejoin="round"
+            stroke-width="2"
+          />
+        </svg>
+      </a>
+    </h3>
+    <p
+      class="text-default font-normal text-[16px] leading-[1.625] tracking-[-0.011rem] [&_strong]:break-words mb-3.5"
+      data-text="true"
+    >
+      Returns whether the pedometer is enabled on the device.
+    </p>
+    <div
+      class="flex flex-row gap-2 items-start"
+    >
+      <div
+        class="flex flex-row gap-2 items-center"
+      >
+        <svg
+          class="inline-block icon-sm text-icon-secondary"
+          fill="none"
+          role="img"
+          stroke="currentColor"
+          viewBox="0 0 24 24"
+          xmlns="http://www.w3.org/2000/svg"
+        >
+          <g
+            id="corner-down-right-outline-icon"
+          >
+            <path
+              d="M4 4V5.4C4 8.76031 4 10.4405 4.65396 11.7239C5.2292 12.8529 6.14708 13.7708 7.27606 14.346C8.55953 15 10.2397 15 13.6 15H20M20 15L15 10M20 15L15 20"
+              id="Icon"
+              stroke-linecap="round"
+              stroke-linejoin="round"
+              stroke-width="2"
+            />
+          </g>
+        </svg>
+        <span
+          class="text-[14px] leading-[1.5715] tracking-[-0.006rem] font-medium text-secondary"
+          data-text="true"
+        >
+          Returns:
+        </span>
+      </div>
+      <p
+        class="text-default font-normal text-[14px] leading-[1.5715] tracking-[-0.006rem]"
         data-text="true"
       >
         <code
-          class="text-2xs text-default"
-        >
+          class="text-default text-[13px] font-normal leading-[130%] tracking-[-0.003rem] inline-block rounded-md border border-secondary bg-subtle px-1 py-0.5 [&>span]:!text-inherit"
+          data-text="true"
+        >
+          <a
+            class="cursor-pointer decoration-0 hocus:opacity-80 font-normal text-link visited:text-link hocus:underline [&_code]:hocus:underline [&_span]:text-link [&_code]:text-link [&_strong]:text-link [&_em]:text-link [&_b]:text-link [&_i]:text-link"
+            href="https://developer.mozilla.org/en-US/docs/Web/JavaScript/Reference/Global_Objects/Promise"
+            rel="noopener noreferrer"
+            target="_blank"
+          >
+            Promise
+          </a>
           <span
-            class="token keyword"
-          >
-            const
+            class="text-quaternary"
+          >
+            &lt;
           </span>
-           
-          <span
-            class="token punctuation"
-          >
-            [
-          </span>
-          permissionResponse
-          <span
-            class="token punctuation"
-          >
-            ,
-          </span>
-           requestPermission
-          <span
-            class="token punctuation"
-          >
-            ]
-          </span>
-           
-          <span
-            class="token operator"
-          >
-            =
-          </span>
-           BarCodeScanner
-          <span
-            class="token punctuation"
-          >
-            .
+          <span>
+            boolean
           </span>
           <span
-            class="token function"
-          >
-            usePermissions
+            class="text-quaternary"
+          >
+            &gt;
+          </span>
+        </code>
+      </p>
+    </div>
+    <div
+      class="flex flex-col mt-1.5 mb-1 pl-6"
+    >
+      <p
+        class="text-default font-normal text-[16px] leading-[1.625] tracking-[-0.011rem] [&_strong]:break-words mb-3.5"
+        data-text="true"
+      >
+        Returns a promise that fulfills with a 
+        <code
+          class="text-default text-[13px] font-normal leading-[130%] tracking-[-0.003rem] inline-block rounded-md border border-secondary bg-subtle px-1 py-0.5 !inline"
+          data-text="true"
+        >
+          boolean
+        </code>
+        , indicating whether the pedometer is
+available on this device.
+      </p>
+    </div>
+  </div>
+  <div
+    class="rounded-lg border border-secondary p-5 [&_h2]:mt-0 [&_h3]:mt-0 [&_h3]:mb-2.5 [&_li]:mb-0 [&_.table-wrapper]:shadow-none [&_.table-wrapper]:mb-0 [&_th]:text-tertiary [&_th]:py-2.5 [&_th]:px-4 max-lg-gutters:px-4 shadow-none mb-5 pt-4 px-5 pb-0 [&_h4]:mt-0"
+  >
+    <h3
+      class="text-default text-[20px] font-semibold leading-normal tracking-[-0.017rem] mt-7 mb-3 [&_code]:text-[90%] max-md-gutters:text-[18px] max-md-gutters:leading-[1.5555] max-sm-gutters:text-[16px] max-sm-gutters:leading-relaxed group"
+      data-heading="true"
+    >
+      <a
+        class="inline-flex gap-1.5 items-center relative text-[inherit] decoration-0 scroll-m-12"
+        href="#requestpermissionsasync"
+        id="requestpermissionsasync"
+      >
+        <span
+          class="inline"
+        >
+          <code
+            class="text-default leading-[1.6154] font-medium wrap-anywhere"
+            data-text="true"
+          >
+            requestPermissionsAsync()
+          </code>
+        </span>
+        <svg
+          aria-label="permalink"
+          class="icon-md inline-flex invisible group-hover:visible group-focus-visible:visible"
+          fill="none"
+          height="24"
+          viewBox="0 0 24 24"
+          width="24"
+          xmlns="http://www.w3.org/2000/svg"
+        >
+          <path
+            d="M10 13a5 5 0 007.54.54l3-3a5 5 0 00-7.07-7.07l-1.72 1.71"
+            stroke="#9B9B9B"
+            stroke-linecap="round"
+            stroke-linejoin="round"
+            stroke-width="2"
+          />
+          <path
+            d="M14 11a5 5 0 00-7.54-.54l-3 3a5 5 0 007.07 7.07l1.71-1.71"
+            stroke="#9B9B9B"
+            stroke-linecap="round"
+            stroke-linejoin="round"
+            stroke-width="2"
+          />
+        </svg>
+      </a>
+    </h3>
+    <p
+      class="text-default font-normal text-[16px] leading-[1.625] tracking-[-0.011rem] [&_strong]:break-words mb-3.5"
+      data-text="true"
+    >
+      Asks the user to grant permissions for accessing pedometer.
+    </p>
+    <div
+      class="flex flex-row gap-2 items-start mb-3.5"
+    >
+      <div
+        class="flex flex-row gap-2 items-center"
+      >
+        <svg
+          class="inline-block icon-sm text-icon-secondary"
+          fill="none"
+          role="img"
+          stroke="currentColor"
+          viewBox="0 0 24 24"
+          xmlns="http://www.w3.org/2000/svg"
+        >
+          <g
+            id="corner-down-right-outline-icon"
+          >
+            <path
+              d="M4 4V5.4C4 8.76031 4 10.4405 4.65396 11.7239C5.2292 12.8529 6.14708 13.7708 7.27606 14.346C8.55953 15 10.2397 15 13.6 15H20M20 15L15 10M20 15L15 20"
+              id="Icon"
+              stroke-linecap="round"
+              stroke-linejoin="round"
+              stroke-width="2"
+            />
+          </g>
+        </svg>
+        <span
+          class="text-[14px] leading-[1.5715] tracking-[-0.006rem] font-medium text-secondary"
+          data-text="true"
+        >
+          Returns:
+        </span>
+      </div>
+      <p
+        class="text-default font-normal text-[14px] leading-[1.5715] tracking-[-0.006rem]"
+        data-text="true"
+      >
+        <code
+          class="text-default text-[13px] font-normal leading-[130%] tracking-[-0.003rem] inline-block rounded-md border border-secondary bg-subtle px-1 py-0.5 [&>span]:!text-inherit"
+          data-text="true"
+        >
+          <a
+            class="cursor-pointer decoration-0 hocus:opacity-80 font-normal text-link visited:text-link hocus:underline [&_code]:hocus:underline [&_span]:text-link [&_code]:text-link [&_strong]:text-link [&_em]:text-link [&_b]:text-link [&_i]:text-link"
+            href="https://developer.mozilla.org/en-US/docs/Web/JavaScript/Reference/Global_Objects/Promise"
+            rel="noopener noreferrer"
+            target="_blank"
+          >
+            Promise
+          </a>
+          <span
+            class="text-quaternary"
+          >
+            &lt;
+          </span>
+          <span>
+            <a
+              class="cursor-pointer decoration-0 hocus:opacity-80 font-normal text-link visited:text-link hocus:underline [&_code]:hocus:underline [&_span]:text-link [&_code]:text-link [&_strong]:text-link [&_em]:text-link [&_b]:text-link [&_i]:text-link"
+              href="#permissionresponse"
+            >
+              PermissionResponse
+            </a>
           </span>
           <span
-            class="token punctuation"
-          >
-            (
+            class="text-quaternary"
+          >
+            &gt;
           </span>
-          <span
-            class="token punctuation"
-          >
-            )
-          </span>
-          <span
-            class="token punctuation"
-          >
-            ;
-          </span>
+        </code>
+      </p>
+    </div>
+  </div>
+  <div
+    class="rounded-lg border border-secondary p-5 [&_h2]:mt-0 [&_h3]:mt-0 [&_h3]:mb-2.5 [&_li]:mb-0 [&_.table-wrapper]:shadow-none [&_.table-wrapper]:mb-0 [&_th]:text-tertiary [&_th]:py-2.5 [&_th]:px-4 max-lg-gutters:px-4 shadow-none mb-5 pt-4 px-5 pb-0 [&_h4]:mt-0"
+  >
+    <h3
+      class="text-default text-[20px] font-semibold leading-normal tracking-[-0.017rem] mt-7 mb-3 [&_code]:text-[90%] max-md-gutters:text-[18px] max-md-gutters:leading-[1.5555] max-sm-gutters:text-[16px] max-sm-gutters:leading-relaxed group"
+      data-heading="true"
+    >
+      <a
+        class="inline-flex gap-1.5 items-center relative text-[inherit] decoration-0 scroll-m-12"
+        href="#watchstepcountcallback"
+        id="watchstepcountcallback"
+      >
+        <span
+          class="inline"
+        >
+          <code
+            class="text-default leading-[1.6154] font-medium wrap-anywhere"
+            data-text="true"
+          >
+            watchStepCount(callback)
+          </code>
+        </span>
+        <svg
+          aria-label="permalink"
+          class="icon-md inline-flex invisible group-hover:visible group-focus-visible:visible"
+          fill="none"
+          height="24"
+          viewBox="0 0 24 24"
+          width="24"
+          xmlns="http://www.w3.org/2000/svg"
+        >
+          <path
+            d="M10 13a5 5 0 007.54.54l3-3a5 5 0 00-7.07-7.07l-1.72 1.71"
+            stroke="#9B9B9B"
+            stroke-linecap="round"
+            stroke-linejoin="round"
+            stroke-width="2"
+          />
+          <path
+            d="M14 11a5 5 0 00-7.54-.54l-3 3a5 5 0 007.07 7.07l1.71-1.71"
+            stroke="#9B9B9B"
+            stroke-linecap="round"
+            stroke-linejoin="round"
+            stroke-width="2"
+          />
+        </svg>
+      </a>
+    </h3>
+    <div
+      class="table-wrapper border border-default rounded-md overflow-y-hidden overflow-x-auto mb-4 shadow-xs"
+    >
+      <table
+        class="w-full border-0 rounded-none text-xs text-default [&_p]:text-xs [&_li]:text-xs [&_span]:text-xs [&_code_span]:text-inherit [&_strong]:text-xs [&_blockquote_div]:text-xs [&_blockquote_code]:px-1 [&_blockquote_code]:py-0"
+      >
+        <thead
+          class="bg-subtle border-b border-b-default"
+        >
+          <tr
+            class="even:bg-subtle even:[&_summary]:bg-element"
+          >
+            <th
+              class="px-4 py-3.5 font-medium text-secondary border-r border-secondary text-left text-3xs [&_code]:text-3xs [&_code]:text-secondary last:border-r-0"
+            >
+              Parameter
+            </th>
+            <th
+              class="px-4 py-3.5 font-medium text-secondary border-r border-secondary text-left text-3xs [&_code]:text-3xs [&_code]:text-secondary last:border-r-0"
+            >
+              Type
+            </th>
+            <th
+              class="px-4 py-3.5 font-medium text-secondary border-r border-secondary text-left text-3xs [&_code]:text-3xs [&_code]:text-secondary last:border-r-0"
+            >
+              Description
+            </th>
+          </tr>
+        </thead>
+        <tbody>
+          <tr
+            class="even:bg-subtle even:[&_summary]:bg-element"
+          >
+            <td
+              class="p-4 border-r border-secondary text-left last:border-r-0 [&>*:last-child]:!mb-0"
+            >
+              <span
+                class="text-default leading-[1.6154] font-semibold"
+                data-text="true"
+              >
+                callback
+              </span>
+            </td>
+            <td
+              class="p-4 border-r border-secondary text-left last:border-r-0 [&>*:last-child]:!mb-0"
+            >
+              <code
+                class="text-default text-[13px] font-normal leading-[130%] tracking-[-0.003rem] inline-block rounded-md border border-secondary bg-subtle px-1 py-0.5 [&>span]:!text-inherit"
+                data-text="true"
+              >
+                <a
+                  class="cursor-pointer decoration-0 hocus:opacity-80 font-normal text-link visited:text-link hocus:underline [&_code]:hocus:underline [&_span]:text-link [&_code]:text-link [&_strong]:text-link [&_em]:text-link [&_b]:text-link [&_i]:text-link"
+                  href="#pedometerupdatecallback"
+                >
+                  PedometerUpdateCallback
+                </a>
+              </code>
+            </td>
+            <td
+              class="p-4 border-r border-secondary text-left last:border-r-0 [&>*:last-child]:!mb-0"
+            >
+              <p
+                class="text-default font-normal text-[16px] leading-[1.625] tracking-[-0.011rem] [&_strong]:break-words mb-3.5"
+                data-text="true"
+              >
+                A callback that is invoked when new step count data is available. The callback is
+provided with a single argument that is 
+                <a
+                  class="cursor-pointer decoration-0 hocus:opacity-80 font-normal text-link visited:text-link hocus:underline [&_code]:hocus:underline [&_span]:text-link [&_code]:text-link [&_strong]:text-link [&_em]:text-link [&_b]:text-link [&_i]:text-link"
+                  href="#pedometerresult"
+                >
+                  <code
+                    class="text-default text-[13px] font-normal leading-[130%] tracking-[-0.003rem] inline-block rounded-md border border-secondary bg-subtle px-1 py-0.5 !inline"
+                    data-text="true"
+                  >
+                    PedometerResult
+                  </code>
+                </a>
+                .
+              </p>
+            </td>
+          </tr>
+        </tbody>
+      </table>
+    </div>
+    <br />
+    <p
+      class="text-default font-normal text-[16px] leading-[1.625] tracking-[-0.011rem] [&_strong]:break-words mb-3.5"
+      data-text="true"
+    >
+      Subscribe to pedometer updates.
+    </p>
+    <div
+      class="flex flex-row gap-2 items-start"
+    >
+      <div
+        class="flex flex-row gap-2 items-center"
+      >
+        <svg
+          class="inline-block icon-sm text-icon-secondary"
+          fill="none"
+          role="img"
+          stroke="currentColor"
+          viewBox="0 0 24 24"
+          xmlns="http://www.w3.org/2000/svg"
+        >
+          <g
+            id="corner-down-right-outline-icon"
+          >
+            <path
+              d="M4 4V5.4C4 8.76031 4 10.4405 4.65396 11.7239C5.2292 12.8529 6.14708 13.7708 7.27606 14.346C8.55953 15 10.2397 15 13.6 15H20M20 15L15 10M20 15L15 20"
+              id="Icon"
+              stroke-linecap="round"
+              stroke-linejoin="round"
+              stroke-width="2"
+            />
+          </g>
+        </svg>
+        <span
+          class="text-[14px] leading-[1.5715] tracking-[-0.006rem] font-medium text-secondary"
+          data-text="true"
+        >
+          Returns:
+        </span>
+      </div>
+      <p
+        class="text-default font-normal text-[14px] leading-[1.5715] tracking-[-0.006rem]"
+        data-text="true"
+      >
+        <code
+          class="text-default text-[13px] font-normal leading-[130%] tracking-[-0.003rem] inline-block rounded-md border border-secondary bg-subtle px-1 py-0.5 [&>span]:!text-inherit"
+          data-text="true"
+        >
+          EventSubscription
+        </code>
+      </p>
+    </div>
+    <div
+      class="flex flex-col mt-1.5 mb-1 pl-6"
+    >
+      <p
+        class="text-default font-normal text-[16px] leading-[1.625] tracking-[-0.011rem] [&_strong]:break-words mb-3.5"
+        data-text="true"
+      >
+        Returns a 
+        <a
+          class="cursor-pointer decoration-0 hocus:opacity-80 font-normal text-link visited:text-link hocus:underline [&_code]:hocus:underline [&_span]:text-link [&_code]:text-link [&_strong]:text-link [&_em]:text-link [&_b]:text-link [&_i]:text-link"
+          href="#subscription"
+        >
+          <code
+            class="text-default text-[13px] font-normal leading-[130%] tracking-[-0.003rem] inline-block rounded-md border border-secondary bg-subtle px-1 py-0.5 !inline"
+            data-text="true"
+          >
+            Subscription
+          </code>
+        </a>
+         that enables you to call
+
+        <code
+          class="text-default text-[13px] font-normal leading-[130%] tracking-[-0.003rem] inline-block rounded-md border border-secondary bg-subtle px-1 py-0.5 !inline"
+          data-text="true"
+        >
+          remove()
+        </code>
+         when you would like to unsubscribe the listener.
+      </p>
+      
+
+      <blockquote
+        class="bg-subtle border border-default flex gap-2 rounded-md shadow-xs py-3 px-4 mb-4 [table_&]:last:mb-0 [&_code]:bg-element [&_p]:!mb-0"
+        data-testid="callout-container"
+      >
+        <div
+          class="select-none [table_&]:mt-0.5 mt-0.5"
+        >
+          <svg
+            class="icon-sm text-icon-default"
+            fill="currentColor"
+            role="img"
+            viewBox="0 0 24 24"
+            xmlns="http://www.w3.org/2000/svg"
+          >
+            <g
+              id="info-circle-solid-icon"
+            >
+              <path
+                clip-rule="evenodd"
+                d="M12 1C5.92487 1 1 5.92487 1 12C1 18.0751 5.92487 23 12 23C18.0751 23 23 18.0751 23 12C23 5.92487 18.0751 1 12 1ZM12 7C11.4477 7 11 7.44772 11 8C11 8.55228 11.4477 9 12 9H12.01C12.5623 9 13.01 8.55228 13.01 8C13.01 7.44772 12.5623 7 12.01 7H12ZM13 12C13 11.4477 12.5523 11 12 11C11.4477 11 11 11.4477 11 12V16C11 16.5523 11.4477 17 12 17C12.5523 17 13 16.5523 13 16V12Z"
+                fill-rule="evenodd"
+                id="Solid"
+              />
+            </g>
+          </svg>
+        </div>
+        <div
+          class="text-default w-full last:mb-0 text-xs [&_p]:text-xs [&_code]:text-[90%]"
+        >
           
 
-        </code>
-      </pre>
+          <p
+            class="text-default font-normal text-[16px] leading-[1.625] tracking-[-0.011rem] [&_strong]:break-words mb-3.5"
+            data-text="true"
+          >
+            Pedometer updates will not be delivered while the app is in the background. As an alternative, on Android, use another solution based on
+
+            <a
+              class="cursor-pointer decoration-0 hocus:opacity-80 font-normal text-link visited:text-link hocus:underline [&_code]:hocus:underline [&_span]:text-link [&_code]:text-link [&_strong]:text-link [&_em]:text-link [&_b]:text-link [&_i]:text-link"
+              href="https://developer.android.com/health-and-fitness/guides/health-connect"
+              rel="noopener noreferrer"
+              target="_blank"
+            >
+              <code
+                class="text-default text-[13px] font-normal leading-[130%] tracking-[-0.003rem] inline-block rounded-md border border-secondary bg-subtle px-1 py-0.5 !inline"
+                data-text="true"
+              >
+                Health Connect API
+              </code>
+            </a>
+            .
+On iOS, the 
+            <code
+              class="text-default text-[13px] font-normal leading-[130%] tracking-[-0.003rem] inline-block rounded-md border border-secondary bg-subtle px-1 py-0.5 !inline"
+              data-text="true"
+            >
+              getStepCountAsync
+            </code>
+             method can be used to get the step count between two dates.
+          </p>
+          
+
+        </div>
+      </blockquote>
     </div>
   </div>
   <h2
@@ -7306,13 +7236,13 @@
   >
     <a
       class="inline-flex gap-1.5 items-center relative text-[inherit] decoration-0 scroll-m-6"
-      href="#methods"
-      id="methods"
+      href="#interfaces"
+      id="interfaces"
     >
       <span
         class="inline"
       >
-        Methods
+        Interfaces
       </span>
       <svg
         aria-label="permalink"
@@ -7349,665 +7279,6 @@
     >
       <a
         class="inline-flex gap-1.5 items-center relative text-[inherit] decoration-0 scroll-m-12"
-        href="#barcodescannergetpermissionsasync"
-        id="barcodescannergetpermissionsasync"
-      >
-        <span
-          class="inline"
-        >
-          <code
-            class="text-default leading-[1.6154] font-medium wrap-anywhere"
-            data-text="true"
-          >
-            BarCodeScanner.getPermissionsAsync()
-          </code>
-        </span>
-        <svg
-          aria-label="permalink"
-          class="icon-md inline-flex invisible group-hover:visible group-focus-visible:visible"
-          fill="none"
-          height="24"
-          viewBox="0 0 24 24"
-          width="24"
-          xmlns="http://www.w3.org/2000/svg"
-        >
-          <path
-            d="M10 13a5 5 0 007.54.54l3-3a5 5 0 00-7.07-7.07l-1.72 1.71"
-            stroke="#9B9B9B"
-            stroke-linecap="round"
-            stroke-linejoin="round"
-            stroke-width="2"
-          />
-          <path
-            d="M14 11a5 5 0 00-7.54-.54l-3 3a5 5 0 007.07 7.07l1.71-1.71"
-            stroke="#9B9B9B"
-            stroke-linecap="round"
-            stroke-linejoin="round"
-            stroke-width="2"
-          />
-        </svg>
-      </a>
-    </h3>
-    <p
-      class="text-default font-normal text-[16px] leading-[1.625] tracking-[-0.011rem] [&_strong]:break-words mb-3.5"
-      data-text="true"
-    >
-      Checks user's permissions for accessing the camera.
-    </p>
-    <div
-      class="flex flex-row gap-2 items-start"
-    >
-      <div
-        class="flex flex-row gap-2 items-center"
-      >
-        <svg
-          class="inline-block icon-sm text-icon-secondary"
-          fill="none"
-          role="img"
-          stroke="currentColor"
-          viewBox="0 0 24 24"
-          xmlns="http://www.w3.org/2000/svg"
-        >
-          <g
-            id="corner-down-right-outline-icon"
-          >
-            <path
-              d="M4 4V5.4C4 8.76031 4 10.4405 4.65396 11.7239C5.2292 12.8529 6.14708 13.7708 7.27606 14.346C8.55953 15 10.2397 15 13.6 15H20M20 15L15 10M20 15L15 20"
-              id="Icon"
-              stroke-linecap="round"
-              stroke-linejoin="round"
-              stroke-width="2"
-            />
-          </g>
-        </svg>
-        <span
-          class="text-[14px] leading-[1.5715] tracking-[-0.006rem] font-medium text-secondary"
-          data-text="true"
-        >
-          Returns:
-        </span>
-      </div>
-      <p
-        class="text-default font-normal text-[14px] leading-[1.5715] tracking-[-0.006rem]"
-        data-text="true"
-      >
-        <code
-          class="text-default text-[13px] font-normal leading-[130%] tracking-[-0.003rem] inline-block rounded-md border border-secondary bg-subtle px-1 py-0.5 [&>span]:!text-inherit"
-          data-text="true"
-        >
-          <a
-            class="cursor-pointer decoration-0 hocus:opacity-80 font-normal text-link visited:text-link hocus:underline [&_code]:hocus:underline [&_span]:text-link [&_code]:text-link [&_strong]:text-link [&_em]:text-link [&_b]:text-link [&_i]:text-link"
-            href="https://developer.mozilla.org/en-US/docs/Web/JavaScript/Reference/Global_Objects/Promise"
-            rel="noopener noreferrer"
-            target="_blank"
-          >
-            Promise
-          </a>
-          <span
-            class="text-quaternary"
-          >
-            &lt;
-          </span>
-          <span>
-            <a
-              class="cursor-pointer decoration-0 hocus:opacity-80 font-normal text-link visited:text-link hocus:underline [&_code]:hocus:underline [&_span]:text-link [&_code]:text-link [&_strong]:text-link [&_em]:text-link [&_b]:text-link [&_i]:text-link"
-              href="#permissionresponse"
-            >
-              PermissionResponse
-            </a>
-          </span>
-          <span
-            class="text-quaternary"
-          >
-            &gt;
-          </span>
-        </code>
-      </p>
-    </div>
-    <div
-      class="flex flex-col mt-1.5 mb-1 pl-6"
-    >
-      <p
-        class="text-default font-normal text-[16px] leading-[1.625] tracking-[-0.011rem] [&_strong]:break-words mb-3.5"
-        data-text="true"
-      >
-        Return a promise that fulfills to an object of type 
-        <a
-          class="cursor-pointer decoration-0 hocus:opacity-80 font-normal text-link visited:text-link hocus:underline [&_code]:hocus:underline [&_span]:text-link [&_code]:text-link [&_strong]:text-link [&_em]:text-link [&_b]:text-link [&_i]:text-link"
-          href="#permissionresponse"
-        >
-          <code
-            class="text-default text-[13px] font-normal leading-[130%] tracking-[-0.003rem] inline-block rounded-md border border-secondary bg-subtle px-1 py-0.5 !inline"
-            data-text="true"
-          >
-            PermissionResponse
-          </code>
-        </a>
-        .
-      </p>
-    </div>
-  </div>
-  <div
-    class="rounded-lg border border-secondary p-5 [&_h2]:mt-0 [&_h3]:mt-0 [&_h3]:mb-2.5 [&_li]:mb-0 [&_.table-wrapper]:shadow-none [&_.table-wrapper]:mb-0 [&_th]:text-tertiary [&_th]:py-2.5 [&_th]:px-4 max-lg-gutters:px-4 shadow-none mb-5 pt-4 px-5 pb-0 [&_h4]:mt-0"
-  >
-    <h3
-      class="text-default text-[20px] font-semibold leading-normal tracking-[-0.017rem] mt-7 mb-3 [&_code]:text-[90%] max-md-gutters:text-[18px] max-md-gutters:leading-[1.5555] max-sm-gutters:text-[16px] max-sm-gutters:leading-relaxed group"
-      data-heading="true"
-    >
-      <a
-        class="inline-flex gap-1.5 items-center relative text-[inherit] decoration-0 scroll-m-12"
-        href="#barcodescannerrequestpermissionsasync"
-        id="barcodescannerrequestpermissionsasync"
-      >
-        <span
-          class="inline"
-        >
-          <code
-            class="text-default leading-[1.6154] font-medium wrap-anywhere"
-            data-text="true"
-          >
-            BarCodeScanner.requestPermissionsAsync()
-          </code>
-        </span>
-        <svg
-          aria-label="permalink"
-          class="icon-md inline-flex invisible group-hover:visible group-focus-visible:visible"
-          fill="none"
-          height="24"
-          viewBox="0 0 24 24"
-          width="24"
-          xmlns="http://www.w3.org/2000/svg"
-        >
-          <path
-            d="M10 13a5 5 0 007.54.54l3-3a5 5 0 00-7.07-7.07l-1.72 1.71"
-            stroke="#9B9B9B"
-            stroke-linecap="round"
-            stroke-linejoin="round"
-            stroke-width="2"
-          />
-          <path
-            d="M14 11a5 5 0 00-7.54-.54l-3 3a5 5 0 007.07 7.07l1.71-1.71"
-            stroke="#9B9B9B"
-            stroke-linecap="round"
-            stroke-linejoin="round"
-            stroke-width="2"
-          />
-        </svg>
-      </a>
-    </h3>
-    <p
-      class="text-default font-normal text-[16px] leading-[1.625] tracking-[-0.011rem] [&_strong]:break-words mb-3.5"
-      data-text="true"
-    >
-      Asks the user to grant permissions for accessing the camera.
-    </p>
-    
-
-    <p
-      class="text-default font-normal text-[16px] leading-[1.625] tracking-[-0.011rem] [&_strong]:break-words mb-3.5"
-      data-text="true"
-    >
-      On iOS this will require apps to specify the 
-      <code
-        class="text-default text-[13px] font-normal leading-[130%] tracking-[-0.003rem] inline-block rounded-md border border-secondary bg-subtle px-1 py-0.5 !inline"
-        data-text="true"
-      >
-        NSCameraUsageDescription
-      </code>
-       entry in the 
-      <code
-        class="text-default text-[13px] font-normal leading-[130%] tracking-[-0.003rem] inline-block rounded-md border border-secondary bg-subtle px-1 py-0.5 !inline"
-        data-text="true"
-      >
-        Info.plist
-      </code>
-      .
-    </p>
-    <div
-      class="flex flex-row gap-2 items-start"
-    >
-      <div
-        class="flex flex-row gap-2 items-center"
-      >
-        <svg
-          class="inline-block icon-sm text-icon-secondary"
-          fill="none"
-          role="img"
-          stroke="currentColor"
-          viewBox="0 0 24 24"
-          xmlns="http://www.w3.org/2000/svg"
-        >
-          <g
-            id="corner-down-right-outline-icon"
-          >
-            <path
-              d="M4 4V5.4C4 8.76031 4 10.4405 4.65396 11.7239C5.2292 12.8529 6.14708 13.7708 7.27606 14.346C8.55953 15 10.2397 15 13.6 15H20M20 15L15 10M20 15L15 20"
-              id="Icon"
-              stroke-linecap="round"
-              stroke-linejoin="round"
-              stroke-width="2"
-            />
-          </g>
-        </svg>
-        <span
-          class="text-[14px] leading-[1.5715] tracking-[-0.006rem] font-medium text-secondary"
-          data-text="true"
-        >
-          Returns:
-        </span>
-      </div>
-      <p
-        class="text-default font-normal text-[14px] leading-[1.5715] tracking-[-0.006rem]"
-        data-text="true"
-      >
-        <code
-          class="text-default text-[13px] font-normal leading-[130%] tracking-[-0.003rem] inline-block rounded-md border border-secondary bg-subtle px-1 py-0.5 [&>span]:!text-inherit"
-          data-text="true"
-        >
-          <a
-            class="cursor-pointer decoration-0 hocus:opacity-80 font-normal text-link visited:text-link hocus:underline [&_code]:hocus:underline [&_span]:text-link [&_code]:text-link [&_strong]:text-link [&_em]:text-link [&_b]:text-link [&_i]:text-link"
-            href="https://developer.mozilla.org/en-US/docs/Web/JavaScript/Reference/Global_Objects/Promise"
-            rel="noopener noreferrer"
-            target="_blank"
-          >
-            Promise
-          </a>
-          <span
-            class="text-quaternary"
-          >
-            &lt;
-          </span>
-          <span>
-            <a
-              class="cursor-pointer decoration-0 hocus:opacity-80 font-normal text-link visited:text-link hocus:underline [&_code]:hocus:underline [&_span]:text-link [&_code]:text-link [&_strong]:text-link [&_em]:text-link [&_b]:text-link [&_i]:text-link"
-              href="#permissionresponse"
-            >
-              PermissionResponse
-            </a>
-          </span>
-          <span
-            class="text-quaternary"
-          >
-            &gt;
-          </span>
-        </code>
-      </p>
-    </div>
-    <div
-      class="flex flex-col mt-1.5 mb-1 pl-6"
-    >
-      <p
-        class="text-default font-normal text-[16px] leading-[1.625] tracking-[-0.011rem] [&_strong]:break-words mb-3.5"
-        data-text="true"
-      >
-        Return a promise that fulfills to an object of type 
-        <a
-          class="cursor-pointer decoration-0 hocus:opacity-80 font-normal text-link visited:text-link hocus:underline [&_code]:hocus:underline [&_span]:text-link [&_code]:text-link [&_strong]:text-link [&_em]:text-link [&_b]:text-link [&_i]:text-link"
-          href="#permissionresponse"
-        >
-          <code
-            class="text-default text-[13px] font-normal leading-[130%] tracking-[-0.003rem] inline-block rounded-md border border-secondary bg-subtle px-1 py-0.5 !inline"
-            data-text="true"
-          >
-            PermissionResponse
-          </code>
-        </a>
-        .
-      </p>
-    </div>
-  </div>
-  <div
-    class="rounded-lg border border-secondary p-5 [&_h2]:mt-0 [&_h3]:mt-0 [&_h3]:mb-2.5 [&_li]:mb-0 [&_.table-wrapper]:shadow-none [&_.table-wrapper]:mb-0 [&_th]:text-tertiary [&_th]:py-2.5 [&_th]:px-4 max-lg-gutters:px-4 shadow-none mb-5 pt-4 px-5 pb-0 [&_h4]:mt-0"
-  >
-    <h3
-      class="text-default text-[20px] font-semibold leading-normal tracking-[-0.017rem] mt-7 mb-3 [&_code]:text-[90%] max-md-gutters:text-[18px] max-md-gutters:leading-[1.5555] max-sm-gutters:text-[16px] max-sm-gutters:leading-relaxed group"
-      data-heading="true"
-    >
-      <a
-        class="inline-flex gap-1.5 items-center relative text-[inherit] decoration-0 scroll-m-12"
-        href="#barcodescannerscanfromurlasyncurl-barcodetypes"
-        id="barcodescannerscanfromurlasyncurl-barcodetypes"
-      >
-        <span
-          class="inline"
-        >
-          <code
-            class="text-default leading-[1.6154] font-medium wrap-anywhere"
-            data-text="true"
-          >
-            BarCodeScanner.scanFromURLAsync(url, barCodeTypes)
-          </code>
-        </span>
-        <svg
-          aria-label="permalink"
-          class="icon-md inline-flex invisible group-hover:visible group-focus-visible:visible"
-          fill="none"
-          height="24"
-          viewBox="0 0 24 24"
-          width="24"
-          xmlns="http://www.w3.org/2000/svg"
-        >
-          <path
-            d="M10 13a5 5 0 007.54.54l3-3a5 5 0 00-7.07-7.07l-1.72 1.71"
-            stroke="#9B9B9B"
-            stroke-linecap="round"
-            stroke-linejoin="round"
-            stroke-width="2"
-          />
-          <path
-            d="M14 11a5 5 0 00-7.54-.54l-3 3a5 5 0 007.07 7.07l1.71-1.71"
-            stroke="#9B9B9B"
-            stroke-linecap="round"
-            stroke-linejoin="round"
-            stroke-width="2"
-          />
-        </svg>
-      </a>
-    </h3>
-    <div
-      class="table-wrapper border border-default rounded-md overflow-y-hidden overflow-x-auto mb-4 shadow-xs"
-    >
-      <table
-        class="w-full border-0 rounded-none text-xs text-default [&_p]:text-xs [&_li]:text-xs [&_span]:text-xs [&_code_span]:text-inherit [&_strong]:text-xs [&_blockquote_div]:text-xs [&_blockquote_code]:px-1 [&_blockquote_code]:py-0"
-      >
-        <thead
-          class="bg-subtle border-b border-b-default"
-        >
-          <tr
-            class="even:bg-subtle even:[&_summary]:bg-element"
-          >
-            <th
-              class="px-4 py-3.5 font-medium text-secondary border-r border-secondary text-left text-3xs [&_code]:text-3xs [&_code]:text-secondary last:border-r-0"
-            >
-              Parameter
-            </th>
-            <th
-              class="px-4 py-3.5 font-medium text-secondary border-r border-secondary text-left text-3xs [&_code]:text-3xs [&_code]:text-secondary last:border-r-0"
-            >
-              Type
-            </th>
-            <th
-              class="px-4 py-3.5 font-medium text-secondary border-r border-secondary text-left text-3xs [&_code]:text-3xs [&_code]:text-secondary last:border-r-0"
-            >
-              Description
-            </th>
-          </tr>
-        </thead>
-        <tbody>
-          <tr
-            class="even:bg-subtle even:[&_summary]:bg-element"
-          >
-            <td
-              class="p-4 border-r border-secondary text-left last:border-r-0 [&>*:last-child]:!mb-0"
-            >
-              <span
-                class="text-default leading-[1.6154] font-semibold"
-                data-text="true"
-              >
-                url
-              </span>
-            </td>
-            <td
-              class="p-4 border-r border-secondary text-left last:border-r-0 [&>*:last-child]:!mb-0"
-            >
-              <code
-                class="text-default text-[13px] font-normal leading-[130%] tracking-[-0.003rem] inline-block rounded-md border border-secondary bg-subtle px-1 py-0.5 [&>span]:!text-inherit"
-                data-text="true"
-              >
-                string
-              </code>
-            </td>
-            <td
-              class="p-4 border-r border-secondary text-left last:border-r-0 [&>*:last-child]:!mb-0"
-            >
-              <p
-                class="text-default font-normal text-[16px] leading-[1.625] tracking-[-0.011rem] [&_strong]:break-words mb-3.5"
-                data-text="true"
-              >
-                URL to get the image from.
-              </p>
-            </td>
-          </tr>
-          <tr
-            class="even:bg-subtle even:[&_summary]:bg-element"
-          >
-            <td
-              class="p-4 border-r border-secondary text-left last:border-r-0 [&>*:last-child]:!mb-0"
-            >
-              <span
-                class="text-default leading-[1.6154] font-semibold"
-                data-text="true"
-              >
-                barCodeTypes
-              </span>
-              <br />
-              <span
-                class="text-secondary pt-5 !text-[13px]"
-              >
-                (optional)
-              </span>
-            </td>
-            <td
-              class="p-4 border-r border-secondary text-left last:border-r-0 [&>*:last-child]:!mb-0"
-            >
-              <code
-                class="text-default text-[13px] font-normal leading-[130%] tracking-[-0.003rem] inline-block rounded-md border border-secondary bg-subtle px-1 py-0.5 [&>span]:!text-inherit"
-                data-text="true"
-              >
-                string[]
-              </code>
-            </td>
-            <td
-              class="p-4 border-r border-secondary text-left last:border-r-0 [&>*:last-child]:!mb-0"
-            >
-              <p
-                class="text-default font-normal text-[16px] leading-[1.625] tracking-[-0.011rem] [&_strong]:break-words mb-3.5"
-                data-text="true"
-              >
-                An array of bar code types. Defaults to all supported bar code types on
-the platform.
-              </p>
-              
-
-              <blockquote
-                class="bg-subtle border border-default flex gap-2 rounded-md shadow-xs py-3 px-4 mb-4 [table_&]:last:mb-0 [&_code]:bg-element [&_p]:!mb-0"
-                data-testid="callout-container"
-              >
-                <div
-                  class="select-none [table_&]:mt-0.5 mt-0.5"
-                >
-                  <svg
-                    class="icon-sm text-icon-default"
-                    fill="currentColor"
-                    role="img"
-                    viewBox="0 0 24 24"
-                    xmlns="http://www.w3.org/2000/svg"
-                  >
-                    <g
-                      id="info-circle-solid-icon"
-                    >
-                      <path
-                        clip-rule="evenodd"
-                        d="M12 1C5.92487 1 1 5.92487 1 12C1 18.0751 5.92487 23 12 23C18.0751 23 23 18.0751 23 12C23 5.92487 18.0751 1 12 1ZM12 7C11.4477 7 11 7.44772 11 8C11 8.55228 11.4477 9 12 9H12.01C12.5623 9 13.01 8.55228 13.01 8C13.01 7.44772 12.5623 7 12.01 7H12ZM13 12C13 11.4477 12.5523 11 12 11C11.4477 11 11 11.4477 11 12V16C11 16.5523 11.4477 17 12 17C12.5523 17 13 16.5523 13 16V12Z"
-                        fill-rule="evenodd"
-                        id="Solid"
-                      />
-                    </g>
-                  </svg>
-                </div>
-                <div
-                  class="text-default w-full last:mb-0 text-xs [&_p]:text-xs [&_code]:text-[90%]"
-                >
-                  
-
-                  <p
-                    class="text-default font-normal text-[16px] leading-[1.625] tracking-[-0.011rem] [&_strong]:break-words mb-3.5"
-                    data-text="true"
-                  >
-                    <span
-                      class="text-default leading-[1.6154] font-semibold"
-                      data-text="true"
-                    >
-                      Note:
-                    </span>
-                     Only QR codes are supported on iOS.
-                  </p>
-                  
-
-                </div>
-              </blockquote>
-            </td>
-          </tr>
-        </tbody>
-      </table>
-    </div>
-    <br />
-    <p
-      class="text-default font-normal text-[16px] leading-[1.625] tracking-[-0.011rem] [&_strong]:break-words mb-3.5"
-      data-text="true"
-    >
-      Scan bar codes from the image given by the URL.
-    </p>
-    <div
-      class="flex flex-row gap-2 items-start"
-    >
-      <div
-        class="flex flex-row gap-2 items-center"
-      >
-        <svg
-          class="inline-block icon-sm text-icon-secondary"
-          fill="none"
-          role="img"
-          stroke="currentColor"
-          viewBox="0 0 24 24"
-          xmlns="http://www.w3.org/2000/svg"
-        >
-          <g
-            id="corner-down-right-outline-icon"
-          >
-            <path
-              d="M4 4V5.4C4 8.76031 4 10.4405 4.65396 11.7239C5.2292 12.8529 6.14708 13.7708 7.27606 14.346C8.55953 15 10.2397 15 13.6 15H20M20 15L15 10M20 15L15 20"
-              id="Icon"
-              stroke-linecap="round"
-              stroke-linejoin="round"
-              stroke-width="2"
-            />
-          </g>
-        </svg>
-        <span
-          class="text-[14px] leading-[1.5715] tracking-[-0.006rem] font-medium text-secondary"
-          data-text="true"
-        >
-          Returns:
-        </span>
-      </div>
-      <p
-        class="text-default font-normal text-[14px] leading-[1.5715] tracking-[-0.006rem]"
-        data-text="true"
-      >
-        <code
-          class="text-default text-[13px] font-normal leading-[130%] tracking-[-0.003rem] inline-block rounded-md border border-secondary bg-subtle px-1 py-0.5 [&>span]:!text-inherit"
-          data-text="true"
-        >
-          <a
-            class="cursor-pointer decoration-0 hocus:opacity-80 font-normal text-link visited:text-link hocus:underline [&_code]:hocus:underline [&_span]:text-link [&_code]:text-link [&_strong]:text-link [&_em]:text-link [&_b]:text-link [&_i]:text-link"
-            href="https://developer.mozilla.org/en-US/docs/Web/JavaScript/Reference/Global_Objects/Promise"
-            rel="noopener noreferrer"
-            target="_blank"
-          >
-            Promise
-          </a>
-          <span
-            class="text-quaternary"
-          >
-            &lt;
-          </span>
-          <span>
-            <a
-              class="cursor-pointer decoration-0 hocus:opacity-80 font-normal text-link visited:text-link hocus:underline [&_code]:hocus:underline [&_span]:text-link [&_code]:text-link [&_strong]:text-link [&_em]:text-link [&_b]:text-link [&_i]:text-link"
-              href="#barcodescannerresult"
-            >
-              BarCodeScannerResult
-              []
-            </a>
-          </span>
-          <span
-            class="text-quaternary"
-          >
-            &gt;
-          </span>
-        </code>
-      </p>
-    </div>
-    <div
-      class="flex flex-col mt-1.5 mb-1 pl-6"
-    >
-      <p
-        class="text-default font-normal text-[16px] leading-[1.625] tracking-[-0.011rem] [&_strong]:break-words mb-3.5"
-        data-text="true"
-      >
-        A possibly empty array of objects of the 
-        <code
-          class="text-default text-[13px] font-normal leading-[130%] tracking-[-0.003rem] inline-block rounded-md border border-secondary bg-subtle px-1 py-0.5 !inline"
-          data-text="true"
-        >
-          BarCodeScannerResult
-        </code>
-         shape, where the type
-refers to the bar code type that was scanned and the data is the information encoded in the bar
-code.
-      </p>
-    </div>
-  </div>
-  <h2
-    class="text-default text-[25px] font-bold leading-[1.4] tracking-[-0.021rem] mt-8 mb-3.5 [&_code]:text-[90%] max-md-gutters:text-[22px] max-md-gutters:leading-[1.409] max-sm-gutters:text-[19px] max-sm-gutters:leading-[1.5263] group"
-    data-heading="true"
-  >
-    <a
-      class="inline-flex gap-1.5 items-center relative text-[inherit] decoration-0 scroll-m-6"
-      href="#interfaces"
-      id="interfaces"
-    >
-      <span
-        class="inline"
-      >
-        Interfaces
-      </span>
-      <svg
-        aria-label="permalink"
-        class="icon-md inline-flex invisible group-hover:visible group-focus-visible:visible"
-        fill="none"
-        height="24"
-        viewBox="0 0 24 24"
-        width="24"
-        xmlns="http://www.w3.org/2000/svg"
-      >
-        <path
-          d="M10 13a5 5 0 007.54.54l3-3a5 5 0 00-7.07-7.07l-1.72 1.71"
-          stroke="#9B9B9B"
-          stroke-linecap="round"
-          stroke-linejoin="round"
-          stroke-width="2"
-        />
-        <path
-          d="M14 11a5 5 0 00-7.54-.54l-3 3a5 5 0 007.07 7.07l1.71-1.71"
-          stroke="#9B9B9B"
-          stroke-linecap="round"
-          stroke-linejoin="round"
-          stroke-width="2"
-        />
-      </svg>
-    </a>
-  </h2>
-  <div
-    class="rounded-lg border border-secondary p-5 [&_h2]:mt-0 [&_h3]:mt-0 [&_h3]:mb-2.5 [&_li]:mb-0 [&_.table-wrapper]:shadow-none [&_.table-wrapper]:mb-0 [&_th]:text-tertiary [&_th]:py-2.5 [&_th]:px-4 max-lg-gutters:px-4 shadow-none mb-5 pt-4 px-5 pb-0 [&_h4]:mt-0"
-  >
-    <h3
-      class="text-default text-[20px] font-semibold leading-normal tracking-[-0.017rem] mt-7 mb-3 [&_code]:text-[90%] max-md-gutters:text-[18px] max-md-gutters:leading-[1.5555] max-sm-gutters:text-[16px] max-sm-gutters:leading-relaxed group"
-      data-heading="true"
-    >
-      <a
-        class="inline-flex gap-1.5 items-center relative text-[inherit] decoration-0 scroll-m-12"
         href="#permissionresponse"
         id="permissionresponse"
       >
@@ -8296,8 +7567,8 @@
     >
       <a
         class="inline-flex gap-1.5 items-center relative text-[inherit] decoration-0 scroll-m-12 break-words wrap-anywhere"
-        href="#barcodebounds"
-        id="barcodebounds"
+        href="#pedometerresult"
+        id="pedometerresult"
       >
         <span
           class="inline"
@@ -8306,7 +7577,7 @@
             class="text-default leading-[1.6154] font-medium"
             data-text="true"
           >
-            BarCodeBounds
+            PedometerResult
           </code>
         </span>
         <svg
@@ -8375,7 +7646,7 @@
                 class="text-default leading-[1.6154] font-semibold"
                 data-text="true"
               >
-                origin
+                steps
               </span>
             </td>
             <td
@@ -8385,12 +7656,7 @@
                 class="text-default text-[13px] font-normal leading-[130%] tracking-[-0.003rem] inline-block rounded-md border border-secondary bg-subtle px-1 py-0.5 [&>span]:!text-inherit"
                 data-text="true"
               >
-                <a
-                  class="cursor-pointer decoration-0 hocus:opacity-80 font-normal text-link visited:text-link hocus:underline [&_code]:hocus:underline [&_span]:text-link [&_code]:text-link [&_strong]:text-link [&_em]:text-link [&_b]:text-link [&_i]:text-link"
-                  href="#barcodepoint"
-                >
-                  BarCodePoint
-                </a>
+                number
               </code>
             </td>
             <td
@@ -8400,46 +7666,7 @@
                 class="text-default font-normal text-[16px] leading-[1.625] tracking-[-0.011rem] [&_strong]:break-words mb-3.5"
                 data-text="true"
               >
-                The origin point of the bounding box.
-              </p>
-            </td>
-          </tr>
-          <tr
-            class="even:bg-subtle even:[&_summary]:bg-element"
-          >
-            <td
-              class="p-4 border-r border-secondary text-left w-fit last:border-r-0 [&>*:last-child]:!mb-0"
-            >
-              <span
-                class="text-default leading-[1.6154] font-semibold"
-                data-text="true"
-              >
-                size
-              </span>
-            </td>
-            <td
-              class="p-4 border-r border-secondary text-left w-fit last:border-r-0 [&>*:last-child]:!mb-0"
-            >
-              <code
-                class="text-default text-[13px] font-normal leading-[130%] tracking-[-0.003rem] inline-block rounded-md border border-secondary bg-subtle px-1 py-0.5 [&>span]:!text-inherit"
-                data-text="true"
-              >
-                <a
-                  class="cursor-pointer decoration-0 hocus:opacity-80 font-normal text-link visited:text-link hocus:underline [&_code]:hocus:underline [&_span]:text-link [&_code]:text-link [&_strong]:text-link [&_em]:text-link [&_b]:text-link [&_i]:text-link"
-                  href="#barcodesize"
-                >
-                  BarCodeSize
-                </a>
-              </code>
-            </td>
-            <td
-              class="p-4 border-r border-secondary text-left w-fit last:border-r-0 [&>*:last-child]:!mb-0"
-            >
-              <p
-                class="text-default font-normal text-[16px] leading-[1.625] tracking-[-0.011rem] [&_strong]:break-words mb-3.5"
-                data-text="true"
-              >
-                The size of the bounding box.
+                Number of steps taken between the given dates.
               </p>
             </td>
           </tr>
@@ -8455,162 +7682,9 @@
       data-heading="true"
     >
       <a
-        class="inline-flex gap-1.5 items-center relative text-[inherit] decoration-0 scroll-m-12"
-        href="#barcodeevent"
-        id="barcodeevent"
-      >
-        <span
-          class="inline"
-        >
-          <code
-            class="text-default leading-[1.6154] font-medium wrap-anywhere"
-            data-text="true"
-          >
-            BarCodeEvent
-          </code>
-        </span>
-        <svg
-          aria-label="permalink"
-          class="icon-md inline-flex invisible group-hover:visible group-focus-visible:visible"
-          fill="none"
-          height="24"
-          viewBox="0 0 24 24"
-          width="24"
-          xmlns="http://www.w3.org/2000/svg"
-        >
-          <path
-            d="M10 13a5 5 0 007.54.54l3-3a5 5 0 00-7.07-7.07l-1.72 1.71"
-            stroke="#9B9B9B"
-            stroke-linecap="round"
-            stroke-linejoin="round"
-            stroke-width="2"
-          />
-          <path
-            d="M14 11a5 5 0 00-7.54-.54l-3 3a5 5 0 007.07 7.07l1.71-1.71"
-            stroke="#9B9B9B"
-            stroke-linecap="round"
-            stroke-linejoin="round"
-            stroke-width="2"
-          />
-        </svg>
-      </a>
-    </h3>
-    <p
-      class="text-default font-normal text-[14px] leading-[1.5715] tracking-[-0.006rem]"
-      data-text="true"
-    >
-      <span
-        class="text-[14px] leading-[1.5715] tracking-[-0.006rem] font-medium text-secondary"
-        data-text="true"
-      >
-        Type:
-         
-      </span>
-      <code
-        class="text-[13px] font-normal leading-[130%] tracking-[-0.003rem] inline-block rounded-md border border-secondary bg-subtle px-1 py-0.5 text-default"
-        data-text="true"
-      >
-        <a
-          class="cursor-pointer decoration-0 hocus:opacity-80 font-normal text-link visited:text-link hocus:underline [&_code]:hocus:underline [&_span]:text-link [&_code]:text-link [&_strong]:text-link [&_em]:text-link [&_b]:text-link [&_i]:text-link"
-          href="#barcodescannerresult"
-        >
-          BarCodeScannerResult
-        </a>
-      </code>
-       
-      <span
-        class="font-normal text-[14px] leading-[1.5715] tracking-[-0.006rem] text-secondary"
-        data-text="true"
-      >
-        extended by
-        :
-      </span>
-    </p>
-    <br />
-    <div
-      class="table-wrapper border border-default rounded-md overflow-y-hidden overflow-x-auto mb-4 shadow-xs"
-    >
-      <table
-        class="w-full border-0 rounded-none text-xs text-default [&_p]:text-xs [&_li]:text-xs [&_span]:text-xs [&_code_span]:text-inherit [&_strong]:text-xs [&_blockquote_div]:text-xs [&_blockquote_code]:px-1 [&_blockquote_code]:py-0"
-      >
-        <thead
-          class="bg-subtle border-b border-b-default"
-        >
-          <tr
-            class="even:bg-subtle even:[&_summary]:bg-element"
-          >
-            <th
-              class="px-4 py-3.5 font-medium text-secondary border-r border-secondary text-left text-3xs [&_code]:text-3xs [&_code]:text-secondary last:border-r-0"
-            >
-              Name
-            </th>
-            <th
-              class="px-4 py-3.5 font-medium text-secondary border-r border-secondary text-left text-3xs [&_code]:text-3xs [&_code]:text-secondary last:border-r-0"
-            >
-              Type
-            </th>
-            <th
-              class="px-4 py-3.5 font-medium text-secondary border-r border-secondary text-left text-3xs [&_code]:text-3xs [&_code]:text-secondary last:border-r-0"
-            >
-              Description
-            </th>
-          </tr>
-        </thead>
-        <tbody>
-          <tr
-            class="even:bg-subtle even:[&_summary]:bg-element"
-          >
-            <td
-              class="p-4 border-r border-secondary text-left w-fit last:border-r-0 [&>*:last-child]:!mb-0"
-            >
-              <span
-                class="text-default leading-[1.6154] font-semibold"
-                data-text="true"
-              >
-                target
-              </span>
-              <br />
-              <span
-                class="text-secondary pt-5 !text-[13px]"
-              >
-                (optional)
-              </span>
-            </td>
-            <td
-              class="p-4 border-r border-secondary text-left w-fit last:border-r-0 [&>*:last-child]:!mb-0"
-            >
-              <code
-                class="text-default text-[13px] font-normal leading-[130%] tracking-[-0.003rem] inline-block rounded-md border border-secondary bg-subtle px-1 py-0.5 [&>span]:!text-inherit"
-                data-text="true"
-              >
-                number
-              </code>
-            </td>
-            <td
-              class="p-4 border-r border-secondary text-left w-fit last:border-r-0 [&>*:last-child]:!mb-0"
-            >
-              <span
-                class="text-quaternary"
-              >
-                -
-              </span>
-            </td>
-          </tr>
-        </tbody>
-      </table>
-    </div>
-  </div>
-  <div
-    class="rounded-lg border border-secondary p-5 shadow-xs mb-6 [&_h2]:mt-0 [&_h3]:mt-0 [&_h4]:mt-0 [&_h3]:mb-2.5 [&_li]:mb-0 [&_.table-wrapper]:shadow-none [&_.table-wrapper]:mb-0 [&_th]:text-tertiary [&_th]:py-2.5 [&_th]:px-4 max-lg-gutters:px-4"
-  >
-    <h3
-      class="text-default text-[20px] font-semibold leading-normal tracking-[-0.017rem] mt-7 mb-3 [&_code]:text-[90%] max-md-gutters:text-[18px] max-md-gutters:leading-[1.5555] max-sm-gutters:text-[16px] max-sm-gutters:leading-relaxed group"
-      data-heading="true"
-    >
-      <a
         class="inline-flex gap-1.5 items-center relative text-[inherit] decoration-0 scroll-m-12 break-words wrap-anywhere"
-        href="#barcodeeventcallbackarguments"
-        id="barcodeeventcallbackarguments"
+        href="#pedometerupdatecallback"
+        id="pedometerupdatecallback"
       >
         <span
           class="inline"
@@ -8619,127 +7693,8 @@
             class="text-default leading-[1.6154] font-medium"
             data-text="true"
           >
-            BarCodeEventCallbackArguments
-          </code>
-        </span>
-        <svg
-          aria-label="permalink"
-          class="icon-md inline-flex invisible group-hover:visible group-focus-visible:visible"
-          fill="none"
-          height="24"
-          viewBox="0 0 24 24"
-          width="24"
-          xmlns="http://www.w3.org/2000/svg"
-        >
-          <path
-            d="M10 13a5 5 0 007.54.54l3-3a5 5 0 00-7.07-7.07l-1.72 1.71"
-            stroke="#9B9B9B"
-            stroke-linecap="round"
-            stroke-linejoin="round"
-            stroke-width="2"
-          />
-          <path
-            d="M14 11a5 5 0 00-7.54-.54l-3 3a5 5 0 007.07 7.07l1.71-1.71"
-            stroke="#9B9B9B"
-            stroke-linecap="round"
-            stroke-linejoin="round"
-            stroke-width="2"
-          />
-        </svg>
-      </a>
-    </h3>
-    <div
-      class="table-wrapper border border-default rounded-md overflow-y-hidden overflow-x-auto mb-4 shadow-xs"
-    >
-      <table
-        class="w-full border-0 rounded-none text-xs text-default [&_p]:text-xs [&_li]:text-xs [&_span]:text-xs [&_code_span]:text-inherit [&_strong]:text-xs [&_blockquote_div]:text-xs [&_blockquote_code]:px-1 [&_blockquote_code]:py-0"
-      >
-        <thead
-          class="bg-subtle border-b border-b-default"
-        >
-          <tr
-            class="even:bg-subtle even:[&_summary]:bg-element"
-          >
-            <th
-              class="px-4 py-3.5 font-medium text-secondary border-r border-secondary text-left text-3xs [&_code]:text-3xs [&_code]:text-secondary last:border-r-0"
-            >
-              Name
-            </th>
-            <th
-              class="px-4 py-3.5 font-medium text-secondary border-r border-secondary text-left text-3xs [&_code]:text-3xs [&_code]:text-secondary last:border-r-0"
-            >
-              Type
-            </th>
-            <th
-              class="px-4 py-3.5 font-medium text-secondary border-r border-secondary text-left text-3xs [&_code]:text-3xs [&_code]:text-secondary last:border-r-0"
-            >
-              Description
-            </th>
-          </tr>
-        </thead>
-        <tbody>
-          <tr
-            class="even:bg-subtle even:[&_summary]:bg-element"
-          >
-            <td
-              class="p-4 border-r border-secondary text-left w-fit last:border-r-0 [&>*:last-child]:!mb-0"
-            >
-              <span
-                class="text-default leading-[1.6154] font-semibold"
-                data-text="true"
-              >
-                nativeEvent
-              </span>
-            </td>
-            <td
-              class="p-4 border-r border-secondary text-left w-fit last:border-r-0 [&>*:last-child]:!mb-0"
-            >
-              <code
-                class="text-default text-[13px] font-normal leading-[130%] tracking-[-0.003rem] inline-block rounded-md border border-secondary bg-subtle px-1 py-0.5 [&>span]:!text-inherit"
-                data-text="true"
-              >
-                <a
-                  class="cursor-pointer decoration-0 hocus:opacity-80 font-normal text-link visited:text-link hocus:underline [&_code]:hocus:underline [&_span]:text-link [&_code]:text-link [&_strong]:text-link [&_em]:text-link [&_b]:text-link [&_i]:text-link"
-                  href="#barcodeevent"
-                >
-                  BarCodeEvent
-                </a>
-              </code>
-            </td>
-            <td
-              class="p-4 border-r border-secondary text-left w-fit last:border-r-0 [&>*:last-child]:!mb-0"
-            >
-              <span
-                class="text-quaternary"
-              >
-                -
-              </span>
-            </td>
-          </tr>
-        </tbody>
-      </table>
-    </div>
-  </div>
-  <div
-    class="rounded-lg border border-secondary p-5 shadow-xs mb-6 [&_h2]:mt-0 [&_h3]:mt-0 [&_h4]:mt-0 [&_h3]:mb-2.5 [&_li]:mb-0 [&_.table-wrapper]:shadow-none [&_.table-wrapper]:mb-0 [&_th]:text-tertiary [&_th]:py-2.5 [&_th]:px-4 max-lg-gutters:px-4"
-  >
-    <h3
-      class="text-default text-[20px] font-semibold leading-normal tracking-[-0.017rem] mt-7 mb-3 [&_code]:text-[90%] max-md-gutters:text-[18px] max-md-gutters:leading-[1.5555] max-sm-gutters:text-[16px] max-sm-gutters:leading-relaxed group"
-      data-heading="true"
-    >
-      <a
-        class="inline-flex gap-1.5 items-center relative text-[inherit] decoration-0 scroll-m-12 break-words wrap-anywhere"
-        href="#barcodepoint"
-        id="barcodepoint"
-      >
-        <span
-          class="inline"
-        >
-          <code
-            class="text-default leading-[1.6154] font-medium"
-            data-text="true"
-          >
-            BarCodePoint
+            PedometerUpdateCallback
+            ()
           </code>
         </span>
         <svg
@@ -8772,174 +7727,8 @@
       class="text-default font-normal text-[16px] leading-[1.625] tracking-[-0.011rem] [&_strong]:break-words mb-3.5"
       data-text="true"
     >
-      Those coordinates are represented in the coordinate space of the barcode source (e.g. when you
-are using the barcode scanner view, these values are adjusted to the dimensions of the view).
+      Callback function providing event result as an argument.
     </p>
-    <div
-      class="table-wrapper border border-default rounded-md overflow-y-hidden overflow-x-auto mb-4 shadow-xs"
-    >
-      <table
-        class="w-full border-0 rounded-none text-xs text-default [&_p]:text-xs [&_li]:text-xs [&_span]:text-xs [&_code_span]:text-inherit [&_strong]:text-xs [&_blockquote_div]:text-xs [&_blockquote_code]:px-1 [&_blockquote_code]:py-0"
-      >
-        <thead
-          class="bg-subtle border-b border-b-default"
-        >
-          <tr
-            class="even:bg-subtle even:[&_summary]:bg-element"
-          >
-            <th
-              class="px-4 py-3.5 font-medium text-secondary border-r border-secondary text-left text-3xs [&_code]:text-3xs [&_code]:text-secondary last:border-r-0"
-            >
-              Name
-            </th>
-            <th
-              class="px-4 py-3.5 font-medium text-secondary border-r border-secondary text-left text-3xs [&_code]:text-3xs [&_code]:text-secondary last:border-r-0"
-            >
-              Type
-            </th>
-            <th
-              class="px-4 py-3.5 font-medium text-secondary border-r border-secondary text-left text-3xs [&_code]:text-3xs [&_code]:text-secondary last:border-r-0"
-            >
-              Description
-            </th>
-          </tr>
-        </thead>
-        <tbody>
-          <tr
-            class="even:bg-subtle even:[&_summary]:bg-element"
-          >
-            <td
-              class="p-4 border-r border-secondary text-left w-fit last:border-r-0 [&>*:last-child]:!mb-0"
-            >
-              <span
-                class="text-default leading-[1.6154] font-semibold"
-                data-text="true"
-              >
-                x
-              </span>
-            </td>
-            <td
-              class="p-4 border-r border-secondary text-left w-fit last:border-r-0 [&>*:last-child]:!mb-0"
-            >
-              <code
-                class="text-default text-[13px] font-normal leading-[130%] tracking-[-0.003rem] inline-block rounded-md border border-secondary bg-subtle px-1 py-0.5 [&>span]:!text-inherit"
-                data-text="true"
-              >
-                number
-              </code>
-            </td>
-            <td
-              class="p-4 border-r border-secondary text-left w-fit last:border-r-0 [&>*:last-child]:!mb-0"
-            >
-              <p
-                class="text-default font-normal text-[16px] leading-[1.625] tracking-[-0.011rem] [&_strong]:break-words mb-3.5"
-                data-text="true"
-              >
-                The 
-                <code
-                  class="text-default text-[13px] font-normal leading-[130%] tracking-[-0.003rem] inline-block rounded-md border border-secondary bg-subtle px-1 py-0.5 !inline"
-                  data-text="true"
-                >
-                  x
-                </code>
-                 coordinate value.
-              </p>
-            </td>
-          </tr>
-          <tr
-            class="even:bg-subtle even:[&_summary]:bg-element"
-          >
-            <td
-              class="p-4 border-r border-secondary text-left w-fit last:border-r-0 [&>*:last-child]:!mb-0"
-            >
-              <span
-                class="text-default leading-[1.6154] font-semibold"
-                data-text="true"
-              >
-                y
-              </span>
-            </td>
-            <td
-              class="p-4 border-r border-secondary text-left w-fit last:border-r-0 [&>*:last-child]:!mb-0"
-            >
-              <code
-                class="text-default text-[13px] font-normal leading-[130%] tracking-[-0.003rem] inline-block rounded-md border border-secondary bg-subtle px-1 py-0.5 [&>span]:!text-inherit"
-                data-text="true"
-              >
-                number
-              </code>
-            </td>
-            <td
-              class="p-4 border-r border-secondary text-left w-fit last:border-r-0 [&>*:last-child]:!mb-0"
-            >
-              <p
-                class="text-default font-normal text-[16px] leading-[1.625] tracking-[-0.011rem] [&_strong]:break-words mb-3.5"
-                data-text="true"
-              >
-                The 
-                <code
-                  class="text-default text-[13px] font-normal leading-[130%] tracking-[-0.003rem] inline-block rounded-md border border-secondary bg-subtle px-1 py-0.5 !inline"
-                  data-text="true"
-                >
-                  y
-                </code>
-                 coordinate value.
-              </p>
-            </td>
-          </tr>
-        </tbody>
-      </table>
-    </div>
-  </div>
-  <div
-    class="rounded-lg border border-secondary p-5 shadow-xs mb-6 [&_h2]:mt-0 [&_h3]:mt-0 [&_h4]:mt-0 [&_h3]:mb-2.5 [&_li]:mb-0 [&_.table-wrapper]:shadow-none [&_.table-wrapper]:mb-0 [&_th]:text-tertiary [&_th]:py-2.5 [&_th]:px-4 max-lg-gutters:px-4"
-  >
-    <h3
-      class="text-default text-[20px] font-semibold leading-normal tracking-[-0.017rem] mt-7 mb-3 [&_code]:text-[90%] max-md-gutters:text-[18px] max-md-gutters:leading-[1.5555] max-sm-gutters:text-[16px] max-sm-gutters:leading-relaxed group"
-      data-heading="true"
-    >
-      <a
-        class="inline-flex gap-1.5 items-center relative text-[inherit] decoration-0 scroll-m-12 break-words wrap-anywhere"
-        href="#barcodescannedcallback"
-        id="barcodescannedcallback"
-      >
-        <span
-          class="inline"
-        >
-          <code
-            class="text-default leading-[1.6154] font-medium"
-            data-text="true"
-          >
-            BarCodeScannedCallback
-            ()
-          </code>
-        </span>
-        <svg
-          aria-label="permalink"
-          class="icon-md inline-flex invisible group-hover:visible group-focus-visible:visible"
-          fill="none"
-          height="24"
-          viewBox="0 0 24 24"
-          width="24"
-          xmlns="http://www.w3.org/2000/svg"
-        >
-          <path
-            d="M10 13a5 5 0 007.54.54l3-3a5 5 0 00-7.07-7.07l-1.72 1.71"
-            stroke="#9B9B9B"
-            stroke-linecap="round"
-            stroke-linejoin="round"
-            stroke-width="2"
-          />
-          <path
-            d="M14 11a5 5 0 00-7.54-.54l-3 3a5 5 0 007.07 7.07l1.71-1.71"
-            stroke="#9B9B9B"
-            stroke-linecap="round"
-            stroke-linejoin="round"
-            stroke-width="2"
-          />
-        </svg>
-      </a>
-    </h3>
     <div>
       <div
         class="table-wrapper border border-default rounded-md overflow-y-hidden overflow-x-auto mb-4 shadow-xs"
@@ -8976,7 +7765,7 @@
                   class="text-default leading-[1.6154] font-semibold"
                   data-text="true"
                 >
-                  params
+                  result
                 </span>
               </td>
               <td
@@ -8988,9 +7777,9 @@
                 >
                   <a
                     class="cursor-pointer decoration-0 hocus:opacity-80 font-normal text-link visited:text-link hocus:underline [&_code]:hocus:underline [&_span]:text-link [&_code]:text-link [&_strong]:text-link [&_em]:text-link [&_b]:text-link [&_i]:text-link"
-                    href="#barcodeevent"
+                    href="#pedometerresult"
                   >
-                    BarCodeEvent
+                    PedometerResult
                   </a>
                 </code>
               </td>
@@ -9053,435 +7842,9 @@
       data-heading="true"
     >
       <a
-        class="inline-flex gap-1.5 items-center relative text-[inherit] decoration-0 scroll-m-12 break-words wrap-anywhere"
-        href="#barcodescannerresult"
-        id="barcodescannerresult"
-      >
-        <span
-          class="inline"
-        >
-          <code
-            class="text-default leading-[1.6154] font-medium"
-            data-text="true"
-          >
-            BarCodeScannerResult
-          </code>
-        </span>
-        <svg
-          aria-label="permalink"
-          class="icon-md inline-flex invisible group-hover:visible group-focus-visible:visible"
-          fill="none"
-          height="24"
-          viewBox="0 0 24 24"
-          width="24"
-          xmlns="http://www.w3.org/2000/svg"
-        >
-          <path
-            d="M10 13a5 5 0 007.54.54l3-3a5 5 0 00-7.07-7.07l-1.72 1.71"
-            stroke="#9B9B9B"
-            stroke-linecap="round"
-            stroke-linejoin="round"
-            stroke-width="2"
-          />
-          <path
-            d="M14 11a5 5 0 00-7.54-.54l-3 3a5 5 0 007.07 7.07l1.71-1.71"
-            stroke="#9B9B9B"
-            stroke-linecap="round"
-            stroke-linejoin="round"
-            stroke-width="2"
-          />
-        </svg>
-      </a>
-    </h3>
-    <div
-      class="table-wrapper border border-default rounded-md overflow-y-hidden overflow-x-auto mb-4 shadow-xs"
-    >
-      <table
-        class="w-full border-0 rounded-none text-xs text-default [&_p]:text-xs [&_li]:text-xs [&_span]:text-xs [&_code_span]:text-inherit [&_strong]:text-xs [&_blockquote_div]:text-xs [&_blockquote_code]:px-1 [&_blockquote_code]:py-0"
-      >
-        <thead
-          class="bg-subtle border-b border-b-default"
-        >
-          <tr
-            class="even:bg-subtle even:[&_summary]:bg-element"
-          >
-            <th
-              class="px-4 py-3.5 font-medium text-secondary border-r border-secondary text-left text-3xs [&_code]:text-3xs [&_code]:text-secondary last:border-r-0"
-            >
-              Name
-            </th>
-            <th
-              class="px-4 py-3.5 font-medium text-secondary border-r border-secondary text-left text-3xs [&_code]:text-3xs [&_code]:text-secondary last:border-r-0"
-            >
-              Type
-            </th>
-            <th
-              class="px-4 py-3.5 font-medium text-secondary border-r border-secondary text-left text-3xs [&_code]:text-3xs [&_code]:text-secondary last:border-r-0"
-            >
-              Description
-            </th>
-          </tr>
-        </thead>
-        <tbody>
-          <tr
-            class="even:bg-subtle even:[&_summary]:bg-element"
-          >
-            <td
-              class="p-4 border-r border-secondary text-left w-fit last:border-r-0 [&>*:last-child]:!mb-0"
-            >
-              <span
-                class="text-default leading-[1.6154] font-semibold"
-                data-text="true"
-              >
-                bounds
-              </span>
-            </td>
-            <td
-              class="p-4 border-r border-secondary text-left w-fit last:border-r-0 [&>*:last-child]:!mb-0"
-            >
-              <code
-                class="text-default text-[13px] font-normal leading-[130%] tracking-[-0.003rem] inline-block rounded-md border border-secondary bg-subtle px-1 py-0.5 [&>span]:!text-inherit"
-                data-text="true"
-              >
-                <a
-                  class="cursor-pointer decoration-0 hocus:opacity-80 font-normal text-link visited:text-link hocus:underline [&_code]:hocus:underline [&_span]:text-link [&_code]:text-link [&_strong]:text-link [&_em]:text-link [&_b]:text-link [&_i]:text-link"
-                  href="#barcodebounds"
-                >
-                  BarCodeBounds
-                </a>
-              </code>
-            </td>
-            <td
-              class="p-4 border-r border-secondary text-left w-fit last:border-r-0 [&>*:last-child]:!mb-0"
-            >
-              <p
-                class="text-default font-normal text-[16px] leading-[1.625] tracking-[-0.011rem] [&_strong]:break-words mb-3.5"
-                data-text="true"
-              >
-                The 
-                <a
-                  class="cursor-pointer decoration-0 hocus:opacity-80 font-normal text-link visited:text-link hocus:underline [&_code]:hocus:underline [&_span]:text-link [&_code]:text-link [&_strong]:text-link [&_em]:text-link [&_b]:text-link [&_i]:text-link"
-                  href="#barcodebounds"
-                >
-                  BarCodeBounds
-                </a>
-                 object.
-
-                <code
-                  class="text-default text-[13px] font-normal leading-[130%] tracking-[-0.003rem] inline-block rounded-md border border-secondary bg-subtle px-1 py-0.5 !inline"
-                  data-text="true"
-                >
-                  bounds
-                </code>
-                 in some case will be representing an empty rectangle.
-Moreover, 
-                <code
-                  class="text-default text-[13px] font-normal leading-[130%] tracking-[-0.003rem] inline-block rounded-md border border-secondary bg-subtle px-1 py-0.5 !inline"
-                  data-text="true"
-                >
-                  bounds
-                </code>
-                 doesn't have to bound the whole barcode.
-For some types, they will represent the area used by the scanner.
-              </p>
-            </td>
-          </tr>
-          <tr
-            class="even:bg-subtle even:[&_summary]:bg-element"
-          >
-            <td
-              class="p-4 border-r border-secondary text-left w-fit last:border-r-0 [&>*:last-child]:!mb-0"
-            >
-              <span
-                class="text-default leading-[1.6154] font-semibold"
-                data-text="true"
-              >
-                cornerPoints
-              </span>
-            </td>
-            <td
-              class="p-4 border-r border-secondary text-left w-fit last:border-r-0 [&>*:last-child]:!mb-0"
-            >
-              <code
-                class="text-default text-[13px] font-normal leading-[130%] tracking-[-0.003rem] inline-block rounded-md border border-secondary bg-subtle px-1 py-0.5 [&>span]:!text-inherit"
-                data-text="true"
-              >
-                <a
-                  class="cursor-pointer decoration-0 hocus:opacity-80 font-normal text-link visited:text-link hocus:underline [&_code]:hocus:underline [&_span]:text-link [&_code]:text-link [&_strong]:text-link [&_em]:text-link [&_b]:text-link [&_i]:text-link"
-                  href="#barcodepoint"
-                >
-                  BarCodePoint
-                  []
-                </a>
-              </code>
-            </td>
-            <td
-              class="p-4 border-r border-secondary text-left w-fit last:border-r-0 [&>*:last-child]:!mb-0"
-            >
-              <p
-                class="text-default font-normal text-[16px] leading-[1.625] tracking-[-0.011rem] [&_strong]:break-words mb-3.5"
-                data-text="true"
-              >
-                Corner points of the bounding box.
-
-                <code
-                  class="text-default text-[13px] font-normal leading-[130%] tracking-[-0.003rem] inline-block rounded-md border border-secondary bg-subtle px-1 py-0.5 !inline"
-                  data-text="true"
-                >
-                  cornerPoints
-                </code>
-                 is not always available and may be empty. On iOS, for 
-                <code
-                  class="text-default text-[13px] font-normal leading-[130%] tracking-[-0.003rem] inline-block rounded-md border border-secondary bg-subtle px-1 py-0.5 !inline"
-                  data-text="true"
-                >
-                  code39
-                </code>
-                 and 
-                <code
-                  class="text-default text-[13px] font-normal leading-[130%] tracking-[-0.003rem] inline-block rounded-md border border-secondary bg-subtle px-1 py-0.5 !inline"
-                  data-text="true"
-                >
-                  pdf417
-                </code>
-                
-you don't get this value.
-              </p>
-            </td>
-          </tr>
-          <tr
-            class="even:bg-subtle even:[&_summary]:bg-element"
-          >
-            <td
-              class="p-4 border-r border-secondary text-left w-fit last:border-r-0 [&>*:last-child]:!mb-0"
-            >
-              <span
-                class="text-default leading-[1.6154] font-semibold"
-                data-text="true"
-              >
-                data
-              </span>
-            </td>
-            <td
-              class="p-4 border-r border-secondary text-left w-fit last:border-r-0 [&>*:last-child]:!mb-0"
-            >
-              <code
-                class="text-default text-[13px] font-normal leading-[130%] tracking-[-0.003rem] inline-block rounded-md border border-secondary bg-subtle px-1 py-0.5 [&>span]:!text-inherit"
-                data-text="true"
-              >
-                string
-              </code>
-            </td>
-            <td
-              class="p-4 border-r border-secondary text-left w-fit last:border-r-0 [&>*:last-child]:!mb-0"
-            >
-              <p
-                class="text-default font-normal text-[16px] leading-[1.625] tracking-[-0.011rem] [&_strong]:break-words mb-3.5"
-                data-text="true"
-              >
-                The parsed information encoded in the bar code.
-              </p>
-            </td>
-          </tr>
-          <tr
-            class="even:bg-subtle even:[&_summary]:bg-element"
-          >
-            <td
-              class="p-4 border-r border-secondary text-left w-fit last:border-r-0 [&>*:last-child]:!mb-0"
-            >
-              <span
-                class="text-default leading-[1.6154] font-semibold"
-                data-text="true"
-              >
-                type
-              </span>
-            </td>
-            <td
-              class="p-4 border-r border-secondary text-left w-fit last:border-r-0 [&>*:last-child]:!mb-0"
-            >
-              <code
-                class="text-default text-[13px] font-normal leading-[130%] tracking-[-0.003rem] inline-block rounded-md border border-secondary bg-subtle px-1 py-0.5 [&>span]:!text-inherit"
-                data-text="true"
-              >
-                string
-              </code>
-            </td>
-            <td
-              class="p-4 border-r border-secondary text-left w-fit last:border-r-0 [&>*:last-child]:!mb-0"
-            >
-              <p
-                class="text-default font-normal text-[16px] leading-[1.625] tracking-[-0.011rem] [&_strong]:break-words mb-3.5"
-                data-text="true"
-              >
-                The barcode type.
-              </p>
-            </td>
-          </tr>
-        </tbody>
-      </table>
-    </div>
-  </div>
-  <div
-    class="rounded-lg border border-secondary p-5 shadow-xs mb-6 [&_h2]:mt-0 [&_h3]:mt-0 [&_h4]:mt-0 [&_h3]:mb-2.5 [&_li]:mb-0 [&_.table-wrapper]:shadow-none [&_.table-wrapper]:mb-0 [&_th]:text-tertiary [&_th]:py-2.5 [&_th]:px-4 max-lg-gutters:px-4"
-  >
-    <h3
-      class="text-default text-[20px] font-semibold leading-normal tracking-[-0.017rem] mt-7 mb-3 [&_code]:text-[90%] max-md-gutters:text-[18px] max-md-gutters:leading-[1.5555] max-sm-gutters:text-[16px] max-sm-gutters:leading-relaxed group"
-      data-heading="true"
-    >
-      <a
-        class="inline-flex gap-1.5 items-center relative text-[inherit] decoration-0 scroll-m-12 break-words wrap-anywhere"
-        href="#barcodesize"
-        id="barcodesize"
-      >
-        <span
-          class="inline"
-        >
-          <code
-            class="text-default leading-[1.6154] font-medium"
-            data-text="true"
-          >
-            BarCodeSize
-          </code>
-        </span>
-        <svg
-          aria-label="permalink"
-          class="icon-md inline-flex invisible group-hover:visible group-focus-visible:visible"
-          fill="none"
-          height="24"
-          viewBox="0 0 24 24"
-          width="24"
-          xmlns="http://www.w3.org/2000/svg"
-        >
-          <path
-            d="M10 13a5 5 0 007.54.54l3-3a5 5 0 00-7.07-7.07l-1.72 1.71"
-            stroke="#9B9B9B"
-            stroke-linecap="round"
-            stroke-linejoin="round"
-            stroke-width="2"
-          />
-          <path
-            d="M14 11a5 5 0 00-7.54-.54l-3 3a5 5 0 007.07 7.07l1.71-1.71"
-            stroke="#9B9B9B"
-            stroke-linecap="round"
-            stroke-linejoin="round"
-            stroke-width="2"
-          />
-        </svg>
-      </a>
-    </h3>
-    <div
-      class="table-wrapper border border-default rounded-md overflow-y-hidden overflow-x-auto mb-4 shadow-xs"
-    >
-      <table
-        class="w-full border-0 rounded-none text-xs text-default [&_p]:text-xs [&_li]:text-xs [&_span]:text-xs [&_code_span]:text-inherit [&_strong]:text-xs [&_blockquote_div]:text-xs [&_blockquote_code]:px-1 [&_blockquote_code]:py-0"
-      >
-        <thead
-          class="bg-subtle border-b border-b-default"
-        >
-          <tr
-            class="even:bg-subtle even:[&_summary]:bg-element"
-          >
-            <th
-              class="px-4 py-3.5 font-medium text-secondary border-r border-secondary text-left text-3xs [&_code]:text-3xs [&_code]:text-secondary last:border-r-0"
-            >
-              Name
-            </th>
-            <th
-              class="px-4 py-3.5 font-medium text-secondary border-r border-secondary text-left text-3xs [&_code]:text-3xs [&_code]:text-secondary last:border-r-0"
-            >
-              Type
-            </th>
-            <th
-              class="px-4 py-3.5 font-medium text-secondary border-r border-secondary text-left text-3xs [&_code]:text-3xs [&_code]:text-secondary last:border-r-0"
-            >
-              Description
-            </th>
-          </tr>
-        </thead>
-        <tbody>
-          <tr
-            class="even:bg-subtle even:[&_summary]:bg-element"
-          >
-            <td
-              class="p-4 border-r border-secondary text-left w-fit last:border-r-0 [&>*:last-child]:!mb-0"
-            >
-              <span
-                class="text-default leading-[1.6154] font-semibold"
-                data-text="true"
-              >
-                height
-              </span>
-            </td>
-            <td
-              class="p-4 border-r border-secondary text-left w-fit last:border-r-0 [&>*:last-child]:!mb-0"
-            >
-              <code
-                class="text-default text-[13px] font-normal leading-[130%] tracking-[-0.003rem] inline-block rounded-md border border-secondary bg-subtle px-1 py-0.5 [&>span]:!text-inherit"
-                data-text="true"
-              >
-                number
-              </code>
-            </td>
-            <td
-              class="p-4 border-r border-secondary text-left w-fit last:border-r-0 [&>*:last-child]:!mb-0"
-            >
-              <p
-                class="text-default font-normal text-[16px] leading-[1.625] tracking-[-0.011rem] [&_strong]:break-words mb-3.5"
-                data-text="true"
-              >
-                The height value.
-              </p>
-            </td>
-          </tr>
-          <tr
-            class="even:bg-subtle even:[&_summary]:bg-element"
-          >
-            <td
-              class="p-4 border-r border-secondary text-left w-fit last:border-r-0 [&>*:last-child]:!mb-0"
-            >
-              <span
-                class="text-default leading-[1.6154] font-semibold"
-                data-text="true"
-              >
-                width
-              </span>
-            </td>
-            <td
-              class="p-4 border-r border-secondary text-left w-fit last:border-r-0 [&>*:last-child]:!mb-0"
-            >
-              <code
-                class="text-default text-[13px] font-normal leading-[130%] tracking-[-0.003rem] inline-block rounded-md border border-secondary bg-subtle px-1 py-0.5 [&>span]:!text-inherit"
-                data-text="true"
-              >
-                number
-              </code>
-            </td>
-            <td
-              class="p-4 border-r border-secondary text-left w-fit last:border-r-0 [&>*:last-child]:!mb-0"
-            >
-              <p
-                class="text-default font-normal text-[16px] leading-[1.625] tracking-[-0.011rem] [&_strong]:break-words mb-3.5"
-                data-text="true"
-              >
-                The width value.
-              </p>
-            </td>
-          </tr>
-        </tbody>
-      </table>
-    </div>
-  </div>
-  <div
-    class="rounded-lg border border-secondary p-5 shadow-xs mb-6 [&_h2]:mt-0 [&_h3]:mt-0 [&_h4]:mt-0 [&_h3]:mb-2.5 [&_li]:mb-0 [&_.table-wrapper]:shadow-none [&_.table-wrapper]:mb-0 [&_th]:text-tertiary [&_th]:py-2.5 [&_th]:px-4 max-lg-gutters:px-4"
-  >
-    <h3
-      class="text-default text-[20px] font-semibold leading-normal tracking-[-0.017rem] mt-7 mb-3 [&_code]:text-[90%] max-md-gutters:text-[18px] max-md-gutters:leading-[1.5555] max-sm-gutters:text-[16px] max-sm-gutters:leading-relaxed group"
-      data-heading="true"
-    >
-      <a
         class="inline-flex gap-1.5 items-center relative text-[inherit] decoration-0 scroll-m-12"
-        href="#permissionhookoptions"
-        id="permissionhookoptions"
+        href="#permissionexpiration"
+        id="permissionexpiration"
       >
         <span
           class="inline"
@@ -9490,7 +7853,7 @@
             class="text-default leading-[1.6154] font-medium wrap-anywhere"
             data-text="true"
           >
-            PermissionHookOptions
+            PermissionExpiration
           </code>
         </span>
         <svg
@@ -9533,6 +7896,12 @@
       multiple types
     </p>
     <p
+      class="text-default font-normal text-[16px] leading-[1.625] tracking-[-0.011rem] [&_strong]:break-words mb-3.5"
+      data-text="true"
+    >
+      Permission expiration time. Currently, all permissions are granted permanently.
+    </p>
+    <p
       class="text-default font-normal text-[14px] leading-[1.5715] tracking-[-0.006rem]"
       data-text="true"
     >
@@ -9548,7 +7917,7 @@
           class="text-default text-[13px] font-normal leading-[130%] tracking-[-0.003rem] inline-block rounded-md border border-secondary bg-subtle px-1 py-0.5"
           data-text="true"
         >
-          PermissionHookBehavior
+          'never'
         </code>
         <span
           class="font-normal text-[14px] leading-[1.5715] tracking-[-0.006rem] text-quaternary"
@@ -9562,10 +7931,144 @@
           class="text-default text-[13px] font-normal leading-[130%] tracking-[-0.003rem] inline-block rounded-md border border-secondary bg-subtle px-1 py-0.5"
           data-text="true"
         >
-          Options
+          number
         </code>
       </span>
     </p>
+  </div>
+  <div
+    class="rounded-lg border border-secondary p-5 shadow-xs mb-6 [&_h2]:mt-0 [&_h3]:mt-0 [&_h4]:mt-0 [&_h3]:mb-2.5 [&_li]:mb-0 [&_.table-wrapper]:shadow-none [&_.table-wrapper]:mb-0 [&_th]:text-tertiary [&_th]:py-2.5 [&_th]:px-4 max-lg-gutters:px-4"
+  >
+    <h3
+      class="text-default text-[20px] font-semibold leading-normal tracking-[-0.017rem] mt-7 mb-3 [&_code]:text-[90%] max-md-gutters:text-[18px] max-md-gutters:leading-[1.5555] max-sm-gutters:text-[16px] max-sm-gutters:leading-relaxed group"
+      data-heading="true"
+    >
+      <a
+        class="inline-flex gap-1.5 items-center relative text-[inherit] decoration-0 scroll-m-12 break-words wrap-anywhere"
+        href="#subscription"
+        id="subscription"
+      >
+        <span
+          class="inline"
+        >
+          <code
+            class="text-default leading-[1.6154] font-medium"
+            data-text="true"
+          >
+            Subscription
+          </code>
+        </span>
+        <svg
+          aria-label="permalink"
+          class="icon-md inline-flex invisible group-hover:visible group-focus-visible:visible"
+          fill="none"
+          height="24"
+          viewBox="0 0 24 24"
+          width="24"
+          xmlns="http://www.w3.org/2000/svg"
+        >
+          <path
+            d="M10 13a5 5 0 007.54.54l3-3a5 5 0 00-7.07-7.07l-1.72 1.71"
+            stroke="#9B9B9B"
+            stroke-linecap="round"
+            stroke-linejoin="round"
+            stroke-width="2"
+          />
+          <path
+            d="M14 11a5 5 0 00-7.54-.54l-3 3a5 5 0 007.07 7.07l1.71-1.71"
+            stroke="#9B9B9B"
+            stroke-linecap="round"
+            stroke-linejoin="round"
+            stroke-width="2"
+          />
+        </svg>
+      </a>
+    </h3>
+    <p
+      class="text-default font-normal text-[16px] leading-[1.625] tracking-[-0.011rem] [&_strong]:break-words mb-3.5"
+      data-text="true"
+    >
+      A subscription object that allows to conveniently remove an event listener from the emitter.
+    </p>
+    <div
+      class="table-wrapper border border-default rounded-md overflow-y-hidden overflow-x-auto mb-4 shadow-xs"
+    >
+      <table
+        class="w-full border-0 rounded-none text-xs text-default [&_p]:text-xs [&_li]:text-xs [&_span]:text-xs [&_code_span]:text-inherit [&_strong]:text-xs [&_blockquote_div]:text-xs [&_blockquote_code]:px-1 [&_blockquote_code]:py-0"
+      >
+        <thead
+          class="bg-subtle border-b border-b-default"
+        >
+          <tr
+            class="even:bg-subtle even:[&_summary]:bg-element"
+          >
+            <th
+              class="px-4 py-3.5 font-medium text-secondary border-r border-secondary text-left text-3xs [&_code]:text-3xs [&_code]:text-secondary last:border-r-0"
+            >
+              Name
+            </th>
+            <th
+              class="px-4 py-3.5 font-medium text-secondary border-r border-secondary text-left text-3xs [&_code]:text-3xs [&_code]:text-secondary last:border-r-0"
+            >
+              Type
+            </th>
+            <th
+              class="px-4 py-3.5 font-medium text-secondary border-r border-secondary text-left text-3xs [&_code]:text-3xs [&_code]:text-secondary last:border-r-0"
+            >
+              Description
+            </th>
+          </tr>
+        </thead>
+        <tbody>
+          <tr
+            class="even:bg-subtle even:[&_summary]:bg-element"
+          >
+            <td
+              class="p-4 border-r border-secondary text-left w-fit last:border-r-0 [&>*:last-child]:!mb-0"
+            >
+              <span
+                class="text-default leading-[1.6154] font-semibold"
+                data-text="true"
+              >
+                remove
+              </span>
+            </td>
+            <td
+              class="p-4 border-r border-secondary text-left w-fit last:border-r-0 [&>*:last-child]:!mb-0"
+            >
+              <code
+                class="text-default text-[13px] font-normal leading-[130%] tracking-[-0.003rem] inline-block rounded-md border border-secondary bg-subtle px-1 py-0.5"
+                data-text="true"
+              >
+                <span
+                  class="text-quaternary"
+                >
+                  (
+                </span>
+                <span
+                  class="text-quaternary"
+                >
+                  ) =&gt;
+                </span>
+                 
+                void
+              </code>
+            </td>
+            <td
+              class="p-4 border-r border-secondary text-left w-fit last:border-r-0 [&>*:last-child]:!mb-0"
+            >
+              <p
+                class="text-default font-normal text-[16px] leading-[1.625] tracking-[-0.011rem] [&_strong]:break-words mb-3.5"
+                data-text="true"
+              >
+                Removes an event listener for which the subscription has been created.
+After calling this function, the listener will no longer receive any events from the emitter.
+              </p>
+            </td>
+          </tr>
+        </tbody>
+      </table>
+    </div>
   </div>
   <h2
     class="text-default text-[25px] font-bold leading-[1.4] tracking-[-0.021rem] mt-8 mb-3.5 [&_code]:text-[90%] max-md-gutters:text-[22px] max-md-gutters:leading-[1.409] max-sm-gutters:text-[19px] max-sm-gutters:leading-[1.5263] group"
@@ -9857,2216 +8360,6 @@
 </div>
 `;
 
->>>>>>> 618a1eae
-exports[`APISection expo-pedometer 1`] = `
-<div>
-  <h2
-    class="text-default text-[25px] font-bold leading-[1.4] tracking-[-0.021rem] mt-8 mb-3.5 [&_code]:text-[90%] max-md-gutters:text-[22px] max-md-gutters:leading-[1.409] max-sm-gutters:text-[19px] max-sm-gutters:leading-[1.5263] group"
-    data-heading="true"
-  >
-    <a
-      class="inline-flex gap-1.5 items-center relative text-[inherit] decoration-0 scroll-m-6"
-      href="#methods"
-      id="methods"
-    >
-      <span
-        class="inline"
-      >
-        Methods
-      </span>
-      <svg
-        aria-label="permalink"
-        class="icon-md inline-flex invisible group-hover:visible group-focus-visible:visible"
-        fill="none"
-        height="24"
-        viewBox="0 0 24 24"
-        width="24"
-        xmlns="http://www.w3.org/2000/svg"
-      >
-        <path
-          d="M10 13a5 5 0 007.54.54l3-3a5 5 0 00-7.07-7.07l-1.72 1.71"
-          stroke="#9B9B9B"
-          stroke-linecap="round"
-          stroke-linejoin="round"
-          stroke-width="2"
-        />
-        <path
-          d="M14 11a5 5 0 00-7.54-.54l-3 3a5 5 0 007.07 7.07l1.71-1.71"
-          stroke="#9B9B9B"
-          stroke-linecap="round"
-          stroke-linejoin="round"
-          stroke-width="2"
-        />
-      </svg>
-    </a>
-  </h2>
-  <div
-    class="rounded-lg border border-secondary p-5 [&_h2]:mt-0 [&_h3]:mt-0 [&_h3]:mb-2.5 [&_li]:mb-0 [&_.table-wrapper]:shadow-none [&_.table-wrapper]:mb-0 [&_th]:text-tertiary [&_th]:py-2.5 [&_th]:px-4 max-lg-gutters:px-4 shadow-none mb-5 pt-4 px-5 pb-0 [&_h4]:mt-0"
-  >
-    <h3
-      class="text-default text-[20px] font-semibold leading-normal tracking-[-0.017rem] mt-7 mb-3 [&_code]:text-[90%] max-md-gutters:text-[18px] max-md-gutters:leading-[1.5555] max-sm-gutters:text-[16px] max-sm-gutters:leading-relaxed group"
-      data-heading="true"
-    >
-      <a
-        class="inline-flex gap-1.5 items-center relative text-[inherit] decoration-0 scroll-m-12"
-        href="#getpermissionsasync"
-        id="getpermissionsasync"
-      >
-        <span
-          class="inline"
-        >
-          <code
-            class="text-default leading-[1.6154] font-medium wrap-anywhere"
-            data-text="true"
-          >
-            getPermissionsAsync()
-          </code>
-        </span>
-        <svg
-          aria-label="permalink"
-          class="icon-md inline-flex invisible group-hover:visible group-focus-visible:visible"
-          fill="none"
-          height="24"
-          viewBox="0 0 24 24"
-          width="24"
-          xmlns="http://www.w3.org/2000/svg"
-        >
-          <path
-            d="M10 13a5 5 0 007.54.54l3-3a5 5 0 00-7.07-7.07l-1.72 1.71"
-            stroke="#9B9B9B"
-            stroke-linecap="round"
-            stroke-linejoin="round"
-            stroke-width="2"
-          />
-          <path
-            d="M14 11a5 5 0 00-7.54-.54l-3 3a5 5 0 007.07 7.07l1.71-1.71"
-            stroke="#9B9B9B"
-            stroke-linecap="round"
-            stroke-linejoin="round"
-            stroke-width="2"
-          />
-        </svg>
-      </a>
-    </h3>
-    <p
-      class="text-default font-normal text-[16px] leading-[1.625] tracking-[-0.011rem] [&_strong]:break-words mb-3.5"
-      data-text="true"
-    >
-      Checks user's permissions for accessing pedometer.
-    </p>
-    <div
-      class="flex flex-row gap-2 items-start mb-3.5"
-    >
-      <div
-        class="flex flex-row gap-2 items-center"
-      >
-        <svg
-          class="inline-block icon-sm text-icon-secondary"
-          fill="none"
-          role="img"
-          stroke="currentColor"
-          viewBox="0 0 24 24"
-          xmlns="http://www.w3.org/2000/svg"
-        >
-          <g
-            id="corner-down-right-outline-icon"
-          >
-            <path
-              d="M4 4V5.4C4 8.76031 4 10.4405 4.65396 11.7239C5.2292 12.8529 6.14708 13.7708 7.27606 14.346C8.55953 15 10.2397 15 13.6 15H20M20 15L15 10M20 15L15 20"
-              id="Icon"
-              stroke-linecap="round"
-              stroke-linejoin="round"
-              stroke-width="2"
-            />
-          </g>
-        </svg>
-        <span
-          class="text-[14px] leading-[1.5715] tracking-[-0.006rem] font-medium text-secondary"
-          data-text="true"
-        >
-          Returns:
-        </span>
-      </div>
-      <p
-        class="text-default font-normal text-[14px] leading-[1.5715] tracking-[-0.006rem]"
-        data-text="true"
-      >
-        <code
-          class="text-default text-[13px] font-normal leading-[130%] tracking-[-0.003rem] inline-block rounded-md border border-secondary bg-subtle px-1 py-0.5 [&>span]:!text-inherit"
-          data-text="true"
-        >
-          <a
-            class="cursor-pointer decoration-0 hocus:opacity-80 font-normal text-link visited:text-link hocus:underline [&_code]:hocus:underline [&_span]:text-link [&_code]:text-link [&_strong]:text-link [&_em]:text-link [&_b]:text-link [&_i]:text-link"
-            href="https://developer.mozilla.org/en-US/docs/Web/JavaScript/Reference/Global_Objects/Promise"
-            rel="noopener noreferrer"
-            target="_blank"
-          >
-            Promise
-          </a>
-          <span
-            class="text-quaternary"
-          >
-            &lt;
-          </span>
-          <span>
-            <a
-              class="cursor-pointer decoration-0 hocus:opacity-80 font-normal text-link visited:text-link hocus:underline [&_code]:hocus:underline [&_span]:text-link [&_code]:text-link [&_strong]:text-link [&_em]:text-link [&_b]:text-link [&_i]:text-link"
-              href="#permissionresponse"
-            >
-              PermissionResponse
-            </a>
-          </span>
-          <span
-            class="text-quaternary"
-          >
-            &gt;
-          </span>
-        </code>
-      </p>
-    </div>
-  </div>
-  <div
-    class="rounded-lg border border-secondary p-5 [&_h2]:mt-0 [&_h3]:mt-0 [&_h3]:mb-2.5 [&_li]:mb-0 [&_.table-wrapper]:shadow-none [&_.table-wrapper]:mb-0 [&_th]:text-tertiary [&_th]:py-2.5 [&_th]:px-4 max-lg-gutters:px-4 shadow-none mb-5 pt-4 px-5 pb-0 [&_h4]:mt-0"
-  >
-    <div
-      class="flex flex-row items-center mb-2"
-    >
-      <span
-        class="text-default font-normal text-[14px] leading-[1.5715] tracking-[-0.006rem] inline-flex items-center"
-        data-text="true"
-      >
-        <span
-          class="leading-[1.6154] font-medium text-secondary !text-inherit !font-medium"
-          data-text="true"
-        >
-          Only for:
-           
-        </span>
-        <div
-          class="select-none inline-flex bg-element py-1 px-2 mr-2 rounded-full items-center gap-1 border border-default [table_&]:mt-0 [table_&]:px-1.5 [table_&]:py-0.5 [h3_&]:last-of-type:mr-0 [h4_&]:last-of-type:mr-0 !bg-palette-blue3 !text-palette-blue12 !border-palette-blue4"
-        >
-          <svg
-            class="opacity-80 icon-xs text-palette-blue12 mt-[-0.5px]"
-            fill="none"
-            role="img"
-            viewBox="0 0 24 24"
-            xmlns="http://www.w3.org/2000/svg"
-          >
-            <g
-              id="apple-custom-icon"
-            >
-              <path
-                d="M20.4478 17.3538C20.1312 18.0852 19.7564 18.7585 19.3222 19.3775C18.7303 20.2214 18.2457 20.8055 17.8722 21.1299C17.2933 21.6623 16.673 21.935 16.0088 21.9505C15.5319 21.9505 14.9568 21.8148 14.2874 21.5395C13.6158 21.2656 12.9986 21.1299 12.4343 21.1299C11.8424 21.1299 11.2076 21.2656 10.5287 21.5395C9.84865 21.8148 9.30085 21.9582 8.88201 21.9724C8.24504 21.9996 7.61014 21.7192 6.9764 21.1299C6.57191 20.7771 6.06598 20.1723 5.45989 19.3155C4.80961 18.4005 4.27499 17.3396 3.85615 16.13C3.4076 14.8235 3.18274 13.5583 3.18274 12.3335C3.18274 10.9304 3.48591 9.72034 4.09316 8.70628C4.5704 7.89174 5.20531 7.24922 5.99994 6.77753C6.79457 6.30584 7.65317 6.06547 8.57781 6.0501C9.08374 6.0501 9.7472 6.20659 10.5717 6.51416C11.3938 6.82276 11.9217 6.97926 12.1532 6.97926C12.3262 6.97926 12.9127 6.79627 13.9068 6.43145C14.847 6.09313 15.6404 5.95304 16.2905 6.00823C18.0519 6.15038 19.3752 6.84473 20.2552 8.09567C18.6799 9.05016 17.9007 10.387 17.9162 12.102C17.9304 13.4379 18.415 14.5495 19.3674 15.4321C19.799 15.8418 20.2811 16.1584 20.8174 16.3833C20.7011 16.7206 20.5783 17.0436 20.4478 17.3538ZM16.4081 1.45728C16.4081 2.50431 16.0256 3.48192 15.2631 4.38678C14.343 5.46249 13.2301 6.08408 12.0232 5.986C12.0078 5.86039 11.9989 5.72819 11.9989 5.58926C11.9989 4.58412 12.4365 3.50841 13.2135 2.62888C13.6015 2.18355 14.0949 1.81327 14.6932 1.51789C15.2902 1.22692 15.855 1.066 16.3861 1.03845C16.4016 1.17842 16.4081 1.3184 16.4081 1.45727V1.45728Z"
-                fill="currentColor"
-                id="Vector"
-              />
-            </g>
-          </svg>
-          <span
-            class="text-2xs !leading-[16px] font-normal [table_&]:text-3xs"
-          >
-            iOS
-          </span>
-        </div>
-        <br />
-      </span>
-    </div>
-    <h3
-      class="text-default text-[20px] font-semibold leading-normal tracking-[-0.017rem] mt-7 mb-3 [&_code]:text-[90%] max-md-gutters:text-[18px] max-md-gutters:leading-[1.5555] max-sm-gutters:text-[16px] max-sm-gutters:leading-relaxed group"
-      data-heading="true"
-    >
-      <a
-        class="inline-flex gap-1.5 items-center relative text-[inherit] decoration-0 scroll-m-12"
-        href="#getstepcountasyncstart-end"
-        id="getstepcountasyncstart-end"
-      >
-        <span
-          class="inline"
-        >
-          <code
-            class="text-default leading-[1.6154] font-medium wrap-anywhere"
-            data-text="true"
-          >
-            getStepCountAsync(start, end)
-          </code>
-        </span>
-        <svg
-          aria-label="permalink"
-          class="icon-md inline-flex invisible group-hover:visible group-focus-visible:visible"
-          fill="none"
-          height="24"
-          viewBox="0 0 24 24"
-          width="24"
-          xmlns="http://www.w3.org/2000/svg"
-        >
-          <path
-            d="M10 13a5 5 0 007.54.54l3-3a5 5 0 00-7.07-7.07l-1.72 1.71"
-            stroke="#9B9B9B"
-            stroke-linecap="round"
-            stroke-linejoin="round"
-            stroke-width="2"
-          />
-          <path
-            d="M14 11a5 5 0 00-7.54-.54l-3 3a5 5 0 007.07 7.07l1.71-1.71"
-            stroke="#9B9B9B"
-            stroke-linecap="round"
-            stroke-linejoin="round"
-            stroke-width="2"
-          />
-        </svg>
-      </a>
-    </h3>
-    <div
-      class="table-wrapper border border-default rounded-md overflow-y-hidden overflow-x-auto mb-4 shadow-xs"
-    >
-      <table
-        class="w-full border-0 rounded-none text-xs text-default [&_p]:text-xs [&_li]:text-xs [&_span]:text-xs [&_code_span]:text-inherit [&_strong]:text-xs [&_blockquote_div]:text-xs [&_blockquote_code]:px-1 [&_blockquote_code]:py-0"
-      >
-        <thead
-          class="bg-subtle border-b border-b-default"
-        >
-          <tr
-            class="even:bg-subtle even:[&_summary]:bg-element"
-          >
-            <th
-              class="px-4 py-3.5 font-medium text-secondary border-r border-secondary text-left text-3xs [&_code]:text-3xs [&_code]:text-secondary last:border-r-0"
-            >
-              Parameter
-            </th>
-            <th
-              class="px-4 py-3.5 font-medium text-secondary border-r border-secondary text-left text-3xs [&_code]:text-3xs [&_code]:text-secondary last:border-r-0"
-            >
-              Type
-            </th>
-            <th
-              class="px-4 py-3.5 font-medium text-secondary border-r border-secondary text-left text-3xs [&_code]:text-3xs [&_code]:text-secondary last:border-r-0"
-            >
-              Description
-            </th>
-          </tr>
-        </thead>
-        <tbody>
-          <tr
-            class="even:bg-subtle even:[&_summary]:bg-element"
-          >
-            <td
-              class="p-4 border-r border-secondary text-left last:border-r-0 [&>*:last-child]:!mb-0"
-            >
-              <span
-                class="text-default leading-[1.6154] font-semibold"
-                data-text="true"
-              >
-                start
-              </span>
-            </td>
-            <td
-              class="p-4 border-r border-secondary text-left last:border-r-0 [&>*:last-child]:!mb-0"
-            >
-              <code
-                class="text-default text-[13px] font-normal leading-[130%] tracking-[-0.003rem] inline-block rounded-md border border-secondary bg-subtle px-1 py-0.5 [&>span]:!text-inherit"
-                data-text="true"
-              >
-                <a
-                  class="cursor-pointer decoration-0 hocus:opacity-80 font-normal text-link visited:text-link hocus:underline [&_code]:hocus:underline [&_span]:text-link [&_code]:text-link [&_strong]:text-link [&_em]:text-link [&_b]:text-link [&_i]:text-link"
-                  href="https://developer.mozilla.org/en-US/docs/Web/JavaScript/Reference/Global_Objects/Date"
-                  rel="noopener noreferrer"
-                  target="_blank"
-                >
-                  Date
-                </a>
-              </code>
-            </td>
-            <td
-              class="p-4 border-r border-secondary text-left last:border-r-0 [&>*:last-child]:!mb-0"
-            >
-              <p
-                class="text-default font-normal text-[16px] leading-[1.625] tracking-[-0.011rem] [&_strong]:break-words mb-3.5"
-                data-text="true"
-              >
-                A date indicating the start of the range over which to measure steps.
-              </p>
-            </td>
-          </tr>
-          <tr
-            class="even:bg-subtle even:[&_summary]:bg-element"
-          >
-            <td
-              class="p-4 border-r border-secondary text-left last:border-r-0 [&>*:last-child]:!mb-0"
-            >
-              <span
-                class="text-default leading-[1.6154] font-semibold"
-                data-text="true"
-              >
-                end
-              </span>
-            </td>
-            <td
-              class="p-4 border-r border-secondary text-left last:border-r-0 [&>*:last-child]:!mb-0"
-            >
-              <code
-                class="text-default text-[13px] font-normal leading-[130%] tracking-[-0.003rem] inline-block rounded-md border border-secondary bg-subtle px-1 py-0.5 [&>span]:!text-inherit"
-                data-text="true"
-              >
-                <a
-                  class="cursor-pointer decoration-0 hocus:opacity-80 font-normal text-link visited:text-link hocus:underline [&_code]:hocus:underline [&_span]:text-link [&_code]:text-link [&_strong]:text-link [&_em]:text-link [&_b]:text-link [&_i]:text-link"
-                  href="https://developer.mozilla.org/en-US/docs/Web/JavaScript/Reference/Global_Objects/Date"
-                  rel="noopener noreferrer"
-                  target="_blank"
-                >
-                  Date
-                </a>
-              </code>
-            </td>
-            <td
-              class="p-4 border-r border-secondary text-left last:border-r-0 [&>*:last-child]:!mb-0"
-            >
-              <p
-                class="text-default font-normal text-[16px] leading-[1.625] tracking-[-0.011rem] [&_strong]:break-words mb-3.5"
-                data-text="true"
-              >
-                A date indicating the end of the range over which to measure steps.
-              </p>
-            </td>
-          </tr>
-        </tbody>
-      </table>
-    </div>
-    <br />
-    <p
-      class="text-default font-normal text-[16px] leading-[1.625] tracking-[-0.011rem] [&_strong]:break-words mb-3.5"
-      data-text="true"
-    >
-      Get the step count between two dates.
-    </p>
-    <div
-      class="flex flex-row gap-2 items-start"
-    >
-      <div
-        class="flex flex-row gap-2 items-center"
-      >
-        <svg
-          class="inline-block icon-sm text-icon-secondary"
-          fill="none"
-          role="img"
-          stroke="currentColor"
-          viewBox="0 0 24 24"
-          xmlns="http://www.w3.org/2000/svg"
-        >
-          <g
-            id="corner-down-right-outline-icon"
-          >
-            <path
-              d="M4 4V5.4C4 8.76031 4 10.4405 4.65396 11.7239C5.2292 12.8529 6.14708 13.7708 7.27606 14.346C8.55953 15 10.2397 15 13.6 15H20M20 15L15 10M20 15L15 20"
-              id="Icon"
-              stroke-linecap="round"
-              stroke-linejoin="round"
-              stroke-width="2"
-            />
-          </g>
-        </svg>
-        <span
-          class="text-[14px] leading-[1.5715] tracking-[-0.006rem] font-medium text-secondary"
-          data-text="true"
-        >
-          Returns:
-        </span>
-      </div>
-      <p
-        class="text-default font-normal text-[14px] leading-[1.5715] tracking-[-0.006rem]"
-        data-text="true"
-      >
-        <code
-          class="text-default text-[13px] font-normal leading-[130%] tracking-[-0.003rem] inline-block rounded-md border border-secondary bg-subtle px-1 py-0.5 [&>span]:!text-inherit"
-          data-text="true"
-        >
-          <a
-            class="cursor-pointer decoration-0 hocus:opacity-80 font-normal text-link visited:text-link hocus:underline [&_code]:hocus:underline [&_span]:text-link [&_code]:text-link [&_strong]:text-link [&_em]:text-link [&_b]:text-link [&_i]:text-link"
-            href="https://developer.mozilla.org/en-US/docs/Web/JavaScript/Reference/Global_Objects/Promise"
-            rel="noopener noreferrer"
-            target="_blank"
-          >
-            Promise
-          </a>
-          <span
-            class="text-quaternary"
-          >
-            &lt;
-          </span>
-          <span>
-            <a
-              class="cursor-pointer decoration-0 hocus:opacity-80 font-normal text-link visited:text-link hocus:underline [&_code]:hocus:underline [&_span]:text-link [&_code]:text-link [&_strong]:text-link [&_em]:text-link [&_b]:text-link [&_i]:text-link"
-              href="#pedometerresult"
-            >
-              PedometerResult
-            </a>
-          </span>
-          <span
-            class="text-quaternary"
-          >
-            &gt;
-          </span>
-        </code>
-      </p>
-    </div>
-    <div
-      class="flex flex-col mt-1.5 mb-1 pl-6"
-    >
-      <p
-        class="text-default font-normal text-[16px] leading-[1.625] tracking-[-0.011rem] [&_strong]:break-words mb-3.5"
-        data-text="true"
-      >
-        Returns a promise that fulfills with a 
-        <a
-          class="cursor-pointer decoration-0 hocus:opacity-80 font-normal text-link visited:text-link hocus:underline [&_code]:hocus:underline [&_span]:text-link [&_code]:text-link [&_strong]:text-link [&_em]:text-link [&_b]:text-link [&_i]:text-link"
-          href="#pedometerresult"
-        >
-          <code
-            class="text-default text-[13px] font-normal leading-[130%] tracking-[-0.003rem] inline-block rounded-md border border-secondary bg-subtle px-1 py-0.5 !inline"
-            data-text="true"
-          >
-            PedometerResult
-          </code>
-        </a>
-        .
-      </p>
-      
-
-      <p
-        class="text-default font-normal text-[16px] leading-[1.625] tracking-[-0.011rem] [&_strong]:break-words mb-3.5"
-        data-text="true"
-      >
-        As 
-        <a
-          class="cursor-pointer decoration-0 hocus:opacity-80 font-normal text-link visited:text-link hocus:underline [&_code]:hocus:underline [&_span]:text-link [&_code]:text-link [&_strong]:text-link [&_em]:text-link [&_b]:text-link [&_i]:text-link"
-          href="https://developer.apple.com/documentation/coremotion/cmpedometer/1613946-querypedometerdatafromdate?language=objc"
-          rel="noopener noreferrer"
-          target="_blank"
-        >
-          Apple documentation states
-        </a>
-        :
-      </p>
-      
-
-      <blockquote
-        class="bg-subtle border border-default flex gap-2 rounded-md shadow-xs py-3 px-4 mb-4 [table_&]:last:mb-0 [&_code]:bg-element [&_p]:!mb-0"
-        data-testid="callout-container"
-      >
-        <div
-          class="select-none [table_&]:mt-0.5 mt-0.5"
-        >
-          <svg
-            class="icon-sm text-icon-default"
-            fill="currentColor"
-            role="img"
-            viewBox="0 0 24 24"
-            xmlns="http://www.w3.org/2000/svg"
-          >
-            <g
-              id="info-circle-solid-icon"
-            >
-              <path
-                clip-rule="evenodd"
-                d="M12 1C5.92487 1 1 5.92487 1 12C1 18.0751 5.92487 23 12 23C18.0751 23 23 18.0751 23 12C23 5.92487 18.0751 1 12 1ZM12 7C11.4477 7 11 7.44772 11 8C11 8.55228 11.4477 9 12 9H12.01C12.5623 9 13.01 8.55228 13.01 8C13.01 7.44772 12.5623 7 12.01 7H12ZM13 12C13 11.4477 12.5523 11 12 11C11.4477 11 11 11.4477 11 12V16C11 16.5523 11.4477 17 12 17C12.5523 17 13 16.5523 13 16V12Z"
-                fill-rule="evenodd"
-                id="Solid"
-              />
-            </g>
-          </svg>
-        </div>
-        <div
-          class="text-default w-full last:mb-0 text-xs [&_p]:text-xs [&_code]:text-[90%]"
-        >
-          
-
-          <p
-            class="text-default font-normal text-[16px] leading-[1.625] tracking-[-0.011rem] [&_strong]:break-words mb-3.5"
-            data-text="true"
-          >
-            Only the past seven days worth of data is stored and available for you to retrieve. Specifying
-a start date that is more than seven days in the past returns only the available data.
-          </p>
-          
-
-        </div>
-      </blockquote>
-    </div>
-  </div>
-  <div
-    class="rounded-lg border border-secondary p-5 [&_h2]:mt-0 [&_h3]:mt-0 [&_h3]:mb-2.5 [&_li]:mb-0 [&_.table-wrapper]:shadow-none [&_.table-wrapper]:mb-0 [&_th]:text-tertiary [&_th]:py-2.5 [&_th]:px-4 max-lg-gutters:px-4 shadow-none mb-5 pt-4 px-5 pb-0 [&_h4]:mt-0"
-  >
-    <h3
-      class="text-default text-[20px] font-semibold leading-normal tracking-[-0.017rem] mt-7 mb-3 [&_code]:text-[90%] max-md-gutters:text-[18px] max-md-gutters:leading-[1.5555] max-sm-gutters:text-[16px] max-sm-gutters:leading-relaxed group"
-      data-heading="true"
-    >
-      <a
-        class="inline-flex gap-1.5 items-center relative text-[inherit] decoration-0 scroll-m-12"
-        href="#isavailableasync"
-        id="isavailableasync"
-      >
-        <span
-          class="inline"
-        >
-          <code
-            class="text-default leading-[1.6154] font-medium wrap-anywhere"
-            data-text="true"
-          >
-            isAvailableAsync()
-          </code>
-        </span>
-        <svg
-          aria-label="permalink"
-          class="icon-md inline-flex invisible group-hover:visible group-focus-visible:visible"
-          fill="none"
-          height="24"
-          viewBox="0 0 24 24"
-          width="24"
-          xmlns="http://www.w3.org/2000/svg"
-        >
-          <path
-            d="M10 13a5 5 0 007.54.54l3-3a5 5 0 00-7.07-7.07l-1.72 1.71"
-            stroke="#9B9B9B"
-            stroke-linecap="round"
-            stroke-linejoin="round"
-            stroke-width="2"
-          />
-          <path
-            d="M14 11a5 5 0 00-7.54-.54l-3 3a5 5 0 007.07 7.07l1.71-1.71"
-            stroke="#9B9B9B"
-            stroke-linecap="round"
-            stroke-linejoin="round"
-            stroke-width="2"
-          />
-        </svg>
-      </a>
-    </h3>
-    <p
-      class="text-default font-normal text-[16px] leading-[1.625] tracking-[-0.011rem] [&_strong]:break-words mb-3.5"
-      data-text="true"
-    >
-      Returns whether the pedometer is enabled on the device.
-    </p>
-    <div
-      class="flex flex-row gap-2 items-start"
-    >
-      <div
-        class="flex flex-row gap-2 items-center"
-      >
-        <svg
-          class="inline-block icon-sm text-icon-secondary"
-          fill="none"
-          role="img"
-          stroke="currentColor"
-          viewBox="0 0 24 24"
-          xmlns="http://www.w3.org/2000/svg"
-        >
-          <g
-            id="corner-down-right-outline-icon"
-          >
-            <path
-              d="M4 4V5.4C4 8.76031 4 10.4405 4.65396 11.7239C5.2292 12.8529 6.14708 13.7708 7.27606 14.346C8.55953 15 10.2397 15 13.6 15H20M20 15L15 10M20 15L15 20"
-              id="Icon"
-              stroke-linecap="round"
-              stroke-linejoin="round"
-              stroke-width="2"
-            />
-          </g>
-        </svg>
-        <span
-          class="text-[14px] leading-[1.5715] tracking-[-0.006rem] font-medium text-secondary"
-          data-text="true"
-        >
-          Returns:
-        </span>
-      </div>
-      <p
-        class="text-default font-normal text-[14px] leading-[1.5715] tracking-[-0.006rem]"
-        data-text="true"
-      >
-        <code
-          class="text-default text-[13px] font-normal leading-[130%] tracking-[-0.003rem] inline-block rounded-md border border-secondary bg-subtle px-1 py-0.5 [&>span]:!text-inherit"
-          data-text="true"
-        >
-          <a
-            class="cursor-pointer decoration-0 hocus:opacity-80 font-normal text-link visited:text-link hocus:underline [&_code]:hocus:underline [&_span]:text-link [&_code]:text-link [&_strong]:text-link [&_em]:text-link [&_b]:text-link [&_i]:text-link"
-            href="https://developer.mozilla.org/en-US/docs/Web/JavaScript/Reference/Global_Objects/Promise"
-            rel="noopener noreferrer"
-            target="_blank"
-          >
-            Promise
-          </a>
-          <span
-            class="text-quaternary"
-          >
-            &lt;
-          </span>
-          <span>
-            boolean
-          </span>
-          <span
-            class="text-quaternary"
-          >
-            &gt;
-          </span>
-        </code>
-      </p>
-    </div>
-    <div
-      class="flex flex-col mt-1.5 mb-1 pl-6"
-    >
-      <p
-        class="text-default font-normal text-[16px] leading-[1.625] tracking-[-0.011rem] [&_strong]:break-words mb-3.5"
-        data-text="true"
-      >
-        Returns a promise that fulfills with a 
-        <code
-          class="text-default text-[13px] font-normal leading-[130%] tracking-[-0.003rem] inline-block rounded-md border border-secondary bg-subtle px-1 py-0.5 !inline"
-          data-text="true"
-        >
-          boolean
-        </code>
-        , indicating whether the pedometer is
-available on this device.
-      </p>
-    </div>
-  </div>
-  <div
-    class="rounded-lg border border-secondary p-5 [&_h2]:mt-0 [&_h3]:mt-0 [&_h3]:mb-2.5 [&_li]:mb-0 [&_.table-wrapper]:shadow-none [&_.table-wrapper]:mb-0 [&_th]:text-tertiary [&_th]:py-2.5 [&_th]:px-4 max-lg-gutters:px-4 shadow-none mb-5 pt-4 px-5 pb-0 [&_h4]:mt-0"
-  >
-    <h3
-      class="text-default text-[20px] font-semibold leading-normal tracking-[-0.017rem] mt-7 mb-3 [&_code]:text-[90%] max-md-gutters:text-[18px] max-md-gutters:leading-[1.5555] max-sm-gutters:text-[16px] max-sm-gutters:leading-relaxed group"
-      data-heading="true"
-    >
-      <a
-        class="inline-flex gap-1.5 items-center relative text-[inherit] decoration-0 scroll-m-12"
-        href="#requestpermissionsasync"
-        id="requestpermissionsasync"
-      >
-        <span
-          class="inline"
-        >
-          <code
-            class="text-default leading-[1.6154] font-medium wrap-anywhere"
-            data-text="true"
-          >
-            requestPermissionsAsync()
-          </code>
-        </span>
-        <svg
-          aria-label="permalink"
-          class="icon-md inline-flex invisible group-hover:visible group-focus-visible:visible"
-          fill="none"
-          height="24"
-          viewBox="0 0 24 24"
-          width="24"
-          xmlns="http://www.w3.org/2000/svg"
-        >
-          <path
-            d="M10 13a5 5 0 007.54.54l3-3a5 5 0 00-7.07-7.07l-1.72 1.71"
-            stroke="#9B9B9B"
-            stroke-linecap="round"
-            stroke-linejoin="round"
-            stroke-width="2"
-          />
-          <path
-            d="M14 11a5 5 0 00-7.54-.54l-3 3a5 5 0 007.07 7.07l1.71-1.71"
-            stroke="#9B9B9B"
-            stroke-linecap="round"
-            stroke-linejoin="round"
-            stroke-width="2"
-          />
-        </svg>
-      </a>
-    </h3>
-    <p
-      class="text-default font-normal text-[16px] leading-[1.625] tracking-[-0.011rem] [&_strong]:break-words mb-3.5"
-      data-text="true"
-    >
-      Asks the user to grant permissions for accessing pedometer.
-    </p>
-    <div
-      class="flex flex-row gap-2 items-start mb-3.5"
-    >
-      <div
-        class="flex flex-row gap-2 items-center"
-      >
-        <svg
-          class="inline-block icon-sm text-icon-secondary"
-          fill="none"
-          role="img"
-          stroke="currentColor"
-          viewBox="0 0 24 24"
-          xmlns="http://www.w3.org/2000/svg"
-        >
-          <g
-            id="corner-down-right-outline-icon"
-          >
-            <path
-              d="M4 4V5.4C4 8.76031 4 10.4405 4.65396 11.7239C5.2292 12.8529 6.14708 13.7708 7.27606 14.346C8.55953 15 10.2397 15 13.6 15H20M20 15L15 10M20 15L15 20"
-              id="Icon"
-              stroke-linecap="round"
-              stroke-linejoin="round"
-              stroke-width="2"
-            />
-          </g>
-        </svg>
-        <span
-          class="text-[14px] leading-[1.5715] tracking-[-0.006rem] font-medium text-secondary"
-          data-text="true"
-        >
-          Returns:
-        </span>
-      </div>
-      <p
-        class="text-default font-normal text-[14px] leading-[1.5715] tracking-[-0.006rem]"
-        data-text="true"
-      >
-        <code
-          class="text-default text-[13px] font-normal leading-[130%] tracking-[-0.003rem] inline-block rounded-md border border-secondary bg-subtle px-1 py-0.5 [&>span]:!text-inherit"
-          data-text="true"
-        >
-          <a
-            class="cursor-pointer decoration-0 hocus:opacity-80 font-normal text-link visited:text-link hocus:underline [&_code]:hocus:underline [&_span]:text-link [&_code]:text-link [&_strong]:text-link [&_em]:text-link [&_b]:text-link [&_i]:text-link"
-            href="https://developer.mozilla.org/en-US/docs/Web/JavaScript/Reference/Global_Objects/Promise"
-            rel="noopener noreferrer"
-            target="_blank"
-          >
-            Promise
-          </a>
-          <span
-            class="text-quaternary"
-          >
-            &lt;
-          </span>
-          <span>
-            <a
-              class="cursor-pointer decoration-0 hocus:opacity-80 font-normal text-link visited:text-link hocus:underline [&_code]:hocus:underline [&_span]:text-link [&_code]:text-link [&_strong]:text-link [&_em]:text-link [&_b]:text-link [&_i]:text-link"
-              href="#permissionresponse"
-            >
-              PermissionResponse
-            </a>
-          </span>
-          <span
-            class="text-quaternary"
-          >
-            &gt;
-          </span>
-        </code>
-      </p>
-    </div>
-  </div>
-  <div
-    class="rounded-lg border border-secondary p-5 [&_h2]:mt-0 [&_h3]:mt-0 [&_h3]:mb-2.5 [&_li]:mb-0 [&_.table-wrapper]:shadow-none [&_.table-wrapper]:mb-0 [&_th]:text-tertiary [&_th]:py-2.5 [&_th]:px-4 max-lg-gutters:px-4 shadow-none mb-5 pt-4 px-5 pb-0 [&_h4]:mt-0"
-  >
-    <h3
-      class="text-default text-[20px] font-semibold leading-normal tracking-[-0.017rem] mt-7 mb-3 [&_code]:text-[90%] max-md-gutters:text-[18px] max-md-gutters:leading-[1.5555] max-sm-gutters:text-[16px] max-sm-gutters:leading-relaxed group"
-      data-heading="true"
-    >
-      <a
-        class="inline-flex gap-1.5 items-center relative text-[inherit] decoration-0 scroll-m-12"
-        href="#watchstepcountcallback"
-        id="watchstepcountcallback"
-      >
-        <span
-          class="inline"
-        >
-          <code
-            class="text-default leading-[1.6154] font-medium wrap-anywhere"
-            data-text="true"
-          >
-            watchStepCount(callback)
-          </code>
-        </span>
-        <svg
-          aria-label="permalink"
-          class="icon-md inline-flex invisible group-hover:visible group-focus-visible:visible"
-          fill="none"
-          height="24"
-          viewBox="0 0 24 24"
-          width="24"
-          xmlns="http://www.w3.org/2000/svg"
-        >
-          <path
-            d="M10 13a5 5 0 007.54.54l3-3a5 5 0 00-7.07-7.07l-1.72 1.71"
-            stroke="#9B9B9B"
-            stroke-linecap="round"
-            stroke-linejoin="round"
-            stroke-width="2"
-          />
-          <path
-            d="M14 11a5 5 0 00-7.54-.54l-3 3a5 5 0 007.07 7.07l1.71-1.71"
-            stroke="#9B9B9B"
-            stroke-linecap="round"
-            stroke-linejoin="round"
-            stroke-width="2"
-          />
-        </svg>
-      </a>
-    </h3>
-    <div
-      class="table-wrapper border border-default rounded-md overflow-y-hidden overflow-x-auto mb-4 shadow-xs"
-    >
-      <table
-        class="w-full border-0 rounded-none text-xs text-default [&_p]:text-xs [&_li]:text-xs [&_span]:text-xs [&_code_span]:text-inherit [&_strong]:text-xs [&_blockquote_div]:text-xs [&_blockquote_code]:px-1 [&_blockquote_code]:py-0"
-      >
-        <thead
-          class="bg-subtle border-b border-b-default"
-        >
-          <tr
-            class="even:bg-subtle even:[&_summary]:bg-element"
-          >
-            <th
-              class="px-4 py-3.5 font-medium text-secondary border-r border-secondary text-left text-3xs [&_code]:text-3xs [&_code]:text-secondary last:border-r-0"
-            >
-              Parameter
-            </th>
-            <th
-              class="px-4 py-3.5 font-medium text-secondary border-r border-secondary text-left text-3xs [&_code]:text-3xs [&_code]:text-secondary last:border-r-0"
-            >
-              Type
-            </th>
-            <th
-              class="px-4 py-3.5 font-medium text-secondary border-r border-secondary text-left text-3xs [&_code]:text-3xs [&_code]:text-secondary last:border-r-0"
-            >
-              Description
-            </th>
-          </tr>
-        </thead>
-        <tbody>
-          <tr
-            class="even:bg-subtle even:[&_summary]:bg-element"
-          >
-            <td
-              class="p-4 border-r border-secondary text-left last:border-r-0 [&>*:last-child]:!mb-0"
-            >
-              <span
-                class="text-default leading-[1.6154] font-semibold"
-                data-text="true"
-              >
-                callback
-              </span>
-            </td>
-            <td
-              class="p-4 border-r border-secondary text-left last:border-r-0 [&>*:last-child]:!mb-0"
-            >
-              <code
-                class="text-default text-[13px] font-normal leading-[130%] tracking-[-0.003rem] inline-block rounded-md border border-secondary bg-subtle px-1 py-0.5 [&>span]:!text-inherit"
-                data-text="true"
-              >
-                <a
-                  class="cursor-pointer decoration-0 hocus:opacity-80 font-normal text-link visited:text-link hocus:underline [&_code]:hocus:underline [&_span]:text-link [&_code]:text-link [&_strong]:text-link [&_em]:text-link [&_b]:text-link [&_i]:text-link"
-                  href="#pedometerupdatecallback"
-                >
-                  PedometerUpdateCallback
-                </a>
-              </code>
-            </td>
-            <td
-              class="p-4 border-r border-secondary text-left last:border-r-0 [&>*:last-child]:!mb-0"
-            >
-              <p
-                class="text-default font-normal text-[16px] leading-[1.625] tracking-[-0.011rem] [&_strong]:break-words mb-3.5"
-                data-text="true"
-              >
-                A callback that is invoked when new step count data is available. The callback is
-provided with a single argument that is 
-                <a
-                  class="cursor-pointer decoration-0 hocus:opacity-80 font-normal text-link visited:text-link hocus:underline [&_code]:hocus:underline [&_span]:text-link [&_code]:text-link [&_strong]:text-link [&_em]:text-link [&_b]:text-link [&_i]:text-link"
-                  href="#pedometerresult"
-                >
-                  <code
-                    class="text-default text-[13px] font-normal leading-[130%] tracking-[-0.003rem] inline-block rounded-md border border-secondary bg-subtle px-1 py-0.5 !inline"
-                    data-text="true"
-                  >
-                    PedometerResult
-                  </code>
-                </a>
-                .
-              </p>
-            </td>
-          </tr>
-        </tbody>
-      </table>
-    </div>
-    <br />
-    <p
-      class="text-default font-normal text-[16px] leading-[1.625] tracking-[-0.011rem] [&_strong]:break-words mb-3.5"
-      data-text="true"
-    >
-      Subscribe to pedometer updates.
-    </p>
-    <div
-      class="flex flex-row gap-2 items-start"
-    >
-      <div
-        class="flex flex-row gap-2 items-center"
-      >
-        <svg
-          class="inline-block icon-sm text-icon-secondary"
-          fill="none"
-          role="img"
-          stroke="currentColor"
-          viewBox="0 0 24 24"
-          xmlns="http://www.w3.org/2000/svg"
-        >
-          <g
-            id="corner-down-right-outline-icon"
-          >
-            <path
-              d="M4 4V5.4C4 8.76031 4 10.4405 4.65396 11.7239C5.2292 12.8529 6.14708 13.7708 7.27606 14.346C8.55953 15 10.2397 15 13.6 15H20M20 15L15 10M20 15L15 20"
-              id="Icon"
-              stroke-linecap="round"
-              stroke-linejoin="round"
-              stroke-width="2"
-            />
-          </g>
-        </svg>
-        <span
-          class="text-[14px] leading-[1.5715] tracking-[-0.006rem] font-medium text-secondary"
-          data-text="true"
-        >
-          Returns:
-        </span>
-      </div>
-      <p
-        class="text-default font-normal text-[14px] leading-[1.5715] tracking-[-0.006rem]"
-        data-text="true"
-      >
-        <code
-          class="text-default text-[13px] font-normal leading-[130%] tracking-[-0.003rem] inline-block rounded-md border border-secondary bg-subtle px-1 py-0.5 [&>span]:!text-inherit"
-          data-text="true"
-        >
-          EventSubscription
-        </code>
-      </p>
-    </div>
-    <div
-      class="flex flex-col mt-1.5 mb-1 pl-6"
-    >
-      <p
-        class="text-default font-normal text-[16px] leading-[1.625] tracking-[-0.011rem] [&_strong]:break-words mb-3.5"
-        data-text="true"
-      >
-        Returns a 
-        <a
-          class="cursor-pointer decoration-0 hocus:opacity-80 font-normal text-link visited:text-link hocus:underline [&_code]:hocus:underline [&_span]:text-link [&_code]:text-link [&_strong]:text-link [&_em]:text-link [&_b]:text-link [&_i]:text-link"
-          href="#subscription"
-        >
-          <code
-            class="text-default text-[13px] font-normal leading-[130%] tracking-[-0.003rem] inline-block rounded-md border border-secondary bg-subtle px-1 py-0.5 !inline"
-            data-text="true"
-          >
-            Subscription
-          </code>
-        </a>
-         that enables you to call
-
-        <code
-          class="text-default text-[13px] font-normal leading-[130%] tracking-[-0.003rem] inline-block rounded-md border border-secondary bg-subtle px-1 py-0.5 !inline"
-          data-text="true"
-        >
-          remove()
-        </code>
-         when you would like to unsubscribe the listener.
-      </p>
-      
-
-      <blockquote
-        class="bg-subtle border border-default flex gap-2 rounded-md shadow-xs py-3 px-4 mb-4 [table_&]:last:mb-0 [&_code]:bg-element [&_p]:!mb-0"
-        data-testid="callout-container"
-      >
-        <div
-          class="select-none [table_&]:mt-0.5 mt-0.5"
-        >
-          <svg
-            class="icon-sm text-icon-default"
-            fill="currentColor"
-            role="img"
-            viewBox="0 0 24 24"
-            xmlns="http://www.w3.org/2000/svg"
-          >
-            <g
-              id="info-circle-solid-icon"
-            >
-              <path
-                clip-rule="evenodd"
-                d="M12 1C5.92487 1 1 5.92487 1 12C1 18.0751 5.92487 23 12 23C18.0751 23 23 18.0751 23 12C23 5.92487 18.0751 1 12 1ZM12 7C11.4477 7 11 7.44772 11 8C11 8.55228 11.4477 9 12 9H12.01C12.5623 9 13.01 8.55228 13.01 8C13.01 7.44772 12.5623 7 12.01 7H12ZM13 12C13 11.4477 12.5523 11 12 11C11.4477 11 11 11.4477 11 12V16C11 16.5523 11.4477 17 12 17C12.5523 17 13 16.5523 13 16V12Z"
-                fill-rule="evenodd"
-                id="Solid"
-              />
-            </g>
-          </svg>
-        </div>
-        <div
-          class="text-default w-full last:mb-0 text-xs [&_p]:text-xs [&_code]:text-[90%]"
-        >
-          
-
-          <p
-            class="text-default font-normal text-[16px] leading-[1.625] tracking-[-0.011rem] [&_strong]:break-words mb-3.5"
-            data-text="true"
-          >
-            Pedometer updates will not be delivered while the app is in the background. As an alternative, on Android, use another solution based on
-
-            <a
-              class="cursor-pointer decoration-0 hocus:opacity-80 font-normal text-link visited:text-link hocus:underline [&_code]:hocus:underline [&_span]:text-link [&_code]:text-link [&_strong]:text-link [&_em]:text-link [&_b]:text-link [&_i]:text-link"
-              href="https://developer.android.com/health-and-fitness/guides/health-connect"
-              rel="noopener noreferrer"
-              target="_blank"
-            >
-              <code
-                class="text-default text-[13px] font-normal leading-[130%] tracking-[-0.003rem] inline-block rounded-md border border-secondary bg-subtle px-1 py-0.5 !inline"
-                data-text="true"
-              >
-                Health Connect API
-              </code>
-            </a>
-            .
-On iOS, the 
-            <code
-              class="text-default text-[13px] font-normal leading-[130%] tracking-[-0.003rem] inline-block rounded-md border border-secondary bg-subtle px-1 py-0.5 !inline"
-              data-text="true"
-            >
-              getStepCountAsync
-            </code>
-             method can be used to get the step count between two dates.
-          </p>
-          
-
-        </div>
-      </blockquote>
-    </div>
-  </div>
-  <h2
-    class="text-default text-[25px] font-bold leading-[1.4] tracking-[-0.021rem] mt-8 mb-3.5 [&_code]:text-[90%] max-md-gutters:text-[22px] max-md-gutters:leading-[1.409] max-sm-gutters:text-[19px] max-sm-gutters:leading-[1.5263] group"
-    data-heading="true"
-  >
-    <a
-      class="inline-flex gap-1.5 items-center relative text-[inherit] decoration-0 scroll-m-6"
-      href="#interfaces"
-      id="interfaces"
-    >
-      <span
-        class="inline"
-      >
-        Interfaces
-      </span>
-      <svg
-        aria-label="permalink"
-        class="icon-md inline-flex invisible group-hover:visible group-focus-visible:visible"
-        fill="none"
-        height="24"
-        viewBox="0 0 24 24"
-        width="24"
-        xmlns="http://www.w3.org/2000/svg"
-      >
-        <path
-          d="M10 13a5 5 0 007.54.54l3-3a5 5 0 00-7.07-7.07l-1.72 1.71"
-          stroke="#9B9B9B"
-          stroke-linecap="round"
-          stroke-linejoin="round"
-          stroke-width="2"
-        />
-        <path
-          d="M14 11a5 5 0 00-7.54-.54l-3 3a5 5 0 007.07 7.07l1.71-1.71"
-          stroke="#9B9B9B"
-          stroke-linecap="round"
-          stroke-linejoin="round"
-          stroke-width="2"
-        />
-      </svg>
-    </a>
-  </h2>
-  <div
-    class="rounded-lg border border-secondary p-5 [&_h2]:mt-0 [&_h3]:mt-0 [&_h3]:mb-2.5 [&_li]:mb-0 [&_.table-wrapper]:shadow-none [&_.table-wrapper]:mb-0 [&_th]:text-tertiary [&_th]:py-2.5 [&_th]:px-4 max-lg-gutters:px-4 shadow-none mb-5 pt-4 px-5 pb-0 [&_h4]:mt-0"
-  >
-    <h3
-      class="text-default text-[20px] font-semibold leading-normal tracking-[-0.017rem] mt-7 mb-3 [&_code]:text-[90%] max-md-gutters:text-[18px] max-md-gutters:leading-[1.5555] max-sm-gutters:text-[16px] max-sm-gutters:leading-relaxed group"
-      data-heading="true"
-    >
-      <a
-        class="inline-flex gap-1.5 items-center relative text-[inherit] decoration-0 scroll-m-12"
-        href="#permissionresponse"
-        id="permissionresponse"
-      >
-        <span
-          class="inline"
-        >
-          <code
-            class="text-default leading-[1.6154] font-medium wrap-anywhere"
-            data-text="true"
-          >
-            PermissionResponse
-          </code>
-        </span>
-        <svg
-          aria-label="permalink"
-          class="icon-md inline-flex invisible group-hover:visible group-focus-visible:visible"
-          fill="none"
-          height="24"
-          viewBox="0 0 24 24"
-          width="24"
-          xmlns="http://www.w3.org/2000/svg"
-        >
-          <path
-            d="M10 13a5 5 0 007.54.54l3-3a5 5 0 00-7.07-7.07l-1.72 1.71"
-            stroke="#9B9B9B"
-            stroke-linecap="round"
-            stroke-linejoin="round"
-            stroke-width="2"
-          />
-          <path
-            d="M14 11a5 5 0 00-7.54-.54l-3 3a5 5 0 007.07 7.07l1.71-1.71"
-            stroke="#9B9B9B"
-            stroke-linecap="round"
-            stroke-linejoin="round"
-            stroke-width="2"
-          />
-        </svg>
-      </a>
-    </h3>
-    <p
-      class="text-default font-normal text-[16px] leading-[1.625] tracking-[-0.011rem] [&_strong]:break-words mb-3.5"
-      data-text="true"
-    >
-      An object obtained by permissions get and request functions.
-    </p>
-    <p
-      class="text-default font-normal text-[14px] leading-[1.5715] tracking-[-0.006rem] flex border-y border-secondary -mx-5 my-4 px-5 py-2 bg-subtle max-lg-gutters:-mx-4"
-      data-text="true"
-    >
-      <span
-        class="text-[14px] leading-[1.5715] tracking-[-0.006rem] text-tertiary flex flex-row gap-2 items-center font-medium"
-        data-text="true"
-      >
-        PermissionResponse Properties
-      </span>
-    </p>
-    <div
-      class="table-wrapper border border-default rounded-md overflow-y-hidden overflow-x-auto mb-4 shadow-xs"
-    >
-      <table
-        class="w-full border-0 rounded-none text-xs text-default [&_p]:text-xs [&_li]:text-xs [&_span]:text-xs [&_code_span]:text-inherit [&_strong]:text-xs [&_blockquote_div]:text-xs [&_blockquote_code]:px-1 [&_blockquote_code]:py-0"
-      >
-        <thead
-          class="bg-subtle border-b border-b-default"
-        >
-          <tr
-            class="even:bg-subtle even:[&_summary]:bg-element"
-          >
-            <th
-              class="px-4 py-3.5 font-medium text-secondary border-r border-secondary text-left text-3xs [&_code]:text-3xs [&_code]:text-secondary last:border-r-0"
-            >
-              Name
-            </th>
-            <th
-              class="px-4 py-3.5 font-medium text-secondary border-r border-secondary text-left text-3xs [&_code]:text-3xs [&_code]:text-secondary last:border-r-0"
-            >
-              Type
-            </th>
-            <th
-              class="px-4 py-3.5 font-medium text-secondary border-r border-secondary text-left text-3xs [&_code]:text-3xs [&_code]:text-secondary last:border-r-0"
-            >
-              Description
-            </th>
-          </tr>
-        </thead>
-        <tbody>
-          <tr
-            class="even:bg-subtle even:[&_summary]:bg-element"
-          >
-            <td
-              class="p-4 border-r border-secondary text-left w-fit last:border-r-0 [&>*:last-child]:!mb-0"
-            >
-              <span
-                class="text-default leading-[1.6154] font-semibold"
-                data-text="true"
-              >
-                canAskAgain
-              </span>
-            </td>
-            <td
-              class="p-4 border-r border-secondary text-left w-fit last:border-r-0 [&>*:last-child]:!mb-0"
-            >
-              <code
-                class="text-default text-[13px] font-normal leading-[130%] tracking-[-0.003rem] inline-block rounded-md border border-secondary bg-subtle px-1 py-0.5 [&>span]:!text-inherit"
-                data-text="true"
-              >
-                boolean
-              </code>
-            </td>
-            <td
-              class="p-4 border-r border-secondary text-left w-fit last:border-r-0 [&>*:last-child]:!mb-0"
-            >
-              <p
-                class="text-default font-normal text-[16px] leading-[1.625] tracking-[-0.011rem] [&_strong]:break-words mb-3.5"
-                data-text="true"
-              >
-                Indicates if user can be asked again for specific permission.
-If not, one should be directed to the Settings app
-in order to enable/disable the permission.
-              </p>
-            </td>
-          </tr>
-          <tr
-            class="even:bg-subtle even:[&_summary]:bg-element"
-          >
-            <td
-              class="p-4 border-r border-secondary text-left w-fit last:border-r-0 [&>*:last-child]:!mb-0"
-            >
-              <span
-                class="text-default leading-[1.6154] font-semibold"
-                data-text="true"
-              >
-                expires
-              </span>
-            </td>
-            <td
-              class="p-4 border-r border-secondary text-left w-fit last:border-r-0 [&>*:last-child]:!mb-0"
-            >
-              <code
-                class="text-default text-[13px] font-normal leading-[130%] tracking-[-0.003rem] inline-block rounded-md border border-secondary bg-subtle px-1 py-0.5 [&>span]:!text-inherit"
-                data-text="true"
-              >
-                <a
-                  class="cursor-pointer decoration-0 hocus:opacity-80 font-normal text-link visited:text-link hocus:underline [&_code]:hocus:underline [&_span]:text-link [&_code]:text-link [&_strong]:text-link [&_em]:text-link [&_b]:text-link [&_i]:text-link"
-                  href="#permissionexpiration"
-                >
-                  PermissionExpiration
-                </a>
-              </code>
-            </td>
-            <td
-              class="p-4 border-r border-secondary text-left w-fit last:border-r-0 [&>*:last-child]:!mb-0"
-            >
-              <p
-                class="text-default font-normal text-[16px] leading-[1.625] tracking-[-0.011rem] [&_strong]:break-words mb-3.5"
-                data-text="true"
-              >
-                Determines time when the permission expires.
-              </p>
-            </td>
-          </tr>
-          <tr
-            class="even:bg-subtle even:[&_summary]:bg-element"
-          >
-            <td
-              class="p-4 border-r border-secondary text-left w-fit last:border-r-0 [&>*:last-child]:!mb-0"
-            >
-              <span
-                class="text-default leading-[1.6154] font-semibold"
-                data-text="true"
-              >
-                granted
-              </span>
-            </td>
-            <td
-              class="p-4 border-r border-secondary text-left w-fit last:border-r-0 [&>*:last-child]:!mb-0"
-            >
-              <code
-                class="text-default text-[13px] font-normal leading-[130%] tracking-[-0.003rem] inline-block rounded-md border border-secondary bg-subtle px-1 py-0.5 [&>span]:!text-inherit"
-                data-text="true"
-              >
-                boolean
-              </code>
-            </td>
-            <td
-              class="p-4 border-r border-secondary text-left w-fit last:border-r-0 [&>*:last-child]:!mb-0"
-            >
-              <p
-                class="text-default font-normal text-[16px] leading-[1.625] tracking-[-0.011rem] [&_strong]:break-words mb-3.5"
-                data-text="true"
-              >
-                A convenience boolean that indicates if the permission is granted.
-              </p>
-            </td>
-          </tr>
-          <tr
-            class="even:bg-subtle even:[&_summary]:bg-element"
-          >
-            <td
-              class="p-4 border-r border-secondary text-left w-fit last:border-r-0 [&>*:last-child]:!mb-0"
-            >
-              <span
-                class="text-default leading-[1.6154] font-semibold"
-                data-text="true"
-              >
-                status
-              </span>
-            </td>
-            <td
-              class="p-4 border-r border-secondary text-left w-fit last:border-r-0 [&>*:last-child]:!mb-0"
-            >
-              <code
-                class="text-default text-[13px] font-normal leading-[130%] tracking-[-0.003rem] inline-block rounded-md border border-secondary bg-subtle px-1 py-0.5 [&>span]:!text-inherit"
-                data-text="true"
-              >
-                <a
-                  class="cursor-pointer decoration-0 hocus:opacity-80 font-normal text-link visited:text-link hocus:underline [&_code]:hocus:underline [&_span]:text-link [&_code]:text-link [&_strong]:text-link [&_em]:text-link [&_b]:text-link [&_i]:text-link"
-                  href="#permissionstatus"
-                >
-                  PermissionStatus
-                </a>
-              </code>
-            </td>
-            <td
-              class="p-4 border-r border-secondary text-left w-fit last:border-r-0 [&>*:last-child]:!mb-0"
-            >
-              <p
-                class="text-default font-normal text-[16px] leading-[1.625] tracking-[-0.011rem] [&_strong]:break-words mb-3.5"
-                data-text="true"
-              >
-                Determines the status of the permission.
-              </p>
-            </td>
-          </tr>
-        </tbody>
-      </table>
-    </div>
-    <br />
-  </div>
-  <h2
-    class="text-default text-[25px] font-bold leading-[1.4] tracking-[-0.021rem] mt-8 mb-3.5 [&_code]:text-[90%] max-md-gutters:text-[22px] max-md-gutters:leading-[1.409] max-sm-gutters:text-[19px] max-sm-gutters:leading-[1.5263] group"
-    data-heading="true"
-  >
-    <a
-      class="inline-flex gap-1.5 items-center relative text-[inherit] decoration-0 scroll-m-6"
-      href="#types"
-      id="types"
-    >
-      <span
-        class="inline"
-      >
-        Types
-      </span>
-      <svg
-        aria-label="permalink"
-        class="icon-md inline-flex invisible group-hover:visible group-focus-visible:visible"
-        fill="none"
-        height="24"
-        viewBox="0 0 24 24"
-        width="24"
-        xmlns="http://www.w3.org/2000/svg"
-      >
-        <path
-          d="M10 13a5 5 0 007.54.54l3-3a5 5 0 00-7.07-7.07l-1.72 1.71"
-          stroke="#9B9B9B"
-          stroke-linecap="round"
-          stroke-linejoin="round"
-          stroke-width="2"
-        />
-        <path
-          d="M14 11a5 5 0 00-7.54-.54l-3 3a5 5 0 007.07 7.07l1.71-1.71"
-          stroke="#9B9B9B"
-          stroke-linecap="round"
-          stroke-linejoin="round"
-          stroke-width="2"
-        />
-      </svg>
-    </a>
-  </h2>
-  <div
-    class="rounded-lg border border-secondary p-5 shadow-xs mb-6 [&_h2]:mt-0 [&_h3]:mt-0 [&_h4]:mt-0 [&_h3]:mb-2.5 [&_li]:mb-0 [&_.table-wrapper]:shadow-none [&_.table-wrapper]:mb-0 [&_th]:text-tertiary [&_th]:py-2.5 [&_th]:px-4 max-lg-gutters:px-4"
-  >
-    <h3
-      class="text-default text-[20px] font-semibold leading-normal tracking-[-0.017rem] mt-7 mb-3 [&_code]:text-[90%] max-md-gutters:text-[18px] max-md-gutters:leading-[1.5555] max-sm-gutters:text-[16px] max-sm-gutters:leading-relaxed group"
-      data-heading="true"
-    >
-      <a
-        class="inline-flex gap-1.5 items-center relative text-[inherit] decoration-0 scroll-m-12 break-words wrap-anywhere"
-        href="#pedometerresult"
-        id="pedometerresult"
-      >
-        <span
-          class="inline"
-        >
-          <code
-            class="text-default leading-[1.6154] font-medium"
-            data-text="true"
-          >
-            PedometerResult
-          </code>
-        </span>
-        <svg
-          aria-label="permalink"
-          class="icon-md inline-flex invisible group-hover:visible group-focus-visible:visible"
-          fill="none"
-          height="24"
-          viewBox="0 0 24 24"
-          width="24"
-          xmlns="http://www.w3.org/2000/svg"
-        >
-          <path
-            d="M10 13a5 5 0 007.54.54l3-3a5 5 0 00-7.07-7.07l-1.72 1.71"
-            stroke="#9B9B9B"
-            stroke-linecap="round"
-            stroke-linejoin="round"
-            stroke-width="2"
-          />
-          <path
-            d="M14 11a5 5 0 00-7.54-.54l-3 3a5 5 0 007.07 7.07l1.71-1.71"
-            stroke="#9B9B9B"
-            stroke-linecap="round"
-            stroke-linejoin="round"
-            stroke-width="2"
-          />
-        </svg>
-      </a>
-    </h3>
-    <div
-      class="table-wrapper border border-default rounded-md overflow-y-hidden overflow-x-auto mb-4 shadow-xs"
-    >
-      <table
-        class="w-full border-0 rounded-none text-xs text-default [&_p]:text-xs [&_li]:text-xs [&_span]:text-xs [&_code_span]:text-inherit [&_strong]:text-xs [&_blockquote_div]:text-xs [&_blockquote_code]:px-1 [&_blockquote_code]:py-0"
-      >
-        <thead
-          class="bg-subtle border-b border-b-default"
-        >
-          <tr
-            class="even:bg-subtle even:[&_summary]:bg-element"
-          >
-            <th
-              class="px-4 py-3.5 font-medium text-secondary border-r border-secondary text-left text-3xs [&_code]:text-3xs [&_code]:text-secondary last:border-r-0"
-            >
-              Name
-            </th>
-            <th
-              class="px-4 py-3.5 font-medium text-secondary border-r border-secondary text-left text-3xs [&_code]:text-3xs [&_code]:text-secondary last:border-r-0"
-            >
-              Type
-            </th>
-            <th
-              class="px-4 py-3.5 font-medium text-secondary border-r border-secondary text-left text-3xs [&_code]:text-3xs [&_code]:text-secondary last:border-r-0"
-            >
-              Description
-            </th>
-          </tr>
-        </thead>
-        <tbody>
-          <tr
-            class="even:bg-subtle even:[&_summary]:bg-element"
-          >
-            <td
-              class="p-4 border-r border-secondary text-left w-fit last:border-r-0 [&>*:last-child]:!mb-0"
-            >
-              <span
-                class="text-default leading-[1.6154] font-semibold"
-                data-text="true"
-              >
-                steps
-              </span>
-            </td>
-            <td
-              class="p-4 border-r border-secondary text-left w-fit last:border-r-0 [&>*:last-child]:!mb-0"
-            >
-              <code
-                class="text-default text-[13px] font-normal leading-[130%] tracking-[-0.003rem] inline-block rounded-md border border-secondary bg-subtle px-1 py-0.5 [&>span]:!text-inherit"
-                data-text="true"
-              >
-                number
-              </code>
-            </td>
-            <td
-              class="p-4 border-r border-secondary text-left w-fit last:border-r-0 [&>*:last-child]:!mb-0"
-            >
-              <p
-                class="text-default font-normal text-[16px] leading-[1.625] tracking-[-0.011rem] [&_strong]:break-words mb-3.5"
-                data-text="true"
-              >
-                Number of steps taken between the given dates.
-              </p>
-            </td>
-          </tr>
-        </tbody>
-      </table>
-    </div>
-  </div>
-  <div
-    class="rounded-lg border border-secondary p-5 shadow-xs mb-6 [&_h2]:mt-0 [&_h3]:mt-0 [&_h4]:mt-0 [&_h3]:mb-2.5 [&_li]:mb-0 [&_.table-wrapper]:shadow-none [&_.table-wrapper]:mb-0 [&_th]:text-tertiary [&_th]:py-2.5 [&_th]:px-4 max-lg-gutters:px-4"
-  >
-    <h3
-      class="text-default text-[20px] font-semibold leading-normal tracking-[-0.017rem] mt-7 mb-3 [&_code]:text-[90%] max-md-gutters:text-[18px] max-md-gutters:leading-[1.5555] max-sm-gutters:text-[16px] max-sm-gutters:leading-relaxed group"
-      data-heading="true"
-    >
-      <a
-        class="inline-flex gap-1.5 items-center relative text-[inherit] decoration-0 scroll-m-12 break-words wrap-anywhere"
-        href="#pedometerupdatecallback"
-        id="pedometerupdatecallback"
-      >
-        <span
-          class="inline"
-        >
-          <code
-            class="text-default leading-[1.6154] font-medium"
-            data-text="true"
-          >
-            PedometerUpdateCallback
-            ()
-          </code>
-        </span>
-        <svg
-          aria-label="permalink"
-          class="icon-md inline-flex invisible group-hover:visible group-focus-visible:visible"
-          fill="none"
-          height="24"
-          viewBox="0 0 24 24"
-          width="24"
-          xmlns="http://www.w3.org/2000/svg"
-        >
-          <path
-            d="M10 13a5 5 0 007.54.54l3-3a5 5 0 00-7.07-7.07l-1.72 1.71"
-            stroke="#9B9B9B"
-            stroke-linecap="round"
-            stroke-linejoin="round"
-            stroke-width="2"
-          />
-          <path
-            d="M14 11a5 5 0 00-7.54-.54l-3 3a5 5 0 007.07 7.07l1.71-1.71"
-            stroke="#9B9B9B"
-            stroke-linecap="round"
-            stroke-linejoin="round"
-            stroke-width="2"
-          />
-        </svg>
-      </a>
-    </h3>
-    <p
-      class="text-default font-normal text-[16px] leading-[1.625] tracking-[-0.011rem] [&_strong]:break-words mb-3.5"
-      data-text="true"
-    >
-      Callback function providing event result as an argument.
-    </p>
-    <div>
-      <div
-        class="table-wrapper border border-default rounded-md overflow-y-hidden overflow-x-auto mb-4 shadow-xs"
-      >
-        <table
-          class="w-full border-0 rounded-none text-xs text-default [&_p]:text-xs [&_li]:text-xs [&_span]:text-xs [&_code_span]:text-inherit [&_strong]:text-xs [&_blockquote_div]:text-xs [&_blockquote_code]:px-1 [&_blockquote_code]:py-0"
-        >
-          <thead
-            class="bg-subtle border-b border-b-default"
-          >
-            <tr
-              class="even:bg-subtle even:[&_summary]:bg-element"
-            >
-              <th
-                class="px-4 py-3.5 font-medium text-secondary border-r border-secondary text-left text-3xs [&_code]:text-3xs [&_code]:text-secondary last:border-r-0"
-              >
-                Parameter
-              </th>
-              <th
-                class="px-4 py-3.5 font-medium text-secondary border-r border-secondary text-left text-3xs [&_code]:text-3xs [&_code]:text-secondary last:border-r-0"
-              >
-                Type
-              </th>
-            </tr>
-          </thead>
-          <tbody>
-            <tr
-              class="even:bg-subtle even:[&_summary]:bg-element"
-            >
-              <td
-                class="p-4 border-r border-secondary text-left last:border-r-0 [&>*:last-child]:!mb-0"
-              >
-                <span
-                  class="text-default leading-[1.6154] font-semibold"
-                  data-text="true"
-                >
-                  result
-                </span>
-              </td>
-              <td
-                class="p-4 border-r border-secondary text-left last:border-r-0 [&>*:last-child]:!mb-0"
-              >
-                <code
-                  class="text-default text-[13px] font-normal leading-[130%] tracking-[-0.003rem] inline-block rounded-md border border-secondary bg-subtle px-1 py-0.5 [&>span]:!text-inherit"
-                  data-text="true"
-                >
-                  <a
-                    class="cursor-pointer decoration-0 hocus:opacity-80 font-normal text-link visited:text-link hocus:underline [&_code]:hocus:underline [&_span]:text-link [&_code]:text-link [&_strong]:text-link [&_em]:text-link [&_b]:text-link [&_i]:text-link"
-                    href="#pedometerresult"
-                  >
-                    PedometerResult
-                  </a>
-                </code>
-              </td>
-            </tr>
-          </tbody>
-        </table>
-      </div>
-    </div>
-    <div
-      class="flex flex-row gap-2 items-start mt-4"
-    >
-      <div
-        class="flex flex-row gap-2 items-center"
-      >
-        <svg
-          class="inline-block icon-sm text-icon-secondary"
-          fill="none"
-          role="img"
-          stroke="currentColor"
-          viewBox="0 0 24 24"
-          xmlns="http://www.w3.org/2000/svg"
-        >
-          <g
-            id="corner-down-right-outline-icon"
-          >
-            <path
-              d="M4 4V5.4C4 8.76031 4 10.4405 4.65396 11.7239C5.2292 12.8529 6.14708 13.7708 7.27606 14.346C8.55953 15 10.2397 15 13.6 15H20M20 15L15 10M20 15L15 20"
-              id="Icon"
-              stroke-linecap="round"
-              stroke-linejoin="round"
-              stroke-width="2"
-            />
-          </g>
-        </svg>
-        <span
-          class="text-[14px] leading-[1.5715] tracking-[-0.006rem] font-medium text-secondary"
-          data-text="true"
-        >
-          Returns:
-        </span>
-      </div>
-      <p
-        class="text-default font-normal text-[14px] leading-[1.5715] tracking-[-0.006rem]"
-        data-text="true"
-      >
-        <code
-          class="text-default text-[13px] font-normal leading-[130%] tracking-[-0.003rem] inline-block rounded-md border border-secondary bg-subtle px-1 py-0.5 [&>span]:!text-inherit"
-          data-text="true"
-        >
-          void
-        </code>
-      </p>
-    </div>
-  </div>
-  <div
-    class="rounded-lg border border-secondary p-5 shadow-xs mb-6 [&_h2]:mt-0 [&_h3]:mt-0 [&_h4]:mt-0 [&_h3]:mb-2.5 [&_li]:mb-0 [&_.table-wrapper]:shadow-none [&_.table-wrapper]:mb-0 [&_th]:text-tertiary [&_th]:py-2.5 [&_th]:px-4 max-lg-gutters:px-4"
-  >
-    <h3
-      class="text-default text-[20px] font-semibold leading-normal tracking-[-0.017rem] mt-7 mb-3 [&_code]:text-[90%] max-md-gutters:text-[18px] max-md-gutters:leading-[1.5555] max-sm-gutters:text-[16px] max-sm-gutters:leading-relaxed group"
-      data-heading="true"
-    >
-      <a
-        class="inline-flex gap-1.5 items-center relative text-[inherit] decoration-0 scroll-m-12"
-        href="#permissionexpiration"
-        id="permissionexpiration"
-      >
-        <span
-          class="inline"
-        >
-          <code
-            class="text-default leading-[1.6154] font-medium wrap-anywhere"
-            data-text="true"
-          >
-            PermissionExpiration
-          </code>
-        </span>
-        <svg
-          aria-label="permalink"
-          class="icon-md inline-flex invisible group-hover:visible group-focus-visible:visible"
-          fill="none"
-          height="24"
-          viewBox="0 0 24 24"
-          width="24"
-          xmlns="http://www.w3.org/2000/svg"
-        >
-          <path
-            d="M10 13a5 5 0 007.54.54l3-3a5 5 0 00-7.07-7.07l-1.72 1.71"
-            stroke="#9B9B9B"
-            stroke-linecap="round"
-            stroke-linejoin="round"
-            stroke-width="2"
-          />
-          <path
-            d="M14 11a5 5 0 00-7.54-.54l-3 3a5 5 0 007.07 7.07l1.71-1.71"
-            stroke="#9B9B9B"
-            stroke-linecap="round"
-            stroke-linejoin="round"
-            stroke-width="2"
-          />
-        </svg>
-      </a>
-    </h3>
-    <p
-      class="text-default font-normal text-[14px] leading-[1.5715] tracking-[-0.006rem] mb-3"
-      data-text="true"
-    >
-      <span
-        class="text-[14px] leading-[1.5715] tracking-[-0.006rem] font-medium text-secondary"
-        data-text="true"
-      >
-        Literal Type:
-         
-      </span>
-      multiple types
-    </p>
-    <p
-      class="text-default font-normal text-[16px] leading-[1.625] tracking-[-0.011rem] [&_strong]:break-words mb-3.5"
-      data-text="true"
-    >
-      Permission expiration time. Currently, all permissions are granted permanently.
-    </p>
-    <p
-      class="text-default font-normal text-[14px] leading-[1.5715] tracking-[-0.006rem]"
-      data-text="true"
-    >
-      <span
-        class="text-[14px] leading-[1.5715] tracking-[-0.006rem] font-medium text-secondary"
-        data-text="true"
-      >
-        Acceptable values are:
-         
-      </span>
-      <span>
-        <code
-          class="text-default text-[13px] font-normal leading-[130%] tracking-[-0.003rem] inline-block rounded-md border border-secondary bg-subtle px-1 py-0.5"
-          data-text="true"
-        >
-          'never'
-        </code>
-        <span
-          class="font-normal text-[14px] leading-[1.5715] tracking-[-0.006rem] text-quaternary"
-          data-text="true"
-        >
-           | 
-        </span>
-      </span>
-      <span>
-        <code
-          class="text-default text-[13px] font-normal leading-[130%] tracking-[-0.003rem] inline-block rounded-md border border-secondary bg-subtle px-1 py-0.5"
-          data-text="true"
-        >
-          number
-        </code>
-      </span>
-    </p>
-  </div>
-  <div
-    class="rounded-lg border border-secondary p-5 shadow-xs mb-6 [&_h2]:mt-0 [&_h3]:mt-0 [&_h4]:mt-0 [&_h3]:mb-2.5 [&_li]:mb-0 [&_.table-wrapper]:shadow-none [&_.table-wrapper]:mb-0 [&_th]:text-tertiary [&_th]:py-2.5 [&_th]:px-4 max-lg-gutters:px-4"
-  >
-    <h3
-      class="text-default text-[20px] font-semibold leading-normal tracking-[-0.017rem] mt-7 mb-3 [&_code]:text-[90%] max-md-gutters:text-[18px] max-md-gutters:leading-[1.5555] max-sm-gutters:text-[16px] max-sm-gutters:leading-relaxed group"
-      data-heading="true"
-    >
-      <a
-        class="inline-flex gap-1.5 items-center relative text-[inherit] decoration-0 scroll-m-12 break-words wrap-anywhere"
-        href="#subscription"
-        id="subscription"
-      >
-        <span
-          class="inline"
-        >
-          <code
-            class="text-default leading-[1.6154] font-medium"
-            data-text="true"
-          >
-            Subscription
-          </code>
-        </span>
-        <svg
-          aria-label="permalink"
-          class="icon-md inline-flex invisible group-hover:visible group-focus-visible:visible"
-          fill="none"
-          height="24"
-          viewBox="0 0 24 24"
-          width="24"
-          xmlns="http://www.w3.org/2000/svg"
-        >
-          <path
-            d="M10 13a5 5 0 007.54.54l3-3a5 5 0 00-7.07-7.07l-1.72 1.71"
-            stroke="#9B9B9B"
-            stroke-linecap="round"
-            stroke-linejoin="round"
-            stroke-width="2"
-          />
-          <path
-            d="M14 11a5 5 0 00-7.54-.54l-3 3a5 5 0 007.07 7.07l1.71-1.71"
-            stroke="#9B9B9B"
-            stroke-linecap="round"
-            stroke-linejoin="round"
-            stroke-width="2"
-          />
-        </svg>
-      </a>
-    </h3>
-    <p
-      class="text-default font-normal text-[16px] leading-[1.625] tracking-[-0.011rem] [&_strong]:break-words mb-3.5"
-      data-text="true"
-    >
-      A subscription object that allows to conveniently remove an event listener from the emitter.
-    </p>
-    <div
-      class="table-wrapper border border-default rounded-md overflow-y-hidden overflow-x-auto mb-4 shadow-xs"
-    >
-      <table
-        class="w-full border-0 rounded-none text-xs text-default [&_p]:text-xs [&_li]:text-xs [&_span]:text-xs [&_code_span]:text-inherit [&_strong]:text-xs [&_blockquote_div]:text-xs [&_blockquote_code]:px-1 [&_blockquote_code]:py-0"
-      >
-        <thead
-          class="bg-subtle border-b border-b-default"
-        >
-          <tr
-            class="even:bg-subtle even:[&_summary]:bg-element"
-          >
-            <th
-              class="px-4 py-3.5 font-medium text-secondary border-r border-secondary text-left text-3xs [&_code]:text-3xs [&_code]:text-secondary last:border-r-0"
-            >
-              Name
-            </th>
-            <th
-              class="px-4 py-3.5 font-medium text-secondary border-r border-secondary text-left text-3xs [&_code]:text-3xs [&_code]:text-secondary last:border-r-0"
-            >
-              Type
-            </th>
-            <th
-              class="px-4 py-3.5 font-medium text-secondary border-r border-secondary text-left text-3xs [&_code]:text-3xs [&_code]:text-secondary last:border-r-0"
-            >
-              Description
-            </th>
-          </tr>
-        </thead>
-        <tbody>
-          <tr
-            class="even:bg-subtle even:[&_summary]:bg-element"
-          >
-            <td
-              class="p-4 border-r border-secondary text-left w-fit last:border-r-0 [&>*:last-child]:!mb-0"
-            >
-              <span
-                class="text-default leading-[1.6154] font-semibold"
-                data-text="true"
-              >
-                remove
-              </span>
-            </td>
-            <td
-              class="p-4 border-r border-secondary text-left w-fit last:border-r-0 [&>*:last-child]:!mb-0"
-            >
-              <code
-                class="text-default text-[13px] font-normal leading-[130%] tracking-[-0.003rem] inline-block rounded-md border border-secondary bg-subtle px-1 py-0.5"
-                data-text="true"
-              >
-                <span
-                  class="text-quaternary"
-                >
-                  (
-                </span>
-                <span
-                  class="text-quaternary"
-                >
-                  ) =&gt;
-                </span>
-                 
-                void
-              </code>
-            </td>
-            <td
-              class="p-4 border-r border-secondary text-left w-fit last:border-r-0 [&>*:last-child]:!mb-0"
-            >
-              <p
-                class="text-default font-normal text-[16px] leading-[1.625] tracking-[-0.011rem] [&_strong]:break-words mb-3.5"
-                data-text="true"
-              >
-                Removes an event listener for which the subscription has been created.
-After calling this function, the listener will no longer receive any events from the emitter.
-              </p>
-            </td>
-          </tr>
-        </tbody>
-      </table>
-    </div>
-  </div>
-  <h2
-    class="text-default text-[25px] font-bold leading-[1.4] tracking-[-0.021rem] mt-8 mb-3.5 [&_code]:text-[90%] max-md-gutters:text-[22px] max-md-gutters:leading-[1.409] max-sm-gutters:text-[19px] max-sm-gutters:leading-[1.5263] group"
-    data-heading="true"
-  >
-    <a
-      class="inline-flex gap-1.5 items-center relative text-[inherit] decoration-0 scroll-m-6"
-      href="#enums"
-      id="enums"
-    >
-      <span
-        class="inline"
-      >
-        Enums
-      </span>
-      <svg
-        aria-label="permalink"
-        class="icon-md inline-flex invisible group-hover:visible group-focus-visible:visible"
-        fill="none"
-        height="24"
-        viewBox="0 0 24 24"
-        width="24"
-        xmlns="http://www.w3.org/2000/svg"
-      >
-        <path
-          d="M10 13a5 5 0 007.54.54l3-3a5 5 0 00-7.07-7.07l-1.72 1.71"
-          stroke="#9B9B9B"
-          stroke-linecap="round"
-          stroke-linejoin="round"
-          stroke-width="2"
-        />
-        <path
-          d="M14 11a5 5 0 00-7.54-.54l-3 3a5 5 0 007.07 7.07l1.71-1.71"
-          stroke="#9B9B9B"
-          stroke-linecap="round"
-          stroke-linejoin="round"
-          stroke-width="2"
-        />
-      </svg>
-    </a>
-  </h2>
-  <div
-    class="rounded-lg border border-secondary p-5 shadow-xs mb-6 [&_h2]:mt-0 [&_h3]:mt-0 [&_h4]:mt-0 [&_h3]:mb-2.5 [&_li]:mb-0 [&_.table-wrapper]:shadow-none [&_.table-wrapper]:mb-0 [&_th]:text-tertiary [&_th]:py-2.5 [&_th]:px-4 max-lg-gutters:px-4 !p-0"
-  >
-    <div
-      class="px-5 pt-4"
-    >
-      <h3
-        class="text-default text-[20px] font-semibold leading-normal tracking-[-0.017rem] mt-7 mb-3 [&_code]:text-[90%] max-md-gutters:text-[18px] max-md-gutters:leading-[1.5555] max-sm-gutters:text-[16px] max-sm-gutters:leading-relaxed group"
-        data-heading="true"
-      >
-        <a
-          class="inline-flex gap-1.5 items-center relative text-[inherit] decoration-0 scroll-m-12"
-          href="#permissionstatus"
-          id="permissionstatus"
-        >
-          <span
-            class="inline"
-          >
-            <code
-              class="text-default leading-[1.6154] font-medium wrap-anywhere"
-              data-text="true"
-            >
-              PermissionStatus
-            </code>
-          </span>
-          <svg
-            aria-label="permalink"
-            class="icon-md inline-flex invisible group-hover:visible group-focus-visible:visible"
-            fill="none"
-            height="24"
-            viewBox="0 0 24 24"
-            width="24"
-            xmlns="http://www.w3.org/2000/svg"
-          >
-            <path
-              d="M10 13a5 5 0 007.54.54l3-3a5 5 0 00-7.07-7.07l-1.72 1.71"
-              stroke="#9B9B9B"
-              stroke-linecap="round"
-              stroke-linejoin="round"
-              stroke-width="2"
-            />
-            <path
-              d="M14 11a5 5 0 00-7.54-.54l-3 3a5 5 0 007.07 7.07l1.71-1.71"
-              stroke="#9B9B9B"
-              stroke-linecap="round"
-              stroke-linejoin="round"
-              stroke-width="2"
-            />
-          </svg>
-        </a>
-      </h3>
-      <p
-        class="text-default font-normal text-[14px] leading-[1.5715] tracking-[-0.006rem] flex border-y border-secondary -mx-5 my-4 px-5 py-2 bg-subtle max-lg-gutters:-mx-4 !mb-0 !border-b-0"
-        data-text="true"
-      >
-        <span
-          class="text-[14px] leading-[1.5715] tracking-[-0.006rem] text-tertiary flex flex-row gap-2 items-center font-medium"
-          data-text="true"
-        >
-          PermissionStatus Values
-        </span>
-      </p>
-    </div>
-    <div
-      class="border-t border-t-secondary p-5 pb-0 pt-4"
-    >
-      <h4
-        class="text-default text-[16px] font-semibold leading-relaxed tracking-[-0.011rem] mt-6 mb-2 [&_code]:text-[90%] group"
-        data-heading="true"
-      >
-        <a
-          class="inline-flex gap-1.5 items-center relative text-[inherit] decoration-0 scroll-m-6"
-          href="#denied"
-          id="denied"
-        >
-          <span
-            class="inline"
-          >
-            <code
-              class="text-default leading-[1.6154] !text-inherit"
-              data-text="true"
-            >
-              DENIED
-            </code>
-          </span>
-          <svg
-            aria-label="permalink"
-            class="inline-flex invisible group-hover:visible group-focus-visible:visible icon-sm"
-            fill="none"
-            height="24"
-            viewBox="0 0 24 24"
-            width="24"
-            xmlns="http://www.w3.org/2000/svg"
-          >
-            <path
-              d="M10 13a5 5 0 007.54.54l3-3a5 5 0 00-7.07-7.07l-1.72 1.71"
-              stroke="#9B9B9B"
-              stroke-linecap="round"
-              stroke-linejoin="round"
-              stroke-width="2"
-            />
-            <path
-              d="M14 11a5 5 0 00-7.54-.54l-3 3a5 5 0 007.07 7.07l1.71-1.71"
-              stroke="#9B9B9B"
-              stroke-linecap="round"
-              stroke-linejoin="round"
-              stroke-width="2"
-            />
-          </svg>
-        </a>
-      </h4>
-      <code
-        class="text-secondary text-xs inline-flex mb-3"
-        data-text="true"
-      >
-        PermissionStatus.DENIED ＝ "denied"
-      </code>
-      <p
-        class="text-default font-normal text-[16px] leading-[1.625] tracking-[-0.011rem] [&_strong]:break-words mb-3.5"
-        data-text="true"
-      >
-        User has denied the permission.
-      </p>
-    </div>
-    <div
-      class="border-t border-t-secondary p-5 pb-0 pt-4"
-    >
-      <h4
-        class="text-default text-[16px] font-semibold leading-relaxed tracking-[-0.011rem] mt-6 mb-2 [&_code]:text-[90%] group"
-        data-heading="true"
-      >
-        <a
-          class="inline-flex gap-1.5 items-center relative text-[inherit] decoration-0 scroll-m-6"
-          href="#granted"
-          id="granted"
-        >
-          <span
-            class="inline"
-          >
-            <code
-              class="text-default leading-[1.6154] !text-inherit"
-              data-text="true"
-            >
-              GRANTED
-            </code>
-          </span>
-          <svg
-            aria-label="permalink"
-            class="inline-flex invisible group-hover:visible group-focus-visible:visible icon-sm"
-            fill="none"
-            height="24"
-            viewBox="0 0 24 24"
-            width="24"
-            xmlns="http://www.w3.org/2000/svg"
-          >
-            <path
-              d="M10 13a5 5 0 007.54.54l3-3a5 5 0 00-7.07-7.07l-1.72 1.71"
-              stroke="#9B9B9B"
-              stroke-linecap="round"
-              stroke-linejoin="round"
-              stroke-width="2"
-            />
-            <path
-              d="M14 11a5 5 0 00-7.54-.54l-3 3a5 5 0 007.07 7.07l1.71-1.71"
-              stroke="#9B9B9B"
-              stroke-linecap="round"
-              stroke-linejoin="round"
-              stroke-width="2"
-            />
-          </svg>
-        </a>
-      </h4>
-      <code
-        class="text-secondary text-xs inline-flex mb-3"
-        data-text="true"
-      >
-        PermissionStatus.GRANTED ＝ "granted"
-      </code>
-      <p
-        class="text-default font-normal text-[16px] leading-[1.625] tracking-[-0.011rem] [&_strong]:break-words mb-3.5"
-        data-text="true"
-      >
-        User has granted the permission.
-      </p>
-    </div>
-    <div
-      class="border-t border-t-secondary p-5 pb-0 pt-4"
-    >
-      <h4
-        class="text-default text-[16px] font-semibold leading-relaxed tracking-[-0.011rem] mt-6 mb-2 [&_code]:text-[90%] group"
-        data-heading="true"
-      >
-        <a
-          class="inline-flex gap-1.5 items-center relative text-[inherit] decoration-0 scroll-m-6"
-          href="#undetermined"
-          id="undetermined"
-        >
-          <span
-            class="inline"
-          >
-            <code
-              class="text-default leading-[1.6154] !text-inherit"
-              data-text="true"
-            >
-              UNDETERMINED
-            </code>
-          </span>
-          <svg
-            aria-label="permalink"
-            class="inline-flex invisible group-hover:visible group-focus-visible:visible icon-sm"
-            fill="none"
-            height="24"
-            viewBox="0 0 24 24"
-            width="24"
-            xmlns="http://www.w3.org/2000/svg"
-          >
-            <path
-              d="M10 13a5 5 0 007.54.54l3-3a5 5 0 00-7.07-7.07l-1.72 1.71"
-              stroke="#9B9B9B"
-              stroke-linecap="round"
-              stroke-linejoin="round"
-              stroke-width="2"
-            />
-            <path
-              d="M14 11a5 5 0 00-7.54-.54l-3 3a5 5 0 007.07 7.07l1.71-1.71"
-              stroke="#9B9B9B"
-              stroke-linecap="round"
-              stroke-linejoin="round"
-              stroke-width="2"
-            />
-          </svg>
-        </a>
-      </h4>
-      <code
-        class="text-secondary text-xs inline-flex mb-3"
-        data-text="true"
-      >
-        PermissionStatus.UNDETERMINED ＝ "undetermined"
-      </code>
-      <p
-        class="text-default font-normal text-[16px] leading-[1.625] tracking-[-0.011rem] [&_strong]:break-words mb-3.5"
-        data-text="true"
-      >
-        User hasn't granted or denied the permission yet.
-      </p>
-    </div>
-  </div>
-</div>
-`;
-
 exports[`APISection no data 1`] = `
 <div>
   <p
