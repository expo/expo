--- conflicted
+++ resolved
@@ -76,15 +76,8 @@
         </>
       ) : null}
     </td>
-<<<<<<< HEAD
     <td>{renderInterfaceType(type, signatures)}</td>
     <td>{renderInterfaceComment(comment, signatures)}</td>
-=======
-    <td>
-      <InlineCode>{resolveTypeName(type)}</InlineCode>
-    </td>
-    <td>{comment ? <CommentTextBlock comment={comment} renderers={mdInlineRenderers} /> : '-'}</td>
->>>>>>> b0b86d76
   </tr>
 );
 
