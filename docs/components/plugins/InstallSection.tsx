--- conflicted
+++ resolved
@@ -45,13 +45,8 @@
   cmd = [`$ expo install ${packageName}`],
   href = getPackageLink(packageName),
 }) => (
-<<<<<<< HEAD
   <>
-    <Terminal cmd={cmd} cmdCopy={cmd[0].slice(2)} />
-=======
-  <div>
     <Terminal cmd={cmd} />
->>>>>>> 7006d33c
     {hideBareInstructions ? null : (
       <p css={STYLES_P}>
         If you're installing this in a{' '}
