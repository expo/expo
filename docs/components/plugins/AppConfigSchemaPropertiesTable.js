--- conflicted
+++ resolved
@@ -1,17 +1,9 @@
-<<<<<<< HEAD
 import { css } from '@emotion/core';
 import MDX from '@mdx-js/runtime';
 import * as React from 'react';
-=======
-import MDX from '@mdx-js/runtime';
-import * as React from 'react';
-import { css } from 'react-emotion';
->>>>>>> 432452c5
 
 import * as components from '~/common/translate-markdown';
 import { expoColors } from '~/constants/theme';
-
-import * as components from '~/common/translate-markdown';
 import { InlineCode } from '~/components/base/code';
 
 const STYLES_TABLE = css`
