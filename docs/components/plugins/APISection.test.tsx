import { render, screen, RenderOptions } from '@testing-library/react';
import GithubSlugger from 'github-slugger';
import React, { PropsWithChildren, ReactElement } from 'react';

import { HeadingsContext } from '../page-higher-order/withHeadingManager';
import APISection from './APISection';

import { HeadingManager } from '~/common/headingManager';

const Wrapper = ({ children }: PropsWithChildren<object>) => (
  <HeadingsContext.Provider value={new HeadingManager(new GithubSlugger(), { headings: [] })}>
    {children}
  </HeadingsContext.Provider>
);

const customRender = (element: ReactElement, options?: Omit<RenderOptions, 'wrapper'>) =>
  render(element, { wrapper: Wrapper, ...options });

describe('APISection', () => {
  test('no data', () => {
    const { container } = render(<APISection packageName="expo-none" />);

    expect(screen.getAllByText('No API data file found, sorry!')).toHaveLength(1);

    expect(container).toMatchSnapshot();
  });

  test('expo-apple-authentication', () => {
    const { container } = customRender(
      <APISection packageName="expo-apple-authentication" forceVersion="unversioned" />
    );

    expect(screen.getAllByRole('heading', { level: 2 })).toHaveLength(5);
<<<<<<< HEAD
    expect(screen.getAllByRole('heading', { level: 3 })).toHaveLength(19);
    expect(screen.getAllByRole('table')).toHaveLength(6);
=======
    expect(screen.getAllByRole('heading', { level: 3 })).toHaveLength(20);
    expect(screen.getAllByRole('table')).toHaveLength(11);
>>>>>>> b7c0356c

    expect(screen.queryByText('Event Subscriptions'));
    expect(screen.queryByText('Components'));

    expect(screen.queryByDisplayValue('AppleAuthenticationButton'));
    expect(screen.queryByDisplayValue('AppleAuthenticationButtonProps'));
    expect(screen.queryByDisplayValue('Subscription'));

    expect(screen.queryAllByText('Constants')).toHaveLength(0);
    expect(screen.queryAllByText('Hooks')).toHaveLength(0);
    expect(screen.queryAllByText('Interfaces')).toHaveLength(0);

    expect(container).toMatchSnapshot();
  });

  test('expo-barcode-scanner', () => {
    const { container } = customRender(
      <APISection
        packageName="expo-barcode-scanner"
        apiName="BarCodeScanner"
        forceVersion="unversioned"
      />
    );

    expect(screen.getAllByRole('heading', { level: 2 })).toHaveLength(6);
    expect(screen.getAllByRole('heading', { level: 3 })).toHaveLength(15);

    expect(screen.queryByText('Components'));
    expect(screen.queryByText('Hooks'));

    expect(screen.queryByDisplayValue('BarCodeEvent'));
    expect(screen.queryByDisplayValue('BarCodeScannerProps'));
    expect(screen.queryByDisplayValue('Subscription'));
    expect(screen.queryByDisplayValue('usePermissions'));

    expect(screen.queryAllByText('Constants')).toHaveLength(0);
    expect(screen.queryAllByText('Props')).toHaveLength(0);

    expect(container).toMatchSnapshot();
  });

  test('expo-pedometer', () => {
    const { container } = customRender(
      <APISection packageName="expo-pedometer" forceVersion="v42.0.0" />
    );

    expect(screen.getAllByRole('heading', { level: 2 })).toHaveLength(4);
    expect(screen.getAllByRole('heading', { level: 3 })).toHaveLength(11);
    expect(screen.getAllByRole('table')).toHaveLength(6);

    expect(screen.queryByText('Methods'));
    expect(screen.queryByText('Enums'));
    expect(screen.queryByText('Interfaces'));
    expect(screen.queryByText('Types'));

    expect(screen.queryByDisplayValue('PermissionResponse'));
    expect(screen.queryByDisplayValue('PermissionStatus'));

    expect(screen.queryAllByText('Constants')).toHaveLength(0);
    expect(screen.queryAllByText('Event Subscriptions')).toHaveLength(0);
    expect(screen.queryAllByText('Hooks')).toHaveLength(0);

    expect(container).toMatchSnapshot();
  });
});<|MERGE_RESOLUTION|>--- conflicted
+++ resolved
@@ -31,13 +31,8 @@
     );
 
     expect(screen.getAllByRole('heading', { level: 2 })).toHaveLength(5);
-<<<<<<< HEAD
     expect(screen.getAllByRole('heading', { level: 3 })).toHaveLength(19);
-    expect(screen.getAllByRole('table')).toHaveLength(6);
-=======
-    expect(screen.getAllByRole('heading', { level: 3 })).toHaveLength(20);
     expect(screen.getAllByRole('table')).toHaveLength(11);
->>>>>>> b7c0356c
 
     expect(screen.queryByText('Event Subscriptions'));
     expect(screen.queryByText('Components'));
