--- conflicted
+++ resolved
@@ -60,7 +60,6 @@
     type,
     hunks,
     newPath,
-<<<<<<< HEAD
     oldPath,
   }: RenderLine) => {
     // older SDK template-bare-minimum files (e.g, 46) generate a diff with no hunks and no paths
@@ -75,8 +74,9 @@
           Icon={Copy07Icon}
           operationType={type}
           showOperation={showOperation}
-          float={collapseDeletedFiles && type === 'delete'}
-        />
+          float={collapseDeletedFiles && type === 'delete'}>
+          <SettingsAction />
+        </SnippetHeaderComponent>
         {!collapseDeletedFiles || type !== 'delete' ? (
           <SnippetContent className="p-0" hideOverflow>
             <Diff viewType="unified" diffType={type} hunks={hunks}>
@@ -87,20 +87,6 @@
       </Snippet>
     );
   };
-=======
-  }: RenderLine) => (
-    <Snippet key={oldRevision + '-' + newRevision}>
-      <SnippetHeader title={newPath} Icon={Copy07Icon}>
-        <SettingsAction />
-      </SnippetHeader>
-      <SnippetContent className="p-0" hideOverflow>
-        <Diff viewType="unified" diffType={type} hunks={hunks}>
-          {(hunks: any[]) => hunks.map(hunk => <Hunk key={hunk.content} hunk={hunk} />)}
-        </Diff>
-      </SnippetContent>
-    </Snippet>
-  );
->>>>>>> 8dd1e031
 
   return <>{diff.map(renderFile)}</>;
 };