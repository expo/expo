import * as docsearch from '@docsearch/react';
import { Global } from '@emotion/react';
import * as React from 'react';

import { usePageApiVersion } from '~/providers/page-api-version';
import versions from '~/public/static/constants/versions.json';
import { DocSearchStyles } from '~/ui/components/Search/styles';

<<<<<<< HEAD
const { LATEST_VERSION } = versions;
=======
const env = process.env.NODE_ENV;
>>>>>>> ea22b211

export const Search = () => {
  const { version } = usePageApiVersion();
  return (
    <>
      <Global styles={DocSearchStyles} />
      <docsearch.DocSearch
        appId="QEX7PB7D46"
        indexName="expo"
        apiKey="89231e630c63f383765538848f9a0e9e"
        searchParameters={{
          facetFilters: [['version:none', `version:${version}`]],
        }}
        transformItems={items =>
          items.map(item => {
            const envUrl =
              env === 'development'
                ? item.url.replace('https://docs.expo.dev/', 'http://localhost:3002/')
                : item.url;
            return {
              ...item,
              url: envUrl.includes(LATEST_VERSION)
                ? envUrl.replace(LATEST_VERSION, 'latest')
                : envUrl,
            };
          })
        }
      />
    </>
  );
};<|MERGE_RESOLUTION|>--- conflicted
+++ resolved
@@ -6,11 +6,9 @@
 import versions from '~/public/static/constants/versions.json';
 import { DocSearchStyles } from '~/ui/components/Search/styles';
 
-<<<<<<< HEAD
 const { LATEST_VERSION } = versions;
-=======
+
 const env = process.env.NODE_ENV;
->>>>>>> ea22b211
 
 export const Search = () => {
   const { version } = usePageApiVersion();
