--- conflicted
+++ resolved
@@ -6,13 +6,6 @@
 import { ThemeSelector } from './ThemeSelector';
 
 import { Button } from '~/ui/components/Button';
-<<<<<<< HEAD
-import { DocSearch } from '~/ui/components/Search';
-import { BOLD } from '~/ui/components/Text';
-
-export const Header = () => {
-  const [isMobileMenuVisible, setMobileMenuVisible] = useState(false);
-=======
 import { SidebarHead } from '~/ui/components/Sidebar';
 import { BOLD } from '~/ui/components/Text';
 
@@ -30,30 +23,12 @@
   setMobileMenuVisible,
 }: HeaderProps) => {
   const [isMobileSearchVisible, setMobileSearchVisible] = useState(false);
->>>>>>> d04fd43f
   return (
     <>
       <nav css={[containerStyle, isMobileMenuVisible]}>
         <div css={[columnStyle, leftColumnStyle]}>
           <Logo />
         </div>
-<<<<<<< HEAD
-        <div css={[columnStyle, rightColumnStyle]}>
-          <DocSearch />
-          <div css={hideOnMobileStyle}>
-            <ThemeSelector />
-          </div>
-          <div css={showOnMobileStyle}>
-            <Button
-              theme="transparent"
-              css={[mobileButtonStyle, isMobileMenuVisible && mobileButtonActiveStyle]}
-              onClick={() => {
-                setMobileMenuVisible(prevState => !prevState);
-              }}>
-              <HamburgerIcon size={iconSize.small} color={theme.icon.default} />
-            </Button>
-          </div>
-=======
         <Search version="latest" />
         <div css={[columnStyle, rightColumnStyle, hideOnMobileStyle]}>
           <ThemeSelector />
@@ -77,7 +52,6 @@
             }}>
             <HamburgerIcon size={iconSize.small} />
           </Button>
->>>>>>> d04fd43f
         </div>
       </nav>
       {isMobileMenuVisible && (
@@ -90,8 +64,6 @@
           </div>
         </nav>
       )}
-<<<<<<< HEAD
-=======
       {isMobileMenuVisible && (
         <div css={mobileSidebarStyle}>
           <SidebarHead sidebarActiveGroup={sidebarActiveGroup} />
@@ -103,7 +75,6 @@
           <Search mobile version="latest" css={mobileSearchInputStyle} />
         </nav>
       )}
->>>>>>> d04fd43f
     </>
   );
 };
@@ -174,8 +145,6 @@
 
 const mobileButtonActiveStyle = css`
   background-color: ${theme.background.secondary};
-<<<<<<< HEAD
-=======
 `;
 
 const mobileSearchInputStyle = css`
@@ -186,5 +155,4 @@
   background-color: ${theme.background.secondary};
   height: calc(100vh - (60px * 2));
   overflow: auto;
->>>>>>> d04fd43f
 `;