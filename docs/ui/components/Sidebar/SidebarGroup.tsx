import { Button, RouterLogo } from '@expo/styleguide';
import {
  Cube01Icon,
  CpuChip01Icon,
  EasMetadataIcon,
  LayersTwo02Icon,
  Rocket01Icon,
  TerminalBrowserIcon,
  EasSubmitIcon,
  Bell03Icon,
  PlanEnterpriseIcon,
  PaletteIcon,
  DataIcon,
  CodeSquare01Icon,
  Phone01Icon,
<<<<<<< HEAD
  CheckIcon,
=======
  StoplightIcon,
>>>>>>> 85175d08
} from '@expo/styleguide-icons';

import { SidebarNodeProps } from './Sidebar';
import { SidebarTitle, SidebarLink, SidebarSection } from './index';

import { reportEasTutorialCompleted } from '~/providers/Analytics';
import { useTutorialChapterCompletion } from '~/providers/TutorialChapterCompletionProvider';
import { NavigationRoute } from '~/types/common';
import { HandWaveIcon } from '~/ui/components/CustomIcons/HandWaveIcon';
import { CircularProgressBar } from '~/ui/components/ProgressTracker/CircularProgressBar';
import { Chapter } from '~/ui/components/ProgressTracker/TutorialData';

export const SidebarGroup = ({ route, parentRoute }: SidebarNodeProps) => {
  const title = route.sidebarTitle ?? route.name;
  const Icon = getIconElement(title);
  const { chapters, setChapters } = useTutorialChapterCompletion();

  const allChaptersCompleted = chapters.every((chapter: Chapter) => chapter.completed);
  const completedChaptersCount = chapters.filter((chapter: Chapter) => chapter.completed).length;
  const isChapterCompleted = (childSlug: string) => {
    const isCompleted = chapters.some(
      (chapter: Chapter) => chapter.slug === childSlug && chapter.completed
    );
    return isCompleted;
  };
  const totalChapters = chapters.length;
  const progressPercentage = (completedChaptersCount / totalChapters) * 100;

  if (allChaptersCompleted) {
    reportEasTutorialCompleted();
  }

  const resetTutorial = () => {
    if (allChaptersCompleted) {
      const resetChapters = chapters.map((chapter: Chapter) => ({ ...chapter, completed: false }));
      setChapters(resetChapters);
    }
  };

  // @ts-ignore
  if (route.children?.[0]?.section === 'EAS tutorial') {
    return (
      <div className="mb-5">
        {!shouldSkipTitle(route, parentRoute) && title && (
          <div className="flex flex-row justify-between items-center">
            <SidebarTitle Icon={Icon}>{title}</SidebarTitle>

            {allChaptersCompleted ? (
              <p className="text-palette-blue9">Done!</p>
            ) : (
              <div className="flex flex-row items-center">
                <CircularProgressBar progress={progressPercentage} />{' '}
                <p className="ml-2 text-secondary text-sm">{`${completedChaptersCount} of ${totalChapters}`}</p>
              </div>
            )}
          </div>
        )}
        {(route.children || []).map(child => {
          const childSlug = child.href;
          const completed = isChapterCompleted(childSlug);

          return (
            <div className="flex justify-between items-center" key={`${route.name}-${child.name}`}>
              <div className="flex-1">
                <SidebarLink info={child}>{child.sidebarTitle || child.name}</SidebarLink>
              </div>
              {completed && <CheckIcon className="size-4" />}
            </div>
          );
        })}
        {allChaptersCompleted && (
          <Button
            onClick={resetTutorial}
            theme="secondary"
            className="w-full flex items-center justify-center"
            href="/tutorial/eas/introduction/">
            Reset tutorial
          </Button>
        )}
      </div>
    );
  }

  return (
    <div className="mb-5">
      {!shouldSkipTitle(route, parentRoute) && title && (
        <SidebarTitle Icon={Icon}>{title}</SidebarTitle>
      )}
      {(route.children || []).map(child =>
        child.type === 'page' ? (
          <SidebarLink key={`${route.name}-${child.name}`} info={child}>
            {child.sidebarTitle || child.name}
          </SidebarLink>
        ) : (
          <SidebarSection
            key={`group-${child.name}-${route.name}`}
            route={child}
            parentRoute={route}
          />
        )
      )}
    </div>
  );
};

function shouldSkipTitle(info: NavigationRoute, parentGroup?: NavigationRoute) {
  if (info.name === parentGroup?.name) {
    // If the title of the group is Expo SDK and the section within it has the same name
    // then we shouldn't show the title twice. You might want to organize your group like
    // so it is collapsible
    return true;
  } else if (
    info.children &&
    ((info.children[0] || {}).sidebarTitle || (info.children[0] || {}).name) === info.name
  ) {
    // If the first child post in the group has the same name as the group, then hide the
    // group title, lest we be very repetitive
    return true;
  }

  return false;
}

function getIconElement(iconName?: string) {
  switch (iconName) {
    case 'Develop':
      return TerminalBrowserIcon;
    case 'Review':
      return StoplightIcon;
    case 'Deploy':
      return Rocket01Icon;
    case 'Development process':
      return CodeSquare01Icon;
    case 'EAS Build':
      return Cube01Icon;
    case 'EAS Submit':
      return EasSubmitIcon;
    case 'EAS Update':
      return LayersTwo02Icon;
    case 'EAS Metadata':
      return EasMetadataIcon;
    case 'EAS Insights':
      return DataIcon;
    case 'Expo Modules API':
      return CpuChip01Icon;
    case 'Expo Router':
      return RouterLogo;
    case 'Push notifications':
      return Bell03Icon;
    case 'Distribution':
      return Phone01Icon;
    case 'UI programming':
      return PaletteIcon;
    case 'EAS':
      return PlanEnterpriseIcon;
    case 'Get started':
      return HandWaveIcon;
    case 'EAS tutorial':
      return PlanEnterpriseIcon;
    default:
      return undefined;
  }
}<|MERGE_RESOLUTION|>--- conflicted
+++ resolved
@@ -13,11 +13,8 @@
   DataIcon,
   CodeSquare01Icon,
   Phone01Icon,
-<<<<<<< HEAD
   CheckIcon,
-=======
   StoplightIcon,
->>>>>>> 85175d08
 } from '@expo/styleguide-icons';
 
 import { SidebarNodeProps } from './Sidebar';
