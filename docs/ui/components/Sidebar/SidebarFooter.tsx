--- conflicted
+++ resolved
@@ -38,13 +38,6 @@
         isExternal
         shouldLeakReferrer
       />
-<<<<<<< HEAD
-      <SidebarSingleEntry
-        secondary
-        href="https://expo.dev/changelog"
-        title="Changelog"
-        Icon={ChangelogIcon}
-=======
       {isMobileMenuVisible && (
         <SidebarSingleEntry
           secondary
@@ -54,14 +47,6 @@
           isExternal
         />
       )}
-      <SidebarSingleEntry
-        secondary
-        href="https://expo.dev/mailing-list/signup"
-        title="Newsletter"
-        Icon={Mail01Icon}
->>>>>>> ff721455
-        isExternal
-      />
     </div>
   );
 };