import { css } from '@emotion/react';
<<<<<<< HEAD
=======
import { darkTheme, theme, typography } from '@expo/styleguide';
>>>>>>> 40836478

export const globalExtras = css`
  html {
    background: ${theme.background.default};
  }

  body {
    ${typography.body.paragraph}
    font-family: ${typography.fontFaces.regular};
    text-rendering: optimizeLegibility;
    line-height: 1;
  }

  ::selection {
    background-color: ${theme.highlight.accent};
    color: ${theme.text.default};
  }
  
  ::-webkit-scrollbar {
    width: 6px;
    height: 6px;
  }

  ::-webkit-scrollbar-track {
    backgroundColor: transparent,
    cursor: pointer,
  }

  ::-webkit-scrollbar-thumb {
    background: ${theme.background.tertiary};
    border-radius: 10px;
  }

  ::-webkit-scrollbar-thumb:hover {
    background: ${theme.background.quaternary};
  }
  
  html[data-expo-theme="light"] div[class*="SnippetContent"] {
    ::-webkit-scrollbar-thumb {
      background: ${darkTheme.background.quaternary};
    }
    
    ::-webkit-scrollbar-thumb:hover {
      background: ${darkTheme.icon.secondary};
    }
  }

  a {
    -webkit-tap-highlight-color: rgba(0, 0, 0, 0);
    color: ${theme.link.default};
  }

  img {
    max-width: 768px;
    width: 100%;
  }

  img.wide-image {
    max-width: 900px;
  }

  img[src*="https://placehold.it/15"]
  {
    width: 15px !important;
    height: 15px !important;
  }

  .react-player > video {
    outline: none;
  }

  .strike {
    text-decoration: line-through;
  }

  // TODO: investigate why some style is forcing nested ordered lists to have
  // 1rem bottom margin!
  ul ul,
  ol ul {
    margin-bottom: 0 !important;
  }
`;<|MERGE_RESOLUTION|>--- conflicted
+++ resolved
@@ -1,8 +1,5 @@
 import { css } from '@emotion/react';
-<<<<<<< HEAD
-=======
 import { darkTheme, theme, typography } from '@expo/styleguide';
->>>>>>> 40836478
 
 export const globalExtras = css`
   html {
