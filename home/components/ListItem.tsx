import * as React from 'react';
import { View, StyleSheet, Platform, Text, ViewStyle, Image } from 'react-native';
import FadeIn from 'react-native-fade-in-image';

import Colors from '../constants/Colors';
import { Ionicons } from './Icons';
import PlatformIcon from './PlatformIcon';
import { StyledText } from './Text';
import { StyledButton, StyledView } from './Views';

type IconProps = React.ComponentProps<typeof Ionicons>;
type PlatformIconProps = React.ComponentProps<typeof PlatformIcon>;

type Props = {
  style?: ViewStyle;
  imageSize?: number;
  onPress?: () => any;
  onLongPress?: () => any;
  disabled?: boolean;
  title?: string;
  subtitle?: string;
  onPressSubtitle?: () => any;
  renderExtraText?: () => any;
  last?: boolean;
  margins?: boolean;
  icon?: IconProps['name'];
  iconStyle?: IconProps['style'];
  image?: number | string | null;
  imageStyle?: ViewStyle;
  checked?: boolean;
  arrowForward?: boolean;
  rightContent?: React.ReactNode;
  platform?: PlatformIconProps['platform'];
};

export default class ListItem extends React.PureComponent<Props> {
  render() {
<<<<<<< HEAD
    const { onPress, onLongPress, renderExtraText, style, last, margins, title, subtitle } =
      this.props;
=======
    const {
      onPress,
      onLongPress,
      renderExtraText,
      style,
      last,
      margins,
      title,
      subtitle,
      disabled,
    } = this.props;
>>>>>>> 3266e2f7
    return (
      <View style={last && margins !== false ? styles.marginBottomLast : undefined}>
        <StyledButton
          onPress={onPress}
          onLongPress={onLongPress}
          style={[
            styles.container,
            last && styles.containerLast,
            style,
            disabled && styles.disabled,
          ]}
          disabled={disabled}>
          {this.renderImage()}
          <StyledView style={[styles.contentContainer, !last && styles.contentContainerNotLast]}>
            <View
              style={[
                styles.textContainer,
                title && subtitle ? styles.textContainerBoth : undefined,
              ]}>
              {this.renderTitle()}
              {this.renderSubtitle()}
              {renderExtraText?.()}
            </View>
            {this.renderRightContent()}
            {this.renderCheck()}
            {this.renderArrowForward()}
          </StyledView>
        </StyledButton>
      </View>
    );
  }

  private renderImage() {
    const { icon, iconStyle, image, imageSize = 54, imageStyle } = this.props;

    const imageSizeStyle = {
      width: imageSize,
      height: imageSize,
    };

    if (image !== undefined) {
      if (image === null) {
        return <View style={[styles.image, imageSizeStyle, styles.emptyImage]} />;
      } else {
        const source = typeof image === 'number' ? image : { uri: image };
        return (
          <View style={[styles.imageContainer, imageSizeStyle, imageStyle]}>
            <FadeIn>
              <Image source={source} style={[styles.image, imageSizeStyle]} />
            </FadeIn>
          </View>
        );
      }
    } else if (icon) {
      return (
        <View style={[styles.iconContainer, imageSizeStyle]}>
          <Ionicons
            style={[styles.icon, iconStyle]}
            name={icon}
            lightColor={Colors.light.text}
            darkColor="#fff"
          />
        </View>
      );
    } else {
      return undefined;
    }
  }

  private renderTitle() {
    const { title, platform } = this.props;

    return title ? (
      <View style={styles.titleContainer}>
        {platform && <PlatformIcon platform={platform} />}
        <StyledText style={styles.titleText} ellipsizeMode="tail" numberOfLines={1}>
          {title}
        </StyledText>
      </View>
    ) : undefined;
  }

  private renderSubtitle() {
    const { title, subtitle, icon, image, onPressSubtitle } = this.props;
    const isCentered = !title && !icon && !image;
    return subtitle ? (
      <Text
        style={[
          styles.subtitleText,
          !title ? styles.subtitleMarginBottom : undefined,
          isCentered ? styles.subtitleCentered : undefined,
        ]}
        onPress={onPressSubtitle}
        ellipsizeMode="tail"
        numberOfLines={title ? 1 : 2}>
        {subtitle}
      </Text>
    ) : undefined;
  }

  private renderCheck() {
    const { checked } = this.props;
    if (!checked) return;
    return (
      <View style={styles.checkContainer}>
        <Ionicons name="ios-checkmark" size={35} color={Colors.light.tintColor} />
      </View>
    );
  }

  private renderArrowForward() {
    const { arrowForward } = this.props;
    if (!arrowForward) return;
    return (
      <View style={styles.arrowForwardContainer}>
        <Ionicons name="ios-arrow-forward" size={22} color={Colors.light.greyText} />
      </View>
    );
  }

  private renderRightContent() {
    const { rightContent } = this.props;
    if (!rightContent) return;
    return rightContent;
  }
}

const styles = StyleSheet.create({
  container: {
    flexDirection: 'row',
    minHeight: 44,
    paddingStart: 15,
  },
  disabled: {
    opacity: 0.5,
  },
  containerLast: {
    borderBottomWidth: StyleSheet.hairlineWidth * 2,
  },
  imageContainer: {
    alignSelf: 'center',
    borderRadius: 3,
    marginEnd: 10,
  },
  image: {
    backgroundColor: '#fff',
    borderRadius: 3,
  },
  emptyImage: {
    backgroundColor: '#eee',
  },
  iconContainer: {
    alignSelf: 'center',
    marginEnd: 10,
    alignItems: 'center',
    justifyContent: 'center',
  },
  icon: {
    fontSize: 28,
  },
  contentContainer: {
    backgroundColor: 'transparent',
    flex: 1,
    flexDirection: 'row',
    alignItems: 'center',
    paddingBottom: 3,
  },
  contentContainerNotLast: {
    borderBottomWidth: StyleSheet.hairlineWidth * 2,
  },
  textContainer: {
    flex: 1,
    flexDirection: 'column',
    justifyContent: 'center',
  },
  textContainerBoth: {
    paddingTop: 13,
    paddingBottom: 12,
  },
  titleContainer: {
    flexDirection: 'row',
    alignItems: 'center',
    marginBottom: 2,
  },
  titleText: {
    flex: 1,
    fontSize: 15,
    ...Platform.select({
      ios: {
        fontWeight: '500',
      },
      android: {
        fontWeight: '400',
        marginTop: 1,
      },
    }),
  },
  subtitleText: {
    color: Colors.light.greyText,
    fontSize: 13,
  },
  subtitleMarginBottom: {
    marginBottom: 2,
  },
  subtitleCentered: {
    textAlign: 'center',
    marginEnd: 10,
  },
  marginBottomLast: {
    marginBottom: 12,
  },
  checkContainer: {
    marginStart: 5,
    marginEnd: 10,
  },
  arrowForwardContainer: {
    marginStart: 5,
    marginEnd: 10,
  },
});<|MERGE_RESOLUTION|>--- conflicted
+++ resolved
@@ -35,10 +35,6 @@
 
 export default class ListItem extends React.PureComponent<Props> {
   render() {
-<<<<<<< HEAD
-    const { onPress, onLongPress, renderExtraText, style, last, margins, title, subtitle } =
-      this.props;
-=======
     const {
       onPress,
       onLongPress,
@@ -50,7 +46,6 @@
       subtitle,
       disabled,
     } = this.props;
->>>>>>> 3266e2f7
     return (
       <View style={last && margins !== false ? styles.marginBottomLast : undefined}>
         <StyledButton
