/* @flow */

import React from 'react';
import { NativeModules, StyleSheet, TextInput, View } from 'react-native';
import { HeaderBackButton, withNavigation, withNavigationFocus } from 'react-navigation';

import Colors from '../constants/Colors';
<<<<<<< HEAD
import * as Kernel from '../kernel/Kernel';
=======

const { ExponentKernel } = NativeModules;
>>>>>>> 9a68ad2b

@withNavigation
@withNavigationFocus
export default class SearchBar extends React.Component {
  componentDidMount() {
    requestAnimationFrame(() => {
      this._textInput.focus();
    });
  }

  state = {
    text: '',
  };

  componentDidUpdate(prevProps) {
    if (!prevProps.isFocused && this.props.isFocused) {
      this._textInput && this._textInput.focus();
    }
  }

  render() {
    return (
      <View style={styles.container}>
        <HeaderBackButton onPress={() => this.props.navigation.goBack()} />
        <TextInput
          ref={view => {
            this._textInput = view;
          }}
          placeholder="Find a project or enter a URL..."
          placeholderStyle={styles.sear}
          value={this.state.text}
          autoCapitalize="none"
          autoCorrect={false}
          underlineColorAndroid={Colors.tintColor}
          onSubmitEditing={this._handleSubmit}
          onChangeText={this._handleChangeText}
          style={styles.searchInput}
        />
      </View>
    );
  }

  _handleChangeText = text => {
    this.setState({ text });
    this.props.emitter && this.props.emitter.emit('change', text);
  };

  _handleSubmit = () => {
    let { text } = this.state;
    if (text.toLowerCase() === '^dev menu' || text.toLowerCase() === '^dm') {
      Kernel.addDevMenu();
    } else {
      this._textInput.blur();
    }
  };
}

const styles = StyleSheet.create({
  container: {
    flex: 1,
    flexDirection: 'row',
  },
  searchInput: {
    flex: 1,
    fontSize: 18,
    marginBottom: 2,
    paddingLeft: 5,
    marginRight: 5,
<<<<<<< HEAD
=======
    outlineWidth: 0,
>>>>>>> 9a68ad2b
  },
  searchInputPlaceholderText: {},
});<|MERGE_RESOLUTION|>--- conflicted
+++ resolved
@@ -1,16 +1,11 @@
 /* @flow */
 
 import React from 'react';
-import { NativeModules, StyleSheet, TextInput, View } from 'react-native';
+import { StyleSheet, TextInput, View } from 'react-native';
 import { HeaderBackButton, withNavigation, withNavigationFocus } from 'react-navigation';
 
 import Colors from '../constants/Colors';
-<<<<<<< HEAD
 import * as Kernel from '../kernel/Kernel';
-=======
-
-const { ExponentKernel } = NativeModules;
->>>>>>> 9a68ad2b
 
 @withNavigation
 @withNavigationFocus
@@ -79,10 +74,6 @@
     marginBottom: 2,
     paddingLeft: 5,
     marginRight: 5,
-<<<<<<< HEAD
-=======
-    outlineWidth: 0,
->>>>>>> 9a68ad2b
   },
   searchInputPlaceholderText: {},
 });