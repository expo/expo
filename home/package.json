--- conflicted
+++ resolved
@@ -77,18 +77,13 @@
     "@graphql-codegen/typescript-react-apollo": "^3.2.1",
     "@types/dedent": "^0.7.0",
     "@types/jest": "^26.0.24",
+    "@types/lodash": "^4.14.161",
     "@types/react-redux": "^7.1.16",
     "@types/semver": "^7.3.6",
     "@types/sha1": "^1.1.2",
-<<<<<<< HEAD
-    "@types/lodash": "^4.14.161",
-    "jest-expo": "~42.0.0",
-    "react-native-bundle-visualizer": "^2.2.1",
-=======
     "expo-module-scripts": "^2.0.0",
     "jest-expo": "~43.0.0-beta.1",
     "react-native-bundle-visualizer": "^3.0.0",
->>>>>>> f5b7b744
     "uuid": "^3.3.2"
   }
 }