# Changelog

## Unpublished

### 🛠 Breaking changes

### 🎉 New features

### 🐛 Bug fixes
<<<<<<< HEAD
- [iOS] Fix Keychain accessibility options ignored when calling `getItem` and `getItemAsync` ([#29514](https://github.com/expo/expo/pull/29514) by [@rgommezz](https://github.com/rgommezz))
=======

- [iOS] Improve error message for unhandled errors ([#29394](https://github.com/expo/expo/pull/29394) by [@hassankhan](https://github.com/hassankhan))

>>>>>>> d1cb2f93
### 💡 Others

## 13.0.1 — 2024-04-23

_This version does not introduce any user-facing changes._

## 13.0.0 — 2024-04-18

### 🎉 New features

- Add ability to disable permissions in config plugin by passing `false` instead of permission messages. ([#28107](https://github.com/expo/expo/pull/28107) by [@EvanBacon](https://github.com/EvanBacon))
- Add `canUseBiometricAuthentication` function. ([#26767](https://github.com/expo/expo/pull/26767) by [@behenate](https://github.com/behenate))

### 💡 Others

- drop unused web `name` property. ([#27437](https://github.com/expo/expo/pull/27437) by [@EvanBacon](https://github.com/EvanBacon))
- Removed deprecated backward compatible Gradle settings. ([#28083](https://github.com/expo/expo/pull/28083) by [@kudo](https://github.com/kudo))

## 12.8.1 - 2023-12-19

_This version does not introduce any user-facing changes._

## 12.8.0 — 2023-12-12

### 🎉 New features

- [iOS] Added possibility to store values that require authentication and ones that don't under the same `keychainService`. ([#23841](https://github.com/expo/expo/pull/23841) by [@behenate](https://github.com/behenate))
- [iOS] Added synchronous functions for storing and retrieving values from the store. ([#23841](https://github.com/expo/expo/pull/23841) by [@behenate](https://github.com/behenate))

## 12.7.0 — 2023-11-14

### 🛠 Breaking changes

- Bumped iOS deployment target to 13.4. ([#25063](https://github.com/expo/expo/pull/25063) by [@gabrieldonadel](https://github.com/gabrieldonadel))
- On `Android` bump `compileSdkVersion` and `targetSdkVersion` to `34`. ([#24708](https://github.com/expo/expo/pull/24708) by [@alanjhughes](https://github.com/alanjhughes))

### 💡 Others

- [Android] Enforce minimum authentication tag length for the `AESEncryptor` for improved security. ([#25294](https://github.com/expo/expo/pull/25294) by [@behenate](https://github.com/behenate))

## 12.6.0 — 2023-10-17

### 🛠 Breaking changes

- Dropped support for Android SDK 21 and 22. ([#24201](https://github.com/expo/expo/pull/24201) by [@behenate](https://github.com/behenate))

### 🐛 Bug fixes

- Fixed the 'WHEN_UNLOCKED_THIS_DEVICE_ONLY' constraint being incorrectly mapped to wrong secure store accessible ([#24831](https://github.com/expo/expo/pull/24831) by [@mmmguitar](https://github.com/mmmguitar))

## 12.5.0 — 2023-09-04

### 🎉 New features

- [Android] Migrated to Expo Modules API. ([#23804](https://github.com/expo/expo/pull/23804) by [@behenate](https://github.com/behenate))
- [Android] It is now possible to store values that require authentication and ones that don't under the same `keychainService`. ([#23804](https://github.com/expo/expo/pull/23804) by [@behenate](https://github.com/behenate))
- Added support for React Native 0.73. ([#24018](https://github.com/expo/expo/pull/24018) by [@kudo](https://github.com/kudo))

## 12.4.1 — 2023-08-02

_This version does not introduce any user-facing changes._

## 12.4.0 — 2023-07-28

### 🎉 New features

- Added a config plugin to automatically set NSFaceIDUsageDescription on iOS. ([#23268](https://github.com/expo/expo/pull/23268) by [@aleqsio](https://github.com/aleqsio))

## 12.3.1 - 2023-07-04

### 💡 Others

- Added a check for the `NSFaceIDUsageDescription` key in the `set` function. ([#23275](https://github.com/expo/expo/pull/23275) by [@alanjhughes](https://github.com/alanjhughes))

## 12.3.0 — 2023-06-13

### 🐛 Bug fixes

- Fixed Android build warnings for Gradle version 8. ([#22537](https://github.com/expo/expo/pull/22537), [#22609](https://github.com/expo/expo/pull/22609) by [@kudo](https://github.com/kudo))

### 💡 Others

- Added automatic invalidated key handling on Android. ([#22716](https://github.com/expo/expo/pull/22716) by [@behenate](https://github.com/behenate))

## 12.2.0 — 2023-05-08

### 🎉 New features

- Migrated iOS codebase to use Expo modules API. ([#21393](https://github.com/expo/expo/pull/21393) by [@alanjhughes](https://github.com/alanjhughes))

## 12.1.1 — 2023-02-09

_This version does not introduce any user-facing changes._

## 12.1.0 — 2023-02-03

### 💡 Others

- On Android bump `compileSdkVersion` and `targetSdkVersion` to `33`. ([#20721](https://github.com/expo/expo/pull/20721) by [@lukmccall](https://github.com/lukmccall))

## 12.0.0 — 2022-10-25

### 🛠 Breaking changes

- Bumped iOS deployment target to 13.0 and deprecated support for iOS 12. ([#18873](https://github.com/expo/expo/pull/18873) by [@tsapeta](https://github.com/tsapeta))

### 🐛 Bug fixes

- Fixed missing `code` and `message` in promise errors. ([#19555](https://github.com/expo/expo/pull/19555) by [@tsapeta](https://github.com/tsapeta))

### ⚠️ Notices

- Changed `requireAuthentication` option to also require biometrics on iOS (matches Android behavior) ([#18591](https://github.com/expo/expo/pull/18591) by [@stefan-schweiger](https://github.com/stefan-schweiger))

## 11.3.0 — 2022-07-07

_This version does not introduce any user-facing changes._

## 11.2.0 — 2022-04-18

### ⚠️ Notices

- On Android bump `compileSdkVersion` to `31`, `targetSdkVersion` to `31` and `Java` version to `11`. ([#16941](https://github.com/expo/expo/pull/16941) by [@bbarthec](https://github.com/bbarthec))

## 11.1.1 - 2022-02-01

### 🐛 Bug fixes

- Fix `Plugin with id 'maven' not found` build error from Android Gradle 7. ([#16080](https://github.com/expo/expo/pull/16080) by [@kudo](https://github.com/kudo))

## 11.1.0 — 2021-12-03

_This version does not introduce any user-facing changes._

## 11.0.1 — 2021-10-01

_This version does not introduce any user-facing changes._

## 11.0.0 — 2021-09-28

### 🛠 Breaking changes

- Dropped support for iOS 11.0 ([#14383](https://github.com/expo/expo/pull/14383) by [@cruzach](https://github.com/cruzach))

### 🐛 Bug fixes

- Fix building errors from use_frameworks! in Podfile. ([#14523](https://github.com/expo/expo/pull/14523) by [@kudo](https://github.com/kudo))

### 💡 Others

- Migrated from `@unimodules/core` to `expo-modules-core`. ([#13757](https://github.com/expo/expo/pull/13757) by [@tsapeta](https://github.com/tsapeta))

## 10.2.0 — 2021-06-16

### 🐛 Bug fixes

- Enable kotlin in all modules. ([#12716](https://github.com/expo/expo/pull/12716) by [@wschurman](https://github.com/wschurman))

### 💡 Others

- Build Android code using Java 8 to fix Android instrumented test build error. ([#12939](https://github.com/expo/expo/pull/12939) by [@kudo](https://github.com/kudo))

## 10.1.0 — 2021-03-10

### 🎉 New features

- Updated Android build configuration to target Android 11 (added support for Android SDK 30). ([#11647](https://github.com/expo/expo/pull/11647) by [@bbarthec](https://github.com/bbarthec))

### 🐛 Bug fixes

- Data saved with `expo-secure-store` is no longer lost upon ejecting, **if you first upgrade your app to SDK 41 before ejecting**. ([#11309](https://github.com/expo/expo/pull/11309) by [@cruzach](https://github.com/cruzach))
  > On Android, all of your `SecureStore` data will be migrated on app start-up. On iOS, keys and their associated data will be migrated whenever you call `getItemAsync` on that key. This means that any keys you don't `get` while on SDK 41 will **not** be migrated.

## 10.0.0 — 2021-01-15

### 🛠 Breaking changes- Dropped support for iOS 10.0 ([#11344](https://github.com/expo/expo/pull/11344) by [@tsapeta](https://github.com/tsapeta))

## 9.3.0 — 2020-11-17

_This version does not introduce any user-facing changes._

## 9.2.0 — 2020-08-11

### 🎉 New features

- Create `isAvailableAsync` method. ([#9668](https://github.com/expo/expo/pull/9668) by [@EvanBacon](https://github.com/EvanBacon))

## 9.1.0 — 2020-07-27

### 🐛 Bug fixes

- Fix incorrect security attribute applied when using the flag WHEN_UNLOCKED_THIS_DEVICE_ONLY on iOS ([#9264](https://github.com/expo/expo/pull/9264) by [@cjthompson](https://github.com/cjthompson))

## 9.0.1 — 2020-05-29

_This version does not introduce any user-facing changes._

## 9.0.0 — 2020-05-27

### 🛠 Breaking changes

- The base64 output will no longer contain newline and special character (`\n`, `\r`) on Android. ([#7841](https://github.com/expo/expo/pull/7841) by [@jarvisluong](https://github.com/jarvisluong))<|MERGE_RESOLUTION|>--- conflicted
+++ resolved
@@ -7,13 +7,9 @@
 ### 🎉 New features
 
 ### 🐛 Bug fixes
-<<<<<<< HEAD
 - [iOS] Fix Keychain accessibility options ignored when calling `getItem` and `getItemAsync` ([#29514](https://github.com/expo/expo/pull/29514) by [@rgommezz](https://github.com/rgommezz))
-=======
-
 - [iOS] Improve error message for unhandled errors ([#29394](https://github.com/expo/expo/pull/29394) by [@hassankhan](https://github.com/hassankhan))
 
->>>>>>> d1cb2f93
 ### 💡 Others
 
 ## 13.0.1 — 2024-04-23
