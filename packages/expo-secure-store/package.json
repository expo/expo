{
  "name": "expo-secure-store",
<<<<<<< HEAD
  "version": "12.5.0",
  "description": "Provides a way to encrypt and securely store key-value pairs locally on the device.",
=======
  "version": "12.8.0",
  "description": "Provides a way to encrypt and securely store key–value pairs locally on the device.",
>>>>>>> ab91257a
  "main": "build/SecureStore.js",
  "types": "build/SecureStore.d.ts",
  "sideEffects": false,
  "scripts": {
    "build": "expo-module build",
    "clean": "expo-module clean",
    "lint": "expo-module lint",
    "test": "expo-module test",
    "prepare": "expo-module prepare",
    "prepublishOnly": "expo-module prepublishOnly",
    "expo-module": "expo-module"
  },
  "keywords": [
    "react-native",
    "expo",
    "expo-secure-store",
    "secure",
    "store"
  ],
  "repository": {
    "type": "git",
    "url": "https://github.com/expo/expo.git",
    "directory": "packages/expo-secure-store"
  },
  "bugs": {
    "url": "https://github.com/expo/expo/issues"
  },
  "author": "650 Industries, Inc.",
  "license": "MIT",
  "homepage": "https://docs.expo.dev/versions/latest/sdk/securestore/",
  "jest": {
    "preset": "expo-module-scripts"
  },
  "dependencies": {},
  "devDependencies": {
    "expo-module-scripts": "^3.0.0"
  },
  "peerDependencies": {
    "expo": "*"
  }
}<|MERGE_RESOLUTION|>--- conflicted
+++ resolved
@@ -1,12 +1,7 @@
 {
   "name": "expo-secure-store",
-<<<<<<< HEAD
-  "version": "12.5.0",
+  "version": "12.8.0",
   "description": "Provides a way to encrypt and securely store key-value pairs locally on the device.",
-=======
-  "version": "12.8.0",
-  "description": "Provides a way to encrypt and securely store key–value pairs locally on the device.",
->>>>>>> ab91257a
   "main": "build/SecureStore.js",
   "types": "build/SecureStore.d.ts",
   "sideEffects": false,
