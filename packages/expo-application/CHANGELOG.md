--- conflicted
+++ resolved
@@ -8,13 +8,8 @@
 
 ### 🎉 New features
 
-<<<<<<< HEAD
 - Android module is now written using the Sweet API. ([#22395](https://github.com/expo/expo/pull/22585) by [@fobos531](https://github.com/fobos531))
-
-### 🐛 Bug fixes
-=======
 - Added support for React Native 0.73. ([#24018](https://github.com/expo/expo/pull/24018) by [@kudo](https://github.com/kudo))
->>>>>>> 72bb203a
 
 ### 🐛 Bug fixes
 
