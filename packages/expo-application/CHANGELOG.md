# Changelog

## Unpublished

### 🛠 Breaking changes

### 🎉 New features

### 🐛 Bug fixes

### 💡 Others

<<<<<<< HEAD
- Rewrite android code to Kotlin ([#13792](https://github.com/expo/expo/pull/13792) by [@kkafar](https://github.com/kkafar))
=======
- Add basic unit tests ([#13795](https://github.com/expo/expo/pull/13795/) by [@kkafar](https://github.com/kkafar))
>>>>>>> 4c04ad3d

## 3.2.0 — 2021-06-16

### 🐛 Bug fixes

- Enable kotlin in all modules. ([#12716](https://github.com/expo/expo/pull/12716) by [@wschurman](https://github.com/wschurman))

### 💡 Others

- Build Android code using Java 8 to fix Android instrumented test build error. ([#12939](https://github.com/expo/expo/pull/12939) by [@kudo](https://github.com/kudo))

## 3.1.2 — 2021-04-13

_This version does not introduce any user-facing changes._

## 3.1.1 — 2021-04-09

_This version does not introduce any user-facing changes._

## 3.1.0 — 2021-03-10

### 🎉 New features

- Updated Android build configuration to target Android 11 (added support for Android SDK 30). ([#11647](https://github.com/expo/expo/pull/11647) by [@bbarthec](https://github.com/bbarthec))

### 🐛 Bug fixes

- Remove peerDependencies and unimodulePeerDependencies from Expo modules. ([#11980](https://github.com/expo/expo/pull/11980) by [@brentvatne](https://github.com/brentvatne))

## 3.0.0 — 2021-01-15

### 🛠 Breaking changes

- Dropped support for iOS 10.0 ([#11344](https://github.com/expo/expo/pull/11344) by [@tsapeta](https://github.com/tsapeta))

## 2.4.1 — 2020-11-25

### 🐛 Bug fixes

- Fixed return type of `getIosIdForVendorAsync` to include possible `null` value which can be returned if the device hasn't been unlocked yet (for more information consult the [Apple documentation for `identifierForVendor`](https://developer.apple.com/documentation/uikit/uidevice/1620059-identifierforvendor?language=objc)). ([#10997](https://github.com/expo/expo/pull/10997) by [@sjchmiela](https://github.com/sjchmiela))

## 2.4.0 — 2020-11-17

_This version does not introduce any user-facing changes._

## 2.3.0 — 2020-08-18

_This version does not introduce any user-facing changes._

## 2.2.1 — 2020-05-28

_This version does not introduce any user-facing changes._

## 2.2.0 — 2020-05-27

_This version does not introduce any user-facing changes._<|MERGE_RESOLUTION|>--- conflicted
+++ resolved
@@ -10,11 +10,8 @@
 
 ### 💡 Others
 
-<<<<<<< HEAD
 - Rewrite android code to Kotlin ([#13792](https://github.com/expo/expo/pull/13792) by [@kkafar](https://github.com/kkafar))
-=======
 - Add basic unit tests ([#13795](https://github.com/expo/expo/pull/13795/) by [@kkafar](https://github.com/kkafar))
->>>>>>> 4c04ad3d
 
 ## 3.2.0 — 2021-06-16
 
