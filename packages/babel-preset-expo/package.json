{
  "name": "babel-preset-expo",
<<<<<<< HEAD
  "version": "13.1.0",
=======
  "version": "13.1.1",
>>>>>>> cd391c95
  "description": "The Babel preset for Expo projects",
  "main": "build/index.js",
  "files": [
    "build",
    "lazy-imports-blacklist.js"
  ],
  "scripts": {
    "build": "expo-module build",
    "clean": "expo-module clean",
    "lint": "expo-module lint",
    "test": "expo-module test",
    "prepare": "expo-module prepare",
    "prepublishOnly": "expo-module prepublishOnly",
    "expo-module": "expo-module"
  },
  "repository": {
    "type": "git",
    "url": "git+https://github.com/expo/expo.git",
    "directory": "packages/babel-preset-expo"
  },
  "keywords": [
    "babel",
    "babel-preset",
    "expo",
    "expo-web",
    "react-native",
    "react-native-web",
    "metro",
    "webpack"
  ],
  "author": "Expo <support@expo.dev>",
  "license": "MIT",
  "bugs": {
    "url": "https://github.com/expo/expo/issues"
  },
  "homepage": "https://github.com/expo/expo/tree/main/packages/babel-preset-expo#readme",
  "eslintConfig": {
    "extends": "universe/node"
  },
  "dependencies": {
    "@babel/helper-module-imports": "^7.25.9",
    "@babel/plugin-proposal-decorators": "^7.12.9",
    "@babel/plugin-syntax-export-default-from": "^7.24.7",
    "@babel/plugin-proposal-export-default-from": "^7.24.7",
    "@babel/plugin-transform-export-namespace-from": "^7.25.9",
    "@babel/plugin-transform-flow-strip-types": "^7.25.2",
    "@babel/plugin-transform-private-methods": "^7.24.7",
    "@babel/plugin-transform-private-property-in-object": "^7.24.7",
    "@babel/plugin-transform-runtime": "^7.24.7",
    "@babel/plugin-transform-modules-commonjs": "^7.24.8",
    "@babel/plugin-transform-object-rest-spread": "^7.24.7",
    "@babel/plugin-transform-parameters": "^7.24.7",
    "@babel/preset-react": "^7.22.15",
    "@babel/preset-typescript": "^7.23.0",
    "@react-native/babel-preset": "0.79.0",
    "babel-plugin-react-native-web": "~0.19.13",
    "babel-plugin-transform-flow-enums": "^0.0.2",
    "babel-plugin-syntax-hermes-parser": "^0.25.1",
    "debug": "^4.3.4",
    "react-refresh": "^0.14.2",
    "resolve-from": "^5.0.0"
  },
  "peerDependencies": {
    "babel-plugin-react-compiler": "^19.0.0-beta-9ee70a1-20241017",
    "react-compiler-runtime": "^19.0.0-beta-8a03594-20241020"
  },
  "peerDependenciesMeta": {
    "babel-plugin-react-compiler": {
      "optional": true
    },
    "react-compiler-runtime": {
      "optional": true
    }
  },
  "devDependencies": {
    "@babel/core": "^7.20.0",
    "@babel/traverse": "^7.9.0",
    "@babel/types": "^7.9.0",
    "babel-plugin-react-compiler": "^19.0.0-beta-9ee70a1-20241017",
    "expo-module-scripts": "^4.1.1",
    "jest": "^29.2.1",
    "react-compiler-runtime": "^19.0.0-beta-8a03594-20241020"
  }
}<|MERGE_RESOLUTION|>--- conflicted
+++ resolved
@@ -1,10 +1,6 @@
 {
   "name": "babel-preset-expo",
-<<<<<<< HEAD
-  "version": "13.1.0",
-=======
   "version": "13.1.1",
->>>>>>> cd391c95
   "description": "The Babel preset for Expo projects",
   "main": "build/index.js",
   "files": [
