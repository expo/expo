--- conflicted
+++ resolved
@@ -1,10 +1,6 @@
 {
   "name": "babel-preset-expo",
-<<<<<<< HEAD
-  "version": "5.2.1",
-=======
-  "version": "6.0.0",
->>>>>>> 3bd027a0
+  "version": "6.0.1",
   "description": "The Babel preset for Expo projects",
   "main": "index.js",
   "files": [
