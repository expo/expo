const babel = require('@babel/core');
const fs = require('fs');
const path = require('path');

const preset = require('..');
// Used to distinguish webpack from metro
const WEBPACK_CALLER = { name: 'babel-loader' };

describe.each([['metro'], ['webpack', WEBPACK_CALLER]])('%s', (_name, caller) => {
  it(`compiles sample files`, () => {
    let options = {
      babelrc: false,
      presets: [preset],
      sourceMaps: true,
      caller,
    };
    let samplesPath = path.resolve(__dirname, 'samples');
    let filenames = fs.readdirSync(samplesPath);

    for (let filename of filenames) {
      let { code, map, ast } = babel.transformFileSync(path.join(samplesPath, filename), options);

      expect(code).toBeDefined();
      expect(map).toBeDefined();
      expect(ast).toBeDefined();
    }
  });

  it(`uses the platform's react-native import`, () => {
    let options = {
      babelrc: false,
      presets: [preset],
      filename: 'unknown',
      // Make the snapshot easier to read
      retainLines: true,
      caller,
    };

    let sourceCode = `
import { View } from 'react-native';
`;
    let { code } = babel.transform(sourceCode, options);

    expect(code).toMatchSnapshot();
  });

  it(`aliases @expo/vector-icons`, () => {
    let options = {
      babelrc: false,
      presets: [preset],
      filename: 'unknown',
      // Make the snapshot easier to read
      retainLines: true,
      caller,
    };

    let sourceCode = `
import 'react-native-vector-icons';
require('react-native-vector-icons');
imposter.require('react-native-vector-icons');
imposter.import('react-native-vector-icons');
`;
    let { code } = babel.transform(sourceCode, options);

    expect(code).toMatch(/"@expo\/vector-icons"/);
    expect(code).toMatchSnapshot();
  });

  it(`composes with babel-plugin-module-resolver`, () => {
    let options = {
      babelrc: false,
      presets: [preset],
      plugins: [
        [
          'module-resolver',
          {
            alias: { rn: 'react-native' },
          },
        ],
      ],
      filename: 'unknown',
      // Make the snapshot easier to read
      retainLines: true,
      caller,
    };

    let sourceCode = `
import 'rn';
import 'react-native-vector-icons';
`;
    let { code } = babel.transform(sourceCode, options);

<<<<<<< HEAD
  expect(code).toMatch(/"react-native"/);
  expect(code).toMatch(/"@expo\/vector-icons"/);
  expect(code).toMatchSnapshot();
});

describe('"lazy" option', () => {
  it(`defaults to null`, () => {
    let testFilename = path.join(path.resolve(__dirname, 'samples'), 'Lazy.js');
    let optionsDefault = {
      babelrc: false,
      presets: [preset],
    };
    let { codeDefault } = babel.transformFileSync(testFilename, optionsDefault);

    let optionsNull = {
      babelrc: false,
      presets: [[preset, { lazy: null }]],
    };
    let { codeNull } = babel.transformFileSync(testFilename, optionsNull);

    expect(codeDefault).toEqual(codeNull);
  });

  it.each([
    [null],
    [false],
    [true],
    [['inline-comp', './inline-func', '../inline-func-with-side-effects.fx.ts']],
    [name => !(name.endsWith('.fx') || name.endsWith('.fx.js') || name.endsWith('.fx.ts'))],
  ])(`accepts %p`, lazyOption => {
    let testFilename = path.join(path.resolve(__dirname, 'samples'), 'Lazy.js');
    let options = {
      babelrc: false,
      presets: [[preset, { lazy: lazyOption }]],
      // Make the snapshot easier to read
      retainLines: true,
    };

    let { code } = babel.transformFileSync(testFilename, options);
=======
    expect(code).toMatch(/"react-native"/);
    expect(code).toMatch(/"@expo\/vector-icons"/);
>>>>>>> 3bd027a0
    expect(code).toMatchSnapshot();
  });
});<|MERGE_RESOLUTION|>--- conflicted
+++ resolved
@@ -90,10 +90,10 @@
 `;
     let { code } = babel.transform(sourceCode, options);
 
-<<<<<<< HEAD
-  expect(code).toMatch(/"react-native"/);
-  expect(code).toMatch(/"@expo\/vector-icons"/);
-  expect(code).toMatchSnapshot();
+    expect(code).toMatch(/"react-native"/);
+    expect(code).toMatch(/"@expo\/vector-icons"/);
+    expect(code).toMatchSnapshot();
+  });
 });
 
 describe('"lazy" option', () => {
@@ -130,10 +130,6 @@
     };
 
     let { code } = babel.transformFileSync(testFilename, options);
-=======
-    expect(code).toMatch(/"react-native"/);
-    expect(code).toMatch(/"@expo\/vector-icons"/);
->>>>>>> 3bd027a0
     expect(code).toMatchSnapshot();
   });
 });