# babel-preset-expo

If you have problems with the code in this repository, please file issues & bug reports
at https://github.com/expo/expo. Thanks!

## Options

<<<<<<< HEAD
### [`lazy`](https://babeljs.io/docs/en/babel-plugin-transform-modules-commonjs#lazy)

Changes Babel's compiled `import` statements to be lazily evaluated when their imported bindings are used for the first time.

This can improve the initial load time of your module because evaluating dependencies up front is sometimes entirely un-necessary. This is especially the case when implementing a library module.

The value of `lazy` has a few possible effects:

- `null` - [metro-react-native-babel-preset](https://github.com/facebook/metro/tree/master/packages/metro-react-native-babel-preset) will handle it. (Learn more about it here: https://github.com/facebook/metro/commit/23e3503dde5f914f3e642ef214f508d0a699851d)

- `false` - No lazy initialization of any imported module.

- `true` - Lazy-init all imported modules except local imports (e.g., `./foo`), certain Expo packages that have side effects, and the two cases mentioned [here](https://babeljs.io/docs/en/babel-plugin-transform-modules-commonjs#lazy).

- `Array<string>` - [babel-plugin-transform-modules-commonjs](https://babeljs.io/docs/en/babel-plugin-transform-modules-commonjs#lazy) will handle it.

- `(string) => boolean` - [babel-plugin-transform-modules-commonjs](https://babeljs.io/docs/en/babel-plugin-transform-modules-commonjs#lazy) will handle it.

  If you choose to do this, you can also access the list of Expo packages that have side effects by using `const lazyImportsBlacklist = require('babel-preset-expo/lazy-imports-blacklist');` which returns a `Set`.

**default:** `null`

```js
[
    'babel-preset-expo',
    {
        lazy: true
    }
],
```

### `web.transformImportExport`
=======
### `web.disableImportExportTransform`
>>>>>>> 3bd027a0

Enabling this option will allow your project to run with older JavaScript syntax (i.e. `module.exports`). This option will break tree shaking and increase your bundle size, but will eliminate the following error when `module.exports` is used:

> `TypeError: Cannot assign to read only property 'exports' of object '#<Object>'`

**default:** `false`

```js
[
    'babel-preset-expo',
    {
        web: { disableImportExportTransform: true }
    }
],
```<|MERGE_RESOLUTION|>--- conflicted
+++ resolved
@@ -5,7 +5,6 @@
 
 ## Options
 
-<<<<<<< HEAD
 ### [`lazy`](https://babeljs.io/docs/en/babel-plugin-transform-modules-commonjs#lazy)
 
 Changes Babel's compiled `import` statements to be lazily evaluated when their imported bindings are used for the first time.
@@ -37,10 +36,7 @@
 ],
 ```
 
-### `web.transformImportExport`
-=======
 ### `web.disableImportExportTransform`
->>>>>>> 3bd027a0
 
 Enabling this option will allow your project to run with older JavaScript syntax (i.e. `module.exports`). This option will break tree shaking and increase your bundle size, but will eliminate the following error when `module.exports` is used:
 
