--- conflicted
+++ resolved
@@ -17,27 +17,6 @@
     }
     return config;
 }
-<<<<<<< HEAD
-function directoryExistsSync(file) {
-    return fs_1.default.statSync(file, { throwIfNoEntry: false })?.isDirectory() ?? false;
-}
-function getRouterDirectory(projectRoot) {
-    // more specific directories first
-    if (directoryExistsSync(path_1.default.join(projectRoot, 'src/app'))) {
-        // Log.log(chalk.gray('Using src/app as the root directory for Expo Router.'));
-        return './src/app';
-    }
-    // Log.debug('Using app as the root directory for Expo Router.');
-    return './app';
-}
-function getExpoRouterAppRoot(projectRoot) {
-    // Bump to v2 to prevent the CLI from setting the variable anymore.
-    // TODO: Bump to v3 to revert back to the CLI setting the variable again, but with custom value
-    // support.
-    if (process.env.EXPO_ROUTER_APP_ROOT_2) {
-        return process.env.EXPO_ROUTER_APP_ROOT_2;
-    }
-=======
 function getExpoRouterImportMode(projectRoot, platform) {
     const envVar = 'EXPO_ROUTER_IMPORT_MODE_' + platform.toUpperCase();
     if (process.env[envVar]) {
@@ -71,7 +50,6 @@
 }
 function getExpoRouterAppRoot(projectRoot, appFolder) {
     // TODO: We should have cache invalidation if the expo-router/entry file location changes.
->>>>>>> 8346be68
     const routerEntry = (0, resolve_from_1.default)(projectRoot, 'expo-router/entry');
     const appRoot = path_1.default.relative(path_1.default.dirname(routerEntry), appFolder);
     debug('routerEntry', routerEntry, appFolder, appRoot);
@@ -84,31 +62,23 @@
  * EXPO_PUBLIC_USE_STATIC
  * EXPO_ROUTER_ABS_APP_ROOT
  * EXPO_ROUTER_APP_ROOT
- * EXPO_ROUTER_IMPORT_MODE
+ * EXPO_ROUTER_IMPORT_MODE_IOS
+ * EXPO_ROUTER_IMPORT_MODE_ANDROID
+ * EXPO_ROUTER_IMPORT_MODE_WEB
  */
 function expoRouterBabelPlugin(api) {
     const { types: t } = api;
     const platform = api.caller(common_1.getPlatform);
     const possibleProjectRoot = api.caller(common_1.getPossibleProjectRoot);
-<<<<<<< HEAD
-    const asyncRoutes = api.caller(common_1.getAsyncRoutes);
-=======
     const routerAbsoluteRoot = api.caller(common_1.getExpoRouterAbsoluteAppRoot);
->>>>>>> 8346be68
     function isFirstInAssign(path) {
         return core_1.types.isAssignmentExpression(path.parent) && path.parent.left === path.node;
     }
     return {
         name: 'expo-router',
         visitor: {
+            // Convert `process.env.EXPO_ROUTER_APP_ROOT` to a string literal
             MemberExpression(path, state) {
-<<<<<<< HEAD
-                if (path.get('object').matchesPattern('process.env')) {
-                    const key = path.toComputedKey();
-                    if (t.isStringLiteral(key) && !isFirstInAssign(path)) {
-                        if (key.value.startsWith('EXPO_ROUTER_IMPORT_MODE')) {
-                            path.replaceWith(t.stringLiteral(asyncRoutes ? 'lazy' : 'sync'));
-=======
                 const projectRoot = possibleProjectRoot || state.file.opts.root || '';
                 if (path.get('object').matchesPattern('process.env')) {
                     const key = path.toComputedKey();
@@ -139,7 +109,6 @@
                             else if (key.value.startsWith('EXPO_ROUTER_APP_ROOT')) {
                                 path.replaceWith(t.stringLiteral(getExpoRouterAppRoot(possibleProjectRoot, routerAbsoluteRoot)));
                             }
->>>>>>> 8346be68
                         }
                     }
                 }
@@ -151,51 +120,6 @@
                 if (!t.isMemberExpression(parent.node)) {
                     return;
                 }
-<<<<<<< HEAD
-                const projectRoot = possibleProjectRoot || state.file.opts.root || '';
-                // Used for log box and stuff
-                if (t.isIdentifier(parent.node.property, {
-                    name: 'EXPO_PROJECT_ROOT',
-                }) &&
-                    !parent.parentPath.isAssignmentExpression()) {
-                    parent.replaceWith(t.stringLiteral(projectRoot));
-                }
-                else if (
-                // Enable static rendering
-                // TODO: Use a serializer or something to ensure this changes without
-                // needing to clear the cache.
-                t.isIdentifier(parent.node.property, {
-                    name: 'EXPO_PUBLIC_USE_STATIC',
-                }) &&
-                    !parent.parentPath.isAssignmentExpression()) {
-                    if (platform === 'web') {
-                        const isStatic = process.env.EXPO_PUBLIC_USE_STATIC === 'true' ||
-                            process.env.EXPO_PUBLIC_USE_STATIC === '1';
-                        parent.replaceWith(t.booleanLiteral(isStatic));
-                    }
-                    else {
-                        parent.replaceWith(t.booleanLiteral(false));
-                    }
-                }
-                else if (process.env.NODE_ENV !== 'test' &&
-                    t.isIdentifier(parent.node.property, {
-                        name: 'EXPO_ROUTER_ABS_APP_ROOT',
-                    }) &&
-                    !parent.parentPath.isAssignmentExpression()) {
-                    parent.replaceWith(t.stringLiteral(getExpoRouterAbsoluteAppRoot(projectRoot)));
-                }
-                else if (
-                // Skip loading the app root in tests.
-                // This is handled by the testing-library utils
-                process.env.NODE_ENV !== 'test' &&
-                    t.isIdentifier(parent.node.property, {
-                        name: 'EXPO_ROUTER_APP_ROOT',
-                    }) &&
-                    !parent.parentPath.isAssignmentExpression()) {
-                    parent.replaceWith(
-                    // This is defined in Expo CLI when using Metro. It points to the relative path for the project app directory.
-                    t.stringLiteral(getExpoRouterAppRoot(projectRoot)));
-=======
                 if (
                 // Expose the app route import mode.
                 platform &&
@@ -204,7 +128,6 @@
                     }) &&
                     !parent.parentPath.isAssignmentExpression()) {
                     parent.replaceWith(t.stringLiteral(getExpoRouterImportMode(projectRoot, platform)));
->>>>>>> 8346be68
                 }
             },
         },
