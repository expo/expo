"use strict";
var __importDefault = (this && this.__importDefault) || function (mod) {
    return (mod && mod.__esModule) ? mod : { "default": mod };
};
Object.defineProperty(exports, "__esModule", { value: true });
const path_1 = __importDefault(require("path"));
const chalk_1 = __importDefault(require("chalk"));
const fs_1 = __importDefault(require("fs"));
const client_module_proxy_plugin_1 = require("./client-module-proxy-plugin");
const common_1 = require("./common");
const environment_restricted_imports_1 = require("./environment-restricted-imports");
const expo_inline_manifest_plugin_1 = require("./expo-inline-manifest-plugin");
const expo_router_plugin_1 = require("./expo-router-plugin");
const inline_env_vars_1 = require("./inline-env-vars");
const lazyImports_1 = require("./lazyImports");
const restricted_react_api_plugin_1 = require("./restricted-react-api-plugin");
function getOptions(options, platform) {
    const tag = platform === 'web' ? 'web' : 'native';
    return {
        ...options,
        ...options[tag],
    };
}
function babelPresetExpo(api, options = {}) {
    const bundler = api.caller(common_1.getBundler);
    const projectRoot = api.caller(common_1.getPossibleProjectRoot);
    const isWebpack = bundler === 'webpack';
    let platform = api.caller((caller) => caller?.platform);
    const engine = api.caller((caller) => caller?.engine) ?? 'default';
    const isDev = api.caller(common_1.getIsDev);
<<<<<<< HEAD
    const isNodeModule = api.caller(common_1.getIsNodeModule);
=======
    const isServer = api.caller(common_1.getIsServer);
>>>>>>> da05e472
    const isReactServer = api.caller(common_1.getIsReactServer);
    const isFastRefreshEnabled = api.caller(common_1.getIsFastRefreshEnabled);
    const baseUrl = api.caller(common_1.getBaseUrl);
    const supportsStaticESM = api.caller((caller) => caller?.supportsStaticESM);
    const isServerEnv = isServer || isReactServer;
    // Unlike `isDev`, this will be `true` when the bundler is explicitly set to `production`,
    // i.e. `false` when testing, development, or used with a bundler that doesn't specify the correct inputs.
    const isProduction = api.caller(common_1.getIsProd);
    const inlineEnvironmentVariables = api.caller(common_1.getInlineEnvVarsEnabled);
    // If the `platform` prop is not defined then this must be a custom config that isn't
    // defining a platform in the babel-loader. Currently this may happen with Next.js + Expo web.
    if (!platform && isWebpack) {
        platform = 'web';
    }
    const platformOptions = getOptions(options, platform);
    if (platformOptions.useTransformReactJSXExperimental != null) {
        throw new Error(`babel-preset-expo: The option 'useTransformReactJSXExperimental' has been removed in favor of { jsxRuntime: 'classic' }.`);
    }
    if (platformOptions.disableImportExportTransform == null) {
        if (platform === 'web') {
            // Only disable import/export transform when Webpack is used because
            // Metro does not support tree-shaking.
            platformOptions.disableImportExportTransform = supportsStaticESM ?? isWebpack;
        }
        else {
            platformOptions.disableImportExportTransform = supportsStaticESM ?? false;
        }
    }
    if (platformOptions.unstable_transformProfile == null) {
        platformOptions.unstable_transformProfile = engine === 'hermes' ? 'hermes-stable' : 'default';
    }
    // Note that if `options.lazyImports` is not set (i.e., `null` or `undefined`),
    // `@react-native/babel-preset` will handle it.
    const lazyImportsOption = platformOptions?.lazyImports;
    const extraPlugins = [];
    // Add compiler as soon as possible to prevent other plugins from modifying the code.
    if (
    // Don't run compiler on node modules, it can only safely be run on the user's code.
    !isNodeModule &&
        // Only run for client code. It's unclear if compiler has any benefits for React Server Components.
        !isReactServer &&
        // Give users the ability to opt-out of the feature, per-platform.
        platformOptions['babel-plugin-react-forget'] !== false &&
        // Opt-in for now...
        !!platformOptions['babel-plugin-react-forget']) {
        extraPlugins.push([
            require('babel-plugin-react-forget'),
            {
                // TODO: This isn't needed after React 19 apparently.
                enableUseMemoCachePolyfill: true,
                compilationMode: 'infer',
                panicThreshold: 'NONE',
                logger: {
                    logEvent: (filename, event) => {
                        let relativeFilename = projectRoot ? path_1.default.relative(projectRoot, filename) : filename;
                        if (event.kind === 'CompileError') {
                            // e.g. (BuildHIR::lowerStatement) Handle var kinds in VariableDeclaration
                            if (event.detail.severity === 'Todo') {
                                return;
                            }
                            // "InvalidJS",
                            // "InvalidReact",
                            // "InvalidConfig",
                            // "Todo",
                            // "Invariant"
                            const icon = `[${event.detail.severity}]`;
                            const pathWithPrefix = (0, chalk_1.default) `${icon} {dim ${relativeFilename}}`;
                            const { codeFrameColumns } = require('@babel/code-frame');
                            console.log(pathWithPrefix +
                                '\n\n' +
                                codeFrameColumns(fs_1.default.readFileSync(filename, 'utf8'), event.detail.loc, {
                                    forceColor: true,
                                    message: event.detail.reason,
                                }));
                        }
                        else if (event.kind === 'CompileSuccess') {
                            if (event.memoSlots > 0 || event.memoBlocks > 0) {
                                console.log(
                                // NOTE: fnName won't be defined if the function is anonymous or an arrow function.
                                (0, chalk_1.default) `✅ Optimized {bold ${event.fnName ?? '[anonymous]'}} {dim (${relativeFilename}:${event.fnLoc.start.line}:${event.fnLoc.start.column})}`);
                            }
                        }
                        else {
                            console.log(filename, event);
                        }
                    },
                    ...platformOptions['babel-plugin-react-forget']?.logger,
                },
                ...platformOptions['babel-plugin-react-forget'],
            },
        ]);
    }
    if (engine !== 'hermes') {
        // `@react-native/babel-preset` configures this plugin with `{ loose: true }`, which breaks all
        // getters and setters in spread objects. We need to add this plugin ourself without that option.
        // @see https://github.com/expo/expo/pull/11960#issuecomment-887796455
        extraPlugins.push([require('@babel/plugin-transform-object-rest-spread'), { loose: false }]);
    }
    else if (!isServerEnv) {
        // This is added back on hermes to ensure the react-jsx-dev plugin (`@babel/preset-react`) works as expected when
        // JSX is used in a function body. This is technically not required in production, but we
        // should retain the same behavior since it's hard to debug the differences.
        extraPlugins.push(require('@babel/plugin-transform-parameters'));
    }
    const inlines = {
        'process.env.EXPO_OS': platform,
        // 'typeof document': isServerEnv ? 'undefined' : 'object',
    };
    // `typeof window` is left in place for native + client environments.
    const minifyTypeofWindow = (platformOptions.minifyTypeofWindow ?? isServerEnv) || platform === 'web';
    if (minifyTypeofWindow !== false) {
        // This nets out slightly faster in development when considering the cost of bundling server dependencies.
        inlines['typeof window'] = isServerEnv ? 'undefined' : 'object';
    }
    if (isProduction) {
        inlines['process.env.NODE_ENV'] = 'production';
        inlines['__DEV__'] = false;
        inlines['Platform.OS'] = platform;
    }
    if (process.env.NODE_ENV !== 'test') {
        inlines['process.env.EXPO_BASE_URL'] = baseUrl;
    }
    extraPlugins.push([require('./define-plugin'), inlines]);
    if (isProduction) {
        // Metro applies a version of this plugin too but it does it after the Platform modules have been transformed to CJS, this breaks the transform.
        // Here, we'll apply it before the commonjs transform, in production only, to ensure `Platform.OS` is replaced with a string literal.
        extraPlugins.push([
            require('./minify-platform-select-plugin'),
            {
                platform,
            },
        ]);
    }
    if (platformOptions.useTransformReactJSXExperimental != null) {
        throw new Error(`babel-preset-expo: The option 'useTransformReactJSXExperimental' has been removed in favor of { jsxRuntime: 'classic' }.`);
    }
    // Only apply in non-server, for metro-only, in production environments, when the user hasn't disabled the feature.
    // Webpack uses DefinePlugin for environment variables.
    // Development uses an uncached serializer.
    // Servers read from the environment.
    // Users who disable the feature may be using a different babel plugin.
    if (inlineEnvironmentVariables) {
        extraPlugins.push(inline_env_vars_1.expoInlineEnvVars);
    }
    if (platform === 'web') {
        extraPlugins.push(require('babel-plugin-react-native-web'));
        // Webpack uses the DefinePlugin to provide the manifest to `expo-constants`.
        if (bundler !== 'webpack') {
            extraPlugins.push(expo_inline_manifest_plugin_1.expoInlineManifestPlugin);
        }
    }
    if ((0, common_1.hasModule)('expo-router')) {
        extraPlugins.push(expo_router_plugin_1.expoRouterBabelPlugin);
    }
    // Ensure these only run when the user opts-in to bundling for a react server to prevent unexpected behavior for
    // users who are bundling using the client-only system.
    if (isReactServer) {
        extraPlugins.push(client_module_proxy_plugin_1.reactClientReferencesPlugin);
        extraPlugins.push(restricted_react_api_plugin_1.environmentRestrictedReactAPIsPlugin);
    }
    // This plugin is fine to run whenever as the server-only imports were introduced as part of RSC and shouldn't be used in any client code.
    extraPlugins.push(environment_restricted_imports_1.environmentRestrictedImportsPlugin);
    if (isFastRefreshEnabled) {
        extraPlugins.push([
            require('react-refresh/babel'),
            {
                // We perform the env check to enable `isFastRefreshEnabled`.
                skipEnvCheck: true,
            },
        ]);
    }
    // Use the simpler babel preset for web and server environments (both web and native SSR).
    const isModernEngine = platform === 'web' || isServerEnv;
    return {
        presets: [
            [
                // We use `require` here instead of directly using the package name because we want to
                // specifically use the `@react-native/babel-preset` installed by this package (ex:
                // `babel-preset-expo/node_modules/`). This way the preset will not change unintentionally.
                // Reference: https://github.com/expo/expo/pull/4685#discussion_r307143920
                isModernEngine ? require('./web-preset') : require('@react-native/babel-preset'),
                {
                    // Defaults to undefined, set to `true` to disable `@babel/plugin-transform-flow-strip-types`
                    disableFlowStripTypesTransform: platformOptions.disableFlowStripTypesTransform,
                    // Defaults to undefined, set to `false` to disable `@babel/plugin-transform-runtime`
                    enableBabelRuntime: platformOptions.enableBabelRuntime,
                    // This reduces the amount of transforms required, as Hermes supports many modern language features.
                    unstable_transformProfile: platformOptions.unstable_transformProfile,
                    // Set true to disable `@babel/plugin-transform-react-jsx` and
                    // the deprecated packages `@babel/plugin-transform-react-jsx-self`, and `@babel/plugin-transform-react-jsx-source`.
                    //
                    // Otherwise, you'll sometime get errors like the following (starting in Expo SDK 43, React Native 64, React 17):
                    //
                    // TransformError App.js: /path/to/App.js: Duplicate __self prop found. You are most likely using the deprecated transform-react-jsx-self Babel plugin.
                    // Both __source and __self are automatically set when using the automatic jsxRuntime. Please remove transform-react-jsx-source and transform-react-jsx-self from your Babel config.
                    useTransformReactJSXExperimental: true,
                    // This will never be used regardless because `useTransformReactJSXExperimental` is set to `true`.
                    // https://github.com/facebook/react-native/blob/a4a8695cec640e5cf12be36a0c871115fbce9c87/packages/react-native-babel-preset/src/configs/main.js#L151
                    withDevTools: false,
                    disableImportExportTransform: platformOptions.disableImportExportTransform,
                    lazyImportExportTransform: lazyImportsOption === true
                        ? (importModuleSpecifier) => {
                            // Do not lazy-initialize packages that are local imports (similar to `lazy: true`
                            // behavior) or are in the blacklist.
                            return !(importModuleSpecifier.includes('./') || lazyImports_1.lazyImports.has(importModuleSpecifier));
                        }
                        : // Pass the option directly to `@react-native/babel-preset`, which in turn
                            // passes it to `babel-plugin-transform-modules-commonjs`
                            lazyImportsOption,
                },
            ],
            // React support with similar options to Metro.
            // We override this logic outside of the metro preset so we can add support for
            // React 17 automatic JSX transformations.
            // The only known issue is the plugin `@babel/plugin-transform-react-display-name` will be run twice,
            // once in the Metro plugin, and another time here.
            [
                require('@babel/preset-react'),
                {
                    development: isDev,
                    // Defaults to `automatic`, pass in `classic` to disable auto JSX transformations.
                    runtime: platformOptions?.jsxRuntime || 'automatic',
                    ...(platformOptions &&
                        platformOptions.jsxRuntime !== 'classic' && {
                        importSource: (platformOptions && platformOptions.jsxImportSource) || 'react',
                    }),
                    // NOTE: Unexposed props:
                    // pragma?: string;
                    // pragmaFrag?: string;
                    // pure?: string;
                    // throwIfNamespace?: boolean;
                    // useBuiltIns?: boolean;
                    // useSpread?: boolean;
                },
            ],
        ],
        plugins: [
            ...extraPlugins,
            // TODO: Remove
            [require('@babel/plugin-proposal-decorators'), { legacy: true }],
            require('@babel/plugin-transform-export-namespace-from'),
            // Automatically add `react-native-reanimated/plugin` when the package is installed.
            // TODO: Move to be a customTransformOption.
            (0, common_1.hasModule)('react-native-reanimated') &&
                platformOptions.reanimated !== false && [require('react-native-reanimated/plugin')],
        ].filter(Boolean),
    };
}
exports.default = babelPresetExpo;
module.exports = babelPresetExpo;<|MERGE_RESOLUTION|>--- conflicted
+++ resolved
@@ -1,11 +1,5 @@
 "use strict";
-var __importDefault = (this && this.__importDefault) || function (mod) {
-    return (mod && mod.__esModule) ? mod : { "default": mod };
-};
 Object.defineProperty(exports, "__esModule", { value: true });
-const path_1 = __importDefault(require("path"));
-const chalk_1 = __importDefault(require("chalk"));
-const fs_1 = __importDefault(require("fs"));
 const client_module_proxy_plugin_1 = require("./client-module-proxy-plugin");
 const common_1 = require("./common");
 const environment_restricted_imports_1 = require("./environment-restricted-imports");
@@ -23,16 +17,11 @@
 }
 function babelPresetExpo(api, options = {}) {
     const bundler = api.caller(common_1.getBundler);
-    const projectRoot = api.caller(common_1.getPossibleProjectRoot);
     const isWebpack = bundler === 'webpack';
     let platform = api.caller((caller) => caller?.platform);
     const engine = api.caller((caller) => caller?.engine) ?? 'default';
     const isDev = api.caller(common_1.getIsDev);
-<<<<<<< HEAD
-    const isNodeModule = api.caller(common_1.getIsNodeModule);
-=======
     const isServer = api.caller(common_1.getIsServer);
->>>>>>> da05e472
     const isReactServer = api.caller(common_1.getIsReactServer);
     const isFastRefreshEnabled = api.caller(common_1.getIsFastRefreshEnabled);
     const baseUrl = api.caller(common_1.getBaseUrl);
@@ -68,63 +57,6 @@
     // `@react-native/babel-preset` will handle it.
     const lazyImportsOption = platformOptions?.lazyImports;
     const extraPlugins = [];
-    // Add compiler as soon as possible to prevent other plugins from modifying the code.
-    if (
-    // Don't run compiler on node modules, it can only safely be run on the user's code.
-    !isNodeModule &&
-        // Only run for client code. It's unclear if compiler has any benefits for React Server Components.
-        !isReactServer &&
-        // Give users the ability to opt-out of the feature, per-platform.
-        platformOptions['babel-plugin-react-forget'] !== false &&
-        // Opt-in for now...
-        !!platformOptions['babel-plugin-react-forget']) {
-        extraPlugins.push([
-            require('babel-plugin-react-forget'),
-            {
-                // TODO: This isn't needed after React 19 apparently.
-                enableUseMemoCachePolyfill: true,
-                compilationMode: 'infer',
-                panicThreshold: 'NONE',
-                logger: {
-                    logEvent: (filename, event) => {
-                        let relativeFilename = projectRoot ? path_1.default.relative(projectRoot, filename) : filename;
-                        if (event.kind === 'CompileError') {
-                            // e.g. (BuildHIR::lowerStatement) Handle var kinds in VariableDeclaration
-                            if (event.detail.severity === 'Todo') {
-                                return;
-                            }
-                            // "InvalidJS",
-                            // "InvalidReact",
-                            // "InvalidConfig",
-                            // "Todo",
-                            // "Invariant"
-                            const icon = `[${event.detail.severity}]`;
-                            const pathWithPrefix = (0, chalk_1.default) `${icon} {dim ${relativeFilename}}`;
-                            const { codeFrameColumns } = require('@babel/code-frame');
-                            console.log(pathWithPrefix +
-                                '\n\n' +
-                                codeFrameColumns(fs_1.default.readFileSync(filename, 'utf8'), event.detail.loc, {
-                                    forceColor: true,
-                                    message: event.detail.reason,
-                                }));
-                        }
-                        else if (event.kind === 'CompileSuccess') {
-                            if (event.memoSlots > 0 || event.memoBlocks > 0) {
-                                console.log(
-                                // NOTE: fnName won't be defined if the function is anonymous or an arrow function.
-                                (0, chalk_1.default) `✅ Optimized {bold ${event.fnName ?? '[anonymous]'}} {dim (${relativeFilename}:${event.fnLoc.start.line}:${event.fnLoc.start.column})}`);
-                            }
-                        }
-                        else {
-                            console.log(filename, event);
-                        }
-                    },
-                    ...platformOptions['babel-plugin-react-forget']?.logger,
-                },
-                ...platformOptions['babel-plugin-react-forget'],
-            },
-        ]);
-    }
     if (engine !== 'hermes') {
         // `@react-native/babel-preset` configures this plugin with `{ loose: true }`, which breaks all
         // getters and setters in spread objects. We need to add this plugin ourself without that option.
