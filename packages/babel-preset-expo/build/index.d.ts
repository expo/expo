import { ConfigAPI, TransformOptions } from '@babel/core';
type BabelPresetExpoPlatformOptions = {
    /** Enable or disable adding the Reanimated plugin by default. @default `true` */
    reanimated?: boolean;
    /** @deprecated Set `jsxRuntime: 'classic'` to disable automatic JSX handling.  */
    useTransformReactJSXExperimental?: boolean;
    /** Change the policy for handling JSX in a file. Passed to `plugin-transform-react-jsx`. @default `'automatic'` */
    jsxRuntime?: 'classic' | 'automatic';
    /** Change the source module ID to use when importing an automatic JSX import. Only applied when `jsxRuntime` is `'automatic'` (default). Passed to `plugin-transform-react-jsx`. @default `'react'` */
    jsxImportSource?: string;
    lazyImports?: boolean;
    disableImportExportTransform?: boolean;
    disableFlowStripTypesTransform?: boolean;
    enableBabelRuntime?: boolean;
    unstable_transformProfile?: 'default' | 'hermes-stable' | 'hermes-canary';
<<<<<<< HEAD
    'babel-plugin-react-forget'?: false | {
        enableUseMemoCachePolyfill?: boolean;
        compilationMode?: 'infer' | 'strict';
        panicThreshold?: 'NONE' | 'ERROR' | 'WARNING' | 'INFO' | 'DEBUG';
        logger?: {};
    };
=======
    /** Enable `typeof window` runtime checks. The default behavior is to minify `typeof window` on web clients to `"object"` and `"undefined"` on servers. */
    minifyTypeofWindow?: boolean;
>>>>>>> da05e472
};
export type BabelPresetExpoOptions = BabelPresetExpoPlatformOptions & {
    /** Web-specific settings. */
    web?: BabelPresetExpoPlatformOptions;
    /** Native-specific settings. */
    native?: BabelPresetExpoPlatformOptions;
};
declare function babelPresetExpo(api: ConfigAPI, options?: BabelPresetExpoOptions): TransformOptions;
export default babelPresetExpo;<|MERGE_RESOLUTION|>--- conflicted
+++ resolved
@@ -13,17 +13,8 @@
     disableFlowStripTypesTransform?: boolean;
     enableBabelRuntime?: boolean;
     unstable_transformProfile?: 'default' | 'hermes-stable' | 'hermes-canary';
-<<<<<<< HEAD
-    'babel-plugin-react-forget'?: false | {
-        enableUseMemoCachePolyfill?: boolean;
-        compilationMode?: 'infer' | 'strict';
-        panicThreshold?: 'NONE' | 'ERROR' | 'WARNING' | 'INFO' | 'DEBUG';
-        logger?: {};
-    };
-=======
     /** Enable `typeof window` runtime checks. The default behavior is to minify `typeof window` on web clients to `"object"` and `"undefined"` on servers. */
     minifyTypeofWindow?: boolean;
->>>>>>> da05e472
 };
 export type BabelPresetExpoOptions = BabelPresetExpoPlatformOptions & {
     /** Web-specific settings. */
