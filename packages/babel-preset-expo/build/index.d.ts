--- conflicted
+++ resolved
@@ -13,10 +13,8 @@
     disableFlowStripTypesTransform?: boolean;
     enableBabelRuntime?: boolean;
     unstable_transformProfile?: 'default' | 'hermes-stable' | 'hermes-canary';
-<<<<<<< HEAD
     /** Defaults to "legacy", set to false to disable `@babel/plugin-proposal-decorators` or set custom version string like "2023-05" */
     decoratorsPluginVersion?: string | false;
-=======
     /** Settings to pass to `babel-plugin-react-compiler`. Set as `false` to disable the plugin. */
     'react-compiler'?: false | {
         enableUseMemoCachePolyfill?: boolean;
@@ -64,7 +62,6 @@
         flowSuppressions?: boolean;
         ignoreUseNoForget?: boolean;
     };
->>>>>>> 64c1193e
     /** Enable `typeof window` runtime checks. The default behavior is to minify `typeof window` on web clients to `"object"` and `"undefined"` on servers. */
     minifyTypeofWindow?: boolean;
 };
