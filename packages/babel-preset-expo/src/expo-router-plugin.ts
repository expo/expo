--- conflicted
+++ resolved
@@ -1,94 +1,18 @@
 import { ConfigAPI, NodePath, types } from '@babel/core';
-import { getConfig, ProjectConfig } from 'expo/config';
 import nodePath from 'path';
 import resolveFrom from 'resolve-from';
 
-<<<<<<< HEAD
-import { getAsyncRoutes, getPlatform, getPossibleProjectRoot } from './common';
-=======
-import { getExpoRouterAbsoluteAppRoot, getPlatform, getPossibleProjectRoot } from './common';
->>>>>>> 8346be68
+import {
+  getAsyncRoutes,
+  getExpoRouterAbsoluteAppRoot,
+  getPlatform,
+  getPossibleProjectRoot,
+} from './common';
 
 const debug = require('debug')('expo:babel:router');
 
-let config: undefined | ProjectConfig;
-
-function getConfigMemo(projectRoot: string) {
-  if (!config || process.env._EXPO_INTERNAL_TESTING) {
-    config = getConfig(projectRoot);
-  }
-  return config;
-}
-
-<<<<<<< HEAD
-function directoryExistsSync(file: string) {
-  return fs.statSync(file, { throwIfNoEntry: false })?.isDirectory() ?? false;
-}
-
-function getRouterDirectory(projectRoot: string) {
-  // more specific directories first
-  if (directoryExistsSync(nodePath.join(projectRoot, 'src/app'))) {
-    // Log.log(chalk.gray('Using src/app as the root directory for Expo Router.'));
-    return './src/app';
-  }
-
-  // Log.debug('Using app as the root directory for Expo Router.');
-  return './app';
-}
-
-function getExpoRouterAppRoot(projectRoot: string) {
-  // Bump to v2 to prevent the CLI from setting the variable anymore.
-  // TODO: Bump to v3 to revert back to the CLI setting the variable again, but with custom value
-  // support.
-  if (process.env.EXPO_ROUTER_APP_ROOT_2) {
-    return process.env.EXPO_ROUTER_APP_ROOT_2;
-  }
-=======
-function getExpoRouterImportMode(projectRoot: string, platform: string): string {
-  const envVar = 'EXPO_ROUTER_IMPORT_MODE_' + platform.toUpperCase();
-  if (process.env[envVar]) {
-    return process.env[envVar]!;
-  }
-  const env = process.env.NODE_ENV || process.env.BABEL_ENV;
-
-  const { exp } = getConfigMemo(projectRoot);
-
-  let asyncRoutesSetting;
-
-  if (exp.extra?.router?.asyncRoutes) {
-    const asyncRoutes = exp.extra?.router?.asyncRoutes;
-    if (typeof asyncRoutes === 'string') {
-      asyncRoutesSetting = asyncRoutes;
-    } else if (typeof asyncRoutes === 'object') {
-      asyncRoutesSetting = asyncRoutes[platform] ?? asyncRoutes.default;
-    }
-  }
-
-  let mode = [env, true].includes(asyncRoutesSetting) ? 'lazy' : 'sync';
-
-  // TODO: Production bundle splitting
-
-  if (env === 'production' && mode === 'lazy') {
-    throw new Error(
-      'Async routes are not supported in production yet. Set the `expo-router` Config Plugin prop `asyncRoutes` to `development`, `false`, or `undefined`.'
-    );
-  }
-
-  // NOTE: This is a temporary workaround for static rendering on web.
-  if (platform === 'web' && (exp.web || {}).output === 'static') {
-    mode = 'sync';
-  }
-
-  // Development
-  debug('Router import mode', mode);
-
-  process.env[envVar] = mode;
-  return mode;
-}
-
 function getExpoRouterAppRoot(projectRoot: string, appFolder: string) {
   // TODO: We should have cache invalidation if the expo-router/entry file location changes.
->>>>>>> 8346be68
   const routerEntry = resolveFrom(projectRoot, 'expo-router/entry');
 
   const appRoot = nodePath.relative(nodePath.dirname(routerEntry), appFolder);
@@ -110,12 +34,9 @@
   const { types: t } = api;
   const platform = api.caller(getPlatform);
   const possibleProjectRoot = api.caller(getPossibleProjectRoot);
-<<<<<<< HEAD
   const asyncRoutes = api.caller(getAsyncRoutes);
-=======
   const routerAbsoluteRoot = api.caller(getExpoRouterAbsoluteAppRoot);
 
->>>>>>> 8346be68
   function isFirstInAssign(path: NodePath<types.MemberExpression>) {
     return types.isAssignmentExpression(path.parent) && path.parent.left === path.node;
   }
@@ -124,13 +45,6 @@
     name: 'expo-router',
     visitor: {
       MemberExpression(path: any, state: any) {
-<<<<<<< HEAD
-        if (path.get('object').matchesPattern('process.env')) {
-          const key = path.toComputedKey();
-          if (t.isStringLiteral(key) && !isFirstInAssign(path)) {
-            if (key.value.startsWith('EXPO_ROUTER_IMPORT_MODE')) {
-              path.replaceWith(t.stringLiteral(asyncRoutes ? 'lazy' : 'sync'));
-=======
         const projectRoot = possibleProjectRoot || state.file.opts.root || '';
 
         if (path.get('object').matchesPattern('process.env')) {
@@ -151,6 +65,8 @@
               } else {
                 path.replaceWith(t.booleanLiteral(false));
               }
+            } else if (key.value.startsWith('EXPO_ROUTER_IMPORT_MODE')) {
+              path.replaceWith(t.stringLiteral(asyncRoutes ? 'lazy' : 'sync'));
             }
 
             if (
@@ -165,80 +81,8 @@
                   t.stringLiteral(getExpoRouterAppRoot(possibleProjectRoot, routerAbsoluteRoot))
                 );
               }
->>>>>>> 8346be68
             }
           }
-        }
-
-        if (
-          !t.isIdentifier(path.node.object, { name: 'process' }) ||
-          !t.isIdentifier(path.node.property, { name: 'env' })
-        ) {
-          return;
-        }
-
-        const parent = path.parentPath;
-
-        if (!t.isMemberExpression(parent.node)) {
-          return;
-        }
-
-        if (
-<<<<<<< HEAD
-          t.isIdentifier(parent.node.property, {
-            name: 'EXPO_PROJECT_ROOT',
-          }) &&
-          !parent.parentPath.isAssignmentExpression()
-        ) {
-          parent.replaceWith(t.stringLiteral(projectRoot));
-        } else if (
-          // Enable static rendering
-          // TODO: Use a serializer or something to ensure this changes without
-          // needing to clear the cache.
-          t.isIdentifier(parent.node.property, {
-            name: 'EXPO_PUBLIC_USE_STATIC',
-          }) &&
-          !parent.parentPath.isAssignmentExpression()
-        ) {
-          if (platform === 'web') {
-            const isStatic =
-              process.env.EXPO_PUBLIC_USE_STATIC === 'true' ||
-              process.env.EXPO_PUBLIC_USE_STATIC === '1';
-            parent.replaceWith(t.booleanLiteral(isStatic));
-          } else {
-            parent.replaceWith(t.booleanLiteral(false));
-          }
-        } else if (
-          process.env.NODE_ENV !== 'test' &&
-          t.isIdentifier(parent.node.property, {
-            name: 'EXPO_ROUTER_ABS_APP_ROOT',
-          }) &&
-          !parent.parentPath.isAssignmentExpression()
-        ) {
-          parent.replaceWith(t.stringLiteral(getExpoRouterAbsoluteAppRoot(projectRoot)));
-        } else if (
-          // Skip loading the app root in tests.
-          // This is handled by the testing-library utils
-          process.env.NODE_ENV !== 'test' &&
-          t.isIdentifier(parent.node.property, {
-            name: 'EXPO_ROUTER_APP_ROOT',
-          }) &&
-          !parent.parentPath.isAssignmentExpression()
-        ) {
-          parent.replaceWith(
-            // This is defined in Expo CLI when using Metro. It points to the relative path for the project app directory.
-            t.stringLiteral(getExpoRouterAppRoot(projectRoot))
-          );
-=======
-          // Expose the app route import mode.
-          platform &&
-          t.isIdentifier(parent.node.property, {
-            name: 'EXPO_ROUTER_IMPORT_MODE_' + platform.toUpperCase(),
-          }) &&
-          !parent.parentPath.isAssignmentExpression()
-        ) {
-          parent.replaceWith(t.stringLiteral(getExpoRouterImportMode(projectRoot, platform)));
->>>>>>> 8346be68
         }
       },
     },
