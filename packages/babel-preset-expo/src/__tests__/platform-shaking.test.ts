--- conflicted
+++ resolved
@@ -31,32 +31,6 @@
     .replace('var _reactNative=require("react-native");', '');
 }
 
-it(`does not remove Platform module in development`, () => {
-  const options = {
-    ...DEFAULT_OPTS,
-    caller: getCaller({ name: 'metro', engine: 'hermes', platform: 'web', isDev: true }),
-  };
-
-  const sourceCode = `
-    import { Platform } from 'react-native';
-  
-    if (Platform.OS === 'ios') {
-      console.log('ios')
-    }
-    
-    Platform.select({
-      ios: () => console.log('ios'),
-      web: () => console.log('web'),
-      android: () => console.log('android'),
-    })
-    `;
-
-  expect(stripReactNativeImport(babel.transform(sourceCode, options)!.code!)).toMatch(
-    /_Platform\.default\.OS===/
-  );
-});
-
-<<<<<<< HEAD
 describe('global scoping', () => {
   // TODO: Maybe break this behavior and only allow Platform.OS if it's not a global.
   it(`does remove Platform module without import (from global)`, () => {
@@ -64,38 +38,6 @@
       ...DEFAULT_OPTS,
       caller: getCaller({ name: 'metro', engine: 'hermes', platform: 'web', isDev: false }),
     };
-=======
-it(`does not remove Platform module in development`, () => {
-  const options = {
-    ...DEFAULT_OPTS,
-    caller: getCaller({ name: 'metro', engine: 'hermes', platform: 'web', isDev: true }),
-  };
-
-  const sourceCode = `
-    import { Platform } from 'react-native';
-  
-    if (Platform.OS === 'ios') {
-      console.log('ios')
-    }
-    
-    Platform.select({
-      ios: () => console.log('ios'),
-      web: () => console.log('web'),
-      android: () => console.log('android'),
-    })
-    `;
-
-  expect(stripReactNativeImport(babel.transform(sourceCode, options)!.code!)).toMatch(
-    /_Platform\.default\.OS===/
-  );
-});
-
-it(`removes Platform module without import (undefined behavior)`, () => {
-  const options = {
-    ...DEFAULT_OPTS,
-    caller: getCaller({ name: 'metro', engine: 'hermes', platform: 'web', isDev: false }),
-  };
->>>>>>> bc51c525
 
     const sourceCode = `  
     if (Platform.OS === 'ios') {
@@ -127,6 +69,57 @@
     // expect(babel.transform(`Platform["OS"]`, options)!.code!).toBe('Platform["OS"];');
   });
 });
+
+it(`does not remove Platform module in development`, () => {
+  const options = {
+    ...DEFAULT_OPTS,
+    caller: getCaller({ name: 'metro', engine: 'hermes', platform: 'web', isDev: true }),
+  };
+
+  const sourceCode = `
+    import { Platform } from 'react-native';
+  
+    if (Platform.OS === 'ios') {
+      console.log('ios')
+    }
+    
+    Platform.select({
+      ios: () => console.log('ios'),
+      web: () => console.log('web'),
+      android: () => console.log('android'),
+    })
+    `;
+
+  expect(stripReactNativeImport(babel.transform(sourceCode, options)!.code!)).toMatch(
+    /_Platform\.default\.OS===/
+  );
+});
+
+it(`does not remove Platform module in development`, () => {
+  const options = {
+    ...DEFAULT_OPTS,
+    caller: getCaller({ name: 'metro', engine: 'hermes', platform: 'web', isDev: true }),
+  };
+
+  const sourceCode = `
+    import { Platform } from 'react-native';
+  
+    if (Platform.OS === 'ios') {
+      console.log('ios')
+    }
+    
+    Platform.select({
+      ios: () => console.log('ios'),
+      web: () => console.log('web'),
+      android: () => console.log('android'),
+    })
+    `;
+
+  expect(stripReactNativeImport(babel.transform(sourceCode, options)!.code!)).toMatch(
+    /_Platform\.default\.OS===/
+  );
+});
+
 // This is different to default Metro behavior.
 it(`does not remove React.Platform.OS module`, () => {
   const options = {
@@ -159,48 +152,6 @@
 
   expect(stripReactNativeImport(babel.transform(sourceCode, options)!.code!)).toEqual(
     `(function(){return console.log('default');});`
-  );
-});
-
-xit(`removes Platform module and native fallback on web`, () => {
-  const options = {
-    ...DEFAULT_OPTS,
-    caller: getCaller({ name: 'metro', engine: 'hermes', platform: 'web', isDev: false }),
-  };
-
-  const sourceCode = `      
-    Platform.select({
-      native: () => console.log('native'),
-      default: () => console.log('default'),
-    })`;
-
-  expect(stripReactNativeImport(babel.transform(sourceCode, options)!.code!)).toEqual(
-    `(function(){return console.log('web');});`
-  );
-});
-
-it(`removes Platform module usage on web`, () => {
-  const options = {
-    ...DEFAULT_OPTS,
-    caller: getCaller({ name: 'metro', engine: 'hermes', platform: 'web', isDev: false }),
-  };
-
-  const sourceCode = `
-    import { Platform } from 'react-native';
-  
-    if (Platform.OS === 'ios') {
-      console.log('ios')
-    }
-    
-    Platform.select({
-      ios: () => console.log('ios'),
-      web: () => console.log('web'),
-      android: () => console.log('android'),
-    })
-    `;
-
-  expect(stripReactNativeImport(babel.transform(sourceCode, options)!.code!)).toEqual(
-    `(function(){return console.log('web');});`
   );
 });
 
@@ -308,6 +259,152 @@
   expect(stripReactNativeImport(babel.transform(sourceCode, options)!.code!)).toEqual(`undefined;`);
 });
 
+it(`removes Platform module and native fallback on web`, () => {
+  const options = {
+    ...DEFAULT_OPTS,
+    caller: getCaller({ name: 'metro', engine: 'hermes', platform: 'web', isDev: false }),
+  };
+
+  const sourceCode = `      
+    Platform.select({
+      native: () => console.log('native'),
+      default: () => console.log('default'),
+    })`;
+
+  expect(stripReactNativeImport(babel.transform(sourceCode, options)!.code!)).toEqual(
+    `(function(){return console.log('default');});`
+  );
+});
+
+it(`removes Platform module usage on web`, () => {
+  const options = {
+    ...DEFAULT_OPTS,
+    caller: getCaller({ name: 'metro', engine: 'hermes', platform: 'web', isDev: false }),
+  };
+
+  const sourceCode = `
+    import { Platform } from 'react-native';
+  
+    if (Platform.OS === 'ios') {
+      console.log('ios')
+    }
+    
+    Platform.select({
+      ios: () => console.log('ios'),
+      web: () => console.log('web'),
+      android: () => console.log('android'),
+    })
+    `;
+
+  expect(stripReactNativeImport(babel.transform(sourceCode, options)!.code!)).toEqual(
+    `(function(){return console.log('web');});`
+  );
+});
+
+// This behavior is different to React Native upstream.
+it(`removes Platform["OS"] usage`, () => {
+  const options = {
+    ...DEFAULT_OPTS,
+    caller: getCaller({ name: 'metro', engine: 'hermes', platform: 'web', isDev: false }),
+  };
+
+  expect(
+    stripReactNativeImport(
+      babel.transform(`import { Platform } from 'react-native';Platform["OS"]`, options)!.code!
+    )
+  ).toBe('"web";');
+
+  const sourceCode = `
+    import { Platform } from 'react-native';
+  
+    if (Platform["OS"] === 'ios') {
+      console.log('ios')
+    }
+    if ('web' === Platform["OS"]) {
+      console.log('web')
+    }
+    `;
+
+  const code = stripReactNativeImport(babel.transform(sourceCode, options)!.code!);
+  expect(code).toMatch("console.log('web');");
+  expect(code).not.toMatch('ios');
+  expect(code).not.toMatch('android');
+  expect(code).not.toMatch('native');
+});
+
+it(`inlines Platform["OS"] in a switch statement but does not collapse the switch`, () => {
+  const options = {
+    ...DEFAULT_OPTS,
+    caller: getCaller({ name: 'metro', engine: 'hermes', platform: 'web', isDev: false }),
+  };
+
+  const sourceCode = `
+    import { Platform } from 'react-native';
+  
+    switch (Platform["OS"]) {
+      case 'ios':
+        console.log('ios');
+        break;
+      case 'android':
+        console.log('android');
+        break;
+      default:
+        console.log('web');
+        break;
+    }
+    `;
+
+  const code = stripReactNativeImport(babel.transform(sourceCode, options)!.code!);
+  expect(code).toMatch("console.log('web');");
+  expect(code).toMatch('ios');
+});
+
+it(`removes Platform module usage on web (expo-modules-core)`, () => {
+  const options = {
+    ...DEFAULT_OPTS,
+    caller: getCaller({ name: 'metro', engine: 'hermes', platform: 'web', isDev: false }),
+  };
+
+  const sourceCode = `
+    import { Platform } from 'expo-modules-core';
+  
+    if (Platform.OS === 'ios') {
+      console.log('ios')
+    }
+    
+    Platform.select({
+      ios: () => console.log('ios'),
+      web: () => console.log('web'),
+      android: () => console.log('android'),
+      native: () => console.log('native'),
+      default: () => console.log('default'),
+    })
+    `;
+
+  const code = stripReactNativeImport(babel.transform(sourceCode, options)!.code!);
+  expect(code).toMatch("console.log('web');");
+  expect(code).not.toMatch('ios');
+  expect(code).not.toMatch('android');
+  expect(code).not.toMatch('native');
+});
+
+it(`does not use native option from Platform module on web`, () => {
+  const options = {
+    ...DEFAULT_OPTS,
+    caller: getCaller({ name: 'metro', engine: 'hermes', platform: 'web', isDev: false }),
+  };
+
+  const sourceCode = `
+    import { Platform } from 'react-native';
+    
+    Platform.select({
+      native: () => console.log('ios'),
+    })
+    `;
+
+  expect(stripReactNativeImport(babel.transform(sourceCode, options)!.code!)).toEqual(`undefined;`);
+});
+
 it(`removes Platform module usage on native`, () => {
   const options = {
     ...DEFAULT_OPTS,
@@ -340,7 +437,7 @@
   );
 });
 
-xit(`removes __DEV__ usage`, () => {
+it(`removes __DEV__ usage`, () => {
   const options = {
     ...DEFAULT_OPTS,
     caller: getCaller({ name: 'metro', engine: 'hermes', platform: 'android', isDev: false }),
