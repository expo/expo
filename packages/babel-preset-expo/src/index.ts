--- conflicted
+++ resolved
@@ -15,7 +15,7 @@
 import { environmentRestrictedImportsPlugin } from './environment-restricted-imports';
 import { expoInlineManifestPlugin } from './expo-inline-manifest-plugin';
 import { expoRouterBabelPlugin } from './expo-router-plugin';
-import { expoInlineEnvVars, expoInlineTransformEnvVars } from './inline-env-vars';
+import { expoInlineEnvVars } from './inline-env-vars';
 import { lazyImports } from './lazyImports';
 import { environmentRestrictedReactAPIsPlugin } from './restricted-react-api-plugin';
 
@@ -170,27 +170,12 @@
     ]);
   }
 
-<<<<<<< HEAD
-=======
   if (platformOptions.useTransformReactJSXExperimental != null) {
     throw new Error(
       `babel-preset-expo: The option 'useTransformReactJSXExperimental' has been removed in favor of { jsxRuntime: 'classic' }.`
     );
   }
 
-  const inlineEnv: Record<string, string> = {
-    EXPO_OS: platform,
-  };
-
-  // Allow jest tests to redefine the environment variables.
-  if (process.env.NODE_ENV !== 'test') {
-    // These values should not be prefixed with `EXPO_PUBLIC_`, so we don't
-    // squat user-defined environment variables.
-    inlineEnv['EXPO_BASE_URL'] = baseUrl;
-  }
-  extraPlugins.push([expoInlineTransformEnvVars, inlineEnv]);
-
->>>>>>> 91b7ef49
   // Only apply in non-server, for metro-only, in production environments, when the user hasn't disabled the feature.
   // Webpack uses DefinePlugin for environment variables.
   // Development uses an uncached serializer.
