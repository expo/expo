--- conflicted
+++ resolved
@@ -128,9 +128,6 @@
     extraPlugins.push(require('@babel/plugin-transform-parameters'));
   }
 
-<<<<<<< HEAD
-  if (isProduction) {
-=======
   const isServerEnv = isServer || isReactServer;
 
   const inlines: Record<string, boolean | string> = {
@@ -147,10 +144,10 @@
     inlines['typeof window'] = isServerEnv ? 'undefined' : 'object';
   }
 
-  // if (isProduction) {
-  //   inlines['process.env.NODE_ENV'] = 'production';
-  //   inlines['__DEV__'] = false;
-  // }
+  if (isProduction) {
+    inlines['process.env.NODE_ENV'] = 'production';
+    inlines['__DEV__'] = false;
+  }
 
   if (process.env.NODE_ENV !== 'test') {
     inlines['process.env.EXPO_BASE_URL'] = baseUrl;
@@ -158,12 +155,9 @@
 
   extraPlugins.push([require('babel-plugin-transform-define'), inlines]);
 
-  if (isProduction && hasModule('metro-transform-plugins')) {
->>>>>>> bc51c525
-    // Metro applies this plugin too but it does it after the imports have been transformed which breaks
-    // the plugin. Here, we'll apply it before the commonjs transform, in production, to ensure `Platform.OS`
-    // is replaced with a string literal and `__DEV__` is converted to a boolean.
-    // Applying early also means that web can be transformed before the `react-native-web` transform mutates the import.
+  if (isProduction) {
+    // Metro applies a version of this plugin too but it does it after the Platform modules have been transformed to CJS, this breaks the transform.
+    // Here, we'll apply it before the commonjs transform, in production only, to ensure `Platform.OS` is replaced with a string literal.
     extraPlugins.push([
       require('./minify-platform-plugin'),
       {
@@ -178,22 +172,6 @@
     );
   }
 
-<<<<<<< HEAD
-  const inlineEnv: Record<string, string> = {
-    EXPO_OS: platform,
-    NODE_ENV: isDev ? 'development' : 'production',
-  };
-
-  // Allow jest tests to redefine the environment variables.
-  if (process.env.NODE_ENV !== 'test') {
-    // These values should not be prefixed with `EXPO_PUBLIC_`, so we don't
-    // squat user-defined environment variables.
-    inlineEnv['EXPO_BASE_URL'] = baseUrl;
-  }
-  extraPlugins.push([expoInlineTransformEnvVars, inlineEnv]);
-
-=======
->>>>>>> bc51c525
   // Only apply in non-server, for metro-only, in production environments, when the user hasn't disabled the feature.
   // Webpack uses DefinePlugin for environment variables.
   // Development uses an uncached serializer.
