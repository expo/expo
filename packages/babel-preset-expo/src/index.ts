import { ConfigAPI, PluginItem, TransformOptions } from '@babel/core';

import { reactClientReferencesPlugin } from './client-module-proxy-plugin';
import {
  getBaseUrl,
  getBundler,
  getInlineEnvVarsEnabled,
  getIsDev,
  getIsFastRefreshEnabled,
  getIsNodeModule,
  getIsProd,
  getIsReactServer,
  getIsServer,
  hasModule,
} from './common';
import { environmentRestrictedImportsPlugin } from './environment-restricted-imports';
import { expoInlineManifestPlugin } from './expo-inline-manifest-plugin';
import { expoRouterBabelPlugin } from './expo-router-plugin';
import { expoInlineEnvVars } from './inline-env-vars';
import { lazyImports } from './lazyImports';
import { environmentRestrictedReactAPIsPlugin } from './restricted-react-api-plugin';

type BabelPresetExpoPlatformOptions = {
  /** Enable or disable adding the Reanimated plugin by default. @default `true` */
  reanimated?: boolean;
  /** @deprecated Set `jsxRuntime: 'classic'` to disable automatic JSX handling.  */
  useTransformReactJSXExperimental?: boolean;
  /** Change the policy for handling JSX in a file. Passed to `plugin-transform-react-jsx`. @default `'automatic'` */
  jsxRuntime?: 'classic' | 'automatic';
  /** Change the source module ID to use when importing an automatic JSX import. Only applied when `jsxRuntime` is `'automatic'` (default). Passed to `plugin-transform-react-jsx`. @default `'react'` */
  jsxImportSource?: string;

  lazyImports?: boolean;

  disableImportExportTransform?: boolean;

  // Defaults to undefined, set to `true` to disable `@babel/plugin-transform-flow-strip-types`
  disableFlowStripTypesTransform?: boolean;
  // Defaults to undefined, set to `false` to disable `@babel/plugin-transform-runtime`
  enableBabelRuntime?: boolean;
  // Defaults to `'default'`, can also use `'hermes-canary'`
  unstable_transformProfile?: 'default' | 'hermes-stable' | 'hermes-canary';

<<<<<<< HEAD
  'babel-plugin-react-compiler'?:
    | false
    | {
        // TODO: Add full types and doc blocks.
        enableUseMemoCachePolyfill?: boolean;
        compilationMode?: 'infer' | 'strict';
        panicThreshold?: 'NONE' | 'ERROR' | 'WARNING' | 'INFO' | 'DEBUG';
        logger?: any;
      };
=======
  /** Enable `typeof window` runtime checks. The default behavior is to minify `typeof window` on web clients to `"object"` and `"undefined"` on servers. */
  minifyTypeofWindow?: boolean;
>>>>>>> da05e472
};

export type BabelPresetExpoOptions = BabelPresetExpoPlatformOptions & {
  /** Web-specific settings. */
  web?: BabelPresetExpoPlatformOptions;
  /** Native-specific settings. */
  native?: BabelPresetExpoPlatformOptions;
};

function getOptions(
  options: BabelPresetExpoOptions,
  platform?: string
): BabelPresetExpoPlatformOptions {
  const tag = platform === 'web' ? 'web' : 'native';

  return {
    ...options,
    ...options[tag],
  };
}

function babelPresetExpo(api: ConfigAPI, options: BabelPresetExpoOptions = {}): TransformOptions {
  const bundler = api.caller(getBundler);
  const isWebpack = bundler === 'webpack';
  let platform = api.caller((caller) => (caller as any)?.platform);
  const engine = api.caller((caller) => (caller as any)?.engine) ?? 'default';
  const isDev = api.caller(getIsDev);
<<<<<<< HEAD
  const isNodeModule = api.caller(getIsNodeModule);
=======
  const isServer = api.caller(getIsServer);
>>>>>>> da05e472
  const isReactServer = api.caller(getIsReactServer);
  const isFastRefreshEnabled = api.caller(getIsFastRefreshEnabled);
  const baseUrl = api.caller(getBaseUrl);
  const supportsStaticESM: boolean | undefined = api.caller(
    (caller) => (caller as any)?.supportsStaticESM
  );
  const isServerEnv = isServer || isReactServer;

  // Unlike `isDev`, this will be `true` when the bundler is explicitly set to `production`,
  // i.e. `false` when testing, development, or used with a bundler that doesn't specify the correct inputs.
  const isProduction = api.caller(getIsProd);
  const inlineEnvironmentVariables = api.caller(getInlineEnvVarsEnabled);

  // If the `platform` prop is not defined then this must be a custom config that isn't
  // defining a platform in the babel-loader. Currently this may happen with Next.js + Expo web.
  if (!platform && isWebpack) {
    platform = 'web';
  }

  const platformOptions = getOptions(options, platform);

  if (platformOptions.useTransformReactJSXExperimental != null) {
    throw new Error(
      `babel-preset-expo: The option 'useTransformReactJSXExperimental' has been removed in favor of { jsxRuntime: 'classic' }.`
    );
  }

  if (platformOptions.disableImportExportTransform == null) {
    if (platform === 'web') {
      // Only disable import/export transform when Webpack is used because
      // Metro does not support tree-shaking.
      platformOptions.disableImportExportTransform = supportsStaticESM ?? isWebpack;
    } else {
      platformOptions.disableImportExportTransform = supportsStaticESM ?? false;
    }
  }

  if (platformOptions.unstable_transformProfile == null) {
    platformOptions.unstable_transformProfile = engine === 'hermes' ? 'hermes-stable' : 'default';
  }

  // Note that if `options.lazyImports` is not set (i.e., `null` or `undefined`),
  // `@react-native/babel-preset` will handle it.
  const lazyImportsOption = platformOptions?.lazyImports;

  const extraPlugins: PluginItem[] = [];

  // Add compiler as soon as possible to prevent other plugins from modifying the code.
  if (
    // Don't run compiler on node modules, it can only safely be run on the user's code.
    !isNodeModule &&
    // Only run for client code. It's unclear if compiler has any benefits for React Server Components.
    !isReactServer &&
    // Give users the ability to opt-out of the feature, per-platform.
    platformOptions['babel-plugin-react-compiler'] !== false &&
    // Opt-in for now...
    !!platformOptions['babel-plugin-react-compiler']
  ) {
    extraPlugins.push([
      require('babel-plugin-react-compiler'),
      {
        runtimeModule: require.resolve('babel-preset-expo/react-compiler-runtime.js'),
        // TODO: This isn't needed after React 19 apparently.
        // enableUseMemoCachePolyfill: true,
        // compilationMode: 'infer',
        panicThreshold: isDev ? undefined : 'NONE',
        ...platformOptions['babel-plugin-react-compiler'],
      },
    ]);
  }

  if (engine !== 'hermes') {
    // `@react-native/babel-preset` configures this plugin with `{ loose: true }`, which breaks all
    // getters and setters in spread objects. We need to add this plugin ourself without that option.
    // @see https://github.com/expo/expo/pull/11960#issuecomment-887796455
    extraPlugins.push([require('@babel/plugin-transform-object-rest-spread'), { loose: false }]);
  } else if (!isServerEnv) {
    // This is added back on hermes to ensure the react-jsx-dev plugin (`@babel/preset-react`) works as expected when
    // JSX is used in a function body. This is technically not required in production, but we
    // should retain the same behavior since it's hard to debug the differences.
    extraPlugins.push(require('@babel/plugin-transform-parameters'));
  }

  const inlines: Record<string, boolean | string> = {
    'process.env.EXPO_OS': platform,
    // 'typeof document': isServerEnv ? 'undefined' : 'object',
  };

  // `typeof window` is left in place for native + client environments.
  const minifyTypeofWindow =
    (platformOptions.minifyTypeofWindow ?? isServerEnv) || platform === 'web';

  if (minifyTypeofWindow !== false) {
    // This nets out slightly faster in development when considering the cost of bundling server dependencies.
    inlines['typeof window'] = isServerEnv ? 'undefined' : 'object';
  }

  if (isProduction) {
    inlines['process.env.NODE_ENV'] = 'production';
    inlines['__DEV__'] = false;
    inlines['Platform.OS'] = platform;
  }

  if (process.env.NODE_ENV !== 'test') {
    inlines['process.env.EXPO_BASE_URL'] = baseUrl;
  }

  extraPlugins.push([require('./define-plugin'), inlines]);

  if (isProduction) {
    // Metro applies a version of this plugin too but it does it after the Platform modules have been transformed to CJS, this breaks the transform.
    // Here, we'll apply it before the commonjs transform, in production only, to ensure `Platform.OS` is replaced with a string literal.
    extraPlugins.push([
      require('./minify-platform-select-plugin'),
      {
        platform,
      },
    ]);
  }

  if (platformOptions.useTransformReactJSXExperimental != null) {
    throw new Error(
      `babel-preset-expo: The option 'useTransformReactJSXExperimental' has been removed in favor of { jsxRuntime: 'classic' }.`
    );
  }

  // Only apply in non-server, for metro-only, in production environments, when the user hasn't disabled the feature.
  // Webpack uses DefinePlugin for environment variables.
  // Development uses an uncached serializer.
  // Servers read from the environment.
  // Users who disable the feature may be using a different babel plugin.
  if (inlineEnvironmentVariables) {
    extraPlugins.push(expoInlineEnvVars);
  }

  if (platform === 'web') {
    extraPlugins.push(require('babel-plugin-react-native-web'));

    // Webpack uses the DefinePlugin to provide the manifest to `expo-constants`.
    if (bundler !== 'webpack') {
      extraPlugins.push(expoInlineManifestPlugin);
    }
  }

  if (hasModule('expo-router')) {
    extraPlugins.push(expoRouterBabelPlugin);
  }

  // Ensure these only run when the user opts-in to bundling for a react server to prevent unexpected behavior for
  // users who are bundling using the client-only system.
  if (isReactServer) {
    extraPlugins.push(reactClientReferencesPlugin);

    extraPlugins.push(environmentRestrictedReactAPIsPlugin);
  }

  // This plugin is fine to run whenever as the server-only imports were introduced as part of RSC and shouldn't be used in any client code.
  extraPlugins.push(environmentRestrictedImportsPlugin);

  if (isFastRefreshEnabled) {
    extraPlugins.push([
      require('react-refresh/babel'),
      {
        // We perform the env check to enable `isFastRefreshEnabled`.
        skipEnvCheck: true,
      },
    ]);
  }

  // Use the simpler babel preset for web and server environments (both web and native SSR).
  const isModernEngine = platform === 'web' || isServerEnv;

  return {
    presets: [
      [
        // We use `require` here instead of directly using the package name because we want to
        // specifically use the `@react-native/babel-preset` installed by this package (ex:
        // `babel-preset-expo/node_modules/`). This way the preset will not change unintentionally.
        // Reference: https://github.com/expo/expo/pull/4685#discussion_r307143920
        isModernEngine ? require('./web-preset') : require('@react-native/babel-preset'),
        {
          // Defaults to undefined, set to `true` to disable `@babel/plugin-transform-flow-strip-types`
          disableFlowStripTypesTransform: platformOptions.disableFlowStripTypesTransform,
          // Defaults to undefined, set to `false` to disable `@babel/plugin-transform-runtime`
          enableBabelRuntime: platformOptions.enableBabelRuntime,
          // This reduces the amount of transforms required, as Hermes supports many modern language features.
          unstable_transformProfile: platformOptions.unstable_transformProfile,
          // Set true to disable `@babel/plugin-transform-react-jsx` and
          // the deprecated packages `@babel/plugin-transform-react-jsx-self`, and `@babel/plugin-transform-react-jsx-source`.
          //
          // Otherwise, you'll sometime get errors like the following (starting in Expo SDK 43, React Native 64, React 17):
          //
          // TransformError App.js: /path/to/App.js: Duplicate __self prop found. You are most likely using the deprecated transform-react-jsx-self Babel plugin.
          // Both __source and __self are automatically set when using the automatic jsxRuntime. Please remove transform-react-jsx-source and transform-react-jsx-self from your Babel config.
          useTransformReactJSXExperimental: true,
          // This will never be used regardless because `useTransformReactJSXExperimental` is set to `true`.
          // https://github.com/facebook/react-native/blob/a4a8695cec640e5cf12be36a0c871115fbce9c87/packages/react-native-babel-preset/src/configs/main.js#L151
          withDevTools: false,

          disableImportExportTransform: platformOptions.disableImportExportTransform,
          lazyImportExportTransform:
            lazyImportsOption === true
              ? (importModuleSpecifier: string) => {
                  // Do not lazy-initialize packages that are local imports (similar to `lazy: true`
                  // behavior) or are in the blacklist.
                  return !(
                    importModuleSpecifier.includes('./') || lazyImports.has(importModuleSpecifier)
                  );
                }
              : // Pass the option directly to `@react-native/babel-preset`, which in turn
                // passes it to `babel-plugin-transform-modules-commonjs`
                lazyImportsOption,
        },
      ],

      // React support with similar options to Metro.
      // We override this logic outside of the metro preset so we can add support for
      // React 17 automatic JSX transformations.
      // The only known issue is the plugin `@babel/plugin-transform-react-display-name` will be run twice,
      // once in the Metro plugin, and another time here.
      [
        require('@babel/preset-react'),
        {
          development: isDev,

          // Defaults to `automatic`, pass in `classic` to disable auto JSX transformations.
          runtime: platformOptions?.jsxRuntime || 'automatic',
          ...(platformOptions &&
            platformOptions.jsxRuntime !== 'classic' && {
              importSource: (platformOptions && platformOptions.jsxImportSource) || 'react',
            }),

          // NOTE: Unexposed props:

          // pragma?: string;
          // pragmaFrag?: string;
          // pure?: string;
          // throwIfNamespace?: boolean;
          // useBuiltIns?: boolean;
          // useSpread?: boolean;
        },
      ],
    ],

    plugins: [
      ...extraPlugins,
      // TODO: Remove
      [require('@babel/plugin-proposal-decorators'), { legacy: true }],
      require('@babel/plugin-transform-export-namespace-from'),
      // Automatically add `react-native-reanimated/plugin` when the package is installed.
      // TODO: Move to be a customTransformOption.
      hasModule('react-native-reanimated') &&
        platformOptions.reanimated !== false && [require('react-native-reanimated/plugin')],
    ].filter(Boolean) as PluginItem[],
  };
}

export default babelPresetExpo;
module.exports = babelPresetExpo;<|MERGE_RESOLUTION|>--- conflicted
+++ resolved
@@ -41,7 +41,6 @@
   // Defaults to `'default'`, can also use `'hermes-canary'`
   unstable_transformProfile?: 'default' | 'hermes-stable' | 'hermes-canary';
 
-<<<<<<< HEAD
   'babel-plugin-react-compiler'?:
     | false
     | {
@@ -51,10 +50,9 @@
         panicThreshold?: 'NONE' | 'ERROR' | 'WARNING' | 'INFO' | 'DEBUG';
         logger?: any;
       };
-=======
+
   /** Enable `typeof window` runtime checks. The default behavior is to minify `typeof window` on web clients to `"object"` and `"undefined"` on servers. */
   minifyTypeofWindow?: boolean;
->>>>>>> da05e472
 };
 
 export type BabelPresetExpoOptions = BabelPresetExpoPlatformOptions & {
@@ -82,11 +80,8 @@
   let platform = api.caller((caller) => (caller as any)?.platform);
   const engine = api.caller((caller) => (caller as any)?.engine) ?? 'default';
   const isDev = api.caller(getIsDev);
-<<<<<<< HEAD
   const isNodeModule = api.caller(getIsNodeModule);
-=======
   const isServer = api.caller(getIsServer);
->>>>>>> da05e472
   const isReactServer = api.caller(getIsReactServer);
   const isFastRefreshEnabled = api.caller(getIsFastRefreshEnabled);
   const baseUrl = api.caller(getBaseUrl);
