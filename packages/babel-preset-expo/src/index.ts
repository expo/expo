--- conflicted
+++ resolved
@@ -43,10 +43,8 @@
   // Defaults to `'default'`, can also use `'hermes-canary'`
   unstable_transformProfile?: 'default' | 'hermes-stable' | 'hermes-canary';
 
-<<<<<<< HEAD
   /** Defaults to "legacy", set to false to disable `@babel/plugin-proposal-decorators` or set a custom version string like "2023-05" */
   decoratorsPluginVersion?: string | false;
-=======
   /** Settings to pass to `babel-plugin-react-compiler`. Set as `false` to disable the plugin. */
   'react-compiler'?:
     | false
@@ -97,7 +95,6 @@
         flowSuppressions?: boolean;
         ignoreUseNoForget?: boolean;
       };
->>>>>>> 64c1193e
 
   /** Enable `typeof window` runtime checks. The default behavior is to minify `typeof window` on web clients to `"object"` and `"undefined"` on servers. */
   minifyTypeofWindow?: boolean;
