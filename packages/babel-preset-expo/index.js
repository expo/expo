--- conflicted
+++ resolved
@@ -18,13 +18,8 @@
   const platformOptions =
     platform === 'web'
       ? {
-<<<<<<< HEAD
-          // Only disable import/export transform on webpack because Metro doesn't have
-          // tree-shaking.
-=======
           // Only disable import/export transform when Webpack is used because
           // Metro does not support tree-shaking.
->>>>>>> 8e1f9882
           disableImportExportTransform: !!isWebpack,
           ...web,
         }
