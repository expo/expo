# Changelog

## Unpublished

### 🛠 Breaking changes

- Remove support for `native.useTransformReactJSXExperimental` and `web.useTransformReactJSXExperimental` option in favor of `jsxRuntime: 'classic'`. React support can no longer be removed. ([#25125](https://github.com/expo/expo/pull/25125) by [@EvanBacon](https://github.com/EvanBacon))

### 🎉 New features

<<<<<<< HEAD
- Add `Platform.OS` shaking without needing to enable experimental ESM transforms.
=======
- Use the standard `@babel/preset-react` for all React transformations. ([#25125](https://github.com/expo/expo/pull/25125) by [@EvanBacon](https://github.com/EvanBacon))
>>>>>>> 48a111d8

### 🐛 Bug fixes

### 💡 Others

- Drop unused `native.withDevTools` and `web.withDevTools` options. ([#25125](https://github.com/expo/expo/pull/25125) by [@EvanBacon](https://github.com/EvanBacon))
- Migrate from `@babel/plugin-proposal-export-namespace-from` to `@babel/plugin-transform-export-namespace-from`. ([#25127](https://github.com/expo/expo/pull/25127) by [@EvanBacon](https://github.com/EvanBacon))
- Update reanimated tests. ([#25126](https://github.com/expo/expo/pull/25126) by [@EvanBacon](https://github.com/EvanBacon))

## 9.8.0 — 2023-10-17

### 🎉 New features

- Automatically optimize transformations based on Hermes usage. ([#24672](https://github.com/expo/expo/pull/24672) by [@EvanBacon](https://github.com/EvanBacon))
- Enable `expo-router` Babel features when available. ([#24779](https://github.com/expo/expo/pull/24779) by [@EvanBacon](https://github.com/EvanBacon))

## 9.7.0 — 2023-09-15

### 🛠 Breaking changes

- Remove experimental native Webpack support. ([#24328](https://github.com/expo/expo/pull/24328) by [@EvanBacon](https://github.com/EvanBacon))

### 💡 Others

- Drop warning for invalid property `useTransformReactJsxExperimental`. ([#24328](https://github.com/expo/expo/pull/24328) by [@EvanBacon](https://github.com/EvanBacon))
- Re-write in TypeScript. ([#24328](https://github.com/expo/expo/pull/24328) by [@EvanBacon](https://github.com/EvanBacon))

## 9.6.2 — 2023-09-04

_This version does not introduce any user-facing changes._

## 9.6.1 — 2023-08-02

### 🎉 New features

- Automatically add `react-native-reanimated/plugin` when available. ([#23798](https://github.com/expo/expo/pull/23798) by [@EvanBacon](https://github.com/EvanBacon))

## 9.6.0 — 2023-07-28

### 📚 3rd party library updates

- Update `metro-react-native-babel-preset` to 0.76.7. ([#23517](https://github.com/expo/expo/pull/23517) by [@SimenB](https://github.com/SimenB), [#23693](https://github.com/expo/expo/pull/23693) by [@kudo](https://github.com/kudo))

## 9.5.0 — 2023-06-21

### 🎉 New features

- Add `@babel/plugin-proposal-export-namespace-from`. ([#22899](https://github.com/expo/expo/pull/22899) by [@EvanBacon](https://github.com/EvanBacon))

### 💡 Others

- Bump `babel-plugin-module-resolver` dev dependency. ([#22871](https://github.com/expo/expo/pull/22871) by [@EvanBacon](https://github.com/EvanBacon))

## 9.4.1 — 2023-06-13

### 📚 3rd party library updates

- Update `metro-react-native-babel-preset` to 0.76.5. ([#22588](https://github.com/expo/expo/pull/22588) by [@kudo](https://github.com/kudo))

## 9.4.0 — 2023-05-08

_This version does not introduce any user-facing changes._

## 9.3.2 - 2023-04-03

### 📚 3rd party library updates

- Update `metro-react-native-babel-preset` to 0.73.9. ([#21909](https://github.com/expo/expo/pull/21909) by [@kudo](https://github.com/kudo))

## 9.3.0 — 2023-02-03

### 🐛 Bug fixes

- Added support for React Native 0.71.x. ([#20799](https://github.com/expo/expo/pull/20799) [#20832](https://github.com/expo/expo/pull/20832) by [@kudo](https://github.com/kudo))

## 9.2.2 — 2022-11-03

_This version does not introduce any user-facing changes._

## 9.2.1 — 2022-10-06

### ⚠️ Notices

- Added support for React Native 0.70.x. ([#19261](https://github.com/expo/expo/pull/19261) by [@kudo](https://github.com/kudo))

## 9.2.0 — 2022-07-07

### 💡 Others

- Preserve `import/export` syntax on Webpack only. ([#17713](https://github.com/expo/expo/pull/17713) by [@EvanBacon](https://github.com/EvanBacon))

### 📚 3rd party library updates

- Updates `metro-react-native-babel-preset` for react-native 0.69. ([#18006](https://github.com/expo/expo/pull/18006) by [@kudo](https://github.com/kudo))

## 9.1.0 — 2022-04-18

### 📚 3rd party library updates

- Upgrade to react-native 0.66. ([#15914](https://github.com/expo/expo/pull/15914) by [@kudo](https://github.com/kudo))

## 9.0.2 — 2021-12-15

### 🐛 Bug fixes

- Fix support for node12. ([#15545](https://github.com/expo/expo/pull/15545) by [@lapz](https://github.com/lapz))

## 9.0.1 — 2021-12-08

_This version does not introduce any user-facing changes._

## 9.0.0 — 2021-12-03

### 🛠 Breaking changes

- Changed default value of `jsxRuntime` to `automatic` ([#14995](https://github.com/expo/expo/pull/14995) by [@EvanBacon](https://github.com/EvanBacon))

### 🎉 New features

- Added option `jsxImportSource` to allow passing in a custom importSource ([#15275](https://github.com/expo/expo/pull/15275) by [@kbrandwijk](https://github.com/kbrandwijk))<|MERGE_RESOLUTION|>--- conflicted
+++ resolved
@@ -8,11 +8,8 @@
 
 ### 🎉 New features
 
-<<<<<<< HEAD
 - Add `Platform.OS` shaking without needing to enable experimental ESM transforms.
-=======
 - Use the standard `@babel/preset-react` for all React transformations. ([#25125](https://github.com/expo/expo/pull/25125) by [@EvanBacon](https://github.com/EvanBacon))
->>>>>>> 48a111d8
 
 ### 🐛 Bug fixes
 
