# Changelog

## Unpublished

### 🛠 Breaking changes

### 🎉 New features

### 🐛 Bug fixes

- Disable `minifyTypeofWindow` for Web to prevent breaking Web Worker targets ([#36773](https://github.com/expo/expo/pull/36773) by [@kitten](https://github.com/kitten))

### 💡 Others

<<<<<<< HEAD
- Pass `disableDeepImportWarnings` option to the `@react-native/babel-preset` ([#36362](https://github.com/expo/expo/pull/36362) by [@coado](https://github.com/coado))
=======
- Remove "Please" from warnings and errors ([#36862](https://github.com/expo/expo/pull/36862) by [@brentvatne](https://github.com/brentvatne))

## 13.1.11 — 2025-05-01

_This version does not introduce any user-facing changes._

## 13.1.10 — 2025-04-30

_This version does not introduce any user-facing changes._

## 13.1.9 — 2025-04-30

### 🐛 Bug fixes

- Force disable `enableBabelRuntime` for when (new) Babel caller `type` input is `'script'` ([#36463](https://github.com/expo/expo/pull/36463) by [@kitten](https://github.com/kitten))

## 13.1.8 — 2025-04-28

### 🎉 New features

- Always enable `import.meta` polyfill for server bundles. ([#36380](https://github.com/expo/expo/pull/36380) by [@EvanBacon](https://github.com/EvanBacon))

### 🐛 Bug fixes

- Remove absolute paths from server components output. ([#35276](https://github.com/expo/expo/pull/35276) by [@EvanBacon](https://github.com/EvanBacon))

## 13.1.7 — 2025-04-25

_This version does not introduce any user-facing changes._

## 13.1.6 — 2025-04-23

### 🎉 New features

- Add hot reloading for environment variables. ([#36189](https://github.com/expo/expo/pull/36189) by [@EvanBacon](https://github.com/EvanBacon))

## 13.1.5 — 2025-04-21

_This version does not introduce any user-facing changes._
>>>>>>> ecfd20af

## 13.1.4 — 2025-04-14

_This version does not introduce any user-facing changes._

## 13.1.3 — 2025-04-11

### 💡 Others

- Throwing an error if people having `import.meta` in code but not enabled `unstable_transformImportMeta`. ([#36074](https://github.com/expo/expo/pull/36074) by [@kudo](https://github.com/kudo))

## 13.1.2 — 2025-04-11

### 🎉 New features

- Update React Compiler support for React 19. ([#36081](https://github.com/expo/expo/pull/36081) by [@EvanBacon](https://github.com/EvanBacon))

## 13.1.1 — 2025-04-09

_This version does not introduce any user-facing changes._

## 13.1.0 — 2025-04-08

### 🎉 New features

- Use `registerClientReference` for client components and assert unsupported syntax. ([#35957](https://github.com/expo/expo/pull/35957) by [@EvanBacon](https://github.com/EvanBacon))

## 13.0.0 — 2025-04-04

### 🛠 Breaking changes

- upgrade RN to 0.78 ([#35050](https://github.com/expo/expo/pull/35050) by [@vonovak](https://github.com/vonovak))

### 🎉 New features

- Add add support for TypeScript exports in React Server Actions. ([#35859](https://github.com/expo/expo/pull/35859) by [@EvanBacon](https://github.com/EvanBacon))
- Add `decorators` option to configure the `@babel/plugin-proposal-decorators` plugin. ([#34647](https://github.com/expo/expo/pull/34647) by [@EvanBacon](https://github.com/EvanBacon))
- Add `babel-plugin-syntax-hermes-parser` to the server preset for native RSC. ([#34213](https://github.com/expo/expo/pull/34213) by [@EvanBacon](https://github.com/EvanBacon))
- Add `displayName` to DOM components for better debugging. ([#33369](https://github.com/expo/expo/pull/33369) by [@EvanBacon](https://github.com/EvanBacon))
- Added `import.meta` transform plugin. ([#34756](https://github.com/expo/expo/pull/34756) by [@kudo](https://github.com/kudo))

### 🐛 Bug fixes

- Fix namespace type export stripping. ([#35859](https://github.com/expo/expo/pull/35859) by [@EvanBacon](https://github.com/EvanBacon))
- Add all missing dependencies for package resolution with NPM. ([#34628](https://github.com/expo/expo/pull/34628) by [@EvanBacon](https://github.com/EvanBacon))

## 12.0.10 - 2025-03-31

_This version does not introduce any user-facing changes._

## 12.0.9 - 2025-02-20

### 🐛 Bug fixes

- Fixed EAS Update support for DOM Components. ([#35042](https://github.com/expo/expo/pull/35042) by [@kudo](https://github.com/kudo))

## 12.0.8 - 2025-02-14

_This version does not introduce any user-facing changes._

## 12.0.7 - 2025-02-06

_This version does not introduce any user-facing changes._

## 12.0.5 - 2025-01-08

### 🐛 Bug fixes

- Fix server action scope position during extraction. ([#33933](https://github.com/expo/expo/pull/33933) by [@EvanBacon](https://github.com/EvanBacon))

## 12.0.4 - 2024-12-10

### 🐛 Bug fixes

- Test for UNIX paths when removing console polyfill from RSC client output. ([#33397](https://github.com/expo/expo/pull/33397) by [@byCedric](https://github.com/byCedric))
- Add support for `TSInterfaceDeclaration` in server component plugin. ([#33121](https://github.com/expo/expo/pull/33121) by [@EvanBacon](https://github.com/EvanBacon))

## 12.0.3 - 2024-11-29

_This version does not introduce any user-facing changes._

## 12.0.2 — 2024-11-22

_This version does not introduce any user-facing changes._

## 12.0.1 — 2024-11-14

_This version does not introduce any user-facing changes._

## 12.0.0 — 2024-11-11

_This version does not introduce any user-facing changes._

## 12.0.0-preview.6 — 2024-11-07

### 🎉 New features

- Support hoisting for inlined server actions. ([#32633](https://github.com/expo/expo/pull/32633) by [@EvanBacon](https://github.com/EvanBacon))

## 12.0.0-preview.5 — 2024-11-04

### 💡 Others

- Added EAS Updates support for DOM Components. ([#32502](https://github.com/expo/expo/pull/32502) by [@kudo](https://github.com/kudo))

## 12.0.0-preview.4 — 2024-10-31

### 🐛 Bug fixes

- Don't assert `client-only` in SSR bundles. ([#32479](https://github.com/expo/expo/pull/32479) by [@EvanBacon](https://github.com/EvanBacon))

## 12.0.0-preview.3 — 2024-10-30

### 🎉 New features

- Add support for server actions that use `export default`. ([#32458](https://github.com/expo/expo/pull/32458) by [@EvanBacon](https://github.com/EvanBacon))

## 12.0.0-preview.2 — 2024-10-29

### 🎉 New features

- Assert that layout routes and API routes cannot be DOM components. ([#32422](https://github.com/expo/expo/pull/32422) by [@EvanBacon](https://github.com/EvanBacon))

## 12.0.0-preview.1 — 2024-10-24

_This version does not introduce any user-facing changes._

## 12.0.0-preview.0 — 2024-10-22

### 🎉 New features

- Add experimental support for React Server Actions in Expo Router. ([#31959](https://github.com/expo/expo/pull/31959) by [@EvanBacon](https://github.com/EvanBacon))
- Add support for inlining constants for native server environments. ([#30586](https://github.com/expo/expo/pull/30586) by [@EvanBacon](https://github.com/EvanBacon))
- Add basic support for using DOM Components in React Server Components projects. ([#31080](https://github.com/expo/expo/pull/31080) by [@EvanBacon](https://github.com/EvanBacon))
- Add initial version of DOM Components and expose `expoDomComponentReference` on metadata. ([#30938](https://github.com/expo/expo/pull/30938) by [@EvanBacon](https://github.com/EvanBacon))
- Add `hasCjsExports` metadata for tracking static exports. ([#30111](https://github.com/expo/expo/pull/30111) by [@EvanBacon](https://github.com/EvanBacon))
- Add `process.env.EXPO_SERVER` for detecting when the JS was bundled for a server or react server environment. ([#30147](https://github.com/expo/expo/pull/30147) by [@EvanBacon](https://github.com/EvanBacon))
- Update React Compiler version to latest. ([#29635](https://github.com/expo/expo/pull/29635) by [@reichhartd](https://github.com/reichhartd))

### 🐛 Bug fixes

- Fix React compiler support. ([#32187](https://github.com/expo/expo/pull/32187) by [@EvanBacon](https://github.com/EvanBacon))
- Mock out js console polyfill for server environments. ([#32028](https://github.com/expo/expo/pull/32028) by [@EvanBacon](https://github.com/EvanBacon))
- Remove `@babel/plugin-transform-parameters` plugin when bundling for server environments that target native. ([#30147](https://github.com/expo/expo/pull/30147) by [@EvanBacon](https://github.com/EvanBacon))
- Fixed `ReferenceError: Property 'React' doesn't exist.` crash when a DOM component includes `import React from 'react';`. ([#31469](https://github.com/expo/expo/pull/31469) by [@kudo](https://github.com/kudo))

### 💡 Others

- Bump `react-native-web` patch ([#32105](https://github.com/expo/expo/pull/32105) by [@EvanBacon](https://github.com/EvanBacon))
- Remove web hydration flag injection. ([#31267](https://github.com/expo/expo/pull/31267) by [@EvanBacon](https://github.com/EvanBacon))
- Remove `"use dom"` injection on web. ([#31259](https://github.com/expo/expo/pull/31259) by [@EvanBacon](https://github.com/EvanBacon))
- Inline the generated DOM component entry function for DOM bundles. ([#31182](https://github.com/expo/expo/pull/31182) by [@EvanBacon](https://github.com/EvanBacon))
- Make `babel-plugin-react-compiler` an optional peer dependency. ([#30960](https://github.com/expo/expo/pull/30960) by [@EvanBacon](https://github.com/EvanBacon))
- Changed the react client reference collection property to be a string. ([#29646](https://github.com/expo/expo/pull/29646) by [@EvanBacon](https://github.com/EvanBacon))
- Fixed DOM components bundling issues for Android emulators and release builds. ([#30974](https://github.com/expo/expo/pull/30974) by [@kudo](https://github.com/kudo))
- Allows type exports in DOM components. ([#31855](https://github.com/expo/expo/pull/31855) by [@kudo](https://github.com/kudo))

### ⚠️ Notices

- Added support for React Native 0.75.x. ([#30034](https://github.com/expo/expo/pull/30034), [#30828](https://github.com/expo/expo/pull/30828), [#31015](https://github.com/expo/expo/pull/31015) by [@gabrieldonadel](https://github.com/gabrieldonadel))
- Added support for React Native 0.76.x. ([#31552](https://github.com/expo/expo/pull/31552) by [@gabrieldonadel](https://github.com/gabrieldonadel))

## 11.0.14 - 2024-08-14

### 🐛 Bug fixes

- Fix JSC builds. ([#30763](https://github.com/expo/expo/pull/30763) by [@EvanBacon](https://github.com/EvanBacon))

## 11.0.12 - 2024-07-03

_This version does not introduce any user-facing changes._

## 11.0.11 - 2024-06-27

_This version does not introduce any user-facing changes._

## 11.0.10 - 2024-06-13

_This version does not introduce any user-facing changes._

## 11.0.9 - 2024-06-10

### 🎉 New features

- Add experimental React Compiler support. ([#29168](https://github.com/expo/expo/pull/29168) by [@EvanBacon](https://github.com/EvanBacon))
- Add support for `export * from` to `use client` plugin. ([#29426](https://github.com/expo/expo/pull/29426) by [@EvanBacon](https://github.com/EvanBacon))

## 11.0.8 - 2024-06-06

_This version does not introduce any user-facing changes._

## 11.0.7 - 2024-06-05

### 💡 Others

- Pin @react-native subpackage versions to 0.74.83. ([#29441](https://github.com/expo/expo/pull/29441) by [@kudo](https://github.com/kudo))

## 11.0.6 — 2024-05-13

### 🐛 Bug fixes

- Fix replacement of `__DEV__` in export statement. ([#28786](https://github.com/expo/expo/pull/28786) by [@EvanBacon](https://github.com/EvanBacon))

## 11.0.5 — 2024-05-02

_This version does not introduce any user-facing changes._

## 11.0.4 — 2024-05-01

_This version does not introduce any user-facing changes._

## 11.0.3 — 2024-05-01

### 💡 Others

- Align versions of fast refresh. ([#28550](https://github.com/expo/expo/pull/28550) by [@EvanBacon](https://github.com/EvanBacon))

## 11.0.2 — 2024-04-23

_This version does not introduce any user-facing changes._

## 11.0.1 — 2024-04-22

_This version does not introduce any user-facing changes._

## 11.0.0 — 2024-04-18

### 🛠 Breaking changes

- Remove all unused babel plugins on web and SSR. ([#27907](https://github.com/expo/expo/pull/27907) by [@EvanBacon](https://github.com/EvanBacon))

### 🎉 New features

- Add faster `Platform.select` transform. ([#27533](https://github.com/expo/expo/pull/27533) by [@EvanBacon](https://github.com/EvanBacon))
- Minify `typeof window` in server and web contexts. ([#27530](https://github.com/expo/expo/pull/27530) by [@EvanBacon](https://github.com/EvanBacon))
- Add support for using `process.env.EXPO_OS` to detect the platform without platform shaking imports. ([#27509](https://github.com/expo/expo/pull/27509) by [@EvanBacon](https://github.com/EvanBacon))
- Add basic `react-server` support. ([#27264](https://github.com/expo/expo/pull/27264) by [@EvanBacon](https://github.com/EvanBacon))

### 🐛 Bug fixes

- Fix bug preventing reassignment of globals. ([#27533](https://github.com/expo/expo/pull/27533) by [@EvanBacon](https://github.com/EvanBacon))

### 💡 Others

- Add more tests for obscure syntax used in Expo apps. ([#27709](https://github.com/expo/expo/pull/27709) by [@EvanBacon](https://github.com/EvanBacon))
- Relax forbidden React server API errors to better support shared components. ([#27878](https://github.com/expo/expo/pull/27878) by [@EvanBacon](https://github.com/EvanBacon))
- Reset env in tests. ([#27950](https://github.com/expo/expo/pull/27950) by [@EvanBacon](https://github.com/EvanBacon))
- Add Hermes language support tests. ([#27900](https://github.com/expo/expo/pull/27900) by [@EvanBacon](https://github.com/EvanBacon))
- Remove unused peer dependency on `@babel/preset-env`. ([#27705](https://github.com/expo/expo/pull/27705) by [@EvanBacon](https://github.com/EvanBacon))
- Disable color in snapshot tests in CI. ([#27301](https://github.com/expo/expo/pull/27301) by [@EvanBacon](https://github.com/EvanBacon))
- Add additional tests for undefined platform minification behavior. ([#27515](https://github.com/expo/expo/pull/27515) by [@EvanBacon](https://github.com/EvanBacon))
- Upgrade `babel-plugin-react-native-web` for latest `react-native-web` aliases. ([#27214](https://github.com/expo/expo/pull/27214) by [@EvanBacon](https://github.com/EvanBacon))
- Directly resolve plugins. ([#27041](https://github.com/expo/expo/pull/27041) by [@EvanBacon](https://github.com/EvanBacon))
- Simplify react server code injection by using more expensive template code. ([#27879](https://github.com/expo/expo/pull/27879) by [@EvanBacon](https://github.com/EvanBacon))
- Update unversioned expo config types. ([#28220](https://github.com/expo/expo/pull/28220) by [@wschurman](https://github.com/wschurman))

## 10.0.1 - 2023-12-19

### 💡 Others

- Change `@babel/plugin-proposal-object-rest-spread` to `@babel/plugin-transform-object-rest-spread`. ([#26035](https://github.com/expo/expo/pull/26035) by [@EvanBacon](https://github.com/EvanBacon))

## 10.0.0 — 2023-12-12

### 🛠 Breaking changes

- Move `babel-plugin-module-resolver` alias for `react-native-vector-icons` to `@expo/vector-icons` to individual implementations in Metro (via `@expo/cli`) and `jest-expo`. ([#25512](https://github.com/expo/expo/pull/25512) by [@EvanBacon](https://github.com/EvanBacon))

### 🎉 New features

- Support caller option `supportsStaticESM` to disable cjs transforms. ([#25833](https://github.com/expo/expo/pull/25833) by [@EvanBacon](https://github.com/EvanBacon))
- Inject async routes using caller. ([#25627](https://github.com/expo/expo/pull/25627) by [@EvanBacon](https://github.com/EvanBacon))
- Use babel caller to determine the `expo-router` root directory. ([#25658](https://github.com/expo/expo/pull/25658) by [@EvanBacon](https://github.com/EvanBacon))
- Moved `react-refresh` babel plugin from Metro/Webpack to `babel-preset-expo`. ([#25461](https://github.com/expo/expo/pull/25461) by [@EvanBacon](https://github.com/EvanBacon))
- Added support for React Native 0.73.0. ([#24971](https://github.com/expo/expo/pull/24971), [#25453](https://github.com/expo/expo/pull/25453) by [@gabrieldonadel](https://github.com/gabrieldonadel))

### 🐛 Bug fixes

- Prevent enabling `react-refresh` in server environments. ([#25461](https://github.com/expo/expo/pull/25461) by [@EvanBacon](https://github.com/EvanBacon))

### 💡 Others

- Replace `@expo/babel-preset-cli` with `expo-module-scripts`. ([#25425](https://github.com/expo/expo/pull/25425) by [@byCedric](https://github.com/byCedric))
- Update reanimated test snapshots. ([#25644](https://github.com/expo/expo/pull/25644) by [@gabrieldonadel](https://github.com/gabrieldonadel))

## 9.9.0 — 2023-11-14

### 🛠 Breaking changes

- Remove support for `native.useTransformReactJSXExperimental` and `web.useTransformReactJSXExperimental` option in favor of `jsxRuntime: 'classic'`. React support can no longer be removed. ([#25125](https://github.com/expo/expo/pull/25125) by [@EvanBacon](https://github.com/EvanBacon))

### 🎉 New features

- Rename `basePath` to `baseUrl` and expose to bundles with `process.env.EXPO_BASE_URL`. ([#25305](https://github.com/expo/expo/pull/25305) by [@EvanBacon](https://github.com/EvanBacon))
- Add `Platform.OS` shaking without needing to enable experimental ESM transforms. ([#25171](https://github.com/expo/expo/pull/25171) by [@EvanBacon](https://github.com/EvanBacon))
- Inline environment variables in production before the serializer to support source maps. ([#25239](https://github.com/expo/expo/pull/25239) by [@EvanBacon](https://github.com/EvanBacon))
- Support all options in top-level object and in `native` and `web` sub-objects. ([#25172](https://github.com/expo/expo/pull/25172) by [@EvanBacon](https://github.com/EvanBacon))
- Use the standard `@babel/preset-react` for all React transformations. ([#25125](https://github.com/expo/expo/pull/25125) by [@EvanBacon](https://github.com/EvanBacon))

### 🐛 Bug fixes

- Only inline platforms when explicitly bundling for production. ([#25275](https://github.com/expo/expo/pull/25275) by [@EvanBacon](https://github.com/EvanBacon))
- Fix jsx dev transform with React components that are defined in the function parameters. ([#25235](https://github.com/expo/expo/pull/25235) by [@EvanBacon](https://github.com/EvanBacon))

### 💡 Others

- Drop unused `native.withDevTools` and `web.withDevTools` options. ([#25125](https://github.com/expo/expo/pull/25125) by [@EvanBacon](https://github.com/EvanBacon))
- Migrate from `@babel/plugin-proposal-export-namespace-from` to `@babel/plugin-transform-export-namespace-from`. ([#25127](https://github.com/expo/expo/pull/25127) by [@EvanBacon](https://github.com/EvanBacon))
- Update reanimated tests. ([#25126](https://github.com/expo/expo/pull/25126) by [@EvanBacon](https://github.com/EvanBacon))

## 9.8.0 — 2023-10-17

### 🎉 New features

- Automatically optimize transformations based on Hermes usage. ([#24672](https://github.com/expo/expo/pull/24672) by [@EvanBacon](https://github.com/EvanBacon))
- Enable `expo-router` Babel features when available. ([#24779](https://github.com/expo/expo/pull/24779) by [@EvanBacon](https://github.com/EvanBacon))

## 9.7.0 — 2023-09-15

### 🛠 Breaking changes

- Remove experimental native Webpack support. ([#24328](https://github.com/expo/expo/pull/24328) by [@EvanBacon](https://github.com/EvanBacon))

### 💡 Others

- Drop warning for invalid property `useTransformReactJsxExperimental`. ([#24328](https://github.com/expo/expo/pull/24328) by [@EvanBacon](https://github.com/EvanBacon))
- Re-write in TypeScript. ([#24328](https://github.com/expo/expo/pull/24328) by [@EvanBacon](https://github.com/EvanBacon))

## 9.6.2 — 2023-09-04

_This version does not introduce any user-facing changes._

## 9.6.1 — 2023-08-02

### 🎉 New features

- Automatically add `react-native-reanimated/plugin` when available. ([#23798](https://github.com/expo/expo/pull/23798) by [@EvanBacon](https://github.com/EvanBacon))

## 9.6.0 — 2023-07-28

### 📚 3rd party library updates

- Update `metro-react-native-babel-preset` to 0.76.7. ([#23517](https://github.com/expo/expo/pull/23517) by [@SimenB](https://github.com/SimenB), [#23693](https://github.com/expo/expo/pull/23693) by [@kudo](https://github.com/kudo))

## 9.5.0 — 2023-06-21

### 🎉 New features

- Add `@babel/plugin-proposal-export-namespace-from`. ([#22899](https://github.com/expo/expo/pull/22899) by [@EvanBacon](https://github.com/EvanBacon))

### 💡 Others

- Bump `babel-plugin-module-resolver` dev dependency. ([#22871](https://github.com/expo/expo/pull/22871) by [@EvanBacon](https://github.com/EvanBacon))

## 9.4.1 — 2023-06-13

### 📚 3rd party library updates

- Update `metro-react-native-babel-preset` to 0.76.5. ([#22588](https://github.com/expo/expo/pull/22588) by [@kudo](https://github.com/kudo))

## 9.4.0 — 2023-05-08

_This version does not introduce any user-facing changes._

## 9.3.2 - 2023-04-03

### 📚 3rd party library updates

- Update `metro-react-native-babel-preset` to 0.73.9. ([#21909](https://github.com/expo/expo/pull/21909) by [@kudo](https://github.com/kudo))

## 9.3.0 — 2023-02-03

### 🐛 Bug fixes

- Added support for React Native 0.71.x. ([#20799](https://github.com/expo/expo/pull/20799) [#20832](https://github.com/expo/expo/pull/20832) by [@kudo](https://github.com/kudo))

## 9.2.2 — 2022-11-03

_This version does not introduce any user-facing changes._

## 9.2.1 — 2022-10-06

### ⚠️ Notices

- Added support for React Native 0.70.x. ([#19261](https://github.com/expo/expo/pull/19261) by [@kudo](https://github.com/kudo))

## 9.2.0 — 2022-07-07

### 💡 Others

- Preserve `import/export` syntax on Webpack only. ([#17713](https://github.com/expo/expo/pull/17713) by [@EvanBacon](https://github.com/EvanBacon))

### 📚 3rd party library updates

- Updates `metro-react-native-babel-preset` for react-native 0.69. ([#18006](https://github.com/expo/expo/pull/18006) by [@kudo](https://github.com/kudo))

## 9.1.0 — 2022-04-18

### 📚 3rd party library updates

- Upgrade to react-native 0.66. ([#15914](https://github.com/expo/expo/pull/15914) by [@kudo](https://github.com/kudo))

## 9.0.2 — 2021-12-15

### 🐛 Bug fixes

- Fix support for node12. ([#15545](https://github.com/expo/expo/pull/15545) by [@lapz](https://github.com/lapz))

## 9.0.1 — 2021-12-08

_This version does not introduce any user-facing changes._

## 9.0.0 — 2021-12-03

### 🛠 Breaking changes

- Changed default value of `jsxRuntime` to `automatic` ([#14995](https://github.com/expo/expo/pull/14995) by [@EvanBacon](https://github.com/EvanBacon))

### 🎉 New features

- Added option `jsxImportSource` to allow passing in a custom importSource ([#15275](https://github.com/expo/expo/pull/15275) by [@kbrandwijk](https://github.com/kbrandwijk))<|MERGE_RESOLUTION|>--- conflicted
+++ resolved
@@ -6,15 +6,14 @@
 
 ### 🎉 New features
 
+- Pass `disableDeepImportWarnings` option to the `@react-native/babel-preset` ([#36362](https://github.com/expo/expo/pull/36362) by [@coado](https://github.com/coado))
+
 ### 🐛 Bug fixes
 
 - Disable `minifyTypeofWindow` for Web to prevent breaking Web Worker targets ([#36773](https://github.com/expo/expo/pull/36773) by [@kitten](https://github.com/kitten))
 
 ### 💡 Others
 
-<<<<<<< HEAD
-- Pass `disableDeepImportWarnings` option to the `@react-native/babel-preset` ([#36362](https://github.com/expo/expo/pull/36362) by [@coado](https://github.com/coado))
-=======
 - Remove "Please" from warnings and errors ([#36862](https://github.com/expo/expo/pull/36862) by [@brentvatne](https://github.com/brentvatne))
 
 ## 13.1.11 — 2025-05-01
@@ -54,7 +53,6 @@
 ## 13.1.5 — 2025-04-21
 
 _This version does not introduce any user-facing changes._
->>>>>>> ecfd20af
 
 ## 13.1.4 — 2025-04-14
 
