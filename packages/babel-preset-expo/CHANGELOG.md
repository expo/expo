--- conflicted
+++ resolved
@@ -6,11 +6,8 @@
 
 ### 🎉 New features
 
-<<<<<<< HEAD
 - Add experimental React Compiler support. ([#29168](https://github.com/expo/expo/pull/29168) by [@EvanBacon](https://github.com/EvanBacon))
-=======
 - Add support for `export * from` to `use client` plugin. ([#29426](https://github.com/expo/expo/pull/29426) by [@EvanBacon](https://github.com/EvanBacon))
->>>>>>> 8ad44d77
 
 ### 🐛 Bug fixes
 
