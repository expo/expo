--- conflicted
+++ resolved
@@ -7,6 +7,8 @@
 ### 🎉 New features
 
 ### 🐛 Bug fixes
+
+- Remove absolute paths from server components output. ([#35276](https://github.com/expo/expo/pull/35276) by [@EvanBacon](https://github.com/EvanBacon))
 
 ### 💡 Others
 
@@ -62,11 +64,7 @@
 
 ### 🐛 Bug fixes
 
-<<<<<<< HEAD
-- Remove absolute paths from server components output. ([#35276](https://github.com/expo/expo/pull/35276) by [@EvanBacon](https://github.com/EvanBacon))
-=======
 - Fix namespace type export stripping. ([#35859](https://github.com/expo/expo/pull/35859) by [@EvanBacon](https://github.com/EvanBacon))
->>>>>>> 700aa512
 - Add all missing dependencies for package resolution with NPM. ([#34628](https://github.com/expo/expo/pull/34628) by [@EvanBacon](https://github.com/EvanBacon))
 
 ## 12.0.10 - 2025-03-31
