# Changelog

## Unpublished

### 🛠 Breaking changes

### 🎉 New features

### 🐛 Bug fixes

<<<<<<< HEAD
- Fixed `BarCodeScanner` only scans on the first mount on Android. ([#15393](https://github.com/expo/expo/pull/15393) by [@lukmccall](https://github.com/lukmccall))
=======
- Fixed crashes caused by the Zxing scanner on Android. ([#15394](https://github.com/expo/expo/pull/15394) by [@lukmccall](https://github.com/lukmccall))
>>>>>>> 9b69cf7c

### 💡 Others

## 11.1.0 — 2021-10-01

### 🐛 Bug fixes

- Added missing dependency on `expo-image-loader`. ([#14585](https://github.com/expo/expo/pull/14585) by [@tsapeta](https://github.com/tsapeta))

## 11.0.0 — 2021-09-28

### 🛠 Breaking changes

- Dropped support for iOS 11.0 ([#14383](https://github.com/expo/expo/pull/14383) by [@cruzach](https://github.com/cruzach))

### 🎉 New features

- Add BarCodeScanner.usePermissions hook from modules factory. ([#13852](https://github.com/expo/expo/pull/13852) by [@bycedric](https://github.com/bycedric))

### 🐛 Bug fixes

- Fix building errors from use_frameworks! in Podfile. ([#14523](https://github.com/expo/expo/pull/14523) by [@kudo](https://github.com/kudo))

### 💡 Others

- Migrated from `@unimodules/core` to `expo-modules-core`. ([#13757](https://github.com/expo/expo/pull/13757) by [@tsapeta](https://github.com/tsapeta))
- Migrated Android codebase from Java to Kotlin. ([#13914](https://github.com/expo/expo/pull/13914) by [@m1st4ke](https://github.com/m1st4ke))
- Updated `@expo/config-plugins` ([#14443](https://github.com/expo/expo/pull/14443) by [@EvanBacon](https://github.com/EvanBacon))

## 10.2.0 — 2021-06-16

### 🐛 Bug fixes

- Enable kotlin in all modules. ([#12716](https://github.com/expo/expo/pull/12716) by [@wschurman](https://github.com/wschurman))
- On iOS removed the requirement for the presence of `NSMicrophoneUsageDescription` key in `Info.plist` ([#12860](https://github.com/expo/expo/pull/12772) by [@ajsmth](https://github.com/ajsmth))

### 💡 Others

- Migrated interfaces from their own packages to `expo-modules-core`. ([#12912](https://github.com/expo/expo/pull/12912) by [@tsapeta](https://github.com/tsapeta))

## 10.1.2 — 2021-04-13

_This version does not introduce any user-facing changes._

## 10.1.1 — 2021-03-31

_This version does not introduce any user-facing changes._

## 10.1.0 — 2021-03-10

### 🎉 New features

- Remove lodash. ([#11900](https://github.com/expo/expo/pull/11900) by [@EvanBacon](https://github.com/EvanBacon))
- Converted plugin to TypeScript. ([#11715](https://github.com/expo/expo/pull/11715) by [@EvanBacon](https://github.com/EvanBacon))
- Updated Android build configuration to target Android 11 (added support for Android SDK 30). ([#11647](https://github.com/expo/expo/pull/11647) by [@bbarthec](https://github.com/bbarthec))

### 🐛 Bug fixes

- Remove peerDependencies and unimodulePeerDependencies from Expo modules. ([#11980](https://github.com/expo/expo/pull/11980) by [@brentvatne](https://github.com/brentvatne))

## 10.0.0 — 2021-01-15

### ⚠️ Notices

- The package is now shipped with prebuilt binaries on iOS. You can read more about it on [expo.fyi/prebuilt-modules](https://expo.fyi/prebuilt-modules). ([#11224](https://github.com/expo/expo/pull/11224) by [@tsapeta](https://github.com/tsapeta))

### 🛠 Breaking changes

- Dropped support for iOS 10.0 ([#11344](https://github.com/expo/expo/pull/11344) by [@tsapeta](https://github.com/tsapeta))

### 🎉 New features

- Created config plugins ([#11538](https://github.com/expo/expo/pull/11538) by [@EvanBacon](https://github.com/EvanBacon))

## 9.1.0 — 2020-11-17

### 🐛 Bug fixes

- Allow `onBarCodeScanned` prop to be `undefined`. ([#10068](https://github.com/expo/expo/pull/10068) by [@josmithua](https://github.com/josmithua))

## 9.0.0 — 2020-08-18

### 🛠 Breaking changes

- Added camera permissions declarations to `AndroidManifest.xml` on Android. ([#9227](https://github.com/expo/expo/pull/9227) by [@bycedric](https://github.com/bycedric))

### 🎉 New features

- Added constants on web. ([#4166](https://github.com/expo/expo/pull/4166) by [@EvanBacon](https://github.com/EvanBacon))
- Delete `prop-types` in favor of TypeScript. ([#8678](https://github.com/expo/expo/pull/8678) by [@EvanBacon](https://github.com/EvanBacon))
- `BarCodeScanner` is now returning barcode's bounding box on iOS. ([#8865](https://github.com/expo/expo/pull/8865) by [@lukmccall](https://github.com/lukmccall))

### 🐛 Bug fixes

- Fixed scanner throwing `NullPointerException` when barcode type isn't recognized on Android. ([#9006](https://github.com/expo/expo/pull/9006) by [@lukmccall](https://github.com/lukmccall))

## 8.2.1 — 2020-05-29

_This version does not introduce any user-facing changes._

## 8.2.0 — 2020-05-27

_This version does not introduce any user-facing changes._<|MERGE_RESOLUTION|>--- conflicted
+++ resolved
@@ -8,11 +8,8 @@
 
 ### 🐛 Bug fixes
 
-<<<<<<< HEAD
 - Fixed `BarCodeScanner` only scans on the first mount on Android. ([#15393](https://github.com/expo/expo/pull/15393) by [@lukmccall](https://github.com/lukmccall))
-=======
 - Fixed crashes caused by the Zxing scanner on Android. ([#15394](https://github.com/expo/expo/pull/15394) by [@lukmccall](https://github.com/lukmccall))
->>>>>>> 9b69cf7c
 
 ### 💡 Others
 
