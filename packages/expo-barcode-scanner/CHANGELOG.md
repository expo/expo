--- conflicted
+++ resolved
@@ -10,16 +10,14 @@
 
 ### 💡 Others
 
-<<<<<<< HEAD
 - `BarCodeScannerResult` now returns an additional `raw` field corresponding to the barcode value as it was encoded in the barcode without parsing. Will always be undefined on iOS.
-=======
+
 ## 12.9.0 — 2023-11-14
 
 ### 🛠 Breaking changes
 
 - Bumped iOS deployment target to 13.4. ([#25063](https://github.com/expo/expo/pull/25063) by [@gabrieldonadel](https://github.com/gabrieldonadel))
 - On `Android` bump `compileSdkVersion` and `targetSdkVersion` to `34`. ([#24708](https://github.com/expo/expo/pull/24708) by [@alanjhughes](https://github.com/alanjhughes))
->>>>>>> 38d94be8
 
 ## 12.8.0 — 2023-10-17
 
