--- conflicted
+++ resolved
@@ -1,31 +1,9 @@
 declare const _default: {
     readonly name: string;
-    readonly BarCodeType: {
-        code39mod43: string;
-        code138: string;
-        interleaved2of5: string;
-        aztec: string;
-        ean13: string;
-        ean8: string;
-        qr: string;
-        pdf417: string;
-        upc_e: string;
-        datamatrix: string;
-        code39: string;
-        code93: string;
-        itf14: string;
-        codabar: string;
-        code128: string;
-        upc_a: string;
-    };
+    readonly BarCodeType: string[];
     readonly Type: {
-<<<<<<< HEAD
-        front: string;
-        back: string;
-=======
         front: 'front';
         back: 'back';
->>>>>>> 450f46fa
     };
 };
 export default _default;