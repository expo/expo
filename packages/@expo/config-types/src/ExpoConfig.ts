/* tslint:disable */
/**
 * The standard Expo config object defined in `app.config.js` files.
 */

export interface ExpoConfig {
  /**
   * The name of your app as it appears both within Expo Go and on your home screen as a standalone app.
   */
  name: string;
  /**
   * A short description of what your app is and why it is great.
   */
  description?: string;
  /**
   * The friendly URL name for publishing. For example, `myAppName` will refer to the `expo.dev/@project-owner/myAppName` project.
   */
  slug: string;
  /**
   * The name of the Expo account that owns the project. This is useful for teams collaborating on a project. If not provided, the owner defaults to the username of the current user.
   */
  owner?: string;
  /**
   * The auto generated Expo account name and slug used for display purposes. It is not meant to be set directly. Formatted like `@username/slug`. When unauthenticated, the username is `@anonymous`. For published projects, this value may change when a project is transferred between accounts or renamed.
   */
  currentFullName?: string;
  /**
   * The auto generated Expo account name and slug used for services like Notifications and AuthSession proxy. It is not meant to be set directly. Formatted like `@username/slug`. When unauthenticated, the username is `@anonymous`. For published projects, this value will not change when a project is transferred between accounts or renamed.
   */
  originalFullName?: string;
  /**
   * Defaults to `unlisted`. `unlisted` hides the project from search results. `hidden` restricts access to the project page to only the owner and other users that have been granted access. Valid values: `public`, `unlisted`, `hidden`.
   */
  privacy?: 'public' | 'unlisted' | 'hidden';
  /**
   * The Expo sdkVersion to run the project on. This should line up with the version specified in your package.json.
   */
  sdkVersion?: string;
  /**
   * **Note: Don't use this property unless you are sure what you're doing**
   *
   * The runtime version associated with this manifest.
   * Set this to `{"policy": "nativeVersion"}` to generate it automatically.
   */
  runtimeVersion?:
    | string
    | { policy: 'nativeVersion' | 'sdkVersion' | 'appVersion' | 'fingerprintExperimental' };
  /**
   * Your app version. In addition to this field, you'll also use `ios.buildNumber` and `android.versionCode` — read more about how to version your app [here](https://docs.expo.dev/distribution/app-stores/#versioning-your-app). On iOS this corresponds to `CFBundleShortVersionString`, and on Android, this corresponds to `versionName`. The required format can be found [here](https://developer.apple.com/documentation/bundleresources/information_property_list/cfbundleshortversionstring).
   */
  version?: string;
  /**
   * Platforms that your project explicitly supports. If not specified, it defaults to `["ios", "android"]`.
   */
  platforms?: ('android' | 'ios' | 'web')[];
  /**
   * If you would like to share the source code of your app on Github, enter the URL for the repository here and it will be linked to from your Expo project page.
   */
  githubUrl?: string;
  /**
   * Locks your app to a specific orientation with portrait or landscape. Defaults to no lock. Valid values: `default`, `portrait`, `landscape`
   */
  orientation?: 'default' | 'portrait' | 'landscape';
  /**
   * Configuration to force the app to always use the light or dark user-interface appearance, such as "dark mode", or make it automatically adapt to the system preferences. If not provided, defaults to `light`. Requires `expo-system-ui` be installed in your project to work on Android.
   */
  userInterfaceStyle?: 'light' | 'dark' | 'automatic';
  /**
   * The background color for your app, behind any of your React views. This is also known as the root view background color. Requires `expo-system-ui` be installed in your project to work on iOS.
   */
  backgroundColor?: string;
  /**
   * On Android, this will determine the color of your app in the multitasker. Currently this is not used on iOS, but it may be used for other purposes in the future.
   */
  primaryColor?: string;
  /**
   * Local path or remote URL to an image to use for your app's icon. We recommend that you use a 1024x1024 png file. This icon will appear on the home screen and within the Expo app.
   */
  icon?: string;
  /**
   * Configuration for remote (push) notifications.
   */
  notification?: {
    /**
     * (Android only) Local path or remote URL to an image to use as the icon for push notifications. 96x96 png grayscale with transparency. We recommend following [Google's design guidelines](https://material.io/design/iconography/product-icons.html#design-principles). If not provided, defaults to your app icon.
     */
    icon?: string;
    /**
     * (Android only) Tint color for the push notification image when it appears in the notification tray. Defaults to `#ffffff`
     */
    color?: string;
    /**
     * Whether or not to display notifications when the app is in the foreground on iOS. `_displayInForeground` option in the individual push notification message overrides this option. [Learn more.](https://docs.expo.dev/push-notifications/receiving-notifications/#foreground-notification-behavior) Defaults to `false`.
     */
    iosDisplayInForeground?: boolean;
    /**
     * Show each push notification individually (`default`) or collapse into one (`collapse`).
     */
    androidMode?: 'default' | 'collapse';
    /**
     * If `androidMode` is set to `collapse`, this title is used for the collapsed notification message. For example, `'#{unread_notifications} new interactions'`.
     */
    androidCollapsedTitle?: string;
  };
  /**
   * Configuration for the status bar on Android. For more details please navigate to [Configuring StatusBar](https://docs.expo.dev/guides/configuring-statusbar/).
   */
  androidStatusBar?: {
    /**
     * Configures the status bar icons to have a light or dark color. Valid values: `light-content`, `dark-content`. Defaults to `dark-content`
     */
    barStyle?: 'light-content' | 'dark-content';
    /**
     * Specifies the background color of the status bar. Defaults to `#00000000` (transparent) for `dark-content` bar style and `#00000088` (semi-transparent black) for `light-content` bar style
     */
    backgroundColor?: string;
    /**
     * Instructs the system whether the status bar should be visible or not. Defaults to `false`
     */
    hidden?: boolean;
    /**
     * When false, the system status bar pushes the content of your app down (similar to `position: relative`). When true, the status bar floats above the content in your app (similar to `position: absolute`). Defaults to `true` to match the iOS status bar behavior (which can only float above content). Explicitly setting this property to `true` will add `android:windowTranslucentStatus` to `styles.xml` and may cause unexpected keyboard behavior on Android when using the `softwareKeyboardLayoutMode` set to `resize`. In this case you will have to use `KeyboardAvoidingView` to manage the keyboard layout.
     */
    translucent?: boolean;
  };
  /**
   * Configuration for the bottom navigation bar on Android. Can be used to configure the `expo-navigation-bar` module in EAS Build.
   */
  androidNavigationBar?: {
    /**
     * Determines how and when the navigation bar is shown. [Learn more](https://developer.android.com/training/system-ui/immersive). Requires `expo-navigation-bar` be installed in your project. Valid values: `leanback`, `immersive`, `sticky-immersive`
     *
     *  `leanback` results in the navigation bar being hidden until the first touch gesture is registered.
     *
     *  `immersive` results in the navigation bar being hidden until the user swipes up from the edge where the navigation bar is hidden.
     *
     *  `sticky-immersive` is identical to `'immersive'` except that the navigation bar will be semi-transparent and will be hidden again after a short period of time.
     */
    visible?: 'leanback' | 'immersive' | 'sticky-immersive';
    /**
     * Configure the navigation bar icons to have a light or dark color. Supported on Android Oreo and newer. Valid values: `'light-content'`, `'dark-content'`
     */
    barStyle?: 'light-content' | 'dark-content';
    /**
     * Specifies the background color of the navigation bar.
     */
    backgroundColor?: string;
  };
  /**
   * Settings that apply specifically to running this app in a development client
   */
  developmentClient?: {
    /**
     * If true, the app will launch in a development client with no additional dialogs or progress indicators, just like in a standalone app.
     */
    silentLaunch?: boolean;
  };
  /**
   * URL scheme(s) to link into your app. For example, if we set this to `'demo'`, then demo:// URLs would open your app when tapped. This is a build-time configuration, it has no effect in Expo Go.
   */
  scheme?: string | string[];
  /**
   * Any extra fields you want to pass to your experience. Values are accessible via `Constants.expoConfig.extra` ([Learn more](https://docs.expo.dev/versions/latest/sdk/constants/#constantsmanifest))
   */
  extra?: {
    [k: string]: any;
  };
  /**
   * @deprecated Use a `metro.config.js` file instead. [Learn more](https://docs.expo.dev/guides/customizing-metro/)
   */
  packagerOpts?: {
    [k: string]: any;
  };
  /**
   * Configuration for how and when the app should request OTA JavaScript updates
   */
  updates?: {
    /**
     * If set to false, your standalone app will never download any code, and will only use code bundled locally on the device. In that case, all updates to your app must be submitted through app store review. Defaults to true. (Note: This will not work out of the box with ExpoKit projects)
     */
    enabled?: boolean;
    /**
     * By default, Expo will check for updates every time the app is loaded. Set this to `ON_ERROR_RECOVERY` to disable automatic checking unless recovering from an error. Set this to `NEVER` to completely disable automatic checking. Must be one of `ON_LOAD` (default value), `ON_ERROR_RECOVERY`, `WIFI_ONLY`, or `NEVER`
     */
    checkAutomatically?: 'ON_ERROR_RECOVERY' | 'ON_LOAD' | 'WIFI_ONLY' | 'NEVER';
    /**
     * How long (in ms) to allow for fetching OTA updates before falling back to a cached version of the app. Defaults to 0. Must be between 0 and 300000 (5 minutes).
     */
    fallbackToCacheTimeout?: number;
    /**
     * URL from which expo-updates will fetch update manifests
     */
    url?: string;
    /**
     * Local path of a PEM-formatted X.509 certificate used for requiring and verifying signed Expo updates
     */
    codeSigningCertificate?: string;
    /**
     * Metadata for `codeSigningCertificate`
     */
    codeSigningMetadata?: {
      /**
       * Algorithm used to generate manifest code signing signature.
       */
      alg?: 'rsa-v1_5-sha256';
      /**
       * Identifier for the key in the certificate. Used to instruct signing mechanisms when signing or verifying signatures.
       */
      keyid?: string;
    };
    /**
     * Extra HTTP headers to include in HTTP requests made by `expo-updates`. These may override preset headers.
     */
    requestHeaders?: {
      [k: string]: any;
    };
  };
  /**
   * Provide overrides by locale for System Dialog prompts like Permissions Boxes
   */
  locales?: {
    [k: string]:
      | string
      | {
          [k: string]: any;
        };
  };
  /**
   * An array of file glob strings which point to assets that will be bundled within your standalone app binary. Read more in the [Offline Support guide](https://docs.expo.dev/guides/offline-support/)
   */
  assetBundlePatterns?: string[];
  /**
   * Config plugins for adding extra functionality to your project. [Learn more](https://docs.expo.dev/guides/config-plugins/).
   */
  plugins?: (string | [] | [string] | [string, any])[];
  splash?: Splash;
  /**
   * Specifies the JavaScript engine for apps. Supported only on EAS Build. Defaults to `hermes`. Valid values: `hermes`, `jsc`.
   */
  jsEngine?: 'hermes' | 'jsc';
  ios?: IOS;
  android?: Android;
  web?: Web;
  /**
   * Configuration for scripts to run to hook into the publish process
   */
  hooks?: {
    postPublish?: PublishHook[];
    postExport?: PublishHook[];
  };
  /**
   * Enable experimental features that may be unstable, unsupported, or removed without deprecation notices.
   */
  experiments?: {
    /**
     * Export a website relative to a subpath of a domain. The path will be prepended as-is to links to all bundled resources. Prefix the path with a `/` (recommended) to load all resources relative to the server root. If the path **does not** start with a `/` then resources will be loaded relative to the code that requests them, this could lead to unexpected behavior. Example '/subpath'. Defaults to '' (empty string).
     */
    basePath?: string;
    /**
<<<<<<< HEAD
=======
     * If true, indicates that this project does not support tablets or handsets, and only supports Apple TV and Android TV
     */
    supportsTVOnly?: boolean;
    /**
>>>>>>> 0107ef61
     * Enable tsconfig/jsconfig `compilerOptions.paths` and `compilerOptions.baseUrl` support for import aliases in Metro.
     */
    tsconfigPaths?: boolean;
    /**
     * Enable support for statically typed links in Expo Router. This feature requires TypeScript be set up in your Expo Router v2 project.
     */
    typedRoutes?: boolean;
    /**
     * Enables Turbo Modules, which are a type of native modules that use a different way of communicating between JS and platform code. When installing a Turbo Module you will need to enable this experimental option (the library still needs to be a part of Expo SDK already, like react-native-reanimated v2). Turbo Modules do not support remote debugging and enabling this option will disable remote debugging.
     */
    turboModules?: boolean;
  };
  /**
   * Internal properties for developer tools
   */
  _internal?: {
    /**
     * List of plugins already run on the config
     */
    pluginHistory?: {
      [k: string]: any;
    };
    [k: string]: any;
  };
}
/**
 * Configuration for loading and splash screen for standalone apps.
 */
export interface Splash {
  /**
   * Color to fill the loading screen background
   */
  backgroundColor?: string;
  /**
   * Determines how the `image` will be displayed in the splash loading screen. Must be one of `cover` or `contain`, defaults to `contain`.
   */
  resizeMode?: 'cover' | 'contain';
  /**
   * Local path or remote URL to an image to fill the background of the loading screen. Image size and aspect ratio are up to you. Must be a .png.
   */
  image?: string;
  [k: string]: any;
}
/**
 * Configuration that is specific to the iOS platform.
 */
export interface IOS {
  /**
   * The manifest for the iOS version of your app will be written to this path during publish.
   */
  publishManifestPath?: string;
  /**
   * The bundle for the iOS version of your app will be written to this path during publish.
   */
  publishBundlePath?: string;
  /**
   * The bundle identifier for your iOS standalone app. You make it up, but it needs to be unique on the App Store. See [this StackOverflow question](http://stackoverflow.com/questions/11347470/what-does-bundle-identifier-mean-in-the-ios-project).
   */
  bundleIdentifier?: string;
  /**
   * Build number for your iOS standalone app. Corresponds to `CFBundleVersion` and must match Apple's [specified format](https://developer.apple.com/documentation/bundleresources/information_property_list/cfbundleversion). (Note: Transporter will pull the value for `Version Number` from `expo.version` and NOT from `expo.ios.buildNumber`.)
   */
  buildNumber?: string;
  /**
   * The background color for your iOS app, behind any of your React views. Overrides the top-level `backgroundColor` key if it is present. Requires `expo-system-ui` be installed in your project to work on iOS.
   */
  backgroundColor?: string;
  /**
   * Local path or remote URL to an image to use for your app's icon on iOS. If specified, this overrides the top-level `icon` key. Use a 1024x1024 icon which follows Apple's interface guidelines for icons, including color profile and transparency.
   *
   *  Expo will generate the other required sizes. This icon will appear on the home screen and within the Expo app.
   */
  icon?: string;
  /**
   * URL to your app on the Apple App Store, if you have deployed it there. This is used to link to your store page from your Expo project page if your app is public.
   */
  appStoreUrl?: string;
  /**
   * Enable iOS Bitcode optimizations in the native build. Accepts the name of an iOS build configuration to enable for a single configuration and disable for all others, e.g. Debug, Release. Not available in Expo Go. Defaults to `undefined` which uses the template's predefined settings.
   */
  bitcode?: boolean | string;
  /**
   * Note: This property key is not included in the production manifest and will evaluate to `undefined`. It is used internally only in the build process, because it contains API keys that some may want to keep private.
   */
  config?: {
    /**
     * [Branch](https://branch.io/) key to hook up Branch linking services.
     */
    branch?: {
      /**
       * Your Branch API key
       */
      apiKey?: string;
    };
    /**
     * Sets `ITSAppUsesNonExemptEncryption` in the standalone ipa's Info.plist to the given boolean value.
     */
    usesNonExemptEncryption?: boolean;
    /**
     * [Google Maps iOS SDK](https://developers.google.com/maps/documentation/ios-sdk/start) key for your standalone app.
     */
    googleMapsApiKey?: string;
    /**
     * [Google Mobile Ads App ID](https://support.google.com/admob/answer/6232340) Google AdMob App ID.
     */
    googleMobileAdsAppId?: string;
    /**
     * A boolean indicating whether to initialize Google App Measurement and begin sending user-level event data to Google immediately when the app starts. The default in Expo (Go and in standalone apps) is `false`. [Sets the opposite of the given value to the following key in `Info.plist`.](https://developers.google.com/admob/ios/eu-consent#delay_app_measurement_optional)
     */
    googleMobileAdsAutoInit?: boolean;
  };
  /**
   * [Firebase Configuration File](https://support.google.com/firebase/answer/7015592) Location of the `GoogleService-Info.plist` file for configuring Firebase.
   */
  googleServicesFile?: string;
  /**
   * Whether your standalone iOS app supports tablet screen sizes. Defaults to `false`.
   */
  supportsTablet?: boolean;
  /**
   * If true, indicates that your standalone iOS app does not support handsets, and only supports tablets.
   */
  isTabletOnly?: boolean;
  /**
   * If true, indicates that your standalone iOS app does not support Slide Over and Split View on iPad. Defaults to `false`
   */
  requireFullScreen?: boolean;
  /**
   * Configuration to force the app to always use the light or dark user-interface appearance, such as "dark mode", or make it automatically adapt to the system preferences. If not provided, defaults to `light`.
   */
  userInterfaceStyle?: 'light' | 'dark' | 'automatic';
  /**
   * Dictionary of arbitrary configuration to add to your standalone app's native Info.plist. Applied prior to all other Expo-specific configuration. No other validation is performed, so use this at your own risk of rejection from the App Store.
   */
  infoPlist?: {
    [k: string]: any;
  };
  /**
   * Dictionary of arbitrary configuration to add to your standalone app's native *.entitlements (plist). Applied prior to all other Expo-specific configuration. No other validation is performed, so use this at your own risk of rejection from the App Store.
   */
  entitlements?: {
    [k: string]: any;
  };
  /**
   * An array that contains Associated Domains for the standalone app. [Learn more](https://developer.apple.com/documentation/safariservices/supporting_associated_domains).
   */
  associatedDomains?: string[];
  /**
   * A boolean indicating if the app uses iCloud Storage for `DocumentPicker`. See `DocumentPicker` docs for details.
   */
  usesIcloudStorage?: boolean;
  /**
   * A boolean indicating if the app uses Apple Sign-In. See `AppleAuthentication` docs for details.
   */
  usesAppleSignIn?: boolean;
  /**
   * A Boolean value that indicates whether the app may access the notes stored in contacts. You must [receive permission from Apple](https://developer.apple.com/documentation/bundleresources/entitlements/com_apple_developer_contacts_notes) before you can submit your app for review with this capability.
   */
  accessesContactNotes?: boolean;
  /**
   * Configuration for loading and splash screen for standalone iOS apps.
   */
  splash?: {
    /**
     * Color to fill the loading screen background
     */
    backgroundColor?: string;
    /**
     * Determines how the `image` will be displayed in the splash loading screen. Must be one of `cover` or `contain`, defaults to `contain`.
     */
    resizeMode?: 'cover' | 'contain';
    /**
     * Local path or remote URL to an image to fill the background of the loading screen. Image size and aspect ratio are up to you. Must be a .png.
     */
    image?: string;
    /**
     * Local path or remote URL to an image to fill the background of the loading screen. Image size and aspect ratio are up to you. Must be a .png.
     */
    tabletImage?: string;
    /**
     * Configuration for loading and splash screen for standalone iOS apps in dark mode.
     */
    dark?: {
      /**
       * Color to fill the loading screen background
       */
      backgroundColor?: string;
      /**
       * Determines how the `image` will be displayed in the splash loading screen. Must be one of `cover` or `contain`, defaults to `contain`.
       */
      resizeMode?: 'cover' | 'contain';
      /**
       * Local path or remote URL to an image to fill the background of the loading screen. Image size and aspect ratio are up to you. Must be a .png.
       */
      image?: string;
      /**
       * Local path or remote URL to an image to fill the background of the loading screen. Image size and aspect ratio are up to you. Must be a .png.
       */
      tabletImage?: string;
      [k: string]: any;
    };
    [k: string]: any;
  };
  /**
   * Specifies the JavaScript engine for iOS apps. Supported only on EAS Build. Defaults to `hermes`. Valid values: `hermes`, `jsc`.
   */
  jsEngine?: 'hermes' | 'jsc';
  /**
   * **Note: Don't use this property unless you are sure what you're doing**
   *
   * The runtime version associated with this manifest for the iOS platform. If provided, this will override the top level runtimeVersion key.
   * Set this to `{"policy": "nativeVersion"}` to generate it automatically.
   */
  runtimeVersion?:
    | string
    | { policy: 'nativeVersion' | 'sdkVersion' | 'appVersion' | 'fingerprintExperimental' };
}
/**
 * Configuration that is specific to the Android platform.
 */
export interface Android {
  /**
   * The manifest for the Android version of your app will be written to this path during publish.
   */
  publishManifestPath?: string;
  /**
   * The bundle for the Android version of your app will be written to this path during publish.
   */
  publishBundlePath?: string;
  /**
   * The package name for your Android standalone app. You make it up, but it needs to be unique on the Play Store. See [this StackOverflow question](http://stackoverflow.com/questions/6273892/android-package-name-convention).
   */
  package?: string;
  /**
   * Version number required by Google Play. Increment by one for each release. Must be a positive integer. [Learn more](https://developer.android.com/studio/publish/versioning.html)
   */
  versionCode?: number;
  /**
   * The background color for your Android app, behind any of your React views. Overrides the top-level `backgroundColor` key if it is present.
   */
  backgroundColor?: string;
  /**
   * Configuration to force the app to always use the light or dark user-interface appearance, such as "dark mode", or make it automatically adapt to the system preferences. If not provided, defaults to `light`. Requires `expo-system-ui` be installed in your project to work on Android.
   */
  userInterfaceStyle?: 'light' | 'dark' | 'automatic';
  /**
   * Local path or remote URL to an image to use for your app's icon on Android. If specified, this overrides the top-level `icon` key. We recommend that you use a 1024x1024 png file (transparency is recommended for the Google Play Store). This icon will appear on the home screen and within the Expo app.
   */
  icon?: string;
  /**
   * Settings for an Adaptive Launcher Icon on Android. [Learn more](https://developer.android.com/guide/practices/ui_guidelines/icon_design_adaptive)
   */
  adaptiveIcon?: {
    /**
     * Local path or remote URL to an image to use for your app's icon on Android. If specified, this overrides the top-level `icon` and the `android.icon` keys. Should follow the [specified guidelines](https://developer.android.com/guide/practices/ui_guidelines/icon_design_adaptive). This icon will appear on the home screen.
     */
    foregroundImage?: string;
    /**
     * Local path or remote URL to an image representing the Android 13+ monochromatic icon. Should follow the [specified guidelines](https://developer.android.com/guide/practices/ui_guidelines/icon_design_adaptive). This icon will appear on the home screen when the user enables 'Themed icons' in system settings on a device running Android 13+.
     */
    monochromeImage?: string;
    /**
     * Local path or remote URL to a background image for your app's Adaptive Icon on Android. If specified, this overrides the `backgroundColor` key. Must have the same dimensions as `foregroundImage`, and has no effect if `foregroundImage` is not specified. Should follow the [specified guidelines](https://developer.android.com/guide/practices/ui_guidelines/icon_design_adaptive).
     */
    backgroundImage?: string;
    /**
     * Color to use as the background for your app's Adaptive Icon on Android. Defaults to white, `#FFFFFF`. Has no effect if `foregroundImage` is not specified.
     */
    backgroundColor?: string;
  };
  /**
   * URL to your app on the Google Play Store, if you have deployed it there. This is used to link to your store page from your Expo project page if your app is public.
   */
  playStoreUrl?: string;
  /**
   * List of permissions used by the standalone app.
   *
   *  To use ONLY the following minimum necessary permissions and none of the extras supported by Expo in a default managed app, set `permissions` to `[]`. The minimum necessary permissions do not require a Privacy Policy when uploading to Google Play Store and are:
   * • receive data from Internet
   * • view network connections
   * • full network access
   * • change your audio settings
   * • prevent device from sleeping
   *
   *  To use ALL permissions supported by Expo by default, do not specify the `permissions` key.
   *
   *   To use the minimum necessary permissions ALONG with certain additional permissions, specify those extras in `permissions`, e.g.
   *
   *  `[ "CAMERA", "ACCESS_FINE_LOCATION" ]`.
   *
   *   You can specify the following permissions depending on what you need:
   *
   * - `ACCESS_COARSE_LOCATION`
   * - `ACCESS_FINE_LOCATION`
   * - `ACCESS_BACKGROUND_LOCATION`
   * - `CAMERA`
   * - `RECORD_AUDIO`
   * - `READ_CONTACTS`
   * - `WRITE_CONTACTS`
   * - `READ_CALENDAR`
   * - `WRITE_CALENDAR`
   * - `READ_EXTERNAL_STORAGE`
   * - `WRITE_EXTERNAL_STORAGE`
   * - `USE_FINGERPRINT`
   * - `USE_BIOMETRIC`
   * - `WRITE_SETTINGS`
   * - `VIBRATE`
   * - `READ_PHONE_STATE`
   * - `FOREGROUND_SERVICE`
   * - `WAKE_LOCK`
   * - `com.anddoes.launcher.permission.UPDATE_COUNT`
   * - `com.android.launcher.permission.INSTALL_SHORTCUT`
   * - `com.google.android.c2dm.permission.RECEIVE`
   * - `com.google.android.gms.permission.ACTIVITY_RECOGNITION`
   * - `com.google.android.providers.gsf.permission.READ_GSERVICES`
   * - `com.htc.launcher.permission.READ_SETTINGS`
   * - `com.htc.launcher.permission.UPDATE_SHORTCUT`
   * - `com.majeur.launcher.permission.UPDATE_BADGE`
   * - `com.sec.android.provider.badge.permission.READ`
   * - `com.sec.android.provider.badge.permission.WRITE`
   * - `com.sonyericsson.home.permission.BROADCAST_BADGE`
   *
   */
  permissions?: string[];
  /**
   * List of permissions to block in the final `AndroidManifest.xml`. This is useful for removing permissions that are added by native package `AndroidManifest.xml` files which are merged into the final manifest. Internally this feature uses the `tools:node="remove"` XML attribute to remove permissions. Not available in Expo Go.
   */
  blockedPermissions?: string[];
  /**
   * [Firebase Configuration File](https://support.google.com/firebase/answer/7015592) Location of the `GoogleService-Info.plist` file for configuring Firebase. Including this key automatically enables FCM in your standalone app.
   */
  googleServicesFile?: string;
  /**
   * Note: This property key is not included in the production manifest and will evaluate to `undefined`. It is used internally only in the build process, because it contains API keys that some may want to keep private.
   */
  config?: {
    /**
     * [Branch](https://branch.io/) key to hook up Branch linking services.
     */
    branch?: {
      /**
       * Your Branch API key
       */
      apiKey?: string;
    };
    /**
     * [Google Maps Android SDK](https://developers.google.com/maps/documentation/android-api/signup) configuration for your standalone app.
     */
    googleMaps?: {
      /**
       * Your Google Maps Android SDK API key
       */
      apiKey?: string;
    };
    /**
     * [Google Mobile Ads App ID](https://support.google.com/admob/answer/6232340) Google AdMob App ID.
     */
    googleMobileAdsAppId?: string;
    /**
     * A boolean indicating whether to initialize Google App Measurement and begin sending user-level event data to Google immediately when the app starts. The default in Expo (Client and in standalone apps) is `false`. [Sets the opposite of the given value to the following key in `Info.plist`](https://developers.google.com/admob/ios/eu-consent#delay_app_measurement_optional)
     */
    googleMobileAdsAutoInit?: boolean;
  };
  /**
   * Configuration for loading and splash screen for managed and standalone Android apps.
   */
  splash?: {
    /**
     * Color to fill the loading screen background
     */
    backgroundColor?: string;
    /**
     * Determines how the `image` will be displayed in the splash loading screen. Must be one of `cover`, `contain` or `native`, defaults to `contain`.
     */
    resizeMode?: 'cover' | 'contain' | 'native';
    /**
     * Local path or remote URL to an image to fill the background of the loading screen. Image size and aspect ratio are up to you. Must be a .png.
     */
    image?: string;
    /**
     * Local path or remote URL to an image to fill the background of the loading screen in "native" mode. Image size and aspect ratio are up to you. [Learn more]( https://developer.android.com/training/multiscreen/screendensities)
     *
     *  `Natural sized image (baseline)`
     */
    mdpi?: string;
    /**
     * Local path or remote URL to an image to fill the background of the loading screen in "native" mode. Image size and aspect ratio are up to you. [Learn more]( https://developer.android.com/training/multiscreen/screendensities)
     *
     *  `Scale 1.5x`
     */
    hdpi?: string;
    /**
     * Local path or remote URL to an image to fill the background of the loading screen in "native" mode. Image size and aspect ratio are up to you. [Learn more]( https://developer.android.com/training/multiscreen/screendensities)
     *
     *  `Scale 2x`
     */
    xhdpi?: string;
    /**
     * Local path or remote URL to an image to fill the background of the loading screen in "native" mode. Image size and aspect ratio are up to you. [Learn more]( https://developer.android.com/training/multiscreen/screendensities)
     *
     *  `Scale 3x`
     */
    xxhdpi?: string;
    /**
     * Local path or remote URL to an image to fill the background of the loading screen in "native" mode. Image size and aspect ratio are up to you. [Learn more]( https://developer.android.com/training/multiscreen/screendensities)
     *
     *  `Scale 4x`
     */
    xxxhdpi?: string;
    /**
     * Configuration for loading and splash screen for managed and standalone Android apps in dark mode.
     */
    dark?: {
      /**
       * Color to fill the loading screen background
       */
      backgroundColor?: string;
      /**
       * Determines how the `image` will be displayed in the splash loading screen. Must be one of `cover`, `contain` or `native`, defaults to `contain`.
       */
      resizeMode?: 'cover' | 'contain' | 'native';
      /**
       * Local path or remote URL to an image to fill the background of the loading screen. Image size and aspect ratio are up to you. Must be a .png.
       */
      image?: string;
      /**
       * Local path or remote URL to an image to fill the background of the loading screen in "native" mode. Image size and aspect ratio are up to you. [Learn more]( https://developer.android.com/training/multiscreen/screendensities)
       *
       *  `Natural sized image (baseline)`
       */
      mdpi?: string;
      /**
       * Local path or remote URL to an image to fill the background of the loading screen in "native" mode. Image size and aspect ratio are up to you. [Learn more]( https://developer.android.com/training/multiscreen/screendensities)
       *
       *  `Scale 1.5x`
       */
      hdpi?: string;
      /**
       * Local path or remote URL to an image to fill the background of the loading screen in "native" mode. Image size and aspect ratio are up to you. [Learn more]( https://developer.android.com/training/multiscreen/screendensities)
       *
       *  `Scale 2x`
       */
      xhdpi?: string;
      /**
       * Local path or remote URL to an image to fill the background of the loading screen in "native" mode. Image size and aspect ratio are up to you. [Learn more]( https://developer.android.com/training/multiscreen/screendensities)
       *
       *  `Scale 3x`
       */
      xxhdpi?: string;
      /**
       * Local path or remote URL to an image to fill the background of the loading screen in "native" mode. Image size and aspect ratio are up to you. [Learn more]( https://developer.android.com/training/multiscreen/screendensities)
       *
       *  `Scale 4x`
       */
      xxxhdpi?: string;
      [k: string]: any;
    };
    [k: string]: any;
  };
  /**
   * Configuration for setting an array of custom intent filters in Android manifest. [Learn more](https://developer.android.com/guide/components/intents-filters)
   */
  intentFilters?: {
    /**
     * You may also use an intent filter to set your app as the default handler for links (without showing the user a dialog with options). To do so use `true` and then configure your server to serve a JSON file verifying that you own the domain. [Learn more](https://developer.android.com/training/app-links)
     */
    autoVerify?: boolean;
    action: string;
    data?: AndroidIntentFiltersData | AndroidIntentFiltersData[];
    category?: string | string[];
  }[];
  /**
   * Allows your user's app data to be automatically backed up to their Google Drive. If this is set to false, no backup or restore of the application will ever be performed (this is useful if your app deals with sensitive information). Defaults to the Android default, which is `true`.
   */
  allowBackup?: boolean;
  /**
   * Determines how the software keyboard will impact the layout of your application. This maps to the `android:windowSoftInputMode` property. Defaults to `resize`. Valid values: `resize`, `pan`.
   */
  softwareKeyboardLayoutMode?: 'resize' | 'pan';
  /**
   * Specifies the JavaScript engine for Android apps. Supported only on EAS Build and in Expo Go. Defaults to `hermes`. Valid values: `hermes`, `jsc`.
   */
  jsEngine?: 'hermes' | 'jsc';
  /**
   * **Note: Don't use this property unless you are sure what you're doing**
   *
   * The runtime version associated with this manifest for the Android platform. If provided, this will override the top level runtimeVersion key.
   * Set this to `{"policy": "nativeVersion"}` to generate it automatically.
   */
  runtimeVersion?:
    | string
    | { policy: 'nativeVersion' | 'sdkVersion' | 'appVersion' | 'fingerprintExperimental' };
}
export interface AndroidIntentFiltersData {
  /**
   * Scheme of the URL, e.g. `https`
   */
  scheme?: string;
  /**
   * Hostname, e.g. `myapp.io`
   */
  host?: string;
  /**
   * Port, e.g. `3000`
   */
  port?: string;
  /**
   * Exact path for URLs that should be matched by the filter, e.g. `/records`
   */
  path?: string;
  /**
   * Pattern for paths that should be matched by the filter, e.g. `.*`. Must begin with `/`
   */
  pathPattern?: string;
  /**
   * Prefix for paths that should be matched by the filter, e.g. `/records/` will match `/records/123`
   */
  pathPrefix?: string;
  /**
   * MIME type for URLs that should be matched by the filter
   */
  mimeType?: string;
}
/**
 * Configuration that is specific to the web platform.
 */
export interface Web {
  /**
   * Sets the rendering method for the web app for both `expo start` and `expo export`. `static` statically renders HTML files for every route in the `app/` directory, which is available only in Expo Router apps. `single` outputs a Single Page Application (SPA), with a single `index.html` in the output folder, and has no statically indexable HTML. Defaults to `single`.
   */
  output?: 'single' | 'static';
  /**
   * Relative path of an image to use for your app's favicon.
   */
  favicon?: string;
  /**
   * Defines the title of the document, defaults to the outer level name
   */
  name?: string;
  /**
   * A short version of the app's name, 12 characters or fewer. Used in app launcher and new tab pages. Maps to `short_name` in the PWA manifest.json. Defaults to the `name` property.
   */
  shortName?: string;
  /**
   * Specifies the primary language for the values in the name and short_name members. This value is a string containing a single language tag.
   */
  lang?: string;
  /**
   * Defines the navigation scope of this website's context. This restricts what web pages can be viewed while the manifest is applied. If the user navigates outside the scope, it returns to a normal web page inside a browser tab/window. If the scope is a relative URL, the base URL will be the URL of the manifest.
   */
  scope?: string;
  /**
   * Defines the color of the Android tool bar, and may be reflected in the app's preview in task switchers.
   */
  themeColor?: string;
  /**
   * Provides a general description of what the pinned website does.
   */
  description?: string;
  /**
   * Specifies the primary text direction for the name, short_name, and description members. Together with the lang member, it helps the correct display of right-to-left languages.
   */
  dir?: 'auto' | 'ltr' | 'rtl';
  /**
   * Defines the developers’ preferred display mode for the website.
   */
  display?: 'fullscreen' | 'standalone' | 'minimal-ui' | 'browser';
  /**
   * The URL that loads when a user launches the application (e.g., when added to home screen), typically the index. Note: This has to be a relative URL, relative to the manifest URL.
   */
  startUrl?: string;
  /**
   * Defines the default orientation for all the website's top level browsing contexts.
   */
  orientation?:
    | 'any'
    | 'natural'
    | 'landscape'
    | 'landscape-primary'
    | 'landscape-secondary'
    | 'portrait'
    | 'portrait-primary'
    | 'portrait-secondary';
  /**
   * Defines the expected “background color” for the website. This value repeats what is already available in the site’s CSS, but can be used by browsers to draw the background color of a shortcut when the manifest is available before the stylesheet has loaded. This creates a smooth transition between launching the web application and loading the site's content.
   */
  backgroundColor?: string;
  /**
   * If content is set to default, the status bar appears normal. If set to black, the status bar has a black background. If set to black-translucent, the status bar is black and translucent. If set to default or black, the web content is displayed below the status bar. If set to black-translucent, the web content is displayed on the entire screen, partially obscured by the status bar.
   */
  barStyle?: 'default' | 'black' | 'black-translucent';
  /**
   * Hints for the user agent to indicate to the user that the specified native applications (defined in expo.ios and expo.android) are recommended over the website.
   */
  preferRelatedApplications?: boolean;
  /**
   * Experimental features. These will break without deprecation notice.
   */
  dangerous?: {
    [k: string]: any;
  };
  /**
   * Configuration for PWA splash screens.
   */
  splash?: {
    /**
     * Color to fill the loading screen background
     */
    backgroundColor?: string;
    /**
     * Determines how the `image` will be displayed in the splash loading screen. Must be one of `cover` or `contain`, defaults to `contain`.
     */
    resizeMode?: 'cover' | 'contain';
    /**
     * Local path or remote URL to an image to fill the background of the loading screen. Image size and aspect ratio are up to you. Must be a .png.
     */
    image?: string;
    [k: string]: any;
  };
  /**
   * Firebase web configuration. Used by the expo-firebase packages on both web and native. [Learn more](https://firebase.google.com/docs/reference/js/firebase.html#initializeapp)
   */
  config?: {
    firebase?: {
      apiKey?: string;
      authDomain?: string;
      databaseURL?: string;
      projectId?: string;
      storageBucket?: string;
      messagingSenderId?: string;
      appId?: string;
      measurementId?: string;
      [k: string]: any;
    };
    [k: string]: any;
  };
  /**
   * Sets the bundler to use for the web platform. Only supported in the local CLI `npx expo`.
   */
  bundler?: 'webpack' | 'metro';
  [k: string]: any;
}
export interface PublishHook {
  file?: string;
  config?: {
    [k: string]: any;
  };
  [k: string]: any;
}<|MERGE_RESOLUTION|>--- conflicted
+++ resolved
@@ -257,13 +257,10 @@
      */
     basePath?: string;
     /**
-<<<<<<< HEAD
-=======
      * If true, indicates that this project does not support tablets or handsets, and only supports Apple TV and Android TV
      */
     supportsTVOnly?: boolean;
     /**
->>>>>>> 0107ef61
      * Enable tsconfig/jsconfig `compilerOptions.paths` and `compilerOptions.baseUrl` support for import aliases in Metro.
      */
     tsconfigPaths?: boolean;
