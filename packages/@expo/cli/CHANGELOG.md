# Changelog

## Unpublished

### 🛠 Breaking changes

### 🎉 New features

### 🐛 Bug fixes

<<<<<<< HEAD
- remove extraneous log ([#36801](https://github.com/expo/expo/pull/36801) by [@EvanBacon](https://github.com/EvanBacon))
=======
- Fix virtual externalized module checking for `window` for web worker code ([#36852](https://github.com/expo/expo/pull/36852) by [@kitten](https://github.com/kitten))
>>>>>>> e1c1f852

### 💡 Others

- Update to `getenv@2.0.0` to support upper case boolean environment variables ([#36688](https://github.com/expo/expo/pull/36688) by [@stephenlacy](https://github.com/stephenlacy))

## 0.24.13 — 2025-05-08

### 🐛 Bug fixes

- Update to `lan-network@^0.1.6` for VPN network local IP changes and Windows fixes ([#36747](https://github.com/expo/expo/pull/36747) by [@kitten](https://github.com/kitten))

## 0.24.12 — 2025-05-06

### 💡 Others

- Remove EAS build cache provider implementation ([#36584](https://github.com/expo/expo/pull/36584) by [@gabrieldonadel](https://github.com/gabrieldonadel))
- Rename remote build cache provider to build cache provider ([#36643](https://github.com/expo/expo/pull/36643) by [@gabrieldonadel](https://github.com/gabrieldonadel))

## 0.24.11 — 2025-05-03

_This version does not introduce any user-facing changes._

## 0.24.10 — 2025-05-01

### 🎉 New features

- Prevent deleting project directory. ([#36514](https://github.com/expo/expo/pull/36514) by [@EvanBacon](https://github.com/EvanBacon))

### 🐛 Bug fixes

- Improve error format when `npx expo export` (native) fails. ([#36533](https://github.com/expo/expo/pull/36533) by [@EvanBacon](https://github.com/EvanBacon))

## 0.24.9 — 2025-04-30

_This version does not introduce any user-facing changes._

## 0.24.8 — 2025-04-30

### 🐛 Bug fixes

- Fix fallback resolution strategy for non-monorepo Node module installations (e.g. isolated dependencies with pnpm without workspaces) ([#36181](https://github.com/expo/expo/pull/36181) by [@kitten](https://github.com/kitten))

## 0.24.7 — 2025-04-28

### 🎉 New features

- Add support for custom remote build cache providers ([#36314](https://github.com/expo/expo/pull/36314) by [@gabrieldonadel](https://github.com/gabrieldonadel))

## 0.24.6 — 2025-04-28

### 🎉 New features

- Inject web stream support when bundling for native platforms. ([#36407](https://github.com/expo/expo/pull/36407) by [@EvanBacon](https://github.com/EvanBacon))

### 🐛 Bug fixes

- Remove absolute paths from server components output. ([#35276](https://github.com/expo/expo/pull/35276) by [@EvanBacon](https://github.com/EvanBacon))
- Move virtual RSC client boundary entry point to `expo`. ([#36408](https://github.com/expo/expo/pull/36408) by [@EvanBacon](https://github.com/EvanBacon))

## 0.24.5 — 2025-04-25

_This version does not introduce any user-facing changes._

## 0.24.4 — 2025-04-23

### 🎉 New features

- Add more options to `npx expo lint` command. ([#36262](https://github.com/expo/expo/pull/36262) by [@EvanBacon](https://github.com/EvanBacon))

### 🐛 Bug fixes

- Exclude directories from prebuild "magic string" renaming operations. ([#36325](https://github.com/expo/expo/pull/36325) by [@byCedric](https://github.com/byCedric))

## 0.24.3 — 2025-04-21

### 🐛 Bug fixes

- Fix support for using build variants with remote build cache ([#36165](https://github.com/expo/expo/pull/36165) by [@gabrieldonadel](https://github.com/gabrieldonadel))
- Add `exporting` config option for serializer to generate correct entry bundle file name. ([#35563](https://github.com/expo/expo/pull/35563) by [@byCedric](https://github.com/byCedric))

### 💡 Others

- Add HMR for environment variables in development ([#36189](https://github.com/expo/expo/pull/36189) by [@EvanBacon](https://github.com/EvanBacon))
- Drop `internal-ip` and determine local network IP address and gateway with UDP sockets. ([#35102](https://github.com/expo/expo/pull/35102) by [@kitten](https://github.com/kitten))
- Improve ability to open stacks from command line. ([#36272](https://github.com/expo/expo/pull/36272) by [@EvanBacon](https://github.com/EvanBacon))
- Exclude `@expo/*` packages from the New Architecture compatibility check. ([#36175](https://github.com/expo/expo/pull/36175) by [@Simek](https://github.com/Simek))

## 0.24.2 — 2025-04-14

_This version does not introduce any user-facing changes._

## 0.24.1 — 2025-04-14

_This version does not introduce any user-facing changes._

## 0.24.0 — 2025-04-11

### 🎉 New features

- Output recommended versions in prebuild ([#35941](https://github.com/expo/expo/pull/35941) by [@jakex7](https://github.com/jakex7))

### 💡 Others

- Add a warning for users to upgrade their `eas-cli` when using `remoteBuildCache`. ([#36103](https://github.com/expo/expo/pull/36103) by [@gabrieldonadel](https://github.com/gabrieldonadel))

## 0.23.4 — 2025-04-11

### 💡 Others

- Mark `--https` as deprecated in favor of `--tunnel`. ([#36083](https://github.com/expo/expo/pull/36083) by [@EvanBacon](https://github.com/EvanBacon))
- Use `eas-cli fingerprint:generate` to generate fingerprints for remote builds cache. ([#36085](https://github.com/expo/expo/pull/36085) by [@gabrieldonadel](https://github.com/gabrieldonadel))

## 0.23.3 — 2025-04-10

### 🎉 New features

- Add support for using remote builds as cache ([#36029](https://github.com/expo/expo/pull/36029), [#36047](https://github.com/expo/expo/pull/36047) by [@gabrieldonadel](https://github.com/gabrieldonadel))

## 0.23.2 — 2025-04-09

### 🐛 Bug fixes

- Ensure fast resolver is enabled when react canary is enabled. ([#36053](https://github.com/expo/expo/pull/36053) by [@EvanBacon](https://github.com/EvanBacon))

## 0.23.1 — 2025-04-08

### 🎉 New features

- Upgrade React canary to 19.1 ([#36021](https://github.com/expo/expo/pull/36021) by [@EvanBacon](https://github.com/EvanBacon))

### 🐛 Bug fixes

- Fix fusebox log formatting and silence migration warning. ([#35911](https://github.com/expo/expo/pull/35911) by [@EvanBacon](https://github.com/EvanBacon))
- Hide BRIDGE tags in webview logs. ([#35920](https://github.com/expo/expo/pull/35920) by [@EvanBacon](https://github.com/EvanBacon))
- Fixed React Native Devtools opening issue. ([#35935](https://github.com/expo/expo/pull/35935), [#35952](https://github.com/expo/expo/pull/35952) by [@kudo](https://github.com/kudo))

### 💡 Others

- Add backup stack trace ([#35913](https://github.com/expo/expo/pull/35913) by [@EvanBacon](https://github.com/EvanBacon))
- Add helpful recommendation to the standard "Xcode not installed" error message. ([#36024](https://github.com/expo/expo/pull/36024) by [@quantizor](https://github.com/quantizor)

## 0.23.0 — 2025-04-04)

### 🛠 Breaking changes

- upgrade RN to 0.78 ([#35050](https://github.com/expo/expo/pull/35050) by [@vonovak](https://github.com/vonovak))
- Force NODE_ENV during npx expo export and do not allow overwriting outside of `--dev` flag. ([#34533](https://github.com/expo/expo/pull/34533) by [@EvanBacon](https://github.com/EvanBacon))
- Removed react-devtools integration from CLI. ([#35741](https://github.com/expo/expo/pull/35741) by [@kudo](https://github.com/kudo))

### 🎉 New features

- Symbolicate React error stacks in terminal logs. ([#35866](https://github.com/expo/expo/pull/35866) by [@EvanBacon](https://github.com/EvanBacon))
- Add improved error message for missing optional imports. ([#35239](https://github.com/expo/expo/pull/35239) by [@EvanBacon](https://github.com/EvanBacon))
- Estimate Xcode binary path in minimal builds. ([#33415](https://github.com/expo/expo/pull/33415) by [@EvanBacon](https://github.com/EvanBacon))
- Support GitHub shorthand for templates ([#33383](https://github.com/expo/expo/pull/33383) by [@satya164](https://github.com/satya164))
- Create `keep.xml` to prevent resource shrinking on Android. ([#35465](https://github.com/expo/expo/pull/35465) by [@jakex7](https://github.com/jakex7))
- Bump version of React Navigation ([#35595](https://github.com/expo/expo/pull/35595) by [@marklawlor](https://github.com/marklawlor))
- Expo Router static redirects ([#34734](https://github.com/expo/expo/pull/34734) by [@marklawlor](https://github.com/marklawlor))
- Add flat config support to `npx expo lint`. ([#34029](https://github.com/expo/expo/pull/34371) by [@kadikraman](https://github.com/kadikraman))

### 🐛 Bug fixes

- Force react-navigation to resolve to the same condition each time.
- Silence missing favicon file error. ([#35357](https://github.com/expo/expo/pull/35357) by [@EvanBacon](https://github.com/EvanBacon))
- Fix importing `@radix-ui/colors` in CSS files. ([#35213](https://github.com/expo/expo/pull/35213) by [@EvanBacon](https://github.com/EvanBacon))
- Ensure HMR updates use the same serializer pass as initial bundles. ([#35110](https://github.com/expo/expo/pull/35110) by [@EvanBacon](https://github.com/EvanBacon))
- Fix async bundling. ([#34986](https://github.com/expo/expo/pull/34986) by [@EvanBacon](https://github.com/EvanBacon))
- Fix application identifier suggestion. ([#34843](https://github.com/expo/expo/pull/34843) by [@EvanBacon](https://github.com/EvanBacon))
- Fix `static` and `server` projects not starting up correctly when project path contains URI-unsafe characters like spaces. ([#34289](https://github.com/expo/expo/pull/34289) by [@kitten](https://github.com/kitten))
- Add fallback resolution strategy for dependencies and optional peer dependencies of `expo` and `expo-router` to prevent broken resolution for isolated dependencies and hoisting issues. ([#34286](https://github.com/expo/expo/pull/34286) by [@kitten](https://github.com/kitten))
- Preserve proxy leases on webcontainers ([#34831](https://github.com/expo/expo/pull/34831) by [@kitten](https://github.com))
- Add support for `isESMImport` in fast resolver and React Server resolution. ([#35520](https://github.com/expo/expo/pull/35520) by [@byCedric](https://github.com/byCedric))

### 💡 Others

- Remove ridiculous **NOBRIDGE** tag from logs. ([#35868](https://github.com/expo/expo/pull/35868) by [@EvanBacon](https://github.com/EvanBacon))
- Upgrade readiness status of React Server Components. ([#35467](https://github.com/expo/expo/pull/35467) by [@EvanBacon](https://github.com/EvanBacon))
- Add tests for `Worker` and `require.unstable_resolveWorker()`. ([#34938](https://github.com/expo/expo/pull/34938) by [@EvanBacon](https://github.com/EvanBacon))
- Replace cacache in fetch cache with lighter implementation. ([#34983](https://github.com/expo/expo/pull/34983) by [@EvanBacon](https://github.com/EvanBacon))
- Move getAccountUsername from `@expo/config` to CLI for internal usage ([#33249](https://github.com/expo/expo/pull/33249) by [@wschurman](https://github.com/wschurman))
- Add e2e tests for browser history and hash param ([#33524](https://github.com/expo/expo/pull/33524) by [@stephentuso](https://github.com/stephentuso))
- Removed creating the bridging header from the defaults plugin and added it to the template instead. ([#33539](https://github.com/expo/expo/pull/33539) by [@tsapeta](https://github.com/tsapeta))
- Exclude `@expo-google-fonts/*` packages from the New Architecture compatibility check. ([#34127](https://github.com/expo/expo/pull/34127) by [@Simek](https://github.com/Simek))
- Pin to `internal-ip@6.1.0` ([#34325](https://github.com/expo/expo/pull/34325) by [@kitten](https://github.com/kitten))
- Change suggested package name to not use app config owner field. ([#34209](https://github.com/expo/expo/pull/34209) by [@wschurman](https://github.com/wschurman))
- Update wording of "missing expo-router" message. ([#34717](https://github.com/expo/expo/pull/34717) by [@marklawlor](https://github.com/marklawlor))
- Bump `bplist-creator` to `0.1.0` (aligning with `simple-plist@1.3.1`). ([#35041](https://github.com/expo/expo/pull/35041) by [@kitten](https://github.com/kitten))
- Drop `is-wsl`, `is-docker`, and `lodash.debounce`. ([#35040](https://github.com/expo/expo/pull/35040) by [@kitten](https://github.com/kitten))
- Drop `form-data` dependency. ([#35048](https://github.com/expo/expo/pull/35048) by [@kitten](https://github.com/35048))
- Drop `fs-extra` in favor of `fs`. ([#35036](https://github.com/expo/expo/pull/35036) by [@kitten](https://github.com/kitten))
- Drop `fast-glob` in favor of `glob`. ([#35082](https://github.com/expo/expo/pull/35082) by [@kitten](https://github.com/kitten))
- Move Expo Atlas out of experimental phase by renaming environment variable to `EXPO_ATLAS`. ([#35260](https://github.com/expo/expo/pull/35260) by [@byCedric](https://github.com/byCedric))
- Phase out `@expo/rudder-sdk-node` usage in telemetry. ([#35271](https://github.com/expo/expo/pull/35271) by [@byCedric](https://github.com/byCedric))
- Fully remove `@expo/rudder-sdk-node` usage in telemetry. ([#35299](https://github.com/expo/expo/pull/35299) by [@byCedric](https://github.com/byCedric))
- Bump Metro typescript declarations to `0.81.3`. ([#35306](https://github.com/expo/expo/pull/35306) by [@byCedric](https://github.com/byCedric))
- Upgrade to `minimatch@9` ([#35313](https://github.com/expo/expo/pull/35313) by [@kitten](https://github.com/kitten))
- Upgrade to `tar@7` ([#35314](https://github.com/expo/expo/pull/35314) by [@kitten](https://github.com/kitten))
- Add requestId to API error ([#35442](https://github.com/expo/expo/pull/35442) by [@wschurman](https://github.com/wschurman))
- Bump Metro typescript declarations to `0.82.0`. ([#35522](https://github.com/expo/expo/pull/35522) by [@byCedric](https://github.com/byCedric))
- Bump `swc` for `@expo/cli` build output. ([#35584](https://github.com/expo/expo/pull/35584) by [@kitten](https://github.com/kitten))

## 0.22.23 - 2025-03-31

_This version does not introduce any user-facing changes._

## 0.22.22 - 2025-03-26

### 💡 Others

- Improve devtools plugins transport performance. ([#35581](https://github.com/expo/expo/pull/35581) by [@kudo](https://github.com/kudo))

## 0.22.21 - 2025-03-20

### 🐛 Bug fixes

- Use explicit user-provided port for `expo run ios --port` when running in headless mode. ([#35582](https://github.com/expo/expo/pull/35582) by [@byCedric](https://github.com/byCedric))

## 0.22.20 - 2025-03-14

### 🐛 Bug fixes

- export:embed should create tmp assets directory if needed. ([#35387](https://github.com/expo/expo/pull/35387) by [@douglowder](https://github.com/douglowder))

## 0.22.19 - 2025-03-11

### 🐛 Bug fixes

- Ensure `UsbmuxClient` can load binary plist pair record data from Apple devices. ([#35262](https://github.com/expo/expo/pull/35262) by [@byCedric](https://github.com/byCedric))
- Fixed DOM Components support for updates. ([#35280](https://github.com/expo/expo/pull/35280), [#35290](https://github.com/expo/expo/pull/35290) by [@kudo](https://github.com/kudo))

## 0.22.18 - 2025-02-20

### 🐛 Bug fixes

- Fixed EAS Update support for DOM Components. ([#35042](https://github.com/expo/expo/pull/35042) by [@kudo](https://github.com/kudo))

### 💡 Others

- fix tests for bun 1.2 (bun lockfile change) ([#34383](https://github.com/expo/expo/pull/34383) by [@vonovak](https://github.com/vonovak))

## 0.22.17 - 2025-02-19

### 🐛 Bug fixes

- Fixed mixed content error when serving DOM Component using tunnel. ([#34916](https://github.com/expo/expo/pull/34916) by [@kudo](https://github.com/kudo))

## 0.22.16 - 2025-02-14

_This version does not introduce any user-facing changes._

## 0.22.14 - 2025-02-12

_This version does not introduce any user-facing changes._

## 0.22.13 - 2025-02-06

_This version does not introduce any user-facing changes._

## 0.22.12 - 2025-02-04

_This version does not introduce any user-facing changes._

## 0.22.11 - 2025-01-27

### 🐛 Bug fixes

- Disable networking in webcontainers to improve compatibility. ([#34474](https://github.com/expo/expo/pull/34474) by [@EvanBacon](https://github.com/EvanBacon))

## 0.22.10 - 2025-01-19

### 🎉 New features

- Add basic support for API routes with React Server Components enabled. ([#34211](https://github.com/expo/expo/pull/34211) by [@EvanBacon](https://github.com/EvanBacon))
- Add placeholder HTML for web exports with React Server Components enabled. ([#34093](https://github.com/expo/expo/pull/34093) by [@EvanBacon](https://github.com/EvanBacon))
- Add support for ESM package imports support and `import` condition in `react-server` resolution. ([#34091](https://github.com/expo/expo/pull/34091) by [@EvanBacon](https://github.com/EvanBacon))

### 🐛 Bug fixes

- fix: add SSR HMR for nested server actions ([#34216](https://github.com/expo/expo/pull/34216) by [@EvanBacon](https://github.com/EvanBacon))
- Fix copying public files to dist/client in RSC exports. ([#34129](https://github.com/expo/expo/pull/34129) by [@EvanBacon](https://github.com/EvanBacon))
- Fix compiler usage with RSC HMR. ([#34128](https://github.com/expo/expo/pull/34128) by [@EvanBacon](https://github.com/EvanBacon))
- Add temporary fix for HMR in RSC. ([#34168](https://github.com/expo/expo/pull/34168) by [@EvanBacon](https://github.com/EvanBacon))
- Ensure we hydrate env vars in the project when running `npx expo serve`. ([#34064](https://github.com/expo/expo/pull/34064) by [@EvanBacon](https://github.com/EvanBacon))

### 💡 Others

- Improve error when location polyfill is disabled. ([#34180](https://github.com/expo/expo/pull/34180) by [@EvanBacon](https://github.com/EvanBacon))
- Improve native publish linking with server from CI. ([#34070](https://github.com/expo/expo/pull/34070) by [@EvanBacon](https://github.com/EvanBacon))

## 0.22.9 - 2025-01-10

### 🐛 Bug fixes

- Catch system errors when determining local IP addresses. ([#34043](https://github.com/expo/expo/pull/34043) by [@kitten](https://github.com/kitten))

### 💡 Others

- Added `--bytecode` option to `export:embed`. ([#33906](https://github.com/expo/expo/pull/33906) by [@kudo](https://github.com/kudo))

## 0.22.8 - 2025-01-08

### 🎉 New features

- Support EAS Update when RSC is configured. ([#33975](https://github.com/expo/expo/pull/33975) by [@EvanBacon](https://github.com/EvanBacon))
- Add `--unstable-rebundle` flag to `npx expo run:ios`. ([#33980](https://github.com/expo/expo/pull/33980) by [@EvanBacon](https://github.com/EvanBacon))
- Add `+html` and `+native-intent` to `expo customize`. ([#33368](https://github.com/expo/expo/pull/33368) by [@EvanBacon](https://github.com/EvanBacon))
- Add support for Bun's text-based lock file format `bun.lock` ([#33825](https://github.com/expo/expo/pull/33825) by [@tharakadesilva](https://github.com/tharakadesilva))
- Add `--dev` to `npx expo install` to avoid complexity around `npx expo install -- --(save-)dev`. ([#34029](https://github.com/expo/expo/pull/34029) by [@byCedric](https://github.com/byCedric))
- Add `EXPO_NO_DEPENDENCY_VALIDATION` flag to disable dependency validation for `npx expo install` and `npx expo start`. ([#34122](https://github.com/expo/expo/pull/34122) by [@byCedric](https://github.com/byCedric))
- Add support for webcontainer compatible proxy and enable by default once wecontainer is detected. ([#34588](https://github.com/expo/expo/pull/34588) by [@byCedric](https://github.com/byCedric))
- Support static API route redirects. ([#34734](https://github.com/expo/expo/pull/34734) by [@marklawlor](https://github.com/marklawlor))

### 🐛 Bug fixes

- Add e2e testing to server function errors ([#33971](https://github.com/expo/expo/pull/33971) by [@EvanBacon](https://github.com/EvanBacon))
- Recurse server action exports to collect all references. ([#33934](https://github.com/expo/expo/pull/33934) by [@EvanBacon](https://github.com/EvanBacon))
- Add minor fixes to nested server actions. ([#32925](https://github.com/expo/expo/pull/32925) by [@EvanBacon](https://github.com/EvanBacon))
- Fix a build error when running `expo run:ios` consecutively without closing the app. ([#33236](https://github.com/expo/expo/pull/33236) by [@alanjhughes](https://github.com/alanjhughes))
- Add `EAI_AGAIN` DNS service errors to offline detection. ([#34014](https://github.com/expo/expo/pull/34014) by [@byCedric](https://github.com/byCedric))
- Use POSIX path when converting route file name in API routes. ([#34307](https://github.com/expo/expo/pull/34307) by [@byCedric](https://github.com/byCedric))
- Bind debugging infrastructure to `localhost` instead of LAN ip. ([#34368](https://github.com/expo/expo/pull/34368) by [@byCedric](https://github.com/byCedric))

## 0.22.7 - 2024-12-19

### 🐛 Bug fixes

- Bump `@react-native/dev-middleware` to resolve ignored `node_module/*` entry points. ([#33656](https://github.com/expo/expo/pull/33656) by [@byCedric](https://github.com/byCedric))

## 0.22.6 - 2024-12-16

### 🐛 Bug fixes

- Load `.env` files in `expo start` before resolving options making these env vars available in dynamic app manifests. ([#33629](https://github.com/expo/expo/pull/33629) by [@byCedric](https://github.com/byCedric))

## 0.22.5 - 2024-12-10

_This version does not introduce any user-facing changes._

## 0.22.4 - 2024-12-10

### 🐛 Bug fixes

- Fix manifest url and API route exports on Windows. ([#33408](https://github.com/expo/expo/pull/33408) by [@byCedric](https://github.com/byCedric))
- Fix SSR manifest client boundaries module IDs format on Windows. ([#33541](https://github.com/expo/expo/pull/33541) by [@byCedric](https://github.com/byCedric))
- Fix corrupted filepaths with RSC SSR on Windows. ([#33543](https://github.com/expo/expo/pull/33543) by [@byCedric](https://github.com/byCedric))
- Fix Expo Router root path format in POSIX to avoid path modification issues in RSC. ([#33544](https://github.com/expo/expo/pull/33544) by [@byCedric](https://github.com/byCedric))

## 0.22.3 - 2024-12-05

_This version does not introduce any user-facing changes._

## 0.22.2 - 2024-12-05

### 💡 Others

- Add `User-Agent: expo-cli/<version>` to all CLI requests. ([#33471](https://github.com/expo/expo/pull/33471) by [@byCedric](https://github.com/byCedric))

## 0.22.1 - 2024-12-05

### 🎉 New features

- Use `ios.appleTeamId` when prompting users to select the Apple identity in `expo run ios`. ([#33330](https://github.com/expo/expo/pull/33330) by [@byCedric](https://github.com/byCedric))

## 0.22.0 - 2024-11-29

### 🎉 New features

- Support making templates for React Native macOS, and rename project name inside `contents.xcworkspacedata` files ([#30309](https://github.com/expo/expo/pull/30309) by [@shirakaba](https://github.com/shirakaba))

### 🐛 Bug fixes

- Fixed DOM Components support on Windows. ([#33114](https://github.com/expo/expo/pull/33114) by [@kudo](https://github.com/kudo))

## 0.21.8 — 2024-11-22

### 💡 Others

- Improve simulators labels when printing usage verbosely ([#30403](https://github.com/expo/expo/pull/30403) by [@germanolira](https://github.com/germanolira))

## 0.21.7 — 2024-11-20

### 🐛 Bug fixes

- Detect and enable offline mode after DNS is resolved, but network isn't accessible. ([#33084](https://github.com/expo/expo/pull/33084) by [@byCedric](https://github.com/byCedric))

## 0.21.6 — 2024-11-19

### 🐛 Bug fixes

- Exclude virtual network devices when determining local IP address ([#33082](https://github.com/expo/expo/pull/33082) by [@kitten](https://github.com/kitten))
- Install TypeScript as a dev dependency ([#33055](https://github.com/expo/expo/pull/33055) by [@kadikraman](https://github.com/kadikraman))

## 0.21.5 — 2024-11-14

### 💡 Others

- Bump minimum @expo/prebuild-config version.

## 0.21.4 — 2024-11-14

### 🐛 Bug fixes

- fix windows SSR. ([#32923](https://github.com/expo/expo/pull/32923) by [@EvanBacon](https://github.com/EvanBacon))

## 0.21.3 — 2024-11-14

_This version does not introduce any user-facing changes._

## 0.21.2 — 2024-11-13

### 🐛 Bug fixes

- Fix Expo Router root path on Windows. ([#32792](https://github.com/expo/expo/pull/32792) by [@marklawlor](https://github.com/marklawlor))
- Fix handling of prerelease versions in dependency version checks. ([#32875](https://github.com/expo/expo/pull/32875) by [@betomoedano](https://github.com/betomoedano))

### 💡 Others

- Upgrade Expo Atlas prerequisite to `0.4.0` for newer `@expo/server` version. ([#32831](https://github.com/expo/expo/pull/32831) by [@byCedric](https://github.com/byCedric))
- Upgrade send to `0.19.0`. ([#32852](https://github.com/expo/expo/pull/32852) by [@MWein](https://github.com/MWein))

## 0.21.1 — 2024-11-13

### 🎉 New features

- Add scoped module IDs for Metro SSR. ([#32737](https://github.com/expo/expo/pull/32737) by [@EvanBacon](https://github.com/EvanBacon))

### 🐛 Bug fixes

- Fix RSC export with hooks. ([#32793](https://github.com/expo/expo/pull/32793) by [@EvanBacon](https://github.com/EvanBacon))

### 💡 Others

- Rename `experiments.reactServerActions` -> `experiments.reactServerFunctions` and other RSC flags. ([#32791](https://github.com/expo/expo/pull/32791) by [@EvanBacon](https://github.com/EvanBacon))
- Revert [#32160](https://github.com/expo/expo/pull/32160).

## 0.21.0 — 2024-11-12

### 🎉 New features

- Add `npx expo serve` command for hosting the release server locally. ([#32602](https://github.com/expo/expo/pull/32602) by [@EvanBacon](https://github.com/EvanBacon))

### 🐛 Bug fixes

- Add iPad as usbmux platform to os type ([#32733](https://github.com/expo/expo/pull/32733) by [@moduval](https://github.com/moduval))
- Throw error when importing native module on web. ([#32790](https://github.com/expo/expo/pull/32790) by [@EvanBacon](https://github.com/EvanBacon))
- Move `react-native-web`-less to feature flag. ([#32785](https://github.com/expo/expo/pull/32785) by [@byCedric](https://github.com/byCedric))

### 💡 Others

- Improving linking to modules in E2E tests. ([#32769](https://github.com/expo/expo/pull/32769) by [@marklawlor](https://github.com/marklawlor))

## 0.20.6 — 2024-11-11

_This version does not introduce any user-facing changes._

## 0.20.5 — 2024-11-11

### 🐛 Bug fixes

- Add missing semver dep, handle missing router import ((#32762)[https://github.com/expo/expo/pull/32762] by [@brentvatne](https://github.com/brentvatne))
- Fix gitignore being modified on blank js project ((#32765)[https://github.com/expo/expo/pull/32765] by [@marklawlor](https://github.com/marklawlor))

## 0.20.4 — 2024-11-10

### 🎉 New features

- Add `expo-router` integration with `@expo/cli install` command. ([#32679](https://github.com/expo/expo/pull/32679) by [@marklawlor](https://github.com/marklawlor))

## 0.20.3 — 2024-11-07

### 💡 Others

- Catch `EMFILE` errors on macOS and clarify the next step. ([#32513](https://github.com/expo/expo/pull/32513) by [@byCedric](https://github.com/byCedric))

## 0.20.2 — 2024-11-07

### 🐛 Bug fixes

- Get runtime version from expo-updates for local manifest serving ([#32520](https://github.com/expo/expo/pull/32520) by [@wschurman](https://github.com/wschurman))

## 0.20.1 — 2024-11-06

_This version does not introduce any user-facing changes._

## 0.20.0 — 2024-11-05

### 🎉 New features

- Added DOM Components support to the `export` command. ([#32504](https://github.com/expo/expo/pull/32504) by [@kudo](https://github.com/kudo))

### 🐛 Bug fixes

- Improve export eager cache key. ([#32600](https://github.com/expo/expo/pull/32600) by [@EvanBacon](https://github.com/EvanBacon))
- Fix issue where renderer overwrote existing SSR modules. ([#32601](https://github.com/expo/expo/pull/32601) by [@EvanBacon](https://github.com/EvanBacon))
- Avoid using path mutations in glob patterns for Windows. ([#32617](https://github.com/expo/expo/pull/32617) by [@byCedric](https://github.com/byCedric))
- Remove message about running `npx expo install` again to install other package updates if no other packages or flags are specified. ([#32622](https://github.com/expo/expo/pull/32622) by [@keith-kurak](https://github.com/keith-kurak))

### 💡 Others

- Catch all exceptions from telemetry flush to prevent upgrade errors. ([#32544](https://github.com/expo/expo/pull/32544) by [@keith-kurak](https://github.com/keith-kurak))
- Added `process.env.EXPO_BASE_URL` support for DOM components in development mode. ([#32629](https://github.com/expo/expo/pull/32629) by [@kudo](https://github.com/kudo))

## 0.19.14 — 2024-11-04

### 🐛 Bug fixes

- Add fallback method for determining internal IP address. ([#32273](https://github.com/expo/expo/pull/32273) by [@kitten](https://github.com/kitten))

### 💡 Others

- Move server action env to `@expo/metro-runtime`. ([#32597](https://github.com/expo/expo/pull/32597) by [@EvanBacon](https://github.com/EvanBacon))
- Update `@urql/core` and related dependencies and remove `graphql` dependency. ([#32065](https://github.com/expo/expo/pull/32065) by [@kitten](https://github.com/kitten))
- Increase visibility in stuck `export:embed` processes. ([#32580](https://github.com/expo/expo/pull/32580) by [@byCedric](https://github.com/byCedric))

## 0.19.13 — 2024-10-31

_This version does not introduce any user-facing changes._

## 0.19.12 — 2024-10-31

_This version does not introduce any user-facing changes._

## 0.19.11 — 2024-10-31

### 🐛 Bug fixes

- Prevent changes to telemetry from crashing `expo` package upgrade ([#32490](https://github.com/expo/expo/pull/32490) by [@keith-kurak](https://github.com/keith-kurak))

## 0.19.10 — 2024-10-31

_This version does not introduce any user-facing changes._

## 0.19.9 — 2024-10-31

### 🐛 Bug fixes

- Don't assert `client-only` in SSR bundles. ([#32479](https://github.com/expo/expo/pull/32479) by [@EvanBacon](https://github.com/EvanBacon))
- Fix invalid project randomness when using Ngrok ([#32359](https://github.com/expo/expo/pull/32359) by [@gabrieldonadel](https://github.com/gabrieldonadel))

## 0.19.8 — 2024-10-30

### 🎉 New features

- Add server action-only mode. ([#32432](https://github.com/expo/expo/pull/32432) by [@EvanBacon](https://github.com/EvanBacon))

## 0.19.7 — 2024-10-29

### 🐛 Bug fixes

- Fix unresponsive terminal after opening React Native DevTools. ([#32451](https://github.com/expo/expo/pull/32451) by [@byCedric](https://github.com/byCedric))

## 0.19.6 — 2024-10-29

_This version does not introduce any user-facing changes._

## 0.19.5 — 2024-10-29

### 💡 Others

- Simplify automatically adding config plugins to app manifest through `expo install`. ([#32426](https://github.com/expo/expo/pull/32426) by [@byCedric](https://github.com/byCedric))

## 0.19.4 — 2024-10-28

_This version does not introduce any user-facing changes._

## 0.19.3 — 2024-10-25

### 🐛 Bug fixes

- fix async routes in web ssr ([#32331](https://github.com/expo/expo/pull/32331) by [@EvanBacon](https://github.com/EvanBacon))
- Avoid broadcasting binary data over messages websocket. ([#32400](https://github.com/expo/expo/pull/32400) by [@byCedric](https://github.com/byCedric))

### 💡 Others

- Skipped internal bundles from debugging targets. ([#32322](https://github.com/expo/expo/pull/32322) by [@kudo](https://github.com/kudo))

## 0.19.2 — 2024-10-24

_This version does not introduce any user-facing changes._

## 0.19.1 — 2024-10-24

_This version does not introduce any user-facing changes._

## 0.19.0 — 2024-10-22

### 🛠 Breaking changes

- Remove `debug.html` from `npx expo export --source-maps`. ([#31477](https://github.com/expo/expo/pull/31477) by [@EvanBacon](https://github.com/EvanBacon))
- Ignore /dist folder in the default eslint config ([#31532](https://github.com/expo/expo/pull/31532) by [@kadikraman](https://github.com/kadikraman))

### 🎉 New features

- Add `expo-router/rsc/headers` for accessing request headers in server components. ([#32099](https://github.com/expo/expo/pull/32099) by [@EvanBacon](https://github.com/EvanBacon))
- Add aliases for bridge modules in RSC. ([#32095](https://github.com/expo/expo/pull/32095) by [@EvanBacon](https://github.com/EvanBacon))
- Add experimental support for React Server Actions in Expo Router. ([#31959](https://github.com/expo/expo/pull/31959) by [@EvanBacon](https://github.com/EvanBacon))
- Throw clear error when importing `react-native/Libraries/Utilities/codegenNativeCommands` on web. ([#31791](https://github.com/expo/expo/pull/31791) by [@EvanBacon](https://github.com/EvanBacon))
- automatically deploy server from eager exports. ([#31707](https://github.com/expo/expo/pull/31707) by [@EvanBacon](https://github.com/EvanBacon))
- eagerly bundle JS during `npx expo run:ios` for faster production failures. ([#31670](https://github.com/expo/expo/pull/31670) by [@EvanBacon](https://github.com/EvanBacon))
- Add `npx expo export --no-ssg` to export web API routes without static rendering the pages. ([#31475](https://github.com/expo/expo/pull/31475) by [@EvanBacon](https://github.com/EvanBacon))
- disable export:embed cache reset when running in CI. ([#31663](https://github.com/expo/expo/pull/31663) by [@EvanBacon](https://github.com/EvanBacon))
- add support for css imports from other css files ([#31574](https://github.com/expo/expo/pull/31574) by [@EvanBacon](https://github.com/EvanBacon))
- server routing and static exports ([#31500](https://github.com/expo/expo/pull/31500) by [@EvanBacon](https://github.com/EvanBacon))
- Return error UI when an API route throws an error ([#31485](https://github.com/expo/expo/pull/31485) by [@EvanBacon](https://github.com/EvanBacon))
- Add log formatting for DOM components. ([#31265](https://github.com/expo/expo/pull/31265) by [@EvanBacon](https://github.com/EvanBacon))
- Add support for CSS in server components. ([#31073](https://github.com/expo/expo/pull/31073) by [@EvanBacon](https://github.com/EvanBacon))
- Added production exports for experimental server renderer. ([#30850](https://github.com/expo/expo/pull/30850) by [@EvanBacon](https://github.com/EvanBacon))
- Add initial version of DOM Components and support for iOS production exports. ([#30938](https://github.com/expo/expo/pull/30938) by [@EvanBacon](https://github.com/EvanBacon))
- Added experimental server renderer in development. ([#30334](https://github.com/expo/expo/pull/30334) by [@EvanBacon](https://github.com/EvanBacon))
- Added experimental server renderer in development. ([#30334](https://github.com/expo/expo/pull/30334) by [@EvanBacon](https://github.com/EvanBacon))
- Added experimental support for tree shaking. ([#30111](https://github.com/expo/expo/pull/30111) by [@EvanBacon](https://github.com/EvanBacon))
- Add `--binary <path>` option to `expo run` commands for reusing builds. ([#30437](https://github.com/expo/expo/pull/30437) by [@EvanBacon](https://github.com/EvanBacon))
- Added experimental support for production graph optimizations. ([#30417](https://github.com/expo/expo/pull/30417) by [@EvanBacon](https://github.com/EvanBacon))
- Use `react` and `react-dom` 19 with `experiments.reactCanary`. ([#30335](https://github.com/expo/expo/pull/30335) by [@EvanBacon](https://github.com/EvanBacon))
- Added `EXPO_USE_METRO_REQUIRE` to enable stable string module IDs. ([#30176](https://github.com/expo/expo/pull/30176) by [@EvanBacon](https://github.com/EvanBacon))
- Print the selected app IDs in prebuild when they change. ([#30044](https://github.com/expo/expo/pull/30044) by [@EvanBacon](https://github.com/EvanBacon))
- Automatically write an `app.json` when attempting to modify a config and no file exists. ([#30026](https://github.com/expo/expo/pull/30026) by [@EvanBacon](https://github.com/EvanBacon))
- Automatically use valid default app identifiers in prebuild. ([#30023](https://github.com/expo/expo/pull/30023) by [@EvanBacon](https://github.com/EvanBacon))
- Add microsecond format for bundling. ([#29701](https://github.com/expo/expo/pull/29701) by [@EvanBacon](https://github.com/EvanBacon))
- Add `.eslintrc.js` to `expo customize`. ([#29570](https://github.com/expo/expo/pull/29570) by [@EvanBacon](https://github.com/EvanBacon))
- Support web imports of `react-native/Libraries/Image/resolveAssetSource` in Metro. ([#29685](https://github.com/expo/expo/pull/29685) by [@EvanBacon](https://github.com/EvanBacon))
- Unify Android device prompts with iOS prompts for `npx expo run:android -d`. ([#28622](https://github.com/expo/expo/pull/28622) by [@byCedric](https://github.com/byCedric))
- Enable `EXPO_USE_METRO_WORKSPACE_ROOT` by default and replace with `EXPO_NO_METRO_WORKSPACE_ROOT`. ([#30621](https://github.com/expo/expo/pull/30621) by [@byCedric](https://github.com/byCedric))
- Remove `node-fetch` in favor of `undici` for improved Node 22+ support. ([#29511](https://github.com/expo/expo/pull/29511) by [@byCedric](https://github.com/byCedric))
- Added support to download template from npm when running prebuild. ([#31195](https://github.com/expo/expo/pull/31195) by [@kudo](https://github.com/kudo))
- Add an optional New Architecture compatibility check for dependencies added via `install` command. ([#31222](https://github.com/expo/expo/pull/31222) by [@Simek](https://github.com/Simek))
- Add support in `expo run android` for product flavors with custom app ids. ([#31756](https://github.com/expo/expo/pull/31756) by [@byCedric](https://github.com/byCedric))
- Support Fusebox and React Native DevTools in Expo. ([#32029](https://github.com/expo/expo/pull/32029) by [@byCedric](https://github.com/byCedric))
- Enable `hydration` on Expo Web in development when `EXPO_WEB_DEV_HYDRATE` is set. ([#32047](https://github.com/expo/expo/pull/32047) by [@marklawlor](https://github.com/marklawlor)) & ([#32109](https://github.com/expo/expo/pull/32109) by [@marklawlor](https://github.com/marklawlor))

### 🐛 Bug fixes

- Improve server error stacks. ([#32098](https://github.com/expo/expo/pull/32098) by [@EvanBacon](https://github.com/EvanBacon))
- Fix experimental web exports for RSC. ([#32042](https://github.com/expo/expo/pull/32042) by [@EvanBacon](https://github.com/EvanBacon))
- Fix RSC after RN upgrade. ([#32028](https://github.com/expo/expo/pull/32028) by [@EvanBacon](https://github.com/EvanBacon))
- Fix search params in RSC. ([#31641](https://github.com/expo/expo/pull/31641) by [@EvanBacon](https://github.com/EvanBacon))
- Fix cache sharing across Expo Go and dev client. ([#31566](https://github.com/expo/expo/pull/31566) by [@EvanBacon](https://github.com/EvanBacon))
- Fix exporting index files for server hosting in Expo Router. ([#31543](https://github.com/expo/expo/pull/31543) by [@EvanBacon](https://github.com/EvanBacon))
- Fix API route bundling in development. ([#31491](https://github.com/expo/expo/pull/31491) by [@EvanBacon](https://github.com/EvanBacon))
- Add support for `config.resolver.requireCycleIgnorePatterns` in SSR bundles. ([#31462](https://github.com/expo/expo/pull/31462) by [@EvanBacon](https://github.com/EvanBacon))
- Force DOM components to be minified in production exports. ([#31271](https://github.com/expo/expo/pull/31271) by [@EvanBacon](https://github.com/EvanBacon))
- Fix DOM component re-renders in dev. ([#31259](https://github.com/expo/expo/pull/31259) by [@EvanBacon](https://github.com/EvanBacon))
- Fix DOM component exports in CI. ([#31182](https://github.com/expo/expo/pull/31182) by [@EvanBacon](https://github.com/EvanBacon))
- prevent RSC errors from crashing server. ([#31019](https://github.com/expo/expo/pull/31019) by [@EvanBacon](https://github.com/EvanBacon))
- prevent exporting RSC endpoint by default. ([#31102](https://github.com/expo/expo/pull/31102) by [@EvanBacon](https://github.com/EvanBacon))
- Update source map URL when config mutates modules. ([#30980](https://github.com/expo/expo/pull/30980) by [@EvanBacon](https://github.com/EvanBacon))
- Use `react-server` resolution when experimental react canary support is enabled. ([#30747](https://github.com/expo/expo/pull/30747) by [@EvanBacon](https://github.com/EvanBacon))
- Fix resolver fields for SSR + native platforms. ([#29701](https://github.com/expo/expo/pull/29701) by [@EvanBacon](https://github.com/EvanBacon))
- Fix assetId for static web assets. ([#29686](https://github.com/expo/expo/pull/29686) by [@EvanBacon](https://github.com/EvanBacon))
- Upgrade minimum required Atlas version to `0.3.11` fixing HMR reloads. ([#30424](https://github.com/expo/expo/pull/30424) by [@byCedric](https://github.com/byCedric))
- Fixed the `CorsMiddleware` is a not registered since react-native 0.75. ([#30752](https://github.com/expo/expo/pull/30752) by [@kudo](https://github.com/kudo))
- Detect workspace root for monorepos using pnpm. ([#31124](https://github.com/expo/expo/pull/31124) by [@byCedric](https://github.com/byCedric))
- Detect network issues and enable offline mode with Undici errors. ([#31517](https://github.com/expo/expo/pull/31517) by [@byCedric](https://github.com/byCedric))
- Resolve dom components entry relative to workspace root instead of project root. ([#31433](https://github.com/expo/expo/pull/31433) by [@byCedric](https://github.com/byCedric))
- Use proper telemetry strategies for every command. ([#31281](https://github.com/expo/expo/pull/31281) by [@byCedric](https://github.com/byCedric))
- Only test project web support through `react-dom`. ([#32148](https://github.com/expo/expo/pull/32148) by [@byCedric](https://github.com/byCedric))

### 💡 Others

- Assert that only SPA rendering is enabled with RSC. ([#32188](https://github.com/expo/expo/pull/32188) by [@EvanBacon](https://github.com/EvanBacon))
- Use virtual module for consistent asset registry. ([#31980](https://github.com/expo/expo/pull/31980) by [@EvanBacon](https://github.com/EvanBacon))
- Bump `react-native-web` patch ([#32105](https://github.com/expo/expo/pull/32105) by [@EvanBacon](https://github.com/EvanBacon))
- Stop pinging dev session with updates. ([#31717](https://github.com/expo/expo/pull/31717) by [@EvanBacon](https://github.com/EvanBacon))
- improve export log format ([#31476](https://github.com/expo/expo/pull/31476) by [@EvanBacon](https://github.com/EvanBacon))
- Reduce scope of custom transform options in Metro cache. ([#31262](https://github.com/expo/expo/pull/31262) by [@EvanBacon](https://github.com/EvanBacon))
- Refactor web hydration to use `globalThis.__EXPO_ROUTER_HYDRATE__` instead of `process.env.EXPO_PUBLIC_USE_STATIC`. ([#31267](https://github.com/expo/expo/pull/31267) by [@EvanBacon](https://github.com/EvanBacon))
- Enable experimental features for RSC when `experiments.reactServerComponents` is enabled. ([#30967](https://github.com/expo/expo/pull/30967) by [@EvanBacon](https://github.com/EvanBacon))
- Only enable RSC when `experiments.reactServerComponents` is true. ([#30875](https://github.com/expo/expo/pull/30875) by [@EvanBacon](https://github.com/EvanBacon))
- Improve logging. ([#30354](https://github.com/expo/expo/pull/30354) by [@EvanBacon](https://github.com/EvanBacon))
- Decouple CLI from `@expo/metro-runtime`. ([#30300](https://github.com/expo/expo/pull/30300) by [@EvanBacon](https://github.com/EvanBacon))
- Add robot export e2e test. ([#30049](https://github.com/expo/expo/pull/30049) by [@EvanBacon](https://github.com/EvanBacon))
- Add internal externals to prevent bundling `source-map-support` in development. ([#29701](https://github.com/expo/expo/pull/29701) by [@EvanBacon](https://github.com/EvanBacon))
- Remove webpack dependency in repo. ([#29840](https://github.com/expo/expo/pull/29840) by [@EvanBacon](https://github.com/EvanBacon))
- Add "more tools" to terminal UI all the time. ([#29837](https://github.com/expo/expo/pull/29837) by [@EvanBacon](https://github.com/EvanBacon))
- Remove unused `serve.json` file from `expo customize`. ([#29571](https://github.com/expo/expo/pull/29571) by [@EvanBacon](https://github.com/EvanBacon))
- Reduce unused server code in exports. ([#29619](https://github.com/expo/expo/pull/29619) by [@EvanBacon](https://github.com/EvanBacon))
- Remove unused dependencies. ([#29177](https://github.com/expo/expo/pull/29177) by [@Simek](https://github.com/Simek))
- Update `tar` dependency. ([#29663](https://github.com/expo/expo/pull/29663) by [@Simek](https://github.com/Simek))
- Update `glob@7` to `glob@10`. ([#29898](https://github.com/expo/expo/pull/29898) by [@byCedric](https://github.com/byCedric))
- Add Router mastro test. ([#30285](https://github.com/expo/expo/pull/30285) by [@marklawlor](https://github.com/marklawlor))
- Improve Expo Router FastRefresh test. ([#29977](https://github.com/expo/expo/pull/29977) by [@marklawlor](https://github.com/marklawlor))
- Drop `tempy` in favor of equivalent code to avoid transitive, deprecated `rimraf` dependency. ([#30832](https://github.com/expo/expo/pull/30832) by [@kitten](https://github.com/kitten))
- Update `npm-package-arg@^7` to `npm-package-arg@^11`. ([#30842](https://github.com/expo/expo/pull/30842) by [@kitten](https://github.com/kitten))
- Fixed DOM components bundling issues for Android emulators and release builds. ([#30974](https://github.com/expo/expo/pull/30974) by [@kudo](https://github.com/kudo))
- Added public assets support for DOM components. ([#30975](https://github.com/expo/expo/pull/30975) by [@kudo](https://github.com/kudo))
- Drop usage of `@react-native-community/cli-server-api` in favor of our own Metro dev middleware. ([#31570](https://github.com/expo/expo/pull/31570) by [@byCedric](https://github.com/byCedric))
- Move location of assetPatternsToBeBundled config key ([#31584](https://github.com/expo/expo/pull/31584) by [@wschurman](https://github.com/wschurman))
- Throwing an error for DOM components if no webview installed. ([#31974](https://github.com/expo/expo/pull/31974) by [@kudo](https://github.com/kudo))
- Update Metro type definitions to `metro@0.80.12`. ([#32007](https://github.com/expo/expo/pull/32007) by [@byCedric](https://github.com/byCedric))
- Remove `json-schema-deref-sync` dependency. ([#32048](https://github.com/expo/expo/pull/32048) by [@kitten](https://github.com/kitten))
- Drop the legacy Chrome debugger in favor of React Native DevTools. ([#32266](https://github.com/expo/expo/pull/32266) by [@byCedric](https://github.com/byCedric))
- Add temporary `/inspector/network` websocket endpoint, working around Fusebox limitations. ([#32292](https://github.com/expo/expo/pull/32292) by [@byCedric](https://github.com/byCedric))

### ⚠️ Notices

- Added support for React Native 0.76.x. ([#31552](https://github.com/expo/expo/pull/31552) by [@gabrieldonadel](https://github.com/gabrieldonadel))

## 0.18.29 - 2024-08-14

### 💡 Others

- Added `/expo-dev-plugins/broadcast` WebSocket endpoint in dev server to support devtools plugins. ([#30934](https://github.com/expo/expo/pull/30934) by [@kudo](https://github.com/kudo))

## 0.18.28 - 2024-08-08

_This version does not introduce any user-facing changes._

## 0.18.27 - 2024-08-07

### 🎉 New features

- Allow developers to indicate some range of a package that they do not care about validating against with `expo.install.exclude: ["package@version]` ([#30611](https://github.com/expo/expo/pull/30611) by [@brentvatne](https://github.com/brentvatne))

### 🐛 Bug fixes

- Fix server closing in headless run commands. ([#30432](https://github.com/expo/expo/pull/30432) by [@EvanBacon](https://github.com/EvanBacon))

## 0.18.26 - 2024-07-29

### 💡 Others

- Add `--config-cmd` option to `export:embed` command. ([#30563](https://github.com/expo/expo/pull/30563) by [@gabrieldonadel](https://github.com/gabrieldonadel))
- Add addition Expo Router e2e tests. ([#29990](https://github.com/expo/expo/pull/29990) by [@marklawlor](https://github.com/marklawlor))
- Removed <SDK51 type tests. ([#29612](https://github.com/expo/expo/pull/29612) by [@marklawlor](https://github.com/marklawlor))

## 0.18.25 - 2024-07-11

_This version does not introduce any user-facing changes._

## 0.18.24 - 2024-07-11

### 🐛 Bug fixes

- Resolve real locations of file paths when using `eas build --local`. ([#30340](https://github.com/expo/expo/pull/30340) by [@byCedric](https://github.com/byCedric))

## 0.18.23 - 2024-07-11

### 🐛 Bug fixes

- Fix app crashing when hitting debugger breakpoint through VSCode. ([#30287](https://github.com/expo/expo/pull/30287) by [@byCedric](https://github.com/byCedric))

## 0.18.22 - 2024-07-03

### 📚 3rd party library updates

- Update @react-native/dev-middleware to 0.74.85. ([#30139](https://github.com/expo/expo/pull/30139) by [@gabrieldonadel](https://github.com/gabrieldonadel))

## 0.18.21 - 2024-06-28

_This version does not introduce any user-facing changes._

## 0.18.20 - 2024-06-27

### 🐛 Bug fixes

- Resolve module specifiers to posix paths for Metro. ([#29696](https://github.com/expo/expo/pull/29696) by [@byCedric](https://github.com/byCedric))
- Ensure Metro dev server closes fully when clients are connected. ([#30067](https://github.com/expo/expo/pull/30067) by [@byCedric](https://github.com/byCedric))

### 💡 Others

- Add more tests for export:embed. ([#29811](https://github.com/expo/expo/pull/29811) by [@EvanBacon](https://github.com/EvanBacon))

## 0.18.19 - 2024-06-13

_This version does not introduce any user-facing changes._

## 0.18.18 - 2024-06-12

_This version does not introduce any user-facing changes._

## 0.18.17 - 2024-06-10

### 🎉 New features

- Add experimental React Compiler support. ([#29168](https://github.com/expo/expo/pull/29168) by [@EvanBacon](https://github.com/EvanBacon))
- Support passing `--port 0` to use any free port. ([#29466](https://github.com/expo/expo/pull/29466) by [@EvanBacon](https://github.com/EvanBacon))
- Deep link to simulators without prompting for permissions first. ([#29468](https://github.com/expo/expo/pull/29468) by [@EvanBacon](https://github.com/EvanBacon))

### 🐛 Bug fixes

- Fix source map generation in development. ([#29463](https://github.com/expo/expo/pull/29463) by [@EvanBacon](https://github.com/EvanBacon))

### 💡 Others

- Reduce export code paths. ([#29218](https://github.com/expo/expo/pull/29218) by [@EvanBacon](https://github.com/EvanBacon))
- Drop outdated React Native resolver patch. ([#29214](https://github.com/expo/expo/pull/29214) by [@EvanBacon](https://github.com/EvanBacon))
- Use Metro instance directly for server rendering. ([#28552](https://github.com/expo/expo/pull/28552) by [@EvanBacon](https://github.com/EvanBacon))

## 0.18.16 - 2024-06-06

_This version does not introduce any user-facing changes._

- Remove unused dependencies. ([#29177](https://github.com/expo/expo/pull/29177) by [@Simek](https://github.com/Simek))
- Do not replace modified scripts on prebuild. ([#29490](https://github.com/expo/expo/pull/29490) by [@Simek](https://github.com/Simek))

## 0.18.15 — 2024-06-05

### 🐛 Bug fixes

- Fixed broken React DevTools since SDK 51. ([#29181](https://github.com/expo/expo/pull/29181) by [@kudo](https://github.com/kudo))

### 💡 Others

- Pin @react-native subpackage versions to 0.74.83. ([#29441](https://github.com/expo/expo/pull/29441) by [@kudo](https://github.com/kudo))

## 0.18.14 — 2024-05-29

_This version does not introduce any user-facing changes._

## 0.18.13 — 2024-05-16

### 🐛 Bug fixes

- Resolve real path of entry file for `expo export:embed`. ([#28926](https://github.com/expo/expo/pull/28926) by [@byCedric](https://github.com/byCedric))
- Parse full tarball object instead of quoted string with `npm view` for `npm@10.8.0+`. ([#28919](https://github.com/expo/expo/pull/28919) by [@byCedric](https://github.com/byCedric))

## 0.18.12 — 2024-05-14

_This version does not introduce any user-facing changes._

## 0.18.11 — 2024-05-10

### 🐛 Bug fixes

- Force exit the export command to prevent hanging processes. ([#28735](https://github.com/expo/expo/pull/28735) by [@EvanBacon](https://github.com/EvanBacon))
- Fix HTTPS tunneling for accounts with dots in their username. ([#28692](https://github.com/expo/expo/pull/28692) by [@gabrieldonadel](https://github.com/gabrieldonadel))
- Avoid `<root>/node_modules` as extraneous `watchFolder`. ([#28778](https://github.com/expo/expo/pull/28778) by [@byCedric](https://github.com/byCedric))
- Fix `findUp` utilities for Windows by aborting when `path.dirname(cwd)` returns `cwd`. ([#28801](https://github.com/expo/expo/pull/28801) by [@byCedric](https://github.com/byCedric))
- Fix missing usbmux platform for platform to os conversion. ([#28802](https://github.com/expo/expo/pull/28802) by [@byCedric](https://github.com/byCedric))
- Prevent exit the export command until Atlas is ready. ([#28759](https://github.com/expo/expo/pull/28759) by [@byCedric](https://github.com/byCedric))

## 0.18.10 — 2024-05-07

### 🐛 Bug fixes

- Filter out unavailable connected devices when running `npx expo run:ios -d`. ([#28642](https://github.com/expo/expo/pull/28642) by [@gabrieldonadel](https://github.com/gabrieldonadel))

## 0.18.9 — 2024-05-06

### 💡 Others

- Bump `experiments.reactCanary` to React 19 beta [commit](https://github.com/facebook/react/commit/4508873393058e86bed308b56e49ec883ece59d1). ([#28592](https://github.com/expo/expo/pull/28592) by [@EvanBacon](https://github.com/EvanBacon))

## 0.18.8 — 2024-05-02

_This version does not introduce any user-facing changes._

## 0.18.7 — 2024-04-29

### 🐛 Bug fixes

- Prevent overwriting exported Atlas data when exporting web with static renderer. ([#28502](https://github.com/expo/expo/pull/28502) by [@byCedric](https://github.com/byCedric))
- Improve login info message for other login options. ([#28523](https://github.com/expo/expo/pull/28523) by [@wschurman](https://github.com/wschurman))
- Filter out invalid architectures before passing `-PreactNativeArchitectures` to `gradle`. ([#28548](https://github.com/expo/expo/pull/28548) by [@alanjhughes](https://github.com/alanjhughes))

## 0.18.6 — 2024-04-26

### 🐛 Bug fixes

- Prevent duplicate watchman warnings. ([#28461](https://github.com/expo/expo/pull/28461) by [@EvanBacon](https://github.com/EvanBacon))

## 0.18.5 — 2024-04-25

### 🐛 Bug fixes

- Fix launching web from run:ios. ([#28439](https://github.com/expo/expo/pull/28439) by [@EvanBacon](https://github.com/EvanBacon))
- Symbolicate React component stacks in SSR. ([#28443](https://github.com/expo/expo/pull/28443) by [@EvanBacon](https://github.com/EvanBacon))
- Remove export exit that breaks atlas writing. ([#28438](https://github.com/expo/expo/pull/28438) by [@EvanBacon](https://github.com/EvanBacon))

### 💡 Others

- Disable macos builds for now. ([#28441](https://github.com/expo/expo/pull/28441) by [@EvanBacon](https://github.com/EvanBacon))

## 0.18.4 — 2024-04-24

### 🎉 New features

- Support building for macOS devices and visionOS simulators with `npx expo run:ios -d`. ([#28430](https://github.com/expo/expo/pull/28430) by [@EvanBacon](https://github.com/EvanBacon))

### 🐛 Bug fixes

- Fix issue with installing OTA on iOS devices. ([#28406](https://github.com/expo/expo/pull/28406) by [@EvanBacon](https://github.com/EvanBacon))

## 0.18.3 — 2024-04-24

### 🎉 New features

- Add ability to install apps on OTA Apple devices with `expo run:ios -d`. ([#28402](https://github.com/expo/expo/pull/28402) by [@EvanBacon](https://github.com/EvanBacon))
- Add Expo Atlas support for both `expo start` and `expo export`. ([#27895](https://github.com/expo/expo/pull/27895) by [@byCedric](https://github.com/byCedric))

## 0.18.2 — 2024-04-22

_This version does not introduce any user-facing changes._

## 0.18.1 — 2024-04-19

### 🐛 Bug fixes

- Fixed `TypeError: osascript(...) is not a function` when pressing "j" to open JS debugger. ([#28315](https://github.com/expo/expo/pull/28315) by [@kudo](https://github.com/kudo))
- Fix API routes in folders starting with `.` characters. ([#28366](https://github.com/expo/expo/pull/28366) by [@byCedric](https://github.com/byCedric))
- Allow platform extensions for layout and route files ([#27408](https://github.com/expo/expo/pull/27408) by [@marklawlor](https://github.com/marklawlor))

## 0.18.0 — 2024-04-18

### 🎉 New features

- Add source map outputs when exporting API route bundles. ([#27913](https://github.com/expo/expo/pull/27913) by [@kitten](https://github.com/kitten))
- Add experimental support for using a canary build of the React Native renderer. ([#27303](https://github.com/expo/expo/pull/27303) by [@EvanBacon](https://github.com/EvanBacon))
- Add basic `react-server` support. ([#27264](https://github.com/expo/expo/pull/27264) by [@EvanBacon](https://github.com/EvanBacon))
- Add warnings when URI schemes cannot be resolved for dev client launches. ([#27241](https://github.com/expo/expo/pull/27241) by [@EvanBacon](https://github.com/EvanBacon))
- Add total files bundled to the bundling finished message. ([#27215](https://github.com/expo/expo/pull/27215) by [@EvanBacon](https://github.com/EvanBacon))
- Add better API Route error messages. ([#27024](https://github.com/expo/expo/pull/27024) by [@EvanBacon](https://github.com/EvanBacon))
- Prevent bundling production react modules in development. ([#27041](https://github.com/expo/expo/pull/27041) by [@EvanBacon](https://github.com/EvanBacon))
- Added building only for connected CPU architectures on Android when using the new architecture. ([#26800](https://github.com/expo/expo/pull/26800) by [@alanjhughes](https://github.com/alanjhughes))
- Add `expo lint` command to configure and run ESLint. ([#28104](https://github.com/expo/expo/pull/28104) by [@kadikraman](https://github.com/kadikraman), [@byCedric](https://github.com/byCedric))

### 🐛 Bug fixes

- Fix package exports resolution for `react-server` bundles. ([#28238](https://github.com/expo/expo/pull/28238) by [@EvanBacon](https://github.com/EvanBacon))
- Fix resolver race condition with new internal virtual modules patch in Metro. ([#28061](https://github.com/expo/expo/pull/28061) by [@EvanBacon](https://github.com/EvanBacon))
- Add missing nested Node.js externals. ([#28092](https://github.com/expo/expo/pull/28092) by [@EvanBacon](https://github.com/EvanBacon))
- Fix issue with fast resolver. ([#27686](https://github.com/expo/expo/pull/27686) by [@EvanBacon](https://github.com/EvanBacon))
- Fix using array syntax `(a,b)` with server output. ([#27462](https://github.com/expo/expo/pull/27462) by [@EvanBacon](https://github.com/EvanBacon))
- Prevent `console.log` statements from colliding with Metro logs. ([#27217](https://github.com/expo/expo/pull/27217) by [@EvanBacon](https://github.com/EvanBacon))
- Fix using dev server URL in development. ([#27213](https://github.com/expo/expo/pull/27213) by [@EvanBacon](https://github.com/EvanBacon))
- Always reset production bundler cache in run command. ([#27114](https://github.com/expo/expo/pull/27114) by [@EvanBacon](https://github.com/EvanBacon))
- Fix expo router src log memo. ([#27013](https://github.com/expo/expo/pull/27013) by [@EvanBacon](https://github.com/EvanBacon))
- Prevent run commands from hanging when the process completes. ([#26960](https://github.com/expo/expo/pull/26960) by [@EvanBacon](https://github.com/EvanBacon))
- Keep typed routes in-sync with current Expo Router version ([#26578](https://github.com/expo/expo/pull/26578) by [@marklawlor](https://github.com/marklawlor))
- Fix development codesigning certificate validity checks. ([#27361](https://github.com/expo/expo/pull/27361) by [@wschurman](https://github.com/wschurman))
- Included groups in Expo Router typed routes generation ([#27690](https://github.com/expo/expo/pull/27690) by [@marklawlor](https://github.com/marklawlor))
- Filter ADB trace logs when resolving Android devices. ([#27473](https://github.com/expo/expo/pull/27473) by [@byCedric](https://github.com/byCedric))
- Use correct script src path when exporting web development builds. ([#27946](https://github.com/expo/expo/pull/27946) by [@byCedric](https://github.com/byCedric))
- Rename templates post-extraction avoiding corrupting binary files. ([#27212](https://github.com/expo/expo/pull/27212) by [@shirakaba](https://github.com/shirakaba))
- Fix non-standard `error.code` check for Deno support. ([#27822](https://github.com/expo/expo/pull/27822) by [@littledivy](https://github.com/littledivy))

### 💡 Others

- Add unstable environment variable to disable bundle splitting. ([#27932](https://github.com/expo/expo/pull/27932) by [@EvanBacon](https://github.com/EvanBacon))
- Rename `experiments.serverComponents` to `experiments.reactCanary`. ([#27303]( ([#27923](https://github.com/expo/expo/pull/27923) by [@EvanBacon](https://github.com/EvanBacon))
- Change server log tag. ([#26834](https://github.com/expo/expo/pull/26834) by [@EvanBacon](https://github.com/EvanBacon))
- Eagerly perform iOS system checks to speed up iOS simulator launches. ([#26746](https://github.com/expo/expo/pull/26746) by [@EvanBacon](https://github.com/EvanBacon))
- Enable lazy modules with swc when building `@expo/cli`. ([#27061](https://github.com/expo/expo/pull/27061) by [@byCedric](https://github.com/byCedric))
- Update to remove `ExpoRequest/ExpoResponse` imports from `@expo/server`. ([#27261](https://github.com/expo/expo/pull/27261) by [@kitten](https://github.com/kitten))
- Update the legacy inspector overrides to new device middleware API. ([#27425](https://github.com/expo/expo/pull/27425) by [@byCedric](https://github.com/byCedric))
- Add new telemetry API to replace legacy analytics. ([#27787](https://github.com/expo/expo/pull/27787) by [@byCedric](https://github.com/byCedric))
- Skip building and packing `__typetests__` files. ([#27089](https://github.com/expo/expo/pull/27089) by [@byCedric](https://github.com/byCedric))
- Update unversioned expo config types. ([#28220](https://github.com/expo/expo/pull/28220) by [@wschurman](https://github.com/wschurman))

### 📚 3rd party library updates

- update `semver` from 7.5.3 to 7.5.4. ([#26876](https://github.com/expo/expo/pull/26876) by [@GaelCO](https://github.com/GaelCO))
- update `cacache` from 15.3.0 to 18.0.2. ([#28322](https://github.com/expo/expo/pull/28322) by [@Simek](https://github.com/Simek))

## 0.17.8 - 2024-03-13

### 🐛 Bug fixes

- Filter extra avd info when listing emulators. ([#27497](https://github.com/expo/expo/pull/27497) by [@gabrieldonadel](https://github.com/gabrieldonadel))

## 0.17.7 - 2024-03-07

_This version does not introduce any user-facing changes._

## 0.17.6 - 2024-02-27

### 🎉 New features

- Add `--no-bytecode` flag to `expo export` to disable generating Hermes bytecode for use with debugging tools. ([#26985](https://github.com/expo/expo/pull/26985) by [@EvanBacon](https://github.com/EvanBacon))

## 0.17.5 - 2024-02-06

### 🎉 New features

- Add stack traces for warnings and errors that originate from API routes or server rendering. ([#26812](https://github.com/expo/expo/pull/26812) by [@EvanBacon](https://github.com/EvanBacon))
- Add HTTPS support for using tunnels with ngrok. ([#26838](https://github.com/expo/expo/pull/26838) by [@gabrieldonadel](https://github.com/gabrieldonadel))

### 🐛 Bug fixes

- Mark compressed `.gz` files as binary to avoid corruption when unpacking with `expo prebuild --template`. ([#26741](https://github.com/expo/expo/pull/26741) by [@shirakaba](https://github.com/shirakaba))

### 💡 Others

- Filter URL files out of stacks in Node logs. ([#26868](https://github.com/expo/expo/pull/26868) by [@EvanBacon](https://github.com/EvanBacon))

## 0.17.4 - 2024-02-01

### 🎉 New features

- Add better error when `metro.config.js` does not extend `expo/metro-config`. ([#26726](https://github.com/expo/expo/pull/26726) by [@EvanBacon](https://github.com/EvanBacon))

### 🐛 Bug fixes

- Add better validation for Metro web when exporting production bundles. ([#26732](https://github.com/expo/expo/pull/26732) by [@EvanBacon](https://github.com/EvanBacon))
- Fix `tsconfig.json` resolution of `baseUrl` when `paths` is not defined. ([#26734](https://github.com/expo/expo/pull/26734) by [@EvanBacon](https://github.com/EvanBacon))
- Fix progress bar locking in at `100%` when bundling app. ([#26775](https://github.com/expo/expo/pull/26775) by [@byCedric](https://github.com/byCedric))

## 0.17.3 - 2024-01-26

### 🐛 Bug fixes

- [Android] correct drawable types in updates embedded manifest. ([#26676](https://github.com/expo/expo/pull/26676) by [@douglowder](https://github.com/douglowder))

## 0.17.2 - 2024-01-23

### 🎉 New features

- Add support for GitHub URLs in `expo prebuild --template`. ([#26631](https://github.com/expo/expo/pull/26631) by [@byCedric](https://github.com/byCedric))

### 🐛 Bug fixes

- Fix stack traces for Node.js errors. ([#26607](https://github.com/expo/expo/pull/26607) by [@EvanBacon](https://github.com/EvanBacon))
- Fixed crash when launching React DevTools. ([#26550](https://github.com/expo/expo/pull/26550) by [@kudo](https://github.com/kudo))
- Only show "Web is waiting" message after project is initialized with web. ([#26694](https://github.com/expo/expo/pull/26694) by [@byCedric](https://github.com/byCedric))

### 💡 Others

- Improve warning for favicon missing during web export. ([#26733](https://github.com/expo/expo/pull/26733) by [@EvanBacon](https://github.com/EvanBacon))

## 0.17.1 - 2024-01-18

_This version does not introduce any user-facing changes._

## 0.17.0 - 2024-01-18

### 🎉 New features

- Update `expo customize` to show `public` instead of `web` when Metro web is used. ([#26473](https://github.com/expo/expo/pull/26473) by [@EvanBacon](https://github.com/EvanBacon))
- Supported extra CORS requests to dev-server from the expo-router's `origin` and `headOrigin` settings. ([#26463](https://github.com/expo/expo/pull/26463) by [@kudo](https://github.com/kudo))

### 🐛 Bug fixes

- Default `web.bundler` to `metro` if missing and/or `@expo/webpack-config` is not installed ([#26452](https://github.com/expo/expo/pull/26452) by [@marklawlor](https://github.com/marklawlor))
- When repeated, later boolean arguments on `export:embed`, `run android`, and `run ios` should take precedence ([#26471](https://github.com/expo/expo/pull/26471) by [@kitten](https://github.com/kitten))

### 💡 Others

- Hide the deprecated `export:web` command from the general help output. ([#26480](https://github.com/expo/expo/pull/26480) by [@EvanBacon](https://github.com/EvanBacon))
- Move `@expo/server` to be a dependency of `expo-router`. ([#25937](https://github.com/expo/expo/pull/25937) by [@EvanBacon](https://github.com/EvanBacon))
- Remove classic updates SDK version. ([#26061](https://github.com/expo/expo/pull/26061) by [@wschurman](https://github.com/wschurman))
- Added `templateChecksum` for prebuild to check the current template version. ([#26414](https://github.com/expo/expo/pull/26414) by [@kudo](https://github.com/kudo))
- Clean up manual package install command ([#26457](https://github.com/expo/expo/pull/26457) by [@marklawlor](https://github.com/marklawlor))

## 0.16.8 - 2024-01-15

### 🐛 Bug fixes

- Add default user to Android adb install command. ([#26388](https://github.com/expo/expo/pull/26388) by [@EvanBacon](https://github.com/EvanBacon))

## 0.16.7 - 2024-01-10

### 💡 Others

- Fix metro asset call in expo-updates embedded manifest creation step. ([#26307](https://github.com/expo/expo/pull/26307) by [@wschurman](https://github.com/wschurman))

## 0.16.6 - 2024-01-05

### 🐛 Bug fixes

- Update import for type generation. ([#26145](https://github.com/expo/expo/pull/26145) by [@EvanBacon](https://github.com/EvanBacon))
- Handle locked iOS devices when launching app through devicectl. ([#26203](https://github.com/expo/expo/pull/26203) by [@byCedric](https://github.com/byCedric))

## 0.16.5 - 2023-12-21

### 🐛 Bug fixes

- Import `ExpoConfig` from direct dependency `@expo/config`. ([#25989](https://github.com/expo/expo/pull/25989) by [@byCedric](https://github.com/byCedric))

## 0.16.4 - 2023-12-19

### 🎉 New features

- Update `run:ios` build warning formatting for SDK 50. ([#25978](https://github.com/expo/expo/pull/25978) by [@EvanBacon](https://github.com/EvanBacon))

### 🐛 Bug fixes

- Add missing `@expo/image-utils` dependency. ([#25990](https://github.com/expo/expo/pull/25990) by [@byCedric](https://github.com/byCedric))
- Add missing `find-yarn-workspace-root` dependency. ([#25991](https://github.com/expo/expo/pull/25991) by [@byCedric](https://github.com/byCedric))
- Add missing `lodash.debounce` dependency. ([#25990](https://github.com/expo/expo/pull/25990) by [@byCedric](https://github.com/byCedric))
- Add missing `@react-native/dev-middleware` dependency. ([#26000](https://github.com/expo/expo/pull/26000) by [@byCedric](https://github.com/byCedric))
- Warn users if they are using an incorrect `web.output` with API Routes. ([#25931](https://github.com/expo/expo/pull/25931) by [@marklawlor](https://github.com/marklawlor))

## 0.16.3 — 2023-12-15

### 🐛 Bug fixes

- Invalidate API Route cache whenever any file in the repo changes. ([#25936](https://github.com/expo/expo/pull/25936) by [@EvanBacon](https://github.com/EvanBacon))

## 0.16.2 — 2023-12-14

_This version does not introduce any user-facing changes._

## 0.16.1 — 2023-12-12

### 🐛 Bug fixes

- Add back legacy inspector js middleware for dev menu. ([#25881](https://github.com/expo/expo/pull/25881) by [@byCedric](https://github.com/byCedric))

## 0.16.0 — 2023-12-12

### 🛠 Breaking changes

- `tsconfig.json` attribute `baseUrl` will no longer default to enabled when `paths` are defined. ([#25510](https://github.com/expo/expo/pull/25510) by [@EvanBacon](https://github.com/EvanBacon))
- `tsconfig.json` attribute `baseUrl` will now be resolved _before_ node modules instead of after. ([#25510](https://github.com/expo/expo/pull/25510) by [@EvanBacon](https://github.com/EvanBacon))
- `tsconfig.json` attribute `baseUrl` will no longer be resolved if a group from `paths` are matched first. ([#25510](https://github.com/expo/expo/pull/25510) by [@EvanBacon](https://github.com/EvanBacon))
- Change default CSS reset in template HTML to align with `react-native-web@0.19.8`. ([#25429](https://github.com/expo/expo/pull/25429) by [@EvanBacon](https://github.com/EvanBacon))

### 🎉 New features

- Add bundle splitting to Expo Router for web platforms. ([#25627](https://github.com/expo/expo/pull/25627) by [@EvanBacon](https://github.com/EvanBacon))
- Add custom Expo Router root directory support with full cache invalidation on server reset. ([#25658](https://github.com/expo/expo/pull/25658) by [@EvanBacon](https://github.com/EvanBacon))
- Add filenames to metro logs when finished. ([#25575](https://github.com/expo/expo/pull/25575) by [@EvanBacon](https://github.com/EvanBacon))
- Alias `react-native-vector-icons` to `@expo/vector-icons` in the Metro resolver. ([#25512](https://github.com/expo/expo/pull/25512) by [@EvanBacon](https://github.com/EvanBacon))
- Ensure invalid production iOS builds fail more predictably. ([#25410](https://github.com/expo/expo/pull/25410) by [@EvanBacon](https://github.com/EvanBacon))
- Add first-class Xcode IDE hints for Metro bundling errors during production iOS builds from Xcode. ([#25410](https://github.com/expo/expo/pull/25410) by [@EvanBacon](https://github.com/EvanBacon))
- Added support for React Native 0.73.0. ([#24971](https://github.com/expo/expo/pull/24971), [#25453](https://github.com/expo/expo/pull/25453) by [@gabrieldonadel](https://github.com/gabrieldonadel))
- Re-implement debugging tools with new React Native JS Inspector. ([#25649](https://github.com/expo/expo/pull/25649) by [@byCedric](https://github.com/byCedric))
- Add `expo run` command to select platform to run. ([#23514](https://github.com/expo/expo/pull/23514) by [@byCedric](https://github.com/byCedric))
- Add `EXPO_USE_UNSTABLE_DEBUGGER` to open new React Native JS Inspector. ([#25671](https://github.com/expo/expo/pull/25671) by [@byCedric](https://github.com/byCedric))

### 🐛 Bug fixes

- Remove extraneous metro config reads. ([#25861](https://github.com/expo/expo/pull/25861) by [@EvanBacon](https://github.com/EvanBacon))
- Fix common chunks with cyclic dependencies being linked in async routes. ([#25831](https://github.com/expo/expo/pull/25831) by [@EvanBacon](https://github.com/EvanBacon))
- Fix `--max-workers` flag in `npx expo export`. ([#25710](https://github.com/expo/expo/pull/25710) by [@EvanBacon](https://github.com/EvanBacon))
- Fix test resolver for SDK 50. ([#25473](https://github.com/expo/expo/pull/25473) by [@EvanBacon](https://github.com/EvanBacon))
- Prevent log-spew when running prebuild in debug mode. ([#25434](https://github.com/expo/expo/pull/25434) by [@EvanBacon](https://github.com/EvanBacon))
- Fix @react-native/dev-middleware types for react-native 0.73. ([#25513](https://github.com/expo/expo/pull/25513) by [@gabrieldonadel](https://github.com/gabrieldonadel))
- Only use `bundledNativeModules.json` for dependencies validation when using canary versions. ([#25600](https://github.com/expo/expo/pull/25600) by [@byCedric](https://github.com/byCedric))
- Remove the 404 route from typed routes ([#24496](https://github.com/expo/expo/pull/24496) by [@marklawlor](https://github.com/marklawlor))
- Exclude `+not-found` and `*+api` routes from typed routes ([#24496](https://github.com/expo/expo/pull/24496) by [@marklawlor](https://github.com/marklawlor))
- Fix Expo Router typed routes error with external URLs ([#25591](https://github.com/expo/expo/pull/25591) by [@marklawlor](https://github.com/marklawlor))
- Fix permission issue when user doesn't have permission to view app. ([#25650](https://github.com/expo/expo/pull/25650) by [@wschurman](https://github.com/wschurman))

### 💡 Others

- Export generated expo router type. ([#24999](https://github.com/expo/expo/pull/24999) by [@hichemfantar](https://github.com/hichemfantar))
- Prevent showing log events for source maps in development. ([#25830](https://github.com/expo/expo/pull/25830) by [@EvanBacon](https://github.com/EvanBacon))
- Remove unused Metro `extraNodeModules` augmentation for web resolution in favor of standard aliases. ([#25506](https://github.com/expo/expo/pull/25506) by [@EvanBacon](https://github.com/EvanBacon))
- Consolidate logic for resolving Node.js built-in shims in browser environments. ([#25511](https://github.com/expo/expo/pull/25511) by [@EvanBacon](https://github.com/EvanBacon))
- Ensure we disable lazy bundling when exporting. ([#25436](https://github.com/expo/expo/pull/25436) by [@EvanBacon](https://github.com/EvanBacon))
- Split web server output into `server/` and `client/` subfolders when exporting. ([#25640](https://github.com/expo/expo/pull/25640) by [@kitten](https://github.com/kitten))
- asMock -> jest.mocked. ([#25685](https://github.com/expo/expo/pull/25685) by [@wschurman](https://github.com/wschurman))

## 0.10.16 — 2023-11-24

### 🐛 Bug fixes

- Prevent additional logs from showing in `expo config --json`. ([#24192](https://github.com/expo/expo/pull/24192) by [@EvanBacon](https://github.com/EvanBacon))

## 0.15.0 — 2023-11-14

### 🛠 Breaking changes

- `npx expo prebuild` will only install Node dependencies if the `dependencies` have changed. ([#25211](https://github.com/expo/expo/pull/25211) by [@EvanBacon](https://github.com/EvanBacon))
- `npx expo prebuild` will no longer modify `devDependencies` of the `package.json`. ([#25211](https://github.com/expo/expo/pull/25211) by [@EvanBacon](https://github.com/EvanBacon))

### 🎉 New features

- Use multi-bundle output serializer for all exports. ([#25369](https://github.com/expo/expo/pull/25369) by [@EvanBacon](https://github.com/EvanBacon))
- Rename `basePath` to `baseUrl` and expose to bundles with `process.env.EXPO_BASE_URL`. ([#25305](https://github.com/expo/expo/pull/25305) by [@EvanBacon](https://github.com/EvanBacon))
- Rename `--dump-sourcemap` to `--source-maps` with `-s` alias in `expo export`. ([#25303](https://github.com/expo/expo/pull/25303) by [@EvanBacon](https://github.com/EvanBacon))
- Bundle static websites +2x faster. ([#25312](https://github.com/expo/expo/pull/25312) by [@EvanBacon](https://github.com/EvanBacon))
- Add package exports, and blocklist support to fast resolver. ([#25260](https://github.com/expo/expo/pull/25260) by [@EvanBacon](https://github.com/EvanBacon))
- Move environment variables production inlining to `babel-preset-expo` to support source maps. ([#25239](https://github.com/expo/expo/pull/25239) by [@EvanBacon](https://github.com/EvanBacon))
- Add support for chaining the Metro resolver locally. ([#25148](https://github.com/expo/expo/pull/25148) by [@EvanBacon](https://github.com/EvanBacon))
- Pass engine to transformer for production bundling. ([#25175](https://github.com/expo/expo/pull/25175) by [@EvanBacon](https://github.com/EvanBacon))
- Skip extraneous minification when exporting for hermes engine. ([#25132](https://github.com/expo/expo/pull/25132) by [@EvanBacon](https://github.com/EvanBacon))
- Enable package exports for server bundling. ([#24937](https://github.com/expo/expo/pull/24937) by [@EvanBacon](https://github.com/EvanBacon))
- Include static routes from `generateStaticParams` in server manifest. ([#25003](https://github.com/expo/expo/pull/25003) by [@EvanBacon](https://github.com/EvanBacon))
- Added Expo CLI devtools plugins support. ([#24650](https://github.com/expo/expo/pull/24650) by [@kudo](https://github.com/kudo))
- Optionally export only selected assets. ([#25065](https://github.com/expo/expo/pull/25065) by [@douglowder](https://github.com/douglowder))
- Added Brave Browser debugger support. ([#25109](https://github.com/expo/expo/pull/25109) by [@kapobajza](https://github.com/kapobajza))

### 🐛 Bug fixes

- Disable bundle splitting on native platforms. ([#25366](https://github.com/expo/expo/pull/25366) by [@EvanBacon](https://github.com/EvanBacon))
- Ensure cache can be cleared with static web exports. ([#25335](https://github.com/expo/expo/pull/25335) by [@EvanBacon](https://github.com/EvanBacon))
- Fix server-rendering errors. ([#25247](https://github.com/expo/expo/pull/25247) by [@EvanBacon](https://github.com/EvanBacon))
- Fix native polyfill import. ([#25203](https://github.com/expo/expo/pull/25203) by [@EvanBacon](https://github.com/EvanBacon))
- Fix API Routes not updating in `src/app` directory. ([#24968](https://github.com/expo/expo/pull/24968) by [@EvanBacon](https://github.com/EvanBacon))
- Prevent `npx expo export` and `npx expo export:embed` from hanging with file watchers. ([#24952](https://github.com/expo/expo/pull/24952) by [@EvanBacon](https://github.com/EvanBacon))
- Prevent `Runtime.callFunctionOn` messages from Vscode debugger to avoid Hermes crashes. ([#25270](https://github.com/expo/expo/pull/25270) by [@byCedric](https://github.com/byCedric))
- Handle command input errors better. ([#25329](https://github.com/expo/expo/pull/25329) by [@byCedric](https://github.com/byCedric))

### 💡 Others

- Add E2E Tailwind tests. ([#25339](https://github.com/expo/expo/pull/25339) by [@EvanBacon](https://github.com/EvanBacon))
- Collapse re-export of `react-native/Libraries/Image/AssetRegistry` to `@react-native/assets-registry/registry`. ([#25265](https://github.com/expo/expo/pull/25265) by [@EvanBacon](https://github.com/EvanBacon))
- Refactor html serializer. ([#25304](https://github.com/expo/expo/pull/25304) by [@EvanBacon](https://github.com/EvanBacon))
- Fix prebuild messages. ([#25279](https://github.com/expo/expo/pull/25279) by [@EvanBacon](https://github.com/EvanBacon))
- Pull in source for Metro asset persisting for iOS and Android. ([#25278](https://github.com/expo/expo/pull/25278) by [@EvanBacon](https://github.com/EvanBacon))
- Add more types. ([#25245](https://github.com/expo/expo/pull/25245) by [@EvanBacon](https://github.com/EvanBacon))
- Unify Metro config functions. ([#25257](https://github.com/expo/expo/pull/25257) by [@EvanBacon](https://github.com/EvanBacon))
- Fix tests running in CI. ([#25244](https://github.com/expo/expo/pull/25244) by [@EvanBacon](https://github.com/EvanBacon))
- Drop support for running arbitrary Metro packages. ([#25197](https://github.com/expo/expo/pull/25197) by [@EvanBacon](https://github.com/EvanBacon))
- Update tests. ([#25089](https://github.com/expo/expo/pull/25089) by [@EvanBacon](https://github.com/EvanBacon))
- Memoize notice log about `src/app` directory to prevent spam. ([#25000](https://github.com/expo/expo/pull/25000) by [@EvanBacon](https://github.com/EvanBacon))
- Link to [upgrading sdk docs](https://docs.expo.dev/workflow/upgrading-expo-sdk-walkthrough/) instead of `expo-cli` when the `upgrade` subcommand is used. ([#25168](https://github.com/expo/expo/pull/25168) by [@alanjhughes](https://github.com/alanjhughes))
- Improve DevTools Plugins API. ([#25167](https://github.com/expo/expo/pull/25167) by [@kudo](https://github.com/kudo))

## 0.10.14 — 2023-10-20

### 💡 Others

- Add `expo customize tsconfig.json` command. ([#23642](https://github.com/expo/expo/pull/23642) by [@marklawlor](https://github.com/marklawlor))

## 0.14.0 — 2023-10-17

### 🛠 Breaking changes

- Enable `tsconfigPaths` by default flag ([#24490](https://github.com/expo/expo/pull/24490) by [@marklawlor](https://github.com/marklawlor))

### 🎉 New features

- Add `file` to server manifest to support mjs/cjs API Routes. ([#24739](https://github.com/expo/expo/pull/24739) by [@EvanBacon](https://github.com/EvanBacon))
- Add new `+not-found` convention for 404s. ([#24528](https://github.com/expo/expo/pull/24528) by [@EvanBacon](https://github.com/EvanBacon))
- Automatically optimize transformations based on Hermes usage. ([#24672](https://github.com/expo/expo/pull/24672) by [@EvanBacon](https://github.com/EvanBacon))
- Shim `react-native-web` BackHandler to remove excessive error message. ([#24726](https://github.com/expo/expo/pull/24726) by [@EvanBacon](https://github.com/EvanBacon))
- `npx expo install --check|fix` now checks for and fixes an out-of-date `expo` package patch release ([#24142](https://github.com/expo/expo/pull/24142) by [@keith-kurak](https://github.com/keith-kurak))

### 🐛 Bug fixes

- Fix app directory resolution. ([#24738](https://github.com/expo/expo/pull/24738) by [@EvanBacon](https://github.com/EvanBacon))
- Skip generating Hermes sourcemaps when `--dump-sourcemap` is not provided. ([#24689](https://github.com/expo/expo/pull/24689) by [@EvanBacon](https://github.com/EvanBacon))
- Resolve browser shims with mismatched extensions. ([#24671](https://github.com/expo/expo/pull/24671) by [@EvanBacon](https://github.com/EvanBacon))
- Ensure a unique static path is generated for each group during static extraction ([#24218](https://github.com/expo/expo/pull/24218) by [@marklawlor](https://github.com/marklawlor))
- Fallback to `xcrun devicectl` for iOS 17 to launch the app. ([#24635](https://github.com/expo/expo/pull/24635) by [@byCedric](https://github.com/byCedric))
- Support installing fixed versions of packages that have an SDK compatible version (apart from React and React Native). ([#24642](https://github.com/expo/expo/pull/24642) by [@kadikraman](https://github.com/kadikraman))

### 💡 Others

- Update doc blocks for Expo Router type generation. ([#24797](https://github.com/expo/expo/pull/24797) by [@EvanBacon](https://github.com/EvanBacon))
- Drop warning for tsconfigPaths. ([#24686](https://github.com/expo/expo/pull/24686) by [@EvanBacon](https://github.com/EvanBacon))
- Add tests for `baseUrl` with new resolver. ([#24673](https://github.com/expo/expo/pull/24673) by [@EvanBacon](https://github.com/EvanBacon))
- Transpile for Node 18 (LTS). ([#24471](https://github.com/expo/expo/pull/24471) by [@EvanBacon](https://github.com/EvanBacon))
- Improve truncated Metro Node.js errors. ([#24546](https://github.com/expo/expo/pull/24546) by [@EvanBacon](https://github.com/EvanBacon))
- Skip extraneous static HTML export in server mode. ([#24529](https://github.com/expo/expo/pull/24529) by [@EvanBacon](https://github.com/EvanBacon))
- Fully drop support for `expo.entryFile` in the `app.json`. ([#24688](https://github.com/expo/expo/pull/24688) by [@EvanBacon](https://github.com/EvanBacon))
- Remove `isCSSEnabled` flag from e2e tests ([#24489](https://github.com/expo/expo/pull/24489) by [@marklawlor](https://github.com/marklawlor))
- Use Metro and web TypeScript types from `expo` instead of `expo-router`. ([#24255](https://github.com/expo/expo/pull/24255) by [@marklawlor](https://github.com/marklawlor))
- Speed up Metro tests with new resolver. ([#24616](https://github.com/expo/expo/pull/24616) by [@EvanBacon](https://github.com/EvanBacon))
- Skip loading the telemetry client when disabled. ([#24841](https://github.com/expo/expo/pull/24841) by [@byCedric](https://github.com/byCedric))

## 0.10.13 — 2023-09-27

### 🐛 Bug fixes

- Fallback to `xcrun devicectl` for iOS 17 to launch the app. ([#24635](https://github.com/expo/expo/pull/24635) by [@byCedric](https://github.com/byCedric))

## 0.13.2 — 2023-09-18

### 🐛 Bug fixes

- Fix SPA web mode in Expo Router. ([#24472](https://github.com/expo/expo/pull/24472) by [@EvanBacon](https://github.com/EvanBacon))

## 0.13.1 — 2023-09-15

_This version does not introduce any user-facing changes._

## 0.13.0 — 2023-09-15

### 🛠 Breaking changes

- Drop `/logs` and remove `@expo/dev-server` package. ([#24272](https://github.com/expo/expo/pull/24272) by [@EvanBacon](https://github.com/EvanBacon))

### 🎉 New features

- Add experimental API Routes for Expo Router v3. ([#24429](https://github.com/expo/expo/pull/24429) by [@EvanBacon](https://github.com/EvanBacon))
- Support mocking Node.js externals for client-side bundles. ([#24453](https://github.com/expo/expo/pull/24453) by [@EvanBacon](https://github.com/EvanBacon))
- Add additional port check after build to ensure port is still available. ([#24315](https://github.com/expo/expo/pull/24315) by [@EvanBacon](https://github.com/EvanBacon))
- Add support for bun as a package manager. ([#24344](https://github.com/expo/expo/pull/24344) by [@EvanBacon](https://github.com/EvanBacon))

### 🐛 Bug fixes

- Upgrade `minipass@3.3.6` to use built-in types. ([#24402](https://github.com/expo/expo/pull/24402) by [@byCedric](https://github.com/byCedric))
- Pin `tar@6.1.13` to avoid `minipass` compatibility issues. ([#24402](https://github.com/expo/expo/pull/24402) by [@byCedric](https://github.com/byCedric))

### 💡 Others

- Move `process.env` polyfill strip to `expo/metro-config`. ([#24455](https://github.com/expo/expo/pull/24455) by [@EvanBacon](https://github.com/EvanBacon))
- Refactor e2e tests. ([#24385](https://github.com/expo/expo/pull/24385) by [@EvanBacon](https://github.com/EvanBacon))
- Forward the project root path to `getRuntimeVersionAsync` and `getRuntimeVersionNullableAsync`. ([#24126](https://github.com/expo/expo/pull/24126) by [@mccraveiro](https://github.com/mccraveiro))

## 0.10.12 — 2023-09-11

### 🎉 New features

- Add support for bun as a package manager. ([#24344](https://github.com/expo/expo/pull/24344) by [@EvanBacon](https://github.com/EvanBacon))
- Add additional port check after build to ensure port is still available. ([#24315](https://github.com/expo/expo/pull/24315) by [@EvanBacon](https://github.com/EvanBacon))

## 0.12.0 — 2023-09-04

### 🛠 Breaking changes

- Bump minimum required Xcode version. ([#24205](https://github.com/expo/expo/pull/24205) by [@EvanBacon](https://github.com/EvanBacon))
- Favor remote versions endpoint over bundled versions for version validation in `expo install`, `start`, `prebuild`. ([#24162](https://github.com/expo/expo/pull/24162) by [@EvanBacon](https://github.com/EvanBacon))
- Remove classic manifest types and classic updates. ([#24054](https://github.com/expo/expo/pull/24054), [#24066](https://github.com/expo/expo/pull/24066) by [@wschurman](https://github.com/wschurman))

### 🎉 New features

- Add `basePath` support for `npx expo export`. ([#23911](https://github.com/expo/expo/pull/23911) by [@EvanBacon](https://github.com/EvanBacon))
- Add source map support with static Metro web exports. ([#24213](https://github.com/expo/expo/pull/24213) by [@EvanBacon](https://github.com/EvanBacon))
- Validate android package name ahead of time. ([#24194](https://github.com/expo/expo/pull/24194) by [@EvanBacon](https://github.com/EvanBacon))
- Improve the Xcode setup instructions. ([#24191](https://github.com/expo/expo/pull/24191) by [@EvanBacon](https://github.com/EvanBacon))
- Add Ngrok status page to ngrok error message. ([#24188](https://github.com/expo/expo/pull/24188) by [@EvanBacon](https://github.com/EvanBacon))
- Support monorepo assets with `npx expo export:embed`. ([#24095](https://github.com/expo/expo/pull/24095) by [@EvanBacon](https://github.com/EvanBacon))
- Forward exact Metro server error during static rendering. ([#23909](https://github.com/expo/expo/pull/23909) by [@EvanBacon](https://github.com/EvanBacon))
- Add **Server** tag when bundling for server environments. ([#23987](https://github.com/expo/expo/pull/23987) by [@EvanBacon](https://github.com/EvanBacon))
- Support importing assets from out of the project root when working in monorepos on web. ([#24090](https://github.com/expo/expo/pull/24090) by [@EvanBacon](https://github.com/EvanBacon))

### 🐛 Bug fixes

- Prevent additional logs from showing in `expo config --json`. ([#24192](https://github.com/expo/expo/pull/24192) by [@EvanBacon](https://github.com/EvanBacon))
- Patch `react-native-web` for static rendering with Expo Router. ([#24093](https://github.com/expo/expo/pull/24093) by [@EvanBacon](https://github.com/EvanBacon))
- Improve file formatting when `EXPO_USE_METRO_WORKSPACE_ROOT` is used. ([#23910](https://github.com/expo/expo/pull/23910) by [@EvanBacon](https://github.com/EvanBacon))
- Fix bug preventing non-standard xcode projects from running with `npx expo run:ios`. ([#23831](https://github.com/expo/expo/pull/23831) by [@EvanBacon](https://github.com/EvanBacon))
- Fix `EXPO_SKIP_MANIFEST_VALIDATION_TOKEN` usage. ([#23890](https://github.com/expo/expo/pull/23890) by [@EvanBacon](https://github.com/EvanBacon))
- Prohibit dev client URLs containing `_` in protocol. ([#23519](https://github.com/expo/expo/pull/23519) by [@byCedric](https://github.com/byCedric))
- Prevent writing unused bundles with static Metro web. ([#24092](https://github.com/expo/expo/pull/24092) by [@EvanBacon](https://github.com/EvanBacon))
- Add missing dependencies to `@expo/cli`. ([#22941](https://github.com/expo/expo/pull/24092) by [@byCedric](https://github.com/byCedric))
- Fix webpack dev server reload socket command. ([#24208](https://github.com/expo/expo/pull/24208) by [@EvanBacon](https://github.com/EvanBacon))

### 💡 Others

- Remove unused `md5-file` library. ([#24090](https://github.com/expo/expo/pull/24090) by [@EvanBacon](https://github.com/EvanBacon))
- Remove unused `--generate-static-view-configs` flag from `npx expo export:embed`. ([#24095](https://github.com/expo/expo/pull/24095) by [@EvanBacon](https://github.com/EvanBacon))
- Fix types and CI. ([#24051](https://github.com/expo/expo/pull/24051) by [@EvanBacon](https://github.com/EvanBacon))
- Update Expo Router tests. ([#23795](https://github.com/expo/expo/pull/23795) by [@EvanBacon](https://github.com/EvanBacon))
- The autogenerated TypeScript declarations for Expo Router now use trailing commas in generic type parameter lists, in alignment with Prettier v3 ([#23544](https://github.com/expo/expo/pull/23544) by [@ide](https://github.com/ide))
- Fix lint. ([#23960](https://github.com/expo/expo/pull/23960) by [@EvanBacon](https://github.com/EvanBacon))
- Enable static router tests. ([#23988](https://github.com/expo/expo/pull/23988) by [@EvanBacon](https://github.com/EvanBacon))
- Reduce Metro bundles during `expo export` for Metro static web. ([#23987](https://github.com/expo/expo/pull/23987) by [@EvanBacon](https://github.com/EvanBacon))
- Adjust build message when running prebuild to only output the directories that are actually being created. ([#24153](https://github.com/expo/expo/pull/24153) by [@alanhughes](https://github.com/alanjhughes))
- Extend `Android` package name validation to disallow the `Java` keyword `native`. ([#24155](https://github.com/expo/expo/pull/24155) by [@alanjhughes](https://github.com/alanjhughes))

## 0.11.1 — 2023-08-02

### 🛠 Breaking changes

- Drop support for sending `logUrl` in manifests (unimplemented feature from `expo-cli`). ([#18596](https://github.com/expo/expo/pull/18596) by [@EvanBacon](https://github.com/EvanBacon))
- Add support for `.mjs` extensions in Expo Metro. ([#23528](https://github.com/expo/expo/pull/23528) by [@EvanBacon](https://github.com/EvanBacon))

### 🎉 New features

- Always apply custom Metro resolver in Expo CLI. ([#23784](https://github.com/expo/expo/pull/23784) by [@EvanBacon](https://github.com/EvanBacon))

## 0.11.0 — 2023-07-28

- Fixed typo in connection message when opening React DevTools ([#23672](https://github.com/expo/expo/pull/23672) by [@frankcalise](https://github.com/frankcalise))

### 🎉 New features

- Add inverse dependency stack to Metro resolution errors. ([#23551](https://github.com/expo/expo/pull/23551) by [@EvanBacon](https://github.com/EvanBacon))

### 🐛 Bug fixes

- Fixed opening browser on Windows when debugging or opening Metro web. ([#23287](https://github.com/expo/expo/pull/23287) by [@byCedric](https://github.com/byCedric))
- Fixed JavaScript Inspector does not work on Windows. ([#23367](https://github.com/expo/expo/pull/23367) by [@kudo](https://github.com/kudo))
- Fixed route types generation on Windows not working. ([#23386](https://github.com/expo/expo/pull/23386) by [@gsporto](https://github.com/gsporto) and [@marklawlor](https://github.com/marklawlor))
- Added additional guard to prevent invalid route files type generation. ([#23694](https://github.com/expo/expo/pull/23694) by [@marklawlor](https://github.com/marklawlor))

### 💡 Others

- Fix Metro externals test. ([#23741](https://github.com/expo/expo/pull/23741) by [@EvanBacon](https://github.com/EvanBacon))

## 0.10.11 - 2023-07-21

### 🎉 New features

- Add support for SSO users. ([#22945](https://github.com/expo/expo/pull/22945) by [@lzkb](https://github.com/lzkb))
- Use node server default port selection for SSO login server. ([#23505](https://github.com/expo/expo/pull/23505) by [@wschurman](https://github.com/wschurman))
- Add styling to SSO auth redirect completion page. ([#23477](https://github.com/expo/expo/pull/23477) by [@wschurman](https://github.com/wschurman))
- Allow multiple `--platform` flags in `expo export`. ([#23621](https://github.com/expo/expo/pull/23621) by [@byCedric](https://github.com/byCedric))

### 🐛 Bug fixes

- Rework Expo Router types for HrefObject and SearchParams hooks. ([#23507](https://github.com/expo/expo/pull/23507) by [@marklawlor](https://github.com/marklawlor))
- Added improved error message for static metro when a package is missing. ([#23499](https://github.com/expo/expo/pull/23499) by [@EvanBacon](https://github.com/EvanBacon))
- Set `preferNativePlatform` to `false` for all web requests. ([#23527](https://github.com/expo/expo/pull/23527) by [@EvanBacon](https://github.com/EvanBacon))
- Fix Expo Router generating types for invalid route files. ([#23421](https://github.com/expo/expo/pull/23421) by [@marklawlor](https://github.com/marklawlor))
- Add missing `router` type, and `canGoBack` when typed routes are enabled. Preserve deprecation comment for `useSearchParams` hook. ([#23636](https://github.com/expo/expo/pull/23636) by [@EvanBacon](https://github.com/EvanBacon))
- Fix running typed routes without an app directory. ([#23661](https://github.com/expo/expo/pull/23661) by [@EvanBacon](https://github.com/EvanBacon))
- Fix Expo Router type generation for filenames with spaces. ([#23662](https://github.com/expo/expo/pull/23662) by [@marklawlor](https://github.com/marklawlor))
- Fix ensure `.expo/types` folder exists during type generation. ([#23664](https://github.com/expo/expo/pull/23664) by [@marklawlor](https://github.com/marklawlor))
- Disable lazy bundling if `@expo/metro-runtime` is not installed. ([#23675](https://github.com/expo/expo/pull/23675) by [@EvanBacon](https://github.com/EvanBacon))

## 0.10.10 - 2023-07-07

### 🐛 Bug fixes

- Fixed JavaScript Inspector does not work on Windows. ([#23367](https://github.com/expo/expo/pull/23367) by [@kudo](https://github.com/kudo))

## 0.10.9 - 2023-07-05

### 🐛 Bug fixes

- Fixed opening browser on Windows when debugging or opening Metro web. ([#23287](https://github.com/expo/expo/pull/23287) by [@byCedric](https://github.com/byCedric))

## 0.10.8 - 2023-07-04

_This version does not introduce any user-facing changes._

## 0.10.7 - 2023-06-30

### 🐛 Bug fixes

- Fixed JavaScript inspector broken when using Metro web with SSG. ([#23197](https://github.com/expo/expo/pull/23197) by [@kudo](https://github.com/kudo))
- Fixed prebuild dependency versions warning to only show when versions do not intersect. ([#23232](https://github.com/expo/expo/pull/23232) by [@byCedric](https://github.com/byCedric))
- Disable tsconfig watching in non-interactive shells. ([#23276](https://github.com/expo/expo/pull/23276) by [@EvanBacon](https://github.com/EvanBacon))

### 💡 Others

- Update E2E tests to expect `.hbc` bundles instead of `.js` bundles. ([#23241](https://github.com/expo/expo/pull/23241) by [@gabrieldonadel](https://github.com/gabrieldonadel))
- Disable inspector proxy inline source maps for vscode only. ([#23258](https://github.com/expo/expo/pull/23258) by [@byCedric](https://github.com/byCedric))
- Remove inspector proxy source fetching workaround for `metro@<0.75.1`. ([#23259](https://github.com/expo/expo/pull/23259) by [@byCedric](https://github.com/byCedric))

## 0.10.6 - 2023-06-30

_This version does not introduce any user-facing changes._

## 0.10.5 - 2023-06-29

### 🎉 New features

- Add error message for static rendering without Expo Router. ([#23170](https://github.com/expo/expo/pull/23170) by [@EvanBacon](https://github.com/EvanBacon))
- Add support for `web.favicon` to Metro web. ([#23072](https://github.com/expo/expo/pull/23072) by [@EvanBacon](https://github.com/EvanBacon))

## 0.10.4 — 2023-06-28

### 🐛 Bug fixes

- Avoid changing required dependency versions when prebuilding. ([#23146](https://github.com/expo/expo/pull/23146) by [@byCedric](https://github.com/byCedric))

### 💡 Others

- Removed prebuild side effect that adding `--dev-client` to the npm start script. ([#23121](https://github.com/expo/expo/pull/23121) by [@kudo](https://github.com/kudo))

## 0.10.3 — 2023-06-27

### 🐛 Bug fixes

- Remove invalid `none` platform from manifest middleware. ([#23080](https://github.com/expo/expo/pull/23080) by [@EvanBacon](https://github.com/EvanBacon))

### 💡 Others

- Upgrade `semver` lib. ([#23113](https://github.com/expo/expo/pull/23113) by [@felipemillhouse](https://github.com/felipemillhouse))

## 0.10.2 — 2023-06-24

_This version does not introduce any user-facing changes._

## 0.10.1 — 2023-06-23

_This version does not introduce any user-facing changes._

## 0.10.0 — 2023-06-21

### 🛠 Breaking changes

- Changed the default dev server port from 19000 to 8081 for Expo Go. ([#22880](https://github.com/expo/expo/pull/22880) by [@kudo](https://github.com/kudo))

### 🎉 New features

- Add ability to switch modes while running. ([#22924](https://github.com/expo/expo/pull/22924) by [@EvanBacon](https://github.com/EvanBacon))
- Add `-g, --go` option to `expo start` to force using Expo Go by default. ([#22925](https://github.com/expo/expo/pull/22925) by [@EvanBacon](https://github.com/EvanBacon))
- Add `-d` as an alias to `--dev-client`. ([#22925](https://github.com/expo/expo/pull/22925) by [@EvanBacon](https://github.com/EvanBacon))
- Allow client-side device ids to reuse debugger sessions when restarting app. ([#22742](https://github.com/expo/expo/pull/22742) by [@byCedric](https://github.com/byCedric))
- Enable inspector proxy with network support by default. ([#22936](https://github.com/expo/expo/pull/22936) by [@byCedric](https://github.com/byCedric))
- Auto enable `--dev-client` in `expo start` if `--go` is not passed and `expo-dev-client` is in the `package.json`. ([#22926](https://github.com/expo/expo/pull/22926) by [@EvanBacon](https://github.com/EvanBacon))
- Add `EXPO_OFFLINE` environment variable to disable network requests across the entire CLI. ([#22961](https://github.com/expo/expo/pull/22961) by [@EvanBacon](https://github.com/EvanBacon))

### 🐛 Bug fixes

- Prevent source map requests for context modules from reaching Metro. ([#22874](https://github.com/expo/expo/pull/22874) by [@EvanBacon](https://github.com/EvanBacon))

### 💡 Others

- Only show EAS signing log in debug. ([#22975](https://github.com/expo/expo/pull/22975) by [@EvanBacon](https://github.com/EvanBacon))

## 0.9.1 — 2023-06-13

### 🐛 Bug fixes

- Fix metro types. ([#22867](https://github.com/expo/expo/pull/22867) by [@EvanBacon](https://github.com/EvanBacon))

## 0.9.0 — 2023-06-13

- Exclude dependencies from check/fix operations in `expo install` when set in package.json `expo.install.exclude`. ([#22736](https://github.com/expo/expo/pull/22736) by [@keith-kurak](https://github.com/keith-kurak))

### 🛠 Breaking changes

- Remove entry file modification/index.js generation from `expo prebuild`. Arbitrary entry files in development only work when using `expo-dev-client` or `.expo/.virtual-metro-entry` (SDK +49). ([#22044](https://github.com/expo/expo/pull/22044) by [@EvanBacon](https://github.com/EvanBacon))
- Drop `metro.config.js` copy step in `expo prebuild` in favor of `expo export:embed` and the new Xcode start script using Expo CLI--this only works when using Expo CLI for all bundling (SDK +49). ([#22045](https://github.com/expo/expo/pull/22045) by [@EvanBacon](https://github.com/EvanBacon))
- Skip overwriting `react` and `react-native` dependencies during `expo prebuild`. ([#22624](https://github.com/expo/expo/pull/22624) by [@byCedric](https://github.com/byCedric))
- Replace `EXPO_USE_TYPED_ROUTES` with `experiments.typedRoutes` in the `app.json`. ([#22848](https://github.com/expo/expo/pull/22848) by [@EvanBacon](https://github.com/EvanBacon))

### 🎉 New features

- Add `npx expo add` as an alias to `npx expo install`. ([#22510](https://github.com/expo/expo/pull/22510) by [@EvanBacon](https://github.com/EvanBacon))
- Add `--reset-cache` flag to `expo start` and `expo export` for interop with the Metro docs. ([#22589](https://github.com/expo/expo/pull/22589) by [@EvanBacon](https://github.com/EvanBacon))
- Add `--no-minify` flag to `npx expo export` to prevent minifying output JavaScript. ([#22544](https://github.com/expo/expo/pull/22544) by [@EvanBacon](https://github.com/EvanBacon))
- Show `o` option by default in Terminal UI. ([#22738](https://github.com/expo/expo/pull/22738) by [@EvanBacon](https://github.com/EvanBacon))
- Add `lazy` query parameter for Metro requests and `EXPO_NO_METRO_LAZY` to disable the feature. ([#22724](https://github.com/expo/expo/pull/22724) by [@EvanBacon](https://github.com/EvanBacon))
- Add support for the `src/app` directory in Expo Router. ([#22748](https://github.com/expo/expo/pull/22748) by [@EvanBacon](https://github.com/EvanBacon))
- Added support for React Native 0.72. ([#22588](https://github.com/expo/expo/pull/22588) by [@kudo](https://github.com/kudo))
- Add generated types for Expo Router `useSegment` ([#22629](https://github.com/expo/expo/pull/22629) by [@marklawlor](https://github.com/marklawlor))

### 🐛 Bug fixes

- Import `fetch` from `node-fetch` to support older Node.js versions. ([#22480](https://github.com/expo/expo/pull/22480) by [@EvanBacon](https://github.com/EvanBacon))
- Fix modern manifest serving for dev client without expo-updates. ([#22470](https://github.com/expo/expo/pull/22470) by [@wschurman](https://github.com/wschurman))
- Fix static export for consecutive groups. ([#22504](https://github.com/expo/expo/pull/22504) by [@EvanBacon](https://github.com/EvanBacon))
- Fix externals for Metro Node.js rendering. ([#22695](https://github.com/expo/expo/pull/22695) by [@EvanBacon](https://github.com/EvanBacon))
- Enable verbose package manager logs on CI. ([#22361](https://github.com/expo/expo/pull/22361) by [@byCedric](https://github.com/byCedric))
- Fix static rendering when side effects are used. ([#22713](https://github.com/expo/expo/pull/22713) by [@EvanBacon](https://github.com/EvanBacon))
- Fix message shown when port is in use but running process cannot be identified. ([#22814](https://github.com/expo/expo/pull/22814) by [@loganrosen](https://github.com/loganrosen))

### 💡 Others

- Mark fixture `package.json` files as private. ([#22417](https://github.com/expo/expo/pull/22417) by [@EvanBacon](https://github.com/EvanBacon))

## 0.8.0 — 2023-05-08

### 🛠 Breaking changes

- Set `NODE_ENV` and `BABEL_ENV` environment variables to `development` or `production` in `start`, `export`, `customize`, `install`, `run:ios`, `run:android`, `config`, `prebuild` commands based on the input mode. ([#21337](https://github.com/expo/expo/pull/21337) by [@EvanBacon](https://github.com/EvanBacon))
- Export Hermes bytecode with `.hbc` extension. ([#22098](https://github.com/expo/expo/pull/22098) by [@EvanBacon](https://github.com/EvanBacon))
- Default to expo go modern manifest format. ([#22168](https://github.com/expo/expo/pull/22168) by [@wschurman](https://github.com/wschurman))

### 🎉 New features

- Support static CSS extraction in development for Metro web. ([#22325](https://github.com/expo/expo/pull/22325) by [@EvanBacon](https://github.com/EvanBacon))
- Add internal `expo export:embed` command to replace `npx react-native bundle` in production builds. ([#21396](https://github.com/expo/expo/pull/21396) by [@EvanBacon](https://github.com/EvanBacon))
- Automatically install TypeScript dependencies when TypeScript files are added during `expo start`. ([#21475](https://github.com/expo/expo/pull/21475) by [@EvanBacon](https://github.com/EvanBacon))
- Add support for `compilerOptions.baseUrl` from `tsconfig.json` and `jsconfig.json` files to Metro. ([#21262](https://github.com/expo/expo/pull/21262) by [@EvanBacon](https://github.com/EvanBacon))
- Add support for `compilerOptions.paths` aliases from `tsconfig.json` and `jsconfig.json` files to Metro. ([#21262](https://github.com/expo/expo/pull/21262) by [@EvanBacon](https://github.com/EvanBacon))
- Reduce install prompt. ([#21264](https://github.com/expo/expo/pull/21264) by [@EvanBacon](https://github.com/EvanBacon))
- Improve multi-target iOS scheme resolution for `expo run:ios`. ([#21240](https://github.com/expo/expo/pull/21240) by [@EvanBacon](https://github.com/EvanBacon))
- Add experimental static rendering for Metro web in Expo Router. ([#21572](https://github.com/expo/expo/pull/21572) by [@EvanBacon](https://github.com/EvanBacon))
- Set node env for metro config in `expo export:embed`. ([#21644](https://github.com/expo/expo/pull/21644) by [@EvanBacon](https://github.com/EvanBacon))
- Add EXPO_ROUTER_TYPED_ROUTES flag to enable experimental support for type generation ([#21560](https://github.com/expo/expo/pull/21651) by [@marklawlor](https://github.com/marklawlor))
- Add Node.js rendering to Metro bundler and Node.js external imports. ([#21886](https://github.com/expo/expo/pull/21886) by [@EvanBacon](https://github.com/EvanBacon))
- Add support for inlining environment variables using the `EXPO_PUBLIC_` prefix. ([#21983](https://github.com/expo/expo/pull/21983) by [@EvanBacon](https://github.com/EvanBacon))
- Add support for loading environment variables from `.env` files. ([#21983](https://github.com/expo/expo/pull/21983) by [@EvanBacon](https://github.com/EvanBacon))
- Add support for emitting static CSS files when exporting web projects with `expo export`. ([#21941](https://github.com/expo/expo/pull/21941) by [@EvanBacon](https://github.com/EvanBacon))
- Remove legacy manifest signing and fall back to unsigned when insufficient account permission to sign. ([#21989](https://github.com/expo/expo/pull/21989) by [@wschurman](https://github.com/wschurman))
- Expose environment variables to Node.js processes. ([#22076](https://github.com/expo/expo/pull/22076) by [@EvanBacon](https://github.com/EvanBacon))
- Use LogBox for static Metro errors. ([#22118](https://github.com/expo/expo/pull/22118) by [@EvanBacon](https://github.com/EvanBacon))
- Generate experimental expo-env.d.ts when EXPO_ROUTER_TYPED_ROUTES=true ([#22096](https://github.com/expo/expo/pull/22096) by [@marklawlor](https://github.com/marklawlor))
- Add pretty errors for static exports. ([#22142](https://github.com/expo/expo/pull/22142) by [@EvanBacon](https://github.com/EvanBacon))
- Improve prebuild for arbitrary template platforms. ([#22201](https://github.com/expo/expo/pull/22201) by [@byCedric](https://github.com/byCedric))
- Further improve prebuild for arbitrary template platforms. ([#22209](https://github.com/expo/expo/pull/22209) by [@EvanBacon](https://github.com/EvanBacon))
- Add SearchParams export type for Expo Router. ([#22380](https://github.com/expo/expo/pull/22380) by [@marklawlor](https://github.com/marklawlor))

### 🐛 Bug fixes

- Fix main field resolution for metro web. ([#21939](https://github.com/expo/expo/pull/21939) by [@EvanBacon](https://github.com/EvanBacon))
- Fix cached code signing development certificate offline behavior. ([#21989](https://github.com/expo/expo/pull/21989) by [@wschurman](https://github.com/wschurman))
- Remove invalid array group syntax from Expo Router type generation. ([#22185](https://github.com/expo/expo/pull/22185) by [@marklawlor](https://github.com/marklawlor))
- Skip verifying arbitrary platforms when prebuilding. ([#22228](https://github.com/expo/expo/pull/22228) by [@byCedric](https://github.com/byCedric))
- Fix prebuild `--template` flag on Windows for local tarballs. ([#22232](https://github.com/expo/expo/pull/22232) by [@byCedric](https://github.com/byCedric))
- Fixed Activity does not start on Android 13 devices. ([#22286](https://github.com/expo/expo/pull/22286) by [@kudo](https://github.com/kudo))
- Fix duplicate enpo-env.d.ts entries being added to the gitignore. ([#22127](https://github.com/expo/expo/pull/22127) by [@marklawlor](https://github.com/marklawlor))
- Fix type error in downloadExpoGoAsync. ([#22398](https://github.com/expo/expo/pull/22398) by [@0618](https://github.com/0618))

### 💡 Others

- Switch `EXPO_USE_PATH_ALIASES` to `expo.experiments.tsconfigPaths`. ([#21897](https://github.com/expo/expo/pull/21897) by [@EvanBacon](https://github.com/EvanBacon))
- Fallback on latest `@expo/metro-config` when local version isn't available (effects testing locally). ([#21643](https://github.com/expo/expo/pull/21643) by [@EvanBacon](https://github.com/EvanBacon))
- Update fixtures. ([#21397](https://github.com/expo/expo/pull/21397) by [@EvanBacon](https://github.com/EvanBacon))
- Upgrade e2e tests to SDK 47. ([#21335](https://github.com/expo/expo/pull/21335) by [@EvanBacon](https://github.com/EvanBacon))
- Update `metro.config.js` template file to match new template. ([#21898](https://github.com/expo/expo/pull/21898) by [@EvanBacon](https://github.com/EvanBacon))
- Fix node rendering. ([#21902](https://github.com/expo/expo/pull/21902) by [@EvanBacon](https://github.com/EvanBacon))
- Update migration map to suggest standalone npx expo doctor instead of expo-cli doctor. ([#21931](https://github.com/expo/expo/pull/21931) by [@keith-kurak](https://github.com/keith-kurak))
- Add graphql-codegen. ([#21980](https://github.com/expo/expo/pull/21980) by [@wschurman](https://github.com/wschurman))
- Add graphql generated file to eslintignore. ([#22001](https://github.com/expo/expo/pull/22001) by [@gabrieldonadel](https://github.com/gabrieldonadel))

## 0.7.1 - 2023-04-26

_This version does not introduce any user-facing changes._

## 0.7.0 - 2023-04-13

### 🎉 New features

- Added experimental react-devtools integration. ([#21462](https://github.com/expo/expo/pull/21462) by [@kudo](https://github.com/kudo))
- Add experimental inspector proxy to handle more CDP requests. ([#21449](https://github.com/expo/expo/pull/21449) by [@byCedric](https://github.com/byCedric))
- Add inspector proxy workarounds for known issues with vscode debugger and Hermes CDP messages. ([#21560](https://github.com/expo/expo/pull/21560) by [@byCedric](https://github.com/byCedric))
- Add inspector support for `Page.reload` CDP message. ([#21827](https://github.com/expo/expo/pull/21827) by [@byCedric](https://github.com/byCedric))

### 🐛 Bug fixes

- Respond to `Debugger.getScriptSource` CDP messages when using lan or tunnel. ([#21825](https://github.com/expo/expo/pull/21825) by [@byCedric](https://github.com/byCedric))
- Fix legacy accept signature parsing. ([#21970](https://github.com/expo/expo/pull/21970) by [@wschurman](https://github.com/wschurman))

## 0.6.2 - 2023-02-21

_This version does not introduce any user-facing changes._

## 0.6.1 — 2023-02-15

_This version does not introduce any user-facing changes._

## 0.6.0 — 2023-02-14

### 🎉 New features

- Implement new package manager API in CLI. ([#19343](https://github.com/expo/expo/pull/19343) by [@byCedric](https://github.com/byCedric))
- Add `EXPO_USE_METRO_WORKSPACE_ROOT` to enable using the workspace root for serving files. ([#21088](https://github.com/expo/expo/pull/21088) by [@EvanBacon](https://github.com/EvanBacon))

### 🐛 Bug fixes

- Close config file watchers to ensure process can exit. ([#21199](https://github.com/expo/expo/pull/21199) by [@EvanBacon](https://github.com/EvanBacon))
- Fix log format when modifying `tsconfig.json`. ([#21166](https://github.com/expo/expo/pull/21166) by [@EvanBacon](https://github.com/EvanBacon))
- Fix `devDependencies` when running `npx expo install --fix`. ([#19344](https://github.com/expo/expo/pull/19344) by [@byCedric](https://github.com/byCedric))

## 0.5.1 — 2023-02-09

### 💡 Others

- Add telemetry for experimental Metro config options. ([#20885](https://github.com/expo/expo/pull/20885) by [@byCedric](https://github.com/byCedric))

## 0.5.0 — 2023-02-03

### 🛠 Breaking changes

- Remove `EXPO_NO_DEFAULT_PORT` to skip extraneous tunnel port. ([#18475](https://github.com/expo/expo/pull/18475) by [@EvanBacon](https://github.com/EvanBacon))

### 🎉 New features

- Support Hermes debugger on native when Metro web is running. ([#21068](https://github.com/expo/expo/pull/21068) by [@EvanBacon](https://github.com/EvanBacon))
- Skip uninstalling Expo Go when running in UNVERSIONED (internal). ([#20754](https://github.com/expo/expo/pull/20754) by [@EvanBacon](https://github.com/EvanBacon))

### 🐛 Bug fixes

- Add react-native-web alias for metro web that doesn't rely on Babel. ([#20828](https://github.com/expo/expo/pull/20828) by [@EvanBacon](https://github.com/EvanBacon))
- Allow chained Metro resolvers to resolve when the predecessor resolver throws a Metro resolution error. ([#20704](https://github.com/expo/expo/pull/20704) by [@EvanBacon](https://github.com/EvanBacon))
- Escape ampersands in URLs sent to adb. ([#20398](https://github.com/expo/expo/pull/20398) by [@EvanBacon](https://github.com/EvanBacon))
- Fix web assets not loading in Metro for web on Windows. ([#19935](https://github.com/expo/expo/pull/19935) by [@EvanBacon](https://github.com/EvanBacon))
- Fix getting UDID for network connected iOS devices. ([#20279](https://github.com/expo/expo/pull/20279) by [@Simek](https://github.com/Simek))
- Send Exponent-Server header as JSON string for classic manifests. ([#20409](https://github.com/expo/expo/pull/20409) by [@byCedric](https://github.com/byCedric))
- Use known Expo schemes when starting with dev clients. ([#20888](https://github.com/expo/expo/pull/20888) by [@byCedric](https://github.com/byCedric))
- Fix sourcemap generation errors when exporting Hermes bundle. ([#21022](https://github.com/expo/expo/pull/21022) by [@kudo](https://github.com/kudo))
- Avoid fixing secure Apple device socket connections to a single TLS method. ([#21169](https://github.com/expo/expo/pull/21169) by [@byCedric](https://github.com/byCedric))

### 💡 Others

- Bump `@expo/json-file`, `@expo/plist`. ([#20720](https://github.com/expo/expo/pull/20720) by [@EvanBacon](https://github.com/EvanBacon))
- Fix ngrok error message format. ([#19822](https://github.com/expo/expo/pull/19822) by [@EvanBacon](https://github.com/EvanBacon))
- Tweak warning about metro config. ([#20066](https://github.com/expo/expo/pull/20066) by [@kbrandwijk](https://github.com/kbrandwijk))
- Remove `uuid` dependency. ([#20479](https://github.com/expo/expo/pull/20479) by [@LinusU](https://github.com/LinusU))
- Do not show `error.stack` for `ConfigError`s. ([#19248](https://github.com/expo/expo/pull/19248) by [@Simek](https://github.com/Simek))
- Fix tests. ([#20510](https://github.com/expo/expo/pull/20510) by [@EvanBacon](https://github.com/EvanBacon))
- Simplify the Xcode warnings. ([#20512](https://github.com/expo/expo/pull/20512) by [@EvanBacon](https://github.com/EvanBacon))
- Simply Metro watch mode detection to `CI=true`, and log when disabled. ([#20939](https://github.com/expo/expo/pull/20939) by [@byCedric](https://github.com/byCedric))

## 0.4.10 - 2022-11-22

### 🐛 Bug fixes

- Upgrade @expo/code-signing-certificates dependency. ([#20078](https://github.com/expo/expo/pull/20078) by [@wschurman](https://github.com/wschurman))

## 0.4.9 - 2022-11-14

_This version does not introduce any user-facing changes._

## 0.4.8 - 2022-11-08

### 🐛 Bug fixes

- Fix Hermes debugger `TypeError: Only HTTP(S) protocols are supported` error when starting server with `--dev-client` parameter. ([#19919](https://github.com/expo/expo/pull/19919) by [@kudo](https://github.com/kudo))

## 0.4.7 - 2022-11-07

### 🐛 Bug fixes

- Fix Expo Go download loading bar. ([#19817](https://github.com/expo/expo/pull/19817) by [@EvanBacon](https://github.com/EvanBacon))
- Fix Hermes debugger errors on Windows and Linux. ([#19872](https://github.com/expo/expo/pull/19872) by [@kudo](https://github.com/kudo))

## 0.4.6 — 2022-11-02

### 🎉 New features

- Display the debug option more prominently in the UI. ([#19793](https://github.com/expo/expo/pull/19793) by [@EvanBacon](https://github.com/EvanBacon))

### 🐛 Bug fixes

- Resolve `metadata.json` file path absolutely for `npx expo export`. ([#19802](https://github.com/expo/expo/pull/19802) by [@EvanBacon](https://github.com/EvanBacon))

## 0.4.5 — 2022-10-30

_This version does not introduce any user-facing changes._

## 0.4.4 — 2022-10-30

_This version does not introduce any user-facing changes._

## 0.4.3 — 2022-10-28

_This version does not introduce any user-facing changes._

## 0.4.2 — 2022-10-28

### 🛠 Breaking changes

- Revert [#18381](https://github.com/expo/expo/pull/18381) (custom entry support).

### 🎉 New features

- Add `-p` to `npx expo export`. ([#19715](https://github.com/expo/expo/pull/19715) by [@EvanBacon](https://github.com/EvanBacon))

### 🐛 Bug fixes

- Prevent extraneous `Found multiple AppDelegate file paths` warnings when using CLI commands with a multi-target iOS app. ([#18890](https://github.com/expo/expo/pull/18890) by [@EvanBacon](https://github.com/EvanBacon))

## 0.4.1 — 2022-10-27

### 🐛 Bug fixes

- Don't print source map size in `npx expo export` when the source maps are not written. ([#19710](https://github.com/expo/expo/pull/19710) by [@EvanBacon](https://github.com/EvanBacon))

## 0.4.0 — 2022-10-25

### 🛠 Breaking changes

- Drop support for copying `index.js` and removing `main` field in `package.json` during `expo prebuild` in favor of native build scripts which resolve the user-defined entry file. ([#18381](https://github.com/expo/expo/pull/18381) by [@EvanBacon](https://github.com/EvanBacon))

### 🎉 New features

- Add proxy support across all Expo CLI commands. ([#19592](https://github.com/expo/expo/pull/19592) by [@EvanBacon](https://github.com/EvanBacon))
- Added ability to open tunnel URLs with Metro web. ([#19504](https://github.com/expo/expo/pull/19504) by [@EvanBacon](https://github.com/EvanBacon))
- Added prompt for signing simulator builds that use entitlements that work on simulator builds like associated domains. ([#19505](https://github.com/expo/expo/pull/19505) by [@EvanBacon](https://github.com/EvanBacon))

### 🐛 Bug fixes

- Skip ADB reverse when Android SDK is missing (allowing `npx expo start --tunnel`). ([#19593](https://github.com/expo/expo/pull/19593) by [@EvanBacon](https://github.com/EvanBacon))
- Make Expo Metro config for web resolve projects using same `package.json` main fields as Expo Webpack. Behavior can be disabled with `EXPO_METRO_NO_MAIN_FIELD_OVERRIDE`. ([#19529](https://github.com/expo/expo/pull/19529) by [@EvanBacon](https://github.com/EvanBacon))
- Add web support check to metro web in `expo start`. ([#18428](https://github.com/expo/expo/pull/18428) by [@EvanBacon](https://github.com/EvanBacon))
- Drop support for experimental Webpack native symbolication. ([#18439](https://github.com/expo/expo/pull/18439) by [@EvanBacon](https://github.com/EvanBacon))
- Implement getApplicationIdFromBundle fixing iOS app launch issue with SDK 46. ([#18537](https://github.com/expo/expo/pull/18537) by [@Anthony Mittaz](https://github.com/Anthony Mittaz))
- Change `UNAUTHORIZED_ERROR` to `UNAUTHORIZED` to handle unauthorized errors. ([#18751](https://github.com/expo/expo/pull/18751) by [@EvanBacon](https://github.com/EvanBacon))
- Catch error thrown when trying to launch redirect page without an application ID defined in `app.json`. ([#19312](https://github.com/expo/expo/pull/19312) by [@esamelson](https://github.com/esamelson))
- Present intended variadic argument when asserting flags in `npx expo install`. ([#19396](https://github.com/expo/expo/pull/19396) by [@bycedric](https://github.com/bycedric))
- Add "none" platform when running `--dev-client`. ([#19319](https://github.com/expo/expo/pull/19319) by [@jonsamp](https://github.com/jonsamp))
- Fix development code signing for dev client. ([#19557](https://github.com/expo/expo/pull/19557) by [@wschurman](https://github.com/wschurman))

### 💡 Others

- Change asset registry redirect for Metro web to point to the shared alias in `react-native`. ([#19234](https://github.com/expo/expo/pull/19234) by [@EvanBacon](https://github.com/EvanBacon))
- Update the README file. ([#18663](https://github.com/expo/expo/pull/18663) by [@EvanBacon](https://github.com/EvanBacon))
- Fix `prebuild` e2e tests. ([#18612](https://github.com/expo/expo/pull/18612) by [@EvanBacon](https://github.com/EvanBacon))
- [Interstitial page] Capture missing analytics event when user opens development build. ([#18792](https://github.com/expo/expo/pull/18792) by [@esamelson](https://github.com/esamelson))

## 0.3.2 - 2022-10-13

### 🎉 New features

- Handle all development session errors. ([#18499](https://github.com/expo/expo/pull/18499) by [@EvanBacon](https://github.com/EvanBacon))

### 🐛 Bug fixes

- Disable API interaction when running in offline mode. ([#19418](https://github.com/expo/expo/pull/19418) by [@byCedric](https://github.com/byCedric))

### 💡 Others

- Hide server rate limiting warning during `npx expo start`. ([#19038](https://github.com/expo/expo/pull/19038) by [@EvanBacon](https://github.com/EvanBacon))

## 0.3.1 - 2022-09-26

_This version does not introduce any user-facing changes._

## 0.3.0 - 2022-09-26

### 🎉 New features

- Added middleware for creating files. ([#19231](https://github.com/expo/expo/pull/19231) by [@EvanBacon](https://github.com/EvanBacon))
- Enable `require.context` by default. ([#19257](https://github.com/expo/expo/pull/19257) by [@EvanBacon](https://github.com/EvanBacon))

### 🐛 Bug fixes

- Resolve bundle identifier / package from native project and then fallback to `app.json` when launching redirect page. ([#19260](https://github.com/expo/expo/pull/19260) by [@brentvatne](https://github.com/brentvatne))

## 0.2.11 - 2022-08-22

### 🐛 Bug fixes

- Resolve bundle identifier from `app.json` correctly when using `npx expo start --dev-client --ios` with no local `ios` directory. ([#18747](https://github.com/expo/expo/pull/18747) by [@EvanBacon](https://github.com/EvanBacon))

## 0.2.10 - 2022-08-18

_This version does not introduce any user-facing changes._

## 0.2.8 - 2022-08-12

_This version does not introduce any user-facing changes._

## 0.2.7 - 2022-08-10

### 🎉 New features

- Add `EXPO_NO_DEFAULT_PORT` to skip proxy port. ([#18464](https://github.com/expo/expo/pull/18464) by [@EvanBacon](https://github.com/EvanBacon))
- Disable interactive prompts in non TTY processes. ([#18300](https://github.com/expo/expo/pull/18300) by [@EvanBacon](https://github.com/EvanBacon))

### 🐛 Bug fixes

- Prevent development session bad gateway from ending long running `expo start` processes. ([#18451](https://github.com/expo/expo/pull/18451) by [@EvanBacon](https://github.com/EvanBacon))
- Speed up native device opening for iOS and Android. ([#18385](https://github.com/expo/expo/pull/18385) by [@EvanBacon](https://github.com/EvanBacon))

### 💡 Others

- Add warning about malformed project when running prebuild in non-interactive mode. ([#18436](https://github.com/expo/expo/pull/18436) by [@wkozyra95](https://github.com/wkozyra95))
- [Interstitial page] Ensure that the development build is installed when opening the interstitial page. ([#18836](https://github.com/expo/expo/pull/18836) by [@esamelson](https://github.com/esamelson))
- [Interstitial page] Point QR code to interstitial page when enabled. ([#18838](https://github.com/expo/expo/pull/18838) by [@esamelson](https://github.com/esamelson))
- [Interstitial page] Minor improvements to page; try to detect if deep link succeeded. ([#18839](https://github.com/expo/expo/pull/18839) by [@esamelson](https://github.com/esamelson))
- [Interstitial page] Flip value and change name of env flag to EXPO_NO_REDIRECT_PAGE. ([#18840](https://github.com/expo/expo/pull/18840) by [@esamelson](https://github.com/esamelson))

## 0.2.6 — 2022-07-25

### 🎉 New features

- Add telemetry event tracking a command run. ([#17948](https://github.com/expo/expo/pull/17948) by [@EvanBacon](https://github.com/EvanBacon))

### 🐛 Bug fixes

- Ensure `expo build:web` recommends running `expo export:web` in the migration warning. ([#18312](https://github.com/expo/expo/pull/18312) by [@EvanBacon](https://github.com/EvanBacon))

## 0.2.5 — 2022-07-19

_This version does not introduce any user-facing changes._

## 0.2.4 — 2022-07-19

### 🐛 Bug fixes

- Add mock `--non-interactive` flag to hide `eas update` errors. ([#18299](https://github.com/expo/expo/pull/18299) by [@EvanBacon](https://github.com/EvanBacon))

## 0.2.3 — 2022-07-19

### 🎉 New features

- Add `EXPO_EDITOR` environment variable for overriding the `EDITOR` variable. This is used in the `expo start` Terminal UI when pressing `o`. ([#18285](https://github.com/expo/expo/pull/18285) by [@EvanBacon](https://github.com/EvanBacon))

### 🐛 Bug fixes

- Fix bug preventing the installation of beta clients. ([#18298](https://github.com/expo/expo/pull/18298) by [@EvanBacon](https://github.com/EvanBacon))

## 0.2.2 — 2022-07-18

_This version does not introduce any user-facing changes._

## 0.2.1 — 2022-07-11

### 💡 Others

- Drop hardcoded web package versions in prerequisite. ([#18172](https://github.com/expo/expo/pull/18172) by [@EvanBacon](https://github.com/EvanBacon))

## 0.2.0 — 2022-07-07

### 🛠 Breaking changes

- Change `expo` to `expo-internal` (DO NOT USE) for `@expo/cli`. ([#17468](https://github.com/expo/expo/pull/17468) by [@EvanBacon](https://github.com/EvanBacon))

### 🎉 New features

- Validate Android SDK configuration before using ([#17259](https://github.com/expo/expo/pull/17259) by [@byCedric](https://github.com/byCedric))
- Add CI context to telemetry to help determine support on used CI providers ([#17284](https://github.com/expo/expo/pull/17284) by [@byCedric](https://github.com/byCedric))
- add `--pnpm` option to `install` command. ([#17366](https://github.com/expo/expo/pull/17366) by [@EvanBacon](https://github.com/EvanBacon))
- Added `export:web` command. ([#17363](https://github.com/expo/expo/pull/17363) by [@EvanBacon](https://github.com/EvanBacon))
- Bail out on missing web dependencies. ([#17448](https://github.com/expo/expo/pull/17448) by [@EvanBacon](https://github.com/EvanBacon))
- Add info about using the `--clear` flag when the `babel.config.js` file changes during `expo start`. ([#17560](https://github.com/expo/expo/pull/17560) by [@EvanBacon](https://github.com/EvanBacon))
- Automatically enable `DEBUG` when `EXPO_DEBUG` is enabled. ([#17856](https://github.com/expo/expo/pull/17856) by [@EvanBacon](https://github.com/EvanBacon))
- add migration warning for old commands. ([#17882](https://github.com/expo/expo/pull/17882) by [@EvanBacon](https://github.com/EvanBacon))
- Add web support for Metro bundler. ([#17927](https://github.com/expo/expo/pull/17927) by [@EvanBacon](https://github.com/EvanBacon))
- Add multi-platform bundle logging during `expo export`. ([#17992](https://github.com/expo/expo/pull/17992) by [@EvanBacon](https://github.com/EvanBacon))
- Upgrade react-native to 0.69. ([#18006](https://github.com/expo/expo/pull/18006) by [@kudo](https://github.com/kudo))

### 🐛 Bug fixes

- Remove hanging `emulator` process on exit. ([#17273](https://github.com/expo/expo/pull/17273) by [@EvanBacon](https://github.com/EvanBacon))
- Fix bug where autocomplete prompts crash when escape characters are used. ([#17271](https://github.com/expo/expo/pull/17271) by [@EvanBacon](https://github.com/EvanBacon))
- add missing `--platform` flag to `export` command. ([#17338](https://github.com/expo/expo/pull/17338) by [@EvanBacon](https://github.com/EvanBacon))
- Fix ADB device name filtering for windows. ([#17286](https://github.com/expo/expo/pull/17286) by [@byCedric](https://github.com/byCedric))
- Fix `export` bug failing when no assets are included. ([#17414](https://github.com/expo/expo/pull/17414) by [@EvanBacon](https://github.com/EvanBacon))
- Add correct packages (`expo-splash-screen`) and drop incorrect required packages (`react-native-unimodules`, `expo-updates`) in prebuild. ([#17447](https://github.com/expo/expo/pull/17447) by [@EvanBacon](https://github.com/EvanBacon))
- Fix tunnel on web breaking native. ([#17666](https://github.com/expo/expo/pull/17666) by [@EvanBacon](https://github.com/EvanBacon))
- Add no-op `--experimental-bundle` flag to `expo export`. ([#17886](https://github.com/expo/expo/pull/17886) by [@EvanBacon](https://github.com/EvanBacon))
- Fix auto TypeScript version check. ([#17911](https://github.com/expo/expo/pull/17911) by [@EvanBacon](https://github.com/EvanBacon))
- Fix ignored existing plugins on expo install. ([#17936](https://github.com/expo/expo/pull/17936) by [@kbrandwijk](https://github.com/kbrandwijk))

### 💡 Others

- Bump `@expo/xcpretty` to link to the troubleshooting guide. ([#17576](https://github.com/expo/expo/pull/17576) by [@EvanBacon](https://github.com/EvanBacon))
- deduplicate asMock helper function. ([#17294](https://github.com/expo/expo/pull/17294) by [@wschurman](https://github.com/wschurman))
- Use `nxp expo install` for recommended missing dependency check. ([#17665](https://github.com/expo/expo/pull/17665) by [@EvanBacon](https://github.com/EvanBacon))
- Make bundler implementation more bundler agnostic. ([#17575](https://github.com/expo/expo/pull/17575) by [@EvanBacon](https://github.com/EvanBacon))
- Add debug log about unversioned packages. ([#17664](https://github.com/expo/expo/pull/17664) by [@EvanBacon](https://github.com/EvanBacon))
- Update test fixtures to SDK 45. ([#17934](https://github.com/expo/expo/pull/17934) by [@EvanBacon](https://github.com/EvanBacon))
- Bump `@expo/xcpretty` with support for `react-native@0.69` build errors. ([#17986](https://github.com/expo/expo/pull/17986) by [@EvanBacon](https://github.com/EvanBacon))

## 0.1.3 — 2022-04-28

### 🐛 Bug fixes

- add missing `pretty-bytes` dependency. ([#17235](https://github.com/expo/expo/pull/17235) by [@EvanBacon](https://github.com/EvanBacon))

## 0.1.2 — 2022-04-27

_This version does not introduce any user-facing changes._

## 0.1.1 — 2022-04-27

### 🎉 New features

- Unify help prompts. ([#17223](https://github.com/expo/expo/pull/17223) by [@EvanBacon](https://github.com/EvanBacon))
- Added `expo run:android` command. ([#17187](https://github.com/expo/expo/pull/17187) by [@EvanBacon](https://github.com/EvanBacon))

### 🐛 Bug fixes

- Add support for `react-native@0.68` dev server API. ([#17189](https://github.com/expo/expo/pull/17189) by [@EvanBacon](https://github.com/EvanBacon))

### 💡 Others

- Downgrade `fs-extra` to `8.1.0`. ([#17234](https://github.com/expo/expo/pull/17234) by [@EvanBacon](https://github.com/EvanBacon))

## 0.1.0 — 2022-04-25

### 🎉 New features

- [cli] Added modules for interacting with Apple and Android platforms. ([#16516](https://github.com/expo/expo/pull/16516) by [@EvanBacon](https://github.com/EvanBacon))
- [cli] Added middleware for showing the interstitial page and redirecting users to dev clients. ([#16560](https://github.com/expo/expo/pull/16560) by [@EvanBacon](https://github.com/EvanBacon))
- [cli] Added middleware for dev servers to host Expo manifests. ([#16559](https://github.com/expo/expo/pull/16559) by [@EvanBacon](https://github.com/EvanBacon))
- [cli] Added module for starting host tunnels with Ngrok. ([#16556](https://github.com/expo/expo/pull/16556) by [@EvanBacon](https://github.com/EvanBacon))
- [cli] Added module for updating the "development session" API. ([#16555](https://github.com/expo/expo/pull/16555) by [@EvanBacon](https://github.com/EvanBacon))
- [cli] Added modules for creating dev server URLs, akin to `UrlUtils` in `xdl`. ([#16557](https://github.com/expo/expo/pull/16557) by [@EvanBacon](https://github.com/EvanBacon))
- [cli] Added shim for `expo start` command and option resolvers. ([#16587](https://github.com/expo/expo/pull/16587) by [@EvanBacon](https://github.com/EvanBacon))
- [cli] Added module for interacting with Metro bundler. ([#16631](https://github.com/expo/expo/pull/16631) by [@EvanBacon](https://github.com/EvanBacon))
- [cli] Added Terminal UI to `expo start`. ([#16518](https://github.com/expo/expo/pull/16518) by [@EvanBacon](https://github.com/EvanBacon))
- [cli] Added a custom terminal logger for Metro dev server. ([#16658](https://github.com/expo/expo/pull/16658) by [@EvanBacon](https://github.com/EvanBacon))
- [cli] Added module for interacting with Webpack bundler. ([#16659](https://github.com/expo/expo/pull/16659) by [@EvanBacon](https://github.com/EvanBacon))
- Added `expo run:ios` command. ([#16662](https://github.com/expo/expo/pull/16662) by [@EvanBacon](https://github.com/EvanBacon))
- Fixed type errors. ([#16724](https://github.com/expo/expo/pull/16724) by [@EvanBacon](https://github.com/EvanBacon))
- Disable watch mode in CI. ([#16730](https://github.com/expo/expo/pull/16730) by [@EvanBacon](https://github.com/EvanBacon))
- Added `install` command. ([#16756](https://github.com/expo/expo/pull/16756) by [@EvanBacon](https://github.com/EvanBacon))
- Serve modern manifests in multipart format. ([#16804](https://github.com/expo/expo/pull/16804) by [@wschurman](https://github.com/wschurman))
- Add development code signing. ([#16845](https://github.com/expo/expo/pull/16845) by [@wschurman](https://github.com/wschurman))
- Added `export` command. ([#17034](https://github.com/expo/expo/pull/17034) by [@EvanBacon](https://github.com/EvanBacon))
- Add `--fix` and `--check` arguments to `install` command. ([#17048](https://github.com/expo/expo/pull/17048) by [@EvanBacon](https://github.com/EvanBacon))
- Added `customize` command. ([#17186](https://github.com/expo/expo/pull/17186) by [@EvanBacon](https://github.com/EvanBacon))

### 🐛 Bug fixes

- Fix process memory leak warning in `expo start`. ([#16753](https://github.com/expo/expo/pull/16753) by [@EvanBacon](https://github.com/EvanBacon))
- Fix build watcher. ([#16754](https://github.com/expo/expo/pull/16754) by [@EvanBacon](https://github.com/EvanBacon))
- Allow bailing out of Terminal UI during long processes. ([#16818](https://github.com/expo/expo/pull/16818) by [@EvanBacon](https://github.com/EvanBacon))
- Fix web imports and dependency resolution. ([#16820](https://github.com/expo/expo/pull/16820) by [@EvanBacon](https://github.com/EvanBacon))
- [test] Update login error message to reflect server change. ([#16932](https://github.com/expo/expo/pull/16932) by [@EvanBacon](https://github.com/EvanBacon))
- Fix webpack imports and server timeouts. ([#17006](https://github.com/expo/expo/pull/17006) by [@EvanBacon](https://github.com/EvanBacon))
- Skip font parsing on prebuild. ([#17184](https://github.com/expo/expo/pull/17184) by [@EvanBacon](https://github.com/EvanBacon))
- [ci] Fix `typecheck`. ([#17145](https://github.com/expo/expo/pull/17145) by [@EvanBacon](https://github.com/EvanBacon))
- Close development session when CLI is stopped ([#17170](https://github.com/expo/expo/pull/17170) by [@FiberJW](https://github.com/FiberJW))

### 💡 Others

- Improve contributing. ([#16917](https://github.com/expo/expo/pull/16917) by [@EvanBacon](https://github.com/EvanBacon))
- Reduce mock clearing and add `Log` import/export. ([#17046](https://github.com/expo/expo/pull/17046) by [@EvanBacon](https://github.com/EvanBacon))
- Migrate to using `DEBUG=expo:*` instead of `EXPO_DEBUG`. ([#17084](https://github.com/expo/expo/pull/17084) by [@EvanBacon](https://github.com/EvanBacon))
- Lazily evaluate all environment variables. ([#17082](https://github.com/expo/expo/pull/17082) by [@EvanBacon](https://github.com/EvanBacon))<|MERGE_RESOLUTION|>--- conflicted
+++ resolved
@@ -8,11 +8,8 @@
 
 ### 🐛 Bug fixes
 
-<<<<<<< HEAD
 - remove extraneous log ([#36801](https://github.com/expo/expo/pull/36801) by [@EvanBacon](https://github.com/EvanBacon))
-=======
 - Fix virtual externalized module checking for `window` for web worker code ([#36852](https://github.com/expo/expo/pull/36852) by [@kitten](https://github.com/kitten))
->>>>>>> e1c1f852
 
 ### 💡 Others
 
