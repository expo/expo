--- conflicted
+++ resolved
@@ -13,9 +13,7 @@
 
 ### 💡 Others
 
-<<<<<<< HEAD
 - Drop `internal-ip` and determine local network IP address and gateway with UDP sockets. ([#35102](https://github.com/expo/expo/pull/35102) by [@kitten](https://github.com/kitten))
-=======
 - Improve ability to open stacks from command line. ([#36272](https://github.com/expo/expo/pull/36272) by [@EvanBacon](https://github.com/EvanBacon))
 - Exclude `@expo/*` packages from the New Architecture compatibility check. ([#36175](https://github.com/expo/expo/pull/36175) by [@Simek](https://github.com/Simek))
 
@@ -26,7 +24,6 @@
 ## 0.24.1 — 2025-04-14
 
 _This version does not introduce any user-facing changes._
->>>>>>> 26cbac0e
 
 ## 0.24.0 — 2025-04-11
 
