--- conflicted
+++ resolved
@@ -8,11 +8,8 @@
 
 ### 🐛 Bug fixes
 
-<<<<<<< HEAD
 - Add minor fixes to nested server actions.
-=======
 - fix windows SSR. ([#32923](https://github.com/expo/expo/pull/32923) by [@EvanBacon](https://github.com/EvanBacon))
->>>>>>> 6927686e
 
 ### 💡 Others
 
