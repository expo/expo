--- conflicted
+++ resolved
@@ -8,11 +8,8 @@
 
 ### 🐛 Bug fixes
 
-<<<<<<< HEAD
 - Exclude virtual network devices when determining local IP address ([#33082](https://github.com/expo/expo/pull/33082) by [@kitten](https://github.com/kitten))
-=======
 - Install TypeScript as a dev dependency ([#33055](https://github.com/expo/expo/pull/33055) by [@kadikraman](https://github.com/kadikraman))
->>>>>>> 81b1a1ef
 
 ### 💡 Others
 
