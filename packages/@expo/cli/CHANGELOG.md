--- conflicted
+++ resolved
@@ -6,9 +6,8 @@
 
 ### 🎉 New features
 
-<<<<<<< HEAD
 - Disable interactive prompts in non TTY processes. ([#18300](https://github.com/expo/expo/pull/18300) by [@EvanBacon](https://github.com/EvanBacon))
-=======
+
 ### 🐛 Bug fixes
 
 ### 💡 Others
@@ -17,7 +16,6 @@
 
 ### 🎉 New features
 
->>>>>>> 256b5942
 - Add telemetry event tracking a command run. ([#17948](https://github.com/expo/expo/pull/17948) by [@EvanBacon](https://github.com/EvanBacon))
 
 ### 🐛 Bug fixes
