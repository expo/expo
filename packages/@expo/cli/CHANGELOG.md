# Changelog

## Unpublished

### 🛠 Breaking changes

### 🎉 New features

### 🐛 Bug fixes

### 💡 Others

<<<<<<< HEAD
- Use Metro instance directly for server rendering. ([#28552](https://github.com/expo/expo/pull/28552) by [@EvanBacon](https://github.com/EvanBacon))
=======
## 0.18.13 — 2024-05-16

### 🐛 Bug fixes

- Resolve real path of entry file for `expo export:embed`. ([#28926](https://github.com/expo/expo/pull/28926) by [@byCedric](https://github.com/byCedric))
- Parse full tarball object instead of quoted string with `npm view` for `npm@10.8.0+`. ([#28919](https://github.com/expo/expo/pull/28919) by [@byCedric](https://github.com/byCedric))

## 0.18.12 — 2024-05-14

_This version does not introduce any user-facing changes._
>>>>>>> ecf43ffd

## 0.18.11 — 2024-05-10

### 🐛 Bug fixes

- Force exit the export command to prevent hanging processes. ([#28735](https://github.com/expo/expo/pull/28735) by [@EvanBacon](https://github.com/EvanBacon))
- Fix HTTPS tunneling for accounts with dots in their username. ([#28692](https://github.com/expo/expo/pull/28692) by [@gabrieldonadel](https://github.com/gabrieldonadel))
- Avoid `<root>/node_modules` as extraneous `watchFolder`. ([#28778](https://github.com/expo/expo/pull/28778) by [@byCedric](https://github.com/byCedric))
- Fix `findUp` utilities for Windows by aborting when `path.dirname(cwd)` returns `cwd`. ([#28801](https://github.com/expo/expo/pull/28801) by [@byCedric](https://github.com/byCedric))
- Fix missing usbmux platform for platform to os conversion. ([#28802](https://github.com/expo/expo/pull/28802) by [@byCedric](https://github.com/byCedric))
- Prevent exit the export command until Atlas is ready. ([#28759](https://github.com/expo/expo/pull/28759) by [@byCedric](https://github.com/byCedric))

## 0.18.10 — 2024-05-07

### 🐛 Bug fixes

- Filter out unavailable connected devices when running `npx expo run:ios -d`. ([#28642](https://github.com/expo/expo/pull/28642) by [@gabrieldonadel](https://github.com/gabrieldonadel))

## 0.18.9 — 2024-05-06

### 💡 Others

- Bump `experiments.reactCanary` to React 19 beta [commit](https://github.com/facebook/react/commit/4508873393058e86bed308b56e49ec883ece59d1). ([#28592](https://github.com/expo/expo/pull/28592) by [@EvanBacon](https://github.com/EvanBacon))

## 0.18.8 — 2024-05-02

_This version does not introduce any user-facing changes._

## 0.18.7 — 2024-04-29

### 🐛 Bug fixes

- Prevent overwriting exported Atlas data when exporting web with static renderer. ([#28502](https://github.com/expo/expo/pull/28502) by [@byCedric](https://github.com/byCedric))
- Improve login info message for other login options. ([#28523](https://github.com/expo/expo/pull/28523) by [@wschurman](https://github.com/wschurman))
- Filter out invalid architectures before passing `-PreactNativeArchitectures` to `gradle`. ([#28548](https://github.com/expo/expo/pull/28548) by [@alanjhughes](https://github.com/alanjhughes))

## 0.18.6 — 2024-04-26

### 🐛 Bug fixes

- Prevent duplicate watchman warnings. ([#28461](https://github.com/expo/expo/pull/28461) by [@EvanBacon](https://github.com/EvanBacon))

## 0.18.5 — 2024-04-25

### 🐛 Bug fixes

- Fix launching web from run:ios. ([#28439](https://github.com/expo/expo/pull/28439) by [@EvanBacon](https://github.com/EvanBacon))
- Symbolicate React component stacks in SSR. ([#28443](https://github.com/expo/expo/pull/28443) by [@EvanBacon](https://github.com/EvanBacon))
- Remove export exit that breaks atlas writing. ([#28438](https://github.com/expo/expo/pull/28438) by [@EvanBacon](https://github.com/EvanBacon))

### 💡 Others

- Disable macos builds for now. ([#28441](https://github.com/expo/expo/pull/28441) by [@EvanBacon](https://github.com/EvanBacon))

## 0.18.4 — 2024-04-24

### 🎉 New features

- Support building for macOS devices and visionOS simulators with `npx expo run:ios -d`. ([#28430](https://github.com/expo/expo/pull/28430) by [@EvanBacon](https://github.com/EvanBacon))

### 🐛 Bug fixes

- Fix issue with installing OTA on iOS devices. ([#28406](https://github.com/expo/expo/pull/28406) by [@EvanBacon](https://github.com/EvanBacon))

## 0.18.3 — 2024-04-24

### 🎉 New features

- Add ability to install apps on OTA Apple devices with `expo run:ios -d`. ([#28402](https://github.com/expo/expo/pull/28402) by [@EvanBacon](https://github.com/EvanBacon))
- Add Expo Atlas support for both `expo start` and `expo export`. ([#27895](https://github.com/expo/expo/pull/27895) by [@byCedric](https://github.com/byCedric))

## 0.18.2 — 2024-04-22

_This version does not introduce any user-facing changes._

## 0.18.1 — 2024-04-19

### 🐛 Bug fixes

- Fixed `TypeError: osascript(...) is not a function` when pressing "j" to open JS debugger. ([#28315](https://github.com/expo/expo/pull/28315) by [@kudo](https://github.com/kudo))
- Fix API routes in folders starting with `.` characters. ([#28366](https://github.com/expo/expo/pull/28366) by [@byCedric](https://github.com/byCedric))
- Allow platform extensions for layout and route files ([#27408](https://github.com/expo/expo/pull/27408) by [@marklawlor](https://github.com/marklawlor))

## 0.18.0 — 2024-04-18

### 🎉 New features

- Add source map outputs when exporting API route bundles. ([#27913](https://github.com/expo/expo/pull/27913) by [@kitten](https://github.com/kitten))
- Add experimental support for using a canary build of the React Native renderer. ([#27303](https://github.com/expo/expo/pull/27303) by [@EvanBacon](https://github.com/EvanBacon))
- Add basic `react-server` support. ([#27264](https://github.com/expo/expo/pull/27264) by [@EvanBacon](https://github.com/EvanBacon))
- Add warnings when URI schemes cannot be resolved for dev client launches. ([#27241](https://github.com/expo/expo/pull/27241) by [@EvanBacon](https://github.com/EvanBacon))
- Add total files bundled to the bundling finished message. ([#27215](https://github.com/expo/expo/pull/27215) by [@EvanBacon](https://github.com/EvanBacon))
- Add better API Route error messages. ([#27024](https://github.com/expo/expo/pull/27024) by [@EvanBacon](https://github.com/EvanBacon))
- Prevent bundling production react modules in development. ([#27041](https://github.com/expo/expo/pull/27041) by [@EvanBacon](https://github.com/EvanBacon))
- Added building only for connected CPU architectures on Android when using the new architecture. ([#26800](https://github.com/expo/expo/pull/26800) by [@alanjhughes](https://github.com/alanjhughes))
- Add `expo lint` command to configure and run ESLint. ([#28104](https://github.com/expo/expo/pull/28104) by [@kadikraman](https://github.com/kadikraman), [@byCedric](https://github.com/byCedric))

### 🐛 Bug fixes

- Fix package exports resolution for `react-server` bundles. ([#28238](https://github.com/expo/expo/pull/28238) by [@EvanBacon](https://github.com/EvanBacon))
- Fix resolver race condition with new internal virtual modules patch in Metro. ([#28061](https://github.com/expo/expo/pull/28061) by [@EvanBacon](https://github.com/EvanBacon))
- Add missing nested Node.js externals. ([#28092](https://github.com/expo/expo/pull/28092) by [@EvanBacon](https://github.com/EvanBacon))
- Fix issue with fast resolver. ([#27686](https://github.com/expo/expo/pull/27686) by [@EvanBacon](https://github.com/EvanBacon))
- Fix using array syntax `(a,b)` with server output. ([#27462](https://github.com/expo/expo/pull/27462) by [@EvanBacon](https://github.com/EvanBacon))
- Prevent `console.log` statements from colliding with Metro logs. ([#27217](https://github.com/expo/expo/pull/27217) by [@EvanBacon](https://github.com/EvanBacon))
- Fix using dev server URL in development. ([#27213](https://github.com/expo/expo/pull/27213) by [@EvanBacon](https://github.com/EvanBacon))
- Always reset production bundler cache in run command. ([#27114](https://github.com/expo/expo/pull/27114) by [@EvanBacon](https://github.com/EvanBacon))
- Fix expo router src log memo. ([#27013](https://github.com/expo/expo/pull/27013) by [@EvanBacon](https://github.com/EvanBacon))
- Prevent run commands from hanging when the process completes. ([#26960](https://github.com/expo/expo/pull/26960) by [@EvanBacon](https://github.com/EvanBacon))
- Keep typed routes in-sync with current Expo Router version ([#26578](https://github.com/expo/expo/pull/26578) by [@marklawlor](https://github.com/marklawlor))
- Fix development codesigning certificate validity checks. ([#27361](https://github.com/expo/expo/pull/27361) by [@wschurman](https://github.com/wschurman))
- Included groups in Expo Router typed routes generation ([#27690](https://github.com/expo/expo/pull/27690) by [@marklawlor](https://github.com/marklawlor))
- Filter ADB trace logs when resolving Android devices. ([#27473](https://github.com/expo/expo/pull/27473) by [@byCedric](https://github.com/byCedric))
- Use correct script src path when exporting web development builds. ([#27946](https://github.com/expo/expo/pull/27946) by [@byCedric](https://github.com/byCedric))
- Rename templates post-extraction avoiding corrupting binary files. ([#27212](https://github.com/expo/expo/pull/27212) by [@shirakaba](https://github.com/shirakaba))
- Fix non-standard `error.code` check for Deno support. ([#27822](https://github.com/expo/expo/pull/27822) by [@littledivy](https://github.com/littledivy))

### 💡 Others

- Add unstable environment variable to disable bundle splitting. ([#27932](https://github.com/expo/expo/pull/27932) by [@EvanBacon](https://github.com/EvanBacon))
- Rename `experiments.serverComponents` to `experiments.reactCanary`. ([#27303]( ([#27923](https://github.com/expo/expo/pull/27923) by [@EvanBacon](https://github.com/EvanBacon))
- Change server log tag. ([#26834](https://github.com/expo/expo/pull/26834) by [@EvanBacon](https://github.com/EvanBacon))
- Eagerly perform iOS system checks to speed up iOS simulator launches. ([#26746](https://github.com/expo/expo/pull/26746) by [@EvanBacon](https://github.com/EvanBacon))
- Enable lazy modules with swc when building `@expo/cli`. ([#27061](https://github.com/expo/expo/pull/27061) by [@byCedric](https://github.com/byCedric))
- Update to remove `ExpoRequest/ExpoResponse` imports from `@expo/server`. ([#27261](https://github.com/expo/expo/pull/27261) by [@kitten](https://github.com/kitten))
- Update the legacy inspector overrides to new device middleware API. ([#27425](https://github.com/expo/expo/pull/27425) by [@byCedric](https://github.com/byCedric))
- Add new telemetry API to replace legacy analytics. ([#27787](https://github.com/expo/expo/pull/27787) by [@byCedric](https://github.com/byCedric))
- Skip building and packing `__typetests__` files. ([#27089](https://github.com/expo/expo/pull/27089) by [@byCedric](https://github.com/byCedric))
- Update unversioned expo config types. ([#28220](https://github.com/expo/expo/pull/28220) by [@wschurman](https://github.com/wschurman))

### 📚 3rd party library updates

- update `semver` from 7.5.3 to 7.5.4. ([#26876](https://github.com/expo/expo/pull/26876) by [@GaelCO](https://github.com/GaelCO))
- update `cacache` from 15.3.0 to 18.0.2. ([#28322](https://github.com/expo/expo/pull/28322) by [@Simek](https://github.com/Simek))

## 0.17.8 - 2024-03-13

### 🐛 Bug fixes

- Filter extra avd info when listing emulators. ([#27497](https://github.com/expo/expo/pull/27497) by [@gabrieldonadel](https://github.com/gabrieldonadel))

## 0.17.7 - 2024-03-07

_This version does not introduce any user-facing changes._

## 0.17.6 - 2024-02-27

### 🎉 New features

- Add `--no-bytecode` flag to `expo export` to disable generating Hermes bytecode for use with debugging tools. ([#26985](https://github.com/expo/expo/pull/26985) by [@EvanBacon](https://github.com/EvanBacon))

## 0.17.5 - 2024-02-06

### 🎉 New features

- Add stack traces for warnings and errors that originate from API routes or server rendering. ([#26812](https://github.com/expo/expo/pull/26812) by [@EvanBacon](https://github.com/EvanBacon))
- Add HTTPS support for using tunnels with ngrok. ([#26838](https://github.com/expo/expo/pull/26838) by [@gabrieldonadel](https://github.com/gabrieldonadel))

### 🐛 Bug fixes

- Mark compressed `.gz` files as binary to avoid corruption when unpacking with `expo prebuild --template`. ([#26741](https://github.com/expo/expo/pull/26741) by [@shirakaba](https://github.com/shirakaba))

### 💡 Others

- Filter URL files out of stacks in Node logs. ([#26868](https://github.com/expo/expo/pull/26868) by [@EvanBacon](https://github.com/EvanBacon))

## 0.17.4 - 2024-02-01

### 🎉 New features

- Add better error when `metro.config.js` does not extend `expo/metro-config`. ([#26726](https://github.com/expo/expo/pull/26726) by [@EvanBacon](https://github.com/EvanBacon))

### 🐛 Bug fixes

- Add better validation for Metro web when exporting production bundles. ([#26732](https://github.com/expo/expo/pull/26732) by [@EvanBacon](https://github.com/EvanBacon))
- Fix `tsconfig.json` resolution of `baseUrl` when `paths` is not defined. ([#26734](https://github.com/expo/expo/pull/26734) by [@EvanBacon](https://github.com/EvanBacon))
- Fix progress bar locking in at `100%` when bundling app. ([#26775](https://github.com/expo/expo/pull/26775) by [@byCedric](https://github.com/byCedric))

## 0.17.3 - 2024-01-26

### 🐛 Bug fixes

- [Android] correct drawable types in updates embedded manifest. ([#26676](https://github.com/expo/expo/pull/26676) by [@douglowder](https://github.com/douglowder))

## 0.17.2 - 2024-01-23

### 🎉 New features

- Add support for GitHub URLs in `expo prebuild --template`. ([#26631](https://github.com/expo/expo/pull/26631) by [@byCedric](https://github.com/byCedric))

### 🐛 Bug fixes

- Fix stack traces for Node.js errors. ([#26607](https://github.com/expo/expo/pull/26607) by [@EvanBacon](https://github.com/EvanBacon))
- Fixed crash when launching React DevTools. ([#26550](https://github.com/expo/expo/pull/26550) by [@kudo](https://github.com/kudo))
- Only show "Web is waiting" message after project is initialized with web. ([#26694](https://github.com/expo/expo/pull/26694) by [@byCedric](https://github.com/byCedric))

### 💡 Others

- Improve warning for favicon missing during web export. ([#26733](https://github.com/expo/expo/pull/26733) by [@EvanBacon](https://github.com/EvanBacon))

## 0.17.1 - 2024-01-18

_This version does not introduce any user-facing changes._

## 0.17.0 - 2024-01-18

### 🎉 New features

- Update `expo customize` to show `public` instead of `web` when Metro web is used. ([#26473](https://github.com/expo/expo/pull/26473) by [@EvanBacon](https://github.com/EvanBacon))
- Supported extra CORS requests to dev-server from the expo-router's `origin` and `headOrigin` settings. ([#26463](https://github.com/expo/expo/pull/26463) by [@kudo](https://github.com/kudo))

### 🐛 Bug fixes

- Default `web.bundler` to `metro` if missing and/or `@expo/webpack-config` is not installed ([#26452](https://github.com/expo/expo/pull/26452) by [@marklawlor](https://github.com/marklawlor))
- When repeated, later boolean arguments on `export:embed`, `run android`, and `run ios` should take precedence ([#26471](https://github.com/expo/expo/pull/26471) by [@kitten](https://github.com/kitten))

### 💡 Others

- Hide the deprecated `export:web` command from the general help output. ([#26480](https://github.com/expo/expo/pull/26480) by [@EvanBacon](https://github.com/EvanBacon))
- Move `@expo/server` to be a dependency of `expo-router`. ([#25937](https://github.com/expo/expo/pull/25937) by [@EvanBacon](https://github.com/EvanBacon))
- Remove classic updates SDK version. ([#26061](https://github.com/expo/expo/pull/26061) by [@wschurman](https://github.com/wschurman))
- Added `templateChecksum` for prebuild to check the current template version. ([#26414](https://github.com/expo/expo/pull/26414) by [@kudo](https://github.com/kudo))
- Clean up manual package install command ([#26457](https://github.com/expo/expo/pull/26457) by [@marklawlor](https://github.com/marklawlor))

## 0.16.8 - 2024-01-15

### 🐛 Bug fixes

- Add default user to Android adb install command. ([#26388](https://github.com/expo/expo/pull/26388) by [@EvanBacon](https://github.com/EvanBacon))

## 0.16.7 - 2024-01-10

### 💡 Others

- Fix metro asset call in expo-updates embedded manifest creation step. ([#26307](https://github.com/expo/expo/pull/26307) by [@wschurman](https://github.com/wschurman))

## 0.16.6 - 2024-01-05

### 🐛 Bug fixes

- Update import for type generation. ([#26145](https://github.com/expo/expo/pull/26145) by [@EvanBacon](https://github.com/EvanBacon))
- Handle locked iOS devices when launching app through devicectl. ([#26203](https://github.com/expo/expo/pull/26203) by [@byCedric](https://github.com/byCedric))

## 0.16.5 - 2023-12-21

### 🐛 Bug fixes

- Import `ExpoConfig` from direct dependency `@expo/config`. ([#25989](https://github.com/expo/expo/pull/25989) by [@byCedric](https://github.com/byCedric))

## 0.16.4 - 2023-12-19

### 🎉 New features

- Update `run:ios` build warning formatting for SDK 50. ([#25978](https://github.com/expo/expo/pull/25978) by [@EvanBacon](https://github.com/EvanBacon))

### 🐛 Bug fixes

- Add missing `@expo/image-utils` dependency. ([#25990](https://github.com/expo/expo/pull/25990) by [@byCedric](https://github.com/byCedric))
- Add missing `find-yarn-workspace-root` dependency. ([#25991](https://github.com/expo/expo/pull/25991) by [@byCedric](https://github.com/byCedric))
- Add missing `lodash.debounce` dependency. ([#25990](https://github.com/expo/expo/pull/25990) by [@byCedric](https://github.com/byCedric))
- Add missing `@react-native/dev-middleware` dependency. ([#26000](https://github.com/expo/expo/pull/26000) by [@byCedric](https://github.com/byCedric))
- Warn users if they are using an incorrect `web.output` with API Routes. ([#25931](https://github.com/expo/expo/pull/25931) by [@marklawlor](https://github.com/marklawlor))

## 0.16.3 — 2023-12-15

### 🐛 Bug fixes

- Invalidate API Route cache whenever any file in the repo changes. ([#25936](https://github.com/expo/expo/pull/25936) by [@EvanBacon](https://github.com/EvanBacon))

## 0.16.2 — 2023-12-14

_This version does not introduce any user-facing changes._

## 0.16.1 — 2023-12-12

### 🐛 Bug fixes

- Add back legacy inspector js middleware for dev menu. ([#25881](https://github.com/expo/expo/pull/25881) by [@byCedric](https://github.com/byCedric))

## 0.16.0 — 2023-12-12

### 🛠 Breaking changes

- `tsconfig.json` attribute `baseUrl` will no longer default to enabled when `paths` are defined. ([#25510](https://github.com/expo/expo/pull/25510) by [@EvanBacon](https://github.com/EvanBacon))
- `tsconfig.json` attribute `baseUrl` will now be resolved _before_ node modules instead of after. ([#25510](https://github.com/expo/expo/pull/25510) by [@EvanBacon](https://github.com/EvanBacon))
- `tsconfig.json` attribute `baseUrl` will no longer be resolved if a group from `paths` are matched first. ([#25510](https://github.com/expo/expo/pull/25510) by [@EvanBacon](https://github.com/EvanBacon))
- Change default CSS reset in template HTML to align with `react-native-web@0.19.8`. ([#25429](https://github.com/expo/expo/pull/25429) by [@EvanBacon](https://github.com/EvanBacon))

### 🎉 New features

- Add bundle splitting to Expo Router for web platforms. ([#25627](https://github.com/expo/expo/pull/25627) by [@EvanBacon](https://github.com/EvanBacon))
- Add custom Expo Router root directory support with full cache invalidation on server reset. ([#25658](https://github.com/expo/expo/pull/25658) by [@EvanBacon](https://github.com/EvanBacon))
- Add filenames to metro logs when finished. ([#25575](https://github.com/expo/expo/pull/25575) by [@EvanBacon](https://github.com/EvanBacon))
- Alias `react-native-vector-icons` to `@expo/vector-icons` in the Metro resolver. ([#25512](https://github.com/expo/expo/pull/25512) by [@EvanBacon](https://github.com/EvanBacon))
- Ensure invalid production iOS builds fail more predictably. ([#25410](https://github.com/expo/expo/pull/25410) by [@EvanBacon](https://github.com/EvanBacon))
- Add first-class Xcode IDE hints for Metro bundling errors during production iOS builds from Xcode. ([#25410](https://github.com/expo/expo/pull/25410) by [@EvanBacon](https://github.com/EvanBacon))
- Added support for React Native 0.73.0. ([#24971](https://github.com/expo/expo/pull/24971), [#25453](https://github.com/expo/expo/pull/25453) by [@gabrieldonadel](https://github.com/gabrieldonadel))
- Re-implement debugging tools with new React Native JS Inspector. ([#25649](https://github.com/expo/expo/pull/25649) by [@byCedric](https://github.com/byCedric))
- Add `expo run` command to select platform to run. ([#23514](https://github.com/expo/expo/pull/23514) by [@byCedric](https://github.com/byCedric))
- Add `EXPO_USE_UNSTABLE_DEBUGGER` to open new React Native JS Inspector. ([#25671](https://github.com/expo/expo/pull/25671) by [@byCedric](https://github.com/byCedric))

### 🐛 Bug fixes

- Remove extraneous metro config reads. ([#25861](https://github.com/expo/expo/pull/25861) by [@EvanBacon](https://github.com/EvanBacon))
- Fix common chunks with cyclic dependencies being linked in async routes. ([#25831](https://github.com/expo/expo/pull/25831) by [@EvanBacon](https://github.com/EvanBacon))
- Fix `--max-workers` flag in `npx expo export`. ([#25710](https://github.com/expo/expo/pull/25710) by [@EvanBacon](https://github.com/EvanBacon))
- Fix test resolver for SDK 50. ([#25473](https://github.com/expo/expo/pull/25473) by [@EvanBacon](https://github.com/EvanBacon))
- Prevent log-spew when running prebuild in debug mode. ([#25434](https://github.com/expo/expo/pull/25434) by [@EvanBacon](https://github.com/EvanBacon))
- Fix @react-native/dev-middleware types for react-native 0.73. ([#25513](https://github.com/expo/expo/pull/25513) by [@gabrieldonadel](https://github.com/gabrieldonadel))
- Only use `bundledNativeModules.json` for dependencies validation when using canary versions. ([#25600](https://github.com/expo/expo/pull/25600) by [@byCedric](https://github.com/byCedric))
- Remove the 404 route from typed routes ([#24496](https://github.com/expo/expo/pull/24496) by [@marklawlor](https://github.com/marklawlor))
- Exclude `+not-found` and `*+api` routes from typed routes ([#24496](https://github.com/expo/expo/pull/24496) by [@marklawlor](https://github.com/marklawlor))
- Fix Expo Router typed routes error with external URLs ([#25591](https://github.com/expo/expo/pull/25591) by [@marklawlor](https://github.com/marklawlor))
- Fix permission issue when user doesn't have permission to view app. ([#25650](https://github.com/expo/expo/pull/25650) by [@wschurman](https://github.com/wschurman))

### 💡 Others

- Export generated expo router type. ([#24999](https://github.com/expo/expo/pull/24999) by [@hichemfantar](https://github.com/hichemfantar))
- Prevent showing log events for source maps in development. ([#25830](https://github.com/expo/expo/pull/25830) by [@EvanBacon](https://github.com/EvanBacon))
- Remove unused Metro `extraNodeModules` augmentation for web resolution in favor of standard aliases. ([#25506](https://github.com/expo/expo/pull/25506) by [@EvanBacon](https://github.com/EvanBacon))
- Consolidate logic for resolving Node.js built-in shims in browser environments. ([#25511](https://github.com/expo/expo/pull/25511) by [@EvanBacon](https://github.com/EvanBacon))
- Ensure we disable lazy bundling when exporting. ([#25436](https://github.com/expo/expo/pull/25436) by [@EvanBacon](https://github.com/EvanBacon))
- Split web server output into `server/` and `client/` subfolders when exporting. ([#25640](https://github.com/expo/expo/pull/25640) by [@kitten](https://github.com/kitten))
- asMock -> jest.mocked. ([#25685](https://github.com/expo/expo/pull/25685) by [@wschurman](https://github.com/wschurman))

## 0.10.16 — 2023-11-24

### 🐛 Bug fixes

- Prevent additional logs from showing in `expo config --json`. ([#24192](https://github.com/expo/expo/pull/24192) by [@EvanBacon](https://github.com/EvanBacon))

## 0.15.0 — 2023-11-14

### 🛠 Breaking changes

- `npx expo prebuild` will only install Node dependencies if the `dependencies` have changed. ([#25211](https://github.com/expo/expo/pull/25211) by [@EvanBacon](https://github.com/EvanBacon))
- `npx expo prebuild` will no longer modify `devDependencies` of the `package.json`. ([#25211](https://github.com/expo/expo/pull/25211) by [@EvanBacon](https://github.com/EvanBacon))

### 🎉 New features

- Use multi-bundle output serializer for all exports. ([#25369](https://github.com/expo/expo/pull/25369) by [@EvanBacon](https://github.com/EvanBacon))
- Rename `basePath` to `baseUrl` and expose to bundles with `process.env.EXPO_BASE_URL`. ([#25305](https://github.com/expo/expo/pull/25305) by [@EvanBacon](https://github.com/EvanBacon))
- Rename `--dump-sourcemap` to `--source-maps` with `-s` alias in `expo export`. ([#25303](https://github.com/expo/expo/pull/25303) by [@EvanBacon](https://github.com/EvanBacon))
- Bundle static websites +2x faster. ([#25312](https://github.com/expo/expo/pull/25312) by [@EvanBacon](https://github.com/EvanBacon))
- Add package exports, and blocklist support to fast resolver. ([#25260](https://github.com/expo/expo/pull/25260) by [@EvanBacon](https://github.com/EvanBacon))
- Move environment variables production inlining to `babel-preset-expo` to support source maps. ([#25239](https://github.com/expo/expo/pull/25239) by [@EvanBacon](https://github.com/EvanBacon))
- Add support for chaining the Metro resolver locally. ([#25148](https://github.com/expo/expo/pull/25148) by [@EvanBacon](https://github.com/EvanBacon))
- Pass engine to transformer for production bundling. ([#25175](https://github.com/expo/expo/pull/25175) by [@EvanBacon](https://github.com/EvanBacon))
- Skip extraneous minification when exporting for hermes engine. ([#25132](https://github.com/expo/expo/pull/25132) by [@EvanBacon](https://github.com/EvanBacon))
- Enable package exports for server bundling. ([#24937](https://github.com/expo/expo/pull/24937) by [@EvanBacon](https://github.com/EvanBacon))
- Include static routes from `generateStaticParams` in server manifest. ([#25003](https://github.com/expo/expo/pull/25003) by [@EvanBacon](https://github.com/EvanBacon))
- Added Expo CLI devtools plugins support. ([#24650](https://github.com/expo/expo/pull/24650) by [@kudo](https://github.com/kudo))
- Optionally export only selected assets. ([#25065](https://github.com/expo/expo/pull/25065) by [@douglowder](https://github.com/douglowder))
- Added Brave Browser debugger support. ([#25109](https://github.com/expo/expo/pull/25109) by [@kapobajza](https://github.com/kapobajza))

### 🐛 Bug fixes

- Disable bundle splitting on native platforms. ([#25366](https://github.com/expo/expo/pull/25366) by [@EvanBacon](https://github.com/EvanBacon))
- Ensure cache can be cleared with static web exports. ([#25335](https://github.com/expo/expo/pull/25335) by [@EvanBacon](https://github.com/EvanBacon))
- Fix server-rendering errors. ([#25247](https://github.com/expo/expo/pull/25247) by [@EvanBacon](https://github.com/EvanBacon))
- Fix native polyfill import. ([#25203](https://github.com/expo/expo/pull/25203) by [@EvanBacon](https://github.com/EvanBacon))
- Fix API Routes not updating in `src/app` directory. ([#24968](https://github.com/expo/expo/pull/24968) by [@EvanBacon](https://github.com/EvanBacon))
- Prevent `npx expo export` and `npx expo export:embed` from hanging with file watchers. ([#24952](https://github.com/expo/expo/pull/24952) by [@EvanBacon](https://github.com/EvanBacon))
- Prevent `Runtime.callFunctionOn` messages from Vscode debugger to avoid Hermes crashes. ([#25270](https://github.com/expo/expo/pull/25270) by [@byCedric](https://github.com/byCedric))
- Handle command input errors better. ([#25329](https://github.com/expo/expo/pull/25329) by [@byCedric](https://github.com/byCedric))

### 💡 Others

- Add E2E Tailwind tests. ([#25339](https://github.com/expo/expo/pull/25339) by [@EvanBacon](https://github.com/EvanBacon))
- Collapse re-export of `react-native/Libraries/Image/AssetRegistry` to `@react-native/assets-registry/registry`. ([#25265](https://github.com/expo/expo/pull/25265) by [@EvanBacon](https://github.com/EvanBacon))
- Refactor html serializer. ([#25304](https://github.com/expo/expo/pull/25304) by [@EvanBacon](https://github.com/EvanBacon))
- Fix prebuild messages. ([#25279](https://github.com/expo/expo/pull/25279) by [@EvanBacon](https://github.com/EvanBacon))
- Pull in source for Metro asset persisting for iOS and Android. ([#25278](https://github.com/expo/expo/pull/25278) by [@EvanBacon](https://github.com/EvanBacon))
- Add more types. ([#25245](https://github.com/expo/expo/pull/25245) by [@EvanBacon](https://github.com/EvanBacon))
- Unify Metro config functions. ([#25257](https://github.com/expo/expo/pull/25257) by [@EvanBacon](https://github.com/EvanBacon))
- Fix tests running in CI. ([#25244](https://github.com/expo/expo/pull/25244) by [@EvanBacon](https://github.com/EvanBacon))
- Drop support for running arbitrary Metro packages. ([#25197](https://github.com/expo/expo/pull/25197) by [@EvanBacon](https://github.com/EvanBacon))
- Update tests. ([#25089](https://github.com/expo/expo/pull/25089) by [@EvanBacon](https://github.com/EvanBacon))
- Memoize notice log about `src/app` directory to prevent spam. ([#25000](https://github.com/expo/expo/pull/25000) by [@EvanBacon](https://github.com/EvanBacon))
- Link to [upgrading sdk docs](https://docs.expo.dev/workflow/upgrading-expo-sdk-walkthrough/) instead of `expo-cli` when the `upgrade` subcommand is used. ([#25168](https://github.com/expo/expo/pull/25168) by [@alanjhughes](https://github.com/alanjhughes))
- Improve DevTools Plugins API. ([#25167](https://github.com/expo/expo/pull/25167) by [@kudo](https://github.com/kudo))

## 0.10.14 — 2023-10-20

### 💡 Others

- Add `expo customize tsconfig.json` command. ([#23642](https://github.com/expo/expo/pull/23642) by [@marklawlor](https://github.com/marklawlor))

## 0.14.0 — 2023-10-17

### 🛠 Breaking changes

- Enable `tsconfigPaths` by default flag ([#24490](https://github.com/expo/expo/pull/24490) by [@marklawlor](https://github.com/marklawlor))

### 🎉 New features

- Add `file` to server manifest to support mjs/cjs API Routes. ([#24739](https://github.com/expo/expo/pull/24739) by [@EvanBacon](https://github.com/EvanBacon))
- Add new `+not-found` convention for 404s. ([#24528](https://github.com/expo/expo/pull/24528) by [@EvanBacon](https://github.com/EvanBacon))
- Automatically optimize transformations based on Hermes usage. ([#24672](https://github.com/expo/expo/pull/24672) by [@EvanBacon](https://github.com/EvanBacon))
- Shim `react-native-web` BackHandler to remove excessive error message. ([#24726](https://github.com/expo/expo/pull/24726) by [@EvanBacon](https://github.com/EvanBacon))
- `npx expo install --check|fix` now checks for and fixes an out-of-date `expo` package patch release ([#24142](https://github.com/expo/expo/pull/24142) by [@keith-kurak](https://github.com/keith-kurak))

### 🐛 Bug fixes

- Fix app directory resolution. ([#24738](https://github.com/expo/expo/pull/24738) by [@EvanBacon](https://github.com/EvanBacon))
- Skip generating Hermes sourcemaps when `--dump-sourcemap` is not provided. ([#24689](https://github.com/expo/expo/pull/24689) by [@EvanBacon](https://github.com/EvanBacon))
- Resolve browser shims with mismatched extensions. ([#24671](https://github.com/expo/expo/pull/24671) by [@EvanBacon](https://github.com/EvanBacon))
- Ensure a unique static path is generated for each group during static extraction ([#24218](https://github.com/expo/expo/pull/24218) by [@marklawlor](https://github.com/marklawlor))
- Fallback to `xcrun devicectl` for iOS 17 to launch the app. ([#24635](https://github.com/expo/expo/pull/24635) by [@byCedric](https://github.com/byCedric))
- Support installing fixed versions of packages that have an SDK compatible version (apart from React and React Native). ([#24642](https://github.com/expo/expo/pull/24642) by [@kadikraman](https://github.com/kadikraman))

### 💡 Others

- Update doc blocks for Expo Router type generation. ([#24797](https://github.com/expo/expo/pull/24797) by [@EvanBacon](https://github.com/EvanBacon))
- Drop warning for tsconfigPaths. ([#24686](https://github.com/expo/expo/pull/24686) by [@EvanBacon](https://github.com/EvanBacon))
- Add tests for `baseUrl` with new resolver. ([#24673](https://github.com/expo/expo/pull/24673) by [@EvanBacon](https://github.com/EvanBacon))
- Transpile for Node 18 (LTS). ([#24471](https://github.com/expo/expo/pull/24471) by [@EvanBacon](https://github.com/EvanBacon))
- Improve truncated Metro Node.js errors. ([#24546](https://github.com/expo/expo/pull/24546) by [@EvanBacon](https://github.com/EvanBacon))
- Skip extraneous static HTML export in server mode. ([#24529](https://github.com/expo/expo/pull/24529) by [@EvanBacon](https://github.com/EvanBacon))
- Fully drop support for `expo.entryFile` in the `app.json`. ([#24688](https://github.com/expo/expo/pull/24688) by [@EvanBacon](https://github.com/EvanBacon))
- Remove `isCSSEnabled` flag from e2e tests ([#24489](https://github.com/expo/expo/pull/24489) by [@marklawlor](https://github.com/marklawlor))
- Use Metro and web TypeScript types from `expo` instead of `expo-router`. ([#24255](https://github.com/expo/expo/pull/24255) by [@marklawlor](https://github.com/marklawlor))
- Speed up Metro tests with new resolver. ([#24616](https://github.com/expo/expo/pull/24616) by [@EvanBacon](https://github.com/EvanBacon))
- Skip loading the telemetry client when disabled. ([#24841](https://github.com/expo/expo/pull/24841) by [@byCedric](https://github.com/byCedric))

## 0.10.13 — 2023-09-27

### 🐛 Bug fixes

- Fallback to `xcrun devicectl` for iOS 17 to launch the app. ([#24635](https://github.com/expo/expo/pull/24635) by [@byCedric](https://github.com/byCedric))

## 0.13.2 — 2023-09-18

### 🐛 Bug fixes

- Fix SPA web mode in Expo Router. ([#24472](https://github.com/expo/expo/pull/24472) by [@EvanBacon](https://github.com/EvanBacon))

## 0.13.1 — 2023-09-15

_This version does not introduce any user-facing changes._

## 0.13.0 — 2023-09-15

### 🛠 Breaking changes

- Drop `/logs` and remove `@expo/dev-server` package. ([#24272](https://github.com/expo/expo/pull/24272) by [@EvanBacon](https://github.com/EvanBacon))

### 🎉 New features

- Add experimental API Routes for Expo Router v3. ([#24429](https://github.com/expo/expo/pull/24429) by [@EvanBacon](https://github.com/EvanBacon))
- Support mocking Node.js externals for client-side bundles. ([#24453](https://github.com/expo/expo/pull/24453) by [@EvanBacon](https://github.com/EvanBacon))
- Add additional port check after build to ensure port is still available. ([#24315](https://github.com/expo/expo/pull/24315) by [@EvanBacon](https://github.com/EvanBacon))
- Add support for bun as a package manager. ([#24344](https://github.com/expo/expo/pull/24344) by [@EvanBacon](https://github.com/EvanBacon))

### 🐛 Bug fixes

- Upgrade `minipass@3.3.6` to use built-in types. ([#24402](https://github.com/expo/expo/pull/24402) by [@byCedric](https://github.com/byCedric))
- Pin `tar@6.1.13` to avoid `minipass` compatibility issues. ([#24402](https://github.com/expo/expo/pull/24402) by [@byCedric](https://github.com/byCedric))

### 💡 Others

- Move `process.env` polyfill strip to `expo/metro-config`. ([#24455](https://github.com/expo/expo/pull/24455) by [@EvanBacon](https://github.com/EvanBacon))
- Refactor e2e tests. ([#24385](https://github.com/expo/expo/pull/24385) by [@EvanBacon](https://github.com/EvanBacon))
- Forward the project root path to `getRuntimeVersionAsync` and `getRuntimeVersionNullableAsync`. ([#24126](https://github.com/expo/expo/pull/24126) by [@mccraveiro](https://github.com/mccraveiro))

## 0.10.12 — 2023-09-11

### 🎉 New features

- Add support for bun as a package manager. ([#24344](https://github.com/expo/expo/pull/24344) by [@EvanBacon](https://github.com/EvanBacon))
- Add additional port check after build to ensure port is still available. ([#24315](https://github.com/expo/expo/pull/24315) by [@EvanBacon](https://github.com/EvanBacon))

## 0.12.0 — 2023-09-04

### 🛠 Breaking changes

- Bump minimum required Xcode version. ([#24205](https://github.com/expo/expo/pull/24205) by [@EvanBacon](https://github.com/EvanBacon))
- Favor remote versions endpoint over bundled versions for version validation in `expo install`, `start`, `prebuild`. ([#24162](https://github.com/expo/expo/pull/24162) by [@EvanBacon](https://github.com/EvanBacon))
- Remove classic manifest types and classic updates. ([#24054](https://github.com/expo/expo/pull/24054), [#24066](https://github.com/expo/expo/pull/24066) by [@wschurman](https://github.com/wschurman))

### 🎉 New features

- Add `basePath` support for `npx expo export`. ([#23911](https://github.com/expo/expo/pull/23911) by [@EvanBacon](https://github.com/EvanBacon))
- Add source map support with static Metro web exports. ([#24213](https://github.com/expo/expo/pull/24213) by [@EvanBacon](https://github.com/EvanBacon))
- Validate android package name ahead of time. ([#24194](https://github.com/expo/expo/pull/24194) by [@EvanBacon](https://github.com/EvanBacon))
- Improve the Xcode setup instructions. ([#24191](https://github.com/expo/expo/pull/24191) by [@EvanBacon](https://github.com/EvanBacon))
- Add Ngrok status page to ngrok error message. ([#24188](https://github.com/expo/expo/pull/24188) by [@EvanBacon](https://github.com/EvanBacon))
- Support monorepo assets with `npx expo export:embed`. ([#24095](https://github.com/expo/expo/pull/24095) by [@EvanBacon](https://github.com/EvanBacon))
- Forward exact Metro server error during static rendering. ([#23909](https://github.com/expo/expo/pull/23909) by [@EvanBacon](https://github.com/EvanBacon))
- Add **Server** tag when bundling for server environments. ([#23987](https://github.com/expo/expo/pull/23987) by [@EvanBacon](https://github.com/EvanBacon))
- Support importing assets from out of the project root when working in monorepos on web. ([#24090](https://github.com/expo/expo/pull/24090) by [@EvanBacon](https://github.com/EvanBacon))

### 🐛 Bug fixes

- Prevent additional logs from showing in `expo config --json`. ([#24192](https://github.com/expo/expo/pull/24192) by [@EvanBacon](https://github.com/EvanBacon))
- Patch `react-native-web` for static rendering with Expo Router. ([#24093](https://github.com/expo/expo/pull/24093) by [@EvanBacon](https://github.com/EvanBacon))
- Improve file formatting when `EXPO_USE_METRO_WORKSPACE_ROOT` is used. ([#23910](https://github.com/expo/expo/pull/23910) by [@EvanBacon](https://github.com/EvanBacon))
- Fix bug preventing non-standard xcode projects from running with `npx expo run:ios`. ([#23831](https://github.com/expo/expo/pull/23831) by [@EvanBacon](https://github.com/EvanBacon))
- Fix `EXPO_SKIP_MANIFEST_VALIDATION_TOKEN` usage. ([#23890](https://github.com/expo/expo/pull/23890) by [@EvanBacon](https://github.com/EvanBacon))
- Prohibit dev client URLs containing `_` in protocol. ([#23519](https://github.com/expo/expo/pull/23519) by [@byCedric](https://github.com/byCedric))
- Prevent writing unused bundles with static Metro web. ([#24092](https://github.com/expo/expo/pull/24092) by [@EvanBacon](https://github.com/EvanBacon))
- Add missing dependencies to `@expo/cli`. ([#22941](https://github.com/expo/expo/pull/24092) by [@byCedric](https://github.com/byCedric))
- Fix webpack dev server reload socket command. ([#24208](https://github.com/expo/expo/pull/24208) by [@EvanBacon](https://github.com/EvanBacon))

### 💡 Others

- Remove unused `md5-file` library. ([#24090](https://github.com/expo/expo/pull/24090) by [@EvanBacon](https://github.com/EvanBacon))
- Remove unused `--generate-static-view-configs` flag from `npx expo export:embed`. ([#24095](https://github.com/expo/expo/pull/24095) by [@EvanBacon](https://github.com/EvanBacon))
- Fix types and CI. ([#24051](https://github.com/expo/expo/pull/24051) by [@EvanBacon](https://github.com/EvanBacon))
- Update Expo Router tests. ([#23795](https://github.com/expo/expo/pull/23795) by [@EvanBacon](https://github.com/EvanBacon))
- The autogenerated TypeScript declarations for Expo Router now use trailing commas in generic type parameter lists, in alignment with Prettier v3 ([#23544](https://github.com/expo/expo/pull/23544) by [@ide](https://github.com/ide))
- Fix lint. ([#23960](https://github.com/expo/expo/pull/23960) by [@EvanBacon](https://github.com/EvanBacon))
- Enable static router tests. ([#23988](https://github.com/expo/expo/pull/23988) by [@EvanBacon](https://github.com/EvanBacon))
- Reduce Metro bundles during `expo export` for Metro static web. ([#23987](https://github.com/expo/expo/pull/23987) by [@EvanBacon](https://github.com/EvanBacon))
- Adjust build message when running prebuild to only output the directories that are actually being created. ([#24153](https://github.com/expo/expo/pull/24153) by [@alanhughes](https://github.com/alanjhughes))
- Extend `Android` package name validation to disallow the `Java` keyword `native`. ([#24155](https://github.com/expo/expo/pull/24155) by [@alanjhughes](https://github.com/alanjhughes))

## 0.11.1 — 2023-08-02

### 🛠 Breaking changes

- Drop support for sending `logUrl` in manifests (unimplemented feature from `expo-cli`). ([#18596](https://github.com/expo/expo/pull/18596) by [@EvanBacon](https://github.com/EvanBacon))
- Add support for `.mjs` extensions in Expo Metro. ([#23528](https://github.com/expo/expo/pull/23528) by [@EvanBacon](https://github.com/EvanBacon))

### 🎉 New features

- Always apply custom Metro resolver in Expo CLI. ([#23784](https://github.com/expo/expo/pull/23784) by [@EvanBacon](https://github.com/EvanBacon))

## 0.11.0 — 2023-07-28

- Fixed typo in connection message when opening React DevTools ([#23672](https://github.com/expo/expo/pull/23672) by [@frankcalise](https://github.com/frankcalise))

### 🎉 New features

- Add inverse dependency stack to Metro resolution errors. ([#23551](https://github.com/expo/expo/pull/23551) by [@EvanBacon](https://github.com/EvanBacon))

### 🐛 Bug fixes

- Fixed opening browser on Windows when debugging or opening Metro web. ([#23287](https://github.com/expo/expo/pull/23287) by [@byCedric](https://github.com/byCedric))
- Fixed JavaScript Inspector does not work on Windows. ([#23367](https://github.com/expo/expo/pull/23367) by [@kudo](https://github.com/kudo))
- Fixed route types generation on Windows not working. ([#23386](https://github.com/expo/expo/pull/23386) by [@gsporto](https://github.com/gsporto) and [@marklawlor](https://github.com/marklawlor))
- Added additional guard to prevent invalid route files type generation. ([#23694](https://github.com/expo/expo/pull/23694) by [@marklawlor](https://github.com/marklawlor))

### 💡 Others

- Fix Metro externals test. ([#23741](https://github.com/expo/expo/pull/23741) by [@EvanBacon](https://github.com/EvanBacon))

## 0.10.11 - 2023-07-21

### 🎉 New features

- Add support for SSO users. ([#22945](https://github.com/expo/expo/pull/22945) by [@lzkb](https://github.com/lzkb))
- Use node server default port selection for SSO login server. ([#23505](https://github.com/expo/expo/pull/23505) by [@wschurman](https://github.com/wschurman))
- Add styling to SSO auth redirect completion page. ([#23477](https://github.com/expo/expo/pull/23477) by [@wschurman](https://github.com/wschurman))
- Allow multiple `--platform` flags in `expo export`. ([#23621](https://github.com/expo/expo/pull/23621) by [@byCedric](https://github.com/byCedric))

### 🐛 Bug fixes

- Rework Expo Router types for HrefObject and SearchParams hooks. ([#23507](https://github.com/expo/expo/pull/23507) by [@marklawlor](https://github.com/marklawlor))
- Added improved error message for static metro when a package is missing. ([#23499](https://github.com/expo/expo/pull/23499) by [@EvanBacon](https://github.com/EvanBacon))
- Set `preferNativePlatform` to `false` for all web requests. ([#23527](https://github.com/expo/expo/pull/23527) by [@EvanBacon](https://github.com/EvanBacon))
- Fix Expo Router generating types for invalid route files. ([#23421](https://github.com/expo/expo/pull/23421) by [@marklawlor](https://github.com/marklawlor))
- Add missing `router` type, and `canGoBack` when typed routes are enabled. Preserve deprecation comment for `useSearchParams` hook. ([#23636](https://github.com/expo/expo/pull/23636) by [@EvanBacon](https://github.com/EvanBacon))
- Fix running typed routes without an app directory. ([#23661](https://github.com/expo/expo/pull/23661) by [@EvanBacon](https://github.com/EvanBacon))
- Fix Expo Router type generation for filenames with spaces. ([#23662](https://github.com/expo/expo/pull/23662) by [@marklawlor](https://github.com/marklawlor))
- Fix ensure `.expo/types` folder exists during type generation. ([#23664](https://github.com/expo/expo/pull/23664) by [@marklawlor](https://github.com/marklawlor))
- Disable lazy bundling if `@expo/metro-runtime` is not installed. ([#23675](https://github.com/expo/expo/pull/23675) by [@EvanBacon](https://github.com/EvanBacon))

## 0.10.10 - 2023-07-07

### 🐛 Bug fixes

- Fixed JavaScript Inspector does not work on Windows. ([#23367](https://github.com/expo/expo/pull/23367) by [@kudo](https://github.com/kudo))

## 0.10.9 - 2023-07-05

### 🐛 Bug fixes

- Fixed opening browser on Windows when debugging or opening Metro web. ([#23287](https://github.com/expo/expo/pull/23287) by [@byCedric](https://github.com/byCedric))

## 0.10.8 - 2023-07-04

_This version does not introduce any user-facing changes._

## 0.10.7 - 2023-06-30

### 🐛 Bug fixes

- Fixed JavaScript inspector broken when using Metro web with SSG. ([#23197](https://github.com/expo/expo/pull/23197) by [@kudo](https://github.com/kudo))
- Fixed prebuild dependency versions warning to only show when versions do not intersect. ([#23232](https://github.com/expo/expo/pull/23232) by [@byCedric](https://github.com/byCedric))
- Disable tsconfig watching in non-interactive shells. ([#23276](https://github.com/expo/expo/pull/23276) by [@EvanBacon](https://github.com/EvanBacon))

### 💡 Others

- Update E2E tests to expect `.hbc` bundles instead of `.js` bundles. ([#23241](https://github.com/expo/expo/pull/23241) by [@gabrieldonadel](https://github.com/gabrieldonadel))
- Disable inspector proxy inline source maps for vscode only. ([#23258](https://github.com/expo/expo/pull/23258) by [@byCedric](https://github.com/byCedric))
- Remove inspector proxy source fetching workaround for `metro@<0.75.1`. ([#23259](https://github.com/expo/expo/pull/23259) by [@byCedric](https://github.com/byCedric))

## 0.10.6 - 2023-06-30

_This version does not introduce any user-facing changes._

## 0.10.5 - 2023-06-29

### 🎉 New features

- Add error message for static rendering without Expo Router. ([#23170](https://github.com/expo/expo/pull/23170) by [@EvanBacon](https://github.com/EvanBacon))
- Add support for `web.favicon` to Metro web. ([#23072](https://github.com/expo/expo/pull/23072) by [@EvanBacon](https://github.com/EvanBacon))

## 0.10.4 — 2023-06-28

### 🐛 Bug fixes

- Avoid changing required dependency versions when prebuilding. ([#23146](https://github.com/expo/expo/pull/23146) by [@byCedric](https://github.com/byCedric))

### 💡 Others

- Removed prebuild side effect that adding `--dev-client` to the npm start script. ([#23121](https://github.com/expo/expo/pull/23121) by [@kudo](https://github.com/kudo))

## 0.10.3 — 2023-06-27

### 🐛 Bug fixes

- Remove invalid `none` platform from manifest middleware. ([#23080](https://github.com/expo/expo/pull/23080) by [@EvanBacon](https://github.com/EvanBacon))

### 💡 Others

- Upgrade `semver` lib. ([#23113](https://github.com/expo/expo/pull/23113) by [@felipemillhouse](https://github.com/felipemillhouse))

## 0.10.2 — 2023-06-24

_This version does not introduce any user-facing changes._

## 0.10.1 — 2023-06-23

_This version does not introduce any user-facing changes._

## 0.10.0 — 2023-06-21

### 🛠 Breaking changes

- Changed the default dev server port from 19000 to 8081 for Expo Go. ([#22880](https://github.com/expo/expo/pull/22880) by [@kudo](https://github.com/kudo))

### 🎉 New features

- Add ability to switch modes while running. ([#22924](https://github.com/expo/expo/pull/22924) by [@EvanBacon](https://github.com/EvanBacon))
- Add `-g, --go` option to `expo start` to force using Expo Go by default. ([#22925](https://github.com/expo/expo/pull/22925) by [@EvanBacon](https://github.com/EvanBacon))
- Add `-d` as an alias to `--dev-client`. ([#22925](https://github.com/expo/expo/pull/22925) by [@EvanBacon](https://github.com/EvanBacon))
- Allow client-side device ids to reuse debugger sessions when restarting app. ([#22742](https://github.com/expo/expo/pull/22742) by [@byCedric](https://github.com/byCedric))
- Enable inspector proxy with network support by default. ([#22936](https://github.com/expo/expo/pull/22936) by [@byCedric](https://github.com/byCedric))
- Auto enable `--dev-client` in `expo start` if `--go` is not passed and `expo-dev-client` is in the `package.json`. ([#22926](https://github.com/expo/expo/pull/22926) by [@EvanBacon](https://github.com/EvanBacon))
- Add `EXPO_OFFLINE` environment variable to disable network requests across the entire CLI. ([#22961](https://github.com/expo/expo/pull/22961) by [@EvanBacon](https://github.com/EvanBacon))

### 🐛 Bug fixes

- Prevent source map requests for context modules from reaching Metro. ([#22874](https://github.com/expo/expo/pull/22874) by [@EvanBacon](https://github.com/EvanBacon))

### 💡 Others

- Only show EAS signing log in debug. ([#22975](https://github.com/expo/expo/pull/22975) by [@EvanBacon](https://github.com/EvanBacon))

## 0.9.1 — 2023-06-13

### 🐛 Bug fixes

- Fix metro types. ([#22867](https://github.com/expo/expo/pull/22867) by [@EvanBacon](https://github.com/EvanBacon))

## 0.9.0 — 2023-06-13

- Exclude dependencies from check/fix operations in `expo install` when set in package.json `expo.install.exclude`. ([#22736](https://github.com/expo/expo/pull/22736) by [@keith-kurak](https://github.com/keith-kurak))

### 🛠 Breaking changes

- Remove entry file modification/index.js generation from `expo prebuild`. Arbitrary entry files in development only work when using `expo-dev-client` or `.expo/.virtual-metro-entry` (SDK +49). ([#22044](https://github.com/expo/expo/pull/22044) by [@EvanBacon](https://github.com/EvanBacon))
- Drop `metro.config.js` copy step in `expo prebuild` in favor of `expo export:embed` and the new Xcode start script using Expo CLI--this only works when using Expo CLI for all bundling (SDK +49). ([#22045](https://github.com/expo/expo/pull/22045) by [@EvanBacon](https://github.com/EvanBacon))
- Skip overwriting `react` and `react-native` dependencies during `expo prebuild`. ([#22624](https://github.com/expo/expo/pull/22624) by [@byCedric](https://github.com/byCedric))
- Replace `EXPO_USE_TYPED_ROUTES` with `experiments.typedRoutes` in the `app.json`. ([#22848](https://github.com/expo/expo/pull/22848) by [@EvanBacon](https://github.com/EvanBacon))

### 🎉 New features

- Add `npx expo add` as an alias to `npx expo install`. ([#22510](https://github.com/expo/expo/pull/22510) by [@EvanBacon](https://github.com/EvanBacon))
- Add `--reset-cache` flag to `expo start` and `expo export` for interop with the Metro docs. ([#22589](https://github.com/expo/expo/pull/22589) by [@EvanBacon](https://github.com/EvanBacon))
- Add `--no-minify` flag to `npx expo export` to prevent minifying output JavaScript. ([#22544](https://github.com/expo/expo/pull/22544) by [@EvanBacon](https://github.com/EvanBacon))
- Show `o` option by default in Terminal UI. ([#22738](https://github.com/expo/expo/pull/22738) by [@EvanBacon](https://github.com/EvanBacon))
- Add `lazy` query parameter for Metro requests and `EXPO_NO_METRO_LAZY` to disable the feature. ([#22724](https://github.com/expo/expo/pull/22724) by [@EvanBacon](https://github.com/EvanBacon))
- Add support for the `src/app` directory in Expo Router. ([#22748](https://github.com/expo/expo/pull/22748) by [@EvanBacon](https://github.com/EvanBacon))
- Added support for React Native 0.72. ([#22588](https://github.com/expo/expo/pull/22588) by [@kudo](https://github.com/kudo))
- Add generated types for Expo Router `useSegment` ([#22629](https://github.com/expo/expo/pull/22629) by [@marklawlor](https://github.com/marklawlor))

### 🐛 Bug fixes

- Import `fetch` from `node-fetch` to support older Node.js versions. ([#22480](https://github.com/expo/expo/pull/22480) by [@EvanBacon](https://github.com/EvanBacon))
- Fix modern manifest serving for dev client without expo-updates. ([#22470](https://github.com/expo/expo/pull/22470) by [@wschurman](https://github.com/wschurman))
- Fix static export for consecutive groups. ([#22504](https://github.com/expo/expo/pull/22504) by [@EvanBacon](https://github.com/EvanBacon))
- Fix externals for Metro Node.js rendering. ([#22695](https://github.com/expo/expo/pull/22695) by [@EvanBacon](https://github.com/EvanBacon))
- Enable verbose package manager logs on CI. ([#22361](https://github.com/expo/expo/pull/22361) by [@byCedric](https://github.com/byCedric))
- Fix static rendering when side effects are used. ([#22713](https://github.com/expo/expo/pull/22713) by [@EvanBacon](https://github.com/EvanBacon))
- Fix message shown when port is in use but running process cannot be identified. ([#22814](https://github.com/expo/expo/pull/22814) by [@loganrosen](https://github.com/loganrosen))

### 💡 Others

- Mark fixture `package.json` files as private. ([#22417](https://github.com/expo/expo/pull/22417) by [@EvanBacon](https://github.com/EvanBacon))

## 0.8.0 — 2023-05-08

### 🛠 Breaking changes

- Set `NODE_ENV` and `BABEL_ENV` environment variables to `development` or `production` in `start`, `export`, `customize`, `install`, `run:ios`, `run:android`, `config`, `prebuild` commands based on the input mode. ([#21337](https://github.com/expo/expo/pull/21337) by [@EvanBacon](https://github.com/EvanBacon))
- Export Hermes bytecode with `.hbc` extension. ([#22098](https://github.com/expo/expo/pull/22098) by [@EvanBacon](https://github.com/EvanBacon))
- Default to expo go modern manifest format. ([#22168](https://github.com/expo/expo/pull/22168) by [@wschurman](https://github.com/wschurman))

### 🎉 New features

- Support static CSS extraction in development for Metro web. ([#22325](https://github.com/expo/expo/pull/22325) by [@EvanBacon](https://github.com/EvanBacon))
- Add internal `expo export:embed` command to replace `npx react-native bundle` in production builds. ([#21396](https://github.com/expo/expo/pull/21396) by [@EvanBacon](https://github.com/EvanBacon))
- Automatically install TypeScript dependencies when TypeScript files are added during `expo start`. ([#21475](https://github.com/expo/expo/pull/21475) by [@EvanBacon](https://github.com/EvanBacon))
- Add support for `compilerOptions.baseUrl` from `tsconfig.json` and `jsconfig.json` files to Metro. ([#21262](https://github.com/expo/expo/pull/21262) by [@EvanBacon](https://github.com/EvanBacon))
- Add support for `compilerOptions.paths` aliases from `tsconfig.json` and `jsconfig.json` files to Metro. ([#21262](https://github.com/expo/expo/pull/21262) by [@EvanBacon](https://github.com/EvanBacon))
- Reduce install prompt. ([#21264](https://github.com/expo/expo/pull/21264) by [@EvanBacon](https://github.com/EvanBacon))
- Improve multi-target iOS scheme resolution for `expo run:ios`. ([#21240](https://github.com/expo/expo/pull/21240) by [@EvanBacon](https://github.com/EvanBacon))
- Add experimental static rendering for Metro web in Expo Router. ([#21572](https://github.com/expo/expo/pull/21572) by [@EvanBacon](https://github.com/EvanBacon))
- Set node env for metro config in `expo export:embed`. ([#21644](https://github.com/expo/expo/pull/21644) by [@EvanBacon](https://github.com/EvanBacon))
- Add EXPO_ROUTER_TYPED_ROUTES flag to enable experimental support for type generation ([#21560](https://github.com/expo/expo/pull/21651) by [@marklawlor](https://github.com/marklawlor))
- Add Node.js rendering to Metro bundler and Node.js external imports. ([#21886](https://github.com/expo/expo/pull/21886) by [@EvanBacon](https://github.com/EvanBacon))
- Add support for inlining environment variables using the `EXPO_PUBLIC_` prefix. ([#21983](https://github.com/expo/expo/pull/21983) by [@EvanBacon](https://github.com/EvanBacon))
- Add support for loading environment variables from `.env` files. ([#21983](https://github.com/expo/expo/pull/21983) by [@EvanBacon](https://github.com/EvanBacon))
- Add support for emitting static CSS files when exporting web projects with `expo export`. ([#21941](https://github.com/expo/expo/pull/21941) by [@EvanBacon](https://github.com/EvanBacon))
- Remove legacy manifest signing and fall back to unsigned when insufficient account permission to sign. ([#21989](https://github.com/expo/expo/pull/21989) by [@wschurman](https://github.com/wschurman))
- Expose environment variables to Node.js processes. ([#22076](https://github.com/expo/expo/pull/22076) by [@EvanBacon](https://github.com/EvanBacon))
- Use LogBox for static Metro errors. ([#22118](https://github.com/expo/expo/pull/22118) by [@EvanBacon](https://github.com/EvanBacon))
- Generate experimental expo-env.d.ts when EXPO_ROUTER_TYPED_ROUTES=true ([#22096](https://github.com/expo/expo/pull/22096) by [@marklawlor](https://github.com/marklawlor))
- Add pretty errors for static exports. ([#22142](https://github.com/expo/expo/pull/22142) by [@EvanBacon](https://github.com/EvanBacon))
- Improve prebuild for arbitrary template platforms. ([#22201](https://github.com/expo/expo/pull/22201) by [@byCedric](https://github.com/byCedric))
- Further improve prebuild for arbitrary template platforms. ([#22209](https://github.com/expo/expo/pull/22209) by [@EvanBacon](https://github.com/EvanBacon))
- Add SearchParams export type for Expo Router. ([#22380](https://github.com/expo/expo/pull/22380) by [@marklawlor](https://github.com/marklawlor))

### 🐛 Bug fixes

- Fix main field resolution for metro web. ([#21939](https://github.com/expo/expo/pull/21939) by [@EvanBacon](https://github.com/EvanBacon))
- Fix cached code signing development certificate offline behavior. ([#21989](https://github.com/expo/expo/pull/21989) by [@wschurman](https://github.com/wschurman))
- Remove invalid array group syntax from Expo Router type generation. ([#22185](https://github.com/expo/expo/pull/22185) by [@marklawlor](https://github.com/marklawlor))
- Skip verifying arbitrary platforms when prebuilding. ([#22228](https://github.com/expo/expo/pull/22228) by [@byCedric](https://github.com/byCedric))
- Fix prebuild `--template` flag on Windows for local tarballs. ([#22232](https://github.com/expo/expo/pull/22232) by [@byCedric](https://github.com/byCedric))
- Fixed Activity does not start on Android 13 devices. ([#22286](https://github.com/expo/expo/pull/22286) by [@kudo](https://github.com/kudo))
- Fix duplicate enpo-env.d.ts entries being added to the gitignore. ([#22127](https://github.com/expo/expo/pull/22127) by [@marklawlor](https://github.com/marklawlor))
- Fix type error in downloadExpoGoAsync. ([#22398](https://github.com/expo/expo/pull/22398) by [@0618](https://github.com/0618))

### 💡 Others

- Switch `EXPO_USE_PATH_ALIASES` to `expo.experiments.tsconfigPaths`. ([#21897](https://github.com/expo/expo/pull/21897) by [@EvanBacon](https://github.com/EvanBacon))
- Fallback on latest `@expo/metro-config` when local version isn't available (effects testing locally). ([#21643](https://github.com/expo/expo/pull/21643) by [@EvanBacon](https://github.com/EvanBacon))
- Update fixtures. ([#21397](https://github.com/expo/expo/pull/21397) by [@EvanBacon](https://github.com/EvanBacon))
- Upgrade e2e tests to SDK 47. ([#21335](https://github.com/expo/expo/pull/21335) by [@EvanBacon](https://github.com/EvanBacon))
- Update `metro.config.js` template file to match new template. ([#21898](https://github.com/expo/expo/pull/21898) by [@EvanBacon](https://github.com/EvanBacon))
- Fix node rendering. ([#21902](https://github.com/expo/expo/pull/21902) by [@EvanBacon](https://github.com/EvanBacon))
- Update migration map to suggest standalone npx expo doctor instead of expo-cli doctor. ([#21931](https://github.com/expo/expo/pull/21931) by [@keith-kurak](https://github.com/keith-kurak))
- Add graphql-codegen. ([#21980](https://github.com/expo/expo/pull/21980) by [@wschurman](https://github.com/wschurman))
- Add graphql generated file to eslintignore. ([#22001](https://github.com/expo/expo/pull/22001) by [@gabrieldonadel](https://github.com/gabrieldonadel))

## 0.7.1 - 2023-04-26

_This version does not introduce any user-facing changes._

## 0.7.0 - 2023-04-13

### 🎉 New features

- Added experimental react-devtools integration. ([#21462](https://github.com/expo/expo/pull/21462) by [@kudo](https://github.com/kudo))
- Add experimental inspector proxy to handle more CDP requests. ([#21449](https://github.com/expo/expo/pull/21449) by [@byCedric](https://github.com/byCedric))
- Add inspector proxy workarounds for known issues with vscode debugger and Hermes CDP messages. ([#21560](https://github.com/expo/expo/pull/21560) by [@byCedric](https://github.com/byCedric))
- Add inspector support for `Page.reload` CDP message. ([#21827](https://github.com/expo/expo/pull/21827) by [@byCedric](https://github.com/byCedric))

### 🐛 Bug fixes

- Respond to `Debugger.getScriptSource` CDP messages when using lan or tunnel. ([#21825](https://github.com/expo/expo/pull/21825) by [@byCedric](https://github.com/byCedric))
- Fix legacy accept signature parsing. ([#21970](https://github.com/expo/expo/pull/21970) by [@wschurman](https://github.com/wschurman))

## 0.6.2 - 2023-02-21

_This version does not introduce any user-facing changes._

## 0.6.1 — 2023-02-15

_This version does not introduce any user-facing changes._

## 0.6.0 — 2023-02-14

### 🎉 New features

- Implement new package manager API in CLI. ([#19343](https://github.com/expo/expo/pull/19343) by [@byCedric](https://github.com/byCedric))
- Add `EXPO_USE_METRO_WORKSPACE_ROOT` to enable using the workspace root for serving files. ([#21088](https://github.com/expo/expo/pull/21088) by [@EvanBacon](https://github.com/EvanBacon))

### 🐛 Bug fixes

- Close config file watchers to ensure process can exit. ([#21199](https://github.com/expo/expo/pull/21199) by [@EvanBacon](https://github.com/EvanBacon))
- Fix log format when modifying `tsconfig.json`. ([#21166](https://github.com/expo/expo/pull/21166) by [@EvanBacon](https://github.com/EvanBacon))
- Fix `devDependencies` when running `npx expo install --fix`. ([#19344](https://github.com/expo/expo/pull/19344) by [@byCedric](https://github.com/byCedric))

## 0.5.1 — 2023-02-09

### 💡 Others

- Add telemetry for experimental Metro config options. ([#20885](https://github.com/expo/expo/pull/20885) by [@byCedric](https://github.com/byCedric))

## 0.5.0 — 2023-02-03

### 🛠 Breaking changes

- Remove `EXPO_NO_DEFAULT_PORT` to skip extraneous tunnel port. ([#18475](https://github.com/expo/expo/pull/18475) by [@EvanBacon](https://github.com/EvanBacon))

### 🎉 New features

- Support Hermes debugger on native when Metro web is running. ([#21068](https://github.com/expo/expo/pull/21068) by [@EvanBacon](https://github.com/EvanBacon))
- Skip uninstalling Expo Go when running in UNVERSIONED (internal). ([#20754](https://github.com/expo/expo/pull/20754) by [@EvanBacon](https://github.com/EvanBacon))

### 🐛 Bug fixes

- Add react-native-web alias for metro web that doesn't rely on Babel. ([#20828](https://github.com/expo/expo/pull/20828) by [@EvanBacon](https://github.com/EvanBacon))
- Allow chained Metro resolvers to resolve when the predecessor resolver throws a Metro resolution error. ([#20704](https://github.com/expo/expo/pull/20704) by [@EvanBacon](https://github.com/EvanBacon))
- Escape ampersands in URLs sent to adb. ([#20398](https://github.com/expo/expo/pull/20398) by [@EvanBacon](https://github.com/EvanBacon))
- Fix web assets not loading in Metro for web on Windows. ([#19935](https://github.com/expo/expo/pull/19935) by [@EvanBacon](https://github.com/EvanBacon))
- Fix getting UDID for network connected iOS devices. ([#20279](https://github.com/expo/expo/pull/20279) by [@Simek](https://github.com/Simek))
- Send Exponent-Server header as JSON string for classic manifests. ([#20409](https://github.com/expo/expo/pull/20409) by [@byCedric](https://github.com/byCedric))
- Use known Expo schemes when starting with dev clients. ([#20888](https://github.com/expo/expo/pull/20888) by [@byCedric](https://github.com/byCedric))
- Fix sourcemap generation errors when exporting Hermes bundle. ([#21022](https://github.com/expo/expo/pull/21022) by [@kudo](https://github.com/kudo))
- Avoid fixing secure Apple device socket connections to a single TLS method. ([#21169](https://github.com/expo/expo/pull/21169) by [@byCedric](https://github.com/byCedric))

### 💡 Others

- Bump `@expo/json-file`, `@expo/plist`. ([#20720](https://github.com/expo/expo/pull/20720) by [@EvanBacon](https://github.com/EvanBacon))
- Fix ngrok error message format. ([#19822](https://github.com/expo/expo/pull/19822) by [@EvanBacon](https://github.com/EvanBacon))
- Tweak warning about metro config. ([#20066](https://github.com/expo/expo/pull/20066) by [@kbrandwijk](https://github.com/kbrandwijk))
- Remove `uuid` dependency. ([#20479](https://github.com/expo/expo/pull/20479) by [@LinusU](https://github.com/LinusU))
- Do not show `error.stack` for `ConfigError`s. ([#19248](https://github.com/expo/expo/pull/19248) by [@Simek](https://github.com/Simek))
- Fix tests. ([#20510](https://github.com/expo/expo/pull/20510) by [@EvanBacon](https://github.com/EvanBacon))
- Simplify the Xcode warnings. ([#20512](https://github.com/expo/expo/pull/20512) by [@EvanBacon](https://github.com/EvanBacon))
- Simply Metro watch mode detection to `CI=true`, and log when disabled. ([#20939](https://github.com/expo/expo/pull/20939) by [@byCedric](https://github.com/byCedric))

## 0.4.10 - 2022-11-22

### 🐛 Bug fixes

- Upgrade @expo/code-signing-certificates dependency. ([#20078](https://github.com/expo/expo/pull/20078) by [@wschurman](https://github.com/wschurman))

## 0.4.9 - 2022-11-14

_This version does not introduce any user-facing changes._

## 0.4.8 - 2022-11-08

### 🐛 Bug fixes

- Fix Hermes debugger `TypeError: Only HTTP(S) protocols are supported` error when starting server with `--dev-client` parameter. ([#19919](https://github.com/expo/expo/pull/19919) by [@kudo](https://github.com/kudo))

## 0.4.7 - 2022-11-07

### 🐛 Bug fixes

- Fix Expo Go download loading bar. ([#19817](https://github.com/expo/expo/pull/19817) by [@EvanBacon](https://github.com/EvanBacon))
- Fix Hermes debugger errors on Windows and Linux. ([#19872](https://github.com/expo/expo/pull/19872) by [@kudo](https://github.com/kudo))

## 0.4.6 — 2022-11-02

### 🎉 New features

- Display the debug option more prominently in the UI. ([#19793](https://github.com/expo/expo/pull/19793) by [@EvanBacon](https://github.com/EvanBacon))

### 🐛 Bug fixes

- Resolve `metadata.json` file path absolutely for `npx expo export`. ([#19802](https://github.com/expo/expo/pull/19802) by [@EvanBacon](https://github.com/EvanBacon))

## 0.4.5 — 2022-10-30

_This version does not introduce any user-facing changes._

## 0.4.4 — 2022-10-30

_This version does not introduce any user-facing changes._

## 0.4.3 — 2022-10-28

_This version does not introduce any user-facing changes._

## 0.4.2 — 2022-10-28

### 🛠 Breaking changes

- Revert [#18381](https://github.com/expo/expo/pull/18381) (custom entry support).

### 🎉 New features

- Add `-p` to `npx expo export`. ([#19715](https://github.com/expo/expo/pull/19715) by [@EvanBacon](https://github.com/EvanBacon))

### 🐛 Bug fixes

- Prevent extraneous `Found multiple AppDelegate file paths` warnings when using CLI commands with a multi-target iOS app. ([#18890](https://github.com/expo/expo/pull/18890) by [@EvanBacon](https://github.com/EvanBacon))

## 0.4.1 — 2022-10-27

### 🐛 Bug fixes

- Don't print source map size in `npx expo export` when the source maps are not written. ([#19710](https://github.com/expo/expo/pull/19710) by [@EvanBacon](https://github.com/EvanBacon))

## 0.4.0 — 2022-10-25

### 🛠 Breaking changes

- Drop support for copying `index.js` and removing `main` field in `package.json` during `expo prebuild` in favor of native build scripts which resolve the user-defined entry file. ([#18381](https://github.com/expo/expo/pull/18381) by [@EvanBacon](https://github.com/EvanBacon))

### 🎉 New features

- Add proxy support across all Expo CLI commands. ([#19592](https://github.com/expo/expo/pull/19592) by [@EvanBacon](https://github.com/EvanBacon))
- Added ability to open tunnel URLs with Metro web. ([#19504](https://github.com/expo/expo/pull/19504) by [@EvanBacon](https://github.com/EvanBacon))
- Added prompt for signing simulator builds that use entitlements that work on simulator builds like associated domains. ([#19505](https://github.com/expo/expo/pull/19505) by [@EvanBacon](https://github.com/EvanBacon))

### 🐛 Bug fixes

- Skip ADB reverse when Android SDK is missing (allowing `npx expo start --tunnel`). ([#19593](https://github.com/expo/expo/pull/19593) by [@EvanBacon](https://github.com/EvanBacon))
- Make Expo Metro config for web resolve projects using same `package.json` main fields as Expo Webpack. Behavior can be disabled with `EXPO_METRO_NO_MAIN_FIELD_OVERRIDE`. ([#19529](https://github.com/expo/expo/pull/19529) by [@EvanBacon](https://github.com/EvanBacon))
- Add web support check to metro web in `expo start`. ([#18428](https://github.com/expo/expo/pull/18428) by [@EvanBacon](https://github.com/EvanBacon))
- Drop support for experimental Webpack native symbolication. ([#18439](https://github.com/expo/expo/pull/18439) by [@EvanBacon](https://github.com/EvanBacon))
- Implement getApplicationIdFromBundle fixing iOS app launch issue with SDK 46. ([#18537](https://github.com/expo/expo/pull/18537) by [@Anthony Mittaz](https://github.com/Anthony Mittaz))
- Change `UNAUTHORIZED_ERROR` to `UNAUTHORIZED` to handle unauthorized errors. ([#18751](https://github.com/expo/expo/pull/18751) by [@EvanBacon](https://github.com/EvanBacon))
- Catch error thrown when trying to launch redirect page without an application ID defined in `app.json`. ([#19312](https://github.com/expo/expo/pull/19312) by [@esamelson](https://github.com/esamelson))
- Present intended variadic argument when asserting flags in `npx expo install`. ([#19396](https://github.com/expo/expo/pull/19396) by [@bycedric](https://github.com/bycedric))
- Add "none" platform when running `--dev-client`. ([#19319](https://github.com/expo/expo/pull/19319) by [@jonsamp](https://github.com/jonsamp))
- Fix development code signing for dev client. ([#19557](https://github.com/expo/expo/pull/19557) by [@wschurman](https://github.com/wschurman))

### 💡 Others

- Change asset registry redirect for Metro web to point to the shared alias in `react-native`. ([#19234](https://github.com/expo/expo/pull/19234) by [@EvanBacon](https://github.com/EvanBacon))
- Update the README file. ([#18663](https://github.com/expo/expo/pull/18663) by [@EvanBacon](https://github.com/EvanBacon))
- Fix `prebuild` e2e tests. ([#18612](https://github.com/expo/expo/pull/18612) by [@EvanBacon](https://github.com/EvanBacon))
- [Interstitial page] Capture missing analytics event when user opens development build. ([#18792](https://github.com/expo/expo/pull/18792) by [@esamelson](https://github.com/esamelson))

## 0.3.2 - 2022-10-13

### 🎉 New features

- Handle all development session errors. ([#18499](https://github.com/expo/expo/pull/18499) by [@EvanBacon](https://github.com/EvanBacon))

### 🐛 Bug fixes

- Disable API interaction when running in offline mode. ([#19418](https://github.com/expo/expo/pull/19418) by [@byCedric](https://github.com/byCedric))

### 💡 Others

- Hide server rate limiting warning during `npx expo start`. ([#19038](https://github.com/expo/expo/pull/19038) by [@EvanBacon](https://github.com/EvanBacon))

## 0.3.1 - 2022-09-26

_This version does not introduce any user-facing changes._

## 0.3.0 - 2022-09-26

### 🎉 New features

- Added middleware for creating files. ([#19231](https://github.com/expo/expo/pull/19231) by [@EvanBacon](https://github.com/EvanBacon))
- Enable `require.context` by default. ([#19257](https://github.com/expo/expo/pull/19257) by [@EvanBacon](https://github.com/EvanBacon))

### 🐛 Bug fixes

- Resolve bundle identifier / package from native project and then fallback to `app.json` when launching redirect page. ([#19260](https://github.com/expo/expo/pull/19260) by [@brentvatne](https://github.com/brentvatne))

## 0.2.11 - 2022-08-22

### 🐛 Bug fixes

- Resolve bundle identifier from `app.json` correctly when using `npx expo start --dev-client --ios` with no local `ios` directory. ([#18747](https://github.com/expo/expo/pull/18747) by [@EvanBacon](https://github.com/EvanBacon))

## 0.2.10 - 2022-08-18

_This version does not introduce any user-facing changes._

## 0.2.8 - 2022-08-12

_This version does not introduce any user-facing changes._

## 0.2.7 - 2022-08-10

### 🎉 New features

- Add `EXPO_NO_DEFAULT_PORT` to skip proxy port. ([#18464](https://github.com/expo/expo/pull/18464) by [@EvanBacon](https://github.com/EvanBacon))
- Disable interactive prompts in non TTY processes. ([#18300](https://github.com/expo/expo/pull/18300) by [@EvanBacon](https://github.com/EvanBacon))

### 🐛 Bug fixes

- Prevent development session bad gateway from ending long running `expo start` processes. ([#18451](https://github.com/expo/expo/pull/18451) by [@EvanBacon](https://github.com/EvanBacon))
- Speed up native device opening for iOS and Android. ([#18385](https://github.com/expo/expo/pull/18385) by [@EvanBacon](https://github.com/EvanBacon))

### 💡 Others

- Add warning about malformed project when running prebuild in non-interactive mode. ([#18436](https://github.com/expo/expo/pull/18436) by [@wkozyra95](https://github.com/wkozyra95))
- [Interstitial page] Ensure that the development build is installed when opening the interstitial page. ([#18836](https://github.com/expo/expo/pull/18836) by [@esamelson](https://github.com/esamelson))
- [Interstitial page] Point QR code to interstitial page when enabled. ([#18838](https://github.com/expo/expo/pull/18838) by [@esamelson](https://github.com/esamelson))
- [Interstitial page] Minor improvements to page; try to detect if deep link succeeded. ([#18839](https://github.com/expo/expo/pull/18839) by [@esamelson](https://github.com/esamelson))
- [Interstitial page] Flip value and change name of env flag to EXPO_NO_REDIRECT_PAGE. ([#18840](https://github.com/expo/expo/pull/18840) by [@esamelson](https://github.com/esamelson))

## 0.2.6 — 2022-07-25

### 🎉 New features

- Add telemetry event tracking a command run. ([#17948](https://github.com/expo/expo/pull/17948) by [@EvanBacon](https://github.com/EvanBacon))

### 🐛 Bug fixes

- Ensure `expo build:web` recommends running `expo export:web` in the migration warning. ([#18312](https://github.com/expo/expo/pull/18312) by [@EvanBacon](https://github.com/EvanBacon))

## 0.2.5 — 2022-07-19

_This version does not introduce any user-facing changes._

## 0.2.4 — 2022-07-19

### 🐛 Bug fixes

- Add mock `--non-interactive` flag to hide `eas update` errors. ([#18299](https://github.com/expo/expo/pull/18299) by [@EvanBacon](https://github.com/EvanBacon))

## 0.2.3 — 2022-07-19

### 🎉 New features

- Add `EXPO_EDITOR` environment variable for overriding the `EDITOR` variable. This is used in the `expo start` Terminal UI when pressing `o`. ([#18285](https://github.com/expo/expo/pull/18285) by [@EvanBacon](https://github.com/EvanBacon))

### 🐛 Bug fixes

- Fix bug preventing the installation of beta clients. ([#18298](https://github.com/expo/expo/pull/18298) by [@EvanBacon](https://github.com/EvanBacon))

## 0.2.2 — 2022-07-18

_This version does not introduce any user-facing changes._

## 0.2.1 — 2022-07-11

### 💡 Others

- Drop hardcoded web package versions in prerequisite. ([#18172](https://github.com/expo/expo/pull/18172) by [@EvanBacon](https://github.com/EvanBacon))

## 0.2.0 — 2022-07-07

### 🛠 Breaking changes

- Change `expo` to `expo-internal` (DO NOT USE) for `@expo/cli`. ([#17468](https://github.com/expo/expo/pull/17468) by [@EvanBacon](https://github.com/EvanBacon))

### 🎉 New features

- Validate Android SDK configuration before using ([#17259](https://github.com/expo/expo/pull/17259) by [@byCedric](https://github.com/byCedric))
- Add CI context to telemetry to help determine support on used CI providers ([#17284](https://github.com/expo/expo/pull/17284) by [@byCedric](https://github.com/byCedric))
- add `--pnpm` option to `install` command. ([#17366](https://github.com/expo/expo/pull/17366) by [@EvanBacon](https://github.com/EvanBacon))
- Added `export:web` command. ([#17363](https://github.com/expo/expo/pull/17363) by [@EvanBacon](https://github.com/EvanBacon))
- Bail out on missing web dependencies. ([#17448](https://github.com/expo/expo/pull/17448) by [@EvanBacon](https://github.com/EvanBacon))
- Add info about using the `--clear` flag when the `babel.config.js` file changes during `expo start`. ([#17560](https://github.com/expo/expo/pull/17560) by [@EvanBacon](https://github.com/EvanBacon))
- Automatically enable `DEBUG` when `EXPO_DEBUG` is enabled. ([#17856](https://github.com/expo/expo/pull/17856) by [@EvanBacon](https://github.com/EvanBacon))
- add migration warning for old commands. ([#17882](https://github.com/expo/expo/pull/17882) by [@EvanBacon](https://github.com/EvanBacon))
- Add web support for Metro bundler. ([#17927](https://github.com/expo/expo/pull/17927) by [@EvanBacon](https://github.com/EvanBacon))
- Add multi-platform bundle logging during `expo export`. ([#17992](https://github.com/expo/expo/pull/17992) by [@EvanBacon](https://github.com/EvanBacon))
- Upgrade react-native to 0.69. ([#18006](https://github.com/expo/expo/pull/18006) by [@kudo](https://github.com/kudo))

### 🐛 Bug fixes

- Remove hanging `emulator` process on exit. ([#17273](https://github.com/expo/expo/pull/17273) by [@EvanBacon](https://github.com/EvanBacon))
- Fix bug where autocomplete prompts crash when escape characters are used. ([#17271](https://github.com/expo/expo/pull/17271) by [@EvanBacon](https://github.com/EvanBacon))
- add missing `--platform` flag to `export` command. ([#17338](https://github.com/expo/expo/pull/17338) by [@EvanBacon](https://github.com/EvanBacon))
- Fix ADB device name filtering for windows. ([#17286](https://github.com/expo/expo/pull/17286) by [@byCedric](https://github.com/byCedric))
- Fix `export` bug failing when no assets are included. ([#17414](https://github.com/expo/expo/pull/17414) by [@EvanBacon](https://github.com/EvanBacon))
- Add correct packages (`expo-splash-screen`) and drop incorrect required packages (`react-native-unimodules`, `expo-updates`) in prebuild. ([#17447](https://github.com/expo/expo/pull/17447) by [@EvanBacon](https://github.com/EvanBacon))
- Fix tunnel on web breaking native. ([#17666](https://github.com/expo/expo/pull/17666) by [@EvanBacon](https://github.com/EvanBacon))
- Add no-op `--experimental-bundle` flag to `expo export`. ([#17886](https://github.com/expo/expo/pull/17886) by [@EvanBacon](https://github.com/EvanBacon))
- Fix auto TypeScript version check. ([#17911](https://github.com/expo/expo/pull/17911) by [@EvanBacon](https://github.com/EvanBacon))
- Fix ignored existing plugins on expo install. ([#17936](https://github.com/expo/expo/pull/17936) by [@kbrandwijk](https://github.com/kbrandwijk))

### 💡 Others

- Bump `@expo/xcpretty` to link to the troubleshooting guide. ([#17576](https://github.com/expo/expo/pull/17576) by [@EvanBacon](https://github.com/EvanBacon))
- deduplicate asMock helper function. ([#17294](https://github.com/expo/expo/pull/17294) by [@wschurman](https://github.com/wschurman))
- Use `nxp expo install` for recommended missing dependency check. ([#17665](https://github.com/expo/expo/pull/17665) by [@EvanBacon](https://github.com/EvanBacon))
- Make bundler implementation more bundler agnostic. ([#17575](https://github.com/expo/expo/pull/17575) by [@EvanBacon](https://github.com/EvanBacon))
- Add debug log about unversioned packages. ([#17664](https://github.com/expo/expo/pull/17664) by [@EvanBacon](https://github.com/EvanBacon))
- Update test fixtures to SDK 45. ([#17934](https://github.com/expo/expo/pull/17934) by [@EvanBacon](https://github.com/EvanBacon))
- Bump `@expo/xcpretty` with support for `react-native@0.69` build errors. ([#17986](https://github.com/expo/expo/pull/17986) by [@EvanBacon](https://github.com/EvanBacon))

## 0.1.3 — 2022-04-28

### 🐛 Bug fixes

- add missing `pretty-bytes` dependency. ([#17235](https://github.com/expo/expo/pull/17235) by [@EvanBacon](https://github.com/EvanBacon))

## 0.1.2 — 2022-04-27

_This version does not introduce any user-facing changes._

## 0.1.1 — 2022-04-27

### 🎉 New features

- Unify help prompts. ([#17223](https://github.com/expo/expo/pull/17223) by [@EvanBacon](https://github.com/EvanBacon))
- Added `expo run:android` command. ([#17187](https://github.com/expo/expo/pull/17187) by [@EvanBacon](https://github.com/EvanBacon))

### 🐛 Bug fixes

- Add support for `react-native@0.68` dev server API. ([#17189](https://github.com/expo/expo/pull/17189) by [@EvanBacon](https://github.com/EvanBacon))

### 💡 Others

- Downgrade `fs-extra` to `8.1.0`. ([#17234](https://github.com/expo/expo/pull/17234) by [@EvanBacon](https://github.com/EvanBacon))

## 0.1.0 — 2022-04-25

### 🎉 New features

- [cli] Added modules for interacting with Apple and Android platforms. ([#16516](https://github.com/expo/expo/pull/16516) by [@EvanBacon](https://github.com/EvanBacon))
- [cli] Added middleware for showing the interstitial page and redirecting users to dev clients. ([#16560](https://github.com/expo/expo/pull/16560) by [@EvanBacon](https://github.com/EvanBacon))
- [cli] Added middleware for dev servers to host Expo manifests. ([#16559](https://github.com/expo/expo/pull/16559) by [@EvanBacon](https://github.com/EvanBacon))
- [cli] Added module for starting host tunnels with Ngrok. ([#16556](https://github.com/expo/expo/pull/16556) by [@EvanBacon](https://github.com/EvanBacon))
- [cli] Added module for updating the "development session" API. ([#16555](https://github.com/expo/expo/pull/16555) by [@EvanBacon](https://github.com/EvanBacon))
- [cli] Added modules for creating dev server URLs, akin to `UrlUtils` in `xdl`. ([#16557](https://github.com/expo/expo/pull/16557) by [@EvanBacon](https://github.com/EvanBacon))
- [cli] Added shim for `expo start` command and option resolvers. ([#16587](https://github.com/expo/expo/pull/16587) by [@EvanBacon](https://github.com/EvanBacon))
- [cli] Added module for interacting with Metro bundler. ([#16631](https://github.com/expo/expo/pull/16631) by [@EvanBacon](https://github.com/EvanBacon))
- [cli] Added Terminal UI to `expo start`. ([#16518](https://github.com/expo/expo/pull/16518) by [@EvanBacon](https://github.com/EvanBacon))
- [cli] Added a custom terminal logger for Metro dev server. ([#16658](https://github.com/expo/expo/pull/16658) by [@EvanBacon](https://github.com/EvanBacon))
- [cli] Added module for interacting with Webpack bundler. ([#16659](https://github.com/expo/expo/pull/16659) by [@EvanBacon](https://github.com/EvanBacon))
- Added `expo run:ios` command. ([#16662](https://github.com/expo/expo/pull/16662) by [@EvanBacon](https://github.com/EvanBacon))
- Fixed type errors. ([#16724](https://github.com/expo/expo/pull/16724) by [@EvanBacon](https://github.com/EvanBacon))
- Disable watch mode in CI. ([#16730](https://github.com/expo/expo/pull/16730) by [@EvanBacon](https://github.com/EvanBacon))
- Added `install` command. ([#16756](https://github.com/expo/expo/pull/16756) by [@EvanBacon](https://github.com/EvanBacon))
- Serve modern manifests in multipart format. ([#16804](https://github.com/expo/expo/pull/16804) by [@wschurman](https://github.com/wschurman))
- Add development code signing. ([#16845](https://github.com/expo/expo/pull/16845) by [@wschurman](https://github.com/wschurman))
- Added `export` command. ([#17034](https://github.com/expo/expo/pull/17034) by [@EvanBacon](https://github.com/EvanBacon))
- Add `--fix` and `--check` arguments to `install` command. ([#17048](https://github.com/expo/expo/pull/17048) by [@EvanBacon](https://github.com/EvanBacon))
- Added `customize` command. ([#17186](https://github.com/expo/expo/pull/17186) by [@EvanBacon](https://github.com/EvanBacon))

### 🐛 Bug fixes

- Fix process memory leak warning in `expo start`. ([#16753](https://github.com/expo/expo/pull/16753) by [@EvanBacon](https://github.com/EvanBacon))
- Fix build watcher. ([#16754](https://github.com/expo/expo/pull/16754) by [@EvanBacon](https://github.com/EvanBacon))
- Allow bailing out of Terminal UI during long processes. ([#16818](https://github.com/expo/expo/pull/16818) by [@EvanBacon](https://github.com/EvanBacon))
- Fix web imports and dependency resolution. ([#16820](https://github.com/expo/expo/pull/16820) by [@EvanBacon](https://github.com/EvanBacon))
- [test] Update login error message to reflect server change. ([#16932](https://github.com/expo/expo/pull/16932) by [@EvanBacon](https://github.com/EvanBacon))
- Fix webpack imports and server timeouts. ([#17006](https://github.com/expo/expo/pull/17006) by [@EvanBacon](https://github.com/EvanBacon))
- Skip font parsing on prebuild. ([#17184](https://github.com/expo/expo/pull/17184) by [@EvanBacon](https://github.com/EvanBacon))
- [ci] Fix `typecheck`. ([#17145](https://github.com/expo/expo/pull/17145) by [@EvanBacon](https://github.com/EvanBacon))
- Close development session when CLI is stopped ([#17170](https://github.com/expo/expo/pull/17170) by [@FiberJW](https://github.com/FiberJW))

### 💡 Others

- Improve contributing. ([#16917](https://github.com/expo/expo/pull/16917) by [@EvanBacon](https://github.com/EvanBacon))
- Reduce mock clearing and add `Log` import/export. ([#17046](https://github.com/expo/expo/pull/17046) by [@EvanBacon](https://github.com/EvanBacon))
- Migrate to using `DEBUG=expo:*` instead of `EXPO_DEBUG`. ([#17084](https://github.com/expo/expo/pull/17084) by [@EvanBacon](https://github.com/EvanBacon))
- Lazily evaluate all environment variables. ([#17082](https://github.com/expo/expo/pull/17082) by [@EvanBacon](https://github.com/EvanBacon))<|MERGE_RESOLUTION|>--- conflicted
+++ resolved
@@ -10,9 +10,8 @@
 
 ### 💡 Others
 
-<<<<<<< HEAD
 - Use Metro instance directly for server rendering. ([#28552](https://github.com/expo/expo/pull/28552) by [@EvanBacon](https://github.com/EvanBacon))
-=======
+
 ## 0.18.13 — 2024-05-16
 
 ### 🐛 Bug fixes
@@ -23,7 +22,6 @@
 ## 0.18.12 — 2024-05-14
 
 _This version does not introduce any user-facing changes._
->>>>>>> ecf43ffd
 
 ## 0.18.11 — 2024-05-10
 
