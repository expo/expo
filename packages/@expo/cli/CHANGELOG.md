--- conflicted
+++ resolved
@@ -10,16 +10,14 @@
 
 ### 💡 Others
 
-<<<<<<< HEAD
 - Use Metro instance directly for server rendering. ([#28552](https://github.com/expo/expo/pull/28552) by [@EvanBacon](https://github.com/EvanBacon))
-=======
+
 ## 0.18.11 — 2024-05-10
 
 ### 🐛 Bug fixes
 
 - Force exit the export command to prevent hanging processes. ([#28735](https://github.com/expo/expo/pull/28735) by [@EvanBacon](https://github.com/EvanBacon))
 - Fix HTTPS tunneling for accounts with dots in their username. ([#28692](https://github.com/expo/expo/pull/28692) by [@gabrieldonadel](https://github.com/gabrieldonadel))
->>>>>>> b6090b0b
 
 ## 0.18.10 — 2024-05-07
 
