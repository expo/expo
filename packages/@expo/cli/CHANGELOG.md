--- conflicted
+++ resolved
@@ -10,9 +10,7 @@
 
 ### 💡 Others
 
-<<<<<<< HEAD
 - Move `@expo/server` to be a dependency of `expo-router`. ([#25937](https://github.com/expo/expo/pull/25937) by [@EvanBacon](https://github.com/EvanBacon))
-=======
 - Remove classic updates SDK version. ([#26061](https://github.com/expo/expo/pull/26061) by [@wschurman](https://github.com/wschurman))
 
 ## 0.16.7 - 2024-01-10
@@ -52,7 +50,6 @@
 ### 🐛 Bug fixes
 
 - Invalidate API Route cache whenever any file in the repo changes. ([#25936](https://github.com/expo/expo/pull/25936) by [@EvanBacon](https://github.com/EvanBacon))
->>>>>>> 138d4e1b
 
 ## 0.16.2 — 2023-12-14
 
