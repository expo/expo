# Changelog

## Unpublished

### 🛠 Breaking changes

<<<<<<< HEAD
- Drop support for sending `logUrl` in manifests (unimplemented feature from `expo-cli`). ([#18596](https://github.com/expo/expo/pull/18596) by [@EvanBacon](https://github.com/EvanBacon))
=======
- Add support for `.mjs` extensions in Expo Metro. ([#23528](https://github.com/expo/expo/pull/23528) by [@EvanBacon](https://github.com/EvanBacon))
>>>>>>> 4e5f28ee

### 🎉 New features

### 🐛 Bug fixes

### 💡 Others

## 0.11.0 — 2023-07-28

- Fixed typo in connection message when opening React DevTools ([#23672](https://github.com/expo/expo/pull/23672) by [@frankcalise](https://github.com/frankcalise))

### 🎉 New features

- Add inverse dependency stack to Metro resolution errors. ([#23551](https://github.com/expo/expo/pull/23551) by [@EvanBacon](https://github.com/EvanBacon))

### 🐛 Bug fixes

- Fixed opening browser on Windows when debugging or opening Metro web. ([#23287](https://github.com/expo/expo/pull/23287) by [@byCedric](https://github.com/byCedric))
- Fixed JavaScript Inspector does not work on Windows. ([#23367](https://github.com/expo/expo/pull/23367) by [@kudo](https://github.com/kudo))
- Fixed route types generation on Windows not working. ([#23386](https://github.com/expo/expo/pull/23386) by [@gsporto](https://github.com/gsporto) and [@marklawlor](https://github.com/marklawlor))
- Added additional guard to prevent invalid route files type generation. ([#23694](https://github.com/expo/expo/pull/23694) by [@marklawlor](https://github.com/marklawlor))

### 💡 Others

- Fix Metro externals test. ([#23741](https://github.com/expo/expo/pull/23741) by [@EvanBacon](https://github.com/EvanBacon))

## 0.10.11 - 2023-07-21

### 🎉 New features

- Add support for SSO users. ([#22945](https://github.com/expo/expo/pull/22945) by [@lzkb](https://github.com/lzkb))
- Use node server default port selection for SSO login server. ([#23505](https://github.com/expo/expo/pull/23505) by [@wschurman](https://github.com/wschurman))
- Add styling to SSO auth redirect completion page. ([#23477](https://github.com/expo/expo/pull/23477) by [@wschurman](https://github.com/wschurman))
- Allow multiple `--platform` flags in `expo export`. ([#23621](https://github.com/expo/expo/pull/23621) by [@byCedric](https://github.com/byCedric))

### 🐛 Bug fixes

- Rework Expo Router types for HrefObject and SearchParams hooks. ([#23507](https://github.com/expo/expo/pull/23507) by [@marklawlor](https://github.com/marklawlor))
- Added improved error message for static metro when a package is missing. ([#23499](https://github.com/expo/expo/pull/23499) by [@EvanBacon](https://github.com/EvanBacon))
- Set `preferNativePlatform` to `false` for all web requests. ([#23527](https://github.com/expo/expo/pull/23527) by [@EvanBacon](https://github.com/EvanBacon))
- Fix Expo Router generating types for invalid route files. ([#23421](https://github.com/expo/expo/pull/23421) by [@marklawlor](https://github.com/marklawlor))
- Add missing `router` type, and `canGoBack` when typed routes are enabled. Preserve deprecation comment for `useSearchParams` hook. ([#23636](https://github.com/expo/expo/pull/23636) by [@EvanBacon](https://github.com/EvanBacon))
- Fix running typed routes without an app directory. ([#23661](https://github.com/expo/expo/pull/23661) by [@EvanBacon](https://github.com/EvanBacon))
- Fix Expo Router type generation for filenames with spaces. ([#23662](https://github.com/expo/expo/pull/23662) by [@marklawlor](https://github.com/marklawlor))
- Fix ensure `.expo/types` folder exists during type generation. ([#23664](https://github.com/expo/expo/pull/23664) by [@marklawlor](https://github.com/marklawlor))
- Disable lazy bundling if `@expo/metro-runtime` is not installed. ([#23675](https://github.com/expo/expo/pull/23675) by [@EvanBacon](https://github.com/EvanBacon))

## 0.10.10 - 2023-07-07

### 🐛 Bug fixes

- Fixed JavaScript Inspector does not work on Windows. ([#23367](https://github.com/expo/expo/pull/23367) by [@kudo](https://github.com/kudo))

## 0.10.9 - 2023-07-05

### 🐛 Bug fixes

- Fixed opening browser on Windows when debugging or opening Metro web. ([#23287](https://github.com/expo/expo/pull/23287) by [@byCedric](https://github.com/byCedric))

## 0.10.8 - 2023-07-04

_This version does not introduce any user-facing changes._

## 0.10.7 - 2023-06-30

### 🐛 Bug fixes

- Fixed JavaScript inspector broken when using Metro web with SSG. ([#23197](https://github.com/expo/expo/pull/23197) by [@kudo](https://github.com/kudo))
- Fixed prebuild dependency versions warning to only show when versions do not intersect. ([#23232](https://github.com/expo/expo/pull/23232) by [@byCedric](https://github.com/byCedric))
- Disable tsconfig watching in non-interactive shells. ([#23276](https://github.com/expo/expo/pull/23276) by [@EvanBacon](https://github.com/EvanBacon))

### 💡 Others

- Update E2E tests to expect `.hbc` bundles instead of `.js` bundles. ([#23241](https://github.com/expo/expo/pull/23241) by [@gabrieldonadel](https://github.com/gabrieldonadel))
- Disable inspector proxy inline source maps for vscode only. ([#23258](https://github.com/expo/expo/pull/23258) by [@byCedric](https://github.com/byCedric))
- Remove inspector proxy source fetching workaround for `metro@<0.75.1`. ([#23259](https://github.com/expo/expo/pull/23259) by [@byCedric](https://github.com/byCedric))

## 0.10.6 - 2023-06-30

_This version does not introduce any user-facing changes._

## 0.10.5 - 2023-06-29

### 🎉 New features

- Add error message for static rendering without Expo Router. ([#23170](https://github.com/expo/expo/pull/23170) by [@EvanBacon](https://github.com/EvanBacon))
- Add support for `web.favicon` to Metro web. ([#23072](https://github.com/expo/expo/pull/23072) by [@EvanBacon](https://github.com/EvanBacon))

## 0.10.4 — 2023-06-28

### 🐛 Bug fixes

- Avoid changing required dependency versions when prebuilding. ([#23146](https://github.com/expo/expo/pull/23146) by [@byCedric](https://github.com/byCedric))

### 💡 Others

- Removed prebuild side effect that adding `--dev-client` to the npm start script. ([#23121](https://github.com/expo/expo/pull/23121) by [@kudo](https://github.com/kudo))

## 0.10.3 — 2023-06-27

### 🐛 Bug fixes

- Remove invalid `none` platform from manifest middleware. ([#23080](https://github.com/expo/expo/pull/23080) by [@EvanBacon](https://github.com/EvanBacon))

### 💡 Others

- Upgrade `semver` lib. ([#23113](https://github.com/expo/expo/pull/23113) by [@felipemillhouse](https://github.com/felipemillhouse))

## 0.10.2 — 2023-06-24

_This version does not introduce any user-facing changes._

## 0.10.1 — 2023-06-23

_This version does not introduce any user-facing changes._

## 0.10.0 — 2023-06-21

### 🛠 Breaking changes

- Changed the default dev server port from 19000 to 8081 for Expo Go. ([#22880](https://github.com/expo/expo/pull/22880) by [@kudo](https://github.com/kudo))

### 🎉 New features

- Add ability to switch modes while running. ([#22924](https://github.com/expo/expo/pull/22924) by [@EvanBacon](https://github.com/EvanBacon))
- Add `-g, --go` option to `expo start` to force using Expo Go by default. ([#22925](https://github.com/expo/expo/pull/22925) by [@EvanBacon](https://github.com/EvanBacon))
- Add `-d` as an alias to `--dev-client`. ([#22925](https://github.com/expo/expo/pull/22925) by [@EvanBacon](https://github.com/EvanBacon))
- Allow client-side device ids to reuse debugger sessions when restarting app. ([#22742](https://github.com/expo/expo/pull/22742) by [@byCedric](https://github.com/byCedric))
- Enable inspector proxy with network support by default. ([#22936](https://github.com/expo/expo/pull/22936) by [@byCedric](https://github.com/byCedric))
- Auto enable `--dev-client` in `expo start` if `--go` is not passed and `expo-dev-client` is in the `package.json`. ([#22926](https://github.com/expo/expo/pull/22926) by [@EvanBacon](https://github.com/EvanBacon))
- Add `EXPO_OFFLINE` environment variable to disable network requests across the entire CLI. ([#22961](https://github.com/expo/expo/pull/22961) by [@EvanBacon](https://github.com/EvanBacon))

### 🐛 Bug fixes

- Prevent source map requests for context modules from reaching Metro. ([#22874](https://github.com/expo/expo/pull/22874) by [@EvanBacon](https://github.com/EvanBacon))

### 💡 Others

- Only show EAS signing log in debug. ([#22975](https://github.com/expo/expo/pull/22975) by [@EvanBacon](https://github.com/EvanBacon))

## 0.9.1 — 2023-06-13

### 🐛 Bug fixes

- Fix metro types. ([#22867](https://github.com/expo/expo/pull/22867) by [@EvanBacon](https://github.com/EvanBacon))

## 0.9.0 — 2023-06-13

- Exclude dependencies from check/fix operations in `expo install` when set in package.json `expo.install.exclude`. ([#22736](https://github.com/expo/expo/pull/22736) by [@keith-kurak](https://github.com/keith-kurak))

### 🛠 Breaking changes

- Remove entry file modification/index.js generation from `expo prebuild`. Arbitrary entry files in development only work when using `expo-dev-client` or `.expo/.virtual-metro-entry` (SDK +49). ([#22044](https://github.com/expo/expo/pull/22044) by [@EvanBacon](https://github.com/EvanBacon))
- Drop `metro.config.js` copy step in `expo prebuild` in favor of `expo export:embed` and the new Xcode start script using Expo CLI--this only works when using Expo CLI for all bundling (SDK +49). ([#22045](https://github.com/expo/expo/pull/22045) by [@EvanBacon](https://github.com/EvanBacon))
- Skip overwriting `react` and `react-native` dependencies during `expo prebuild`. ([#22624](https://github.com/expo/expo/pull/22624) by [@byCedric](https://github.com/byCedric))
- Replace `EXPO_USE_TYPED_ROUTES` with `experiments.typedRoutes` in the `app.json`. ([#22848](https://github.com/expo/expo/pull/22848) by [@EvanBacon](https://github.com/EvanBacon))

### 🎉 New features

- Add `npx expo add` as an alias to `npx expo install`. ([#22510](https://github.com/expo/expo/pull/22510) by [@EvanBacon](https://github.com/EvanBacon))
- Add `--reset-cache` flag to `expo start` and `expo export` for interop with the Metro docs. ([#22589](https://github.com/expo/expo/pull/22589) by [@EvanBacon](https://github.com/EvanBacon))
- Add `--no-minify` flag to `npx expo export` to prevent minifying output JavaScript. ([#22544](https://github.com/expo/expo/pull/22544) by [@EvanBacon](https://github.com/EvanBacon))
- Show `o` option by default in Terminal UI. ([#22738](https://github.com/expo/expo/pull/22738) by [@EvanBacon](https://github.com/EvanBacon))
- Add `lazy` query parameter for Metro requests and `EXPO_NO_METRO_LAZY` to disable the feature. ([#22724](https://github.com/expo/expo/pull/22724) by [@EvanBacon](https://github.com/EvanBacon))
- Add support for the `src/app` directory in Expo Router. ([#22748](https://github.com/expo/expo/pull/22748) by [@EvanBacon](https://github.com/EvanBacon))
- Added support for React Native 0.72. ([#22588](https://github.com/expo/expo/pull/22588) by [@kudo](https://github.com/kudo))
- Add generated types for Expo Router `useSegment` ([#22629](https://github.com/expo/expo/pull/22629) by [@marklawlor](https://github.com/marklawlor))

### 🐛 Bug fixes

- Import `fetch` from `node-fetch` to support older Node.js versions. ([#22480](https://github.com/expo/expo/pull/22480) by [@EvanBacon](https://github.com/EvanBacon))
- Fix modern manifest serving for dev client without expo-updates. ([#22470](https://github.com/expo/expo/pull/22470) by [@wschurman](https://github.com/wschurman))
- Fix static export for consecutive groups. ([#22504](https://github.com/expo/expo/pull/22504) by [@EvanBacon](https://github.com/EvanBacon))
- Fix externals for Metro Node.js rendering. ([#22695](https://github.com/expo/expo/pull/22695) by [@EvanBacon](https://github.com/EvanBacon))
- Enable verbose package manager logs on CI. ([#22361](https://github.com/expo/expo/pull/22361) by [@byCedric](https://github.com/byCedric))
- Fix static rendering when side effects are used. ([#22713](https://github.com/expo/expo/pull/22713) by [@EvanBacon](https://github.com/EvanBacon))
- Fix message shown when port is in use but running process cannot be identified. ([#22814](https://github.com/expo/expo/pull/22814) by [@loganrosen](https://github.com/loganrosen))

### 💡 Others

- Mark fixture `package.json` files as private. ([#22417](https://github.com/expo/expo/pull/22417) by [@EvanBacon](https://github.com/EvanBacon))

## 0.8.0 — 2023-05-08

### 🛠 Breaking changes

- Set `NODE_ENV` and `BABEL_ENV` environment variables to `development` or `production` in `start`, `export`, `customize`, `install`, `run:ios`, `run:android`, `config`, `prebuild` commands based on the input mode. ([#21337](https://github.com/expo/expo/pull/21337) by [@EvanBacon](https://github.com/EvanBacon))
- Export Hermes bytecode with `.hbc` extension. ([#22098](https://github.com/expo/expo/pull/22098) by [@EvanBacon](https://github.com/EvanBacon))
- Default to expo go modern manifest format. ([#22168](https://github.com/expo/expo/pull/22168) by [@wschurman](https://github.com/wschurman))

### 🎉 New features

- Support static CSS extraction in development for Metro web. ([#22325](https://github.com/expo/expo/pull/22325) by [@EvanBacon](https://github.com/EvanBacon))
- Add internal `expo export:embed` command to replace `npx react-native bundle` in production builds. ([#21396](https://github.com/expo/expo/pull/21396) by [@EvanBacon](https://github.com/EvanBacon))
- Automatically install TypeScript dependencies when TypeScript files are added during `expo start`. ([#21475](https://github.com/expo/expo/pull/21475) by [@EvanBacon](https://github.com/EvanBacon))
- Add support for `compilerOptions.baseUrl` from `tsconfig.json` and `jsconfig.json` files to Metro. ([#21262](https://github.com/expo/expo/pull/21262) by [@EvanBacon](https://github.com/EvanBacon))
- Add support for `compilerOptions.paths` aliases from `tsconfig.json` and `jsconfig.json` files to Metro. ([#21262](https://github.com/expo/expo/pull/21262) by [@EvanBacon](https://github.com/EvanBacon))
- Reduce install prompt. ([#21264](https://github.com/expo/expo/pull/21264) by [@EvanBacon](https://github.com/EvanBacon))
- Improve multi-target iOS scheme resolution for `expo run:ios`. ([#21240](https://github.com/expo/expo/pull/21240) by [@EvanBacon](https://github.com/EvanBacon))
- Add experimental static rendering for Metro web in Expo Router. ([#21572](https://github.com/expo/expo/pull/21572) by [@EvanBacon](https://github.com/EvanBacon))
- Set node env for metro config in `expo export:embed`. ([#21644](https://github.com/expo/expo/pull/21644) by [@EvanBacon](https://github.com/EvanBacon))
- Add EXPO_ROUTER_TYPED_ROUTES flag to enable experimental support for type generation ([#21560](https://github.com/expo/expo/pull/21651) by [@marklawlor](https://github.com/marklawlor))
- Add Node.js rendering to Metro bundler and Node.js external imports. ([#21886](https://github.com/expo/expo/pull/21886) by [@EvanBacon](https://github.com/EvanBacon))
- Add support for inlining environment variables using the `EXPO_PUBLIC_` prefix. ([#21983](https://github.com/expo/expo/pull/21983) by [@EvanBacon](https://github.com/EvanBacon))
- Add support for loading environment variables from `.env` files. ([#21983](https://github.com/expo/expo/pull/21983) by [@EvanBacon](https://github.com/EvanBacon))
- Add support for emitting static CSS files when exporting web projects with `expo export`. ([#21941](https://github.com/expo/expo/pull/21941) by [@EvanBacon](https://github.com/EvanBacon))
- Remove legacy manifest signing and fall back to unsigned when insufficient account permission to sign. ([#21989](https://github.com/expo/expo/pull/21989) by [@wschurman](https://github.com/wschurman))
- Expose environment variables to Node.js processes. ([#22076](https://github.com/expo/expo/pull/22076) by [@EvanBacon](https://github.com/EvanBacon))
- Use LogBox for static Metro errors. ([#22118](https://github.com/expo/expo/pull/22118) by [@EvanBacon](https://github.com/EvanBacon))
- Generate experimental expo-env.d.ts when EXPO_ROUTER_TYPED_ROUTES=true ([#22096](https://github.com/expo/expo/pull/22096) by [@marklawlor](https://github.com/marklawlor))
- Add pretty errors for static exports. ([#22142](https://github.com/expo/expo/pull/22142) by [@EvanBacon](https://github.com/EvanBacon))
- Improve prebuild for arbitrary template platforms. ([#22201](https://github.com/expo/expo/pull/22201) by [@byCedric](https://github.com/byCedric))
- Further improve prebuild for arbitrary template platforms. ([#22209](https://github.com/expo/expo/pull/22209) by [@EvanBacon](https://github.com/EvanBacon))
- Add SearchParams export type for Expo Router. ([#22380](https://github.com/expo/expo/pull/22380) by [@marklawlor](https://github.com/marklawlor))

### 🐛 Bug fixes

- Fix main field resolution for metro web. ([#21939](https://github.com/expo/expo/pull/21939) by [@EvanBacon](https://github.com/EvanBacon))
- Fix cached code signing development certificate offline behavior. ([#21989](https://github.com/expo/expo/pull/21989) by [@wschurman](https://github.com/wschurman))
- Remove invalid array group syntax from Expo Router type generation. ([#22185](https://github.com/expo/expo/pull/22185) by [@marklawlor](https://github.com/marklawlor))
- Skip verifying arbitrary platforms when prebuilding. ([#22228](https://github.com/expo/expo/pull/22228) by [@byCedric](https://github.com/byCedric))
- Fix prebuild `--template` flag on Windows for local tarballs. ([#22232](https://github.com/expo/expo/pull/22232) by [@byCedric](https://github.com/byCedric))
- Fixed Activity does not start on Android 13 devices. ([#22286](https://github.com/expo/expo/pull/22286) by [@kudo](https://github.com/kudo))
- Fix duplicate enpo-env.d.ts entries being added to the gitignore. ([#22127](https://github.com/expo/expo/pull/22127) by [@marklawlor](https://github.com/marklawlor))
- Fix type error in downloadExpoGoAsync. ([#22398](https://github.com/expo/expo/pull/22398) by [@0618](https://github.com/0618))

### 💡 Others

- Switch `EXPO_USE_PATH_ALIASES` to `expo.experiments.tsconfigPaths`. ([#21897](https://github.com/expo/expo/pull/21897) by [@EvanBacon](https://github.com/EvanBacon))
- Fallback on latest `@expo/metro-config` when local version isn't available (effects testing locally). ([#21643](https://github.com/expo/expo/pull/21643) by [@EvanBacon](https://github.com/EvanBacon))
- Update fixtures. ([#21397](https://github.com/expo/expo/pull/21397) by [@EvanBacon](https://github.com/EvanBacon))
- Upgrade e2e tests to SDK 47. ([#21335](https://github.com/expo/expo/pull/21335) by [@EvanBacon](https://github.com/EvanBacon))
- Update `metro.config.js` template file to match new template. ([#21898](https://github.com/expo/expo/pull/21898) by [@EvanBacon](https://github.com/EvanBacon))
- Fix node rendering. ([#21902](https://github.com/expo/expo/pull/21902) by [@EvanBacon](https://github.com/EvanBacon))
- Update migration map to suggest standalone npx expo doctor instead of expo-cli doctor. ([#21931](https://github.com/expo/expo/pull/21931) by [@keith-kurak](https://github.com/keith-kurak))
- Add graphql-codegen. ([#21980](https://github.com/expo/expo/pull/21980) by [@wschurman](https://github.com/wschurman))
- Add graphql generated file to eslintignore. ([#22001](https://github.com/expo/expo/pull/22001) by [@gabrieldonadel](https://github.com/gabrieldonadel))

## 0.7.1 - 2023-04-26

_This version does not introduce any user-facing changes._

## 0.7.0 - 2023-04-13

### 🎉 New features

- Added experimental react-devtools integration. ([#21462](https://github.com/expo/expo/pull/21462) by [@kudo](https://github.com/kudo))
- Add experimental inspector proxy to handle more CDP requests. ([#21449](https://github.com/expo/expo/pull/21449) by [@byCedric](https://github.com/byCedric))
- Add inspector proxy workarounds for known issues with vscode debugger and Hermes CDP messages. ([#21560](https://github.com/expo/expo/pull/21560) by [@byCedric](https://github.com/byCedric))
- Add inspector support for `Page.reload` CDP message. ([#21827](https://github.com/expo/expo/pull/21827) by [@byCedric](https://github.com/byCedric))

### 🐛 Bug fixes

- Respond to `Debugger.getScriptSource` CDP messages when using lan or tunnel. ([#21825](https://github.com/expo/expo/pull/21825) by [@byCedric](https://github.com/byCedric))
- Fix legacy accept signature parsing. ([#21970](https://github.com/expo/expo/pull/21970) by [@wschurman](https://github.com/wschurman))

## 0.6.2 - 2023-02-21

_This version does not introduce any user-facing changes._

## 0.6.1 — 2023-02-15

_This version does not introduce any user-facing changes._

## 0.6.0 — 2023-02-14

### 🎉 New features

- Implement new package manager API in CLI. ([#19343](https://github.com/expo/expo/pull/19343) by [@byCedric](https://github.com/byCedric))
- Add `EXPO_USE_METRO_WORKSPACE_ROOT` to enable using the workspace root for serving files. ([#21088](https://github.com/expo/expo/pull/21088) by [@EvanBacon](https://github.com/EvanBacon))

### 🐛 Bug fixes

- Close config file watchers to ensure process can exit. ([#21199](https://github.com/expo/expo/pull/21199) by [@EvanBacon](https://github.com/EvanBacon))
- Fix log format when modifying `tsconfig.json`. ([#21166](https://github.com/expo/expo/pull/21166) by [@EvanBacon](https://github.com/EvanBacon))
- Fix `devDependencies` when running `npx expo install --fix`. ([#19344](https://github.com/expo/expo/pull/19344) by [@byCedric](https://github.com/byCedric))

## 0.5.1 — 2023-02-09

### 💡 Others

- Add telemetry for experimental Metro config options. ([#20885](https://github.com/expo/expo/pull/20885) by [@byCedric](https://github.com/byCedric))

## 0.5.0 — 2023-02-03

### 🛠 Breaking changes

- Remove `EXPO_NO_DEFAULT_PORT` to skip extraneous tunnel port. ([#18475](https://github.com/expo/expo/pull/18475) by [@EvanBacon](https://github.com/EvanBacon))

### 🎉 New features

- Support Hermes debugger on native when Metro web is running. ([#21068](https://github.com/expo/expo/pull/21068) by [@EvanBacon](https://github.com/EvanBacon))
- Skip uninstalling Expo Go when running in UNVERSIONED (internal). ([#20754](https://github.com/expo/expo/pull/20754) by [@EvanBacon](https://github.com/EvanBacon))

### 🐛 Bug fixes

- Add react-native-web alias for metro web that doesn't rely on Babel. ([#20828](https://github.com/expo/expo/pull/20828) by [@EvanBacon](https://github.com/EvanBacon))
- Allow chained Metro resolvers to resolve when the predecessor resolver throws a Metro resolution error. ([#20704](https://github.com/expo/expo/pull/20704) by [@EvanBacon](https://github.com/EvanBacon))
- Escape ampersands in URLs sent to adb. ([#20398](https://github.com/expo/expo/pull/20398) by [@EvanBacon](https://github.com/EvanBacon))
- Fix web assets not loading in Metro for web on Windows. ([#19935](https://github.com/expo/expo/pull/19935) by [@EvanBacon](https://github.com/EvanBacon))
- Fix getting UDID for network connected iOS devices. ([#20279](https://github.com/expo/expo/pull/20279) by [@Simek](https://github.com/Simek))
- Send Exponent-Server header as JSON string for classic manifests. ([#20409](https://github.com/expo/expo/pull/20409) by [@byCedric](https://github.com/byCedric))
- Use known Expo schemes when starting with dev clients. ([#20888](https://github.com/expo/expo/pull/20888) by [@byCedric](https://github.com/byCedric))
- Fix sourcemap generation errors when exporting Hermes bundle. ([#21022](https://github.com/expo/expo/pull/21022) by [@kudo](https://github.com/kudo))
- Avoid fixing secure Apple device socket connections to a single TLS method. ([#21169](https://github.com/expo/expo/pull/21169) by [@byCedric](https://github.com/byCedric))

### 💡 Others

- Bump `@expo/json-file`, `@expo/plist`. ([#20720](https://github.com/expo/expo/pull/20720) by [@EvanBacon](https://github.com/EvanBacon))
- Fix ngrok error message format. ([#19822](https://github.com/expo/expo/pull/19822) by [@EvanBacon](https://github.com/EvanBacon))
- Tweak warning about metro config. ([#20066](https://github.com/expo/expo/pull/20066) by [@kbrandwijk](https://github.com/kbrandwijk))
- Remove `uuid` dependency. ([#20479](https://github.com/expo/expo/pull/20479) by [@LinusU](https://github.com/LinusU))
- Do not show `error.stack` for `ConfigError`s. ([#19248](https://github.com/expo/expo/pull/19248) by [@Simek](https://github.com/Simek))
- Fix tests. ([#20510](https://github.com/expo/expo/pull/20510) by [@EvanBacon](https://github.com/EvanBacon))
- Simplify the Xcode warnings. ([#20512](https://github.com/expo/expo/pull/20512) by [@EvanBacon](https://github.com/EvanBacon))
- Simply Metro watch mode detection to `CI=true`, and log when disabled. ([#20939](https://github.com/expo/expo/pull/20939) by [@byCedric](https://github.com/byCedric))

## 0.4.10 - 2022-11-22

### 🐛 Bug fixes

- Upgrade @expo/code-signing-certificates dependency. ([#20078](https://github.com/expo/expo/pull/20078) by [@wschurman](https://github.com/wschurman))

## 0.4.9 - 2022-11-14

_This version does not introduce any user-facing changes._

## 0.4.8 - 2022-11-08

### 🐛 Bug fixes

- Fix Hermes debugger `TypeError: Only HTTP(S) protocols are supported` error when starting server with `--dev-client` parameter. ([#19919](https://github.com/expo/expo/pull/19919) by [@kudo](https://github.com/kudo))

## 0.4.7 - 2022-11-07

### 🐛 Bug fixes

- Fix Expo Go download loading bar. ([#19817](https://github.com/expo/expo/pull/19817) by [@EvanBacon](https://github.com/EvanBacon))
- Fix Hermes debugger errors on Windows and Linux. ([#19872](https://github.com/expo/expo/pull/19872) by [@kudo](https://github.com/kudo))

## 0.4.6 — 2022-11-02

### 🎉 New features

- Display the debug option more prominently in the UI. ([#19793](https://github.com/expo/expo/pull/19793) by [@EvanBacon](https://github.com/EvanBacon))

### 🐛 Bug fixes

- Resolve `metadata.json` file path absolutely for `npx expo export`. ([#19802](https://github.com/expo/expo/pull/19802) by [@EvanBacon](https://github.com/EvanBacon))

## 0.4.5 — 2022-10-30

_This version does not introduce any user-facing changes._

## 0.4.4 — 2022-10-30

_This version does not introduce any user-facing changes._

## 0.4.3 — 2022-10-28

_This version does not introduce any user-facing changes._

## 0.4.2 — 2022-10-28

### 🛠 Breaking changes

- Revert [#18381](https://github.com/expo/expo/pull/18381) (custom entry support).

### 🎉 New features

- Add `-p` to `npx expo export`. ([#19715](https://github.com/expo/expo/pull/19715) by [@EvanBacon](https://github.com/EvanBacon))

### 🐛 Bug fixes

- Prevent extraneous `Found multiple AppDelegate file paths` warnings when using CLI commands with a multi-target iOS app. ([#18890](https://github.com/expo/expo/pull/18890) by [@EvanBacon](https://github.com/EvanBacon))

## 0.4.1 — 2022-10-27

### 🐛 Bug fixes

- Don't print source map size in `npx expo export` when the source maps are not written. ([#19710](https://github.com/expo/expo/pull/19710) by [@EvanBacon](https://github.com/EvanBacon))

## 0.4.0 — 2022-10-25

### 🛠 Breaking changes

- Drop support for copying `index.js` and removing `main` field in `package.json` during `expo prebuild` in favor of native build scripts which resolve the user-defined entry file. ([#18381](https://github.com/expo/expo/pull/18381) by [@EvanBacon](https://github.com/EvanBacon))

### 🎉 New features

- Add proxy support across all Expo CLI commands. ([#19592](https://github.com/expo/expo/pull/19592) by [@EvanBacon](https://github.com/EvanBacon))
- Added ability to open tunnel URLs with Metro web. ([#19504](https://github.com/expo/expo/pull/19504) by [@EvanBacon](https://github.com/EvanBacon))
- Added prompt for signing simulator builds that use entitlements that work on simulator builds like associated domains. ([#19505](https://github.com/expo/expo/pull/19505) by [@EvanBacon](https://github.com/EvanBacon))

### 🐛 Bug fixes

- Skip ADB reverse when Android SDK is missing (allowing `npx expo start --tunnel`). ([#19593](https://github.com/expo/expo/pull/19593) by [@EvanBacon](https://github.com/EvanBacon))
- Make Expo Metro config for web resolve projects using same `package.json` main fields as Expo Webpack. Behavior can be disabled with `EXPO_METRO_NO_MAIN_FIELD_OVERRIDE`. ([#19529](https://github.com/expo/expo/pull/19529) by [@EvanBacon](https://github.com/EvanBacon))
- Add web support check to metro web in `expo start`. ([#18428](https://github.com/expo/expo/pull/18428) by [@EvanBacon](https://github.com/EvanBacon))
- Drop support for experimental Webpack native symbolication. ([#18439](https://github.com/expo/expo/pull/18439) by [@EvanBacon](https://github.com/EvanBacon))
- Implement getApplicationIdFromBundle fixing iOS app launch issue with SDK 46. ([#18537](https://github.com/expo/expo/pull/18537) by [@Anthony Mittaz](https://github.com/Anthony Mittaz))
- Change `UNAUTHORIZED_ERROR` to `UNAUTHORIZED` to handle unauthorized errors. ([#18751](https://github.com/expo/expo/pull/18751) by [@EvanBacon](https://github.com/EvanBacon))
- Catch error thrown when trying to launch redirect page without an application ID defined in `app.json`. ([#19312](https://github.com/expo/expo/pull/19312) by [@esamelson](https://github.com/esamelson))
- Present intended variadic argument when asserting flags in `npx expo install`. ([#19396](https://github.com/expo/expo/pull/19396) by [@bycedric](https://github.com/bycedric))
- Add "none" platform when running `--dev-client`. ([#19319](https://github.com/expo/expo/pull/19319) by [@jonsamp](https://github.com/jonsamp))
- Fix development code signing for dev client. ([#19557](https://github.com/expo/expo/pull/19557) by [@wschurman](https://github.com/wschurman))

### 💡 Others

- Change asset registry redirect for Metro web to point to the shared alias in `react-native`. ([#19234](https://github.com/expo/expo/pull/19234) by [@EvanBacon](https://github.com/EvanBacon))
- Update the README file. ([#18663](https://github.com/expo/expo/pull/18663) by [@EvanBacon](https://github.com/EvanBacon))
- Fix `prebuild` e2e tests. ([#18612](https://github.com/expo/expo/pull/18612) by [@EvanBacon](https://github.com/EvanBacon))
- [Interstitial page] Capture missing analytics event when user opens development build. ([#18792](https://github.com/expo/expo/pull/18792) by [@esamelson](https://github.com/esamelson))

## 0.3.2 - 2022-10-13

### 🎉 New features

- Handle all development session errors. ([#18499](https://github.com/expo/expo/pull/18499) by [@EvanBacon](https://github.com/EvanBacon))

### 🐛 Bug fixes

- Disable API interaction when running in offline mode. ([#19418](https://github.com/expo/expo/pull/19418) by [@byCedric](https://github.com/byCedric))

### 💡 Others

- Hide server rate limiting warning during `npx expo start`. ([#19038](https://github.com/expo/expo/pull/19038) by [@EvanBacon](https://github.com/EvanBacon))

## 0.3.1 - 2022-09-26

_This version does not introduce any user-facing changes._

## 0.3.0 - 2022-09-26

### 🎉 New features

- Added middleware for creating files. ([#19231](https://github.com/expo/expo/pull/19231) by [@EvanBacon](https://github.com/EvanBacon))
- Enable `require.context` by default. ([#19257](https://github.com/expo/expo/pull/19257) by [@EvanBacon](https://github.com/EvanBacon))

### 🐛 Bug fixes

- Resolve bundle identifier / package from native project and then fallback to `app.json` when launching redirect page. ([#19260](https://github.com/expo/expo/pull/19260) by [@brentvatne](https://github.com/brentvatne))

## 0.2.11 - 2022-08-22

### 🐛 Bug fixes

- Resolve bundle identifier from `app.json` correctly when using `npx expo start --dev-client --ios` with no local `ios` directory. ([#18747](https://github.com/expo/expo/pull/18747) by [@EvanBacon](https://github.com/EvanBacon))

## 0.2.10 - 2022-08-18

_This version does not introduce any user-facing changes._

## 0.2.8 - 2022-08-12

_This version does not introduce any user-facing changes._

## 0.2.7 - 2022-08-10

### 🎉 New features

- Add `EXPO_NO_DEFAULT_PORT` to skip proxy port. ([#18464](https://github.com/expo/expo/pull/18464) by [@EvanBacon](https://github.com/EvanBacon))
- Disable interactive prompts in non TTY processes. ([#18300](https://github.com/expo/expo/pull/18300) by [@EvanBacon](https://github.com/EvanBacon))

### 🐛 Bug fixes

- Prevent development session bad gateway from ending long running `expo start` processes. ([#18451](https://github.com/expo/expo/pull/18451) by [@EvanBacon](https://github.com/EvanBacon))
- Speed up native device opening for iOS and Android. ([#18385](https://github.com/expo/expo/pull/18385) by [@EvanBacon](https://github.com/EvanBacon))

### 💡 Others

- Add warning about malformed project when running prebuild in non-interactive mode. ([#18436](https://github.com/expo/expo/pull/18436) by [@wkozyra95](https://github.com/wkozyra95))
- [Interstitial page] Ensure that the development build is installed when opening the interstitial page. ([#18836](https://github.com/expo/expo/pull/18836) by [@esamelson](https://github.com/esamelson))
- [Interstitial page] Point QR code to interstitial page when enabled. ([#18838](https://github.com/expo/expo/pull/18838) by [@esamelson](https://github.com/esamelson))
- [Interstitial page] Minor improvements to page; try to detect if deep link succeeded. ([#18839](https://github.com/expo/expo/pull/18839) by [@esamelson](https://github.com/esamelson))
- [Interstitial page] Flip value and change name of env flag to EXPO_NO_REDIRECT_PAGE. ([#18840](https://github.com/expo/expo/pull/18840) by [@esamelson](https://github.com/esamelson))

## 0.2.6 — 2022-07-25

### 🎉 New features

- Add telemetry event tracking a command run. ([#17948](https://github.com/expo/expo/pull/17948) by [@EvanBacon](https://github.com/EvanBacon))

### 🐛 Bug fixes

- Ensure `expo build:web` recommends running `expo export:web` in the migration warning. ([#18312](https://github.com/expo/expo/pull/18312) by [@EvanBacon](https://github.com/EvanBacon))

## 0.2.5 — 2022-07-19

_This version does not introduce any user-facing changes._

## 0.2.4 — 2022-07-19

### 🐛 Bug fixes

- Add mock `--non-interactive` flag to hide `eas update` errors. ([#18299](https://github.com/expo/expo/pull/18299) by [@EvanBacon](https://github.com/EvanBacon))

## 0.2.3 — 2022-07-19

### 🎉 New features

- Add `EXPO_EDITOR` environment variable for overriding the `EDITOR` variable. This is used in the `expo start` Terminal UI when pressing `o`. ([#18285](https://github.com/expo/expo/pull/18285) by [@EvanBacon](https://github.com/EvanBacon))

### 🐛 Bug fixes

- Fix bug preventing the installation of beta clients. ([#18298](https://github.com/expo/expo/pull/18298) by [@EvanBacon](https://github.com/EvanBacon))

## 0.2.2 — 2022-07-18

_This version does not introduce any user-facing changes._

## 0.2.1 — 2022-07-11

### 💡 Others

- Drop hardcoded web package versions in prerequisite. ([#18172](https://github.com/expo/expo/pull/18172) by [@EvanBacon](https://github.com/EvanBacon))

## 0.2.0 — 2022-07-07

### 🛠 Breaking changes

- Change `expo` to `expo-internal` (DO NOT USE) for `@expo/cli`. ([#17468](https://github.com/expo/expo/pull/17468) by [@EvanBacon](https://github.com/EvanBacon))

### 🎉 New features

- Validate Android SDK configuration before using ([#17259](https://github.com/expo/expo/pull/17259) by [@byCedric](https://github.com/byCedric))
- Add CI context to telemetry to help determine support on used CI providers ([#17284](https://github.com/expo/expo/pull/17284) by [@byCedric](https://github.com/byCedric))
- add `--pnpm` option to `install` command. ([#17366](https://github.com/expo/expo/pull/17366) by [@EvanBacon](https://github.com/EvanBacon))
- Added `export:web` command. ([#17363](https://github.com/expo/expo/pull/17363) by [@EvanBacon](https://github.com/EvanBacon))
- Bail out on missing web dependencies. ([#17448](https://github.com/expo/expo/pull/17448) by [@EvanBacon](https://github.com/EvanBacon))
- Add info about using the `--clear` flag when the `babel.config.js` file changes during `expo start`. ([#17560](https://github.com/expo/expo/pull/17560) by [@EvanBacon](https://github.com/EvanBacon))
- Automatically enable `DEBUG` when `EXPO_DEBUG` is enabled. ([#17856](https://github.com/expo/expo/pull/17856) by [@EvanBacon](https://github.com/EvanBacon))
- add migration warning for old commands. ([#17882](https://github.com/expo/expo/pull/17882) by [@EvanBacon](https://github.com/EvanBacon))
- Add web support for Metro bundler. ([#17927](https://github.com/expo/expo/pull/17927) by [@EvanBacon](https://github.com/EvanBacon))
- Add multi-platform bundle logging during `expo export`. ([#17992](https://github.com/expo/expo/pull/17992) by [@EvanBacon](https://github.com/EvanBacon))
- Upgrade react-native to 0.69. ([#18006](https://github.com/expo/expo/pull/18006) by [@kudo](https://github.com/kudo))

### 🐛 Bug fixes

- Remove hanging `emulator` process on exit. ([#17273](https://github.com/expo/expo/pull/17273) by [@EvanBacon](https://github.com/EvanBacon))
- Fix bug where autocomplete prompts crash when escape characters are used. ([#17271](https://github.com/expo/expo/pull/17271) by [@EvanBacon](https://github.com/EvanBacon))
- add missing `--platform` flag to `export` command. ([#17338](https://github.com/expo/expo/pull/17338) by [@EvanBacon](https://github.com/EvanBacon))
- Fix ADB device name filtering for windows. ([#17286](https://github.com/expo/expo/pull/17286) by [@byCedric](https://github.com/byCedric))
- Fix `export` bug failing when no assets are included. ([#17414](https://github.com/expo/expo/pull/17414) by [@EvanBacon](https://github.com/EvanBacon))
- Add correct packages (`expo-splash-screen`) and drop incorrect required packages (`react-native-unimodules`, `expo-updates`) in prebuild. ([#17447](https://github.com/expo/expo/pull/17447) by [@EvanBacon](https://github.com/EvanBacon))
- Fix tunnel on web breaking native. ([#17666](https://github.com/expo/expo/pull/17666) by [@EvanBacon](https://github.com/EvanBacon))
- Add no-op `--experimental-bundle` flag to `expo export`. ([#17886](https://github.com/expo/expo/pull/17886) by [@EvanBacon](https://github.com/EvanBacon))
- Fix auto TypeScript version check. ([#17911](https://github.com/expo/expo/pull/17911) by [@EvanBacon](https://github.com/EvanBacon))
- Fix ignored existing plugins on expo install. ([#17936](https://github.com/expo/expo/pull/17936) by [@kbrandwijk](https://github.com/kbrandwijk))

### 💡 Others

- Bump `@expo/xcpretty` to link to the troubleshooting guide. ([#17576](https://github.com/expo/expo/pull/17576) by [@EvanBacon](https://github.com/EvanBacon))
- deduplicate asMock helper function. ([#17294](https://github.com/expo/expo/pull/17294) by [@wschurman](https://github.com/wschurman))
- Use `nxp expo install` for recommended missing dependency check. ([#17665](https://github.com/expo/expo/pull/17665) by [@EvanBacon](https://github.com/EvanBacon))
- Make bundler implementation more bundler agnostic. ([#17575](https://github.com/expo/expo/pull/17575) by [@EvanBacon](https://github.com/EvanBacon))
- Add debug log about unversioned packages. ([#17664](https://github.com/expo/expo/pull/17664) by [@EvanBacon](https://github.com/EvanBacon))
- Update test fixtures to SDK 45. ([#17934](https://github.com/expo/expo/pull/17934) by [@EvanBacon](https://github.com/EvanBacon))
- Bump `@expo/xcpretty` with support for `react-native@0.69` build errors. ([#17986](https://github.com/expo/expo/pull/17986) by [@EvanBacon](https://github.com/EvanBacon))

## 0.1.3 — 2022-04-28

### 🐛 Bug fixes

- add missing `pretty-bytes` dependency. ([#17235](https://github.com/expo/expo/pull/17235) by [@EvanBacon](https://github.com/EvanBacon))

## 0.1.2 — 2022-04-27

_This version does not introduce any user-facing changes._

## 0.1.1 — 2022-04-27

### 🎉 New features

- Unify help prompts. ([#17223](https://github.com/expo/expo/pull/17223) by [@EvanBacon](https://github.com/EvanBacon))
- Added `expo run:android` command. ([#17187](https://github.com/expo/expo/pull/17187) by [@EvanBacon](https://github.com/EvanBacon))

### 🐛 Bug fixes

- Add support for `react-native@0.68` dev server API. ([#17189](https://github.com/expo/expo/pull/17189) by [@EvanBacon](https://github.com/EvanBacon))

### 💡 Others

- Downgrade `fs-extra` to `8.1.0`. ([#17234](https://github.com/expo/expo/pull/17234) by [@EvanBacon](https://github.com/EvanBacon))

## 0.1.0 — 2022-04-25

### 🎉 New features

- [cli] Added modules for interacting with Apple and Android platforms. ([#16516](https://github.com/expo/expo/pull/16516) by [@EvanBacon](https://github.com/EvanBacon))
- [cli] Added middleware for showing the interstitial page and redirecting users to dev clients. ([#16560](https://github.com/expo/expo/pull/16560) by [@EvanBacon](https://github.com/EvanBacon))
- [cli] Added middleware for dev servers to host Expo manifests. ([#16559](https://github.com/expo/expo/pull/16559) by [@EvanBacon](https://github.com/EvanBacon))
- [cli] Added module for starting host tunnels with Ngrok. ([#16556](https://github.com/expo/expo/pull/16556) by [@EvanBacon](https://github.com/EvanBacon))
- [cli] Added module for updating the "development session" API. ([#16555](https://github.com/expo/expo/pull/16555) by [@EvanBacon](https://github.com/EvanBacon))
- [cli] Added modules for creating dev server URLs, akin to `UrlUtils` in `xdl`. ([#16557](https://github.com/expo/expo/pull/16557) by [@EvanBacon](https://github.com/EvanBacon))
- [cli] Added shim for `expo start` command and option resolvers. ([#16587](https://github.com/expo/expo/pull/16587) by [@EvanBacon](https://github.com/EvanBacon))
- [cli] Added module for interacting with Metro bundler. ([#16631](https://github.com/expo/expo/pull/16631) by [@EvanBacon](https://github.com/EvanBacon))
- [cli] Added Terminal UI to `expo start`. ([#16518](https://github.com/expo/expo/pull/16518) by [@EvanBacon](https://github.com/EvanBacon))
- [cli] Added a custom terminal logger for Metro dev server. ([#16658](https://github.com/expo/expo/pull/16658) by [@EvanBacon](https://github.com/EvanBacon))
- [cli] Added module for interacting with Webpack bundler. ([#16659](https://github.com/expo/expo/pull/16659) by [@EvanBacon](https://github.com/EvanBacon))
- Added `expo run:ios` command. ([#16662](https://github.com/expo/expo/pull/16662) by [@EvanBacon](https://github.com/EvanBacon))
- Fixed type errors. ([#16724](https://github.com/expo/expo/pull/16724) by [@EvanBacon](https://github.com/EvanBacon))
- Disable watch mode in CI. ([#16730](https://github.com/expo/expo/pull/16730) by [@EvanBacon](https://github.com/EvanBacon))
- Added `install` command. ([#16756](https://github.com/expo/expo/pull/16756) by [@EvanBacon](https://github.com/EvanBacon))
- Serve modern manifests in multipart format. ([#16804](https://github.com/expo/expo/pull/16804) by [@wschurman](https://github.com/wschurman))
- Add development code signing. ([#16845](https://github.com/expo/expo/pull/16845) by [@wschurman](https://github.com/wschurman))
- Added `export` command. ([#17034](https://github.com/expo/expo/pull/17034) by [@EvanBacon](https://github.com/EvanBacon))
- Add `--fix` and `--check` arguments to `install` command. ([#17048](https://github.com/expo/expo/pull/17048) by [@EvanBacon](https://github.com/EvanBacon))
- Added `customize` command. ([#17186](https://github.com/expo/expo/pull/17186) by [@EvanBacon](https://github.com/EvanBacon))

### 🐛 Bug fixes

- Fix process memory leak warning in `expo start`. ([#16753](https://github.com/expo/expo/pull/16753) by [@EvanBacon](https://github.com/EvanBacon))
- Fix build watcher. ([#16754](https://github.com/expo/expo/pull/16754) by [@EvanBacon](https://github.com/EvanBacon))
- Allow bailing out of Terminal UI during long processes. ([#16818](https://github.com/expo/expo/pull/16818) by [@EvanBacon](https://github.com/EvanBacon))
- Fix web imports and dependency resolution. ([#16820](https://github.com/expo/expo/pull/16820) by [@EvanBacon](https://github.com/EvanBacon))
- [test] Update login error message to reflect server change. ([#16932](https://github.com/expo/expo/pull/16932) by [@EvanBacon](https://github.com/EvanBacon))
- Fix webpack imports and server timeouts. ([#17006](https://github.com/expo/expo/pull/17006) by [@EvanBacon](https://github.com/EvanBacon))
- Skip font parsing on prebuild. ([#17184](https://github.com/expo/expo/pull/17184) by [@EvanBacon](https://github.com/EvanBacon))
- [ci] Fix `typecheck`. ([#17145](https://github.com/expo/expo/pull/17145) by [@EvanBacon](https://github.com/EvanBacon))
- Close development session when CLI is stopped ([#17170](https://github.com/expo/expo/pull/17170) by [@FiberJW](https://github.com/FiberJW))

### 💡 Others

- Improve contributing. ([#16917](https://github.com/expo/expo/pull/16917) by [@EvanBacon](https://github.com/EvanBacon))
- Reduce mock clearing and add `Log` import/export. ([#17046](https://github.com/expo/expo/pull/17046) by [@EvanBacon](https://github.com/EvanBacon))
- Migrate to using `DEBUG=expo:*` instead of `EXPO_DEBUG`. ([#17084](https://github.com/expo/expo/pull/17084) by [@EvanBacon](https://github.com/EvanBacon))
- Lazily evaluate all environment variables. ([#17082](https://github.com/expo/expo/pull/17082) by [@EvanBacon](https://github.com/EvanBacon))<|MERGE_RESOLUTION|>--- conflicted
+++ resolved
@@ -4,11 +4,8 @@
 
 ### 🛠 Breaking changes
 
-<<<<<<< HEAD
 - Drop support for sending `logUrl` in manifests (unimplemented feature from `expo-cli`). ([#18596](https://github.com/expo/expo/pull/18596) by [@EvanBacon](https://github.com/EvanBacon))
-=======
 - Add support for `.mjs` extensions in Expo Metro. ([#23528](https://github.com/expo/expo/pull/23528) by [@EvanBacon](https://github.com/EvanBacon))
->>>>>>> 4e5f28ee
 
 ### 🎉 New features
 
