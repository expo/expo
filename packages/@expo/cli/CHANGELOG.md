--- conflicted
+++ resolved
@@ -15,16 +15,14 @@
 
 ### 💡 Others
 
-<<<<<<< HEAD
 - Use Metro and web TypeScript types from `expo` instead of `expo-router`. ([#24255](https://github.com/expo/expo/pull/24255) by [@marklawlor](https://github.com/marklawlor))
-=======
+
 ## 0.10.12 — 2023-09-11
 
 ### 🎉 New features
 
 - Add support for bun as a package manager. ([#24344](https://github.com/expo/expo/pull/24344) by [@EvanBacon](https://github.com/EvanBacon))
 - Add additional port check after build to ensure port is still available. ([#24315](https://github.com/expo/expo/pull/24315) by [@EvanBacon](https://github.com/EvanBacon))
->>>>>>> ef901781
 
 ## 0.12.0 — 2023-09-04
 
