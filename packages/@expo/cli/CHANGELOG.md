# Changelog

## Unpublished

### 🛠 Breaking changes

### 🎉 New features

<<<<<<< HEAD
- Add error message for static rendering without Expo Router. ([#23170](https://github.com/expo/expo/pull/23170) by [@EvanBacon](https://github.com/EvanBacon))
=======
- Add support for `web.favicon` to Metro web. ([#23072](https://github.com/expo/expo/pull/23072) by [@EvanBacon](https://github.com/EvanBacon))
>>>>>>> 0eccff90

### 🐛 Bug fixes

- Avoid changing required dependency versions when prebuilding. ([#23146](https://github.com/expo/expo/pull/23146) by [@byCedric](https://github.com/byCedric))

### 💡 Others

- Removed prebuild side effect that adding `--dev-client` to the npm start script. ([#23121](https://github.com/expo/expo/pull/23121) by [@kudo](https://github.com/kudo))

## 0.10.3 — 2023-06-27

### 🐛 Bug fixes

- Remove invalid `none` platform from manifest middleware. ([#23080](https://github.com/expo/expo/pull/23080) by [@EvanBacon](https://github.com/EvanBacon))

### 💡 Others

- Upgrade `semver` lib. ([#23113](https://github.com/expo/expo/pull/23113) by [@felipemillhouse](https://github.com/felipemillhouse))

## 0.10.2 — 2023-06-24

_This version does not introduce any user-facing changes._

## 0.10.1 — 2023-06-23

_This version does not introduce any user-facing changes._

## 0.10.0 — 2023-06-21

### 🛠 Breaking changes

- Changed the default dev server port from 19000 to 8081 for Expo Go. ([#22880](https://github.com/expo/expo/pull/22880) by [@kudo](https://github.com/kudo))

### 🎉 New features

- Add ability to switch modes while running. ([#22924](https://github.com/expo/expo/pull/22924) by [@EvanBacon](https://github.com/EvanBacon))
- Add `-g, --go` option to `expo start` to force using Expo Go by default. ([#22925](https://github.com/expo/expo/pull/22925) by [@EvanBacon](https://github.com/EvanBacon))
- Add `-d` as an alias to `--dev-client`. ([#22925](https://github.com/expo/expo/pull/22925) by [@EvanBacon](https://github.com/EvanBacon))
- Allow client-side device ids to reuse debugger sessions when restarting app. ([#22742](https://github.com/expo/expo/pull/22742) by [@byCedric](https://github.com/byCedric))
- Enable inspector proxy with network support by default. ([#22936](https://github.com/expo/expo/pull/22936) by [@byCedric](https://github.com/byCedric))
- Auto enable `--dev-client` in `expo start` if `--go` is not passed and `expo-dev-client` is in the `package.json`. ([#22926](https://github.com/expo/expo/pull/22926) by [@EvanBacon](https://github.com/EvanBacon))
- Add `EXPO_OFFLINE` environment variable to disable network requests across the entire CLI. ([#22961](https://github.com/expo/expo/pull/22961) by [@EvanBacon](https://github.com/EvanBacon))

### 🐛 Bug fixes

- Prevent source map requests for context modules from reaching Metro. ([#22874](https://github.com/expo/expo/pull/22874) by [@EvanBacon](https://github.com/EvanBacon))

### 💡 Others

- Only show EAS signing log in debug. ([#22975](https://github.com/expo/expo/pull/22975) by [@EvanBacon](https://github.com/EvanBacon))

## 0.9.1 — 2023-06-13

### 🐛 Bug fixes

- Fix metro types. ([#22867](https://github.com/expo/expo/pull/22867) by [@EvanBacon](https://github.com/EvanBacon))

## 0.9.0 — 2023-06-13

- Exclude dependencies from check/fix operations in `expo install` when set in package.json `expo.install.exclude`. ([#22736](https://github.com/expo/expo/pull/22736) by [@keith-kurak](https://github.com/keith-kurak))

### 🛠 Breaking changes

- Remove entry file modification/index.js generation from `expo prebuild`. Arbitrary entry files in development only work when using `expo-dev-client` or `.expo/.virtual-metro-entry` (SDK +49). ([#22044](https://github.com/expo/expo/pull/22044) by [@EvanBacon](https://github.com/EvanBacon))
- Drop `metro.config.js` copy step in `expo prebuild` in favor of `expo export:embed` and the new Xcode start script using Expo CLI--this only works when using Expo CLI for all bundling (SDK +49). ([#22045](https://github.com/expo/expo/pull/22045) by [@EvanBacon](https://github.com/EvanBacon))
- Skip overwriting `react` and `react-native` dependencies during `expo prebuild`. ([#22624](https://github.com/expo/expo/pull/22624) by [@byCedric](https://github.com/byCedric))
- Replace `EXPO_USE_TYPED_ROUTES` with `experiments.typedRoutes` in the `app.json`. ([#22848](https://github.com/expo/expo/pull/22848) by [@EvanBacon](https://github.com/EvanBacon))

### 🎉 New features

- Add `npx expo add` as an alias to `npx expo install`. ([#22510](https://github.com/expo/expo/pull/22510) by [@EvanBacon](https://github.com/EvanBacon))
- Add `--reset-cache` flag to `expo start` and `expo export` for interop with the Metro docs. ([#22589](https://github.com/expo/expo/pull/22589) by [@EvanBacon](https://github.com/EvanBacon))
- Add `--no-minify` flag to `npx expo export` to prevent minifying output JavaScript. ([#22544](https://github.com/expo/expo/pull/22544) by [@EvanBacon](https://github.com/EvanBacon))
- Show `o` option by default in Terminal UI. ([#22738](https://github.com/expo/expo/pull/22738) by [@EvanBacon](https://github.com/EvanBacon))
- Add `lazy` query parameter for Metro requests and `EXPO_NO_METRO_LAZY` to disable the feature. ([#22724](https://github.com/expo/expo/pull/22724) by [@EvanBacon](https://github.com/EvanBacon))
- Add support for the `src/app` directory in Expo Router. ([#22748](https://github.com/expo/expo/pull/22748) by [@EvanBacon](https://github.com/EvanBacon))
- Added support for React Native 0.72. ([#22588](https://github.com/expo/expo/pull/22588) by [@kudo](https://github.com/kudo))

### 🐛 Bug fixes

- Import `fetch` from `node-fetch` to support older Node.js versions. ([#22480](https://github.com/expo/expo/pull/22480) by [@EvanBacon](https://github.com/EvanBacon))
- Fix modern manifest serving for dev client without expo-updates. ([#22470](https://github.com/expo/expo/pull/22470) by [@wschurman](https://github.com/wschurman))
- Fix static export for consecutive groups. ([#22504](https://github.com/expo/expo/pull/22504) by [@EvanBacon](https://github.com/EvanBacon))
- Fix externals for Metro Node.js rendering. ([#22695](https://github.com/expo/expo/pull/22695) by [@EvanBacon](https://github.com/EvanBacon))
- Enable verbose package manager logs on CI. ([#22361](https://github.com/expo/expo/pull/22361) by [@byCedric](https://github.com/byCedric))
- Fix static rendering when side effects are used. ([#22713](https://github.com/expo/expo/pull/22713) by [@EvanBacon](https://github.com/EvanBacon))

### 💡 Others

- Mark fixture `package.json` files as private. ([#22417](https://github.com/expo/expo/pull/22417) by [@EvanBacon](https://github.com/EvanBacon))

## 0.8.0 — 2023-05-08

### 🛠 Breaking changes

- Set `NODE_ENV` and `BABEL_ENV` environment variables to `development` or `production` in `start`, `export`, `customize`, `install`, `run:ios`, `run:android`, `config`, `prebuild` commands based on the input mode. ([#21337](https://github.com/expo/expo/pull/21337) by [@EvanBacon](https://github.com/EvanBacon))
- Export Hermes bytecode with `.hbc` extension. ([#22098](https://github.com/expo/expo/pull/22098) by [@EvanBacon](https://github.com/EvanBacon))
- Default to expo go modern manifest format. ([#22168](https://github.com/expo/expo/pull/22168) by [@wschurman](https://github.com/wschurman))

### 🎉 New features

- Support static CSS extraction in development for Metro web. ([#22325](https://github.com/expo/expo/pull/22325) by [@EvanBacon](https://github.com/EvanBacon))
- Add internal `expo export:embed` command to replace `npx react-native bundle` in production builds. ([#21396](https://github.com/expo/expo/pull/21396) by [@EvanBacon](https://github.com/EvanBacon))
- Automatically install TypeScript dependencies when TypeScript files are added during `expo start`. ([#21475](https://github.com/expo/expo/pull/21475) by [@EvanBacon](https://github.com/EvanBacon))
- Add support for `compilerOptions.baseUrl` from `tsconfig.json` and `jsconfig.json` files to Metro. ([#21262](https://github.com/expo/expo/pull/21262) by [@EvanBacon](https://github.com/EvanBacon))
- Add support for `compilerOptions.paths` aliases from `tsconfig.json` and `jsconfig.json` files to Metro. ([#21262](https://github.com/expo/expo/pull/21262) by [@EvanBacon](https://github.com/EvanBacon))
- Reduce install prompt. ([#21264](https://github.com/expo/expo/pull/21264) by [@EvanBacon](https://github.com/EvanBacon))
- Improve multi-target iOS scheme resolution for `expo run:ios`. ([#21240](https://github.com/expo/expo/pull/21240) by [@EvanBacon](https://github.com/EvanBacon))
- Add experimental static rendering for Metro web in Expo Router. ([#21572](https://github.com/expo/expo/pull/21572) by [@EvanBacon](https://github.com/EvanBacon))
- Set node env for metro config in `expo export:embed`. ([#21644](https://github.com/expo/expo/pull/21644) by [@EvanBacon](https://github.com/EvanBacon))
- Add EXPO_ROUTER_TYPED_ROUTES flag to enable experimental support for type generation ([#21560](https://github.com/expo/expo/pull/21651) by [@marklawlor](https://github.com/marklawlor))
- Add Node.js rendering to Metro bundler and Node.js external imports. ([#21886](https://github.com/expo/expo/pull/21886) by [@EvanBacon](https://github.com/EvanBacon))
- Add support for inlining environment variables using the `EXPO_PUBLIC_` prefix. ([#21983](https://github.com/expo/expo/pull/21983) by [@EvanBacon](https://github.com/EvanBacon))
- Add support for loading environment variables from `.env` files. ([#21983](https://github.com/expo/expo/pull/21983) by [@EvanBacon](https://github.com/EvanBacon))
- Add support for emitting static CSS files when exporting web projects with `expo export`. ([#21941](https://github.com/expo/expo/pull/21941) by [@EvanBacon](https://github.com/EvanBacon))
- Remove legacy manifest signing and fall back to unsigned when insufficient account permission to sign. ([#21989](https://github.com/expo/expo/pull/21989) by [@wschurman](https://github.com/wschurman))
- Expose environment variables to Node.js processes. ([#22076](https://github.com/expo/expo/pull/22076) by [@EvanBacon](https://github.com/EvanBacon))
- Use LogBox for static Metro errors. ([#22118](https://github.com/expo/expo/pull/22118) by [@EvanBacon](https://github.com/EvanBacon))
- Generate experimental expo-env.d.ts when EXPO_ROUTER_TYPED_ROUTES=true ([#22096](https://github.com/expo/expo/pull/22096) by [@marklawlor](https://github.com/marklawlor))
- Add pretty errors for static exports. ([#22142](https://github.com/expo/expo/pull/22142) by [@EvanBacon](https://github.com/EvanBacon))
- Improve prebuild for arbitrary template platforms. ([#22201](https://github.com/expo/expo/pull/22201) by [@byCedric](https://github.com/byCedric))
- Further improve prebuild for arbitrary template platforms. ([#22209](https://github.com/expo/expo/pull/22209) by [@EvanBacon](https://github.com/EvanBacon))
- Add SearchParams export type for Expo Router. ([#22380](https://github.com/expo/expo/pull/22380) by [@marklawlor](https://github.com/marklawlor))

### 🐛 Bug fixes

- Fix main field resolution for metro web. ([#21939](https://github.com/expo/expo/pull/21939) by [@EvanBacon](https://github.com/EvanBacon))
- Fix cached code signing development certificate offline behavior. ([#21989](https://github.com/expo/expo/pull/21989) by [@wschurman](https://github.com/wschurman))
- Remove invalid array group syntax from Expo Router type generation. ([#22185](https://github.com/expo/expo/pull/22185) by [@marklawlor](https://github.com/marklawlor))
- Skip verifying arbitrary platforms when prebuilding. ([#22228](https://github.com/expo/expo/pull/22228) by [@byCedric](https://github.com/byCedric))
- Fix prebuild `--template` flag on Windows for local tarballs. ([#22232](https://github.com/expo/expo/pull/22232) by [@byCedric](https://github.com/byCedric))
- Fixed Activity does not start on Android 13 devices. ([#22286](https://github.com/expo/expo/pull/22286) by [@kudo](https://github.com/kudo))
- Fix duplicate enpo-env.d.ts entries being added to the gitignore. ([#22127](https://github.com/expo/expo/pull/22127) by [@marklawlor](https://github.com/marklawlor))
- Fix type error in downloadExpoGoAsync. ([#22398](https://github.com/expo/expo/pull/22398) by [@0618](https://github.com/0618))

### 💡 Others

- Switch `EXPO_USE_PATH_ALIASES` to `expo.experiments.tsconfigPaths`. ([#21897](https://github.com/expo/expo/pull/21897) by [@EvanBacon](https://github.com/EvanBacon))
- Fallback on latest `@expo/metro-config` when local version isn't available (effects testing locally). ([#21643](https://github.com/expo/expo/pull/21643) by [@EvanBacon](https://github.com/EvanBacon))
- Update fixtures. ([#21397](https://github.com/expo/expo/pull/21397) by [@EvanBacon](https://github.com/EvanBacon))
- Upgrade e2e tests to SDK 47. ([#21335](https://github.com/expo/expo/pull/21335) by [@EvanBacon](https://github.com/EvanBacon))
- Update `metro.config.js` template file to match new template. ([#21898](https://github.com/expo/expo/pull/21898) by [@EvanBacon](https://github.com/EvanBacon))
- Fix node rendering. ([#21902](https://github.com/expo/expo/pull/21902) by [@EvanBacon](https://github.com/EvanBacon))
- Update migration map to suggest standalone npx expo doctor instead of expo-cli doctor. ([#21931](https://github.com/expo/expo/pull/21931) by [@keith-kurak](https://github.com/keith-kurak))
- Add graphql-codegen. ([#21980](https://github.com/expo/expo/pull/21980) by [@wschurman](https://github.com/wschurman))
- Add graphql generated file to eslintignore. ([#22001](https://github.com/expo/expo/pull/22001) by [@gabrieldonadel](https://github.com/gabrieldonadel))

## 0.7.1 - 2023-04-26

_This version does not introduce any user-facing changes._

## 0.7.0 - 2023-04-13

### 🎉 New features

- Added experimental react-devtools integration. ([#21462](https://github.com/expo/expo/pull/21462) by [@kudo](https://github.com/kudo))
- Add experimental inspector proxy to handle more CDP requests. ([#21449](https://github.com/expo/expo/pull/21449) by [@byCedric](https://github.com/byCedric))
- Add inspector proxy workarounds for known issues with vscode debugger and Hermes CDP messages. ([#21560](https://github.com/expo/expo/pull/21560) by [@byCedric](https://github.com/byCedric))
- Add inspector support for `Page.reload` CDP message. ([#21827](https://github.com/expo/expo/pull/21827) by [@byCedric](https://github.com/byCedric))

### 🐛 Bug fixes

- Respond to `Debugger.getScriptSource` CDP messages when using lan or tunnel. ([#21825](https://github.com/expo/expo/pull/21825) by [@byCedric](https://github.com/byCedric))
- Fix legacy accept signature parsing. ([#21970](https://github.com/expo/expo/pull/21970) by [@wschurman](https://github.com/wschurman))

## 0.6.2 - 2023-02-21

_This version does not introduce any user-facing changes._

## 0.6.1 — 2023-02-15

_This version does not introduce any user-facing changes._

## 0.6.0 — 2023-02-14

### 🎉 New features

- Implement new package manager API in CLI. ([#19343](https://github.com/expo/expo/pull/19343) by [@byCedric](https://github.com/byCedric))
- Add `EXPO_USE_METRO_WORKSPACE_ROOT` to enable using the workspace root for serving files. ([#21088](https://github.com/expo/expo/pull/21088) by [@EvanBacon](https://github.com/EvanBacon))

### 🐛 Bug fixes

- Close config file watchers to ensure process can exit. ([#21199](https://github.com/expo/expo/pull/21199) by [@EvanBacon](https://github.com/EvanBacon))
- Fix log format when modifying `tsconfig.json`. ([#21166](https://github.com/expo/expo/pull/21166) by [@EvanBacon](https://github.com/EvanBacon))
- Fix `devDependencies` when running `npx expo install --fix`. ([#19344](https://github.com/expo/expo/pull/19344) by [@byCedric](https://github.com/byCedric))

## 0.5.1 — 2023-02-09

### 💡 Others

- Add telemetry for experimental Metro config options. ([#20885](https://github.com/expo/expo/pull/20885) by [@byCedric](https://github.com/byCedric))

## 0.5.0 — 2023-02-03

### 🛠 Breaking changes

- Remove `EXPO_NO_DEFAULT_PORT` to skip extraneous tunnel port. ([#18475](https://github.com/expo/expo/pull/18475) by [@EvanBacon](https://github.com/EvanBacon))

### 🎉 New features

- Support Hermes debugger on native when Metro web is running. ([#21068](https://github.com/expo/expo/pull/21068) by [@EvanBacon](https://github.com/EvanBacon))
- Skip uninstalling Expo Go when running in UNVERSIONED (internal). ([#20754](https://github.com/expo/expo/pull/20754) by [@EvanBacon](https://github.com/EvanBacon))

### 🐛 Bug fixes

- Add react-native-web alias for metro web that doesn't rely on Babel. ([#20828](https://github.com/expo/expo/pull/20828) by [@EvanBacon](https://github.com/EvanBacon))
- Allow chained Metro resolvers to resolve when the predecessor resolver throws a Metro resolution error. ([#20704](https://github.com/expo/expo/pull/20704) by [@EvanBacon](https://github.com/EvanBacon))
- Escape ampersands in URLs sent to adb. ([#20398](https://github.com/expo/expo/pull/20398) by [@EvanBacon](https://github.com/EvanBacon))
- Fix web assets not loading in Metro for web on Windows. ([#19935](https://github.com/expo/expo/pull/19935) by [@EvanBacon](https://github.com/EvanBacon))
- Fix getting UDID for network connected iOS devices. ([#20279](https://github.com/expo/expo/pull/20279) by [@Simek](https://github.com/Simek))
- Send Exponent-Server header as JSON string for classic manifests. ([#20409](https://github.com/expo/expo/pull/20409) by [@byCedric](https://github.com/byCedric))
- Use known Expo schemes when starting with dev clients. ([#20888](https://github.com/expo/expo/pull/20888) by [@byCedric](https://github.com/byCedric))
- Fix sourcemap generation errors when exporting Hermes bundle. ([#21022](https://github.com/expo/expo/pull/21022) by [@kudo](https://github.com/kudo))
- Avoid fixing secure Apple device socket connections to a single TLS method. ([#21169](https://github.com/expo/expo/pull/21169) by [@byCedric](https://github.com/byCedric))

### 💡 Others

- Bump `@expo/json-file`, `@expo/plist`. ([#20720](https://github.com/expo/expo/pull/20720) by [@EvanBacon](https://github.com/EvanBacon))
- Fix ngrok error message format. ([#19822](https://github.com/expo/expo/pull/19822) by [@EvanBacon](https://github.com/EvanBacon))
- Tweak warning about metro config. ([#20066](https://github.com/expo/expo/pull/20066) by [@kbrandwijk](https://github.com/kbrandwijk))
- Remove `uuid` dependency. ([#20479](https://github.com/expo/expo/pull/20479) by [@LinusU](https://github.com/LinusU))
- Do not show `error.stack` for `ConfigError`s. ([#19248](https://github.com/expo/expo/pull/19248) by [@Simek](https://github.com/Simek))
- Fix tests. ([#20510](https://github.com/expo/expo/pull/20510) by [@EvanBacon](https://github.com/EvanBacon))
- Simplify the Xcode warnings. ([#20512](https://github.com/expo/expo/pull/20512) by [@EvanBacon](https://github.com/EvanBacon))
- Simply Metro watch mode detection to `CI=true`, and log when disabled. ([#20939](https://github.com/expo/expo/pull/20939) by [@byCedric](https://github.com/byCedric))

## 0.4.10 - 2022-11-22

### 🐛 Bug fixes

- Upgrade @expo/code-signing-certificates dependency. ([#20078](https://github.com/expo/expo/pull/20078) by [@wschurman](https://github.com/wschurman))

## 0.4.9 - 2022-11-14

_This version does not introduce any user-facing changes._

## 0.4.8 - 2022-11-08

### 🐛 Bug fixes

- Fix Hermes debugger `TypeError: Only HTTP(S) protocols are supported` error when starting server with `--dev-client` parameter. ([#19919](https://github.com/expo/expo/pull/19919) by [@kudo](https://github.com/kudo))

## 0.4.7 - 2022-11-07

### 🐛 Bug fixes

- Fix Expo Go download loading bar. ([#19817](https://github.com/expo/expo/pull/19817) by [@EvanBacon](https://github.com/EvanBacon))
- Fix Hermes debugger errors on Windows and Linux. ([#19872](https://github.com/expo/expo/pull/19872) by [@kudo](https://github.com/kudo))

## 0.4.6 — 2022-11-02

### 🎉 New features

- Display the debug option more prominently in the UI. ([#19793](https://github.com/expo/expo/pull/19793) by [@EvanBacon](https://github.com/EvanBacon))

### 🐛 Bug fixes

- Resolve `metadata.json` file path absolutely for `npx expo export`. ([#19802](https://github.com/expo/expo/pull/19802) by [@EvanBacon](https://github.com/EvanBacon))

## 0.4.5 — 2022-10-30

_This version does not introduce any user-facing changes._

## 0.4.4 — 2022-10-30

_This version does not introduce any user-facing changes._

## 0.4.3 — 2022-10-28

_This version does not introduce any user-facing changes._

## 0.4.2 — 2022-10-28

### 🛠 Breaking changes

- Revert [#18381](https://github.com/expo/expo/pull/18381) (custom entry support).

### 🎉 New features

- Add `-p` to `npx expo export`. ([#19715](https://github.com/expo/expo/pull/19715) by [@EvanBacon](https://github.com/EvanBacon))

### 🐛 Bug fixes

- Prevent extraneous `Found multiple AppDelegate file paths` warnings when using CLI commands with a multi-target iOS app. ([#18890](https://github.com/expo/expo/pull/18890) by [@EvanBacon](https://github.com/EvanBacon))

## 0.4.1 — 2022-10-27

### 🐛 Bug fixes

- Don't print source map size in `npx expo export` when the source maps are not written. ([#19710](https://github.com/expo/expo/pull/19710) by [@EvanBacon](https://github.com/EvanBacon))

## 0.4.0 — 2022-10-25

### 🛠 Breaking changes

- Drop support for copying `index.js` and removing `main` field in `package.json` during `expo prebuild` in favor of native build scripts which resolve the user-defined entry file. ([#18381](https://github.com/expo/expo/pull/18381) by [@EvanBacon](https://github.com/EvanBacon))

### 🎉 New features

- Add proxy support across all Expo CLI commands. ([#19592](https://github.com/expo/expo/pull/19592) by [@EvanBacon](https://github.com/EvanBacon))
- Added ability to open tunnel URLs with Metro web. ([#19504](https://github.com/expo/expo/pull/19504) by [@EvanBacon](https://github.com/EvanBacon))
- Added prompt for signing simulator builds that use entitlements that work on simulator builds like associated domains. ([#19505](https://github.com/expo/expo/pull/19505) by [@EvanBacon](https://github.com/EvanBacon))

### 🐛 Bug fixes

- Skip ADB reverse when Android SDK is missing (allowing `npx expo start --tunnel`). ([#19593](https://github.com/expo/expo/pull/19593) by [@EvanBacon](https://github.com/EvanBacon))
- Make Expo Metro config for web resolve projects using same `package.json` main fields as Expo Webpack. Behavior can be disabled with `EXPO_METRO_NO_MAIN_FIELD_OVERRIDE`. ([#19529](https://github.com/expo/expo/pull/19529) by [@EvanBacon](https://github.com/EvanBacon))
- Add web support check to metro web in `expo start`. ([#18428](https://github.com/expo/expo/pull/18428) by [@EvanBacon](https://github.com/EvanBacon))
- Drop support for experimental Webpack native symbolication. ([#18439](https://github.com/expo/expo/pull/18439) by [@EvanBacon](https://github.com/EvanBacon))
- Implement getApplicationIdFromBundle fixing iOS app launch issue with SDK 46. ([#18537](https://github.com/expo/expo/pull/18537) by [@Anthony Mittaz](https://github.com/Anthony Mittaz))
- Change `UNAUTHORIZED_ERROR` to `UNAUTHORIZED` to handle unauthorized errors. ([#18751](https://github.com/expo/expo/pull/18751) by [@EvanBacon](https://github.com/EvanBacon))
- Catch error thrown when trying to launch redirect page without an application ID defined in `app.json`. ([#19312](https://github.com/expo/expo/pull/19312) by [@esamelson](https://github.com/esamelson))
- Present intended variadic argument when asserting flags in `npx expo install`. ([#19396](https://github.com/expo/expo/pull/19396) by [@bycedric](https://github.com/bycedric))
- Add "none" platform when running `--dev-client`. ([#19319](https://github.com/expo/expo/pull/19319) by [@jonsamp](https://github.com/jonsamp))
- Fix development code signing for dev client. ([#19557](https://github.com/expo/expo/pull/19557) by [@wschurman](https://github.com/wschurman))

### 💡 Others

- Change asset registry redirect for Metro web to point to the shared alias in `react-native`. ([#19234](https://github.com/expo/expo/pull/19234) by [@EvanBacon](https://github.com/EvanBacon))
- Update the README file. ([#18663](https://github.com/expo/expo/pull/18663) by [@EvanBacon](https://github.com/EvanBacon))
- Fix `prebuild` e2e tests. ([#18612](https://github.com/expo/expo/pull/18612) by [@EvanBacon](https://github.com/EvanBacon))
- [Interstitial page] Capture missing analytics event when user opens development build. ([#18792](https://github.com/expo/expo/pull/18792) by [@esamelson](https://github.com/esamelson))

## 0.3.2 - 2022-10-13

### 🎉 New features

- Handle all development session errors. ([#18499](https://github.com/expo/expo/pull/18499) by [@EvanBacon](https://github.com/EvanBacon))

### 🐛 Bug fixes

- Disable API interaction when running in offline mode. ([#19418](https://github.com/expo/expo/pull/19418) by [@byCedric](https://github.com/byCedric))

### 💡 Others

- Hide server rate limiting warning during `npx expo start`. ([#19038](https://github.com/expo/expo/pull/19038) by [@EvanBacon](https://github.com/EvanBacon))

## 0.3.1 - 2022-09-26

_This version does not introduce any user-facing changes._

## 0.3.0 - 2022-09-26

### 🎉 New features

- Added middleware for creating files. ([#19231](https://github.com/expo/expo/pull/19231) by [@EvanBacon](https://github.com/EvanBacon))
- Enable `require.context` by default. ([#19257](https://github.com/expo/expo/pull/19257) by [@EvanBacon](https://github.com/EvanBacon))

### 🐛 Bug fixes

- Resolve bundle identifier / package from native project and then fallback to `app.json` when launching redirect page. ([#19260](https://github.com/expo/expo/pull/19260) by [@brentvatne](https://github.com/brentvatne))

## 0.2.11 - 2022-08-22

### 🐛 Bug fixes

- Resolve bundle identifier from `app.json` correctly when using `npx expo start --dev-client --ios` with no local `ios` directory. ([#18747](https://github.com/expo/expo/pull/18747) by [@EvanBacon](https://github.com/EvanBacon))

## 0.2.10 - 2022-08-18

_This version does not introduce any user-facing changes._

## 0.2.8 - 2022-08-12

_This version does not introduce any user-facing changes._

## 0.2.7 - 2022-08-10

### 🎉 New features

- Add `EXPO_NO_DEFAULT_PORT` to skip proxy port. ([#18464](https://github.com/expo/expo/pull/18464) by [@EvanBacon](https://github.com/EvanBacon))
- Disable interactive prompts in non TTY processes. ([#18300](https://github.com/expo/expo/pull/18300) by [@EvanBacon](https://github.com/EvanBacon))

### 🐛 Bug fixes

- Prevent development session bad gateway from ending long running `expo start` processes. ([#18451](https://github.com/expo/expo/pull/18451) by [@EvanBacon](https://github.com/EvanBacon))
- Speed up native device opening for iOS and Android. ([#18385](https://github.com/expo/expo/pull/18385) by [@EvanBacon](https://github.com/EvanBacon))

### 💡 Others

- Add warning about malformed project when running prebuild in non-interactive mode. ([#18436](https://github.com/expo/expo/pull/18436) by [@wkozyra95](https://github.com/wkozyra95))
- [Interstitial page] Ensure that the development build is installed when opening the interstitial page. ([#18836](https://github.com/expo/expo/pull/18836) by [@esamelson](https://github.com/esamelson))
- [Interstitial page] Point QR code to interstitial page when enabled. ([#18838](https://github.com/expo/expo/pull/18838) by [@esamelson](https://github.com/esamelson))
- [Interstitial page] Minor improvements to page; try to detect if deep link succeeded. ([#18839](https://github.com/expo/expo/pull/18839) by [@esamelson](https://github.com/esamelson))
- [Interstitial page] Flip value and change name of env flag to EXPO_NO_REDIRECT_PAGE. ([#18840](https://github.com/expo/expo/pull/18840) by [@esamelson](https://github.com/esamelson))

## 0.2.6 — 2022-07-25

### 🎉 New features

- Add telemetry event tracking a command run. ([#17948](https://github.com/expo/expo/pull/17948) by [@EvanBacon](https://github.com/EvanBacon))

### 🐛 Bug fixes

- Ensure `expo build:web` recommends running `expo export:web` in the migration warning. ([#18312](https://github.com/expo/expo/pull/18312) by [@EvanBacon](https://github.com/EvanBacon))

## 0.2.5 — 2022-07-19

_This version does not introduce any user-facing changes._

## 0.2.4 — 2022-07-19

### 🐛 Bug fixes

- Add mock `--non-interactive` flag to hide `eas update` errors. ([#18299](https://github.com/expo/expo/pull/18299) by [@EvanBacon](https://github.com/EvanBacon))

## 0.2.3 — 2022-07-19

### 🎉 New features

- Add `EXPO_EDITOR` environment variable for overriding the `EDITOR` variable. This is used in the `expo start` Terminal UI when pressing `o`. ([#18285](https://github.com/expo/expo/pull/18285) by [@EvanBacon](https://github.com/EvanBacon))

### 🐛 Bug fixes

- Fix bug preventing the installation of beta clients. ([#18298](https://github.com/expo/expo/pull/18298) by [@EvanBacon](https://github.com/EvanBacon))

## 0.2.2 — 2022-07-18

_This version does not introduce any user-facing changes._

## 0.2.1 — 2022-07-11

### 💡 Others

- Drop hardcoded web package versions in prerequisite. ([#18172](https://github.com/expo/expo/pull/18172) by [@EvanBacon](https://github.com/EvanBacon))

## 0.2.0 — 2022-07-07

### 🛠 Breaking changes

- Change `expo` to `expo-internal` (DO NOT USE) for `@expo/cli`. ([#17468](https://github.com/expo/expo/pull/17468) by [@EvanBacon](https://github.com/EvanBacon))

### 🎉 New features

- Validate Android SDK configuration before using ([#17259](https://github.com/expo/expo/pull/17259) by [@byCedric](https://github.com/byCedric))
- Add CI context to telemetry to help determine support on used CI providers ([#17284](https://github.com/expo/expo/pull/17284) by [@byCedric](https://github.com/byCedric))
- add `--pnpm` option to `install` command. ([#17366](https://github.com/expo/expo/pull/17366) by [@EvanBacon](https://github.com/EvanBacon))
- Added `export:web` command. ([#17363](https://github.com/expo/expo/pull/17363) by [@EvanBacon](https://github.com/EvanBacon))
- Bail out on missing web dependencies. ([#17448](https://github.com/expo/expo/pull/17448) by [@EvanBacon](https://github.com/EvanBacon))
- Add info about using the `--clear` flag when the `babel.config.js` file changes during `expo start`. ([#17560](https://github.com/expo/expo/pull/17560) by [@EvanBacon](https://github.com/EvanBacon))
- Automatically enable `DEBUG` when `EXPO_DEBUG` is enabled. ([#17856](https://github.com/expo/expo/pull/17856) by [@EvanBacon](https://github.com/EvanBacon))
- add migration warning for old commands. ([#17882](https://github.com/expo/expo/pull/17882) by [@EvanBacon](https://github.com/EvanBacon))
- Add web support for Metro bundler. ([#17927](https://github.com/expo/expo/pull/17927) by [@EvanBacon](https://github.com/EvanBacon))
- Add multi-platform bundle logging during `expo export`. ([#17992](https://github.com/expo/expo/pull/17992) by [@EvanBacon](https://github.com/EvanBacon))
- Upgrade react-native to 0.69. ([#18006](https://github.com/expo/expo/pull/18006) by [@kudo](https://github.com/kudo))

### 🐛 Bug fixes

- Remove hanging `emulator` process on exit. ([#17273](https://github.com/expo/expo/pull/17273) by [@EvanBacon](https://github.com/EvanBacon))
- Fix bug where autocomplete prompts crash when escape characters are used. ([#17271](https://github.com/expo/expo/pull/17271) by [@EvanBacon](https://github.com/EvanBacon))
- add missing `--platform` flag to `export` command. ([#17338](https://github.com/expo/expo/pull/17338) by [@EvanBacon](https://github.com/EvanBacon))
- Fix ADB device name filtering for windows. ([#17286](https://github.com/expo/expo/pull/17286) by [@byCedric](https://github.com/byCedric))
- Fix `export` bug failing when no assets are included. ([#17414](https://github.com/expo/expo/pull/17414) by [@EvanBacon](https://github.com/EvanBacon))
- Add correct packages (`expo-splash-screen`) and drop incorrect required packages (`react-native-unimodules`, `expo-updates`) in prebuild. ([#17447](https://github.com/expo/expo/pull/17447) by [@EvanBacon](https://github.com/EvanBacon))
- Fix tunnel on web breaking native. ([#17666](https://github.com/expo/expo/pull/17666) by [@EvanBacon](https://github.com/EvanBacon))
- Add no-op `--experimental-bundle` flag to `expo export`. ([#17886](https://github.com/expo/expo/pull/17886) by [@EvanBacon](https://github.com/EvanBacon))
- Fix auto TypeScript version check. ([#17911](https://github.com/expo/expo/pull/17911) by [@EvanBacon](https://github.com/EvanBacon))
- Fix ignored existing plugins on expo install. ([#17936](https://github.com/expo/expo/pull/17936) by [@kbrandwijk](https://github.com/kbrandwijk))

### 💡 Others

- Bump `@expo/xcpretty` to link to the troubleshooting guide. ([#17576](https://github.com/expo/expo/pull/17576) by [@EvanBacon](https://github.com/EvanBacon))
- deduplicate asMock helper function. ([#17294](https://github.com/expo/expo/pull/17294) by [@wschurman](https://github.com/wschurman))
- Use `nxp expo install` for recommended missing dependency check. ([#17665](https://github.com/expo/expo/pull/17665) by [@EvanBacon](https://github.com/EvanBacon))
- Make bundler implementation more bundler agnostic. ([#17575](https://github.com/expo/expo/pull/17575) by [@EvanBacon](https://github.com/EvanBacon))
- Add debug log about unversioned packages. ([#17664](https://github.com/expo/expo/pull/17664) by [@EvanBacon](https://github.com/EvanBacon))
- Update test fixtures to SDK 45. ([#17934](https://github.com/expo/expo/pull/17934) by [@EvanBacon](https://github.com/EvanBacon))
- Bump `@expo/xcpretty` with support for `react-native@0.69` build errors. ([#17986](https://github.com/expo/expo/pull/17986) by [@EvanBacon](https://github.com/EvanBacon))

## 0.1.3 — 2022-04-28

### 🐛 Bug fixes

- add missing `pretty-bytes` dependency. ([#17235](https://github.com/expo/expo/pull/17235) by [@EvanBacon](https://github.com/EvanBacon))

## 0.1.2 — 2022-04-27

_This version does not introduce any user-facing changes._

## 0.1.1 — 2022-04-27

### 🎉 New features

- Unify help prompts. ([#17223](https://github.com/expo/expo/pull/17223) by [@EvanBacon](https://github.com/EvanBacon))
- Added `expo run:android` command. ([#17187](https://github.com/expo/expo/pull/17187) by [@EvanBacon](https://github.com/EvanBacon))

### 🐛 Bug fixes

- Add support for `react-native@0.68` dev server API. ([#17189](https://github.com/expo/expo/pull/17189) by [@EvanBacon](https://github.com/EvanBacon))

### 💡 Others

- Downgrade `fs-extra` to `8.1.0`. ([#17234](https://github.com/expo/expo/pull/17234) by [@EvanBacon](https://github.com/EvanBacon))

## 0.1.0 — 2022-04-25

### 🎉 New features

- [cli] Added modules for interacting with Apple and Android platforms. ([#16516](https://github.com/expo/expo/pull/16516) by [@EvanBacon](https://github.com/EvanBacon))
- [cli] Added middleware for showing the interstitial page and redirecting users to dev clients. ([#16560](https://github.com/expo/expo/pull/16560) by [@EvanBacon](https://github.com/EvanBacon))
- [cli] Added middleware for dev servers to host Expo manifests. ([#16559](https://github.com/expo/expo/pull/16559) by [@EvanBacon](https://github.com/EvanBacon))
- [cli] Added module for starting host tunnels with Ngrok. ([#16556](https://github.com/expo/expo/pull/16556) by [@EvanBacon](https://github.com/EvanBacon))
- [cli] Added module for updating the "development session" API. ([#16555](https://github.com/expo/expo/pull/16555) by [@EvanBacon](https://github.com/EvanBacon))
- [cli] Added modules for creating dev server URLs, akin to `UrlUtils` in `xdl`. ([#16557](https://github.com/expo/expo/pull/16557) by [@EvanBacon](https://github.com/EvanBacon))
- [cli] Added shim for `expo start` command and option resolvers. ([#16587](https://github.com/expo/expo/pull/16587) by [@EvanBacon](https://github.com/EvanBacon))
- [cli] Added module for interacting with Metro bundler. ([#16631](https://github.com/expo/expo/pull/16631) by [@EvanBacon](https://github.com/EvanBacon))
- [cli] Added Terminal UI to `expo start`. ([#16518](https://github.com/expo/expo/pull/16518) by [@EvanBacon](https://github.com/EvanBacon))
- [cli] Added a custom terminal logger for Metro dev server. ([#16658](https://github.com/expo/expo/pull/16658) by [@EvanBacon](https://github.com/EvanBacon))
- [cli] Added module for interacting with Webpack bundler. ([#16659](https://github.com/expo/expo/pull/16659) by [@EvanBacon](https://github.com/EvanBacon))
- Added `expo run:ios` command. ([#16662](https://github.com/expo/expo/pull/16662) by [@EvanBacon](https://github.com/EvanBacon))
- Fixed type errors. ([#16724](https://github.com/expo/expo/pull/16724) by [@EvanBacon](https://github.com/EvanBacon))
- Disable watch mode in CI. ([#16730](https://github.com/expo/expo/pull/16730) by [@EvanBacon](https://github.com/EvanBacon))
- Added `install` command. ([#16756](https://github.com/expo/expo/pull/16756) by [@EvanBacon](https://github.com/EvanBacon))
- Serve modern manifests in multipart format. ([#16804](https://github.com/expo/expo/pull/16804) by [@wschurman](https://github.com/wschurman))
- Add development code signing. ([#16845](https://github.com/expo/expo/pull/16845) by [@wschurman](https://github.com/wschurman))
- Added `export` command. ([#17034](https://github.com/expo/expo/pull/17034) by [@EvanBacon](https://github.com/EvanBacon))
- Add `--fix` and `--check` arguments to `install` command. ([#17048](https://github.com/expo/expo/pull/17048) by [@EvanBacon](https://github.com/EvanBacon))
- Added `customize` command. ([#17186](https://github.com/expo/expo/pull/17186) by [@EvanBacon](https://github.com/EvanBacon))

### 🐛 Bug fixes

- Fix process memory leak warning in `expo start`. ([#16753](https://github.com/expo/expo/pull/16753) by [@EvanBacon](https://github.com/EvanBacon))
- Fix build watcher. ([#16754](https://github.com/expo/expo/pull/16754) by [@EvanBacon](https://github.com/EvanBacon))
- Allow bailing out of Terminal UI during long processes. ([#16818](https://github.com/expo/expo/pull/16818) by [@EvanBacon](https://github.com/EvanBacon))
- Fix web imports and dependency resolution. ([#16820](https://github.com/expo/expo/pull/16820) by [@EvanBacon](https://github.com/EvanBacon))
- [test] Update login error message to reflect server change. ([#16932](https://github.com/expo/expo/pull/16932) by [@EvanBacon](https://github.com/EvanBacon))
- Fix webpack imports and server timeouts. ([#17006](https://github.com/expo/expo/pull/17006) by [@EvanBacon](https://github.com/EvanBacon))
- Skip font parsing on prebuild. ([#17184](https://github.com/expo/expo/pull/17184) by [@EvanBacon](https://github.com/EvanBacon))
- [ci] Fix `typecheck`. ([#17145](https://github.com/expo/expo/pull/17145) by [@EvanBacon](https://github.com/EvanBacon))
- Close development session when CLI is stopped ([#17170](https://github.com/expo/expo/pull/17170) by [@FiberJW](https://github.com/FiberJW))

### 💡 Others

- Improve contributing. ([#16917](https://github.com/expo/expo/pull/16917) by [@EvanBacon](https://github.com/EvanBacon))
- Reduce mock clearing and add `Log` import/export. ([#17046](https://github.com/expo/expo/pull/17046) by [@EvanBacon](https://github.com/EvanBacon))
- Migrate to using `DEBUG=expo:*` instead of `EXPO_DEBUG`. ([#17084](https://github.com/expo/expo/pull/17084) by [@EvanBacon](https://github.com/EvanBacon))
- Lazily evaluate all environment variables. ([#17082](https://github.com/expo/expo/pull/17082) by [@EvanBacon](https://github.com/EvanBacon))<|MERGE_RESOLUTION|>--- conflicted
+++ resolved
@@ -6,11 +6,8 @@
 
 ### 🎉 New features
 
-<<<<<<< HEAD
 - Add error message for static rendering without Expo Router. ([#23170](https://github.com/expo/expo/pull/23170) by [@EvanBacon](https://github.com/EvanBacon))
-=======
 - Add support for `web.favicon` to Metro web. ([#23072](https://github.com/expo/expo/pull/23072) by [@EvanBacon](https://github.com/EvanBacon))
->>>>>>> 0eccff90
 
 ### 🐛 Bug fixes
 
