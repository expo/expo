--- conflicted
+++ resolved
@@ -8,11 +8,8 @@
 
 ### 🐛 Bug fixes
 
-<<<<<<< HEAD
 - Fix RSC export with hooks. ([#32793](https://github.com/expo/expo/pull/32793) by [@EvanBacon](https://github.com/EvanBacon))
-=======
 - throw error when importing native module on web. ([#32790](https://github.com/expo/expo/pull/32790) by [@EvanBacon](https://github.com/EvanBacon))
->>>>>>> 89e9d1fc
 
 ### 💡 Others
 
