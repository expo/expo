--- conflicted
+++ resolved
@@ -8,11 +8,8 @@
 
 ### 🐛 Bug fixes
 
-<<<<<<< HEAD
 - Fix fusebox log formatting and silence migration warning. ([#35911](https://github.com/expo/expo/pull/35911) by [@EvanBacon](https://github.com/EvanBacon))
-=======
 - Fixed React Native Devtools opening issue. ([#35935](https://github.com/expo/expo/pull/35935) by [@kudo](https://github.com/kudo))
->>>>>>> 35b7b9f3
 
 ### 💡 Others
 
