--- conflicted
+++ resolved
@@ -6,12 +6,9 @@
 
 ### 🎉 New features
 
-<<<<<<< HEAD
 - Add ability to switch modes while running. ([#22924](https://github.com/expo/expo/pull/22924) by [@EvanBacon](https://github.com/EvanBacon))
-=======
 - Add `-g, --go` option to `expo start` to force using Expo Go by default. ([#22925](https://github.com/expo/expo/pull/22925) by [@EvanBacon](https://github.com/EvanBacon))
 - Add `-d` as an alias to `--dev-client`. ([#22925](https://github.com/expo/expo/pull/22925) by [@EvanBacon](https://github.com/EvanBacon))
->>>>>>> 41c91838
 
 ### 🐛 Bug fixes
 
