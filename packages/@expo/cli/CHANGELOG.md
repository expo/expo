--- conflicted
+++ resolved
@@ -8,16 +8,14 @@
 
 ### 🐛 Bug fixes
 
-<<<<<<< HEAD
 - Fix issue where renderer overwrote existing SSR modules. ([#32601](https://github.com/expo/expo/pull/32601) by [@EvanBacon](https://github.com/EvanBacon))
-=======
+
 ### 💡 Others
 
 ## 0.19.14 — 2024-11-04
 
 ### 🐛 Bug fixes
 
->>>>>>> 3f297004
 - Add fallback method for determining internal IP address. ([#32273](https://github.com/expo/expo/pull/32273) by [@kitten](https://github.com/kitten))
 
 ### 💡 Others
