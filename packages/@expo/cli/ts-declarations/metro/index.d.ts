// #region metro
declare module 'metro' {
  export * from 'metro/src/index';
  export { default } from 'metro/src/index';
}

// See: https://github.com/facebook/metro/blob/v0.81.0/packages/metro/src/Assets.js
declare module 'metro/src/Assets' {
  export type AssetInfo = {
    readonly files: string[];
    readonly hash: string;
    readonly name: string;
    readonly scales: number[];
    readonly type: string;
  };
  export type AssetDataWithoutFiles = {
    readonly __packager_asset: boolean;
    readonly fileSystemLocation: string;
    readonly hash: string;
    readonly height?: null | number;
    readonly httpServerLocation: string;
    readonly name: string;
    readonly scales: number[];
    readonly type: string;
    readonly width?: null | number;
  };
  export type AssetDataFiltered = {
    readonly __packager_asset: boolean;
    readonly hash: string;
    readonly height?: null | number;
    readonly httpServerLocation: string;
    readonly name: string;
    readonly scales: number[];
    readonly type: string;
    readonly width?: null | number;
  };
  export type AssetData = AssetDataWithoutFiles & {
    readonly files: string[];
  };
  export type AssetDataPlugin = (assetData: AssetData) => AssetData | Promise<AssetData>;
  export function getAsset(
    relativePath: string,
    projectRoot: string,
    watchFolders: readonly string[],
    platform: null | undefined | string,
    assetExts: readonly string[]
  ): Promise<Buffer>;
  export function getAssetSize(
    type: string,
    content: Buffer,
    filePath: string
  ):
    | null
    | undefined
    | {
        readonly width: number;
        readonly height: number;
      };
  export function getAssetData(
    assetPath: string,
    localPath: string,
    assetDataPlugins: readonly string[],
    platform: null | undefined | string,
    publicPath: string
  ): Promise<AssetData>;
  export function getAssetFiles(
    assetPath: string,
    platform?: null | undefined | string
  ): Promise<string[]>;
  export function isAssetTypeAnImage(type: string): boolean;
}

// See: https://github.com/facebook/metro/blob/v0.81.0/packages/metro/src/Bundler.js
declare module 'metro/src/Bundler' {
  import type { TransformResultWithSource } from 'metro/src/DeltaBundler';
  import type { TransformOptions } from 'metro/src/DeltaBundler/Worker';
  import type EventEmitter from 'events';
  import type { ConfigT } from 'metro-config/src/configTypes.flow';
  import Transformer from 'metro/src/DeltaBundler/Transformer';
  import DependencyGraph from 'metro/src/node-haste/DependencyGraph';
  export type BundlerOptions = Readonly<{
    hasReducedPerformance?: boolean;
    watch?: boolean;
  }>;
  class Bundler {
    _depGraph: DependencyGraph;
    _initializedPromise: Promise<void>;
    _transformer: Transformer;
    constructor(config: ConfigT, options?: BundlerOptions);
    getWatcher(): EventEmitter;
    end(): Promise<void>;
    getDependencyGraph(): Promise<DependencyGraph>;
    transformFile(
      filePath: string,
      transformOptions: TransformOptions,
      fileBuffer?: Buffer
    ): Promise<TransformResultWithSource>;
    ready(): Promise<void>;
  }
  export default Bundler;
}

// See: https://github.com/facebook/metro/blob/v0.81.0/packages/metro/src/Bundler/util.js
declare module 'metro/src/Bundler/util' {
  import type { AssetDataWithoutFiles } from 'metro/src/Assets';
  import type { ModuleTransportLike } from 'metro/src/shared/types.flow';
  import type { File } from '@babel/types';
  type SubTree<T extends ModuleTransportLike> = (
    moduleTransport: T,
    moduleTransportsByPath: Map<string, T>
  ) => Iterable<number>;
  export function createRamBundleGroups<T extends ModuleTransportLike>(
    ramGroups: readonly string[],
    groupableModules: readonly T[],
    subtree: SubTree<T>
  ): Map<number, Set<number>>;
  export function generateAssetCodeFileAst(
    assetRegistryPath: string,
    assetDescriptor: AssetDataWithoutFiles
  ): File;
}

// See: https://github.com/facebook/metro/blob/v0.81.0/packages/metro/src/cli-utils.js
declare module 'metro/src/cli-utils' {
  export const watchFile: (filename: string, callback: () => any) => Promise<void>;
  export const makeAsyncCommand: <T>(command: (argv: T) => Promise<void>) => (argv: T) => void;
}

// See: https://github.com/facebook/metro/blob/v0.81.0/packages/metro/src/cli.js
declare module 'metro/src/cli' {
  // This has no exports
}

// See: https://github.com/facebook/metro/blob/v0.81.0/packages/metro/src/cli/parseKeyValueParamArray.js
declare module 'metro/src/cli/parseKeyValueParamArray' {
  function coerceKeyValueArray(keyValueArray: readonly string[]): {
    [key: string]: string;
  };
  export default coerceKeyValueArray;
}

// See: https://github.com/facebook/metro/blob/v0.81.0/packages/metro/src/commands/build.js
// NOTE(cedric): yargs is custom-typed in metro
// declare module 'metro/src/commands/build' {
//   import type { ModuleObject } from 'yargs';
//   const $$EXPORT_DEFAULT_DECLARATION$$: () => Omit<
//     ModuleObject,
//     keyof {
//       handler: Function;
//     }
//   > & {
//     handler: Function;
//   };
//   export default $$EXPORT_DEFAULT_DECLARATION$$;
// }

// See: https://github.com/facebook/metro/blob/v0.81.0/packages/metro/src/commands/dependencies.js
// NOTE(cedric): yargs is custom-typed in metro
// declare module 'metro/src/commands/dependencies' {
//   import type { ModuleObject } from 'yargs';
//   const $$EXPORT_DEFAULT_DECLARATION$$: () => Omit<
//     ModuleObject,
//     keyof {
//       handler: Function;
//     }
//   > & {
//     handler: Function;
//   };
//   export default $$EXPORT_DEFAULT_DECLARATION$$;
// }

// See: https://github.com/facebook/metro/blob/v0.81.0/packages/metro/src/commands/serve.js
// NOTE(cedric): yargs is custom-typed in metro
// declare module 'metro/src/commands/serve' {
//   import type { ModuleObject } from 'yargs';
//   const $$EXPORT_DEFAULT_DECLARATION$$: () => Omit<
//     ModuleObject,
//     keyof {
//       handler: Function;
//     }
//   > & {
//     handler: Function;
//   };
//   export default $$EXPORT_DEFAULT_DECLARATION$$;
// }

// See: https://github.com/facebook/metro/blob/v0.81.0/packages/metro/src/DeltaBundler.js
declare module 'metro/src/DeltaBundler' {
  import type {
    DeltaResult,
    Graph,
    MixedOutput,
    Options,
    ReadOnlyGraph,
  } from 'metro/src/DeltaBundler/types.flow';
  import type EventEmitter from 'events';
  import DeltaCalculator from 'metro/src/DeltaBundler/DeltaCalculator';
  export type {
    DeltaResult,
    Graph,
    Dependencies,
    MixedOutput,
    Module,
    ReadOnlyGraph,
    TransformFn,
    TransformResult,
    TransformResultDependency,
    TransformResultWithSource,
  } from 'metro/src/DeltaBundler/types.flow';
  /**
   * `DeltaBundler` uses the `DeltaTransformer` to build bundle deltas. This
   * module handles all the transformer instances so it can support multiple
   * concurrent clients requesting their own deltas. This is done through the
   * `clientId` param (which maps a client to a specific delta transformer).
   */
  class DeltaBundler<T = MixedOutput> {
    _changeEventSource: EventEmitter;
    _deltaCalculators: Map<Graph<T>, DeltaCalculator<T>>;
    constructor(changeEventSource: EventEmitter);
    end(): void;
    getDependencies(
      entryPoints: readonly string[],
      options: Options<T>
    ): Promise<ReadOnlyGraph<T>['dependencies']>;
    buildGraph(entryPoints: readonly string[], options: Options<T>): Promise<Graph<T>>;
    getDelta(
      graph: Graph<T>,
      $$PARAM_1$$: {
        reset: boolean;
        shallow: boolean;
      }
    ): Promise<DeltaResult<T>>;
    listen(graph: Graph<T>, callback: () => Promise<void>): () => void;
    endGraph(graph: Graph<T>): void;
  }
  export default DeltaBundler;
}

// See: https://github.com/facebook/metro/blob/v0.81.0/packages/metro/src/DeltaBundler/buildSubgraph.js
declare module 'metro/src/DeltaBundler/buildSubgraph' {
  import type { RequireContext } from 'metro/src/lib/contextModule';
  import type {
    Dependency,
    ModuleData,
    ResolveFn,
    TransformFn,
  } from 'metro/src/DeltaBundler/types.flow';
  type Parameters<T> = Readonly<{
    resolve: ResolveFn;
    transform: TransformFn<T>;
    shouldTraverse: ($$PARAM_0$$: Dependency) => boolean;
  }>;
  export function buildSubgraph<T>(
    entryPaths: ReadonlySet<string>,
    resolvedContexts: ReadonlyMap<string, null | undefined | RequireContext>,
    $$PARAM_2$$: Parameters<T>
  ): Promise<{
    moduleData: Map<string, ModuleData<T>>;
    errors: Map<string, Error>;
  }>;
}

// See: https://github.com/facebook/metro/blob/v0.81.0/packages/metro/src/DeltaBundler/DeltaCalculator.js
declare module 'metro/src/DeltaBundler/DeltaCalculator' {
  import type { DeltaResult, Options } from 'metro/src/DeltaBundler/types.flow';
  import { Graph } from 'metro/src/DeltaBundler/Graph';
  import { EventEmitter } from 'events';
  /**
   * This class is in charge of calculating the delta of changed modules that
   * happen between calls. To do so, it subscribes to file changes, so it can
   * traverse the files that have been changed between calls and avoid having to
   * traverse the whole dependency tree for trivial small changes.
   */
  class DeltaCalculator<T> extends EventEmitter {
    _changeEventSource: EventEmitter;
    _options: Options<T>;
    _currentBuildPromise: null | undefined | Promise<DeltaResult<T>>;
    _deletedFiles: Set<string>;
    _modifiedFiles: Set<string>;
    _addedFiles: Set<string>;
    _requiresReset: any;
    _graph: Graph<T>;
    constructor(
      entryPoints: ReadonlySet<string>,
      changeEventSource: EventEmitter,
      options: Options<T>
    );
    end(): void;
    getDelta($$PARAM_0$$: { reset: boolean; shallow: boolean }): Promise<DeltaResult<T>>;
    getGraph(): Graph<T>;
    _handleMultipleFileChanges: any;
    _handleFileChange: any;
    _getChangedDependencies(
      modifiedFiles: Set<string>,
      deletedFiles: Set<string>,
      addedFiles: Set<string>
    ): Promise<DeltaResult<T>>;
  }
  export default DeltaCalculator;
}

// See: https://github.com/facebook/metro/blob/v0.81.0/packages/metro/src/DeltaBundler/getTransformCacheKey.js
declare module 'metro/src/DeltaBundler/getTransformCacheKey' {
  import type { TransformerConfig } from 'metro/src/DeltaBundler/Worker';
  function getTransformCacheKey(opts: {
    readonly cacheVersion: string;
    readonly projectRoot: string;
    readonly transformerConfig: TransformerConfig;
  }): string;
  export default getTransformCacheKey;
}

// See: https://github.com/facebook/metro/blob/v0.81.0/packages/metro/src/DeltaBundler/Graph.js
declare module 'metro/src/DeltaBundler/Graph' {
  /**
   * Portions of this code are based on the Synchronous Cycle Collection
   * algorithm described in:
   *
   * David F. Bacon and V. T. Rajan. 2001. Concurrent Cycle Collection in
   * Reference Counted Systems. In Proceedings of the 15th European Conference on
   * Object-Oriented Programming (ECOOP '01). Springer-Verlag, Berlin,
   * Heidelberg, 207–235.
   *
   * Notable differences from the algorithm in the paper:
   * 1. Our implementation uses the inverseDependencies set (which we already
   *    have to maintain) instead of a separate refcount variable. A module's
   *    reference count is equal to the size of its inverseDependencies set, plus
   *    1 if it's an entry point of the graph.
   * 2. We keep the "root buffer" (possibleCycleRoots) free of duplicates by
   *    making it a Set, instead of storing a "buffered" flag on each node.
   * 3. On top of tracking edges between nodes, we also count references between
   *    nodes and entries in the importBundleNodes set.
   */

  import type { RequireContext } from 'metro/src/lib/contextModule';
  import type {
    Dependencies,
    Dependency,
    GraphInputOptions,
    MixedOutput,
    Module,
    ModuleData,
    Options,
    TransformInputOptions,
  } from 'metro/src/DeltaBundler/types.flow';
  import CountingSet from 'metro/src/lib/CountingSet';
  export type Result<T> = {
    added: Map<string, Module<T>>;
    modified: Map<string, Module<T>>;
    deleted: Set<string>;
  };
  /**
   * Internal data structure that the traversal logic uses to know which of the
   * files have been modified. This allows to return the added modules before the
   * modified ones (which is useful for things like Hot Module Reloading).
   **/
  type Delta<T> = Readonly<{
    added: Set<string>;
    touched: Set<string>;
    deleted: Set<string>;
    updatedModuleData: ReadonlyMap<string, ModuleData<T>>;
    baseModuleData: Map<string, ModuleData<T>>;
    errors: ReadonlyMap<string, Error>;
  }>;
  type InternalOptions<T> = Readonly<{
    lazy: boolean;
    onDependencyAdd: () => any;
    onDependencyAdded: () => any;
    resolve: Options<T>['resolve'];
    transform: Options<T>['transform'];
    shallow: boolean;
  }>;
  export class Graph<T = MixedOutput> {
    readonly entryPoints: ReadonlySet<string>;
    readonly transformOptions: TransformInputOptions;
    readonly dependencies: Dependencies<T>;
    constructor(options: GraphInputOptions);
    traverseDependencies(paths: readonly string[], options: Options<T>): Promise<Result<T>>;
    initialTraverseDependencies(options: Options<T>): Promise<Result<T>>;
    _buildDelta(
      pathsToVisit: ReadonlySet<string>,
      options: InternalOptions<T>,
      moduleFilter?: (path: string) => boolean
    ): Promise<Delta<T>>;
    _recursivelyCommitModule(
      path: string,
      delta: Delta<T>,
      options: InternalOptions<T>,
      commitOptions: Readonly<{
        onlyRemove: boolean;
      }>
    ): Module<T>;
    _addDependency(
      parentModule: Module<T>,
      key: string,
      dependency: Dependency,
      requireContext: null | undefined | RequireContext,
      delta: Delta<T>,
      options: InternalOptions<T>
    ): void;
    _removeDependency(
      parentModule: Module<T>,
      key: string,
      dependency: Dependency,
      delta: Delta<T>,
      options: InternalOptions<T>
    ): void;
    markModifiedContextModules(
      filePath: string,
      modifiedPaths: Set<string> | CountingSet<string>
    ): void;
    getModifiedModulesForDeletedPath(filePath: string): Iterable<string>;
    reorderGraph(options: { shallow: boolean }): void;
    _reorderDependencies(
      module: Module<T>,
      orderedDependencies: Map<string, Module<T>>,
      options: {
        shallow: boolean;
      }
    ): void;
    _incrementImportBundleReference(dependency: Dependency, parentModule: Module<T>): void;
    _decrementImportBundleReference(dependency: Dependency, parentModule: Module<T>): void;
    _markModuleInUse(module: Module<T>): void;
    _children(module: Module<T>, options: InternalOptions<T>): Iterator<Module<T>>;
    _moduleSnapshot(module: Module<T>): ModuleData<T>;
    _releaseModule(module: Module<T>, delta: Delta<T>, options: InternalOptions<T>): void;
    _freeModule(module: Module<T>, delta: Delta<T>): void;
    _markAsPossibleCycleRoot(module: Module<T>): void;
    _collectCycles(delta: Delta<T>, options: InternalOptions<T>): void;
    _markGray(module: Module<T>, options: InternalOptions<T>): void;
    _scan(module: Module<T>, options: InternalOptions<T>): void;
    _scanBlack(module: Module<T>, options: InternalOptions<T>): void;
    _collectWhite(module: Module<T>, delta: Delta<T>): void;
  }
}

// See: https://github.com/facebook/metro/blob/v0.81.0/packages/metro/src/DeltaBundler/mergeDeltas.js
declare module 'metro/src/DeltaBundler/mergeDeltas' {
  import type { DeltaBundle } from 'metro-runtime/src/modules/types.flow';
  function mergeDeltas(delta1: DeltaBundle, delta2: DeltaBundle): DeltaBundle;
  export default mergeDeltas;
}

// See: https://github.com/facebook/metro/blob/v0.81.0/packages/metro/src/DeltaBundler/Serializers/baseJSBundle.js
declare module 'metro/src/DeltaBundler/Serializers/baseJSBundle' {
  import type { Module, ReadOnlyGraph, SerializerOptions } from 'metro/src/DeltaBundler/types.flow';
  import type { Bundle } from 'metro-runtime/src/modules/types.flow';
  function baseJSBundle(
    entryPoint: string,
    preModules: readonly Module[],
    graph: ReadOnlyGraph,
    options: SerializerOptions
  ): Bundle;
  export default baseJSBundle;
}

// See: https://github.com/facebook/metro/blob/v0.81.0/packages/metro/src/DeltaBundler/Serializers/getAllFiles.js
declare module 'metro/src/DeltaBundler/Serializers/getAllFiles' {
  import type { Module, ReadOnlyGraph } from 'metro/src/DeltaBundler/types.flow';
  type Options = {
    platform?: null | string;
    readonly processModuleFilter: (module: Module) => boolean;
  };
  function getAllFiles(
    pre: readonly Module[],
    graph: ReadOnlyGraph,
    options: Options
  ): Promise<readonly string[]>;
  export default getAllFiles;
}

// See: https://github.com/facebook/metro/blob/v0.81.0/packages/metro/src/DeltaBundler/Serializers/getAssets.js
declare module 'metro/src/DeltaBundler/Serializers/getAssets' {
  import type { AssetData } from 'metro/src/Assets';
  import type { Module, ReadOnlyDependencies } from 'metro/src/DeltaBundler/types.flow';
  type Options = {
    readonly processModuleFilter: (module: Module) => boolean;
    assetPlugins: readonly string[];
    platform?: null | string;
    projectRoot: string;
    publicPath: string;
  };
  function getAssets(
    dependencies: ReadOnlyDependencies,
    options: Options
  ): Promise<readonly AssetData[]>;
  export default getAssets;
}

// See: https://github.com/facebook/metro/blob/v0.81.0/packages/metro/src/DeltaBundler/Serializers/getExplodedSourceMap.js
declare module 'metro/src/DeltaBundler/Serializers/getExplodedSourceMap' {
  import type { Module } from 'metro/src/DeltaBundler/types.flow';
  import type { FBSourceFunctionMap, MetroSourceMapSegmentTuple } from 'metro-source-map';
  export type ExplodedSourceMap = readonly {
    readonly map: MetroSourceMapSegmentTuple[];
    readonly firstLine1Based: number;
    readonly functionMap?: null | FBSourceFunctionMap;
    readonly path: string;
  }[];
  export function getExplodedSourceMap(
    modules: readonly Module[],
    options: {
      readonly processModuleFilter: (module: Module) => boolean;
    }
  ): ExplodedSourceMap;
}

// See: https://github.com/facebook/metro/blob/v0.81.0/packages/metro/src/DeltaBundler/Serializers/getRamBundleInfo.js
declare module 'metro/src/DeltaBundler/Serializers/getRamBundleInfo' {
  import type { ModuleTransportLike } from 'metro/src/shared/types.flow';
  import type { Module, ReadOnlyGraph, SerializerOptions } from 'metro/src/DeltaBundler/types.flow';
  import type { SourceMapGeneratorOptions } from 'metro/src/DeltaBundler/Serializers/sourceMapGenerator';
  import type { GetTransformOptions } from 'metro-config/src/configTypes.flow';
  type Options = Readonly<
    {
      getTransformOptions?: null | GetTransformOptions;
      platform?: null | string;
    } & SerializerOptions &
      SourceMapGeneratorOptions
  >;
  export type RamBundleInfo = {
    getDependencies: ($$PARAM_0$$: string) => Set<string>;
    startupModules: readonly ModuleTransportLike[];
    lazyModules: readonly ModuleTransportLike[];
    groups: Map<number, Set<number>>;
  };
  function getRamBundleInfo(
    entryPoint: string,
    pre: readonly Module[],
    graph: ReadOnlyGraph,
    options: Options
  ): Promise<RamBundleInfo>;
  export default getRamBundleInfo;
}

// See: https://github.com/facebook/metro/blob/v0.81.0/packages/metro/src/DeltaBundler/Serializers/helpers/getInlineSourceMappingURL.js
declare module 'metro/src/DeltaBundler/Serializers/helpers/getInlineSourceMappingURL' {
  function getInlineSourceMappingURL(sourceMap: string): string;
  export default getInlineSourceMappingURL;
}

// See: https://github.com/facebook/metro/blob/v0.81.0/packages/metro/src/DeltaBundler/Serializers/helpers/getSourceMapInfo.js
declare module 'metro/src/DeltaBundler/Serializers/helpers/getSourceMapInfo' {
  import type { Module } from 'metro/src/DeltaBundler/types.flow';
  import type { FBSourceFunctionMap, MetroSourceMapSegmentTuple } from 'metro-source-map';
  function getSourceMapInfo(
    module: Module,
    options: {
      readonly excludeSource: boolean;
      readonly shouldAddToIgnoreList: ($$PARAM_0$$: Module) => boolean;
      getSourceUrl?: null | ((module: Module) => string);
    }
  ): {
    readonly map: MetroSourceMapSegmentTuple[];
    readonly functionMap?: null | FBSourceFunctionMap;
    readonly code: string;
    readonly path: string;
    readonly source: string;
    readonly lineCount: number;
    readonly isIgnored: boolean;
  };
  export default getSourceMapInfo;
}

// See: https://github.com/facebook/metro/blob/v0.81.0/packages/metro/src/DeltaBundler/Serializers/helpers/getTransitiveDependencies.js
declare module 'metro/src/DeltaBundler/Serializers/helpers/getTransitiveDependencies' {
  import type { ReadOnlyGraph } from 'metro/src/DeltaBundler/types.flow';
  function getTransitiveDependencies<T>(path: string, graph: ReadOnlyGraph<T>): Set<string>;
  export default getTransitiveDependencies;
}

// See: https://github.com/facebook/metro/blob/v0.81.0/packages/metro/src/DeltaBundler/Serializers/helpers/js.js
declare module 'metro/src/DeltaBundler/Serializers/helpers/js' {
  import type { MixedOutput, Module } from 'metro/src/DeltaBundler/types.flow';
  import type { JsOutput } from 'metro-transform-worker';
  export type Options = Readonly<{
    createModuleId: ($$PARAM_0$$: string) => number | string;
    dev: boolean;
    includeAsyncPaths: boolean;
    projectRoot: string;
    serverRoot: string;
    sourceUrl?: null | string;
  }>;
  export function getJsOutput(
    module: Readonly<{
      output: readonly MixedOutput[];
      path?: string;
    }>
  ): JsOutput;
  export function getModuleParams(module: Module, options: Options): any[];
  export function isJsModule(module: Module): boolean;
  export function wrapModule(module: Module, options: Options): string;
}

// See: https://github.com/facebook/metro/blob/v0.81.0/packages/metro/src/DeltaBundler/Serializers/helpers/processModules.js
declare module 'metro/src/DeltaBundler/Serializers/helpers/processModules' {
  import type { Module } from 'metro/src/DeltaBundler/types.flow';
  function processModules(
    modules: readonly Module[],
    $$PARAM_1$$: Readonly<{
      filter?: (module: Module) => boolean;
      createModuleId: ($$PARAM_0$$: string) => number;
      dev: boolean;
      includeAsyncPaths: boolean;
      projectRoot: string;
      serverRoot: string;
      sourceUrl?: null | string;
    }>
  ): readonly [Module, string][];
  export default processModules;
}

// See: https://github.com/facebook/metro/blob/v0.81.0/packages/metro/src/DeltaBundler/Serializers/hmrJSBundle.js
declare module 'metro/src/DeltaBundler/Serializers/hmrJSBundle' {
  import type { EntryPointURL } from 'metro/src/HmrServer';
  import type { DeltaResult, ReadOnlyGraph } from 'metro/src/DeltaBundler/types.flow';
  import type { HmrModule } from 'metro-runtime/src/modules/types.flow';
  type Options = Readonly<{
    clientUrl: EntryPointURL;
    createModuleId: ($$PARAM_0$$: string) => number;
    includeAsyncPaths: boolean;
    projectRoot: string;
    serverRoot: string;
  }>;
  function hmrJSBundle(
    delta: DeltaResult,
    graph: ReadOnlyGraph,
    options: Options
  ): {
    readonly added: readonly HmrModule[];
    readonly deleted: readonly number[];
    readonly modified: readonly HmrModule[];
  };
  export default hmrJSBundle;
}

// See: https://github.com/facebook/metro/blob/v0.81.0/packages/metro/src/DeltaBundler/Serializers/sourceMapGenerator.js
declare module 'metro/src/DeltaBundler/Serializers/sourceMapGenerator' {
  import type { Module } from 'metro/src/DeltaBundler/types.flow';
  import { fromRawMappings, fromRawMappingsNonBlocking } from 'metro-source-map';
  export type SourceMapGeneratorOptions = Readonly<{
    excludeSource: boolean;
    processModuleFilter: (module: Module) => boolean;
    shouldAddToIgnoreList: (module: Module) => boolean;
    getSourceUrl?: null | ((module: Module) => string);
  }>;
  export function sourceMapGenerator(
    modules: readonly Module[],
    options: SourceMapGeneratorOptions
  ): ReturnType<typeof fromRawMappings>;
  export function sourceMapGeneratorNonBlocking(
    modules: readonly Module[],
    options: SourceMapGeneratorOptions
  ): ReturnType<typeof fromRawMappingsNonBlocking>;
}

// See: https://github.com/facebook/metro/blob/v0.81.0/packages/metro/src/DeltaBundler/Serializers/sourceMapObject.js
declare module 'metro/src/DeltaBundler/Serializers/sourceMapObject' {
  import type { Module } from 'metro/src/DeltaBundler/types.flow';
  import type { SourceMapGeneratorOptions } from 'metro/src/DeltaBundler/Serializers/sourceMapGenerator';
  import type { MixedSourceMap } from 'metro-source-map';
  export function sourceMapObject(
    modules: readonly Module[],
    options: SourceMapGeneratorOptions
  ): MixedSourceMap;
  export function sourceMapObjectNonBlocking(
    modules: readonly Module[],
    options: SourceMapGeneratorOptions
  ): Promise<MixedSourceMap>;
}

// See: https://github.com/facebook/metro/blob/v0.81.0/packages/metro/src/DeltaBundler/Serializers/sourceMapString.js
declare module 'metro/src/DeltaBundler/Serializers/sourceMapString' {
  import type { Module } from 'metro/src/DeltaBundler/types.flow';
  import type { SourceMapGeneratorOptions } from 'metro/src/DeltaBundler/Serializers/sourceMapGenerator';
  export function sourceMapString(
    modules: readonly Module[],
    options: SourceMapGeneratorOptions
  ): string;
  export function sourceMapStringNonBlocking(
    modules: readonly Module[],
    options: SourceMapGeneratorOptions
  ): Promise<string>;
}

// See: https://github.com/facebook/metro/blob/v0.81.0/packages/metro/src/DeltaBundler/Transformer.js
declare module 'metro/src/DeltaBundler/Transformer' {
  import type { TransformResult, TransformResultWithSource } from 'metro/src/DeltaBundler';
  import type { TransformOptions } from 'metro/src/DeltaBundler/Worker';
  import type { ConfigT } from 'metro-config/src/configTypes.flow';
  import WorkerFarm from 'metro/src/DeltaBundler/WorkerFarm';
  import { Cache } from 'metro-cache';
  class Transformer {
    _config: ConfigT;
    _cache: Cache<TransformResult>;
    _baseHash: string;
    _getSha1: ($$PARAM_0$$: string) => string;
    _workerFarm: WorkerFarm;
    constructor(config: ConfigT, getSha1Fn: ($$PARAM_0$$: string) => string);
    transformFile(
      filePath: string,
      transformerOptions: TransformOptions,
      fileBuffer?: Buffer
    ): Promise<TransformResultWithSource>;
    end(): Promise<void>;
  }
  export default Transformer;
}

// NOTE(cedric): this is a manual change, to avoid having to import `../types.flow`
declare module 'metro/src/DeltaBundler/types' {
  export * from 'metro/src/DeltaBundler/types.flow';
}

// See: https://github.com/facebook/metro/blob/v0.81.0/packages/metro/src/DeltaBundler/types.flow.js
declare module 'metro/src/DeltaBundler/types.flow' {
  import type * as _babel_types from '@babel/types';
  import type { RequireContext } from 'metro/src/lib/contextModule';
  import type { RequireContextParams } from 'metro/src/ModuleGraph/worker/collectDependencies';
  import type { Graph } from 'metro/src/DeltaBundler/Graph';
  import type { JsTransformOptions } from 'metro-transform-worker';
  import CountingSet from 'metro/src/lib/CountingSet';
  export type MixedOutput = {
    readonly data: any;
    readonly type: string;
  };
  export type AsyncDependencyType = 'async' | 'maybeSync' | 'prefetch' | 'weak';
  export type TransformResultDependency = Readonly<{
    /**
     * The literal name provided to a require or import call. For example 'foo' in
     * case of `require('foo')`.
     */
    name: string;
    /**
     * Extra data returned by the dependency extractor.
     */
    data: Readonly<{
      /**
       * A locally unique key for this dependency within the current module.
       */
      key: string;
      /**
       * If not null, this dependency is due to a dynamic `import()` or `__prefetchImport()` call.
       */
      asyncType?: AsyncDependencyType | null;
      /**
       * The dependency is enclosed in a try/catch block.
       */
      isOptional?: boolean;
      locs: readonly _babel_types.SourceLocation[];
      /** Context for requiring a collection of modules. */
      contextParams?: RequireContextParams;
    }>;
  }>;
  export type Dependency = Readonly<{
    absolutePath: string;
    data: TransformResultDependency;
  }>;
  export type Module<T = MixedOutput> = Readonly<{
    dependencies: Map<string, Dependency>;
    inverseDependencies: CountingSet<string>;
    output: readonly T[];
    path: string;
    getSource: () => Buffer;
    unstable_transformResultKey?: null | undefined | string;
  }>;
  export type ModuleData<T = MixedOutput> = Readonly<{
    dependencies: ReadonlyMap<string, Dependency>;
    resolvedContexts: ReadonlyMap<string, RequireContext>;
    output: readonly T[];
    getSource: () => Buffer;
    unstable_transformResultKey?: null | undefined | string;
  }>;
  export type Dependencies<T = MixedOutput> = Map<string, Module<T>>;
  export type ReadOnlyDependencies<T = MixedOutput> = ReadonlyMap<string, Module<T>>;
  export type TransformInputOptions = Pick<
    JsTransformOptions,
    Exclude<
      keyof JsTransformOptions,
      keyof {
        inlinePlatform: boolean;
        inlineRequires: boolean;
      }
    >
  >;
  export type GraphInputOptions = Readonly<{
    entryPoints: ReadonlySet<string>;
    transformOptions: TransformInputOptions;
  }>;
  export interface ReadOnlyGraph<T = MixedOutput> {
    readonly entryPoints: ReadonlySet<string>;
    readonly transformOptions: Readonly<TransformInputOptions>;
    readonly dependencies: ReadOnlyDependencies<T>;
  }
  export type { Graph };
  export type TransformResult<T = MixedOutput> = Readonly<{
    dependencies: readonly TransformResultDependency[];
    output: readonly T[];
    unstable_transformResultKey?: null | undefined | string;
  }>;
  export type TransformResultWithSource<T = MixedOutput> = Readonly<
    {
      getSource: () => Buffer;
    } & TransformResult<T>
  >;
  export type TransformFn<T = MixedOutput> = (
    $$PARAM_0$$: string,
    $$PARAM_1$$: null | undefined | RequireContext
  ) => Promise<TransformResultWithSource<T>>;
  export type ResolveFn = (
    from: string,
    dependency: TransformResultDependency
  ) => BundlerResolution;
  export type AllowOptionalDependenciesWithOptions = {
    readonly exclude: string[];
  };
  export type AllowOptionalDependencies = boolean | AllowOptionalDependenciesWithOptions;
  export type BundlerResolution = Readonly<{
    type: 'sourceFile';
    filePath: string;
  }>;
  export type Options<T = MixedOutput> = {
    readonly resolve: ResolveFn;
    readonly transform: TransformFn<T>;
    readonly transformOptions: TransformInputOptions;
    readonly onProgress?: null | ((numProcessed: number, total: number) => any);
    readonly lazy: boolean;
    readonly unstable_allowRequireContext: boolean;
    readonly unstable_enablePackageExports: boolean;
    readonly shallow: boolean;
  };
  export type DeltaResult<T = MixedOutput> = {
    readonly added: Map<string, Module<T>>;
    readonly modified: Map<string, Module<T>>;
    readonly deleted: Set<string>;
    readonly reset: boolean;
  };
  export type SerializerOptions<T = MixedOutput> = Readonly<{
    asyncRequireModulePath: string;
    createModuleId: ($$PARAM_0$$: string) => number;
    dev: boolean;
    getRunModuleStatement: ($$PARAM_0$$: number | string) => string;
    includeAsyncPaths: boolean;
    inlineSourceMap?: null | boolean;
    modulesOnly: boolean;
    processModuleFilter: (module: Module<T>) => boolean;
    projectRoot: string;
    runBeforeMainModule: readonly string[];
    runModule: boolean;
    serverRoot: string;
    shouldAddToIgnoreList: ($$PARAM_0$$: Module<T>) => boolean;
    sourceMapUrl?: null | string;
    sourceUrl?: null | string;
    getSourceUrl?: null | (($$PARAM_0$$: Module<T>) => string);
  }>;
}

// See: https://github.com/facebook/metro/blob/v0.81.0/packages/metro/src/DeltaBundler/Worker.js
declare module 'metro/src/DeltaBundler/Worker' {
  // See: https://github.com/facebook/metro/blob/v0.81.0/packages/metro/src/DeltaBundler/Worker.js

  // NOTE(cedric): Metro uses this weird Flow syntax /*:: */ to override the exported types...
  export * from 'metro/src/DeltaBundler/Worker.flow';
  export { default } from 'metro/src/DeltaBundler/Worker.flow';
}

// See: https://github.com/facebook/metro/blob/v0.81.0/packages/metro/src/DeltaBundler/Worker.flow.js
declare module 'metro/src/DeltaBundler/Worker.flow' {
  import type { TransformResult } from 'metro/src/DeltaBundler/types.flow';
  import type { LogEntry } from 'metro-core/src/Logger';
  import type { JsTransformerConfig, JsTransformOptions } from 'metro-transform-worker';
  export type { JsTransformOptions as TransformOptions } from 'metro-transform-worker';
  export type Worker = {
    readonly transform: typeof transform;
  };
  export type TransformerConfig = {
    transformerPath: string;
    transformerConfig: JsTransformerConfig;
  };
  type Data = Readonly<{
    result: TransformResult;
    sha1: string;
    transformFileStartLogEntry: LogEntry;
    transformFileEndLogEntry: LogEntry;
  }>;
  function transform(
    filename: string,
    transformOptions: JsTransformOptions,
    projectRoot: string,
    transformerConfig: TransformerConfig,
    fileBuffer?: Buffer
  ): Promise<Data>;
  const $$EXPORT_DEFAULT_DECLARATION$$: Worker;
  export default $$EXPORT_DEFAULT_DECLARATION$$;
}

// See: https://github.com/facebook/metro/blob/v0.81.0/packages/metro/src/DeltaBundler/WorkerFarm.js
declare module 'metro/src/DeltaBundler/WorkerFarm' {
  import type { TransformResult } from 'metro/src/DeltaBundler';
  import type { TransformerConfig, TransformOptions, Worker } from 'metro/src/DeltaBundler/Worker';
  import type { ConfigT } from 'metro-config/src/configTypes.flow';
  import type { Readable } from 'stream';
  type WorkerInterface = {
    getStdout(): Readable;
    getStderr(): Readable;
    end(): void;
  } & Worker;
  type TransformerResult = Readonly<{
    result: TransformResult;
    sha1: string;
  }>;
  class WorkerFarm {
    _config: ConfigT;
    _transformerConfig: TransformerConfig;
    _worker: WorkerInterface | Worker;
    constructor(config: ConfigT, transformerConfig: TransformerConfig);
    kill(): Promise<void>;
    transform(
      filename: string,
      options: TransformOptions,
      fileBuffer?: Buffer
    ): Promise<TransformerResult>;
    _makeFarm(
      absoluteWorkerPath: string,
      exposedMethods: readonly string[],
      numWorkers: number
    ): any;
    _computeWorkerKey(method: string, filename: string): null | undefined | string;
    _formatGenericError(err: any, filename: string): TransformError;
    _formatBabelError(err: any, filename: string): TransformError;
  }
  class TransformError extends SyntaxError {
    type: string;
    constructor(message: string);
  }
  export default WorkerFarm;
}

// See: https://github.com/facebook/metro/blob/v0.81.0/packages/metro/src/HmrServer.js
declare module 'metro/src/HmrServer' {
  import type { GraphOptions } from 'metro/src/shared/types.flow';
  import type { ConfigT, RootPerfLogger } from 'metro-config';
  import type { HmrErrorMessage, HmrUpdateMessage } from 'metro-runtime/src/modules/types.flow';
  import type { UrlWithParsedQuery } from 'url';
  import type IncrementalBundler from 'metro/src/IncrementalBundler';
  import type { RevisionId } from 'metro/src/IncrementalBundler';
  export type EntryPointURL = UrlWithParsedQuery;
  export type Client = {
    optedIntoHMR: boolean;
    revisionIds: RevisionId[];
    readonly sendFn: ($$PARAM_0$$: string) => void;
  };
  type ClientGroup = {
    readonly clients: Set<Client>;
    clientUrl: EntryPointURL;
    revisionId: RevisionId;
    readonly unlisten: () => void;
    readonly graphOptions: GraphOptions;
  };
<<<<<<< HEAD

  export class MetroHmrServer {
    _config: ConfigT;
    _bundler: IncrementalBundler;
    _clientGroups: Map<RevisionId, ClientGroup>;
    _createModuleId: (path: string) => number | string;

=======
  /**
   * The HmrServer (Hot Module Reloading) implements a lightweight interface
   * to communicate easily to the logic in the React Native repository (which
   * is the one that handles the Web Socket connections).
   *
   * This interface allows the HmrServer to hook its own logic to WS clients
   * getting connected, disconnected or having errors (through the
   * `onClientConnect`, `onClientDisconnect` and `onClientError` methods).
   */
  class HmrServer<TClient extends Client = Client> {
    _config: ConfigT;
    _bundler: IncrementalBundler;
    _createModuleId: (path: string) => number;
    _clientGroups: Map<RevisionId, ClientGroup>;
>>>>>>> 5063fccd
    constructor(
      bundler: IncrementalBundler,
      createModuleId: (path: string) => number,
      config: ConfigT
    );
    onClientConnect: (requestUrl: string, sendFn: (data: string) => void) => Promise<Client>;
    _registerEntryPoint(
      client: Client,
      requestUrl: string,
      sendFn: (data: string) => void
    ): Promise<void>;
    onClientMessage: (
      client: TClient,
      message: string | Buffer | ArrayBuffer | Buffer[],
      sendFn: (data: string) => void
    ) => Promise<void>;
    onClientError: (client: TClient, e: ErrorEvent) => void;
    onClientDisconnect: (client: TClient) => void;
    _handleFileChange(
      group: ClientGroup,
      options: {
        isInitialUpdate: boolean;
      },
      changeEvent:
        | null
        | undefined
        | {
            logger?: null | RootPerfLogger;
          }
    ): Promise<void>;
    _prepareMessage(
      group: ClientGroup,
      options: {
        isInitialUpdate: boolean;
      },
      changeEvent:
        | null
        | undefined
        | {
            logger?: null | RootPerfLogger;
          }
    ): Promise<HmrUpdateMessage | HmrErrorMessage>;

    
  }
  export default HmrServer;
}

// See: https://github.com/facebook/metro/blob/v0.81.0/packages/metro/src/IncrementalBundler.js
declare module 'metro/src/IncrementalBundler' {
  import type { DeltaResult, Graph, Module } from 'metro/src/DeltaBundler';
  import type {
    Options as DeltaBundlerOptions,
    ReadOnlyDependencies,
    TransformInputOptions,
  } from 'metro/src/DeltaBundler/types.flow';
  import type { GraphId } from 'metro/src/lib/getGraphId';
  import type { ResolverInputOptions } from 'metro/src/shared/types.flow';
  import type { ConfigT } from 'metro-config/src/configTypes.flow';
  import Bundler from 'metro/src/Bundler';
  import DeltaBundler from 'metro/src/DeltaBundler';
  export type RevisionId = string;
  export type OutputGraph = Graph;
  type OtherOptions = Readonly<{
    onProgress: DeltaBundlerOptions['onProgress'];
    shallow: boolean;
    lazy: boolean;
  }>;
  export type GraphRevision = {
    readonly id: RevisionId;
    readonly date: Date;
    readonly graphId: GraphId;
    readonly graph: OutputGraph;
    readonly prepend: readonly Module[];
  };
  export type IncrementalBundlerOptions = Readonly<{
    hasReducedPerformance?: boolean;
    watch?: boolean;
  }>;
  class IncrementalBundler {
    _config: ConfigT;
    _bundler: Bundler;
    _deltaBundler: DeltaBundler;
    _revisionsById: Map<RevisionId, Promise<GraphRevision>>;
    _revisionsByGraphId: Map<GraphId, Promise<GraphRevision>>;
    static revisionIdFromString: (str: string) => RevisionId;
    constructor(config: ConfigT, options?: IncrementalBundlerOptions);
    end(): Promise<void>;
    getBundler(): Bundler;
    getDeltaBundler(): DeltaBundler;
    getRevision(revisionId: RevisionId): null | undefined | Promise<GraphRevision>;
    getRevisionByGraphId(graphId: GraphId): null | undefined | Promise<GraphRevision>;
    buildGraphForEntries(
      entryFiles: readonly string[],
      transformOptions: TransformInputOptions,
      resolverOptions: ResolverInputOptions,
      otherOptions?: OtherOptions
    ): Promise<OutputGraph>;
    getDependencies(
      entryFiles: readonly string[],
      transformOptions: TransformInputOptions,
      resolverOptions: ResolverInputOptions,
      otherOptions?: OtherOptions
    ): Promise<ReadOnlyDependencies>;
    buildGraph(
      entryFile: string,
      transformOptions: TransformInputOptions,
      resolverOptions: ResolverInputOptions,
      otherOptions?: OtherOptions
    ): Promise<{
      readonly graph: OutputGraph;
      readonly prepend: readonly Module[];
    }>;
    initializeGraph(
      entryFile: string,
      transformOptions: TransformInputOptions,
      resolverOptions: ResolverInputOptions,
      otherOptions?: OtherOptions
    ): Promise<{
      delta: DeltaResult;
      revision: GraphRevision;
    }>;
    updateGraph(
      revision: GraphRevision,
      reset: boolean
    ): Promise<{
      delta: DeltaResult;
      revision: GraphRevision;
    }>;
    endGraph(graphId: GraphId): Promise<void>;
    _getAbsoluteEntryFiles(entryFiles: readonly string[]): Promise<readonly string[]>;
    ready(): Promise<void>;
  }
  export default IncrementalBundler;
}

// See: https://github.com/facebook/metro/blob/v0.81.0/packages/metro/src/IncrementalBundler/GraphNotFoundError.js
declare module 'metro/src/IncrementalBundler/GraphNotFoundError' {
  import type { GraphId } from 'metro/src/lib/getGraphId';
  class GraphNotFoundError extends Error {
    graphId: GraphId;
    constructor(graphId: GraphId);
  }
  export default GraphNotFoundError;
}

// See: https://github.com/facebook/metro/blob/v0.81.0/packages/metro/src/IncrementalBundler/ResourceNotFoundError.js
declare module 'metro/src/IncrementalBundler/ResourceNotFoundError' {
  class ResourceNotFoundError extends Error {
    resourcePath: string;
    constructor(resourcePath: string);
  }
  export default ResourceNotFoundError;
}

// See: https://github.com/facebook/metro/blob/v0.81.0/packages/metro/src/IncrementalBundler/RevisionNotFoundError.js
declare module 'metro/src/IncrementalBundler/RevisionNotFoundError' {
  import type { RevisionId } from 'metro/src/IncrementalBundler';
  class RevisionNotFoundError extends Error {
    revisionId: RevisionId;
    constructor(revisionId: RevisionId);
  }
  export default RevisionNotFoundError;
}

// See: https://github.com/facebook/metro/blob/v0.81.0/packages/metro/src/index.js
declare module 'metro/src/index' {
  // See: https://github.com/facebook/metro/blob/v0.81.0/packages/metro/src/index.js

  // NOTE(cedric): Metro uses this weird Flow syntax /*:: */ to override the exported types...
  export * from 'metro/src/index.flow';

  // NOTE(cedric): these are exported in Metro's own custom `index.d.ts`
  export * from 'metro/src/Assets'; // lmao, the typo
  export * from 'metro/src/DeltaBundler/types.flow';
  // NOTE(cedric): only exporting select types due to type conflicts
  export {
    Dependency,
    ContextMode,
    RequireContextParams,
    MutableInternalDependency,
    InternalDependency,
    State,
    Options,
    CollectedDependencies,
    DependencyTransformer,
    DynamicRequiresBehavior,
    ImportQualifier,
  } from 'metro/src/ModuleGraph/worker/collectDependencies';
  export * from 'metro/src/Server';
  export * from 'metro/src/lib/reporting';

  // NOTE(cedric): add this since we had this already, might be nice to deprecate
  export { default as Server } from 'metro/src/Server';
}

// See: https://github.com/facebook/metro/blob/v0.81.0/packages/metro/src/index.flow.js
declare module 'metro/src/index.flow' {
  import type * as _ws from 'ws';
  import type { ReadOnlyGraph } from 'metro/src/DeltaBundler';
  import type { ServerOptions } from 'metro/src/Server';
  import type { OutputOptions, RequestOptions } from 'metro/src/shared/types.flow';
  import type { HandleFunction } from 'connect';
  import type { Server as HttpServer } from 'http';
  import type { Server as HttpsServer } from 'https';
  import type {
    ConfigT,
    InputConfigT,
    MetroConfig,
    Middleware,
  } from 'metro-config/src/configTypes.flow';
  import type { CustomResolverOptions } from 'metro-resolver';
  import type { CustomTransformOptions } from 'metro-transform-worker';
  import type $$IMPORT_TYPEOF_1$$ from 'yargs';
  type Yargs = typeof $$IMPORT_TYPEOF_1$$;
  import MetroServer from 'metro/src/Server';
  type MetroMiddleWare = {
    attachHmrServer: (httpServer: HttpServer | HttpsServer) => void;
    end: () => Promise<void>;
    metroServer: MetroServer;
    middleware: Middleware;
  };
  export type RunMetroOptions = {
    waitForBundler?: boolean;
  } & ServerOptions;
  export type RunServerOptions = Readonly<{
    hasReducedPerformance?: boolean;
    host?: string;
    onError?: (
      $$PARAM_0$$: Error & {
        code?: string;
      }
    ) => void;
    onReady?: (server: HttpServer | HttpsServer) => void;
    onClose?: () => void;
    secureServerOptions?: object;
    secure?: boolean;
    secureCert?: string;
    secureKey?: string;
    unstable_extraMiddleware?: readonly HandleFunction[];
    waitForBundler?: boolean;
    watch?: boolean;
    websocketEndpoints?: Readonly<{
      [path: string]: _ws.WebSocketServer;
    }>;
  }>;
  type BuildGraphOptions = {
    entries: readonly string[];
    customTransformOptions?: CustomTransformOptions;
    dev?: boolean;
    minify?: boolean;
    onProgress?: (transformedFileCount: number, totalFileCount: number) => void;
    platform?: string;
    type?: 'module' | 'script';
  };
  export type RunBuildOptions = {
    entry: string;
    dev?: boolean;
    out?: string;
    onBegin?: () => void;
    onComplete?: () => void;
    onProgress?: (transformedFileCount: number, totalFileCount: number) => void;
    minify?: boolean;
    output?: {
      build: (
        $$PARAM_0$$: MetroServer,
        $$PARAM_1$$: RequestOptions
      ) => Promise<{
        code: string;
        map: string;
      }>;
      save: (
        $$PARAM_0$$: {
          code: string;
          map: string;
        },
        $$PARAM_1$$: OutputOptions,
        $$PARAM_2$$: (...args: string[]) => void
      ) => Promise<any>;
    };
    platform?: string;
    sourceMap?: boolean;
    sourceMapUrl?: string;
    customResolverOptions?: CustomResolverOptions;
    customTransformOptions?: CustomTransformOptions;
  };
  type BuildCommandOptions = object | null;
  type ServeCommandOptions = object | null;
  export type { MetroConfig };
  type AttachMetroCLIOptions = {
    build?: BuildCommandOptions;
    serve?: ServeCommandOptions;
    dependencies?: any;
  };
  export { Terminal } from 'metro-core';
  export { default as TerminalReporter } from 'metro/src/lib/TerminalReporter';
  export function runMetro(config: InputConfigT, options?: RunMetroOptions): void;
  export { loadConfig } from 'metro-config';
  export { mergeConfig } from 'metro-config';
  export { resolveConfig } from 'metro-config';
  export let createConnectMiddleware: (
    config: ConfigT,
    options?: RunMetroOptions
  ) => Promise<MetroMiddleWare>;
  export const runServer: (
    config: ConfigT,
    $$PARAM_1$$: RunServerOptions
  ) => Promise<HttpServer | HttpsServer>;
  export const runBuild: (
    config: ConfigT,
    $$PARAM_1$$: RunBuildOptions
  ) => Promise<{
    code: string;
    map: string;
  }>;
  export const buildGraph: (
    config: InputConfigT,
    $$PARAM_1$$: BuildGraphOptions
  ) => Promise<ReadOnlyGraph>;
  export const attachMetroCli: (yargs: Yargs, options?: AttachMetroCLIOptions) => Yargs;
}

// See: https://github.com/facebook/metro/blob/v0.81.0/packages/metro/src/lib/BatchProcessor.js
declare module 'metro/src/lib/BatchProcessor' {
  type ProcessBatch<TItem, TResult> = (batch: TItem[]) => Promise<TResult[]>;
  type BatchProcessorOptions = {
    maximumDelayMs: number;
    maximumItems: number;
    concurrency: number;
  };
  type QueueItem<TItem, TResult> = {
    item: TItem;
    reject: (error: any) => any;
    resolve: (result: TResult) => any;
  };
  /**
   * We batch items together trying to minimize their processing, for example as
   * network queries. For that we wait a small moment before processing a batch.
   * We limit also the number of items we try to process in a single batch so that
   * if we have many items pending in a short amount of time, we can start
   * processing right away.
   */
  class BatchProcessor<TItem, TResult> {
    _currentProcessCount: number;
    _options: BatchProcessorOptions;
    _processBatch: ProcessBatch<TItem, TResult>;
    _queue: QueueItem<TItem, TResult>[];
    _timeoutHandle: null | undefined | NodeJS.Timeout;
    constructor(options: BatchProcessorOptions, processBatch: ProcessBatch<TItem, TResult>);
    _onBatchFinished(): void;
    _onBatchResults(jobs: QueueItem<TItem, TResult>[], results: TResult[]): void;
    _onBatchError(jobs: QueueItem<TItem, TResult>[], error: any): void;
    _processQueue(): void;
    _processQueueOnceReady(): void;
    queue(item: TItem): Promise<TResult>;
    getQueueLength(): number;
  }
  export default BatchProcessor;
}

// See: https://github.com/facebook/metro/blob/v0.81.0/packages/metro/src/lib/bundleToString.js
declare module 'metro/src/lib/bundleToString' {
  import type { Bundle, BundleMetadata } from 'metro-runtime/src/modules/types.flow';
  /**
   * Serializes a bundle into a plain JS bundle.
   */
  function bundleToString(bundle: Bundle): {
    readonly code: string;
    readonly metadata: BundleMetadata;
  };
  export default bundleToString;
}

// See: https://github.com/facebook/metro/blob/v0.81.0/packages/metro/src/lib/contextModule.js
declare module 'metro/src/lib/contextModule' {
  import type {
    ContextMode,
    RequireContextParams,
  } from 'metro/src/ModuleGraph/worker/collectDependencies';
  export type RequireContext = Readonly<{
    recursive: boolean;
    filter: RegExp;
    /** Mode for resolving dynamic dependencies. Defaults to `sync` */
    mode: ContextMode;
    /** Absolute path of the directory to search in */
    from: string;
  }>;
  /** Given a fully qualified require context, return a virtual file path that ensures uniqueness between paths with different contexts. */
  export function deriveAbsolutePathFromContext(
    from: string,
    context: RequireContextParams
  ): string;
  /** Match a file against a require context. */
  export function fileMatchesContext(testPath: string, context: RequireContext): boolean;
}

// See: https://github.com/facebook/metro/blob/v0.81.0/packages/metro/src/lib/contextModuleTemplates.js
declare module 'metro/src/lib/contextModuleTemplates' {
  import type { ContextMode } from 'metro/src/ModuleGraph/worker/collectDependencies';
  /**
   * Generate a context module as a virtual file string.
   *
   * @prop {ContextMode} mode indicates how the modules should be loaded.
   * @prop {string} modulePath virtual file path for the virtual module. Example: `require.context('./src')` -> `'/path/to/project/src'`.
   * @prop {string[]} files list of absolute file paths that must be exported from the context module. Example: `['/path/to/project/src/index.js']`.
   *
   * @returns a string representing a context module (virtual file contents).
   */
  export function getContextModuleTemplate(
    mode: ContextMode,
    modulePath: string,
    files: string[]
  ): string;
}

// See: https://github.com/facebook/metro/blob/v0.81.0/packages/metro/src/lib/CountingSet.js
declare module 'metro/src/lib/CountingSet' {
  // See: https://github.com/facebook/metro/blob/v0.81.0/packages/metro/src/lib/CountingSet.js

  export interface ReadOnlyCountingSet<T> extends Iterable<T> {
    get size(): number;
    has(item: T): boolean;
    [Symbol.iterator](): Iterator<T>; // NOTE(cedric): Flow doesn't like this, and causes failures when converting to TSD
    count(item: T): number;
    forEach<ThisT>(
      callbackFn: (this: ThisT, value: T, key: T, set: ReadOnlyCountingSet<T>) => any,
      // NOTE: Should be optional, but Flow seems happy to infer undefined here
      // which is what we want.
      thisArg: ThisT
    ): void;
  }

  /**
   * A Set that only deletes a given item when the number of delete(item) calls
   * matches the number of add(item) calls. Iteration and `size` are in terms of
   * *unique* items.
   */
  export default class CountingSet<T> implements ReadOnlyCountingSet<T> {
    constructor(items?: Iterable<T>);
    has(item: T): boolean;
    add(item: T): void;
    delete(item: T): void;
    keys(): Iterator<T>;
    values(): Iterator<T>;
    entries(): Iterator<[T, T]>;
    [Symbol.iterator](): Iterator<T>; // NOTE(cedric): Flow doesn't like this, and causes failures when converting to TSD
    get size(): number;
    count(item: T): number;
    clear(): void;
    forEach<ThisT>(
      callbackFn: (this: ThisT, value: T, key: T, set: CountingSet<T>) => any,
      thisArg: ThisT
    ): void;
    /**
     * For Jest purposes. Ideally a custom serializer would be enough, but in
     * practice there is hardcoded magic for Set in toEqual (etc) that we cannot
     * extend to custom collection classes. Instead let's assume values are
     * sortable ( = strings) and make this look like an array with some stable
     * order.
     */
    toJSON(): any;
  }
}

// See: https://github.com/facebook/metro/blob/v0.81.0/packages/metro/src/lib/countLines.js
declare module 'metro/src/lib/countLines' {
  const countLines: (string: string) => number;
  export default countLines;
}

// See: https://github.com/facebook/metro/blob/v0.81.0/packages/metro/src/lib/createModuleIdFactory.js
declare module 'metro/src/lib/createModuleIdFactory' {
  function createModuleIdFactory(): (path: string) => number;
  export default createModuleIdFactory;
}

// See: https://github.com/facebook/metro/blob/v0.81.0/packages/metro/src/lib/createWebsocketServer.js
declare module 'metro/src/lib/createWebsocketServer' {
  import ws from 'ws';
  type WebsocketServiceInterface<T> = {
    readonly onClientConnect: (
      url: string,
      sendFn: (data: string) => void
    ) => Promise<null | undefined | T>;
    readonly onClientDisconnect?: (client: T) => any;
    readonly onClientError?: (client: T, e: ErrorEvent) => any;
    readonly onClientMessage?: (
      client: T,
      message: string | Buffer | ArrayBuffer | Buffer[],
      sendFn: (data: string) => void
    ) => any;
  };
  type HMROptions<TClient> = {
    websocketServer: WebsocketServiceInterface<TClient>;
  };
  /**
   * Returns a WebSocketServer to be attached to an existing HTTP instance. It forwards
   * the received events on the given "websocketServer" parameter. It must be an
   * object with the following fields:
   *
   *   - onClientConnect
   *   - onClientError
   *   - onClientMessage
   *   - onClientDisconnect
   */
  const $$EXPORT_DEFAULT_DECLARATION$$: <TClient extends object>(
    $$PARAM_0$$: HMROptions<TClient>
  ) => ws.Server;
  export default $$EXPORT_DEFAULT_DECLARATION$$;
}

// See: https://github.com/facebook/metro/blob/v0.81.0/packages/metro/src/lib/debounceAsyncQueue.js
declare module 'metro/src/lib/debounceAsyncQueue' {
  function debounceAsyncQueue<T>(fn: () => Promise<T>, delay: number): () => Promise<T>;
  export default debounceAsyncQueue;
}

// See: https://github.com/facebook/metro/blob/v0.81.0/packages/metro/src/lib/formatBundlingError.js
declare module 'metro/src/lib/formatBundlingError' {
  import type { FormattedError } from 'metro-runtime/src/modules/types.flow';
  export type CustomError = Error & {
    type?: string;
    filename?: string;
    lineNumber?: number;
    errors?: {
      description: string;
      filename: string;
      lineNumber: number;
    }[];
  };
  function formatBundlingError(error: CustomError): FormattedError;
  export default formatBundlingError;
}

// See: https://github.com/facebook/metro/blob/v0.81.0/packages/metro/src/lib/getAppendScripts.js
declare module 'metro/src/lib/getAppendScripts' {
  import type { Module } from 'metro/src/DeltaBundler';
  type Options<T extends number | string> = Readonly<{
    asyncRequireModulePath: string;
    createModuleId: ($$PARAM_0$$: string) => T;
    getRunModuleStatement: ($$PARAM_0$$: T) => string;
    inlineSourceMap?: null | boolean;
    runBeforeMainModule: readonly string[];
    runModule: boolean;
    shouldAddToIgnoreList: ($$PARAM_0$$: Module) => boolean;
    sourceMapUrl?: null | string;
    sourceUrl?: null | string;
    getSourceUrl?: null | (($$PARAM_0$$: Module) => string);
  }>;
  function getAppendScripts<T extends number | string>(
    entryPoint: string,
    modules: readonly Module[],
    options: Options<T>
  ): readonly Module[];
  export default getAppendScripts;
}

// See: https://github.com/facebook/metro/blob/v0.81.0/packages/metro/src/lib/getGraphId.js
declare module 'metro/src/lib/getGraphId' {
  import type { TransformInputOptions } from 'metro/src/DeltaBundler/types.flow';
  import type { ResolverInputOptions } from 'metro/src/shared/types.flow';
  export type GraphId = string;
  function getGraphId(
    entryFile: string,
    options: TransformInputOptions,
    $$PARAM_2$$: Readonly<{
      shallow: boolean;
      lazy: boolean;
      unstable_allowRequireContext: boolean;
      resolverOptions: ResolverInputOptions;
    }>
  ): GraphId;
  export default getGraphId;
}

// See: https://github.com/facebook/metro/blob/v0.81.0/packages/metro/src/lib/getMaxWorkers.js
declare module 'metro/src/lib/getMaxWorkers' {
  const $$EXPORT_DEFAULT_DECLARATION$$: (workers: null | undefined | number) => number;
  export default $$EXPORT_DEFAULT_DECLARATION$$;
}

// See: https://github.com/facebook/metro/blob/v0.81.0/packages/metro/src/lib/getPreludeCode.js
declare module 'metro/src/lib/getPreludeCode' {
  function getPreludeCode($$PARAM_0$$: {
    readonly extraVars?: {
      [$$Key$$: string]: any;
    };
    readonly isDev: boolean;
    readonly globalPrefix: string;
    readonly requireCycleIgnorePatterns: readonly RegExp[];
  }): string;
  export default getPreludeCode;
}

// See: https://github.com/facebook/metro/blob/v0.81.0/packages/metro/src/lib/getPrependedScripts.js
declare module 'metro/src/lib/getPrependedScripts' {
  import type Bundler from 'metro/src/Bundler';
  import type { TransformInputOptions } from 'metro/src/DeltaBundler/types.flow';
  import type { ResolverInputOptions } from 'metro/src/shared/types.flow';
  import type { ConfigT } from 'metro-config/src/configTypes.flow';
  import type DeltaBundler from 'metro/src/DeltaBundler';
  import type { Module } from 'metro/src/DeltaBundler';
  function getPrependedScripts(
    config: ConfigT,
    options: Pick<
      TransformInputOptions,
      Exclude<
        keyof TransformInputOptions,
        keyof {
          type: TransformInputOptions['type'];
        }
      >
    >,
    resolverOptions: ResolverInputOptions,
    bundler: Bundler,
    deltaBundler: DeltaBundler
  ): Promise<readonly Module[]>;
  export default getPrependedScripts;
}

// See: https://github.com/facebook/metro/blob/v0.81.0/packages/metro/src/lib/JsonReporter.js
declare module 'metro/src/lib/JsonReporter' {
  import type { Writable } from 'stream';
  export type SerializedError = {
    message: string;
    stack: string;
    errors?: readonly SerializedError[];
    cause?: SerializedError;
  };
  export type SerializedEvent<
    TEvent extends {
      [$$Key$$: string]: any;
    },
  > = any;
  class JsonReporter<
    TEvent extends {
      [$$Key$$: string]: any;
    },
  > {
    _stream: Writable;
    constructor(stream: Writable);
    update(event: TEvent): void;
  }
  export default JsonReporter;
}

// See: https://github.com/facebook/metro/blob/v0.81.0/packages/metro/src/lib/logToConsole.js
declare module 'metro/src/lib/logToConsole' {
  import type { Terminal } from 'metro-core';
  const $$EXPORT_DEFAULT_DECLARATION$$: (
    terminal: Terminal,
    level: string,
    mode: 'BRIDGE' | 'NOBRIDGE',
    ...data: unknown[]
  ) => void;
  export default $$EXPORT_DEFAULT_DECLARATION$$;
}

// See: https://github.com/facebook/metro/blob/v0.81.0/packages/metro/src/lib/parseCustomResolverOptions.js
declare module 'metro/src/lib/parseCustomResolverOptions' {
  import type { CustomResolverOptions } from 'metro-resolver/src/types';
  const $$EXPORT_DEFAULT_DECLARATION$$: (urlObj: {
    readonly query?: {
      [$$Key$$: string]: string;
    };
  }) => CustomResolverOptions;
  export default $$EXPORT_DEFAULT_DECLARATION$$;
}

// See: https://github.com/facebook/metro/blob/v0.81.0/packages/metro/src/lib/parseCustomTransformOptions.js
declare module 'metro/src/lib/parseCustomTransformOptions' {
  import type { CustomTransformOptions } from 'metro-transform-worker';
  const $$EXPORT_DEFAULT_DECLARATION$$: (urlObj: {
    readonly query?: {
      [$$Key$$: string]: string;
    };
  }) => CustomTransformOptions;
  export default $$EXPORT_DEFAULT_DECLARATION$$;
}

// See: https://github.com/facebook/metro/blob/v0.81.0/packages/metro/src/lib/parseOptionsFromUrl.js
declare module 'metro/src/lib/parseOptionsFromUrl' {
  import type { BundleOptions } from 'metro/src/shared/types.flow';
  const $$EXPORT_DEFAULT_DECLARATION$$: (
    normalizedRequestUrl: string,
    platforms: Set<string>
  ) => BundleOptions;
  export default $$EXPORT_DEFAULT_DECLARATION$$;
}

// See: https://github.com/facebook/metro/blob/v0.81.0/packages/metro/src/lib/RamBundleParser.js
declare module 'metro/src/lib/RamBundleParser' {
  /**
   * Implementation of a RAM bundle parser in JS.
   *
   * It receives a Buffer as an input and implements two main methods, which are
   * able to run in constant time no matter the size of the bundle:
   *
   * getStartupCode(): returns the runtime and the startup code of the bundle.
   * getModule(): returns the code for the specified module.
   */
  class RamBundleParser {
    _buffer: Buffer;
    _numModules: number;
    _startupCodeLength: number;
    _startOffset: number;
    constructor(buffer: Buffer);
    _readPosition(pos: number): number;
    getStartupCode(): string;
    getModule(id: number): string;
  }
  export default RamBundleParser;
}

// See: https://github.com/facebook/metro/blob/v0.81.0/packages/metro/src/lib/relativizeSourceMap.js
declare module 'metro/src/lib/relativizeSourceMap' {
  import type { MixedSourceMap } from 'metro-source-map';
  function relativizeSourceMapInline(sourceMap: MixedSourceMap, sourcesRoot: string): void;
  export default relativizeSourceMapInline;
}

// See: https://github.com/facebook/metro/blob/v0.81.0/packages/metro/src/lib/reporting.js
declare module 'metro/src/lib/reporting' {
  import type { Terminal } from 'metro-core';
  import type { HealthCheckResult, WatcherStatus } from 'metro-file-map';
  import type { CustomResolverOptions } from 'metro-resolver';
  import type { CustomTransformOptions } from 'metro-transform-worker';
  export type BundleDetails = {
    bundleType: string;
    customResolverOptions: CustomResolverOptions;
    customTransformOptions: CustomTransformOptions;
    dev: boolean;
    entryFile: string;
    minify: boolean;
    platform?: null | string;
  };
  /**
   * A tagged union of all the actions that may happen and we may want to
   * report to the tool user.
   */
  export type ReportableEvent =
    | {
        port: number;
        hasReducedPerformance: boolean;
        type: 'initialize_started';
      }
    | {
        type: 'initialize_failed';
        port: number;
        error: Error;
      }
    | {
        type: 'initialize_done';
        port: number;
      }
    | {
        buildID: string;
        type: 'bundle_build_done';
      }
    | {
        buildID: string;
        type: 'bundle_build_failed';
      }
    | {
        buildID: string;
        bundleDetails: BundleDetails;
        isPrefetch?: boolean;
        type: 'bundle_build_started';
      }
    | {
        error: Error;
        type: 'bundling_error';
      }
    | {
        type: 'dep_graph_loading';
        hasReducedPerformance: boolean;
      }
    | {
        type: 'dep_graph_loaded';
      }
    | {
        buildID: string;
        type: 'bundle_transform_progressed';
        transformedFileCount: number;
        totalFileCount: number;
      }
    | {
        type: 'cache_read_error';
        error: Error;
      }
    | {
        type: 'cache_write_error';
        error: Error;
      }
    | {
        type: 'transform_cache_reset';
      }
    | {
        type: 'worker_stdout_chunk';
        chunk: string;
      }
    | {
        type: 'worker_stderr_chunk';
        chunk: string;
      }
    | {
        type: 'hmr_client_error';
        error: Error;
      }
    | {
        type: 'client_log';
        level?:
          | 'trace'
          | 'info'
          | 'warn'
          | 'log'
          | 'group'
          | 'groupCollapsed'
          | 'groupEnd'
          | 'debug';
        data: any[];
        mode?: 'BRIDGE' | 'NOBRIDGE';
      }
    | {
        type: 'resolver_warning';
        message: string;
      }
    | {
        type: 'server_listening';
        port: number;
        address: string;
        family: string;
      }
    | {
        type: 'transformer_load_started';
      }
    | {
        type: 'transformer_load_done';
      }
    | {
        type: 'transformer_load_failed';
        error: Error;
      }
    | {
        type: 'watcher_health_check_result';
        result: HealthCheckResult;
      }
    | {
        type: 'watcher_status';
        status: WatcherStatus;
      };
  /**
   * Code across the application takes a reporter as an option and calls the
   * update whenever one of the ReportableEvent happens. Code does not directly
   * write to the standard output, because a build would be:
   *
   *   1. ad-hoc, embedded into another tool, in which case we do not want to
   *   pollute that tool's own output. The tool is free to present the
   *   warnings/progress we generate any way they want, by specifing a custom
   *   reporter.
   *   2. run as a background process from another tool, in which case we want
   *   to expose updates in a way that is easily machine-readable, for example
   *   a JSON-stream. We don't want to pollute it with textual messages.
   *
   * We centralize terminal reporting into a single place because we want the
   * output to be robust and consistent. The most common reporter is
   * TerminalReporter, that should be the only place in the application should
   * access the `terminal` module (nor the `console`).
   */
  export type Reporter = {
    update(event: ReportableEvent): void;
  };
  /**
   * A standard way to log a warning to the terminal. This should not be called
   * from some arbitrary Metro logic, only from the reporters. Instead of
   * calling this, add a new type of ReportableEvent instead, and implement a
   * proper handler in the reporter(s).
   */
  export function logWarning(terminal: Terminal, format: string, ...args: any[]): void;

  /**
   * Similar to `logWarning`, but for messages that require the user to act.
   */
  export function logError(terminal: Terminal, format: string, ...args: any[]): void;

  /**
   * Similar to `logWarning`, but for informational messages.
   */
  export function logInfo(terminal: Terminal, format: string, ...args: any[]): void;

  /**
   * A reporter that does nothing. Errors and warnings will be swallowed, that
   * is generally not what you want.
   */
  export const nullReporter: {
    update(): void;
  };
}

// See: https://github.com/facebook/metro/blob/v0.81.0/packages/metro/src/lib/splitBundleOptions.js
declare module 'metro/src/lib/splitBundleOptions' {
  import type { BundleOptions, SplitBundleOptions } from 'metro/src/shared/types.flow';
  /**
   * Splits a BundleOptions object into smaller, more manageable parts.
   */
  function splitBundleOptions(options: BundleOptions): SplitBundleOptions;
  export default splitBundleOptions;
}

// See: https://github.com/facebook/metro/blob/v0.81.0/packages/metro/src/lib/TerminalReporter.js
declare module 'metro/src/lib/TerminalReporter' {
  import type { BundleDetails, ReportableEvent } from 'metro/src/lib/reporting';
  import type { Terminal } from 'metro-core';
  import type { HealthCheckResult, WatcherStatus } from 'metro-file-map';
  type BundleProgress = {
    bundleDetails: BundleDetails;
    transformedFileCount: number;
    totalFileCount: number;
    ratio: number;
    isPrefetch?: boolean;
  };
  export type TerminalReportableEvent =
    | ReportableEvent
    | {
        buildID: string;
        type: 'bundle_transform_progressed_throttled';
        transformedFileCount: number;
        totalFileCount: number;
      }
    | {
        type: 'unstable_server_log';
        level?: 'info' | 'warn' | 'error';
        data?: string | any[];
      }
    | {
        type: 'unstable_server_menu_updated';
        message: string;
      }
    | {
        type: 'unstable_server_menu_cleared';
      };
  type BuildPhase = 'in_progress' | 'done' | 'failed';
  // NOTE(cedric): manually corrected, its an internal Flow type
  type ErrnoError = {
    errno: number;
    code: string;
    path: string;
    syscall: string;
  };
  type SnippetError = ErrnoError & {
    filename?: string;
    snippet?: string;
  };
  /**
   * We try to print useful information to the terminal for interactive builds.
   * This implements the `Reporter` interface from the './reporting' module.
   */
  class TerminalReporter {
    _activeBundles: Map<string, BundleProgress>;
    _interactionStatus: null | undefined | string;
    _scheduleUpdateBundleProgress: {
      cancel(): void;
      (data: { buildID: string; transformedFileCount: number; totalFileCount: number }): void;
    };
    _prevHealthCheckResult: null | undefined | HealthCheckResult;
    readonly terminal: Terminal;
    constructor(terminal: Terminal);
    _getBundleStatusMessage($$PARAM_0$$: BundleProgress, phase: BuildPhase): string;
    _logBundleBuildDone(buildID: string): void;
    _logBundleBuildFailed(buildID: string): void;
    _logInitializing(port: number, hasReducedPerformance: boolean): void;
    _logInitializingFailed(port: number, error: SnippetError): void;
    _log(event: TerminalReportableEvent): void;
    _logBundlingError(error: SnippetError): void;
    _logWorkerChunk(origin: 'stdout' | 'stderr', chunk: string): void;
    _updateBundleProgress($$PARAM_0$$: {
      buildID: string;
      transformedFileCount: number;
      totalFileCount: number;
    }): void;
    _updateState(event: TerminalReportableEvent): void;
    _getStatusMessage(): string;
    _logHmrClientError(e: Error): void;
    _logWarning(message: string): void;
    _logWatcherHealthCheckResult(result: HealthCheckResult): void;
    _logWatcherStatus(status: WatcherStatus): void;
    update(event: TerminalReportableEvent): void;
  }
  export default TerminalReporter;
}

// See: https://github.com/facebook/metro/blob/v0.81.0/packages/metro/src/lib/transformHelpers.js
declare module 'metro/src/lib/transformHelpers' {
  import type Bundler from 'metro/src/Bundler';
  import type {
    BundlerResolution,
    TransformInputOptions,
    TransformResultDependency,
  } from 'metro/src/DeltaBundler/types.flow';
  import type { ResolverInputOptions } from 'metro/src/shared/types.flow';
  import type { ConfigT } from 'metro-config/src/configTypes.flow';
  import type DeltaBundler from 'metro/src/DeltaBundler';
  import type { TransformFn } from 'metro/src/DeltaBundler';
  export function getTransformFn(
    entryFiles: readonly string[],
    bundler: Bundler,
    deltaBundler: DeltaBundler,
    config: ConfigT,
    options: TransformInputOptions,
    resolverOptions: ResolverInputOptions
  ): Promise<TransformFn>;
  export function getResolveDependencyFn(
    bundler: Bundler,
    platform: null | undefined | string,
    resolverOptions: ResolverInputOptions
  ): Promise<(from: string, dependency: TransformResultDependency) => BundlerResolution>;
}

// See: https://github.com/facebook/metro/blob/v0.81.0/packages/metro/src/ModuleGraph/worker/collectDependencies.js
declare module 'metro/src/ModuleGraph/worker/collectDependencies' {
  import type { NodePath } from '@babel/traverse';
  import type {
    CallExpression,
    File,
    Identifier,
    StringLiteral,
    SourceLocation,
  } from '@babel/types';
  import type {
    AllowOptionalDependencies,
    AsyncDependencyType,
  } from 'metro/src/DeltaBundler/types.flow';
  export type Dependency = Readonly<{
    data: DependencyData;
    name: string;
  }>;
  export type ContextMode = 'sync' | 'eager' | 'lazy' | 'lazy-once';
  type ContextFilter = Readonly<{
    pattern: string;
    flags: string;
  }>;
  export type RequireContextParams = Readonly<{
    recursive: boolean;
    filter: Readonly<ContextFilter>;
    mode: ContextMode;
  }>;
  type DependencyData = Readonly<{
    key: string;
    asyncType?: AsyncDependencyType | null;
    isOptional?: boolean;
    locs: readonly SourceLocation[];
    contextParams?: RequireContextParams;
  }>;
  export type MutableInternalDependency = {
    locs: SourceLocation[];
    index: number;
    name: string;
  } & DependencyData;
  export type InternalDependency = Readonly<MutableInternalDependency>;
  export type State = {
    asyncRequireModulePathStringLiteral?: null | StringLiteral;
    dependencyCalls: Set<string>;
    dependencyRegistry: DependencyRegistry;
    dependencyTransformer: DependencyTransformer;
    dynamicRequires: DynamicRequiresBehavior;
    dependencyMapIdentifier?: null | Identifier;
    keepRequireNames: boolean;
    allowOptionalDependencies: AllowOptionalDependencies;
    unstable_allowRequireContext: boolean;
  };
  export type Options = Readonly<{
    asyncRequireModulePath: string;
    dependencyMapName?: null | string;
    dynamicRequires: DynamicRequiresBehavior;
    inlineableCalls: readonly string[];
    keepRequireNames: boolean;
    allowOptionalDependencies: AllowOptionalDependencies;
    dependencyTransformer?: DependencyTransformer;
    unstable_allowRequireContext: boolean;
  }>;
  export type CollectedDependencies = Readonly<{
    ast: File;
    dependencyMapName: string;
    dependencies: readonly Dependency[];
  }>;
  export interface DependencyTransformer {
    transformSyncRequire(
      path: NodePath<CallExpression>,
      dependency: InternalDependency,
      state: State
    ): void;
    transformImportCall(path: NodePath, dependency: InternalDependency, state: State): void;
    transformImportMaybeSyncCall(
      path: NodePath,
      dependency: InternalDependency,
      state: State
    ): void;
    transformPrefetch(path: NodePath, dependency: InternalDependency, state: State): void;
    transformIllegalDynamicRequire(path: NodePath, state: State): void;
  }
  export type DynamicRequiresBehavior = 'throwAtRuntime' | 'reject';
  function collectDependencies(ast: File, options: Options): CollectedDependencies;
  export type ImportQualifier = Readonly<{
    name: string;
    asyncType?: AsyncDependencyType | null;
    optional: boolean;
    contextParams?: RequireContextParams;
  }>;
  class DependencyRegistry {
    _dependencies: Map<string, InternalDependency>;
    registerDependency(qualifier: ImportQualifier): InternalDependency;
    getDependencies(): InternalDependency[];
  }
  export default collectDependencies;
}

// See: https://github.com/facebook/metro/blob/v0.81.0/packages/metro/src/ModuleGraph/worker/generateImportNames.js
declare module 'metro/src/ModuleGraph/worker/generateImportNames' {
  import type * as _babel_types from '@babel/types';
  /**
   * Select unused names for "metroImportDefault" and "metroImportAll", by
   * calling "generateUid".
   */
  function generateImportNames(ast: _babel_types.Node): {
    importAll: string;
    importDefault: string;
  };
  export default generateImportNames;
}

// See: https://github.com/facebook/metro/blob/v0.81.0/packages/metro/src/ModuleGraph/worker/JsFileWrapping.js
declare module 'metro/src/ModuleGraph/worker/JsFileWrapping' {
  import type * as _babel_types from '@babel/types';
  export const WRAP_NAME: '$$_REQUIRE';
  export function wrapJson(source: string, globalPrefix: string): string;
  export function jsonToCommonJS(source: string): string;
  export function wrapModule(
    fileAst: _babel_types.File,
    importDefaultName: string,
    importAllName: string,
    dependencyMapName: string,
    globalPrefix: string,
    skipRequireRename: boolean
  ): {
    ast: _babel_types.File;
    requireName: string;
  };
  export function wrapPolyfill(fileAst: _babel_types.File): _babel_types.File;
}

// See: https://github.com/facebook/metro/blob/v0.81.0/packages/metro/src/node-haste/DependencyGraph.js
declare module 'metro/src/node-haste/DependencyGraph' {
  import type {
    BundlerResolution,
    TransformResultDependency,
  } from 'metro/src/DeltaBundler/types.flow';
  import type { ResolverInputOptions } from 'metro/src/shared/types.flow';
  import type Package from 'metro/src/node-haste/Package';
  import type { ConfigT } from 'metro-config/src/configTypes.flow';
  import { ModuleResolver } from 'metro/src/node-haste/DependencyGraph/ModuleResolution';
  import ModuleCache from 'metro/src/node-haste/ModuleCache';
  import { EventEmitter } from 'events';
  import type MetroFileMap from 'metro-file-map';
  import type {
    ChangeEvent,
    FileSystem,
    HasteMap,
    HealthCheckResult,
    WatcherStatus,
  } from 'metro-file-map';
  class DependencyGraph extends EventEmitter {
    _config: ConfigT;
    _haste: MetroFileMap;
    _fileSystem: FileSystem;
    _moduleCache: ModuleCache;
    _hasteMap: HasteMap;
    _moduleResolver: ModuleResolver<Package>;
    _resolutionCache: Map<
      string | symbol,
      Map<string | symbol, Map<string | symbol, Map<string | symbol, BundlerResolution>>>
    >;
    _initializedPromise: Promise<void>;
    constructor(
      config: ConfigT,
      options?: {
        readonly hasReducedPerformance?: boolean;
        readonly watch?: boolean;
      }
    );
    _onWatcherHealthCheck(result: HealthCheckResult): void;
    _onWatcherStatus(status: WatcherStatus): void;
    ready(): Promise<void>;
    static load(
      config: ConfigT,
      options?: {
        readonly hasReducedPerformance?: boolean;
        readonly watch?: boolean;
      }
    ): Promise<DependencyGraph>;
    _onHasteChange($$PARAM_0$$: ChangeEvent): void;
    _createModuleResolver(): void;
    _getClosestPackage(absoluteModulePath: string):
      | null
      | undefined
      | {
          packageJsonPath: string;
          packageRelativePath: string;
        };
    _createModuleCache(): ModuleCache;
    getAllFiles(): string[];
    getSha1(filename: string): string;
    getWatcher(): EventEmitter;
    end(): void;
    matchFilesWithContext(
      from: string,
      context: Readonly<{
        recursive: boolean;
        filter: RegExp;
      }>
    ): Iterable<string>;
    resolveDependency(
      from: string,
      dependency: TransformResultDependency,
      platform: string | null,
      resolverOptions: ResolverInputOptions,
      $$PARAM_4$$: {
        assumeFlatNodeModules: boolean;
      }
    ): BundlerResolution;
    _doesFileExist: any;
    getHasteName(filePath: string): string;
    getDependencies(filePath: string): string[];
  }
  export default DependencyGraph;
}

// See: https://github.com/facebook/metro/blob/v0.81.0/packages/metro/src/node-haste/DependencyGraph/createFileMap.js
declare module 'metro/src/node-haste/DependencyGraph/createFileMap' {
  import type { ConfigT } from 'metro-config/src/configTypes.flow';
  import MetroFileMap from 'metro-file-map';
  function createFileMap(
    config: ConfigT,
    options?: Readonly<{
      extractDependencies?: boolean;
      watch?: boolean;
      throwOnModuleCollision?: boolean;
      cacheFilePrefix?: string;
    }>
  ): MetroFileMap;
  export default createFileMap;
}

// See: https://github.com/facebook/metro/blob/v0.81.0/packages/metro/src/node-haste/DependencyGraph/ModuleResolution.js
declare module 'metro/src/node-haste/DependencyGraph/ModuleResolution' {
  import type {
    BundlerResolution,
    TransformResultDependency,
  } from 'metro/src/DeltaBundler/types.flow';
  import type { Reporter } from 'metro/src/lib/reporting';
  import type { ResolverInputOptions } from 'metro/src/shared/types.flow';
  import type {
    CustomResolver,
    DoesFileExist,
    FileCandidates,
    FileSystemLookup,
    Resolution,
    ResolveAsset,
  } from 'metro-resolver';
  import type { PackageJson } from 'metro-resolver/src/types';
  export type DirExistsFn = (filePath: string) => boolean;
  export type Packageish = {
    path: string;
    read(): PackageJson;
  };
  export type Moduleish = {
    readonly path: string;
    getPackage(): null | undefined | Packageish;
  };
  export type ModuleishCache<TPackage> = {
    getPackage(name: string, platform?: string, supportsNativePlatform?: boolean): TPackage;
    getPackageOf(absolutePath: string):
      | null
      | undefined
      | {
          pkg: TPackage;
          packageRelativePath: string;
        };
  };
  type Options<TPackage> = Readonly<{
    assetExts: ReadonlySet<string>;
    dirExists: DirExistsFn;
    disableHierarchicalLookup: boolean;
    doesFileExist: DoesFileExist;
    emptyModulePath: string;
    extraNodeModules?: null | object;
    fileSystemLookup: FileSystemLookup;
    getHasteModulePath: (
      name: string,
      platform: null | undefined | string
    ) => null | undefined | string;
    getHastePackagePath: (
      name: string,
      platform: null | undefined | string
    ) => null | undefined | string;
    mainFields: readonly string[];
    moduleCache: ModuleishCache<TPackage>;
    nodeModulesPaths: readonly string[];
    preferNativePlatform: boolean;
    projectRoot: string;
    reporter: Reporter;
    resolveAsset: ResolveAsset;
    resolveRequest?: null | CustomResolver;
    sourceExts: readonly string[];
    unstable_conditionNames: readonly string[];
    unstable_conditionsByPlatform: Readonly<{
      [platform: string]: readonly string[];
    }>;
    unstable_enablePackageExports: boolean;
  }>;
  export class ModuleResolver<TPackage extends Packageish> {
    _options: Options<TPackage>;
    _projectRootFakeModule: Moduleish;
    _cachedEmptyModule: null | undefined | BundlerResolution;
    constructor(options: Options<TPackage>);
    _getEmptyModule(): BundlerResolution;
    resolveDependency(
      fromModule: Moduleish,
      dependency: TransformResultDependency,
      allowHaste: boolean,
      platform: string | null,
      resolverOptions: ResolverInputOptions
    ): BundlerResolution;
    _getPackage: any;
    _getPackageForModule: any;
    _getFileResolvedModule(resolution: Resolution): BundlerResolution;
    _logWarning: any;
    _removeRoot(candidates: FileCandidates): FileCandidates;
  }
  export class UnableToResolveError extends Error {
    originModulePath: string;
    targetModuleName: string;
    cause: null | undefined | Error;
    constructor(
      originModulePath: string,
      targetModuleName: string,
      message: string,
      options?: Readonly<{
        dependency?: null | undefined | TransformResultDependency;
        cause?: Error;
      }>
    );
    buildCodeFrameMessage(
      dependency: null | undefined | TransformResultDependency
    ): null | undefined | string;
  }
}

// See: https://github.com/facebook/metro/blob/v0.81.0/packages/metro/src/node-haste/lib/AssetPaths.js
declare module 'metro/src/node-haste/lib/AssetPaths' {
  export type AssetPath = {
    assetName: string;
    name: string;
    platform?: null | string;
    resolution: number;
    type: string;
  };
  /**
   * Return `null` if the `filePath` doesn't have a valid extension, required
   * to describe the type of an asset.
   */
  export function parse(filePath: string, platforms: ReadonlySet<string>): AssetPath;
  export function tryParse(
    filePath: string,
    platforms: ReadonlySet<string>
  ): null | undefined | AssetPath;
}

// See: https://github.com/facebook/metro/blob/v0.81.0/packages/metro/src/node-haste/lib/parsePlatformFilePath.js
declare module 'metro/src/node-haste/lib/parsePlatformFilePath' {
  type PlatformFilePathParts = {
    dirPath: string;
    baseName: string;
    platform?: null | string;
    extension?: null | string;
  };
  /**
   * Extract the components of a file path that can have a platform specifier: Ex.
   * `index.ios.js` is specific to the `ios` platform and has the extension `js`.
   */
  function parsePlatformFilePath(
    filePath: string,
    platforms: ReadonlySet<string>
  ): PlatformFilePathParts;
  export default parsePlatformFilePath;
}

// See: https://github.com/facebook/metro/blob/v0.81.0/packages/metro/src/node-haste/Module.js
declare module 'metro/src/node-haste/Module' {
  import type ModuleCache from 'metro/src/node-haste/ModuleCache';
  import type Package from 'metro/src/node-haste/Package';
  class Module {
    path: string;
    _moduleCache: ModuleCache;
    _sourceCode: null | undefined | string;
    constructor(file: string, moduleCache: ModuleCache);
    getPackage(): null | undefined | Package;
    invalidate(): void;
  }
  export default Module;
}

// See: https://github.com/facebook/metro/blob/v0.81.0/packages/metro/src/node-haste/ModuleCache.js
declare module 'metro/src/node-haste/ModuleCache' {
  import Module from 'metro/src/node-haste/Module';
  import Package from 'metro/src/node-haste/Package';
  type GetClosestPackageFn = (absoluteFilePath: string) =>
    | null
    | undefined
    | {
        packageJsonPath: string;
        packageRelativePath: string;
      };
  class ModuleCache {
    _getClosestPackage: GetClosestPackageFn;
    _moduleCache: {
      [filePath: string]: Module;
    };
    _packageCache: {
      [filePath: string]: Package;
    };
    _packagePathAndSubpathByModulePath: {
      [filePath: string]:
        | null
        | undefined
        | {
            packageJsonPath: string;
            packageRelativePath: string;
          };
    };
    _modulePathsByPackagePath: {
      [filePath: string]: Set<string>;
    };
    constructor(options: { getClosestPackage: GetClosestPackageFn });
    getModule(filePath: string): Module;
    getPackage(filePath: string): Package;
    getPackageForModule(module: Module):
      | null
      | undefined
      | {
          pkg: Package;
          packageRelativePath: string;
        };
    getPackageOf(absoluteModulePath: string):
      | null
      | undefined
      | {
          pkg: Package;
          packageRelativePath: string;
        };
    invalidate(filePath: string): void;
  }
  export default ModuleCache;
}

// See: https://github.com/facebook/metro/blob/v0.81.0/packages/metro/src/node-haste/Package.js
declare module 'metro/src/node-haste/Package' {
  import type { PackageJson } from 'metro-resolver/src/types';
  class Package {
    path: string;
    _root: string;
    _content: null | undefined | PackageJson;
    constructor($$PARAM_0$$: { file: string });
    invalidate(): void;
    read(): PackageJson;
  }
  export default Package;
}

// See: https://github.com/facebook/metro/blob/v0.81.0/packages/metro/src/Server.js
declare module 'metro/src/Server' {
  import type { AssetData } from 'metro/src/Assets';
  import type { ExplodedSourceMap } from 'metro/src/DeltaBundler/Serializers/getExplodedSourceMap';
  import type { RamBundleInfo } from 'metro/src/DeltaBundler/Serializers/getRamBundleInfo';
  import type {
    Module,
    ReadOnlyGraph,
    TransformInputOptions,
  } from 'metro/src/DeltaBundler/types.flow';
  import type { RevisionId } from 'metro/src/IncrementalBundler';
  import type { GraphId } from 'metro/src/lib/getGraphId';
  import type { Reporter } from 'metro/src/lib/reporting';
  import type {
    BundleOptions,
    GraphOptions,
    ResolverInputOptions,
    SplitBundleOptions,
  } from 'metro/src/shared/types.flow';
  import type { IncomingMessage } from 'connect';
  import type { ServerResponse } from 'http';
  import type { ConfigT, RootPerfLogger } from 'metro-config/src/configTypes.flow';
  import type { ActionLogEntryData, ActionStartLogEntry, LogEntry } from 'metro-core/src/Logger';
  import type { CustomResolverOptions } from 'metro-resolver/src/types';
  import type { CustomTransformOptions } from 'metro-transform-worker';
  import { SourcePathsMode } from 'metro/src/shared/types.flow';
  import IncrementalBundler from 'metro/src/IncrementalBundler';
  import MultipartResponse from 'metro/src/Server/MultipartResponse';
  import { Logger } from 'metro-core';
  export type SegmentLoadData = {
    [$$Key$$: number]: [number[], null | undefined | number];
  };
  export type BundleMetadata = {
    hash: string;
    otaBuildNumber?: null | string;
    mobileConfigs: string[];
    segmentHashes: string[];
    segmentLoadData: SegmentLoadData;
  };
  type ProcessStartContext = {
    readonly buildNumber: number;
    readonly bundleOptions: BundleOptions;
    readonly graphId: GraphId;
    readonly graphOptions: GraphOptions;
    readonly mres?: MultipartResponse | ServerResponse;
    readonly req: IncomingMessage;
    readonly revisionId?: null | undefined | RevisionId;
    readonly bundlePerfLogger: RootPerfLogger;
    readonly requestStartTimestamp: number;
  } & SplitBundleOptions;
  type ProcessDeleteContext = {
    readonly graphId: GraphId;
    readonly req: IncomingMessage;
    readonly res: ServerResponse;
  };
  type ProcessEndContext<T> = {
    readonly result: T;
  } & ProcessStartContext;
  export type ServerOptions = Readonly<{
    hasReducedPerformance?: boolean;
    onBundleBuilt?: (bundlePath: string) => void;
    watch?: boolean;
  }>;
  class Server {
    _bundler: IncrementalBundler;
    _config: ConfigT;
    _createModuleId: (path: string) => number;
    _isEnded: boolean;
    _logger: typeof Logger;
    _nextBundleBuildNumber: number;
    _platforms: Set<string>;
    _reporter: Reporter;
    _serverOptions: ServerOptions | void;
    _allowedSuffixesForSourceRequests: readonly string[];
    _sourceRequestRoutingMap: readonly [any, any][];
    constructor(config: ConfigT, options?: ServerOptions);
    end(): void;
    getBundler(): IncrementalBundler;
    getCreateModuleId(): (path: string) => number;
    build(options: BundleOptions): Promise<{
      code: string;
      map: string;
    }>;
    getRamBundleInfo(options: BundleOptions): Promise<RamBundleInfo>;
    getAssets(options: BundleOptions): Promise<readonly AssetData[]>;
    getOrderedDependencyPaths(options: {
      readonly dev: boolean;
      readonly entryFile: string;
      readonly minify: boolean;
      readonly platform?: null | string;
    }): Promise<string[]>;
    _rangeRequestMiddleware(
      req: IncomingMessage,
      res: ServerResponse,
      data: string | Buffer,
      assetPath: string
    ): Buffer | string;
    _processSingleAssetRequest(req: IncomingMessage, res: ServerResponse): Promise<void>;
    processRequest: (
      $$PARAM_0$$: IncomingMessage,
      $$PARAM_1$$: ServerResponse,
      $$PARAM_2$$: (e: null | undefined | Error) => void
    ) => void;
    _parseOptions(url: string): BundleOptions;
    _rewriteAndNormalizeUrl(requestUrl: string): string;
    _processRequest(
      req: IncomingMessage,
      res: ServerResponse,
      next: ($$PARAM_0$$: null | undefined | Error) => void
    ): void;
    _processSourceRequest(
      relativePathname: string,
      rootDir: string,
      res: ServerResponse
    ): Promise<void>;
    _createRequestProcessor<T>($$PARAM_0$$: {
      readonly createStartEntry: (context: ProcessStartContext) => ActionLogEntryData;
      readonly createEndEntry: (
        context: ProcessEndContext<T>
      ) => Pick<ActionStartLogEntry, Exclude<keyof ActionStartLogEntry, keyof LogEntry>>;
      readonly build: (context: ProcessStartContext) => Promise<T>;
      readonly delete?: (context: ProcessDeleteContext) => Promise<void>;
      readonly finish: (context: ProcessEndContext<T>) => void;
    }): (
      req: IncomingMessage,
      res: ServerResponse,
      bundleOptions: BundleOptions,
      buildContext: Readonly<{
        buildNumber: number;
        bundlePerfLogger: RootPerfLogger;
      }>
    ) => Promise<void>;
    _processBundleRequest: (
      req: IncomingMessage,
      res: ServerResponse,
      bundleOptions: BundleOptions,
      buildContext: Readonly<{
        buildNumber: number;
        bundlePerfLogger: RootPerfLogger;
      }>
    ) => Promise<void>;
    _getSortedModules(graph: ReadOnlyGraph): readonly Module[];
    _processSourceMapRequest: (
      req: IncomingMessage,
      res: ServerResponse,
      bundleOptions: BundleOptions,
      buildContext: Readonly<{
        buildNumber: number;
        bundlePerfLogger: RootPerfLogger;
      }>
    ) => Promise<void>;
    _processAssetsRequest: (
      req: IncomingMessage,
      res: ServerResponse,
      bundleOptions: BundleOptions,
      buildContext: Readonly<{
        buildNumber: number;
        bundlePerfLogger: RootPerfLogger;
      }>
    ) => Promise<void>;
    _symbolicate(req: IncomingMessage, res: ServerResponse): void;
    _explodedSourceMapForBundleOptions(bundleOptions: BundleOptions): Promise<ExplodedSourceMap>;
    _resolveRelativePath(
      filePath: string,
      $$PARAM_1$$: Readonly<{
        relativeTo?: 'project' | 'server';
        resolverOptions: ResolverInputOptions;
        transformOptions: TransformInputOptions;
      }>
    ): Promise<string>;
    getNewBuildNumber(): number;
    getPlatforms(): readonly string[];
    getWatchFolders(): readonly string[];
    static DEFAULT_GRAPH_OPTIONS: Readonly<{
      customResolverOptions: CustomResolverOptions;
      customTransformOptions: CustomTransformOptions;
      dev: boolean;
      hot: boolean;
      minify: boolean;
      unstable_transformProfile: 'default';
    }>;
    static DEFAULT_BUNDLE_OPTIONS: {
      excludeSource: false;
      inlineSourceMap: false;
      lazy: false;
      modulesOnly: false;
      onProgress: null;
      runModule: true;
      shallow: false;
      sourceMapUrl: null;
      sourceUrl: null;
      sourcePaths: SourcePathsMode;
    } & typeof Server.DEFAULT_GRAPH_OPTIONS;
    _getServerRootDir(): string;
    _getEntryPointAbsolutePath(entryFile: string): string;
    ready(): Promise<void>;
    _shouldAddModuleToIgnoreList(module: Module): boolean;
    _getModuleSourceUrl(module: Module, mode: SourcePathsMode): string;
  }
  export default Server;
}

// See: https://github.com/facebook/metro/blob/v0.81.0/packages/metro/src/Server/MultipartResponse.js
declare module 'metro/src/Server/MultipartResponse' {
  import type { IncomingMessage, ServerResponse } from 'http';
  type Data = string | Buffer | Uint8Array;
  type Headers = {
    [$$Key$$: string]: string | number;
  };
  class MultipartResponse {
    static wrapIfSupported(
      req: IncomingMessage,
      res: ServerResponse
    ): MultipartResponse | ServerResponse;
    static serializeHeaders(headers: Headers): string;
    res: ServerResponse;
    headers: Headers;
    constructor(res: ServerResponse);
    writeChunk(headers: Headers | null, data?: Data, isLast?: boolean): void;
    writeHead(status: number, headers?: Headers): void;
    setHeader(name: string, value: string | number): void;
    end(data?: Data): void;
    once(name: string, fn: () => any): this;
  }
  export default MultipartResponse;
}

// See: https://github.com/facebook/metro/blob/v0.81.0/packages/metro/src/Server/symbolicate.js
declare module 'metro/src/Server/symbolicate' {
  import type { ExplodedSourceMap } from 'metro/src/DeltaBundler/Serializers/getExplodedSourceMap';
  import type { ConfigT } from 'metro-config/src/configTypes.flow';
  export type StackFrameInput = {
    readonly file?: null | string;
    readonly lineNumber?: null | number;
    readonly column?: null | number;
    readonly methodName?: null | string;
  };
  export type IntermediateStackFrame = {
    collapse?: boolean;
  } & StackFrameInput;
  export type StackFrameOutput = Readonly<{} & IntermediateStackFrame>;
  function symbolicate(
    stack: readonly StackFrameInput[],
    maps: Iterable<[string, ExplodedSourceMap]>,
    config: ConfigT,
    extraData: any
  ): Promise<readonly StackFrameOutput[]>;
  export default symbolicate;
}

// See: https://github.com/facebook/metro/blob/v0.81.0/packages/metro/src/shared/output/bundle.js
declare module 'metro/src/shared/output/bundle' {
  // See: https://github.com/facebook/metro/blob/v0.81.0/packages/metro/src/shared/output/bundle.js

  // NOTE(cedric): Metro uses this weird Flow syntax /*:: */ to override the exported types...
  export * from 'metro/src/shared/output/bundle.flow';
}

// See: https://github.com/facebook/metro/blob/v0.81.0/packages/metro/src/shared/output/bundle.flow.js
declare module 'metro/src/shared/output/bundle.flow' {
  import type { OutputOptions, RequestOptions } from 'metro/src/shared/types.flow';
  import Server from 'metro/src/Server';
  export function build(packagerClient: Server, requestOptions: RequestOptions): void;
  export function save(
    bundle: {
      code: string;
      map: string;
    },
    options: OutputOptions,
    log: (...args: string[]) => void
  ): void;
  export const formatName: 'bundle';
}

// See: https://github.com/facebook/metro/blob/v0.81.0/packages/metro/src/shared/output/meta.js
declare module 'metro/src/shared/output/meta' {
  const $$EXPORT_DEFAULT_DECLARATION$$: (
    code: Buffer | string,
    encoding: 'ascii' | 'utf16le' | 'utf8'
  ) => Buffer;
  export default $$EXPORT_DEFAULT_DECLARATION$$;
}

// See: https://github.com/facebook/metro/blob/v0.81.0/packages/metro/src/shared/output/RamBundle.js
declare module 'metro/src/shared/output/RamBundle' {
  import type { RamBundleInfo } from 'metro/src/DeltaBundler/Serializers/getRamBundleInfo';
  import type { OutputOptions, RequestOptions } from 'metro/src/shared/types.flow';
  import Server from 'metro/src/Server';
  export function build(packagerClient: Server, requestOptions: RequestOptions): void;
  export function save(
    bundle: RamBundleInfo,
    options: OutputOptions,
    log: (x: string) => void
  ): void;
  export const formatName: 'bundle';
}

// See: https://github.com/facebook/metro/blob/v0.81.0/packages/metro/src/shared/output/RamBundle/as-assets.js
declare module 'metro/src/shared/output/RamBundle/as-assets' {
  import type { RamBundleInfo } from 'metro/src/DeltaBundler/Serializers/getRamBundleInfo';
  import type { OutputOptions } from 'metro/src/shared/types.flow';
  /**
   * Saves all JS modules of an app as single files
   * The startup code (prelude, polyfills etc.) are written to the file
   * designated by the `bundleOuput` option.
   * All other modules go into a 'js-modules' folder that in the same parent
   * directory as the startup file.
   */
  function saveAsAssets(
    bundle: RamBundleInfo,
    options: OutputOptions,
    log: (...args: string[]) => void
  ): Promise<any>;
  export default saveAsAssets;
}

// See: https://github.com/facebook/metro/blob/v0.81.0/packages/metro/src/shared/output/RamBundle/as-indexed-file.js
declare module 'metro/src/shared/output/RamBundle/as-indexed-file' {
  import type { RamBundleInfo } from 'metro/src/DeltaBundler/Serializers/getRamBundleInfo';
  import type {
    ModuleGroups,
    ModuleTransportLike,
    OutputOptions,
  } from 'metro/src/shared/types.flow';
  export function save(
    bundle: RamBundleInfo,
    options: OutputOptions,
    log: (...args: string[]) => void
  ): void;
  export function buildTableAndContents(
    startupCode: string,
    modules: readonly ModuleTransportLike[],
    moduleGroups: ModuleGroups,
    encoding?: 'utf8' | 'utf16le' | 'ascii'
  ): void;
  export function createModuleGroups(
    groups: Map<number, Set<number>>,
    modules: readonly ModuleTransportLike[]
  ): void;
}

// See: https://github.com/facebook/metro/blob/v0.81.0/packages/metro/src/shared/output/RamBundle/buildSourcemapWithMetadata.js
declare module 'metro/src/shared/output/RamBundle/buildSourcemapWithMetadata' {
  import type { ModuleGroups, ModuleTransportLike } from 'metro/src/shared/types.flow';
  import type { IndexMap } from 'metro-source-map';
  type Params = {
    fixWrapperOffset: boolean;
    lazyModules: readonly ModuleTransportLike[];
    moduleGroups?: null | ModuleGroups;
    startupModules: readonly ModuleTransportLike[];
  };
  const $$EXPORT_DEFAULT_DECLARATION$$: ($$PARAM_0$$: Params) => IndexMap;
  export default $$EXPORT_DEFAULT_DECLARATION$$;
}

// See: https://github.com/facebook/metro/blob/v0.81.0/packages/metro/src/shared/output/RamBundle/magic-number.js
declare module 'metro/src/shared/output/RamBundle/magic-number' {
  const $$EXPORT_DEFAULT_DECLARATION$$: 0xfb0bd1e5;
  export default $$EXPORT_DEFAULT_DECLARATION$$;
}

// See: https://github.com/facebook/metro/blob/v0.81.0/packages/metro/src/shared/output/RamBundle/util.js
declare module 'metro/src/shared/output/RamBundle/util' {
  import type { ModuleGroups, ModuleTransportLike } from 'metro/src/shared/types.flow';
  import type { BasicSourceMap, IndexMap } from 'metro-source-map';
  type CombineOptions = {
    fixWrapperOffset: boolean;
  };
  export function combineSourceMaps(
    modules: readonly ModuleTransportLike[],
    moduleGroups?: ModuleGroups,
    options?: null | undefined | CombineOptions
  ): IndexMap;
  export function combineSourceMapsAddingOffsets(
    modules: readonly ModuleTransportLike[],
    x_metro_module_paths: string[],
    moduleGroups?: null | undefined | ModuleGroups,
    options?: null | undefined | CombineOptions
  ): IndexMap;
  export { default as countLines } from 'metro/src/lib/countLines';
  export const joinModules: (
    modules: readonly {
      readonly code: string;
    }[]
  ) => string;
  export function lineToLineSourceMap(source: string, filename?: string): BasicSourceMap;
}

// See: https://github.com/facebook/metro/blob/v0.81.0/packages/metro/src/shared/output/RamBundle/write-sourcemap.js
declare module 'metro/src/shared/output/RamBundle/write-sourcemap' {
  function writeSourcemap(
    fileName: string,
    contents: string,
    log: (...args: string[]) => void
  ): Promise<any>;
  export default writeSourcemap;
}

// See: https://github.com/facebook/metro/blob/v0.81.0/packages/metro/src/shared/output/unbundle.js
declare module 'metro/src/shared/output/unbundle' {
  export { default } from 'metro/src/shared/output/RamBundle';
}

// See: https://github.com/facebook/metro/blob/v0.81.0/packages/metro/src/shared/output/writeFile.js
declare module 'metro/src/shared/output/writeFile' {
  type WriteFn = (
    file: string,
    data: string | Buffer,
    encoding?: null | undefined | string
  ) => Promise<any>;
  const writeFile: WriteFn;
  export default writeFile;
}

// NOTE(cedric): this is a manual change, to avoid having to import `../types.flow`
declare module 'metro/src/shared/types' {
  export * from 'metro/src/shared/types.flow';
}

// See: https://github.com/facebook/metro/blob/v0.81.0/packages/metro/src/shared/types.flow.js
declare module 'metro/src/shared/types.flow' {
  import type {
    Options as DeltaBundlerOptions,
    TransformInputOptions,
  } from 'metro/src/DeltaBundler/types.flow';
  import type { TransformProfile } from 'metro-babel-transformer';
  import type { CustomResolverOptions } from 'metro-resolver';
  import type { MetroSourceMapSegmentTuple, MixedSourceMap } from 'metro-source-map';
  import type { CustomTransformOptions, MinifierOptions } from 'metro-transform-worker';
  type BundleType = 'bundle' | 'delta' | 'meta' | 'map' | 'ram' | 'cli' | 'hmr' | 'todo' | 'graph';
  type MetroSourceMapOrMappings = MixedSourceMap | MetroSourceMapSegmentTuple[];
  export enum SourcePathsMode {
    Absolute = 'absolute',
    ServerUrl = 'url-server',
  }
  export namespace SourcePathsMode {
    export function cast(value: string | null | undefined): SourcePathsMode;
    export function isValid(value: string | null | undefined): value is SourcePathsMode;
    export function members(): IterableIterator<SourcePathsMode>;
    export function getName(value: SourcePathsMode): string;
  }
  export type BundleOptions = {
    bundleType: BundleType;
    readonly customResolverOptions: CustomResolverOptions;
    customTransformOptions: CustomTransformOptions;
    dev: boolean;
    entryFile: string;
    readonly excludeSource: boolean;
    readonly hot: boolean;
    readonly inlineSourceMap: boolean;
    readonly lazy: boolean;
    minify: boolean;
    readonly modulesOnly: boolean;
    onProgress?: null | ((doneCont: number, totalCount: number) => any);
    readonly platform?: null | string;
    readonly runModule: boolean;
    readonly shallow: boolean;
    sourceMapUrl?: null | string;
    sourceUrl?: null | string;
    createModuleIdFactory?: () => (path: string) => number;
    readonly unstable_transformProfile: TransformProfile;
    readonly sourcePaths: SourcePathsMode;
  };
  export type ResolverInputOptions = Readonly<{
    customResolverOptions?: CustomResolverOptions;
    dev: boolean;
  }>;
  export type SerializerOptions = {
    readonly sourceMapUrl?: null | string;
    readonly sourceUrl?: null | string;
    readonly runModule: boolean;
    readonly excludeSource: boolean;
    readonly inlineSourceMap: boolean;
    readonly modulesOnly: boolean;
    readonly sourcePaths: SourcePathsMode;
  };
  export type GraphOptions = {
    readonly lazy: boolean;
    readonly shallow: boolean;
  };
  export type SplitBundleOptions = {
    readonly entryFile: string;
    readonly resolverOptions: ResolverInputOptions;
    readonly transformOptions: TransformInputOptions;
    readonly serializerOptions: SerializerOptions;
    readonly graphOptions: GraphOptions;
    readonly onProgress: DeltaBundlerOptions['onProgress'];
  };
  export type ModuleGroups = {
    groups: Map<number, Set<number>>;
    modulesById: Map<number, ModuleTransportLike>;
    modulesInGroups: Set<number>;
  };
  export type ModuleTransportLike = {
    readonly code: string;
    readonly id: number;
    readonly map?: null | MetroSourceMapOrMappings;
    readonly name?: string;
    readonly sourcePath: string;
  };
  export type ModuleTransportLikeStrict = {
    readonly code: string;
    readonly id: number;
    readonly map?: null | MetroSourceMapOrMappings;
    readonly name?: string;
    readonly sourcePath: string;
  };
  export type RamModuleTransport = {
    readonly source: string;
    readonly type: string;
  } & ModuleTransportLikeStrict;
  export type OutputOptions = {
    bundleOutput: string;
    bundleEncoding?: 'utf8' | 'utf16le' | 'ascii';
    dev?: boolean;
    indexedRamBundle?: boolean;
    platform: string;
    sourcemapOutput?: string;
    sourcemapSourcesRoot?: string;
    sourcemapUseAbsolutePath?: boolean;
  };
  export type RequestOptions = {
    entryFile: string;
    inlineSourceMap?: boolean;
    sourceMapUrl?: string;
    dev?: boolean;
    minify: boolean;
    platform: string;
    createModuleIdFactory?: () => (path: string) => number;
    onProgress?: (transformedFileCount: number, totalFileCount: number) => void;
    readonly customResolverOptions?: CustomResolverOptions;
    readonly customTransformOptions?: CustomTransformOptions;
  };
  export type { MinifierOptions };
}<|MERGE_RESOLUTION|>--- conflicted
+++ resolved
@@ -957,15 +957,6 @@
     readonly unlisten: () => void;
     readonly graphOptions: GraphOptions;
   };
-<<<<<<< HEAD
-
-  export class MetroHmrServer {
-    _config: ConfigT;
-    _bundler: IncrementalBundler;
-    _clientGroups: Map<RevisionId, ClientGroup>;
-    _createModuleId: (path: string) => number | string;
-
-=======
   /**
    * The HmrServer (Hot Module Reloading) implements a lightweight interface
    * to communicate easily to the logic in the React Native repository (which
@@ -980,7 +971,6 @@
     _bundler: IncrementalBundler;
     _createModuleId: (path: string) => number;
     _clientGroups: Map<RevisionId, ClientGroup>;
->>>>>>> 5063fccd
     constructor(
       bundler: IncrementalBundler,
       createModuleId: (path: string) => number,
@@ -1023,8 +1013,6 @@
             logger?: null | RootPerfLogger;
           }
     ): Promise<HmrUpdateMessage | HmrErrorMessage>;
-
-    
   }
   export default HmrServer;
 }
