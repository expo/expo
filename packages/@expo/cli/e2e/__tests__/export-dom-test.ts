--- conflicted
+++ resolved
@@ -277,15 +277,9 @@
 
       'metadata.json',
 
-<<<<<<< HEAD
+      expect.stringMatching(/^www\.bundle\/(?<md5>[0-9a-fA-F]{32})\.js$/),
       expect.stringMatching(/^www\.bundle\/(?<md5>[0-9a-fA-F]{32})\.html$/),
-      expect.stringMatching(/^www\.bundle\/(?<md5>[0-9a-fA-F]{32})\.js$/),
       expect.stringMatching(/^www\.bundle\/(?<md5>[0-9a-fA-F]{32})\.css$/),
-=======
-      expect.stringMatching(/^www\.bundle\/[\w\d]{32}\.js$/),
-      expect.stringMatching(/^www\.bundle\/[\w\d]{32}\.html$/),
-      expect.stringMatching(/^www\.bundle\/[\w\d]{32}\.css$/),
->>>>>>> 73030e83
     ]);
   });
 });
