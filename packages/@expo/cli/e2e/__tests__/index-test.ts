/* eslint-env jest */
import fs from 'fs/promises';

import { execute, projectRoot } from './utils';

const originalForceColor = process.env.FORCE_COLOR;
beforeAll(async () => {
  await fs.mkdir(projectRoot, { recursive: true });
  process.env.FORCE_COLOR = '0';
});
afterAll(() => {
  process.env.FORCE_COLOR = originalForceColor;
});

it('runs `npx expo --version`', async () => {
  const results = await execute('--version');
  expect(results.stdout).toEqual(require('../../package.json').version);
});
it('runs `npx expo -v`', async () => {
  const results = await execute('-v');
  expect(results.stdout).toEqual(require('../../package.json').version);
});

it('runs `npx expo --help`', async () => {
  const results = await execute('--help');
  expect(results.stdout).toMatchInlineSnapshot(`
    "
      Usage
        $ npx expo <command>

<<<<<<< HEAD
      Commands
        start, install, config, prebuild
        login, logout, whoami, register
=======
        Available commands
          config, export, install, login, logout, prebuild, register, start, whoami
>>>>>>> dc51e206

      Options
        --version, -v   Version number
        --help, -h      Usage info

      For more info run a command with the --help flag
        $ npx expo start --help
    "
  `);
});<|MERGE_RESOLUTION|>--- conflicted
+++ resolved
@@ -23,26 +23,5 @@
 
 it('runs `npx expo --help`', async () => {
   const results = await execute('--help');
-  expect(results.stdout).toMatchInlineSnapshot(`
-    "
-      Usage
-        $ npx expo <command>
-
-<<<<<<< HEAD
-      Commands
-        start, install, config, prebuild
-        login, logout, whoami, register
-=======
-        Available commands
-          config, export, install, login, logout, prebuild, register, start, whoami
->>>>>>> dc51e206
-
-      Options
-        --version, -v   Version number
-        --help, -h      Usage info
-
-      For more info run a command with the --help flag
-        $ npx expo start --help
-    "
-  `);
+  expect(results.stdout).toMatchInlineSnapshot();
 });