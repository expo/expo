--- conflicted
+++ resolved
@@ -29,11 +29,7 @@
           $ npx expo <command>
 
         Available commands
-<<<<<<< HEAD
-          config, install, login, logout, prebuild, register, run:android, start, whoami
-=======
           config, export, install, login, logout, prebuild, register, start, whoami
->>>>>>> dc51e206
 
         Options
           --version, -v   Version number
