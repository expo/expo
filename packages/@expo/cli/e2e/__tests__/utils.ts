/* eslint-env jest */
import { ExpoConfig, getConfig, PackageJSONConfig } from '@expo/config';
import JsonFile from '@expo/json-file';
import mockedSpawnAsync, { SpawnOptions, SpawnResult } from '@expo/spawn-async';
import assert from 'assert';
import execa from 'execa';
import findProcess from 'find-process';
import fs from 'fs';
import * as htmlParser from 'node-html-parser';
import os from 'os';
import path from 'path';
import treeKill from 'tree-kill';
import { promisify } from 'util';

import { copySync } from '../../src/utils/dir';

export const bin = require.resolve('../../build/bin/cli');

export const projectRoot = getTemporaryPath();

export function getTemporaryPath() {
  return path.join(os.tmpdir(), Math.random().toString(36).substring(2));
}

export function execute(...args: string[]) {
  return execa('node', [bin, ...args], { cwd: projectRoot });
}

export function getRoot(...args: string[]) {
  return path.join(projectRoot, ...args);
}

export async function abortingSpawnAsync(
  cmd: string,
  args: string[],
  options?: SpawnOptions
): Promise<SpawnResult> {
  const spawnAsync = jest.requireActual('@expo/spawn-async') as typeof mockedSpawnAsync;

  const promise = spawnAsync(cmd, args, options);
  promise.child.stdout?.pipe(process.stdout);
  promise.child.stderr?.pipe(process.stderr);

  // TODO: Not sure how to do this yet...
  // const unsub = addJestInterruptedListener(() => {
  //   promise.child.kill('SIGINT');
  // });
  try {
    return await promise;
  } catch (e) {
    const error = e as Error;
    if (isSpawnResult(error)) {
      const spawnError = error as SpawnResult;
      if (spawnError.stdout) error.message += `\n------\nSTDOUT:\n${spawnError.stdout}`;
      if (spawnError.stderr) error.message += `\n------\nSTDERR:\n${spawnError.stderr}`;
    }
    throw error;
  } finally {
    // unsub();
  }
}

function isSpawnResult(errorOrResult: Error): errorOrResult is Error & SpawnResult {
  return 'pid' in errorOrResult && 'stdout' in errorOrResult && 'stderr' in errorOrResult;
}

export async function installAsync(projectRoot: string, pkgs: string[] = []) {
  return abortingSpawnAsync('yarn', pkgs, {
    cwd: projectRoot,
    stdio: ['ignore', 'pipe', 'pipe'],
  });
}

/**
 * @param parentDir Directory to create the project folder in, i.e. os temp directory
 * @param props.dirName Name of the project folder, used to prevent recreating the project locally
 * @param props.reuseExisting Should reuse the existing project if possible, good for testing locally
 * @param props.fixtureName Name of the fixture folder to use, this must map to the directories in the `expo/e2e/fixtures/` folder
 * @param props.config Optional extra values to add inside the app.json `expo` object
 * @param props.pkg Optional extra values to add to the fixture package.json file before installing
 * @returns The project root that can be tested inside of
 */
export async function createFromFixtureAsync(
  parentDir: string,
  {
    dirName,
    reuseExisting,
    fixtureName,
    config,
    pkg,
  }: {
    dirName: string;
    reuseExisting?: boolean;
    fixtureName: string;
    config?: Partial<ExpoConfig>;
    pkg?: Partial<PackageJSONConfig>;
  }
): Promise<string> {
  const projectRoot = path.join(parentDir, dirName);

  if (fs.existsSync(projectRoot)) {
    if (reuseExisting) {
      console.log('[setup] Reusing existing fixture project:', projectRoot);
      // bail out early, this is good for local testing.
      return projectRoot;
    } else {
      console.log('[setup] Clearing existing fixture project:', projectRoot);
      await fs.promises.rm(projectRoot, { recursive: true, force: true });
    }
  }

  try {
    const fixturePath = path.join(__dirname, '../fixtures', fixtureName);

    if (!fs.existsSync(fixturePath)) {
      throw new Error('No fixture project named: ' + fixtureName);
    }

    // Create the project root
    fs.mkdirSync(projectRoot, { recursive: true });
    console.log('[setup] Created fixture project:', projectRoot);

    // Copy all files recursively into the temporary directory
    await copySync(fixturePath, projectRoot);

    // Add additional modifications to the package.json
    if (pkg) {
      const pkgPath = path.join(projectRoot, 'package.json');
      const fixturePkg = (await JsonFile.readAsync(pkgPath)) as PackageJSONConfig;

      await JsonFile.writeAsync(pkgPath, {
        ...pkg,
        ...fixturePkg,
        dependencies: {
          ...(fixturePkg.dependencies || {}),
          ...(pkg.dependencies || {}),
        },
        devDependencies: {
          ...(fixturePkg.devDependencies || {}),
          ...(pkg.devDependencies || {}),
        },
        scripts: {
          ...(fixturePkg.scripts || {}),
          ...(pkg.scripts || {}),
        },
      });
    }

    // Add additional modifications to the Expo config
    if (config) {
      const { rootConfig, staticConfigPath } = getConfig(projectRoot, {
        // pkgs not installed yet
        skipSDKVersionRequirement: true,
        skipPlugins: true,
      });

      const modifiedConfig = {
        ...rootConfig,
        expo: {
          ...(rootConfig.expo || {}),
          ...config,
        },
      };
      assert(staticConfigPath);
      await JsonFile.writeAsync(staticConfigPath, modifiedConfig as any);
    }

    // Install the packages for e2e experience.
    await installAsync(projectRoot);
  } catch (error) {
    // clean up if something failed.
    // await fs.remove(projectRoot).catch(() => null);
    throw error;
  }

  return projectRoot;
}

// Set this to true to enable caching and prevent rerunning yarn installs
const testingLocally = !process.env.CI;

export async function setupTestProjectAsync(
  name: string,
  fixtureName: string,
  sdkVersion: string = '47.0.0'
): Promise<string> {
  // If you're testing this locally, you can set the projectRoot to a local project (you created with expo init) to save time.
  const projectRoot = await createFromFixtureAsync(os.tmpdir(), {
    dirName: name,
    reuseExisting: testingLocally,
    fixtureName,
  });

  // Many of the factors in this test are based on the expected SDK version that we're testing against.
  const { exp } = getConfig(projectRoot, { skipPlugins: true });
  expect(exp.sdkVersion).toBe(sdkVersion);
  return projectRoot;
}

/** Returns a list of loaded modules relative to the repo root. Useful for preventing lazy loading from breaking unexpectedly.   */
export async function getLoadedModulesAsync(statement: string): Promise<string[]> {
  const repoRoot = path.join(__dirname, '../../../../');
  const results = await execa(
    'node',
    [
      '-e',
      [statement, `console.log(JSON.stringify(Object.keys(require('module')._cache)));`].join('\n'),
    ],
    { cwd: __dirname }
  );
  const loadedModules = JSON.parse(results.stdout.trim());
  return loadedModules.map((value: string) => path.relative(repoRoot, value)).sort();
}

const pTreeKill = promisify(treeKill);

export async function ensurePortFreeAsync(port: number) {
  const [portProcess] = await findProcess('port', port);
  if (!portProcess) {
    return;
  }
  console.log(`Killing process ${portProcess.name} on port ${port}...`);
  try {
    await pTreeKill(portProcess.pid);
    console.log(`Killed process ${portProcess.name} on port ${port}`);
  } catch (error: any) {
    console.log(`Failed to kill process ${portProcess.name} on port ${port}: ${error.message}`);
  }
}

export async function getPage(output: string, route: string): Promise<string> {
  return await fs.promises.readFile(path.join(output, route), 'utf8');
}

export async function getPageHtml(output: string, route: string) {
  return htmlParser.parse(await getPage(output, route));
<<<<<<< HEAD
=======
}

export function getRouterE2ERoot(): string {
  const root = path.join(__dirname, '../../../../../apps/router-e2e');
  return root;
>>>>>>> 4157f26c
}<|MERGE_RESOLUTION|>--- conflicted
+++ resolved
@@ -234,12 +234,9 @@
 
 export async function getPageHtml(output: string, route: string) {
   return htmlParser.parse(await getPage(output, route));
-<<<<<<< HEAD
-=======
 }
 
 export function getRouterE2ERoot(): string {
   const root = path.join(__dirname, '../../../../../apps/router-e2e');
   return root;
->>>>>>> 4157f26c
 }