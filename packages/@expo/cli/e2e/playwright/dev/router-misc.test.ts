--- conflicted
+++ resolved
@@ -39,7 +39,6 @@
     await expoStart.stopAsync();
   });
 
-<<<<<<< HEAD
   test('url hash and search params are parsed correctly when both are set in URL', async ({ page }) => {
     await expo.startAsync(['--port=8085']);
     console.log('Server running:', expo.url);
@@ -54,16 +53,9 @@
     expect(page.url()).toEqual(`${expo.url}/hash-support?foo=bar#my-hash`);
   });
 
-  test('url hash being set multiple times', async ({ page }) => {
-    await expo.startAsync(['--port=8085']);
-    console.log('Server running:', expo.url);
-    await expo.fetchAsync('/');
-    page.on('console', (msg) => console.log(msg.text()));
-=======
   test('url hash', async ({ page }) => {
     // Listen for console logs and errors
     const pageErrors = pageCollectErrors(page);
->>>>>>> 30591475
 
     await page.goto(new URL('/hash-support#my-hash', expoStart.url).href);
 
