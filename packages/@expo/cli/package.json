--- conflicted
+++ resolved
@@ -38,14 +38,8 @@
   "dependencies": {
     "@babel/runtime": "^7.14.0",
     "@expo/code-signing-certificates": "^0.0.2",
-<<<<<<< HEAD
-    "@expo/config": "~7.0.0",
-    "@expo/config-plugins": "~5.0.0",
-=======
     "@expo/config": "~7.0.2",
     "@expo/config-plugins": "~5.0.3",
-    "@expo/dev-server": "0.1.122",
->>>>>>> e9630418
     "@expo/devcert": "^1.0.0",
     "@expo/json-file": "^8.2.35",
     "@expo/metro-config": "~0.5.0",
