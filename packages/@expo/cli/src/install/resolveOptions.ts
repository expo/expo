--- conflicted
+++ resolved
@@ -3,13 +3,7 @@
 import { CommandError } from '../utils/errors';
 import { assertUnexpectedObjectKeys, parseVariadicArguments } from '../utils/variadic';
 
-<<<<<<< HEAD
-const debug = require('debug')('expo:install:options') as typeof console.log;
-
-export type Options = Pick<PackageManager.CreateForProjectOptions, 'npm' | 'yarn'> & {
-=======
 export type Options = Pick<PackageManager.CreateForProjectOptions, 'npm' | 'pnpm' | 'yarn'> & {
->>>>>>> 90c4e18c
   /** Check which packages need to be updated, does not install any provided packages. */
   check?: boolean;
   /** Should the dependencies be fixed automatically. */
@@ -30,50 +24,6 @@
   };
 }
 
-<<<<<<< HEAD
-/** Given a list of CLI args, return a sorted set of args based on categories used in a complex command. */
-export function parseVariadicArguments(argv: string[]): {
-  variadic: string[];
-  extras: string[];
-  flags: Record<string, boolean>;
-} {
-  const variadic: string[] = [];
-  const flags: Record<string, boolean> = {};
-
-  for (const arg of argv) {
-    if (!arg.startsWith('-')) {
-      variadic.push(arg);
-    } else if (arg === '--') {
-      break;
-    } else {
-      flags[arg] = true;
-    }
-  }
-
-  // Everything after `--` that is not an option is passed to the underlying install command.
-  const extras: string[] = [];
-
-  const extraOperator = argv.indexOf('--');
-  if (extraOperator > -1 && argv.length > extraOperator + 1) {
-    const extraArgs = argv.slice(extraOperator + 1);
-    if (extraArgs.includes('--')) {
-      throw new CommandError('BAD_ARGS', 'Unexpected multiple --');
-    }
-    extras.push(...extraArgs);
-    debug('Extra arguments: ' + extras.join(', '));
-  }
-
-  debug(`Parsed arguments (variadic: %O, flags: %O, extra: %O)`, variadic, flags, extras);
-
-  return {
-    variadic,
-    flags,
-    extras,
-  };
-}
-
-=======
->>>>>>> 90c4e18c
 export async function resolveArgsAsync(
   argv: string[]
 ): Promise<{ variadic: string[]; options: Options; extras: string[] }> {
