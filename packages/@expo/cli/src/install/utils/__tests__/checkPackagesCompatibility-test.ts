import nock from 'nock';

import { Log } from '../../../log';
import { checkPackagesCompatibility } from '../checkPackagesCompatibility';

jest.mock('../../../log');

describe(checkPackagesCompatibility, () => {
  it(`warns about one unsupported package`, async () => {
    nock('https://reactnative.directory')
      .post('/api/libraries/check')
      .reply(200, {
        'react-native-code-push': { newArchitecture: 'unsupported' },
      });

    await checkPackagesCompatibility(['react-native-code-push']);

    expect(Log.warn).toHaveBeenCalledTimes(1);
    expect(Log.warn).toHaveBeenCalledWith(
      expect.stringContaining('react-native-code-push do not support the New Architecture')
    );
  });

  it(`warns about multiple unsupported package`, async () => {
    nock('https://reactnative.directory')
      .post('/api/libraries/check')
      .reply(200, {
        '@react-native-community/blur': { newArchitecture: 'unsupported' },
        '@gorhom/bottom-sheet': { newArchitecture: 'unsupported' },
        'react-native-code-push': { newArchitecture: 'unsupported' },
      });

    await checkPackagesCompatibility([
      '@react-native-community/blur',
      '@gorhom/bottom-sheet',
      'react-native-code-push',
    ]);

<<<<<<< HEAD
    expect(Log.warn).toBeCalledTimes(1);
    expect(Log.warn).toHaveBeenLastCalledWith(
      expect.stringMatching(
        /@react-native-community\/blur and @gorhom\/bottom-sheet do not support the New Architecture/
=======
    expect(Log.warn).toHaveBeenCalledTimes(1);
    expect(Log.warn).toHaveBeenCalledWith(
      expect.stringContaining(
        '@react-native-community/blur, @gorhom/bottom-sheet and react-native-code-push do not support the New Architecture'
>>>>>>> 69351dfe
      )
    );
  });

  it(`does not warn about supported or unknown package`, async () => {
    nock('https://reactnative.directory')
      .post('/api/libraries/check')
      .reply(200, {
        'expo-image': { newArchitecture: 'supported' },
        'expo-image-picker': { newArchitecture: undefined },
      });

    await checkPackagesCompatibility(['expo-image']);

    expect(Log.warn).toHaveBeenCalledTimes(0);
  });

  it(`does not fail for non-listed package`, async () => {
    nock('https://reactnative.directory').post('/api/libraries/check').reply(200, {});

    await checkPackagesCompatibility(['package-which-do-not-exist']);

    expect(Log.warn).toHaveBeenCalledTimes(0);
  });
});<|MERGE_RESOLUTION|>--- conflicted
+++ resolved
@@ -36,17 +36,10 @@
       'react-native-code-push',
     ]);
 
-<<<<<<< HEAD
-    expect(Log.warn).toBeCalledTimes(1);
-    expect(Log.warn).toHaveBeenLastCalledWith(
-      expect.stringMatching(
-        /@react-native-community\/blur and @gorhom\/bottom-sheet do not support the New Architecture/
-=======
     expect(Log.warn).toHaveBeenCalledTimes(1);
     expect(Log.warn).toHaveBeenCalledWith(
       expect.stringContaining(
         '@react-native-community/blur, @gorhom/bottom-sheet and react-native-code-push do not support the New Architecture'
->>>>>>> 69351dfe
       )
     );
   });
