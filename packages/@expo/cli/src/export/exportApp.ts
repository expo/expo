import { getConfig } from '@expo/config';
import chalk from 'chalk';
import path from 'path';

import { createMetadataJson } from './createMetadataJson';
import { exportAssetsAsync } from './exportAssets';
import { unstable_exportStaticAsync } from './exportStaticAsync';
import { getVirtualFaviconAssetsAsync } from './favicon';
import { createBundlesAsync } from './fork-bundleAsync';
import { getPublicExpoManifestAsync } from './getPublicExpoManifest';
import { copyPublicFolderAsync } from './publicFolder';
import { Options } from './resolveOptions';
import { ExportAssetMap, getFilesFromSerialAssets, persistMetroFilesAsync } from './saveAssets';
import { createAssetMap, createSourceMapDebugHtml } from './writeContents';
import * as Log from '../log';
import { getRouterDirectoryModuleIdWithManifest } from '../start/server/metro/router';
import { serializeHtmlWithAssets } from '../start/server/metro/serializeHtml';
import {
  getAsyncRoutesFromExpoConfig,
  getBaseUrlFromExpoConfig,
} from '../start/server/middleware/metroOptions';
import { createTemplateHtmlFromExpoConfigAsync } from '../start/server/webTemplate';
import { env } from '../utils/env';
import { setNodeEnv } from '../utils/nodeEnv';

export async function exportAppAsync(
  projectRoot: string,
  {
    platforms,
    outputDir,
    clear,
    dev,
    dumpAssetmap,
    sourceMaps,
    minify,
    maxWorkers,
  }: Pick<
    Options,
    | 'dumpAssetmap'
    | 'sourceMaps'
    | 'dev'
    | 'clear'
    | 'outputDir'
    | 'platforms'
    | 'minify'
    | 'maxWorkers'
  >
): Promise<void> {
  setNodeEnv(dev ? 'development' : 'production');
  require('@expo/env').load(projectRoot);

  const projectConfig = getConfig(projectRoot);
  const exp = await getPublicExpoManifestAsync(projectRoot, {
    // Web doesn't require validation.
    skipValidation: platforms.length === 1 && platforms[0] === 'web',
  });

  const useServerRendering = ['static', 'server'].includes(exp.web?.output ?? '');
  const baseUrl = getBaseUrlFromExpoConfig(exp);

  // Print out logs
  if (baseUrl) {
    Log.log();
    Log.log(chalk.gray`Using (experimental) base path: ${baseUrl}`);
    // Warn if not using an absolute path.
    if (!baseUrl.startsWith('/')) {
      Log.log(
        chalk.yellow`  Base path does not start with a slash. Requests will not be absolute.`
      );
    }
  }

  const publicPath = path.resolve(projectRoot, env.EXPO_PUBLIC_FOLDER);
  const outputPath = path.resolve(projectRoot, outputDir);

  // NOTE(kitten): The public folder is currently always copied, regardless of targetDomain
  // split. Hence, there's another separate `copyPublicFolderAsync` call below for `web`
  await copyPublicFolderAsync(publicPath, outputPath);

  // Run metro bundler and create the JS bundles/source maps.
  const bundles = await createBundlesAsync(projectRoot, projectConfig, {
    clear: !!clear,
    minify,
    sourcemaps: sourceMaps,
    platforms: useServerRendering ? platforms.filter((platform) => platform !== 'web') : platforms,
    dev,
    maxWorkers,
  });

  // Write the JS bundles to disk, and get the bundle file names (this could change with async chunk loading support).

  const files: ExportAssetMap = new Map();

  Object.values(bundles).forEach((bundle) => {
    getFilesFromSerialAssets(bundle.artifacts, {
      includeSourceMaps: sourceMaps,
      files,
    });
  });

  const bundleEntries = Object.entries(bundles);
  // Can be empty during web-only SSG.
  if (bundleEntries.length) {
    // TODO: Use same asset system across platforms again.
    const { assets, embeddedHashSet } = await exportAssetsAsync(projectRoot, {
      files,
      exp,
      outputDir: outputPath,
      bundles,
      baseUrl,
    });

    if (dumpAssetmap) {
      Log.log('Creating asset map');
      files.set('assetmap.json', { contents: JSON.stringify(createAssetMap({ assets })) });
    }

    const fileNames = Object.fromEntries(
      Object.entries(bundles).map(([platform, bundle]) => [
        platform,
        bundle.artifacts.filter((asset) => asset.type === 'js').map((asset) => asset.filename),
      ])
    );

    // build source maps
    if (sourceMaps) {
      Log.log('Preparing additional debugging files');
      // If we output source maps, then add a debug HTML file which the user can open in
      // the web browser to inspect the output like web.
      files.set('debug.html', {
        contents: createSourceMapDebugHtml({
          fileNames: Object.values(fileNames).flat(),
        }),
      });
    }

    // Generate a `metadata.json` for EAS Update.
    const contents = createMetadataJson({
      bundles,
      fileNames,
      embeddedHashSet,
    });
    files.set('metadata.json', { contents: JSON.stringify(contents) });
  }

  // Additional web-only steps...

  if (platforms.includes('web')) {
    if (useServerRendering) {
      const exportServer = exp.web?.output === 'server';

      if (exportServer) {
        // TODO: Remove when this is abstracted into the files map
        await copyPublicFolderAsync(publicPath, path.resolve(outputPath, 'client'));
      }

      await unstable_exportStaticAsync(projectRoot, {
        files,
        clear: !!clear,
        outputDir: outputPath,
        minify,
        baseUrl,
        includeSourceMaps: sourceMaps,
        exportServer: exp.web?.output === 'server',
        asyncRoutes: getAsyncRoutesFromExpoConfig(exp, dev ? 'development' : 'production', 'web'),
        routerRoot: getRouterDirectoryModuleIdWithManifest(projectRoot, exp),
<<<<<<< HEAD
        exportServer,
        maxWorkers,
=======
>>>>>>> ab49ef23
      });
    } else {
      // TODO: Unify with exportStaticAsync
      // TODO: Maybe move to the serializer.
      let html = await serializeHtmlWithAssets({
        mode: 'production',
        resources: bundles.web!.artifacts,
        template: await createTemplateHtmlFromExpoConfigAsync(projectRoot, {
          scripts: [],
          cssLinks: [],
        }),
        baseUrl,
      });

      // Add the favicon assets to the HTML.
      const modifyHtml = await getVirtualFaviconAssetsAsync(projectRoot, {
        outputDir,
        baseUrl,
        files,
      });
      if (modifyHtml) {
        html = modifyHtml(html);
      }

      // Generate SPA-styled HTML file.
      // If web exists, then write the template HTML file.
      files.set('index.html', {
        contents: html,
        targetDomain: 'client',
      });
    }
  }

  // Write all files at the end for unified logging.
  await persistMetroFilesAsync(files, outputPath);
}<|MERGE_RESOLUTION|>--- conflicted
+++ resolved
@@ -161,14 +161,10 @@
         minify,
         baseUrl,
         includeSourceMaps: sourceMaps,
-        exportServer: exp.web?.output === 'server',
         asyncRoutes: getAsyncRoutesFromExpoConfig(exp, dev ? 'development' : 'production', 'web'),
         routerRoot: getRouterDirectoryModuleIdWithManifest(projectRoot, exp),
-<<<<<<< HEAD
         exportServer,
         maxWorkers,
-=======
->>>>>>> ab49ef23
       });
     } else {
       // TODO: Unify with exportStaticAsync
