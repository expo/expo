--- conflicted
+++ resolved
@@ -153,14 +153,9 @@
         minify,
         baseUrl,
         includeSourceMaps: sourceMaps,
-<<<<<<< HEAD
-        // @ts-expect-error: server not on type yet
         exportServer: exp.web?.output === 'server',
         asyncRoutes: getAsyncRoutesFromExpoConfig(exp, dev ? 'development' : 'production', 'web'),
-=======
->>>>>>> ede75a72
         routerRoot: getRouterDirectoryModuleIdWithManifest(projectRoot, exp),
-        exportServer,
       });
     } else {
       // TODO: Unify with exportStaticAsync
