--- conflicted
+++ resolved
@@ -171,13 +171,8 @@
     await unstable_exportStaticAsync(projectRoot, {
       outputDir: outputPath,
       minify,
-<<<<<<< HEAD
-      baseUrl,
-      includeMaps: dumpSourcemap,
-=======
-      basePath,
+      baseUrl,
       includeMaps: sourceMaps,
->>>>>>> 7338c85e
       // @ts-expect-error: server not on type yet
       exportServer: exp.web?.output === 'server',
     });
