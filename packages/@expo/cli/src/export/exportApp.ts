--- conflicted
+++ resolved
@@ -122,67 +122,8 @@
         })
       )
     );
-<<<<<<< HEAD
-  }
-
-  // Write the JS bundles to disk, and get the bundle file names (this could change with async chunk loading support).
-  const { hashes, fileNames } = await writeBundlesAsync({
-    bundles,
-    useServerRendering,
-    outputDir: bundlesPath,
-  });
-
-  Log.log('Finished saving JS Bundles');
-
-  if (platforms.includes('web')) {
-    if (useServerRendering) {
-      await unstable_exportStaticAsync(projectRoot, {
-        outputDir: outputPath,
-        minify,
-        baseUrl,
-        includeMaps: dumpSourcemap,
-        // @ts-expect-error: server not on type yet
-        exportServer: exp.web?.output === 'server',
-      });
-      Log.log('Finished saving static files');
-    } else {
-      const cssLinks = await exportCssAssetsAsync({
-        outputDir,
-        bundles,
-        baseUrl,
-      });
-      let html = await createTemplateHtmlFromExpoConfigAsync(projectRoot, {
-        scripts: [`${baseUrl}/bundles/${fileNames.web}`],
-        cssLinks,
-      });
-      // Add the favicon assets to the HTML.
-      const modifyHtml = await getVirtualFaviconAssetsAsync(projectRoot, {
-        outputDir,
-        baseUrl,
-      });
-      if (modifyHtml) {
-        html = modifyHtml(html);
-      }
-      // Generate SPA-styled HTML file.
-      // If web exists, then write the template HTML file.
-      await fs.promises.writeFile(path.join(staticFolder, 'index.html'), html);
-    }
-
-    // TODO: Use a different mechanism for static web.
-    if (bundles.web) {
-      // Save assets like a typical bundler, preserving the file paths on web.
-      // TODO: Update React Native Web to support loading files from asset hashes.
-      await persistMetroAssetsAsync(bundles.web.assets, {
-        platform: 'web',
-        outputDirectory: staticFolder,
-        baseUrl,
-      });
-    }
-  }
-=======
 
     Log.log('Finished saving JS Bundles');
->>>>>>> 1107c900
 
     // Can be empty during web-only SSG.
     // TODO: Use same asset system across platforms again.
@@ -190,7 +131,7 @@
       exp,
       outputDir: staticFolder,
       bundles,
-      basePath,
+      baseUrl,
     });
 
     if (dumpAssetmap) {
@@ -230,7 +171,7 @@
     await unstable_exportStaticAsync(projectRoot, {
       outputDir: outputPath,
       minify,
-      basePath,
+      baseUrl,
       includeMaps: dumpSourcemap,
       // @ts-expect-error: server not on type yet
       exportServer: exp.web?.output === 'server',
@@ -240,16 +181,16 @@
     const cssLinks = await exportCssAssetsAsync({
       outputDir,
       bundles,
-      basePath,
+      baseUrl,
     });
     let html = await createTemplateHtmlFromExpoConfigAsync(projectRoot, {
-      scripts: [`${basePath}/bundles/${fileNames.web}`],
+      scripts: [`${baseUrl}/bundles/${fileNames.web}`],
       cssLinks,
     });
     // Add the favicon assets to the HTML.
     const modifyHtml = await getVirtualFaviconAssetsAsync(projectRoot, {
       outputDir,
-      basePath,
+      baseUrl,
     });
     if (modifyHtml) {
       html = modifyHtml(html);
