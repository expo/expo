import { ExpoConfig, getConfigFilePaths, Platform } from '@expo/config';
import {
  buildHermesBundleAsync,
  isEnableHermesManaged,
  maybeThrowFromInconsistentEngineAsync,
} from '@expo/dev-server/build/HermesBundler';
import {
  importMetroFromProject,
  importMetroServerFromProject,
} from '@expo/dev-server/build/metro/importMetroFromProject';
import { LoadOptions } from '@expo/metro-config';
import chalk from 'chalk';
import Metro from 'metro';

<<<<<<< HEAD
import { MetroTerminalReporter } from '../start/server/metro/MetroTerminalReporter';
import { withMetroMultiPlatformAsync } from '../start/server/metro/withMetroMultiPlatform';
import { getMetroServerRoot } from '../start/server/middleware/ManifestMiddleware';
import { getPlatformBundlers } from '../start/server/platformBundlers';
import { getMetroProperties } from '../utils/analytics/getMetroProperties';
import { logEventAsync } from '../utils/analytics/rudderstackClient';
=======
import { loadMetroConfigAsync } from '../start/server/metro/instantiateMetro';
>>>>>>> b6b91c50

export type MetroDevServerOptions = LoadOptions & {
  logger: import('@expo/bunyan');
  quiet?: boolean;
};
export type BundleOptions = {
  entryPoint: string;
  platform: 'android' | 'ios' | 'web';
  dev?: boolean;
  minify?: boolean;
  sourceMapUrl?: string;
};
export type BundleAssetWithFileHashes = Metro.AssetData & {
  fileHashes: string[]; // added by the hashAssets asset plugin
};
export type BundleOutput = {
  code: string;
  map?: string;
  hermesBytecodeBundle?: Uint8Array;
  hermesSourcemap?: string;
  assets: readonly BundleAssetWithFileHashes[];
};

let nextBuildID = 0;

// Fork of @expo/dev-server bundleAsync to add Metro logging back.

async function assertEngineMismatchAsync(projectRoot: string, exp: ExpoConfig, platform: Platform) {
  const isHermesManaged = isEnableHermesManaged(exp, platform);

  const paths = getConfigFilePaths(projectRoot);
  const configFilePath = paths.dynamicConfigPath ?? paths.staticConfigPath ?? 'app.json';
  await maybeThrowFromInconsistentEngineAsync(
    projectRoot,
    configFilePath,
    platform,
    isHermesManaged
  );
}

export async function bundleAsync(
  projectRoot: string,
  expoConfig: ExpoConfig,
  options: MetroDevServerOptions,
  bundles: BundleOptions[]
): Promise<BundleOutput[]> {
  const serverRoot = getMetroServerRoot(projectRoot);
  // Assert early so the user doesn't have to wait until bundling is complete to find out that
  // Hermes won't be available.
  await Promise.all(
    bundles.map(({ platform }) => assertEngineMismatchAsync(projectRoot, expoConfig, platform))
  );

  const metro = importMetroFromProject(projectRoot);
  const Server = importMetroServerFromProject(projectRoot);

<<<<<<< HEAD
  const terminal = new Terminal(process.stdout);
  const terminalReporter = new MetroTerminalReporter(serverRoot, terminal);

  const reporter = {
    update(event: any) {
      terminalReporter.update(event);
    },
  };

  const ExpoMetroConfig = getExpoMetroConfig(projectRoot, options);

  const { exp } = getConfig(projectRoot, { skipSDKVersionRequirement: true });
  let config = await ExpoMetroConfig.loadAsync(projectRoot, { reporter, ...options });

  const bundlerPlatforms = getPlatformBundlers(exp);

  config = await withMetroMultiPlatformAsync(projectRoot, config, bundlerPlatforms);

  logEventAsync('metro config', getMetroProperties(projectRoot, exp, config));
=======
  const { config, reporter } = await loadMetroConfigAsync(projectRoot, options, {
    exp: expoConfig,
  });
>>>>>>> b6b91c50

  const metroServer = await metro.runMetro(config, {
    watch: false,
  });

  const buildAsync = async (bundle: BundleOptions): Promise<BundleOutput> => {
    const buildID = `bundle_${nextBuildID++}_${bundle.platform}`;
    const isHermes = isEnableHermesManaged(expoConfig, bundle.platform);
    const bundleOptions: Metro.BundleOptions = {
      ...Server.DEFAULT_BUNDLE_OPTIONS,
      bundleType: 'bundle',
      platform: bundle.platform,
      entryFile: bundle.entryPoint,
      dev: bundle.dev ?? false,
      minify: !isHermes && (bundle.minify ?? !bundle.dev),
      inlineSourceMap: false,
      sourceMapUrl: bundle.sourceMapUrl,
      createModuleIdFactory: config.serializer.createModuleIdFactory,
      onProgress: (transformedFileCount: number, totalFileCount: number) => {
        if (!options.quiet) {
          reporter.update({
            buildID,
            type: 'bundle_transform_progressed',
            transformedFileCount,
            totalFileCount,
          });
        }
      },
    };
    const bundleDetails = {
      ...bundleOptions,
      buildID,
    };
    reporter.update({
      buildID,
      type: 'bundle_build_started',
      // @ts-expect-error: TODO
      bundleDetails,
    });
    try {
      const { code, map } = await metroServer.build(bundleOptions);
      const assets = (await metroServer.getAssets(
        bundleOptions
      )) as readonly BundleAssetWithFileHashes[];
      reporter.update({
        buildID,
        type: 'bundle_build_done',
      });
      return { code, map, assets };
    } catch (error) {
      reporter.update({
        buildID,
        type: 'bundle_build_failed',
      });

      throw error;
    }
  };

  const maybeAddHermesBundleAsync = async (
    bundle: BundleOptions,
    bundleOutput: BundleOutput
  ): Promise<BundleOutput> => {
    const { platform } = bundle;
    const isHermesManaged = isEnableHermesManaged(expoConfig, platform);
    if (isHermesManaged) {
      const platformTag = chalk.bold(
        { ios: 'iOS', android: 'Android', web: 'Web' }[platform] || platform
      );

      reporter.terminal.log(`${platformTag} Building Hermes bytecode for the bundle`);

      const hermesBundleOutput = await buildHermesBundleAsync(
        projectRoot,
        bundleOutput.code,
        bundleOutput.map!,
        bundle.minify ?? !bundle.dev
      );
      bundleOutput.hermesBytecodeBundle = hermesBundleOutput.hbc;
      bundleOutput.hermesSourcemap = hermesBundleOutput.sourcemap;
    }
    return bundleOutput;
  };

  try {
    const intermediateOutputs = await Promise.all(bundles.map((bundle) => buildAsync(bundle)));
    const bundleOutputs: BundleOutput[] = [];
    for (let i = 0; i < bundles.length; ++i) {
      // hermesc does not support parallel building even we spawn processes.
      // we should build them sequentially.
      bundleOutputs.push(await maybeAddHermesBundleAsync(bundles[i], intermediateOutputs[i]));
    }
    return bundleOutputs;
  } catch (error) {
    // New line so errors don't show up inline with the progress bar
    console.log('');
    throw error;
  } finally {
    metroServer.end();
  }
}<|MERGE_RESOLUTION|>--- conflicted
+++ resolved
@@ -12,16 +12,7 @@
 import chalk from 'chalk';
 import Metro from 'metro';
 
-<<<<<<< HEAD
-import { MetroTerminalReporter } from '../start/server/metro/MetroTerminalReporter';
-import { withMetroMultiPlatformAsync } from '../start/server/metro/withMetroMultiPlatform';
-import { getMetroServerRoot } from '../start/server/middleware/ManifestMiddleware';
-import { getPlatformBundlers } from '../start/server/platformBundlers';
-import { getMetroProperties } from '../utils/analytics/getMetroProperties';
-import { logEventAsync } from '../utils/analytics/rudderstackClient';
-=======
 import { loadMetroConfigAsync } from '../start/server/metro/instantiateMetro';
->>>>>>> b6b91c50
 
 export type MetroDevServerOptions = LoadOptions & {
   logger: import('@expo/bunyan');
@@ -68,7 +59,6 @@
   options: MetroDevServerOptions,
   bundles: BundleOptions[]
 ): Promise<BundleOutput[]> {
-  const serverRoot = getMetroServerRoot(projectRoot);
   // Assert early so the user doesn't have to wait until bundling is complete to find out that
   // Hermes won't be available.
   await Promise.all(
@@ -78,31 +68,9 @@
   const metro = importMetroFromProject(projectRoot);
   const Server = importMetroServerFromProject(projectRoot);
 
-<<<<<<< HEAD
-  const terminal = new Terminal(process.stdout);
-  const terminalReporter = new MetroTerminalReporter(serverRoot, terminal);
-
-  const reporter = {
-    update(event: any) {
-      terminalReporter.update(event);
-    },
-  };
-
-  const ExpoMetroConfig = getExpoMetroConfig(projectRoot, options);
-
-  const { exp } = getConfig(projectRoot, { skipSDKVersionRequirement: true });
-  let config = await ExpoMetroConfig.loadAsync(projectRoot, { reporter, ...options });
-
-  const bundlerPlatforms = getPlatformBundlers(exp);
-
-  config = await withMetroMultiPlatformAsync(projectRoot, config, bundlerPlatforms);
-
-  logEventAsync('metro config', getMetroProperties(projectRoot, exp, config));
-=======
   const { config, reporter } = await loadMetroConfigAsync(projectRoot, options, {
     exp: expoConfig,
   });
->>>>>>> b6b91c50
 
   const metroServer = await metro.runMetro(config, {
     watch: false,
