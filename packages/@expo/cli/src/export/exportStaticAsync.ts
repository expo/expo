/**
 * Copyright © 2022 650 Industries.
 *
 * This source code is licensed under the MIT license found in the
 * LICENSE file in the root directory of this source tree.
 */
import assert from 'assert';
import chalk from 'chalk';
import fs from 'fs';
import path from 'path';
import prettyBytes from 'pretty-bytes';
import { inspect } from 'util';

import { Log } from '../log';
import { DevServerManager } from '../start/server/DevServerManager';
import { MetroBundlerDevServer } from '../start/server/metro/MetroBundlerDevServer';
import { logMetroErrorAsync } from '../start/server/metro/metroErrorInterface';
import { stripAnsi } from '../utils/ansi';

const debug = require('debug')('expo:export:generateStaticRoutes') as typeof console.log;

<<<<<<< HEAD
type Options = {
  outputDir: string;
  scripts: string[];
  cssLinks: string[];
  minify: boolean;
};
=======
type Options = { outputDir: string; minify: boolean; sourcemap?: boolean | 'inline' };
>>>>>>> d8e77756

/** @private */
export async function unstable_exportStaticAsync(projectRoot: string, options: Options) {
  // NOTE(EvanBacon): Please don't use this feature.
  Log.warn('Static exporting with Metro is an experimental feature.');

  const devServerManager = new DevServerManager(projectRoot, {
    minify: options.minify,
    mode: 'production',
    location: {},
  });

  await devServerManager.startAsync([
    {
      type: 'metro',
    },
  ]);

  await exportFromServerAsync(projectRoot, devServerManager, options);

  await devServerManager.stopAsync();
}

/** Match `(page)` -> `page` */
function matchGroupName(name: string): string | undefined {
  return name.match(/^\(([^/]+?)\)$/)?.[1];
}

<<<<<<< HEAD
export async function getFilesToExportFromServerAsync(
  projectRoot: string,
  {
    manifest,
    scripts,
    cssLinks,
    renderAsync,
  }: {
    manifest: any;
    scripts: string[];
    cssLinks: string[];
    renderAsync: (pathname: string) => Promise<{
      fetchData: boolean;
      scriptContents: string;
      renderAsync: () => any;
    }>;
  }
): Promise<Map<string, string>> {
=======
export async function getFilesToExportFromServerAsync({
  manifest,
  renderAsync,
}: {
  manifest: any;
  renderAsync: (pathname: string) => Promise<string>;
}): Promise<Map<string, string>> {
>>>>>>> d8e77756
  // name : contents
  const files = new Map<string, string>();

  await Promise.all(
    getHtmlFiles({ manifest }).map(async (outputPath) => {
      const pathname = outputPath.replace(/(index)?\.html$/, '');
      try {
        files.set(outputPath, '');
        const data = await renderAsync(pathname);
        files.set(outputPath, data);
      } catch (e: any) {
        await logMetroErrorAsync({ error: e, projectRoot });
        throw new Error('Failed to statically export route: ' + pathname);
      }
    })
  );

  return files;
}

/** Perform all fs commits */
export async function exportFromServerAsync(
  projectRoot: string,
  devServerManager: DevServerManager,
  { outputDir, sourcemap }: Options
): Promise<void> {
  const devServer = devServerManager.getDefaultDevServer();
  assert(devServer instanceof MetroBundlerDevServer);

  const [manifest, resources, renderAsync] = await Promise.all([
    devServer.getRoutesAsync(),
    devServer.getStaticResourcesAsync({ mode: 'production', sourcemap }),
    devServer.getStaticRenderFunctionAsync({
      mode: 'production',
    }),
  ]);

  debug('Routes:\n', inspect(manifest, { colors: true, depth: null }));

  const files = await getFilesToExportFromServerAsync(projectRoot, {
    manifest,
    async renderAsync(pathname: string) {
      const template = await renderAsync(pathname);
      return devServer.composeResourcesWithHtml({
        mode: 'production',
        resources,
        template,
      });
    },
  });

  resources.forEach((resource) => {
    files.set(resource.filename, resource.source);
  });

  fs.mkdirSync(path.join(outputDir), { recursive: true });

  Log.log('');
  Log.log(chalk.bold`Exporting ${files.size} files:`);
  await Promise.all(
    [...files.entries()]
      .sort(([a], [b]) => a.localeCompare(b))
      .map(async ([file, contents]) => {
        const length = Buffer.byteLength(contents, 'utf8');
        Log.log(file, chalk.gray`(${prettyBytes(length)})`);
        const outputPath = path.join(outputDir, file);
        await fs.promises.mkdir(path.dirname(outputPath), { recursive: true });
        await fs.promises.writeFile(outputPath, contents);
      })
  );
  Log.log('');
}

export function getHtmlFiles({ manifest }: { manifest: any }): string[] {
  const htmlFiles = new Set<string>();

  function traverseScreens(screens: string | { screens: any; path: string }, basePath = '') {
    for (const value of Object.values(screens)) {
      if (typeof value === 'string') {
        let filePath = basePath + value;
        if (value === '') {
          filePath =
            basePath === ''
              ? 'index'
              : basePath.endsWith('/')
              ? basePath + 'index'
              : basePath.slice(0, -1);
        }
        // TODO: Dedupe requests for alias routes.
        addOptionalGroups(filePath);
      } else if (typeof value === 'object' && value?.screens) {
        const newPath = basePath + value.path + '/';
        traverseScreens(value.screens, newPath);
      }
    }
  }

  function addOptionalGroups(path: string) {
    const variations = getPathVariations(path);
    for (const variation of variations) {
      htmlFiles.add(variation);
    }
  }

  traverseScreens(manifest.screens);

  return Array.from(htmlFiles).map((value) => {
    const parts = value.split('/');
    // Replace `:foo` with `[foo]` and `*foo` with `[...foo]`
    const partsWithGroups = parts.map((part) => {
      if (part.startsWith(':')) {
        return `[${part.slice(1)}]`;
      } else if (part.startsWith('*')) {
        return `[...${part.slice(1)}]`;
      }
      return part;
    });
    return partsWithGroups.join('/') + '.html';
  });
}

// Given a route like `(foo)/bar/(baz)`, return all possible variations of the route.
// e.g. `(foo)/bar/(baz)`, `(foo)/bar/baz`, `foo/bar/(baz)`, `foo/bar/baz`,
export function getPathVariations(routePath: string): string[] {
  const variations = new Set<string>([routePath]);
  const segments = routePath.split('/');

  function generateVariations(segments: string[], index: number): void {
    if (index >= segments.length) {
      return;
    }

    const segment = segments[index];
    const groupName = matchGroupName(segment);
    if (groupName) {
      const newSegments = [...segments];
      newSegments.splice(index, 1);
      variations.add(newSegments.join('/'));

      generateVariations(newSegments, index + 1);
    }

    generateVariations(segments, index + 1);
  }

  generateVariations(segments, 0);

  return Array.from(variations);
}<|MERGE_RESOLUTION|>--- conflicted
+++ resolved
@@ -15,20 +15,10 @@
 import { DevServerManager } from '../start/server/DevServerManager';
 import { MetroBundlerDevServer } from '../start/server/metro/MetroBundlerDevServer';
 import { logMetroErrorAsync } from '../start/server/metro/metroErrorInterface';
-import { stripAnsi } from '../utils/ansi';
 
 const debug = require('debug')('expo:export:generateStaticRoutes') as typeof console.log;
 
-<<<<<<< HEAD
-type Options = {
-  outputDir: string;
-  scripts: string[];
-  cssLinks: string[];
-  minify: boolean;
-};
-=======
 type Options = { outputDir: string; minify: boolean; sourcemap?: boolean | 'inline' };
->>>>>>> d8e77756
 
 /** @private */
 export async function unstable_exportStaticAsync(projectRoot: string, options: Options) {
@@ -57,34 +47,16 @@
   return name.match(/^\(([^/]+?)\)$/)?.[1];
 }
 
-<<<<<<< HEAD
 export async function getFilesToExportFromServerAsync(
   projectRoot: string,
   {
     manifest,
-    scripts,
-    cssLinks,
     renderAsync,
   }: {
     manifest: any;
-    scripts: string[];
-    cssLinks: string[];
-    renderAsync: (pathname: string) => Promise<{
-      fetchData: boolean;
-      scriptContents: string;
-      renderAsync: () => any;
-    }>;
+    renderAsync: (pathname: string) => Promise<string>;
   }
 ): Promise<Map<string, string>> {
-=======
-export async function getFilesToExportFromServerAsync({
-  manifest,
-  renderAsync,
-}: {
-  manifest: any;
-  renderAsync: (pathname: string) => Promise<string>;
-}): Promise<Map<string, string>> {
->>>>>>> d8e77756
   // name : contents
   const files = new Map<string, string>();
 
