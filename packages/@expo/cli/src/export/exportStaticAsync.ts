--- conflicted
+++ resolved
@@ -6,11 +6,7 @@
  */
 import assert from 'assert';
 import chalk from 'chalk';
-<<<<<<< HEAD
 import { RouteNode } from 'expo-router/build/Route';
-import fs from 'fs';
-=======
->>>>>>> ede75a72
 import path from 'path';
 import resolveFrom from 'resolve-from';
 import { inspect } from 'util';
@@ -103,7 +99,6 @@
     manifest,
     renderAsync,
     includeGroupVariations,
-    routerRoot,
     // name : contents
     files = new Map(),
   }: {
@@ -111,44 +106,23 @@
     renderAsync: (requestLocation: HtmlRequestLocation) => Promise<string>;
     includeGroupVariations?: boolean;
     files?: ExportAssetMap;
-    routerRoot: string;
   }
 ): Promise<ExportAssetMap> {
   await Promise.all(
-<<<<<<< HEAD
     getHtmlFiles({ manifest, includeGroupVariations }).map(
       async ({ route, filePath, pathname }) => {
         try {
-          files.set(filePath, { contents: '' });
+          files.set(filePath, { contents: '', targetDomain: 'client' });
           const data = await renderAsync({ route, filePath, pathname });
           files.set(filePath, {
             contents: data,
             routeId: pathname,
+            targetDomain: 'client',
           });
         } catch (e: any) {
           await logMetroErrorAsync({ error: e, projectRoot });
           throw new Error('Failed to statically export route: ' + pathname);
         }
-=======
-    getHtmlFiles({ manifest, includeGroupVariations }).map(async (outputPath) => {
-      const pathname = outputPath.replace(/(?:index)?\.html$/, '');
-      try {
-        files.set(outputPath, {
-          contents: '',
-          targetDomain: 'server',
-        });
-
-        const data = await renderAsync(pathname);
-
-        files.set(outputPath, {
-          contents: data,
-          routeId: pathname,
-          targetDomain: includeGroupVariations ? 'client' : 'server',
-        });
-      } catch (e: any) {
-        await logMetroErrorAsync({ error: e, projectRoot });
-        throw new Error('Failed to statically export route: ' + pathname);
->>>>>>> ede75a72
       }
     )
   );
@@ -238,7 +212,6 @@
   await getFilesToExportFromServerAsync(projectRoot, {
     files,
     manifest,
-    routerRoot,
     // Servers can handle group routes automatically and therefore
     // don't require the build-time generation of every possible group
     // variation.
