/**
 * Copyright © 2022 650 Industries.
 *
 * This source code is licensed under the MIT license found in the
 * LICENSE file in the root directory of this source tree.
 */
import { ExpoConfig } from '@expo/config';
import chalk from 'chalk';
import { RouteNode } from 'expo-router/build/Route';
import { stripGroupSegmentsFromPath } from 'expo-router/build/matchers';
import path from 'path';
import resolveFrom from 'resolve-from';
import { inspect } from 'util';

import { getVirtualFaviconAssetsAsync } from './favicon';
import { persistMetroAssetsAsync } from './persistMetroAssets';
import { ExportAssetMap, getFilesFromSerialAssets } from './saveAssets';
import { Log } from '../log';
import {
  ExpoRouterRuntimeManifest,
  MetroBundlerDevServer,
} from '../start/server/metro/MetroBundlerDevServer';
import { ExpoRouterServerManifestV1 } from '../start/server/metro/fetchRouterManifest';
import { logMetroErrorAsync } from '../start/server/metro/metroErrorInterface';
import { getApiRoutesForDirectory } from '../start/server/metro/router';
import { serializeHtmlWithAssets } from '../start/server/metro/serializeHtml';
import { learnMore } from '../utils/link';

const debug = require('debug')('expo:export:generateStaticRoutes') as typeof console.log;

type Options = {
  mode: 'production' | 'development';
  files?: ExportAssetMap;
  outputDir: string;
  minify: boolean;
  exportServer: boolean;
  baseUrl: string;
  includeSourceMaps: boolean;
  entryPoint?: string;
  clear: boolean;
  routerRoot: string;
  reactCompiler: boolean;
  maxWorkers?: number;
  isExporting: boolean;
  exp?: ExpoConfig;
};

type HtmlRequestLocation = {
  /** The output file path name to use relative to the static folder. */
  filePath: string;
  /** The pathname to make requests to in order to fetch the HTML. */
  pathname: string;
  /** The runtime route node object, used to associate async modules with the static HTML. */
  route: RouteNode;
};

/** Match `(page)` -> `page` */
function matchGroupName(name: string): string | undefined {
  return name.match(/^\(([^/]+?)\)$/)?.[1];
}

export async function getFilesToExportFromServerAsync(
  projectRoot: string,
  {
    manifest,
    renderAsync,
    // Servers can handle group routes automatically and therefore
    // don't require the build-time generation of every possible group
    // variation.
    exportServer,
    // name : contents
    files = new Map(),
  }: {
    manifest: ExpoRouterRuntimeManifest;
    renderAsync: (requestLocation: HtmlRequestLocation) => Promise<string>;
    exportServer?: boolean;
    files?: ExportAssetMap;
  }
): Promise<ExportAssetMap> {
  await Promise.all(
    getHtmlFiles({ manifest, includeGroupVariations: !exportServer }).map(
      async ({ route, filePath, pathname }) => {
        try {
          const targetDomain = exportServer ? 'server' : 'client';
          files.set(filePath, { contents: '', targetDomain });
          const data = await renderAsync({ route, filePath, pathname });
          files.set(filePath, {
            contents: data,
            routeId: pathname,
            targetDomain,
          });
        } catch (e: any) {
          await logMetroErrorAsync({ error: e, projectRoot });
          throw new Error('Failed to statically export route: ' + pathname);
        }
      }
    )
  );

  return files;
}

function modifyRouteNodeInRuntimeManifest(
  manifest: ExpoRouterRuntimeManifest,
  callback: (route: RouteNode) => any
) {
  const iterateScreens = (screens: ExpoRouterRuntimeManifest['screens']) => {
    Object.values(screens).map((value) => {
      if (typeof value !== 'string') {
        if (value._route) callback(value._route);
        iterateScreens(value.screens);
      }
    });
  };

  iterateScreens(manifest.screens);
}

// TODO: Do this earlier in the process.
function makeRuntimeEntryPointsAbsolute(manifest: ExpoRouterRuntimeManifest, appDir: string) {
  modifyRouteNodeInRuntimeManifest(manifest, (route) => {
    if (Array.isArray(route.entryPoints)) {
      route.entryPoints = route.entryPoints.map((entryPoint) => {
        if (entryPoint.startsWith('.')) {
          return path.resolve(appDir, entryPoint);
        } else if (!path.isAbsolute(entryPoint)) {
          return resolveFrom(appDir, entryPoint);
        }
        return entryPoint;
      });
    }
  });
}

/** Perform all fs commits */
export async function exportFromServerAsync(
  projectRoot: string,
  devServer: MetroBundlerDevServer,
  {
    outputDir,
    baseUrl,
    exportServer,
    includeSourceMaps,
    routerRoot,
    files = new Map(),
    exp,
  }: Options
): Promise<ExportAssetMap> {
  Log.log(
    `Static rendering is enabled. ` +
      learnMore('https://docs.expo.dev/router/reference/static-rendering/')
  );

  const platform = 'web';
  const isExporting = true;
  const appDir = path.join(projectRoot, routerRoot);
  const injectFaviconTag = await getVirtualFaviconAssetsAsync(projectRoot, {
    outputDir,
    baseUrl,
    files,
    exp,
  });

  const [resources, { manifest, serverManifest, renderAsync }] = await Promise.all([
    devServer.getStaticResourcesAsync({
      includeSourceMaps,
    }),
    devServer.getStaticRenderFunctionAsync(),
  ]);

  makeRuntimeEntryPointsAbsolute(manifest, appDir);

  debug('Routes:\n', inspect(manifest, { colors: true, depth: null }));

  await getFilesToExportFromServerAsync(projectRoot, {
    files,
    manifest,
    exportServer,
    async renderAsync({ pathname, route }) {
      const template = await renderAsync(pathname);
      let html = await serializeHtmlWithAssets({
        isExporting,
        resources: resources.artifacts,
        template,
        baseUrl,
        route,
        hydrate: true,
      });

      if (injectFaviconTag) {
        html = injectFaviconTag(html);
      }

      return html;
    },
  });

  getFilesFromSerialAssets(resources.artifacts, {
    platform,
    includeSourceMaps,
    files,
    isServerHosted: true,
  });

  if (resources.assets) {
    // TODO: Collect files without writing to disk.
    // NOTE(kitten): Re. above, this is now using `files` except for iOS catalog output, which isn't used here
    await persistMetroAssetsAsync(projectRoot, resources.assets, {
      files,
      platform,
      outputDirectory: outputDir,
      baseUrl,
    });
  }

  if (exportServer) {
    const apiRoutes = await exportApiRoutesAsync({
      platform: 'web',
      server: devServer,
      manifest: serverManifest,
      // NOTE(kitten): For now, we always output source maps for API route exports
      includeSourceMaps: true,
    });

    // Add the api routes to the files to export.
    for (const [route, contents] of apiRoutes) {
      files.set(route, contents);
    }
  } else {
    warnPossibleInvalidExportType(appDir);
  }

  return files;
}

export function getHtmlFiles({
  manifest,
  includeGroupVariations,
}: {
  manifest: ExpoRouterRuntimeManifest;
  includeGroupVariations?: boolean;
}): HtmlRequestLocation[] {
  const htmlFiles = new Set<Omit<HtmlRequestLocation, 'pathname'>>();

  function traverseScreens(
    screens: ExpoRouterRuntimeManifest['screens'],
    route: RouteNode | null,
    baseUrl = ''
  ) {
    for (const [key, value] of Object.entries(screens)) {
      let leaf: string | null = null;
      if (typeof value === 'string') {
        leaf = value;
      } else if (Object.keys(value.screens).length === 0) {
        // Ensure the trailing index is accounted for.
        if (key === value.path + '/index') {
          leaf = key;
        } else {
          leaf = value.path;
        }

        route = value._route ?? null;
      }

      if (leaf != null) {
        let filePath = baseUrl + leaf;

        if (leaf === '') {
          filePath =
            baseUrl === ''
              ? 'index'
              : baseUrl.endsWith('/')
                ? baseUrl + 'index'
                : baseUrl.slice(0, -1);
        } else if (
          // If the path is a collection of group segments leading to an index route, append `/index`.
          stripGroupSegmentsFromPath(filePath) === ''
        ) {
          filePath += '/index';
        }

        // This should never happen, the type of `string | object` originally comes from React Navigation.
        if (!route) {
          throw new Error(
            `Internal error: Route not found for "${filePath}" while collecting static export paths.`
          );
        }

        if (includeGroupVariations) {
          // TODO: Dedupe requests for alias routes.
          addOptionalGroups(filePath, route);
        } else {
          htmlFiles.add({
            filePath,
            route,
          });
        }
      } else if (typeof value === 'object' && value?.screens) {
        const newPath = baseUrl + value.path + '/';
        traverseScreens(value.screens, value._route ?? null, newPath);
      }
    }
  }

  function addOptionalGroups(path: string, route: RouteNode) {
    const variations = getPathVariations(path);
    for (const variation of variations) {
      htmlFiles.add({ filePath: variation, route });
    }
  }

  traverseScreens(manifest.screens, null);

  return uniqueBy(Array.from(htmlFiles), (value) => value.filePath).map((value) => {
    const parts = value.filePath.split('/');
    // Replace `:foo` with `[foo]` and `*foo` with `[...foo]`
    const partsWithGroups = parts.map((part) => {
      if (part === '*not-found') {
        return `+not-found`;
      } else if (part.startsWith(':')) {
        return `[${part.slice(1)}]`;
      } else if (part.startsWith('*')) {
        return `[...${part.slice(1)}]`;
      }
      return part;
    });
    const filePathLocation = partsWithGroups.join('/');
    const filePath = filePathLocation + '.html';
    return {
      ...value,
      filePath,
      pathname: filePathLocation.replace(/(\/?index)?$/, ''),
    };
  });
}

function uniqueBy<T>(array: T[], key: (value: T) => string): T[] {
  const seen = new Set<string>();
  const result: T[] = [];
  for (const value of array) {
    const id = key(value);
    if (!seen.has(id)) {
      seen.add(id);
      result.push(value);
    }
  }
  return result;
}

// Given a route like `(foo)/bar/(baz)`, return all possible variations of the route.
// e.g. `(foo)/bar/(baz)`, `(foo)/bar/baz`, `foo/bar/(baz)`, `foo/bar/baz`,
export function getPathVariations(routePath: string): string[] {
  const variations = new Set<string>();
  const segments = routePath.split('/');

  function generateVariations(segments: string[], current = ''): void {
    if (segments.length === 0) {
      if (current) variations.add(current);
      return;
    }

    const [head, ...rest] = segments;

    if (matchGroupName(head)) {
      const groups = head.slice(1, -1).split(',');

      if (groups.length > 1) {
        for (const group of groups) {
          // If there are multiple groups, recurse on each group.
          generateVariations([`(${group.trim()})`, ...rest], current);
        }
        return;
      } else {
        // Start a fork where this group is included
        generateVariations(rest, current ? `${current}/(${groups[0]})` : `(${groups[0]})`);
        // This code will continue and add paths without this group included`
      }
    } else if (current) {
      current = `${current}/${head}`;
    } else {
      current = head;
    }

    generateVariations(rest, current);
  }

  generateVariations(segments);

  return Array.from(variations);
}

export async function exportApiRoutesStandaloneAsync(
  devServer: MetroBundlerDevServer,
  {
    files = new Map(),
    platform,
  }: {
    files?: ExportAssetMap;
    platform: string;
  }
) {
  const { serverManifest } = await devServer.getServerManifestAsync();

  const apiRoutes = await exportApiRoutesAsync({
    server: devServer,
    manifest: serverManifest,
    // NOTE(kitten): For now, we always output source maps for API route exports
    includeSourceMaps: true,
    platform,
    apiRoutesOnly: true,
  });

  // Add the api routes to the files to export.
  for (const [route, contents] of apiRoutes) {
    files.set(route, contents);
  }

  return files;
}

async function exportApiRoutesAsync({
  includeSourceMaps,
  server,
  platform,
  apiRoutesOnly,
  ...props
}: Pick<Options, 'includeSourceMaps'> & {
  server: MetroBundlerDevServer;
  manifest: ExpoRouterServerManifestV1;
  platform: string;
  apiRoutesOnly?: boolean;
}): Promise<ExportAssetMap> {
  const { manifest, files } = await server.exportExpoRouterApiRoutesAsync({
    outputDir: '_expo/functions',
    prerenderManifest: props.manifest,
    includeSourceMaps,
    platform,
  });

<<<<<<< HEAD
=======
  // HACK: Clear out the HTML and 404 routes if we're only exporting API routes. This is used for native apps that are using API routes but haven't implemented web support yet.
>>>>>>> eb6c1372
  if (apiRoutesOnly) {
    manifest.htmlRoutes = [];
    manifest.notFoundRoutes = [];
  }

  files.set('_expo/routes.json', {
    contents: JSON.stringify(manifest, null, 2),
    targetDomain: 'server',
  });

  return files;
}

function warnPossibleInvalidExportType(appDir: string) {
  const apiRoutes = getApiRoutesForDirectory(appDir);
  if (apiRoutes.length) {
    // TODO: Allow API Routes for native-only.
    Log.warn(
      chalk.yellow`Skipping export for API routes because \`web.output\` is not "server". You may want to remove the routes: ${apiRoutes
        .map((v) => path.relative(appDir, v))
        .join(', ')}`
    );
  }
}<|MERGE_RESOLUTION|>--- conflicted
+++ resolved
@@ -437,10 +437,7 @@
     platform,
   });
 
-<<<<<<< HEAD
-=======
   // HACK: Clear out the HTML and 404 routes if we're only exporting API routes. This is used for native apps that are using API routes but haven't implemented web support yet.
->>>>>>> eb6c1372
   if (apiRoutesOnly) {
     manifest.htmlRoutes = [];
     manifest.notFoundRoutes = [];
