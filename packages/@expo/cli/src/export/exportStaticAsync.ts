/**
 * Copyright © 2022 650 Industries.
 *
 * This source code is licensed under the MIT license found in the
 * LICENSE file in the root directory of this source tree.
 */
import assert from 'assert';
import chalk from 'chalk';
import { RouteNode } from 'expo-router/build/Route';
import fs from 'fs';
import path from 'path';
import resolveFrom from 'resolve-from';
import { inspect } from 'util';

import { getVirtualFaviconAssetsAsync } from './favicon';
import { persistMetroAssetsAsync } from './persistMetroAssets';
import { ExportAssetMap, getFilesFromSerialAssets } from './saveAssets';
import { Log } from '../log';
import { DevServerManager } from '../start/server/DevServerManager';
import {
  ExpoRouterRuntimeManifest,
  MetroBundlerDevServer,
} from '../start/server/metro/MetroBundlerDevServer';
import { ExpoRouterServerManifestV1 } from '../start/server/metro/fetchRouterManifest';
import { logMetroErrorAsync } from '../start/server/metro/metroErrorInterface';
import { getApiRoutesForDirectory } from '../start/server/metro/router';
import { serializeHtmlWithAssets } from '../start/server/metro/serializeHtml';
import { learnMore } from '../utils/link';
import { getFreePortAsync } from '../utils/port';

const debug = require('debug')('expo:export:generateStaticRoutes') as typeof console.log;

type Options = {
  files?: ExportAssetMap;
  outputDir: string;
  minify: boolean;
  exportServer: boolean;
  baseUrl: string;
  includeSourceMaps: boolean;
  entryPoint?: string;
  clear: boolean;
<<<<<<< HEAD
  asyncRoutes: boolean;
};

type HtmlRequestLocation = {
  /** The output file path name to use relative to the static folder. */
  filePath: string;
  /** The pathname to make requests to in order to fetch the HTML. */
  pathname: string;
  /** The runtime route node object, used to associate async modules with the static HTML. */
  route: RouteNode;
=======
  routerRoot: string;
>>>>>>> 8346be68
};

/** @private */
export async function unstable_exportStaticAsync(projectRoot: string, options: Options) {
  Log.warn(
    `Experimental static rendering is enabled. ` +
      learnMore('https://docs.expo.dev/router/reference/static-rendering/')
  );

  // Useful for running parallel e2e tests in CI.
  const port = await getFreePortAsync(8082);

  // TODO: Prevent starting the watcher.
  const devServerManager = new DevServerManager(projectRoot, {
    minify: options.minify,
    mode: 'production',
    port,
    location: {},
    resetDevServer: options.clear,
  });
  await devServerManager.startAsync([
    {
      type: 'metro',
      options: {
        port,
        location: {},
        isExporting: true,
        resetDevServer: options.clear,
      },
    },
  ]);

  try {
    return await exportFromServerAsync(projectRoot, devServerManager, options);
  } finally {
    await devServerManager.stopAsync();
  }
}

/** Match `(page)` -> `page` */
function matchGroupName(name: string): string | undefined {
  return name.match(/^\(([^/]+?)\)$/)?.[1];
}

export async function getFilesToExportFromServerAsync(
  projectRoot: string,
  {
    manifest,
    renderAsync,
    includeGroupVariations,
    // name : contents
    files = new Map(),
  }: {
    manifest: ExpoRouterRuntimeManifest;
    renderAsync: (requestLocation: HtmlRequestLocation) => Promise<string>;
    includeGroupVariations?: boolean;
    files?: ExportAssetMap;
  }
): Promise<ExportAssetMap> {
  await Promise.all(
    getHtmlFiles({ manifest, includeGroupVariations }).map(
      async ({ route, filePath, pathname }) => {
        try {
          files.set(filePath, { contents: '' });
          const data = await renderAsync({ route, filePath, pathname });
          files.set(filePath, {
            contents: data,
            routeId: pathname,
          });
        } catch (e: any) {
          await logMetroErrorAsync({ error: e, projectRoot });
          throw new Error('Failed to statically export route: ' + pathname);
        }
      }
    )
  );

  return files;
}

function modifyRouteNodeInRuntimeManifest(
  manifest: ExpoRouterRuntimeManifest,
  callback: (route: RouteNode) => any
) {
  const iterateScreens = (screens: ExpoRouterRuntimeManifest['screens']) => {
    Object.values(screens).map((value) => {
      if (typeof value !== 'string') {
        if (value._route) callback(value._route);
        iterateScreens(value.screens);
      }
    });
  };

  iterateScreens(manifest.screens);
}

// TODO: Do this earlier in the process.
function makeRuntimeEntryPointsAbsolute(manifest: ExpoRouterRuntimeManifest, appDir: string) {
  modifyRouteNodeInRuntimeManifest(manifest, (route) => {
    if (Array.isArray(route.entryPoints)) {
      route.entryPoints = route.entryPoints.map((entryPoint) => {
        if (entryPoint.startsWith('.')) {
          return path.resolve(appDir, entryPoint);
        } else if (!path.isAbsolute(entryPoint)) {
          return resolveFrom(appDir, entryPoint);
        }
        return entryPoint;
      });
    }
  });
}

/** Perform all fs commits */
async function exportFromServerAsync(
  projectRoot: string,
  devServerManager: DevServerManager,
  {
    outputDir,
    baseUrl,
<<<<<<< HEAD
    asyncRoutes,
    exportServer,
    minify,
    includeSourceMaps,
=======
    exportServer,
    minify,
    includeSourceMaps,
    routerRoot,
>>>>>>> 8346be68
    files = new Map(),
  }: Options
): Promise<ExportAssetMap> {
  const appDir = path.join(projectRoot, routerRoot);
  const injectFaviconTag = await getVirtualFaviconAssetsAsync(projectRoot, {
    outputDir,
    baseUrl,
    files,
  });

  const devServer = devServerManager.getDefaultDevServer();
  assert(devServer instanceof MetroBundlerDevServer);

  const [resources, { manifest, serverManifest, renderAsync }] = await Promise.all([
    devServer.getStaticResourcesAsync({
      isExporting: true,
      mode: 'production',
      minify,
      includeSourceMaps,
      baseUrl,
<<<<<<< HEAD
      asyncRoutes,
=======
      routerRoot,
>>>>>>> 8346be68
    }),
    devServer.getStaticRenderFunctionAsync({
      mode: 'production',
      minify,
      baseUrl,
      routerRoot,
    }),
  ]);

  makeRuntimeEntryPointsAbsolute(manifest, appDir);

  debug('Routes:\n', inspect(manifest, { colors: true, depth: null }));

  await getFilesToExportFromServerAsync(projectRoot, {
    files,
    manifest,
    // Servers can handle group routes automatically and therefore
    // don't require the build-time generation of every possible group
    // variation.
    includeGroupVariations: !exportServer,
    async renderAsync({ pathname, route }) {
      const template = await renderAsync(pathname);
      let html = await serializeHtmlWithAssets({
        mode: 'production',
        resources: resources.artifacts,
        template,
        baseUrl,
        route,
      });

      if (injectFaviconTag) {
        html = injectFaviconTag(html);
      }

      return html;
    },
  });

  getFilesFromSerialAssets(resources.artifacts, {
    includeSourceMaps,
    files,
  });

  if (resources.assets) {
    // TODO: Collect files without writing to disk.
    await persistMetroAssetsAsync(resources.assets, {
      platform: 'web',
      outputDirectory: outputDir,
      baseUrl,
    });
  }

  if (exportServer) {
    const apiRoutes = await exportApiRoutesAsync({
      outputDir,
      server: devServer,
      routerRoot,
      manifest: serverManifest,
      baseUrl,
    });

    // Add the api routes to the files to export.
    for (const [route, contents] of apiRoutes) {
      files.set(route, contents);
    }
  } else {
    warnPossibleInvalidExportType(appDir);
  }

  return files;
}

export function getHtmlFiles({
  manifest,
  includeGroupVariations,
}: {
  manifest: ExpoRouterRuntimeManifest;
  includeGroupVariations?: boolean;
}): HtmlRequestLocation[] {
  const htmlFiles = new Set<Omit<HtmlRequestLocation, 'pathname'>>();

  function traverseScreens(
    screens: ExpoRouterRuntimeManifest['screens'],
    route: RouteNode | null,
    baseUrl = ''
  ) {
    for (const value of Object.values(screens)) {
      let leaf: string | null = null;
      if (typeof value === 'string') {
        leaf = value;
      } else if (Object.keys(value.screens).length === 0) {
        leaf = value.path;
        route = value._route ?? null;
      }

      if (leaf != null) {
        let filePath = baseUrl + leaf;
        if (leaf === '') {
          filePath =
            baseUrl === ''
              ? 'index'
              : baseUrl.endsWith('/')
              ? baseUrl + 'index'
              : baseUrl.slice(0, -1);
        }

        // This should never happen, the type of `string | object` originally comes from React Navigation.
        if (!route) {
          throw new Error(
            `Internal error: Route not found for "${filePath}" while collecting static export paths.`
          );
        }

        if (includeGroupVariations) {
          // TODO: Dedupe requests for alias routes.
          addOptionalGroups(filePath, route);
        } else {
          htmlFiles.add({
            filePath,
            route,
          });
        }
      } else if (typeof value === 'object' && value?.screens) {
        const newPath = baseUrl + value.path + '/';
        traverseScreens(value.screens, value._route ?? null, newPath);
      }
    }
  }

  function addOptionalGroups(path: string, route: RouteNode) {
    const variations = getPathVariations(path);
    for (const variation of variations) {
      htmlFiles.add({ filePath: variation, route });
    }
  }

  traverseScreens(manifest.screens, null);

  return uniqueBy(Array.from(htmlFiles), (value) => value.filePath).map((value) => {
    const parts = value.filePath.split('/');
    // Replace `:foo` with `[foo]` and `*foo` with `[...foo]`
    const partsWithGroups = parts.map((part) => {
      if (part === '*not-found') {
        return `+not-found`;
      } else if (part.startsWith(':')) {
        return `[${part.slice(1)}]`;
      } else if (part.startsWith('*')) {
        return `[...${part.slice(1)}]`;
      }
      return part;
    });
    const filePathLocation = partsWithGroups.join('/');
    const filePath = filePathLocation + '.html';
    return {
      ...value,
      filePath,
      pathname: filePathLocation.replace(/(\/?index)?$/, ''),
    };
  });
}

function uniqueBy<T>(array: T[], key: (value: T) => string): T[] {
  const seen = new Set<string>();
  const result: T[] = [];
  for (const value of array) {
    const id = key(value);
    if (!seen.has(id)) {
      seen.add(id);
      result.push(value);
    }
  }
  return result;
}

// Given a route like `(foo)/bar/(baz)`, return all possible variations of the route.
// e.g. `(foo)/bar/(baz)`, `(foo)/bar/baz`, `foo/bar/(baz)`, `foo/bar/baz`,
export function getPathVariations(routePath: string): string[] {
  const variations = new Set<string>();
  const segments = routePath.split('/');

  function generateVariations(segments: string[], current = ''): void {
    if (segments.length === 0) {
      if (current) variations.add(current);
      return;
    }

    const [head, ...rest] = segments;

    if (matchGroupName(head)) {
      const groups = head.slice(1, -1).split(',');

      if (groups.length > 1) {
        for (const group of groups) {
          // If there are multiple groups, recurse on each group.
          generateVariations([`(${group.trim()})`, ...rest], current);
        }
        return;
      } else {
        // Start a fork where this group is included
        generateVariations(rest, current ? `${current}/(${groups[0]})` : `(${groups[0]})`);
        // This code will continue and add paths without this group included`
      }
    } else if (current) {
      current = `${current}/${head}`;
    } else {
      current = head;
    }

    generateVariations(rest, current);
  }

  generateVariations(segments);

  return Array.from(variations);
}

async function exportApiRoutesAsync({
  outputDir,
  server,
  routerRoot,
  baseUrl,
  ...props
}: {
  outputDir: string;
  server: MetroBundlerDevServer;
  routerRoot: string;
  manifest: ExpoRouterServerManifestV1;
  baseUrl: string;
}): Promise<ExportAssetMap> {
  const functionsDir = '_expo/functions';
  const funcDir = path.join(outputDir, functionsDir);
  fs.mkdirSync(path.join(funcDir), { recursive: true });

  const { manifest, files } = await server.exportExpoRouterApiRoutesAsync({
    mode: 'production',
    routerRoot,
    outputDir: functionsDir,
    prerenderManifest: props.manifest,
    baseUrl,
  });

  Log.log(chalk.bold`Exporting ${files.size} API Routes.`);

  files.set('_expo/routes.json', { contents: JSON.stringify(manifest, null, 2) });

  return files;
}

function warnPossibleInvalidExportType(appDir: string) {
  const apiRoutes = getApiRoutesForDirectory(appDir);
  if (apiRoutes.length) {
    // TODO: Allow API Routes for native-only.
    Log.warn(
      chalk.yellow`Skipping export for API routes because \`web.output\` is not "server". You may want to remove the routes: ${apiRoutes
        .map((v) => path.relative(appDir, v))
        .join(', ')}`
    );
  }
}<|MERGE_RESOLUTION|>--- conflicted
+++ resolved
@@ -39,8 +39,8 @@
   includeSourceMaps: boolean;
   entryPoint?: string;
   clear: boolean;
-<<<<<<< HEAD
   asyncRoutes: boolean;
+  routerRoot: string;
 };
 
 type HtmlRequestLocation = {
@@ -50,9 +50,7 @@
   pathname: string;
   /** The runtime route node object, used to associate async modules with the static HTML. */
   route: RouteNode;
-=======
   routerRoot: string;
->>>>>>> 8346be68
 };
 
 /** @private */
@@ -103,6 +101,7 @@
     manifest,
     renderAsync,
     includeGroupVariations,
+    routerRoot,
     // name : contents
     files = new Map(),
   }: {
@@ -110,6 +109,7 @@
     renderAsync: (requestLocation: HtmlRequestLocation) => Promise<string>;
     includeGroupVariations?: boolean;
     files?: ExportAssetMap;
+    routerRoot: string;
   }
 ): Promise<ExportAssetMap> {
   await Promise.all(
@@ -117,7 +117,7 @@
       async ({ route, filePath, pathname }) => {
         try {
           files.set(filePath, { contents: '' });
-          const data = await renderAsync({ route, filePath, pathname });
+          const data = await renderAsync({ route, filePath, pathname, routerRoot });
           files.set(filePath, {
             contents: data,
             routeId: pathname,
@@ -172,17 +172,11 @@
   {
     outputDir,
     baseUrl,
-<<<<<<< HEAD
-    asyncRoutes,
-    exportServer,
-    minify,
-    includeSourceMaps,
-=======
     exportServer,
     minify,
     includeSourceMaps,
     routerRoot,
->>>>>>> 8346be68
+    asyncRoutes,
     files = new Map(),
   }: Options
 ): Promise<ExportAssetMap> {
@@ -203,11 +197,8 @@
       minify,
       includeSourceMaps,
       baseUrl,
-<<<<<<< HEAD
       asyncRoutes,
-=======
       routerRoot,
->>>>>>> 8346be68
     }),
     devServer.getStaticRenderFunctionAsync({
       mode: 'production',
