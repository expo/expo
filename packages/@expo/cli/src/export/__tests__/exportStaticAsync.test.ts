import { ExpoRouterRuntimeManifest } from '../../start/server/metro/MetroBundlerDevServer';
import {
  getHtmlFiles,
  getPathVariations,
  getFilesToExportFromServerAsync,
} from '../exportStaticAsync';

describe(getPathVariations, () => {
  it(`should get path variations`, () => {
    expect(getPathVariations('(foo)/bar/(bax)/baz').sort()).toEqual([
      '(foo)/bar/(bax)/baz',
      '(foo)/bar/baz',
      'bar/(bax)/baz',
      'bar/baz',
    ]);
  });

  it(`should get path variations with group array syntax`, () => {
    expect(getPathVariations('(foo,foobar)/bar/(bax,baxbax, baxbaxbax)/baz').sort()).toEqual([
      '(foo)/bar/(bax)/baz',
      '(foo)/bar/(baxbax)/baz',
      '(foo)/bar/(baxbaxbax)/baz',
      '(foo)/bar/baz',
      '(foobar)/bar/(bax)/baz',
      '(foobar)/bar/(baxbax)/baz',
      '(foobar)/bar/(baxbaxbax)/baz',
      '(foobar)/bar/baz',
      'bar/(bax)/baz',
      'bar/(baxbax)/baz',
      'bar/(baxbaxbax)/baz',
      'bar/baz',
    ]);
  });
  it(`should get path variations 1`, () => {
    expect(getPathVariations('a').sort()).toEqual(['a']);
    expect(getPathVariations('(a)').sort()).toEqual(['(a)']);
  });
  it(`should get path variations 2`, () => {
    expect(getPathVariations('(a)/b').sort()).toEqual(['(a)/b', 'b']);
    expect(getPathVariations('(a)/(b)').sort()).toEqual(['(a)', '(a)/(b)', '(b)']);
  });
  it(`should get path variations 3`, () => {
    expect(getPathVariations('(a)/(b)/c').sort()).toEqual(['(a)/(b)/c', '(a)/c', '(b)/c', 'c']);
  });
  it(`should get path variations 4`, () => {
    expect(getPathVariations('(a)/(b)/c/(d)/(e)/f').sort()).toEqual([
      '(a)/(b)/c/(d)/(e)/f',
      '(a)/(b)/c/(d)/f',
      '(a)/(b)/c/(e)/f',
      '(a)/(b)/c/f',
      '(a)/c/(d)/(e)/f',
      '(a)/c/(d)/f',
      '(a)/c/(e)/f',
      '(a)/c/f',
      '(b)/c/(d)/(e)/f',
      '(b)/c/(d)/f',
      '(b)/c/(e)/f',
      '(b)/c/f',
      'c/(d)/(e)/f',
      'c/(d)/f',
      'c/(e)/f',
      'c/f',
    ]);
  });
  it(`should get path variations 5`, () => {
    expect(getPathVariations('a/(b)').sort((a, b) => a.length - b.length)).toEqual(['a', 'a/(b)']);
  });
});

function mockExpandRuntimeManifest(manifest: ExpoRouterRuntimeManifest) {
  function mockExpandRuntimeManifestScreens(screens: ExpoRouterRuntimeManifest['screens']) {
    return Object.fromEntries(
      Object.entries(screens).map(([key, value]) => {
        if (typeof value === 'string') {
          return [
            key,
            {
              path: value,
              screens: {},
              _route: {},
            },
          ];
        } else if (Object.keys(value.screens).length) {
          return [
            key,
            {
              ...value,
              screens: mockExpandRuntimeManifestScreens(value.screens),
            },
          ];
        }
        return [key, value];
      })
    );
  }

  return {
    ...manifest,
    screens: mockExpandRuntimeManifestScreens(manifest.screens),
  };
}

describe(getHtmlFiles, () => {
  it(`should get html files`, () => {
    expect(
      getHtmlFiles({
        includeGroupVariations: true,
        manifest: mockExpandRuntimeManifest({
          initialRouteName: undefined,
          screens: {
            alpha: {
              path: 'alpha',
              screens: { index: '', second: 'second' },
              initialRouteName: 'index',
            },
            '(app)': {
              path: '(app)',
              screens: { compose: 'compose', index: '', 'note/[note]': 'note/:note' },
              initialRouteName: 'index',
            },
            '(auth)/sign-in': '(auth)/sign-in',
            _sitemap: '_sitemap',
            '[...404]': '*404',
          },
        }),
      })
        .map((a) => a.filePath)
        .sort((a, b) => a.length - b.length)
    ).toEqual([
      'index.html',
      'compose.html',
      'sign-in.html',
      '_sitemap.html',
      '[...404].html',
      'alpha/index.html',
      '(app)/index.html',
      'note/[note].html',
      'alpha/second.html',
      '(app)/compose.html',
      '(auth)/sign-in.html',
      '(app)/note/[note].html',
    ]);
  });
  it(`should get html files 2`, () => {
    expect(
      getHtmlFiles({
        includeGroupVariations: true,
        manifest: mockExpandRuntimeManifest({
          initialRouteName: undefined,
          screens: {
            '(root)': {
              path: '(root)',
              screens: {
                '(index)': {
                  path: '(index)',
                  screens: {
                    '[...missing]': '*missing',
                    index: '',
                    notifications: 'notifications',
                  },
                  initialRouteName: 'index',
                },
              },
              initialRouteName: '(index)',
            },
          },
        }),
      })
        .map((a) => a.filePath)
        .sort((a, b) => a.length - b.length)
    ).toEqual([
      'index.html',
      '[...missing].html',
      '(root)/index.html',
      '(index)/index.html',
      'notifications.html',
      '(root)/[...missing].html',
      '(index)/[...missing].html',
      '(root)/(index)/index.html',
      '(root)/notifications.html',
      '(index)/notifications.html',
      '(root)/(index)/[...missing].html',
      '(root)/(index)/notifications.html',
    ]);
  });
  it(`should get html files without group variation`, () => {
    expect(
      getHtmlFiles({
        includeGroupVariations: false,
        manifest: mockExpandRuntimeManifest({
          initialRouteName: undefined,
          screens: {
            '(root)': {
              path: '(root)',
              screens: {
                '(index)': {
                  path: '(index)',
                  screens: {
                    '[...missing]': '*missing',
                    index: '',
                    notifications: 'notifications',
                  },
                  initialRouteName: 'index',
                },
              },
              initialRouteName: '(index)',
            },
          },
        }),
      })
        .map((a) => a.filePath)
        .sort((a, b) => a.length - b.length)
    ).toEqual([
      '(root)/(index)/index.html',
      '(root)/(index)/[...missing].html',
      '(root)/(index)/notifications.html',
    ]);

    expect(
      getHtmlFiles({
        includeGroupVariations: false,
        manifest: mockExpandRuntimeManifest({
          initialRouteName: undefined,
          screens: {
            alpha: {
              path: 'alpha',
              screens: { index: '', second: 'second' },
              initialRouteName: 'index',
            },
            '(app)': {
              path: '(app)',
              screens: { compose: 'compose', index: '', 'note/[note]': 'note/:note' },
              initialRouteName: 'index',
            },
            '(auth)/sign-in': '(auth)/sign-in',
            _sitemap: '_sitemap',
            '[...404]': '*404',
          },
        }),
      })
        .map((a) => a.filePath)
        .sort((a, b) => a.length - b.length)
    ).toEqual([
      '_sitemap.html',
      '[...404].html',
      'alpha/index.html',
      '(app)/index.html',
      'alpha/second.html',
      '(app)/compose.html',
      '(auth)/sign-in.html',
      '(app)/note/[note].html',
    ]);
  });
});

describe(getFilesToExportFromServerAsync, () => {
  it(`should export from server async`, async () => {
    const renderAsync = jest.fn(async () => '');
<<<<<<< HEAD
    expect([
      // @ts-expect-error: downlevel iteration
      ...(
        await getFilesToExportFromServerAsync('/', {
          includeGroupVariations: true,
          manifest: mockExpandRuntimeManifest({
            initialRouteName: undefined,
            screens: {
              alpha: {
                path: 'alpha',
                screens: { index: '', second: 'second' },
                initialRouteName: 'index',
              },
              '(app)': {
                path: '(app)',
                screens: { compose: 'compose', index: '', 'note/[note]': 'note/:note' },
                initialRouteName: 'index',
              },
              '(auth)/sign-in': '(auth)/sign-in',
              _sitemap: '_sitemap',
              '[...404]': '*404',
            },
          }),
          renderAsync,
        })
      ).keys(),
    ]).toEqual([
=======

    const files = await getFilesToExportFromServerAsync('/', {
      includeGroupVariations: true,
      manifest: {
        initialRouteName: undefined,
        screens: {
          alpha: {
            path: 'alpha',
            screens: { index: '', second: 'second' },
            initialRouteName: 'index',
          },
          '(app)': {
            path: '(app)',
            screens: { compose: 'compose', index: '', 'note/[note]': 'note/:note' },
            initialRouteName: 'index',
          },
          '(auth)/sign-in': '(auth)/sign-in',
          _sitemap: '_sitemap',
          '[...404]': '*404',
        },
      },
      renderAsync,
    });

    expect([...files.keys()]).toEqual([
>>>>>>> ede75a72
      'alpha/index.html',
      'alpha/second.html',
      '(app)/compose.html',
      'compose.html',
      '(app)/index.html',
      'index.html',
      '(app)/note/[note].html',
      'note/[note].html',
      '(auth)/sign-in.html',
      'sign-in.html',
      '_sitemap.html',
      '[...404].html',
    ]);

    expect([...files.values()].every((file) => file.targetDomain === 'client')).toBeTruthy();
  });
});<|MERGE_RESOLUTION|>--- conflicted
+++ resolved
@@ -256,39 +256,10 @@
 describe(getFilesToExportFromServerAsync, () => {
   it(`should export from server async`, async () => {
     const renderAsync = jest.fn(async () => '');
-<<<<<<< HEAD
-    expect([
-      // @ts-expect-error: downlevel iteration
-      ...(
-        await getFilesToExportFromServerAsync('/', {
-          includeGroupVariations: true,
-          manifest: mockExpandRuntimeManifest({
-            initialRouteName: undefined,
-            screens: {
-              alpha: {
-                path: 'alpha',
-                screens: { index: '', second: 'second' },
-                initialRouteName: 'index',
-              },
-              '(app)': {
-                path: '(app)',
-                screens: { compose: 'compose', index: '', 'note/[note]': 'note/:note' },
-                initialRouteName: 'index',
-              },
-              '(auth)/sign-in': '(auth)/sign-in',
-              _sitemap: '_sitemap',
-              '[...404]': '*404',
-            },
-          }),
-          renderAsync,
-        })
-      ).keys(),
-    ]).toEqual([
-=======
 
     const files = await getFilesToExportFromServerAsync('/', {
       includeGroupVariations: true,
-      manifest: {
+      manifest: mockExpandRuntimeManifest({
         initialRouteName: undefined,
         screens: {
           alpha: {
@@ -305,12 +276,11 @@
           _sitemap: '_sitemap',
           '[...404]': '*404',
         },
-      },
+      }),
       renderAsync,
     });
 
     expect([...files.keys()]).toEqual([
->>>>>>> ede75a72
       'alpha/index.html',
       'alpha/second.html',
       '(app)/compose.html',
