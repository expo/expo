--- conflicted
+++ resolved
@@ -16,15 +16,7 @@
 import { isExecutingFromXcodebuild, logMetroErrorInXcode } from './xcodeCompilerLogger';
 import { Log } from '../../log';
 import { loadMetroConfigAsync } from '../../start/server/metro/instantiateMetro';
-<<<<<<< HEAD
-import {
-  getBaseUrlFromExpoConfig,
-  getAsyncRoutesFromExpoConfig,
-  getMetroDirectBundleOptions,
-} from '../../start/server/middleware/metroOptions';
-=======
 import { getMetroDirectBundleOptionsForExpoConfig } from '../../start/server/middleware/metroOptions';
->>>>>>> 8346be68
 import { stripAnsi } from '../../utils/ansi';
 import { removeAsync } from '../../utils/dir';
 import { setNodeEnv } from '../../utils/nodeEnv';
@@ -119,15 +111,6 @@
       minify: options.minify,
       mode: options.dev ? 'development' : 'production',
       engine: isHermes ? 'hermes' : undefined,
-<<<<<<< HEAD
-      baseUrl: getBaseUrlFromExpoConfig(exp),
-      asyncRoutes: getAsyncRoutesFromExpoConfig(
-        exp,
-        options.dev ? 'development' : 'production',
-        options.platform
-      ),
-=======
->>>>>>> 8346be68
       isExporting: true,
     }),
     sourceMapUrl,
