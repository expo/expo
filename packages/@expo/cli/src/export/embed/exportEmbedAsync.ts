--- conflicted
+++ resolved
@@ -19,18 +19,13 @@
 import path from 'path';
 import resolveFrom from 'resolve-from';
 
-<<<<<<< HEAD
-import { Options } from './resolveOptions';
+import { deserializeEagerKey, getExportEmbedOptionsKey, Options } from './resolveOptions';
 import {
   isExecutingFromXcodebuild,
   logInXcode,
   logMetroErrorInXcode,
   warnInXcode,
 } from './xcodeCompilerLogger';
-=======
-import { deserializeEagerKey, getExportEmbedOptionsKey, Options } from './resolveOptions';
-import { isExecutingFromXcodebuild, logMetroErrorInXcode } from './xcodeCompilerLogger';
->>>>>>> 0b739b22
 import { Log } from '../../log';
 import { isSpawnResultError } from '../../start/platforms/ios/xcrun';
 import { DevServerManager } from '../../start/server/DevServerManager';
