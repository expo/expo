--- conflicted
+++ resolved
@@ -791,9 +791,8 @@
     );
   }
 
-<<<<<<< HEAD
   rscRenderer: Awaited<ReturnType<typeof createServerComponentsMiddleware>> | null = null;
-=======
+
   async getDomComponentVirtualEntryModuleAsync(file: string) {
     const filePath = file.startsWith('file://') ? fileURLToFilePath(file) : file;
 
@@ -817,7 +816,6 @@
 
     return generatedEntry;
   }
->>>>>>> 9cbb6e87
 
   protected async startImplementationAsync(
     options: BundlerStartOptions
