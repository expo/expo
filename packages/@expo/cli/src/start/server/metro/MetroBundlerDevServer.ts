--- conflicted
+++ resolved
@@ -189,12 +189,8 @@
     mode: string;
     minify?: boolean;
     includeMaps?: boolean;
-<<<<<<< HEAD
     baseUrl?: string;
-  }): Promise<SerialAsset[]> {
-=======
   }): Promise<{ artifacts: SerialAsset[]; assets?: AssetData[] }> {
->>>>>>> 1107c900
     const devBundleUrlPathname = createBundleUrlPath({
       platform: 'web',
       mode,
@@ -305,13 +301,8 @@
       return await getStaticContent(location);
     };
 
-<<<<<<< HEAD
-    const [resources, staticHtml] = await Promise.all([
+    const [{ artifacts: resources }, staticHtml] = await Promise.all([
       this.getStaticResourcesAsync({ mode, minify, baseUrl }),
-=======
-    const [{ artifacts: resources }, staticHtml] = await Promise.all([
-      this.getStaticResourcesAsync({ mode, minify }),
->>>>>>> 1107c900
       bundleStaticHtml(),
     ]);
     const content = serializeHtmlWithAssets({
