/**
 * Copyright © 2022 650 Industries.
 *
 * This source code is licensed under the MIT license found in the
 * LICENSE file in the root directory of this source tree.
 */
import { ExpoConfig, getConfig } from '@expo/config';
import { getMetroServerRoot } from '@expo/config/paths';
import * as runtimeEnv from '@expo/env';
import baseJSBundle from '@expo/metro/metro/DeltaBundler/Serializers/baseJSBundle';
import {
  sourceMapGeneratorNonBlocking,
  type SourceMapGeneratorOptions,
} from '@expo/metro/metro/DeltaBundler/Serializers/sourceMapGenerator';
import type {
  Module,
  DeltaResult,
  TransformInputOptions,
} from '@expo/metro/metro/DeltaBundler/types.flow';
import type {
  default as MetroHmrServer,
  Client as MetroHmrClient,
} from '@expo/metro/metro/HmrServer';
import type { GraphRevision } from '@expo/metro/metro/IncrementalBundler';
import type MetroServer from '@expo/metro/metro/Server';
import bundleToString from '@expo/metro/metro/lib/bundleToString';
import getGraphId from '@expo/metro/metro/lib/getGraphId';
import type { TransformProfile } from '@expo/metro/metro-babel-transformer';
import type { CustomResolverOptions } from '@expo/metro/metro-resolver';
import { SerialAsset } from '@expo/metro-config/build/serializer/serializerAssets';
import assert from 'assert';
import chalk from 'chalk';
import path from 'path';
import resolveFrom from 'resolve-from';

import {
  createServerComponentsMiddleware,
  fileURLToFilePath,
} from './createServerComponentsMiddleware';
import { createRouteHandlerMiddleware } from './createServerRouteMiddleware';
import {
  type ExpoRouterServerManifestV1,
  type ExpoRouterServerManifestV1Route,
  fetchManifest,
  inflateManifest,
} from './fetchRouterManifest';
import { instantiateMetroAsync } from './instantiateMetro';
import {
  attachImportStackToRootMessage,
  dropStackIfContainsCodeFrame,
  getErrorOverlayHtmlAsync,
  IS_METRO_BUNDLE_ERROR_SYMBOL,
} from './metroErrorInterface';
import { metroWatchTypeScriptFiles } from './metroWatchTypeScriptFiles';
import {
  getRouterDirectoryModuleIdWithManifest,
  hasWarnedAboutApiRoutes,
  isApiRouteConvention,
  warnInvalidWebOutput,
} from './router';
import { serializeHtmlWithAssets } from './serializeHtml';
import { observeAnyFileChanges, observeFileChanges } from './waitForMetroToObserveTypeScriptFile';
import {
  BundleAssetWithFileHashes,
  ExportAssetDescriptor,
  ExportAssetMap,
} from '../../../export/saveAssets';
import { Log } from '../../../log';
import { env } from '../../../utils/env';
import { CommandError } from '../../../utils/errors';
import { toPosixPath } from '../../../utils/filePath';
import { getFreePortAsync } from '../../../utils/port';
import { BundlerDevServer, BundlerStartOptions, DevServerInstance } from '../BundlerDevServer';
import {
  cachedSourceMaps,
  evalMetroAndWrapFunctions,
  evalMetroNoHandling,
} from '../getStaticRenderFunctions';
import { ContextModuleSourceMapsMiddleware } from '../middleware/ContextModuleSourceMapsMiddleware';
import { CreateFileMiddleware } from '../middleware/CreateFileMiddleware';
import { DataLoaderModuleMiddleware } from '../middleware/DataLoaderModuleMiddleware';
import { DevToolsPluginMiddleware } from '../middleware/DevToolsPluginMiddleware';
import { createDomComponentsMiddleware } from '../middleware/DomComponentsMiddleware';
import { FaviconMiddleware } from '../middleware/FaviconMiddleware';
import { HistoryFallbackMiddleware } from '../middleware/HistoryFallbackMiddleware';
import { InterstitialPageMiddleware } from '../middleware/InterstitialPageMiddleware';
import { resolveMainModuleName } from '../middleware/ManifestMiddleware';
import { RuntimeRedirectMiddleware } from '../middleware/RuntimeRedirectMiddleware';
import { ServeStaticMiddleware } from '../middleware/ServeStaticMiddleware';
import {
  convertPathToModuleSpecifier,
  createBundleUrlPath,
  ExpoMetroOptions,
  createBundleOsPath,
  getAsyncRoutesFromExpoConfig,
  getBaseUrlFromExpoConfig,
  getMetroDirectBundleOptions,
} from '../middleware/metroOptions';
import { prependMiddleware } from '../middleware/mutations';
import { startTypescriptTypeGenerationAsync } from '../type-generation/startTypescriptTypeGeneration';

export type ExpoRouterRuntimeManifest = Awaited<
  ReturnType<typeof import('expo-router/build/static/renderStaticContent').getManifest>
>;

type SSRLoadModuleFunc = <T extends Record<string, any>>(
  filePath: string,
  specificOptions?: Partial<ExpoMetroOptions>,
  extras?: { hot?: boolean }
) => Promise<T>;

interface BundleDirectResult {
  numModifiedFiles: number;
  lastModifiedDate: Date;
  nextRevId: string;
  bundle: string;
  map: string;
  /** Defined if the output is multi-bundle. */
  artifacts?: SerialAsset[];
  assets?: readonly BundleAssetWithFileHashes[];
}

interface MetroModuleContentsResult extends BundleDirectResult {
  filename: string;
}

interface SSRModuleContentsResult extends Omit<BundleDirectResult, 'bundle'> {
  filename: string;
  src: string;
  map: string;
}

const debug = require('debug')('expo:start:server:metro') as typeof console.log;

/** Default port to use for apps running in Expo Go. */
const EXPO_GO_METRO_PORT = 8081;

/** Default port to use for apps that run in standard React Native projects or Expo Dev Clients. */
const DEV_CLIENT_METRO_PORT = 8081;

export class MetroBundlerDevServer extends BundlerDevServer {
  private metro: MetroServer | null = null;
  private hmrServer: MetroHmrServer<MetroHmrClient> | null = null;
  private ssrHmrClients: Map<string, MetroHmrClient> = new Map();
  isReactServerComponentsEnabled?: boolean;
  isReactServerRoutesEnabled?: boolean;

  get name(): string {
    return 'metro';
  }

  async resolvePortAsync(options: Partial<BundlerStartOptions> = {}): Promise<number> {
    const port =
      // If the manually defined port is busy then an error should be thrown...
      options.port ??
      // Otherwise use the default port based on the runtime target.
      (options.devClient
        ? // Don't check if the port is busy if we're using the dev client since most clients are hardcoded to 8081.
          Number(process.env.RCT_METRO_PORT) || DEV_CLIENT_METRO_PORT
        : // Otherwise (running in Expo Go) use a free port that falls back on the classic 8081 port.
          await getFreePortAsync(EXPO_GO_METRO_PORT));

    return port;
  }

  private async exportServerRoute({
    contents,
    artifactFilename,
    files,
    includeSourceMaps,
    descriptor,
  }: {
    contents: { src: string; map?: any } | null | undefined;
    artifactFilename: string;
    files: ExportAssetMap;
    includeSourceMaps?: boolean;
    routeId?: string;
    descriptor: Partial<ExportAssetDescriptor>;
  }) {
    if (!contents) return;

    let src = contents.src;
    if (includeSourceMaps && contents.map) {
      // TODO(kitten): Merge the source map transformer in the future
      // https://github.com/expo/expo/blob/0dffdb15/packages/%40expo/metro-config/src/serializer/serializeChunks.ts#L422-L439
      // Alternatively, check whether `sourcesRoot` helps here
      const artifactBasename = encodeURIComponent(path.basename(artifactFilename) + '.map');
      src = src.replace(/\/\/# sourceMappingURL=.*/g, `//# sourceMappingURL=${artifactBasename}`);
      const parsedMap = typeof contents.map === 'string' ? JSON.parse(contents.map) : contents.map;
      const mapData: any = {
        ...descriptor,
        contents: JSON.stringify({
          version: parsedMap.version,
          sources: parsedMap.sources.map((source: string) => {
            source =
              typeof source === 'string' && source.startsWith(this.projectRoot)
                ? path.relative(this.projectRoot, source)
                : source;
            return convertPathToModuleSpecifier(source);
          }),
          sourcesContent: new Array(parsedMap.sources.length).fill(null),
          names: parsedMap.names,
          mappings: parsedMap.mappings,
        }),
        targetDomain: 'server',
      };
      files.set(artifactFilename + '.map', mapData);
    }
    const fileData: ExportAssetDescriptor = {
      ...descriptor,
      contents: src,
      targetDomain: 'server',
    };
    files.set(artifactFilename, fileData);
  }

  private async exportMiddleware({
    manifest,
    appDir,
    outputDir,
    files,
    platform,
    includeSourceMaps,
  }: {
    manifest: ExpoRouterServerManifestV1;
    appDir: string;
    outputDir: string;
    files: ExportAssetMap;
    platform: string;
    includeSourceMaps?: boolean;
  }) {
    if (!manifest.middleware) return;

    const middlewareFilePath = path.isAbsolute(manifest.middleware.file)
      ? manifest.middleware.file
      : path.join(appDir, manifest.middleware.file);
    const contents = await this.bundleApiRoute(middlewareFilePath, { platform });
    const artifactFilename = convertPathToModuleSpecifier(
      path.join(outputDir, path.relative(appDir, middlewareFilePath.replace(/\.[tj]sx?$/, '.js')))
    );

    await this.exportServerRoute({
      contents,
      artifactFilename,
      files,
      includeSourceMaps,
      descriptor: {
        middlewareId: '/middleware',
      },
    });

    // Remap the middleware file to represent the output file.
    manifest.middleware.file = artifactFilename;
  }

  async exportExpoRouterApiRoutesAsync({
    includeSourceMaps,
    outputDir,
    prerenderManifest,
    platform,
  }: {
    includeSourceMaps?: boolean;
    outputDir: string;
    // This does not contain the API routes info.
    prerenderManifest: ExpoRouterServerManifestV1;
    platform: string;
  }): Promise<{ files: ExportAssetMap; manifest: ExpoRouterServerManifestV1<string> }> {
    const { routerRoot } = this.instanceMetroOptions;
    assert(
      routerRoot != null,
      'The server must be started before calling exportExpoRouterApiRoutesAsync.'
    );

    const appDir = path.join(this.projectRoot, routerRoot);
    const manifest = await this.getExpoRouterRoutesManifestAsync({ appDir });

    const files: ExportAssetMap = new Map();

    // Inject RSC middleware.
    const rscPath = '/_flight/[...rsc]';

    if (
      this.isReactServerComponentsEnabled &&
      // If the RSC route is not already in the manifest, add it.
      !manifest.apiRoutes.find((route) => route.page.startsWith('/_flight/'))
    ) {
      debug('Adding RSC route to the manifest:', rscPath);
      // NOTE: This might need to be sorted to the correct spot in the future.
      manifest.apiRoutes.push({
        file: resolveFrom(this.projectRoot, '@expo/cli/static/template/[...rsc]+api.ts'),
        page: rscPath,
        namedRegex: '^/_flight(?:/(?<rsc>.+?))?(?:/)?$',
        routeKeys: { rsc: 'rsc' },
      });
    }

    await this.exportMiddleware({
      manifest,
      appDir,
      outputDir,
      files,
      platform,
      includeSourceMaps,
    });

    for (const route of manifest.apiRoutes) {
      const filepath = path.isAbsolute(route.file) ? route.file : path.join(appDir, route.file);
      const contents = await this.bundleApiRoute(filepath, { platform });

      const artifactFilename =
        route.page === rscPath
          ? // HACK: Add RSC renderer to the output...
            convertPathToModuleSpecifier(path.join(outputDir, '.' + rscPath + '.js'))
          : convertPathToModuleSpecifier(
              path.join(outputDir, path.relative(appDir, filepath.replace(/\.[tj]sx?$/, '.js')))
            );

      await this.exportServerRoute({
        contents,
        artifactFilename,
        files,
        includeSourceMaps,
        descriptor: {
          apiRouteId: route.page,
        },
      });
      // Remap the manifest files to represent the output files.
      route.file = artifactFilename;
    }

    return {
      manifest: {
        ...manifest,
        htmlRoutes: prerenderManifest.htmlRoutes,
      },
      files,
    };
  }

  async getExpoRouterRoutesManifestAsync({ appDir }: { appDir: string }) {
    // getBuiltTimeServerManifest
    const { exp } = getConfig(this.projectRoot);
    const manifest = await fetchManifest(this.projectRoot, {
      ...exp.extra?.router,
      preserveRedirectAndRewrites: true,
      asJson: true,
      appDir,
    });

    if (!manifest) {
      throw new CommandError(
        'EXPO_ROUTER_SERVER_MANIFEST',
        'Unexpected error: server manifest could not be fetched.'
      );
    }

    return manifest;
  }

  async getServerManifestAsync(): Promise<{
    serverManifest: ExpoRouterServerManifestV1;
    htmlManifest: ExpoRouterRuntimeManifest;
  }> {
    const { exp } = getConfig(this.projectRoot);
    // NOTE: This could probably be folded back into `renderStaticContent` when expo-asset and font support RSC.
    const { getBuildTimeServerManifestAsync, getManifest } = await this.ssrLoadModule<
      typeof import('expo-router/build/static/getServerManifest')
    >('expo-router/build/static/getServerManifest.js', {
      // Only use react-server environment when the routes are using react-server rendering by default.
      environment: this.isReactServerRoutesEnabled ? 'react-server' : 'node',
    });

    return {
      serverManifest: await getBuildTimeServerManifestAsync({ ...exp.extra?.router }),
      htmlManifest: await getManifest({ ...exp.extra?.router }),
    };
  }

  /**
   * This function is invoked when exporting via `expo export`
   */
  async getStaticRenderFunctionAsync(): Promise<{
    serverManifest: ExpoRouterServerManifestV1;
    manifest: ExpoRouterRuntimeManifest;
    renderAsync: (path: string) => Promise<string>;
  }> {
    const url = this.getDevServerUrlOrAssert();

    const { getStaticContent, getManifest, getBuildTimeServerManifestAsync } =
      await this.ssrLoadModule<typeof import('expo-router/build/static/renderStaticContent')>(
        'expo-router/node/render.js',
        {
          // This must always use the legacy rendering resolution (no `react-server`) because it leverages
          // the previous React SSG utilities which aren't available in React 19.
          environment: 'node',
        }
      );

    const { exp } = getConfig(this.projectRoot);

    const serverManifest = await getBuildTimeServerManifestAsync({
      ...exp.extra?.router,
    });

    return {
      serverManifest,
      // Get routes from Expo Router.
      manifest: await getManifest({ preserveApiRoutes: false, ...exp.extra?.router }),
      // Get route generating function
      async renderAsync(path: string) {
        return await getStaticContent(new URL(path, url));
      },
    };
  }

  async getStaticResourcesAsync({
    includeSourceMaps,
    mainModuleName,
    clientBoundaries = this.instanceMetroOptions.clientBoundaries ?? [],
    platform = 'web',
  }: {
    includeSourceMaps?: boolean;
    mainModuleName?: string;
    clientBoundaries?: string[];
    platform?: string;
  } = {}) {
    const { mode, minify, isExporting, baseUrl, css, reactCompiler, routerRoot, asyncRoutes } =
      this.instanceMetroOptions;
    assert(
      mode != null &&
        isExporting != null &&
        baseUrl != null &&
        routerRoot != null &&
        reactCompiler != null &&
        asyncRoutes != null,
      'The server must be started before calling getStaticResourcesAsync.'
    );

    const resolvedMainModuleName =
      mainModuleName ?? './' + resolveMainModuleName(this.projectRoot, { platform });
    return await this.metroImportAsArtifactsAsync(resolvedMainModuleName, {
      splitChunks: isExporting && !env.EXPO_NO_BUNDLE_SPLITTING,
      platform,
      mode,
      minify,
      environment: 'client',
      serializerIncludeMaps: includeSourceMaps,
      mainModuleName: resolvedMainModuleName,
      lazy: !env.EXPO_NO_METRO_LAZY,
      asyncRoutes,
      baseUrl,
      isExporting,
      routerRoot,
      clientBoundaries,
      reactCompiler,
      bytecode: false,
      css,
    });
  }

<<<<<<< HEAD
  private async getStaticPageAsync(pathname: string) {
    const {
      mode,
      isExporting,
      clientBoundaries,
      baseUrl,
      css,
      reactCompiler,
      routerRoot,
      asyncRoutes,
    } = this.instanceMetroOptions;
=======
  /**
   * This function is invoked when running in development via `expo start`
   */
  private async getStaticPageAsync(
    pathname: string,
    route: ExpoRouterServerManifestV1Route<RegExp>
  ) {
    const { exp } = getConfig(this.projectRoot);
    const { mode, isExporting, clientBoundaries, baseUrl, reactCompiler, routerRoot, asyncRoutes } =
      this.instanceMetroOptions;
>>>>>>> 9fdae74b
    assert(
      mode != null &&
        isExporting != null &&
        baseUrl != null &&
        reactCompiler != null &&
        routerRoot != null &&
        asyncRoutes != null,
      'The server must be started before calling getStaticPageAsync.'
    );
    const platform = 'web';

    const devBundleUrlPathname = createBundleUrlPath({
      splitChunks: isExporting && !env.EXPO_NO_BUNDLE_SPLITTING,
      platform,
      mode,
      environment: 'client',
      reactCompiler,
      css,
      mainModuleName: resolveMainModuleName(this.projectRoot, { platform }),
      lazy: !env.EXPO_NO_METRO_LAZY,
      baseUrl,
      isExporting,
      asyncRoutes,
      routerRoot,
      clientBoundaries,
      bytecode: false,
    });

    const bundleStaticHtml = async (): Promise<string> => {
      const { getStaticContent } = await this.ssrLoadModule<
        typeof import('expo-router/build/static/renderStaticContent')
      >('expo-router/node/render.js', {
        // This must always use the legacy rendering resolution (no `react-server`) because it leverages
        // the previous React SSG utilities which aren't available in React 19.
        environment: 'node',
        minify: false,
        isExporting,
        platform,
      });

      const location = new URL(pathname, this.getDevServerUrlOrAssert());

      const useServerDataLoaders = exp.extra?.router?.unstable_useServerDataLoaders;
      if (useServerDataLoaders) {
        const data = await this.executeServerDataLoaderAsync(location, route);
        return await getStaticContent(location, { loader: { data } });
      } else {
        return await getStaticContent(location);
      }
    };

    const [{ artifacts: resources }, staticHtml] = await Promise.all([
      this.getStaticResourcesAsync({
        clientBoundaries: [],
      }),
      bundleStaticHtml(),
    ]);
    const content = serializeHtmlWithAssets({
      isExporting,
      resources,
      template: staticHtml,
      devBundleUrl: devBundleUrlPathname,
      baseUrl,
      hydrate: env.EXPO_WEB_DEV_HYDRATE,
    });
    return {
      content,
      resources,
    };
  }

  // Set when the server is started.
  private instanceMetroOptions: Partial<ExpoMetroOptions> = {};

  private ssrLoadModule: SSRLoadModuleFunc = async (
    filePath,
    specificOptions = {},
    extras = {}
  ) => {
    const res = await this.ssrLoadModuleContents(filePath, specificOptions);

    if (
      // TODO: hot should be a callback function for invalidating the related SSR module.
      extras.hot &&
      this.instanceMetroOptions.isExporting !== true
    ) {
      // Register SSR HMR
      const serverRoot = getMetroServerRoot(this.projectRoot);
      const relativePath = path.relative(serverRoot, res.filename);
      const url = new URL(relativePath, this.getDevServerUrlOrAssert());
      this.setupHmr(url);
    }

    return evalMetroAndWrapFunctions(
      this.projectRoot,
      res.src,
      res.filename,
      specificOptions.isExporting ?? this.instanceMetroOptions.isExporting!
    );
  };

  private async metroImportAsArtifactsAsync(
    filePath: string,
    specificOptions: Partial<Omit<ExpoMetroOptions, 'serializerOutput'>> = {}
  ) {
    const results = await this.ssrLoadModuleContents(filePath, {
      serializerOutput: 'static',
      ...specificOptions,
    });

    // NOTE: This could potentially need more validation in the future.
    if (results.artifacts && results.assets) {
      return {
        artifacts: results.artifacts,
        assets: results.assets,
        src: results.src,
        filename: results.filename,
        map: results.map,
      };
    }
    throw new CommandError('Invalid bundler results: ' + results);
  }

  private async metroLoadModuleContents(
    filePath: string,
    specificOptions: ExpoMetroOptions,
    extraOptions: {
      sourceMapUrl?: string;
      unstable_transformProfile?: TransformProfile;
    } = {}
  ): Promise<MetroModuleContentsResult> {
    const { baseUrl } = this.instanceMetroOptions;
    assert(baseUrl != null, 'The server must be started before calling metroLoadModuleContents.');

    const opts: ExpoMetroOptions = {
      // TODO: Possibly issues with using an absolute path here...
      // mainModuleName: filePath,
      lazy: false,
      asyncRoutes: false,
      inlineSourceMap: false,
      engine: 'hermes',
      minify: false,
      // bytecode: false,
      // Bundle in Node.js mode for SSR.
      environment: 'node',
      // platform: 'web',
      // mode: 'development',
      //
      ...this.instanceMetroOptions,
      baseUrl,
      // routerRoot,
      // isExporting,
      ...specificOptions,
    };

    const expoBundleOptions = getMetroDirectBundleOptions(opts);

    const resolverOptions = {
      customResolverOptions: expoBundleOptions.customResolverOptions ?? {},
      dev: expoBundleOptions.dev ?? true,
    };

    const transformOptions: TransformInputOptions = {
      dev: expoBundleOptions.dev ?? true,
      hot: true,
      minify: expoBundleOptions.minify ?? false,
      type: 'module',
      unstable_transformProfile:
        extraOptions.unstable_transformProfile ??
        expoBundleOptions.unstable_transformProfile ??
        'default',
      customTransformOptions: expoBundleOptions.customTransformOptions ?? Object.create(null),
      platform: expoBundleOptions.platform ?? 'web',
      // @ts-expect-error: `runtimeBytecodeVersion` does not exist in `expoBundleOptions` or `TransformInputOptions`
      runtimeBytecodeVersion: expoBundleOptions.runtimeBytecodeVersion,
    };

    const resolvedEntryFilePath = await this.resolveRelativePathAsync(filePath, {
      resolverOptions,
      transformOptions,
    });

    const filename = createBundleOsPath({
      ...opts,
      mainModuleName: resolvedEntryFilePath,
    });

    // https://github.com/facebook/metro/blob/2405f2f6c37a1b641cc379b9c733b1eff0c1c2a1/packages/metro/src/lib/parseOptionsFromUrl.js#L55-L87
    const results = await this._bundleDirectAsync(resolvedEntryFilePath, {
      graphOptions: {
        lazy: expoBundleOptions.lazy ?? false,
        shallow: expoBundleOptions.shallow ?? false,
      },
      resolverOptions,
      serializerOptions: {
        ...expoBundleOptions.serializerOptions,

        inlineSourceMap: expoBundleOptions.inlineSourceMap ?? false,
        modulesOnly: expoBundleOptions.modulesOnly ?? false,
        runModule: expoBundleOptions.runModule ?? true,
        // @ts-expect-error
        sourceUrl: expoBundleOptions.sourceUrl,
        // @ts-expect-error
        sourceMapUrl: extraOptions.sourceMapUrl ?? expoBundleOptions.sourceMapUrl,
      },
      transformOptions,
    });

    return {
      ...results,
      filename,
    };
  }

  private async ssrLoadModuleContents(
    filePath: string,
    specificOptions: Partial<ExpoMetroOptions> = {}
  ): Promise<SSRModuleContentsResult> {
    const { baseUrl, routerRoot, isExporting } = this.instanceMetroOptions;
    assert(
      baseUrl != null && routerRoot != null && isExporting != null,
      'The server must be started before calling ssrLoadModuleContents.'
    );

    const opts: ExpoMetroOptions = {
      // TODO: Possibly issues with using an absolute path here...
      mainModuleName: convertPathToModuleSpecifier(filePath),
      lazy: false,
      asyncRoutes: false,
      inlineSourceMap: false,
      engine: 'hermes',
      minify: false,
      bytecode: false,
      // Bundle in Node.js mode for SSR unless RSC is enabled.
      environment: this.isReactServerComponentsEnabled ? 'react-server' : 'node',
      platform: 'web',
      mode: 'development',
      //
      ...this.instanceMetroOptions,

      // Mostly disable compiler in SSR bundles.
      reactCompiler: false,
      baseUrl,
      routerRoot,
      isExporting,

      ...specificOptions,
    };

    // https://github.com/facebook/metro/blob/2405f2f6c37a1b641cc379b9c733b1eff0c1c2a1/packages/metro/src/lib/parseOptionsFromUrl.js#L55-L87
    const { filename, bundle, map, ...rest } = await this.metroLoadModuleContents(filePath, opts);
    const scriptContents = wrapBundle(bundle);

    if (map) {
      debug('Registering SSR source map for:', filename);
      cachedSourceMaps.set(filename, { url: this.projectRoot, map });
    } else {
      debug('No SSR source map found for:', filename);
    }

    return {
      ...rest,
      src: scriptContents,
      filename,
      map,
    };
  }

  async nativeExportBundleAsync(
    exp: ExpoConfig,
    options: Omit<
      ExpoMetroOptions,
      'routerRoot' | 'asyncRoutes' | 'isExporting' | 'serializerOutput' | 'environment'
    >,
    files: ExportAssetMap,
    extraOptions: {
      sourceMapUrl?: string;
      unstable_transformProfile?: TransformProfile;
    } = {}
  ): Promise<{
    artifacts: SerialAsset[];
    assets: readonly BundleAssetWithFileHashes[];
    files?: ExportAssetMap;
  }> {
    if (this.isReactServerComponentsEnabled) {
      return this.singlePageReactServerComponentExportAsync(exp, options, files, extraOptions);
    }

    return this.legacySinglePageExportBundleAsync(options, extraOptions);
  }

  private async singlePageReactServerComponentExportAsync(
    exp: ExpoConfig,
    options: Omit<
      ExpoMetroOptions,
      'baseUrl' | 'routerRoot' | 'asyncRoutes' | 'isExporting' | 'serializerOutput' | 'environment'
    >,
    files: ExportAssetMap,
    extraOptions: {
      sourceMapUrl?: string;
      unstable_transformProfile?: TransformProfile;
    } = {}
  ): Promise<{
    artifacts: SerialAsset[];
    assets: readonly BundleAssetWithFileHashes[];
    files: ExportAssetMap;
  }> {
    const getReactServerReferences = (artifacts: SerialAsset[]): string[] => {
      // Get the React server action boundaries from the client bundle.
      return unique(
        artifacts
          .filter((a) => a.type === 'js')
          .map((artifact) =>
            artifact.metadata.reactServerReferences?.map((ref) => fileURLToFilePath(ref))
          )
          // TODO: Segment by module for splitting.
          .flat()
          .filter(Boolean) as string[]
      );
    };

    // NOTE(EvanBacon): This will not support any code elimination since it's a static pass.
    let {
      reactClientReferences: clientBoundaries,
      reactServerReferences: serverActionReferencesInServer,
      cssModules,
    } = await this.rscRenderer!.getExpoRouterClientReferencesAsync(
      {
        platform: options.platform,
        domRoot: options.domRoot,
      },
      files
    );

    // TODO: The output keys should be in production format or use a lookup manifest.

    const processClientBoundaries = async (
      reactServerReferences: string[]
    ): Promise<{
      artifacts: SerialAsset[];
      assets: readonly BundleAssetWithFileHashes[];
    }> => {
      debug('Evaluated client boundaries:', clientBoundaries);

      // Run metro bundler and create the JS bundles/source maps.
      const bundle = await this.legacySinglePageExportBundleAsync(
        {
          ...options,
          clientBoundaries,
        },
        extraOptions
      );

      // Get the React server action boundaries from the client bundle.
      const newReactServerReferences = getReactServerReferences(bundle.artifacts);

      if (!newReactServerReferences) {
        // Possible issue with babel plugin / metro-config.
        throw new Error(
          'Static server action references were not returned from the Metro client bundle'
        );
      }
      debug('React server action boundaries from client:', newReactServerReferences);

      const allKnownReactServerReferences = unique([
        ...reactServerReferences,
        ...newReactServerReferences,
      ]);

      // When we export the server actions that were imported from the client, we may need to re-bundle the client with the new client boundaries.
      const { clientBoundaries: nestedClientBoundaries } =
        await this.rscRenderer!.exportServerActionsAsync(
          {
            platform: options.platform,
            domRoot: options.domRoot,
            entryPoints: allKnownReactServerReferences,
          },
          files
        );

      // TODO: Check against all modules in the initial client bundles.
      const hasUniqueClientBoundaries = nestedClientBoundaries.some(
        (boundary) => !clientBoundaries.includes(boundary)
      );

      if (!hasUniqueClientBoundaries) {
        return bundle;
      }

      debug('Re-bundling client with nested client boundaries:', nestedClientBoundaries);

      clientBoundaries = unique(clientBoundaries.concat(nestedClientBoundaries));

      // Re-bundle the client with the new client boundaries that only exist in server actions that were imported from the client.
      // Run metro bundler and create the JS bundles/source maps.
      return processClientBoundaries(allKnownReactServerReferences);
    };

    const bundle = await processClientBoundaries(serverActionReferencesInServer);

    // Inject the global CSS that was imported during the server render.
    bundle.artifacts.push(...cssModules);

    const serverRoot = getMetroServerRoot(this.projectRoot);

    // HACK: Maybe this should be done in the serializer.
    const clientBoundariesAsOpaqueIds = clientBoundaries.map((boundary) =>
      // NOTE(cedric): relative module specifiers / IDs should always be POSIX formatted
      toPosixPath(path.relative(serverRoot, boundary))
    );
    const moduleIdToSplitBundle = (
      bundle.artifacts
        .map((artifact) => artifact?.metadata?.paths && Object.values(artifact.metadata.paths))
        .filter(Boolean)
        .flat() as Record<string, string>[]
    ).reduce((acc, paths) => ({ ...acc, ...paths }), {});

    debug('SSR Manifest:', moduleIdToSplitBundle, clientBoundariesAsOpaqueIds);

    const ssrManifest = new Map<string, string>();

    if (Object.keys(moduleIdToSplitBundle).length) {
      clientBoundariesAsOpaqueIds.forEach((boundary) => {
        if (boundary in moduleIdToSplitBundle) {
          ssrManifest.set(boundary, moduleIdToSplitBundle[boundary]);
        } else {
          throw new Error(
            `Could not find boundary "${boundary}" in the SSR manifest. Available: ${Object.keys(moduleIdToSplitBundle).join(', ')}`
          );
        }
      });
    } else {
      // Native apps with bundle splitting disabled.
      debug('No split bundles');
      clientBoundariesAsOpaqueIds.forEach((boundary) => {
        // @ts-expect-error
        ssrManifest.set(boundary, null);
      });
    }

    const routerOptions = exp.extra?.router;

    // Export the static RSC files
    await this.rscRenderer!.exportRoutesAsync(
      {
        platform: options.platform,
        ssrManifest,
        routerOptions,
      },
      files
    );

    // Save the SSR manifest so we can perform more replacements in the server renderer and with server actions.
    files.set(`_expo/rsc/${options.platform}/ssr-manifest.js`, {
      targetDomain: 'server',
      contents:
        'module.exports = ' +
        JSON.stringify(
          // TODO: Add a less leaky version of this across the framework with just [key, value] (module ID, chunk).
          Object.fromEntries(
            Array.from(ssrManifest.entries()).map(([key, value]) => [
              // Must match babel plugin.
              './' + toPosixPath(path.relative(this.projectRoot, path.join(serverRoot, key))),
              [key, value],
            ])
          )
        ),
    });

    return { ...bundle, files };
  }

  async legacySinglePageExportBundleAsync(
    options: Omit<
      ExpoMetroOptions,
      'routerRoot' | 'asyncRoutes' | 'isExporting' | 'serializerOutput' | 'environment' | 'hosted'
    >,
    extraOptions: {
      sourceMapUrl?: string;
      unstable_transformProfile?: TransformProfile;
    } = {}
  ): Promise<{ artifacts: SerialAsset[]; assets: readonly BundleAssetWithFileHashes[] }> {
    const { baseUrl, routerRoot, isExporting } = this.instanceMetroOptions;
    assert(options.mainModuleName != null, 'mainModuleName must be provided in options.');
    assert(
      baseUrl != null && routerRoot != null && isExporting != null,
      'The server must be started before calling legacySinglePageExportBundleAsync.'
    );

    const opts: ExpoMetroOptions = {
      ...this.instanceMetroOptions,
      baseUrl,
      routerRoot,
      isExporting,
      ...options,
      environment: 'client',
      serializerOutput: 'static',
    };

    // https://github.com/facebook/metro/blob/2405f2f6c37a1b641cc379b9c733b1eff0c1c2a1/packages/metro/src/lib/parseOptionsFromUrl.js#L55-L87
    if (!opts.mainModuleName.startsWith('/') && !path.isAbsolute(opts.mainModuleName)) {
      opts.mainModuleName = './' + opts.mainModuleName;
    }

    const output = await this.metroLoadModuleContents(opts.mainModuleName, opts, extraOptions);

    return {
      artifacts: output.artifacts!,
      assets: output.assets!,
    };
  }

  async watchEnvironmentVariables() {
    if (!this.instance) {
      throw new Error(
        'Cannot observe environment variable changes without a running Metro instance.'
      );
    }
    if (!this.metro) {
      // This can happen when the run command is used and the server is already running in another
      // process.
      debug('Skipping Environment Variable observation because Metro is not running (headless).');
      return;
    }

    const envFiles = runtimeEnv
      .getFiles(process.env.NODE_ENV)
      .map((fileName) => path.join(this.projectRoot, fileName));

    observeFileChanges(
      {
        metro: this.metro,
        server: this.instance.server,
      },
      envFiles,
      () => {
        debug('Reloading environment variables...');
        // Force reload the environment variables.
        runtimeEnv.load(this.projectRoot, { force: true });
      }
    );
  }

  rscRenderer: Awaited<ReturnType<typeof createServerComponentsMiddleware>> | null = null;

  protected async startImplementationAsync(
    options: BundlerStartOptions
  ): Promise<DevServerInstance> {
    options.port = await this.resolvePortAsync(options);
    this.urlCreator = this.getUrlCreator(options);

    const config = getConfig(this.projectRoot, { skipSDKVersionRequirement: true });
    const { exp } = config;
    // NOTE: This will change in the future when it's less experimental, we enable React 19, and turn on more RSC flags by default.
    const isReactServerComponentsEnabled =
      !!exp.experiments?.reactServerComponentRoutes || !!exp.experiments?.reactServerFunctions;
    const isReactServerActionsOnlyEnabled =
      !exp.experiments?.reactServerComponentRoutes && !!exp.experiments?.reactServerFunctions;
    this.isReactServerComponentsEnabled = isReactServerComponentsEnabled;
    this.isReactServerRoutesEnabled = !!exp.experiments?.reactServerComponentRoutes;

    const useServerRendering = ['static', 'server'].includes(exp.web?.output ?? '');
    const hasApiRoutes = isReactServerComponentsEnabled || exp.web?.output === 'server';
    const baseUrl = getBaseUrlFromExpoConfig(exp);
    const asyncRoutes = getAsyncRoutesFromExpoConfig(exp, options.mode ?? 'development', 'web');
    const routerRoot = getRouterDirectoryModuleIdWithManifest(this.projectRoot, exp);
    const reactCompiler = !!exp.experiments?.reactCompiler;
    const css = !!exp.experiments?.functionalCSS;
    const appDir = path.join(this.projectRoot, routerRoot);
    const mode = options.mode ?? 'development';

    const routerOptions = exp.extra?.router;

    if (isReactServerComponentsEnabled && exp.web?.output === 'static') {
      throw new CommandError(
        `Experimental server component support does not support 'web.output: ${exp.web!.output}' yet. Use 'web.output: "server"' during the experimental phase.`
      );
    }

    // Error early about the window.location polyfill when React Server Components are enabled.
    if (isReactServerComponentsEnabled && exp?.extra?.router?.origin === false) {
      const configPath = config.dynamicConfigPath ?? config.staticConfigPath ?? '/app.json';
      const configFileName = path.basename(configPath);
      throw new CommandError(
        `The Expo Router "origin" property in the Expo config (${configFileName}) cannot be "false" when React Server Components is enabled. Remove it from the ${configFileName} file and try again.`
      );
    }

    const instanceMetroOptions = {
      isExporting: !!options.isExporting,
      baseUrl,
      mode,
      routerRoot,
      reactCompiler,
      css,
      minify: options.minify,
      asyncRoutes,
      // Options that are changing between platforms like engine, platform, and environment aren't set here.
    };
    this.instanceMetroOptions = instanceMetroOptions;

    const parsedOptions = {
      port: options.port,
      maxWorkers: options.maxWorkers,
      resetCache: options.resetDevServer,
    };

    // Required for symbolication:
    process.env.EXPO_DEV_SERVER_ORIGIN = `http://localhost:${options.port}`;

    const { metro, hmrServer, server, middleware, messageSocket } = await instantiateMetroAsync(
      this,
      parsedOptions,
      {
        isExporting: !!options.isExporting,
        exp,
      }
    );

    if (!options.isExporting) {
      const manifestMiddleware = await this.getManifestMiddlewareAsync(options);

      // Important that we noop source maps for context modules as soon as possible.
      prependMiddleware(middleware, new ContextModuleSourceMapsMiddleware().getHandler());

      // We need the manifest handler to be the first middleware to run so our
      // routes take precedence over static files. For example, the manifest is
      // served from '/' and if the user has an index.html file in their project
      // then the manifest handler will never run, the static middleware will run
      // and serve index.html instead of the manifest.
      // https://github.com/expo/expo/issues/13114
      prependMiddleware(middleware, manifestMiddleware.getHandler());

      middleware.use(
        new InterstitialPageMiddleware(this.projectRoot, {
          // TODO: Prevent this from becoming stale.
          scheme: options.location.scheme ?? null,
        }).getHandler()
      );
      middleware.use(
        new DevToolsPluginMiddleware(this.projectRoot, this.devToolsPluginManager).getHandler()
      );

      const deepLinkMiddleware = new RuntimeRedirectMiddleware(this.projectRoot, {
        getLocation: ({ runtime }) => {
          if (runtime === 'custom') {
            return this.urlCreator?.constructDevClientUrl();
          } else {
            return this.urlCreator?.constructUrl({
              scheme: 'exp',
            });
          }
        },
      });
      middleware.use(deepLinkMiddleware.getHandler());

      const serverRoot = getMetroServerRoot(this.projectRoot);

      const domComponentRenderer = createDomComponentsMiddleware(
        {
          metroRoot: serverRoot,
          projectRoot: this.projectRoot,
        },
        instanceMetroOptions
      );
      // Add support for DOM components.
      // TODO: Maybe put behind a flag for now?
      middleware.use(domComponentRenderer);

      middleware.use(new CreateFileMiddleware(this.projectRoot).getHandler());

      // Append support for redirecting unhandled requests to the index.html page on web.
      if (this.isTargetingWeb()) {
        if (exp.extra?.router?.unstable_useServerDataLoaders) {
          const loaderModuleMiddleware = new DataLoaderModuleMiddleware(
            this.projectRoot,
            appDir,
            async (location: URL, route: ExpoRouterServerManifestV1Route<RegExp>) => {
              return this.executeServerDataLoaderAsync(location, route);
            },
            () => this.getDevServerUrlOrAssert()
          );
          // This MUST be before ServeStaticMiddleware so it doesn't treat the loader files as static assets
          middleware.use(loaderModuleMiddleware.getHandler());
        }

        // This MUST be after the manifest middleware so it doesn't have a chance to serve the template `public/index.html`.
        middleware.use(new ServeStaticMiddleware(this.projectRoot).getHandler());

        // This should come after the static middleware so it doesn't serve the favicon from `public/favicon.ico`.
        middleware.use(new FaviconMiddleware(this.projectRoot).getHandler());
      }

      if (useServerRendering || isReactServerComponentsEnabled) {
        observeAnyFileChanges(
          {
            metro,
            server,
          },
          (events) => {
            if (hasApiRoutes) {
              // NOTE(EvanBacon): We aren't sure what files the API routes are using so we'll just invalidate
              // aggressively to ensure we always have the latest. The only caching we really get here is for
              // cases where the user is making subsequent requests to the same API route without changing anything.
              // This is useful for testing but pretty suboptimal. Luckily our caching is pretty aggressive so it makes
              // up for a lot of the overhead.
              this.invalidateApiRouteCache();
            } else if (!hasWarnedAboutApiRoutes()) {
              for (const event of events) {
                if (
                  // If the user did not delete a file that matches the Expo Router API Route convention, then we should warn that
                  // API Routes are not enabled in the project.
                  event.metadata?.type !== 'd' &&
                  // Ensure the file is in the project's routes directory to prevent false positives in monorepos.
                  event.filePath.startsWith(appDir) &&
                  isApiRouteConvention(event.filePath)
                ) {
                  warnInvalidWebOutput();
                }
              }
            }

            // Handle loader file changes for HMR
            if (exp.extra?.router?.unstable_useServerDataLoaders) {
              for (const event of events) {
                if (event.metadata?.type !== 'd') {
                  this.handleLoaderFileChange(event.filePath);
                }
              }
            }
          }
        );
      }

      // If React 19 is enabled, then add RSC middleware to the dev server.
      if (isReactServerComponentsEnabled) {
        this.bindRSCDevModuleInjectionHandler();
        const rscMiddleware = createServerComponentsMiddleware(this.projectRoot, {
          instanceMetroOptions: this.instanceMetroOptions,
          rscPath: '/_flight',
          ssrLoadModule: this.ssrLoadModule.bind(this),
          ssrLoadModuleArtifacts: this.metroImportAsArtifactsAsync.bind(this),
          useClientRouter: isReactServerActionsOnlyEnabled,
          createModuleId: metro._createModuleId.bind(metro),
          routerOptions,
        });
        this.rscRenderer = rscMiddleware;
        middleware.use(rscMiddleware.middleware);
        this.onReloadRscEvent = rscMiddleware.onReloadRscEvent;
      }

      // Append support for redirecting unhandled requests to the index.html page on web.
      if (this.isTargetingWeb()) {
        if (!useServerRendering) {
          // This MUST run last since it's the fallback.
          middleware.use(
            new HistoryFallbackMiddleware(manifestMiddleware.getHandler().internal).getHandler()
          );
        } else {
          middleware.use(
            createRouteHandlerMiddleware(this.projectRoot, {
              appDir,
              routerRoot,
              config,
              ...config.exp.extra?.router,
              bundleApiRoute: (functionFilePath) =>
                this.ssrImportApiRoute(functionFilePath, { platform: 'web' }),
              getStaticPageAsync: async (pathname, route) => {
                // TODO: Add server rendering when RSC is enabled.
                if (isReactServerComponentsEnabled) {
                  // NOTE: This is a temporary hack to return the SPA/template index.html in development when RSC is enabled.
                  // While this technically works, it doesn't provide the correct experience of server rendering the React code to HTML first.
                  const html = await manifestMiddleware.getSingleHtmlTemplateAsync();
                  return { content: html };
                }

                // Non-RSC apps will bundle the static HTML for a given pathname and respond with it.
                return this.getStaticPageAsync(pathname, route);
              },
            })
          );
        }
      }
    } else {
      // If React 19 is enabled, then add RSC middleware to the dev server.
      if (isReactServerComponentsEnabled) {
        this.bindRSCDevModuleInjectionHandler();
        const rscMiddleware = createServerComponentsMiddleware(this.projectRoot, {
          instanceMetroOptions: this.instanceMetroOptions,
          rscPath: '/_flight',
          ssrLoadModule: this.ssrLoadModule.bind(this),
          ssrLoadModuleArtifacts: this.metroImportAsArtifactsAsync.bind(this),
          useClientRouter: isReactServerActionsOnlyEnabled,
          createModuleId: metro._createModuleId.bind(metro),
          routerOptions,
        });
        this.rscRenderer = rscMiddleware;
      }
    }
    // Extend the close method to ensure that we clean up the local info.
    const originalClose = server.close.bind(server);

    server.close = (callback?: (err?: Error) => void) => {
      return originalClose((err?: Error) => {
        this.instance = null;
        this.metro = null;
        this.hmrServer = null;
        this.ssrHmrClients = new Map();
        callback?.(err);
      });
    };

    this.metro = metro;
    this.hmrServer = hmrServer;
    return {
      server,
      location: {
        // The port is the main thing we want to send back.
        port: options.port,
        // localhost isn't always correct.
        host: 'localhost',
        // http is the only supported protocol on native.
        url: `http://localhost:${options.port}`,
        protocol: 'http',
      },
      middleware,
      messageSocket,
    };
  }

  private onReloadRscEvent: ((platform: string) => void) | null = null;

  private async registerSsrHmrAsync(url: string, onReload: (platform: string[]) => void) {
    if (!this.hmrServer || this.ssrHmrClients.has(url)) {
      return;
    }

    debug('[SSR] Register HMR:', url);

    const sendFn = (message: string) => {
      const data = JSON.parse(String(message)) as { type: string; body: any };

      switch (data.type) {
        case 'bundle-registered':
        case 'update-done':
        case 'update-start':
          break;
        case 'update':
          {
            const update = data.body;
            const {
              isInitialUpdate,
              added,
              modified,
              deleted,
            }: {
              isInitialUpdate?: boolean;
              added: {
                module: [number | string, string];
                sourceURL: string;
                sourceMappingURL: string;
              }[];
              modified: {
                module: [number | string, string];
                sourceURL: string;
                sourceMappingURL: string;
              }[];
              deleted: (number | string)[];
            } = update;

            const hasUpdate = added.length || modified.length || deleted.length;

            // NOTE: We throw away the updates and instead simply send a trigger to the client to re-fetch the server route.
            if (!isInitialUpdate && hasUpdate) {
              // Clear all SSR modules before sending the reload event. This ensures that the next event will rebuild the in-memory state from scratch.
              // @ts-expect-error
              if (typeof globalThis.__c === 'function') globalThis.__c();

              const allModuleIds = new Set(
                [...added, ...modified].map((m) => m.module[0]).concat(deleted)
              );

              const platforms = unique(
                Array.from(allModuleIds)
                  .map((moduleId) => {
                    if (typeof moduleId !== 'string') {
                      return null;
                    }
                    // Extract platforms from the module IDs.
                    return moduleId.match(/[?&]platform=([\w]+)/)?.[1] ?? null;
                  })
                  .filter(Boolean)
              ) as string[];

              onReload(platforms);
            }
          }
          break;
        case 'error':
          // GraphNotFound can mean that we have an issue in metroOptions where the URL doesn't match the object props.
          Log.error('[SSR] HMR Error: ' + JSON.stringify(data, null, 2));

          if (data.body?.type === 'GraphNotFoundError') {
            Log.error(
              'Available SSR HMR keys:',
              // @ts-expect-error
              (this.metro?._bundler._revisionsByGraphId as Map).keys()
            );
          }
          break;
        default:
          debug('Unknown HMR message:', data);
          break;
      }
    };

    const client = await this.hmrServer!.onClientConnect(url, sendFn);
    this.ssrHmrClients.set(url, client);
    // Opt in...
    client.optedIntoHMR = true;
    await this.hmrServer!._registerEntryPoint(client, url, sendFn);
  }

  public async waitForTypeScriptAsync(): Promise<boolean> {
    if (!this.instance) {
      throw new Error('Cannot wait for TypeScript without a running server.');
    }

    return new Promise<boolean>((resolve) => {
      if (!this.metro) {
        // This can happen when the run command is used and the server is already running in another
        // process. In this case we can't wait for the TypeScript check to complete because we don't
        // have access to the Metro server.
        debug('Skipping TypeScript check because Metro is not running (headless).');
        return resolve(false);
      }

      const off = metroWatchTypeScriptFiles({
        projectRoot: this.projectRoot,
        server: this.instance!.server,
        metro: this.metro,
        tsconfig: true,
        throttle: true,
        eventTypes: ['change', 'add'],
        callback: async () => {
          // Run once, this prevents the TypeScript project prerequisite from running on every file change.
          off();
          const { TypeScriptProjectPrerequisite } = await import(
            '../../doctor/typescript/TypeScriptProjectPrerequisite.js'
          );

          try {
            const req = new TypeScriptProjectPrerequisite(this.projectRoot);
            await req.bootstrapAsync();
            resolve(true);
          } catch (error: any) {
            // Ensure the process doesn't fail if the TypeScript check fails.
            // This could happen during the install.
            Log.log();
            Log.error(
              chalk.red`Failed to automatically setup TypeScript for your project. Try restarting the dev server to fix.`
            );
            Log.exception(error);
            resolve(false);
          }
        },
      });
    });
  }

  public async startTypeScriptServices() {
    return startTypescriptTypeGenerationAsync({
      server: this.instance?.server,
      metro: this.metro,
      projectRoot: this.projectRoot,
    });
  }

  protected getConfigModuleIds(): string[] {
    return ['./metro.config.js', './metro.config.json', './rn-cli.config.js'];
  }

  // API Routes

  private pendingRouteOperations = new Map<string, Promise<SSRModuleContentsResult | null>>();

  // Bundle the API Route with Metro and return the string contents to be evaluated in the server.
  private async bundleApiRoute(
    filePath: string,
    { platform }: { platform: string }
  ): Promise<SSRModuleContentsResult | null | undefined> {
    if (this.pendingRouteOperations.has(filePath)) {
      return this.pendingRouteOperations.get(filePath);
    }
    const bundleAsync = async (): Promise<SSRModuleContentsResult> => {
      try {
        debug('Bundle API route:', this.instanceMetroOptions.routerRoot, filePath);
        return await this.ssrLoadModuleContents(filePath, {
          isExporting: this.instanceMetroOptions.isExporting,
          platform,
        });
      } catch (error: any) {
        const appDir = this.instanceMetroOptions?.routerRoot
          ? path.join(this.projectRoot, this.instanceMetroOptions!.routerRoot!)
          : undefined;
        const relativePath = appDir ? path.relative(appDir, filePath) : filePath;

        // Expected errors: invalid syntax, missing resolutions.
        // Wrap with command error for better error messages.
        const err = new CommandError(
          'API_ROUTE',
          chalk`Failed to bundle API Route: {bold ${relativePath}}\n\n` + error.message
        );

        for (const key in error) {
          // @ts-expect-error
          err[key] = error[key];
        }

        throw err;
      } finally {
        // pendingRouteOperations.delete(filepath);
      }
    };
    const route = bundleAsync();

    this.pendingRouteOperations.set(filePath, route);
    return route;
  }

  private async ssrImportApiRoute(
    filePath: string,
    { platform }: { platform: string }
  ): Promise<null | Record<string, Function> | Response> {
    // TODO: Cache the evaluated function.
    try {
      const apiRoute = await this.bundleApiRoute(filePath, { platform });

      if (!apiRoute?.src) {
        return null;
      }
      return evalMetroNoHandling(this.projectRoot, apiRoute.src, apiRoute.filename);
    } catch (error) {
      // Format any errors that were thrown in the global scope of the evaluation.
      if (error instanceof Error) {
        try {
          const htmlServerError = await getErrorOverlayHtmlAsync({
            error,
            projectRoot: this.projectRoot,
            routerRoot: this.instanceMetroOptions.routerRoot!,
          });

          return new Response(htmlServerError, {
            status: 500,
            headers: {
              'Content-Type': 'text/html',
            },
          });
        } catch (internalError) {
          debug('Failed to generate Metro server error UI for API Route error:', internalError);
          throw error;
        }
      } else {
        throw error;
      }
    }
  }

  private invalidateApiRouteCache() {
    this.pendingRouteOperations.clear();
  }

  /**
   * Execute a route's loader function. Used during SSR/SSG to fetch data required by routes.
   *
   * This function is used during development and production builds, and **must** receive a valid
   * matched route.
   *
   * @experimental
   */
  async executeServerDataLoaderAsync(
    location: URL,
    route: ExpoRouterServerManifestV1Route<RegExp>
  ): Promise<Record<string, any> | undefined> {
    const { exp } = getConfig(this.projectRoot);
    const { unstable_useServerDataLoaders } = exp.extra?.router;

    if (!unstable_useServerDataLoaders) {
      throw new CommandError(
        'LOADERS_NOT_ENABLED',
        'Server data loaders are not enabled. Add `unstable_useServerDataLoaders` to your `expo-router` plugin config.'
      );
    }

    // If the route is unmatched, we can ignore it
    // TODO(@hassankhan): Is this the best way of determining the route is unmatched?
    if (route.page === '/+not-found') {
      return;
    }

    const { routerRoot } = this.instanceMetroOptions;
    assert(
      routerRoot != null,
      'The server must be started before calling executeRouteLoaderAsync.'
    );
    let loaderData: Record<string, any> | undefined;

    try {
      debug('Matched route loader to file: ', route.file);

      // TODO(@hassankhan): This should move to a util function
      const params: Record<string, string | string[]> = {};
      const match = route.namedRegex.exec(location.pathname);
      if (match?.groups) {
        for (const [key, value] of Object.entries(match.groups)) {
          const namedKey = route.routeKeys[key];
          params[namedKey] = value;
        }
      }

      let modulePath = route.file;
      const appDir = path.join(this.projectRoot, routerRoot);
      modulePath = path.isAbsolute(modulePath) ? modulePath : path.join(appDir, modulePath);
      modulePath = modulePath.replace(/\.(js|ts)x?$/, '');

      debug('Using loader module path: ', modulePath);

      const routeModule = await this.ssrLoadModule<any>(modulePath, {
        environment: 'node',
      });

      if (routeModule.loader) {
        // Register this module for loader HMR
        this.setupLoaderHmr(modulePath);

        loaderData = await routeModule.loader({
          params,
          // NOTE(@hassankhan): The `request` object should only be available when using SSR
          request: null,
        });
      }
    } catch (error: any) {
      throw new CommandError(
        'LOADER_EXECUTION_FAILED',
        `Failed to execute loader for route "${location.pathname}": ${error.message}`
      );
    }

    debug('Loader data:', loaderData, ' for location:', location.pathname);
    return loaderData;
  }

  // Ensure the global is available for SSR CSS modules to inject client updates.
  private bindRSCDevModuleInjectionHandler() {
    // Used by SSR CSS modules to broadcast client updates.
    // @ts-expect-error
    globalThis.__expo_rsc_inject_module = this.sendClientModule.bind(this);
  }

  // NOTE: This can only target a single platform at a time (web).
  // used for sending RSC CSS to the root client in development.
  private sendClientModule({ code, id }: { code: string; id: string }) {
    this.broadcastMessage('sendDevCommand', {
      name: 'module-import',
      data: {
        code,
        id,
      },
    });
  }

  // Metro HMR

  private setupHmr(url: URL) {
    const onReload = (platforms: string[] = []) => {
      // Send reload command to client from Fast Refresh code.

      if (!platforms.length) {
        // TODO: When is this called?
        this.broadcastMessage('sendDevCommand', {
          name: 'rsc-reload',
        });
      } else {
        for (const platform of platforms) {
          this.onReloadRscEvent?.(platform);
          this.broadcastMessage('sendDevCommand', {
            name: 'rsc-reload',
            platform,
          });
        }
      }
    };

    this.registerSsrHmrAsync(url.toString(), onReload);
  }

  private watchedLoaderFiles: Set<string> = new Set();

  private setupLoaderHmr(modulePath: string) {
    if (this.watchedLoaderFiles.has(modulePath)) {
      return;
    }
    this.watchedLoaderFiles.add(modulePath);

    debug('[Loader HMR] Registering loader file for HMR:', modulePath);
  }

  private handleLoaderFileChange(changedFilePath: string) {
    for (const loaderPath of this.watchedLoaderFiles) {
      const possibleExtensions = ['.tsx', '.ts', '.jsx', '.js'];
      const isLoaderFile = possibleExtensions.some(
        (ext) => changedFilePath === loaderPath + ext || changedFilePath === loaderPath
      );

      if (isLoaderFile) {
        debug('[Loader HMR] Loader file changed, triggering reload:', changedFilePath);
        this.broadcastMessage('sendDevCommand', {
          name: 'reload',
        });
      }
    }
  }

  // Direct Metro access

  // Emulates the Metro dev server .bundle endpoint without having to go through a server.
  private async _bundleDirectAsync(
    resolvedEntryFilePath: string,
    {
      transformOptions,
      resolverOptions,
      graphOptions,
      serializerOptions,
    }: {
      transformOptions: TransformInputOptions;
      resolverOptions: {
        customResolverOptions: CustomResolverOptions;
        dev: boolean;
      };
      serializerOptions: {
        modulesOnly: boolean;
        runModule: boolean;
        sourceMapUrl: string;
        sourceUrl: string;
        inlineSourceMap: boolean;
        excludeSource: boolean;
      };
      graphOptions: {
        shallow: boolean;
        lazy: boolean;
      };
    }
  ): Promise<BundleDirectResult> {
    assert(this.metro, 'Metro server must be running to bundle directly.');
    const config = this.metro._config;
    const buildNumber = this.metro.getNewBuildNumber();
    const bundlePerfLogger = config.unstable_perfLoggerFactory?.('BUNDLING_REQUEST', {
      key: buildNumber,
    });

    const onProgress = (transformedFileCount: number, totalFileCount: number) => {
      this.metro?._reporter?.update?.({
        buildID: getBuildID(buildNumber),
        type: 'bundle_transform_progressed',
        transformedFileCount,
        totalFileCount,
      });
    };

    const revPromise = this.getMetroRevision(resolvedEntryFilePath, {
      graphOptions,
      transformOptions,
      resolverOptions,
    });

    bundlePerfLogger?.point('resolvingAndTransformingDependencies_start');
    bundlePerfLogger?.annotate({
      bool: {
        initial_build: revPromise == null,
      },
    });
    this.metro?._reporter.update({
      buildID: getBuildID(buildNumber),
      bundleDetails: {
        bundleType: transformOptions.type,
        dev: transformOptions.dev,
        entryFile: resolvedEntryFilePath,
        minify: transformOptions.minify,
        platform: transformOptions.platform,
        customResolverOptions: resolverOptions.customResolverOptions,
        customTransformOptions: transformOptions.customTransformOptions ?? {},
      },
      isPrefetch: false,
      type: 'bundle_build_started',
    });

    try {
      let delta: DeltaResult;
      let revision: GraphRevision;

      try {
        // TODO: Some bug in Metro/RSC causes this to break when changing imports in server components.
        // We should resolve the bug because it results in ~6x faster bundling to reuse the graph revision.
        if (transformOptions.customTransformOptions?.environment === 'react-server') {
          const props = await this.metro.getBundler().initializeGraph(
            // NOTE: Using absolute path instead of relative input path is a breaking change.
            // entryFile,
            resolvedEntryFilePath,

            transformOptions,
            resolverOptions,
            {
              onProgress,
              shallow: graphOptions.shallow,
              lazy: graphOptions.lazy,
            }
          );
          delta = props.delta;
          revision = props.revision;
        } else {
          const props = await (revPromise != null
            ? this.metro.getBundler().updateGraph(await revPromise, false)
            : this.metro.getBundler().initializeGraph(
                // NOTE: Using absolute path instead of relative input path is a breaking change.
                // entryFile,
                resolvedEntryFilePath,

                transformOptions,
                resolverOptions,
                {
                  onProgress,
                  shallow: graphOptions.shallow,
                  lazy: graphOptions.lazy,
                }
              ));
          delta = props.delta;
          revision = props.revision;
        }
      } catch (error) {
        attachImportStackToRootMessage(error);
        dropStackIfContainsCodeFrame(error);
        throw error;
      }

      bundlePerfLogger?.annotate({
        int: {
          graph_node_count: revision.graph.dependencies.size,
        },
      });
      bundlePerfLogger?.point('resolvingAndTransformingDependencies_end');
      bundlePerfLogger?.point('serializingBundle_start');

      const shouldAddToIgnoreList = this.metro._shouldAddModuleToIgnoreList.bind(this.metro);

      const serializer = this.getMetroSerializer();

      const bundle = await serializer(
        // NOTE: Using absolute path instead of relative input path is a breaking change.
        // entryFile,
        resolvedEntryFilePath,

        revision.prepend as any,
        revision.graph as any,
        {
          asyncRequireModulePath: await this.metro._resolveRelativePath(
            config.transformer.asyncRequireModulePath,
            {
              relativeTo: 'project',
              resolverOptions,
              transformOptions,
            }
          ),
          // ...serializerOptions,
          processModuleFilter: config.serializer.processModuleFilter,
          createModuleId: this.metro._createModuleId,
          getRunModuleStatement: config.serializer.getRunModuleStatement,
          includeAsyncPaths: graphOptions.lazy,
          dev: transformOptions.dev,
          projectRoot: config.projectRoot,
          modulesOnly: serializerOptions.modulesOnly,
          runBeforeMainModule: config.serializer.getModulesRunBeforeMainModule(
            resolvedEntryFilePath
            // path.relative(config.projectRoot, entryFile)
          ),
          runModule: serializerOptions.runModule,
          sourceMapUrl: serializerOptions.sourceMapUrl,
          sourceUrl: serializerOptions.sourceUrl,
          inlineSourceMap: serializerOptions.inlineSourceMap,
          serverRoot: config.server.unstable_serverRoot ?? config.projectRoot,
          shouldAddToIgnoreList,

          // @ts-expect-error: passed to our serializer to enable non-serial return values.
          serializerOptions,
        }
      );

      this.metro._reporter.update({
        buildID: getBuildID(buildNumber),
        type: 'bundle_build_done',
      });

      bundlePerfLogger?.point('serializingBundle_end');

      let bundleCode: string | null = null;
      let bundleMap: string | null = null;

      // @ts-expect-error: If the output is multi-bundle...
      if (serializerOptions.output === 'static') {
        try {
          const parsed = typeof bundle === 'string' ? JSON.parse(bundle) : bundle;

          assert(
            'artifacts' in parsed && Array.isArray(parsed.artifacts),
            'Expected serializer to return an object with key artifacts to contain an array of serial assets.'
          );

          const artifacts = parsed.artifacts as SerialAsset[];
          const assets = parsed.assets;

          const bundleCode = artifacts.filter((asset) => asset.type === 'js')[0];
          const bundleMap = artifacts.filter((asset) => asset.type === 'map')?.[0]?.source ?? '';

          return {
            numModifiedFiles: delta.reset
              ? delta.added.size + revision.prepend.length
              : delta.added.size + delta.modified.size + delta.deleted.size,
            lastModifiedDate: revision.date,
            nextRevId: revision.id,
            bundle: bundleCode.source,
            map: bundleMap,
            artifacts,
            assets,
          };
        } catch (error: any) {
          throw new Error(
            'Serializer did not return expected format. The project copy of `expo/metro-config` may be out of date. Error: ' +
              error.message
          );
        }
      }

      if (typeof bundle === 'string') {
        bundleCode = bundle;

        // Create the source map in a second pass...
        let { prepend, graph } = revision;
        if (serializerOptions.modulesOnly) {
          prepend = [];
        }

        bundleMap = await sourceMapStringAsync(
          [
            //
            ...prepend,
            ...this.metro._getSortedModules(graph),
          ],
          {
            excludeSource: serializerOptions.excludeSource,
            processModuleFilter: config.serializer.processModuleFilter,
            shouldAddToIgnoreList,
          }
        );
      } else {
        bundleCode = bundle.code;
        bundleMap = bundle.map;
      }

      return {
        numModifiedFiles: delta.reset
          ? delta.added.size + revision.prepend.length
          : delta.added.size + delta.modified.size + delta.deleted.size,
        lastModifiedDate: revision.date,
        nextRevId: revision.id,
        bundle: bundleCode,
        map: bundleMap,
      };
    } catch (error) {
      // Mark the error so we know how to format and return it later.
      // @ts-expect-error
      error[IS_METRO_BUNDLE_ERROR_SYMBOL] = true;

      this.metro._reporter.update({
        buildID: getBuildID(buildNumber),
        type: 'bundle_build_failed',
      });

      throw error;
    }
  }

  private getMetroSerializer() {
    return (
      this.metro?._config?.serializer.customSerializer ||
      ((entryPoint, preModules, graph, options) =>
        bundleToString(baseJSBundle(entryPoint, preModules, graph, options)).code)
    );
  }

  private getMetroRevision(
    resolvedEntryFilePath: string,
    {
      graphOptions,
      transformOptions,
      resolverOptions,
    }: {
      transformOptions: TransformInputOptions;
      resolverOptions: {
        customResolverOptions: CustomResolverOptions;
        dev: boolean;
      };
      graphOptions: {
        shallow: boolean;
        lazy: boolean;
      };
    }
  ) {
    assert(this.metro, 'Metro server must be running to bundle directly.');
    const config = this.metro._config;

    const graphId = getGraphId(resolvedEntryFilePath, transformOptions, {
      unstable_allowRequireContext: config.transformer.unstable_allowRequireContext,
      resolverOptions,
      shallow: graphOptions.shallow,
      lazy: graphOptions.lazy,
    });
    return this.metro.getBundler().getRevisionByGraphId(graphId);
  }

  private async resolveRelativePathAsync(
    moduleId: string,
    {
      resolverOptions,
      transformOptions,
    }: {
      transformOptions: TransformInputOptions;
      resolverOptions: {
        customResolverOptions: CustomResolverOptions;
        dev: boolean;
      };
    }
  ) {
    assert(this.metro, 'cannot invoke resolveRelativePathAsync without metro instance');
    return await this.metro._resolveRelativePath(convertPathToModuleSpecifier(moduleId), {
      relativeTo: 'server',
      resolverOptions,
      transformOptions,
    });
  }
}

function getBuildID(buildNumber: number): string {
  return buildNumber.toString(36);
}

function wrapBundle(str: string) {
  // Skip the metro runtime so debugging is a bit easier.
  // Replace the __r() call with an export statement.
  // Use gm to apply to the last require line. This is needed when the bundle has side-effects.
  return str.replace(/^(__r\(.*\);)$/gm, 'module.exports = $1');
}

async function sourceMapStringAsync(
  modules: readonly Module[],
  options: SourceMapGeneratorOptions
): Promise<string> {
  return (await sourceMapGeneratorNonBlocking(modules, options)).toString(undefined, {
    excludeSource: options.excludeSource,
  });
}

function unique<T>(array: T[]): T[] {
  return Array.from(new Set(array));
}<|MERGE_RESOLUTION|>--- conflicted
+++ resolved
@@ -458,19 +458,6 @@
     });
   }
 
-<<<<<<< HEAD
-  private async getStaticPageAsync(pathname: string) {
-    const {
-      mode,
-      isExporting,
-      clientBoundaries,
-      baseUrl,
-      css,
-      reactCompiler,
-      routerRoot,
-      asyncRoutes,
-    } = this.instanceMetroOptions;
-=======
   /**
    * This function is invoked when running in development via `expo start`
    */
@@ -479,9 +466,16 @@
     route: ExpoRouterServerManifestV1Route<RegExp>
   ) {
     const { exp } = getConfig(this.projectRoot);
-    const { mode, isExporting, clientBoundaries, baseUrl, reactCompiler, routerRoot, asyncRoutes } =
-      this.instanceMetroOptions;
->>>>>>> 9fdae74b
+    const {
+      mode,
+      isExporting,
+      css,
+      clientBoundaries,
+      baseUrl,
+      reactCompiler,
+      routerRoot,
+      asyncRoutes,
+    } = this.instanceMetroOptions;
     assert(
       mode != null &&
         isExporting != null &&
