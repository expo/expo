/**
 * Copyright © 2022 650 Industries.
 *
 * This source code is licensed under the MIT license found in the
 * LICENSE file in the root directory of this source tree.
 */
import { getConfig } from '@expo/config';
import { prependMiddleware } from '@expo/dev-server';
import * as runtimeEnv from '@expo/env';
import { SerialAsset } from '@expo/metro-config/build/serializer/serializerAssets';
import assert from 'assert';
import chalk from 'chalk';
import fetch from 'node-fetch';
import path from 'path';

import { Log } from '../../../log';
import getDevClientProperties from '../../../utils/analytics/getDevClientProperties';
import { logEventAsync } from '../../../utils/analytics/rudderstackClient';
import { getFreePortAsync } from '../../../utils/port';
import { BundlerDevServer, BundlerStartOptions, DevServerInstance } from '../BundlerDevServer';
import { getStaticRenderFunctions } from '../getStaticRenderFunctions';
import { ContextModuleSourceMapsMiddleware } from '../middleware/ContextModuleSourceMapsMiddleware';
import { CreateFileMiddleware } from '../middleware/CreateFileMiddleware';
import { FaviconMiddleware } from '../middleware/FaviconMiddleware';
import { HistoryFallbackMiddleware } from '../middleware/HistoryFallbackMiddleware';
import { InterstitialPageMiddleware } from '../middleware/InterstitialPageMiddleware';
import { createBundleUrlPath, resolveMainModuleName } from '../middleware/ManifestMiddleware';
import { ReactDevToolsPageMiddleware } from '../middleware/ReactDevToolsPageMiddleware';
import {
  DeepLinkHandler,
  RuntimeRedirectMiddleware,
} from '../middleware/RuntimeRedirectMiddleware';
import { ServeStaticMiddleware } from '../middleware/ServeStaticMiddleware';
import { ServerNext, ServerRequest, ServerResponse } from '../middleware/server.types';
import { startTypescriptTypeGenerationAsync } from '../type-generation/startTypescriptTypeGeneration';
import { instantiateMetroAsync } from './instantiateMetro';
import { getErrorOverlayHtmlAsync } from './metroErrorInterface';
import { metroWatchTypeScriptFiles } from './metroWatchTypeScriptFiles';
import { observeFileChanges } from './waitForMetroToObserveTypeScriptFile';

const debug = require('debug')('expo:start:server:metro') as typeof console.log;

/** Default port to use for apps running in Expo Go. */
const EXPO_GO_METRO_PORT = 8081;

/** Default port to use for apps that run in standard React Native projects or Expo Dev Clients. */
const DEV_CLIENT_METRO_PORT = 8081;

export class MetroBundlerDevServer extends BundlerDevServer {
  private metro: import('metro').Server | null = null;

  get name(): string {
    return 'metro';
  }

  async resolvePortAsync(options: Partial<BundlerStartOptions> = {}): Promise<number> {
    const port =
      // If the manually defined port is busy then an error should be thrown...
      options.port ??
      // Otherwise use the default port based on the runtime target.
      (options.devClient
        ? // Don't check if the port is busy if we're using the dev client since most clients are hardcoded to 8081.
          Number(process.env.RCT_METRO_PORT) || DEV_CLIENT_METRO_PORT
        : // Otherwise (running in Expo Go) use a free port that falls back on the classic 8081 port.
          await getFreePortAsync(EXPO_GO_METRO_PORT));

    return port;
  }

  /** Get routes from Expo Router. */
  async getRoutesAsync() {
    const url = this.getDevServerUrl();
    assert(url, 'Dev server must be started');
    const { getManifest } = await getStaticRenderFunctions(this.projectRoot, url, {
      // Ensure the API Routes are included
      environment: 'node',
    });

    return getManifest({ fetchData: true });
  }

  async composeResourcesWithHtml({
    mode,
    resources,
    template,
    devBundleUrl,
  }: {
    mode: 'development' | 'production';
    resources: SerialAsset[];
    template: string;
    devBundleUrl?: string;
  }) {
    const isDev = mode === 'development';
    return htmlFromSerialAssets(resources, {
      dev: isDev,
      template,
      bundleUrl: isDev ? devBundleUrl : undefined,
    });
  }

  async getStaticRenderFunctionAsync({
    mode,
    minify = mode !== 'development',
  }: {
    mode: 'development' | 'production';
    minify?: boolean;
  }) {
    const url = this.getDevServerUrl()!;

    const { getStaticContent } = await getStaticRenderFunctions(this.projectRoot, url, {
<<<<<<< HEAD
      minify: false,
=======
      minify,
>>>>>>> efd4cae1
      dev: mode !== 'production',
      // Ensure the API Routes are included
      environment: 'node',
    });
    return async (path: string) => {
      return await getStaticContent(new URL(path, url));
    };
  }

  async getStaticResourcesAsync({
    mode,
    minify = mode !== 'development',
  }: {
    mode: string;
    minify?: boolean;
  }): Promise<SerialAsset[]> {
    const devBundleUrlPathname = createBundleUrlPath({
      platform: 'web',
      mode,
      minify,
      environment: 'client',
      serializerOutput: 'static',
      mainModuleName: resolveMainModuleName(this.projectRoot, getConfig(this.projectRoot), 'web'),
    });

    const bundleUrl = new URL(devBundleUrlPathname, this.getDevServerUrl()!);

    // Fetch the generated HTML from our custom Metro serializer
    const results = await fetch(bundleUrl.toString());

    const txt = await results.text();

    try {
      return JSON.parse(txt);
    } catch (error: any) {
      Log.error(
        'Failed to generate resources with Metro, the Metro config may not be using the correct serializer. Ensure the metro.config.js is extending the expo/metro-config and is not overriding the serializer.'
      );
      debug(txt);
      throw error;
    }
  }

  private async renderStaticErrorAsync(error: Error) {
    return getErrorOverlayHtmlAsync({
      error,
      projectRoot: this.projectRoot,
    });
  }

  async getStaticPageAsync(
    pathname: string,
    {
      mode,
      minify = mode !== 'development',
    }: {
      mode: 'development' | 'production';
      minify?: boolean;
    }
  ) {
    const devBundleUrlPathname = createBundleUrlPath({
      platform: 'web',
      mode,
      environment: 'client',
      mainModuleName: resolveMainModuleName(this.projectRoot, getConfig(this.projectRoot), 'web'),
    });

<<<<<<< HEAD
    const bundleResources = async () => {
      const bundleUrl = new URL(devBundleUrlPathname, this.getDevServerUrl()!);
      bundleUrl.searchParams.set('platform', 'web');
      bundleUrl.searchParams.set('dev', String(isDev));
      bundleUrl.searchParams.set('minify', String(!isDev));
      bundleUrl.searchParams.set('serializer.output', 'static');

      // Fetch the generated HTML from our custom Metro serializer
      const results = await fetch(bundleUrl.toString());

      const txt = await results.text();

      try {
        console.log('hey:', txt);
        return JSON.parse(txt);
      } catch (error) {
        Log.error(
          'Failed to generate resources with Metro, the Metro config may not be using the correct serializer. Ensure the metro.config.js is extending the expo/metro-config and is not overriding the serializer.'
        );
        debug(txt);
        throw error;
      }
    };

=======
>>>>>>> efd4cae1
    const bundleStaticHtml = async (): Promise<string> => {
      const { getStaticContent } = await getStaticRenderFunctions(
        this.projectRoot,
        this.getDevServerUrl()!,
        {
<<<<<<< HEAD
          // minify: mode === 'production',
=======
>>>>>>> efd4cae1
          minify: false,
          dev: mode !== 'production',
          // Ensure the API Routes are included
          environment: 'node',
        }
      );

      const location = new URL(pathname, this.getDevServerUrl()!);
      return await getStaticContent(location);
    };

<<<<<<< HEAD
    const [resources] = await Promise.all([bundleResources()]);
    // const staticHtml = '<div />';
    const [staticHtml] = await Promise.all([bundleStaticHtml()]);
=======
    const [resources, staticHtml] = await Promise.all([
      this.getStaticResourcesAsync({ mode, minify }),
      bundleStaticHtml(),
    ]);
>>>>>>> efd4cae1
    const content = await this.composeResourcesWithHtml({
      mode,
      resources,
      template: staticHtml,
      devBundleUrl: devBundleUrlPathname,
    });
    return {
      content,
      resources,
    };
  }

  async watchEnvironmentVariables() {
    if (!this.instance) {
      throw new Error(
        'Cannot observe environment variable changes without a running Metro instance.'
      );
    }
    if (!this.metro) {
      // This can happen when the run command is used and the server is already running in another
      // process.
      debug('Skipping Environment Variable observation because Metro is not running (headless).');
      return;
    }

    const envFiles = runtimeEnv
      .getFiles(process.env.NODE_ENV)
      .map((fileName) => path.join(this.projectRoot, fileName));

    observeFileChanges(
      {
        metro: this.metro,
        server: this.instance.server,
      },
      envFiles,
      () => {
        debug('Reloading environment variables...');
        // Force reload the environment variables.
        runtimeEnv.load(this.projectRoot, { force: true });
      }
    );
  }

  protected async startImplementationAsync(
    options: BundlerStartOptions
  ): Promise<DevServerInstance> {
    options.port = await this.resolvePortAsync(options);
    this.urlCreator = this.getUrlCreator(options);

    const parsedOptions = {
      port: options.port,
      maxWorkers: options.maxWorkers,
      resetCache: options.resetDevServer,

      // Use the unversioned metro config.
      // TODO: Deprecate this property when expo-cli goes away.
      unversioned: false,
    };

    // Required for symbolication:
    process.env.EXPO_DEV_SERVER_ORIGIN = `http://localhost:${options.port}`;

    const { metro, server, middleware, messageSocket } = await instantiateMetroAsync(
      this,
      parsedOptions
    );

    const manifestMiddleware = await this.getManifestMiddlewareAsync(options);

    // Important that we noop source maps for context modules as soon as possible.
    prependMiddleware(middleware, new ContextModuleSourceMapsMiddleware().getHandler());

    // We need the manifest handler to be the first middleware to run so our
    // routes take precedence over static files. For example, the manifest is
    // served from '/' and if the user has an index.html file in their project
    // then the manifest handler will never run, the static middleware will run
    // and serve index.html instead of the manifest.
    // https://github.com/expo/expo/issues/13114
    prependMiddleware(middleware, manifestMiddleware.getHandler());

    middleware.use(
      new InterstitialPageMiddleware(this.projectRoot, {
        // TODO: Prevent this from becoming stale.
        scheme: options.location.scheme ?? null,
      }).getHandler()
    );
    middleware.use(new ReactDevToolsPageMiddleware(this.projectRoot).getHandler());

    const deepLinkMiddleware = new RuntimeRedirectMiddleware(this.projectRoot, {
      onDeepLink: getDeepLinkHandler(this.projectRoot),
      getLocation: ({ runtime }) => {
        if (runtime === 'custom') {
          return this.urlCreator?.constructDevClientUrl();
        } else {
          return this.urlCreator?.constructUrl({
            scheme: 'exp',
          });
        }
      },
    });
    middleware.use(deepLinkMiddleware.getHandler());

    middleware.use(new CreateFileMiddleware(this.projectRoot).getHandler());

    // Append support for redirecting unhandled requests to the index.html page on web.
    if (this.isTargetingWeb()) {
      const { exp } = getConfig(this.projectRoot, { skipSDKVersionRequirement: true });
      const useWebSSG = exp.web?.output === 'static';

      // This MUST be after the manifest middleware so it doesn't have a chance to serve the template `public/index.html`.
      middleware.use(new ServeStaticMiddleware(this.projectRoot).getHandler());

      // This should come after the static middleware so it doesn't serve the favicon from `public/favicon.ico`.
      middleware.use(new FaviconMiddleware(this.projectRoot).getHandler());

      if (useWebSSG) {
        middleware.use(async (req: ServerRequest, res: ServerResponse, next: ServerNext) => {
          if (!req?.url) {
            return next();
          }

          // TODO: Formal manifest for allowed paths
          if (req.url.endsWith('.ico')) {
            return next();
          }
          if (req.url.includes('serializer.output=static')) {
            return next();
          }

          try {
            const { content } = await this.getStaticPageAsync(req.url, {
              mode: options.mode ?? 'development',
            });

            res.setHeader('Content-Type', 'text/html');
            res.end(content);
            return;
          } catch (error: any) {
            res.setHeader('Content-Type', 'text/html');
            try {
              res.end(await this.renderStaticErrorAsync(error));
            } catch (staticError: any) {
              // Fallback error for when Expo Router is misconfigured in the project.
              res.end(
                '<span><h3>Internal Error:</h3><b>Project is not setup correctly for static rendering (check terminal for more info):</b><br/>' +
                  error.message +
                  '<br/><br/>' +
                  staticError.message +
                  '</span>'
              );
            }
          }
        });
      }

      // This MUST run last since it's the fallback.
      if (!useWebSSG) {
        middleware.use(
          new HistoryFallbackMiddleware(manifestMiddleware.getHandler().internal).getHandler()
        );
      }
    }
    // Extend the close method to ensure that we clean up the local info.
    const originalClose = server.close.bind(server);

    server.close = (callback?: (err?: Error) => void) => {
      return originalClose((err?: Error) => {
        this.instance = null;
        this.metro = null;
        callback?.(err);
      });
    };

    this.metro = metro;
    return {
      server,
      location: {
        // The port is the main thing we want to send back.
        port: options.port,
        // localhost isn't always correct.
        host: 'localhost',
        // http is the only supported protocol on native.
        url: `http://localhost:${options.port}`,
        protocol: 'http',
      },
      middleware,
      messageSocket,
    };
  }

  public async waitForTypeScriptAsync(): Promise<boolean> {
    if (!this.instance) {
      throw new Error('Cannot wait for TypeScript without a running server.');
    }

    return new Promise<boolean>((resolve) => {
      if (!this.metro) {
        // This can happen when the run command is used and the server is already running in another
        // process. In this case we can't wait for the TypeScript check to complete because we don't
        // have access to the Metro server.
        debug('Skipping TypeScript check because Metro is not running (headless).');
        return resolve(false);
      }

      const off = metroWatchTypeScriptFiles({
        projectRoot: this.projectRoot,
        server: this.instance!.server,
        metro: this.metro,
        tsconfig: true,
        throttle: true,
        eventTypes: ['change', 'add'],
        callback: async () => {
          // Run once, this prevents the TypeScript project prerequisite from running on every file change.
          off();
          const { TypeScriptProjectPrerequisite } = await import(
            '../../doctor/typescript/TypeScriptProjectPrerequisite'
          );

          try {
            const req = new TypeScriptProjectPrerequisite(this.projectRoot);
            await req.bootstrapAsync();
            resolve(true);
          } catch (error: any) {
            // Ensure the process doesn't fail if the TypeScript check fails.
            // This could happen during the install.
            Log.log();
            Log.error(
              chalk.red`Failed to automatically setup TypeScript for your project. Try restarting the dev server to fix.`
            );
            Log.exception(error);
            resolve(false);
          }
        },
      });
    });
  }

  public async startTypeScriptServices() {
    startTypescriptTypeGenerationAsync({
      server: this.instance!.server,
      metro: this.metro,
      projectRoot: this.projectRoot,
    });
  }

  protected getConfigModuleIds(): string[] {
    return ['./metro.config.js', './metro.config.json', './rn-cli.config.js'];
  }
}

export function getDeepLinkHandler(projectRoot: string): DeepLinkHandler {
  return async ({ runtime }) => {
    if (runtime === 'expo') return;
    const { exp } = getConfig(projectRoot);
    await logEventAsync('dev client start command', {
      status: 'started',
      ...getDevClientProperties(projectRoot, exp),
    });
  };
}

function htmlFromSerialAssets(
  assets: SerialAsset[],
  { dev, template, bundleUrl }: { dev: boolean; template: string; bundleUrl?: string }
) {
  // Combine the CSS modules into tags that have hot refresh data attributes.
  const styleString = assets
    .filter((asset) => asset.type === 'css')
    .map(({ metadata, filename, source }) => {
      if (dev) {
        return `<style data-expo-css-hmr="${metadata.hmrId}">` + source + '\n</style>';
      } else {
        return [
          `<link rel="preload" href="/${filename}" as="style">`,
          `<link rel="stylesheet" href="/${filename}">`,
        ].join('');
      }
    })
    .join('');

  const jsAssets = assets.filter((asset) => asset.type === 'js');

  const scripts = bundleUrl
    ? `<script src="${bundleUrl}" defer></script>`
    : jsAssets
        .map(({ filename }) => {
          return `<script src="/${filename}" defer></script>`;
        })
        .join('');

  const dllAsset = assets.filter((asset) => asset.type === 'json');

  const dll = dllAsset.length
    ? `<script type="text/javascript">var EXPO_DLL_MANIFEST=${dllAsset[0].source};</script>`
    : '';

  return template
    .replace('</head>', `${styleString}</head>`)
    .replace('</body>', `${scripts}${dll}\n</body>`);
}<|MERGE_RESOLUTION|>--- conflicted
+++ resolved
@@ -108,11 +108,7 @@
     const url = this.getDevServerUrl()!;
 
     const { getStaticContent } = await getStaticRenderFunctions(this.projectRoot, url, {
-<<<<<<< HEAD
-      minify: false,
-=======
       minify,
->>>>>>> efd4cae1
       dev: mode !== 'production',
       // Ensure the API Routes are included
       environment: 'node',
@@ -180,42 +176,12 @@
       mainModuleName: resolveMainModuleName(this.projectRoot, getConfig(this.projectRoot), 'web'),
     });
 
-<<<<<<< HEAD
-    const bundleResources = async () => {
-      const bundleUrl = new URL(devBundleUrlPathname, this.getDevServerUrl()!);
-      bundleUrl.searchParams.set('platform', 'web');
-      bundleUrl.searchParams.set('dev', String(isDev));
-      bundleUrl.searchParams.set('minify', String(!isDev));
-      bundleUrl.searchParams.set('serializer.output', 'static');
-
-      // Fetch the generated HTML from our custom Metro serializer
-      const results = await fetch(bundleUrl.toString());
-
-      const txt = await results.text();
-
-      try {
-        console.log('hey:', txt);
-        return JSON.parse(txt);
-      } catch (error) {
-        Log.error(
-          'Failed to generate resources with Metro, the Metro config may not be using the correct serializer. Ensure the metro.config.js is extending the expo/metro-config and is not overriding the serializer.'
-        );
-        debug(txt);
-        throw error;
-      }
-    };
-
-=======
->>>>>>> efd4cae1
     const bundleStaticHtml = async (): Promise<string> => {
       const { getStaticContent } = await getStaticRenderFunctions(
         this.projectRoot,
         this.getDevServerUrl()!,
         {
-<<<<<<< HEAD
           // minify: mode === 'production',
-=======
->>>>>>> efd4cae1
           minify: false,
           dev: mode !== 'production',
           // Ensure the API Routes are included
@@ -227,16 +193,10 @@
       return await getStaticContent(location);
     };
 
-<<<<<<< HEAD
-    const [resources] = await Promise.all([bundleResources()]);
-    // const staticHtml = '<div />';
-    const [staticHtml] = await Promise.all([bundleStaticHtml()]);
-=======
     const [resources, staticHtml] = await Promise.all([
       this.getStaticResourcesAsync({ mode, minify }),
       bundleStaticHtml(),
     ]);
->>>>>>> efd4cae1
     const content = await this.composeResourcesWithHtml({
       mode,
       resources,
