--- conflicted
+++ resolved
@@ -454,10 +454,6 @@
         if (exp.web?.output === 'server') {
           // Cache observation for API Routes...
           observeApiRouteChanges(
-<<<<<<< HEAD
-            this.projectRoot,
-=======
->>>>>>> a81cbdc2
             appDir,
             {
               metro,
