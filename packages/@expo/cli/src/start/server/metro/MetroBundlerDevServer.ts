--- conflicted
+++ resolved
@@ -18,11 +18,7 @@
 import { env } from '../../../utils/env';
 import { getFreePortAsync } from '../../../utils/port';
 import { BundlerDevServer, BundlerStartOptions, DevServerInstance } from '../BundlerDevServer';
-<<<<<<< HEAD
 import { getStaticRenderFunctions } from '../getStaticRenderFunctions';
-=======
-import { getStaticPageContentsAsync, getStaticRenderFunctions } from '../getStaticRenderFunctions';
->>>>>>> 7305a29d
 import { CreateFileMiddleware } from '../middleware/CreateFileMiddleware';
 import { HistoryFallbackMiddleware } from '../middleware/HistoryFallbackMiddleware';
 import { InterstitialPageMiddleware } from '../middleware/InterstitialPageMiddleware';
@@ -80,7 +76,6 @@
     return getManifest({ fetchData: true });
   }
 
-<<<<<<< HEAD
   async composeResourcesWithHtml({
     mode,
     resources,
@@ -144,7 +139,6 @@
     }
   }
 
-=======
   private async renderStaticErrorAsync(error: Error) {
     return getErrorOverlayHtmlAsync({
       error,
@@ -152,7 +146,6 @@
     });
   }
 
->>>>>>> 7305a29d
   async getStaticPageAsync(
     pathname: string,
     {
