/**
 * Copyright © 2022 650 Industries.
 *
 * This source code is licensed under the MIT license found in the
 * LICENSE file in the root directory of this source tree.
 */

import { SerialAsset } from '@expo/metro-config/build/serializer/serializerAssets';
import { getRscMiddleware } from '@expo/server/build/middleware/rsc';
import assert from 'assert';
import path from 'path';

import { logMetroError } from './metroErrorInterface';
import { stripAnsi } from '../../../utils/ansi';
import { memoize } from '../../../utils/fn';
import { getIpAddress } from '../../../utils/ip';
import { streamToStringAsync } from '../../../utils/stream';

import {
  createBuiltinAPIRequestHandler,
  winterNext,
} from '../middleware/createBuiltinAPIRequestHandler';
import {
  createBundleUrlSearchParams,
  ExpoMetroOptions,
  getMetroOptionsFromUrl,
} from '../middleware/metroOptions';
import { getMetroServerRoot } from '@expo/config/paths';
import { ExportAssetMap } from '../../../export/saveAssets';
import { PathSpec } from 'expo-router/build/rsc/path';

const debug = require('debug')('expo:rsc') as typeof console.log;

type SSRLoadModuleArtifactsFunc = (
  filePath: string,
  specificOptions?: Partial<ExpoMetroOptions>
) => Promise<{ artifacts: SerialAsset[]; src: string }>;

type SSRLoadModuleFunc = <T extends Record<string, any>>(
  filePath: string,
  specificOptions?: Partial<ExpoMetroOptions>,
  extras?: { hot?: boolean; global?: any }
) => Promise<T>;

const getMetroServerRootMemo = memoize(getMetroServerRoot);

export function createServerComponentsMiddleware(
  projectRoot: string,
  {
    rscPath,
    instanceMetroOptions,
    ssrLoadModule,
    ssrLoadModuleArtifacts,
    getServerUrl,
    getStaticScriptUrl,
    useClientRouter,
    createModuleId,
  }: {
    rscPath: string;
    instanceMetroOptions: Partial<ExpoMetroOptions>;
    ssrLoadModule: SSRLoadModuleFunc;
    ssrLoadModuleArtifacts: SSRLoadModuleArtifactsFunc;
    getServerUrl: () => string;
    getStaticScriptUrl: () => string;
    useClientRouter: boolean;
    createModuleId: (
      filePath: string,
      context: { platform: string; environment: string }
    ) => string | number;
  }
) {
  const nodeGlobal = {};
  const serverRoot = getMetroServerRootMemo(projectRoot);

  const htmlMiddleware = {
    async GET(req: Request): Promise<Response> {
      // TODO: Add this from prod branch
      // const getSsrConfig = () => ({ input: '', searchParams: new URLSearchParams(), body: new ReadableStream() });

      const url = getFullUrl(req.url);

      const platform =
        url.searchParams.get('platform') ?? req.headers.get('expo-platform') ?? 'web';
      if (typeof platform !== 'string' || !platform || platform !== 'web') {
        throw winterNext();
      }

      // HACK: Execution order matters since the module names collide (maybe)
      const entries = await getExpoRouterRscEntriesGetterAsync({ platform });

      console.log('GET', url.pathname, platform);
      const { renderHtml } = await getHtmlRendererAsync(platform);

      const { getSsrConfig } = await getRscRendererAsync(platform);

      console.log('GET.getSsrConfig', getSsrConfig);
      const htmlHead = `<meta charset="utf-8" />
<meta name="viewport" content="width=device-width, initial-scale=1" />`;
      // <meta name="generator" content="expo" />

      const readable = await renderHtml({
        // config:,
        pathname: url.pathname,
        searchParams: url.searchParams,
        htmlHead,
        scriptUrl: getStaticScriptUrl(),

        // renderRscForHtml: async (input, searchParams) => {
        //   ctx.req.url.pathname =
        //     config.basePath + config.rscPath + '/' + encodeInput(input);
        //   ctx.req.url.search = searchParams.toString();
        //   const args: RenderRscArgs = {
        //     config,
        //     input,
        //     searchParams: ctx.req.url.searchParams,
        //     method: 'GET',
        //     context: ctx.context,
        //     body: ctx.req.body,
        //     contentType: '',
        //   };
        //   const readable = await (devServer
        //     ? renderRsc(args, {
        //         isDev: true,
        //         loadServerModuleRsc: devServer.loadServerModuleRsc,
        //         resolveClientEntry: devServer.resolveClientEntry,
        //         entries: await devServer.loadEntriesDev(config),
        //       })
        //     : renderRsc(args, { isDev: false, entries }));
        //   return readable;
        // },
        isExporting: false,
        serverRoot,
        async renderRscForHtml(input, searchParams) {
          console.log('SSR -> renderRscForHtml', input, searchParams);
          return await renderRscToReadableStream({
            input,
            decodedBody: searchParams.get('x-expo-params'),
            method: 'GET',
            contentType: '',
            platform,
            // ...args,
            body: req.body ?? undefined,
          });
        },
        async loadModule(id) {
          // TODO: Implement this
          console.warn('SSR -> loadModule not implemented', id);
        },

        resolveClientEntry: getResolveClientEntry({ platform, environment: 'node' }),
        getSsrConfigForHtml: async (pathname, searchParams) => {
          return getSsrConfig(
            { config: {}, pathname, searchParams },
            {
              entries,
              resolveClientEntry: getResolveClientEntry({ platform }),
            }
          );
        },
        // {
        //   isDev: true,
        //   loadServerModuleRsc: devServer.loadServerModuleRsc,
        //   resolveClientEntry: devServer.resolveClientEntry,
        //   entries: entriesDev!,
        // },
      });

      console.log('GET.renderHtml', readable);
      if (readable) {
        return new Response(readable, {
          headers: {
            'content-type': 'text/html; charset=utf-8',
          },
        });
      }

      // TODO: Wrap with Metro error handling...

      throw winterNext();
    },
  };

  const routerModule = useClientRouter
    ? 'expo-router/build/rsc/router/noopRouter'
    : 'expo-router/build/rsc/router/expo-definedRouter';

  const rscMiddleware = getRscMiddleware({
    config: {},
    // Disabled in development
    baseUrl: '',
    rscPath,
    onError: console.error,
    renderRsc: async (args) => {
      // In development we should add simulated versions of common production headers.
      if (args.headers['x-real-ip'] == null) {
        args.headers['x-real-ip'] = getIpAddress();
      }
      if (args.headers['x-forwarded-for'] == null) {
        args.headers['x-forwarded-for'] = args.headers['x-real-ip'];
      }
      if (args.headers['x-forwarded-proto'] == null) {
        args.headers['x-forwarded-proto'] = 'http';
      }

      // Dev server-only implementation.
      try {
        return await renderRscToReadableStream({
          ...args,
          headers: new Headers(args.headers),
          body: args.body!,
        });
      } catch (error: any) {
        // If you get a codeFrame error during SSR like when using a Class component in React Server Components, then this
        // will throw with:
        // {
        //   rawObject: {
        //     type: 'TransformError',
        //     lineNumber: 0,
        //     errors: [ [Object] ],
        //     name: 'SyntaxError',
        //     message: '...',
        //   }
        // }

        // TODO: Revisit all error handling now that we do direct metro bundling...
        await logMetroError(projectRoot, { error });

        const sanitizedServerMessage = stripAnsi(error.message) ?? error.message;
        throw new Response(sanitizedServerMessage, {
          status: 500,
          headers: {
            'Content-Type': 'text/plain',
          },
        });
      }
    },
  });

  let rscPathPrefix = rscPath;
  if (rscPathPrefix !== '/') {
    rscPathPrefix += '/';
  }

  async function exportServerActionsAsync(
    {
      platform,
      entryPoints,
      domRoot,
    }: { platform: string; entryPoints: string[]; domRoot?: string },
    files: ExportAssetMap
  ): Promise<{
    clientBoundaries: string[];
    manifest: Record<string, [string, string]>;
  }> {
    const uniqueEntryPoints = [...new Set(entryPoints)];
    // TODO: Support multiple entry points in a single split server bundle...
    const manifest: Record<string, [string, string]> = {};
    const nestedClientBoundaries: string[] = [];

    for (const entryPoint of uniqueEntryPoints) {
      const contents = await ssrLoadModuleArtifacts(entryPoint, {
        environment: 'react-server',
        platform,
        // Ignore the metro runtime to avoid overwriting the original in the API route.
        modulesOnly: true,
        // Required
        runModule: true,
        // Required to ensure assets load as client boundaries.
        domRoot,
      });

      const reactClientReferences = contents.artifacts
        .filter((a) => a.type === 'js')[0]
        .metadata.reactClientReferences?.map((ref) => fileURLToFilePath(ref));

      if (reactClientReferences) {
        nestedClientBoundaries.push(...reactClientReferences!);
      }

      // Naive check to ensure the module runtime is not included in the server action bundle.
      if (contents.src.includes('The experimental Metro feature')) {
        throw new Error(
          'Internal error: module runtime should not be included in server action bundles: ' +
            entryPoint
        );
      }

      const relativeName = createModuleId(entryPoint, {
        platform,
        environment: 'react-server',
      });
      const safeName = path.basename(contents.artifacts.find((a) => a.type === 'js')!.filename!);

      const outputName = `_expo/rsc/${platform}/${safeName}`;
      // While we're here, export the router for the server to dynamically render RSC.
      files.set(outputName, {
        targetDomain: 'server',
        contents: wrapBundle(contents.src),
      });

      // Import relative to `dist/server/_expo/rsc/web/router.js`
      manifest[entryPoint] = [String(relativeName), outputName];
    }

    // Save the SSR manifest so we can perform more replacements in the server renderer and with server actions.
    files.set(`_expo/rsc/${platform}/action-manifest.js`, {
      targetDomain: 'server',
      contents: 'module.exports = ' + JSON.stringify(manifest),
    });

    return { manifest, clientBoundaries: nestedClientBoundaries };
  }

  async function getExpoRouterClientReferencesAsync(
    { platform, domRoot }: { platform: string; domRoot?: string },
    files: ExportAssetMap
  ): Promise<{
    reactClientReferences: string[];
    reactServerReferences: string[];
    cssModules: SerialAsset[];
  }> {
    const contents = await ssrLoadModuleArtifacts(routerModule, {
      environment: 'react-server',
      platform,
      modulesOnly: true,
      domRoot,
    });

    // Extract the global CSS modules that are imported from the router.
    // These will be injected in the head of the HTML document for the website.
    const cssModules = contents.artifacts.filter((a) => a.type.startsWith('css'));

    const reactServerReferences = contents.artifacts
      .filter((a) => a.type === 'js')[0]
      .metadata.reactServerReferences?.map((ref) => fileURLToFilePath(ref));

    if (!reactServerReferences) {
      throw new Error(
        'Static server action references were not returned from the Metro SSR bundle for definedRouter'
      );
    }
    debug('React client boundaries:', reactServerReferences);

    const reactClientReferences = contents.artifacts
      .filter((a) => a.type === 'js')[0]
      .metadata.reactClientReferences?.map((ref) => fileURLToFilePath(ref));

    if (!reactClientReferences) {
      throw new Error(
        'Static client references were not returned from the Metro SSR bundle for definedRouter'
      );
    }
    debug('React client boundaries:', reactClientReferences);

    // While we're here, export the router for the server to dynamically render RSC.
    files.set(`_expo/rsc/${platform}/router.js`, {
      targetDomain: 'server',
      contents: wrapBundle(contents.src),
    });

    return { reactClientReferences, reactServerReferences, cssModules };
  }

  // async function getExpoRouterRscEntriesNodeGetterAsync({ platform }: { platform: string }) {
  //   return ssrLoadModule<typeof import('expo-router/build/rsc/router/expo-definedRouter')>(
  //     'expo-router/build/rsc/router/expo-definedRouter',
  //     {
  //       environment: 'node',
  //       platform,
  //     },
  //     {
  //       hot: false,
  //     }
  //   );
  // }

  async function getExpoRouterRscEntriesGetterAsync({ platform }: { platform: string }) {
    return ssrLoadModule<typeof import('expo-router/build/rsc/router/expo-definedRouter')>(
      routerModule,
      {
        environment: 'react-server',
        platform,
      },
      {
        hot: true,
      }
    );
  }

  function getResolveClientEntry(context: {
    platform: string;
    engine?: 'hermes' | null;
    ssrManifest?: Map<string, string>;
<<<<<<< HEAD
    environment?: 'node';
  }) {
=======
  }): (
    file: string,
    isServer: boolean
  ) => {
    id: string;
    chunks: string[];
  } {
>>>>>>> 96d898bb
    const serverRoot = getMetroServerRootMemo(projectRoot);

    const {
      mode,
      minify = false,
      isExporting,
      baseUrl,
      routerRoot,
      asyncRoutes,
      preserveEnvVars,
      reactCompiler,
      lazy,
    } = instanceMetroOptions;

    assert(
      isExporting != null &&
        baseUrl != null &&
        mode != null &&
        routerRoot != null &&
        asyncRoutes != null,
      `The server must be started. (isExporting: ${isExporting}, baseUrl: ${baseUrl}, mode: ${mode}, routerRoot: ${routerRoot}, asyncRoutes: ${asyncRoutes})`
    );

    return (file: string, isServer: boolean) => {
      if (isExporting) {
        assert(context.ssrManifest, 'SSR manifest must exist when exporting');
        let relativeFilePath = path.relative(serverRoot, file);

        if (context.environment === 'node') {
          // Use prefixed modules in SSR space.
          relativeFilePath = 'node:' + relativeFilePath;
        }

        assert(
          context.ssrManifest.has(relativeFilePath),
          `SSR manifest is missing client boundary "${relativeFilePath}"`
        );

        const chunk = context.ssrManifest.get(relativeFilePath);

        return {
          id: String(createModuleId(file, { platform: context.platform, environment: 'client' })),
          chunks: chunk != null ? [chunk] : [],
        };
      }

      const environment = isServer ? 'react-server' : 'client';
      const searchParams = createBundleUrlSearchParams({
        mainModuleName: '',
        platform: context.platform,
        mode,
        minify,
        lazy,
        preserveEnvVars,
        asyncRoutes,
        baseUrl,
        routerRoot,
        isExporting,
        reactCompiler: !!reactCompiler,
        engine: context.engine ?? undefined,
        bytecode: false,
        clientBoundaries: [],
        inlineSourceMap: false,
<<<<<<< HEAD
        // TODO: What to choose?
        // environment: context.environment,
        environment: context.environment ?? (isServer ? 'react-server' : 'client'),
=======
        environment,
>>>>>>> 96d898bb
        modulesOnly: true,
        runModule: false,
      });

      searchParams.set('dev', String(__DEV__));
      searchParams.set('resolver.clientboundary', String(true));

      const clientReferenceUrl = new URL(getServerUrl());

      // TICKLE: Handshake 1
      searchParams.set('xRSC', '1');

      clientReferenceUrl.search = searchParams.toString();

      const filePath = file.startsWith('file://') ? fileURLToFilePath(file) : file;
<<<<<<< HEAD
      let relativeFilePath = path.relative(serverRoot, filePath);
=======

      const relativeFilePath = path.relative(serverRoot, filePath);
>>>>>>> 96d898bb

      clientReferenceUrl.pathname = relativeFilePath;

      // Ensure url.pathname ends with '.bundle'
      if (!clientReferenceUrl.pathname.endsWith('.bundle')) {
        clientReferenceUrl.pathname += '.bundle';
      }

      // Return relative URLs to help Android fetch from wherever it was loaded from since it doesn't support localhost.
      const chunkName = clientReferenceUrl.pathname + clientReferenceUrl.search;

<<<<<<< HEAD
      if (context.environment === 'node') {
        // Use prefixed modules in SSR space.
        relativeFilePath = 'node:' + relativeFilePath;
      }

      return { id: relativeFilePath, chunks: [id] };
=======
      return {
        id: String(createModuleId(filePath, { platform: context.platform, environment })),
        chunks: [chunkName],
      };
>>>>>>> 96d898bb
    };
  }

  // const htmlRendererCache = new Map<string, typeof import('expo-router/src/rsc/html-renderer')>();

  async function getHtmlRendererAsync(platform: string) {
    // return require('expo-router/build/rsc/html-renderer');
    // // NOTE(EvanBacon): We memoize this now that there's a persistent server storage cache for Server Actions.
    // if (htmlRendererCache.has(platform)) {
    //   return htmlRendererCache.get(platform)!;
    // }
    console.log('BACON:START');

    const renderer = await ssrLoadModule<typeof import('expo-router/build/rsc/html-renderer')>(
      'expo-router/build/rsc/html-renderer',
      {
        environment: 'node',
        platform,
      },
      {
        // global: nodeGlobal,
      }
    );

    console.log('BACON:RENDERER', renderer);

    // htmlRendererCache.set(platform, renderer);
    return renderer;
  }

  const rscRendererCache = new Map<string, typeof import('expo-router/build/rsc/rsc-renderer')>();

  async function getRscRendererAsync(platform: string) {
    // NOTE(EvanBacon): We memoize this now that there's a persistent server storage cache for Server Actions.
    if (rscRendererCache.has(platform)) {
      return rscRendererCache.get(platform)!;
    }

    // TODO: Extract CSS Modules / Assets from the bundler process
    const renderer = await ssrLoadModule<typeof import('expo-router/build/rsc/rsc-renderer')>(
      'expo-router/build/rsc/rsc-renderer',
      {
        environment: 'react-server',
        platform,
      }
    );

    rscRendererCache.set(platform, renderer);
    return renderer;
  }

  const rscRenderContext = new Map<string, any>();

  function getRscRenderContext(platform: string) {
    // NOTE(EvanBacon): We memoize this now that there's a persistent server storage cache for Server Actions.
    if (rscRenderContext.has(platform)) {
      return rscRenderContext.get(platform)!;
    }

    const context = {};

    rscRenderContext.set(platform, context);
    return context;
  }

  async function renderRscToReadableStream(
    {
      input,
<<<<<<< HEAD

=======
      headers,
>>>>>>> 96d898bb
      method,
      platform,
      body,
      engine,
      contentType,
      ssrManifest,
      decodedBody,
      moduleIdCallback,
    }: {
      input: string;
<<<<<<< HEAD

=======
      headers: Headers;
>>>>>>> 96d898bb
      method: 'POST' | 'GET';
      platform: string;
      body?: ReadableStream<Uint8Array>;
      engine?: 'hermes' | null;
      contentType?: string;
      ssrManifest?: Map<string, string>;
      decodedBody?: unknown;
      moduleIdCallback?: (module: {
        id: string;
        chunks: string[];
        name: string;
        async: boolean;
      }) => void;
    },
    isExporting: boolean | undefined = instanceMetroOptions.isExporting
  ): Promise<ReadableStream> {
    assert(
      isExporting != null,
      'The server must be started before calling renderRscToReadableStream.'
    );

    if (method === 'POST') {
      assert(body, 'Server request must be provided when method is POST (server actions)');
    }

    const context = getRscRenderContext(platform);

    context['__expo_requestHeaders'] = headers;

    const { renderRsc } = await getRscRendererAsync(platform);

    return renderRsc(
      {
        body,
        decodedBody,
        context,
        config: {},
        input,
        contentType,
        moduleIdCallback,
      },
      {
        isExporting,
        entries: await getExpoRouterRscEntriesGetterAsync({ platform }),
        resolveClientEntry: getResolveClientEntry({ platform, engine, ssrManifest }),
        async loadServerModuleRsc(urlFragment) {
          const serverRoot = getMetroServerRootMemo(projectRoot);

          debug('[SSR] loadServerModuleRsc:', urlFragment);

          const options = getMetroOptionsFromUrl(urlFragment);

          return ssrLoadModule(path.join(serverRoot, options.mainModuleName), options);
        },
      }
    );
  }

  return {
    // Get the static client boundaries (no dead code elimination allowed) for the production export.
    getExpoRouterClientReferencesAsync,
    exportServerActionsAsync,

    // exportHtmlFiles: async ({
    //   projectRoot,
    //   buildConfig,
    //   publicIndexHtml,
    //   files,
    //   artifacts,
    //   getClientModules,
    // }: {
    //   projectRoot: string;
    //   buildConfig: any;
    //   publicIndexHtml: string;
    //   files: ExportAssetMap;
    //   artifacts: SerialAsset[];
    //   getClientModules: (input: string) => string[];
    // }) => {
    //   const platform = 'web';

    //   const { renderHtml } = await getHtmlRendererAsync(platform);

    //   const { getSsrConfig } = await getRscRendererAsync(platform);

    //   const config = {
    //     basePath: '',
    //     rscPath: '/_flight/web',
    //     distDir: 'dist',
    //   };

    //   const serverRoot = getMetroServerRoot(projectRoot);

    //   // const nonJsAssets = artifacts.filter(({ type }) =>
    //   //   type === 'css' && !fileName.endsWith('.js') ? [fileName] : []
    //   // );
    //   // const cssAssets = nonJsAssets.filter((asset) => asset.endsWith('.css'));
    //   const basePrefix = config.basePath + config.rscPath + '/';
    //   // const publicIndexHtmlFile = joinPath(projectRoot, config.distDir, DIST_PUBLIC, 'index.html');
    //   // const publicIndexHtml = await fs.promises.readFile(publicIndexHtmlFile, {
    //   //   encoding: 'utf8',
    //   // });
    //   // if (await willEmitPublicIndexHtml(env, config, distEntries, buildConfig)) {
    //   //   await unlink(publicIndexHtmlFile);
    //   // }
    //   // const publicIndexHtmlHead = publicIndexHtml.replace(/.*?<head>(.*?)<\/head>.*/s, '$1');
    //   const dynamicHtmlPathMap = new Map<PathSpec, string>();
    //   await Promise.all(
    //     Array.from(buildConfig).map(
    //       async ({ pathname, isStatic, entries, customCode, context }) => {
    //         const pathSpec = typeof pathname === 'string' ? pathname2pathSpec(pathname) : pathname;

    //         let htmlStr = serializeHtmlWithAssets({
    //           // Just inject css assets for now
    //           resources: artifacts.filter((asset) => asset.type !== 'js'),
    //           template: publicIndexHtml,
    //           baseUrl: config.basePath,
    //           isExporting: true,
    //           hydrate: true,
    //           // TODO: Ensure this matches standard router
    //           route: pathSpec,
    //         });

    //         const publicIndexHtmlHead = publicIndexHtml.replace(/.*?<head>(.*?)<\/head>.*/s, '$1');
    //         let htmlHead = publicIndexHtmlHead;
    //         // if (cssAssets.length) {
    //         //   const cssStr = cssAssets
    //         //     .map((asset) => `<link rel="stylesheet" href="${config.basePath}${asset}">`)
    //         //     .join('\n');
    //         //   // HACK is this too naive to inject style code?
    //         //   htmlStr = htmlStr.replace(/<\/head>/, cssStr);
    //         //   htmlHead += cssStr;
    //         // }
    //         const inputsForPrefetch = new Set<string>();
    //         const moduleIdsForPrefetch = new Set<string>();
    //         for (const { input, skipPrefetch } of entries || []) {
    //           if (!skipPrefetch) {
    //             inputsForPrefetch.add(input);
    //             for (const id of getClientModules(input)) {
    //               moduleIdsForPrefetch.add(id);
    //             }
    //           }
    //         }
    //         const code =
    //           generatePrefetchCode(basePrefix, inputsForPrefetch, moduleIdsForPrefetch) +
    //           (customCode || '');
    //         if (code) {
    //           // HACK is this too naive to inject script code?
    //           htmlStr = htmlStr.replace(
    //             /<\/head>/,
    //             `<script type="module" async>${code}</script></head>`
    //           );
    //           htmlHead += `<script type="module" async>${code}</script>`;
    //         }
    //         if (!isStatic) {
    //           dynamicHtmlPathMap.set(pathSpec, htmlHead);
    //           return;
    //         }
    //         pathname = pathSpec2pathname(pathSpec);
    //         const destHtmlFile = path.join(
    //           // projectRoot,
    //           // config.distDir,
    //           // DIST_PUBLIC,
    //           path.extname(pathname)
    //             ? pathname
    //             : pathname === '/404'
    //               ? '404.html' // HACK special treatment for 404, better way?
    //               : pathname + '/index.html'
    //         );

    //         // In partial mode, skip if the file already exists.
    //         // if (fs.existsSync(destHtmlFile)) {
    //         //   return;
    //         // }
    //         const htmlReadable = await renderHtml({
    //           // config: {},
    //           serverRoot,
    //           resolveClientEntry: getResolveClientEntry({ platform, environment: 'node' }),
    //           pathname,
    //           searchParams: new URLSearchParams(),
    //           htmlHead,
    //           renderRscForHtml: (input, params) =>
    //             renderRsc(
    //               { config, input, context, decodedBody: params },
    //               { isDev: false, entries: distEntries }
    //             ),
    //           // getSsrConfigForHtml: async (pathname, searchParams) => {
    //           //   return getSsrConfig(
    //           //     { config: {}, pathname, searchParams },
    //           //     {
    //           //       entries,
    //           //       resolveClientEntry: getResolveClientEntry({ platform }),
    //           //     }
    //           //   );
    //           // },
    //           getSsrConfigForHtml: (pathname, searchParams) =>
    //             getSsrConfig(
    //               { config: {}, pathname, searchParams },
    //               { isDev: false, entries: distEntries }
    //             ),
    //           isExporting: true,
    //           async loadModule(chunk) {
    //             console.log('[SSR]__metro_node_chunk_load__:', chunk);

    //             const options = getMetroOptionsFromUrl(chunk);
    //             return await ssrLoadModule(path.join(serverRoot, options.mainModuleName), {
    //               ...options,
    //               modulesOnly: true,
    //               runModule: false,
    //             });
    //           },
    //         });
    //         // await fs.promises.mkdir(path.join(destHtmlFile, '..'), { recursive: true });
    //         if (htmlReadable) {
    //           htmlStr = await streamToStringAsync(htmlReadable);
    //           // await pipeline(
    //           //   Readable.fromWeb(htmlReadable as any),
    //           //   createWriteStream(destHtmlFile)
    //           // );
    //         } else {
    //           // await fs.promises.writeFile(destHtmlFile, htmlStr);
    //         }
    //         files.set(destHtmlFile, {
    //           contents: htmlStr,
    //           targetDomain: 'client',
    //           rscId: pathname,
    //         });
    //       }
    //     )
    //   );
    // },

    async exportRoutesAsync(
      {
        platform,
        ssrManifest,
        artifacts,
      }: {
        platform: string;
        ssrManifest: Map<string, string>;
        artifacts: SerialAsset[];
      },
      files: ExportAssetMap
    ) {
      // TODO: When we add web SSR support, we need to extract CSS Modules / Assets from the bundler process to prevent FLOUC.
      const { getBuildConfig } = (await getExpoRouterRscEntriesGetterAsync({ platform })).default;

      // Get all the routes to render.
      const buildConfig = await getBuildConfig!(async () =>
        // TODO: Rework prefetching code to use Metro runtime.
        []
      );

      await Promise.all(
        Array.from(buildConfig).map(async ({ entries }) => {
          for (const { input, isStatic } of entries || []) {
            if (!isStatic) {
              debug('Skipping static export for route', { input });
              continue;
            }
            const destRscFile = path.join('_flight', platform, encodeInput(input));

            const pipe = await renderRscToReadableStream(
              {
                input,
                method: 'GET',
                platform,
<<<<<<< HEAD
=======
                headers: new Headers(),
>>>>>>> 96d898bb
                ssrManifest,
                moduleIdCallback: ({ id }) => addClientModule(input, id),
              },
              true
            );

            const rsc = await streamToStringAsync(pipe);
            debug('RSC Payload', { platform, input, rsc });

            files.set(destRscFile, {
              contents: rsc,
              targetDomain: 'client',
              rscId: input,
            });
          }
        })
      );

      const clientModuleMap = new Map<string, Set<string>>();
      const addClientModule = (input: string, id: string) => {
        let idSet = clientModuleMap.get(input);
        if (!idSet) {
          idSet = new Set();
          clientModuleMap.set(input, idSet);
        }
        idSet.add(id);
      };
      const getClientModules = (input: string) => {
        const idSet = clientModuleMap.get(input);
        return Array.from(idSet || []);
      };

      //       this.exportHtmlFiles({
      //         buildConfig,
      //         files,
      //         projectRoot,
      //         publicIndexHtml: `<!DOCTYPE html>
      // <html lang="%LANG_ISO_CODE%">
      //   <head>
      //     <meta charset="utf-8" />
      //     <meta httpEquiv="X-UA-Compatible" content="IE=edge" />
      //     <meta name="viewport" content="width=device-width, initial-scale=1, shrink-to-fit=no" />
      //   </head>
      //   <body>
      //   </body>
      // </html>`,
      //         artifacts,
      //         getClientModules,
      //       });
    },
    htmlMiddleware: htmlMiddleware.GET,
    // htmlMiddleware: createBuiltinAPIRequestHandler(
    //   // Match any path on web.
    //   (req) => {
    //     const url = getFullUrl(req.url);

    //     const platform = url.searchParams.get('platform') ?? req.headers.get('expo-platform');
    //     if (typeof platform !== 'string' || !platform) {
    //       return true;
    //     }
    //     return platform === 'web';
    //   },
    //   htmlMiddleware
    // ),

    middleware: createBuiltinAPIRequestHandler(
      // Match `/_flight/[platform]/[...path]`
      (req) => {
        return getFullUrl(req.url).pathname.startsWith(rscPathPrefix);
      },
      rscMiddleware
    ),
    onReloadRscEvent: () => {
      // NOTE: We cannot clear the renderer context because it would break the mounted context state.

      // Clear the render context to ensure that the next render is a fresh start.
      rscRenderContext.clear();
    },
  };
}

const getFullUrl = (url: string) => {
  try {
    return new URL(url);
  } catch {
    return new URL(url, 'http://localhost:0');
  }
};

export const fileURLToFilePath = (fileURL: string) => {
  if (!fileURL.startsWith('file://')) {
    throw new Error('Not a file URL');
  }
  return decodeURI(fileURL.slice('file://'.length));
};

const encodeInput = (input: string) => {
  if (input === '') {
    return 'index.txt';
  }
  if (input === 'index') {
    throw new Error('Input should not be `index`');
  }
  if (input.startsWith('/')) {
    throw new Error('Input should not start with `/`');
  }
  if (input.endsWith('/')) {
    throw new Error('Input should not end with `/`');
  }
  return input + '.txt';
};

const generatePrefetchCode = (
  basePrefix: string,
  inputs: Iterable<string>,
  moduleIds: Iterable<string>
) => {
  const inputsArray = Array.from(inputs);
  let code = '';
  if (inputsArray.length) {
    code += `
globalThis.__EXPO_PREFETCHED__ = {
${inputsArray
  .map((input) => {
    const url = basePrefix + encodeInput(input);
    return `  '${url}': fetch('${url}'),`;
  })
  .join('\n')}
};`;
  }
  for (const moduleId of moduleIds) {
    code += `
import('${moduleId}');`;
  }
  return code;
};

function wrapBundle(str: string) {
  // Skip the metro runtime so debugging is a bit easier.
  // Replace the __r() call with an export statement.
  // Use gm to apply to the last require line. This is needed when the bundle has side-effects.
  return str.replace(/^(__r\(.*\);)$/gm, 'module.exports = $1');
}

const pathname2pathSpec = (pathname: string): PathSpec =>
  pathname
    .split('/')
    .filter(Boolean)
    .map((name) => ({ type: 'literal', name }));

const pathSpec2pathname = (pathSpec: PathSpec): string => {
  if (pathSpec.some(({ type }) => type !== 'literal')) {
    throw new Error('Cannot convert pathSpec to pathname: ' + JSON.stringify(pathSpec));
  }
  return '/' + pathSpec.map(({ name }) => name!).join('/');
};

import fs from 'fs';
import { serializeHtmlWithAssets } from './serializeHtml';

const filePathToOsPath = (filePath: string) =>
  path.sep === '/' ? filePath : filePath.replace(/\//g, '\\');

const createWriteStream = (filePath: string) => fs.createWriteStream(filePathToOsPath(filePath));<|MERGE_RESOLUTION|>--- conflicted
+++ resolved
@@ -69,7 +69,6 @@
     ) => string | number;
   }
 ) {
-  const nodeGlobal = {};
   const serverRoot = getMetroServerRootMemo(projectRoot);
 
   const htmlMiddleware = {
@@ -134,6 +133,7 @@
           console.log('SSR -> renderRscForHtml', input, searchParams);
           return await renderRscToReadableStream({
             input,
+            headers: req.headers,
             decodedBody: searchParams.get('x-expo-params'),
             method: 'GET',
             contentType: '',
@@ -391,10 +391,7 @@
     platform: string;
     engine?: 'hermes' | null;
     ssrManifest?: Map<string, string>;
-<<<<<<< HEAD
     environment?: 'node';
-  }) {
-=======
   }): (
     file: string,
     isServer: boolean
@@ -402,7 +399,6 @@
     id: string;
     chunks: string[];
   } {
->>>>>>> 96d898bb
     const serverRoot = getMetroServerRootMemo(projectRoot);
 
     const {
@@ -429,12 +425,7 @@
     return (file: string, isServer: boolean) => {
       if (isExporting) {
         assert(context.ssrManifest, 'SSR manifest must exist when exporting');
-        let relativeFilePath = path.relative(serverRoot, file);
-
-        if (context.environment === 'node') {
-          // Use prefixed modules in SSR space.
-          relativeFilePath = 'node:' + relativeFilePath;
-        }
+        const relativeFilePath = path.relative(serverRoot, file);
 
         assert(
           context.ssrManifest.has(relativeFilePath),
@@ -449,7 +440,7 @@
         };
       }
 
-      const environment = isServer ? 'react-server' : 'client';
+      const environment = context.environment ?? (isServer ? 'react-server' : 'client');
       const searchParams = createBundleUrlSearchParams({
         mainModuleName: '',
         platform: context.platform,
@@ -466,13 +457,7 @@
         bytecode: false,
         clientBoundaries: [],
         inlineSourceMap: false,
-<<<<<<< HEAD
-        // TODO: What to choose?
-        // environment: context.environment,
-        environment: context.environment ?? (isServer ? 'react-server' : 'client'),
-=======
         environment,
->>>>>>> 96d898bb
         modulesOnly: true,
         runModule: false,
       });
@@ -488,12 +473,8 @@
       clientReferenceUrl.search = searchParams.toString();
 
       const filePath = file.startsWith('file://') ? fileURLToFilePath(file) : file;
-<<<<<<< HEAD
-      let relativeFilePath = path.relative(serverRoot, filePath);
-=======
 
       const relativeFilePath = path.relative(serverRoot, filePath);
->>>>>>> 96d898bb
 
       clientReferenceUrl.pathname = relativeFilePath;
 
@@ -505,19 +486,10 @@
       // Return relative URLs to help Android fetch from wherever it was loaded from since it doesn't support localhost.
       const chunkName = clientReferenceUrl.pathname + clientReferenceUrl.search;
 
-<<<<<<< HEAD
-      if (context.environment === 'node') {
-        // Use prefixed modules in SSR space.
-        relativeFilePath = 'node:' + relativeFilePath;
-      }
-
-      return { id: relativeFilePath, chunks: [id] };
-=======
       return {
         id: String(createModuleId(filePath, { platform: context.platform, environment })),
         chunks: [chunkName],
       };
->>>>>>> 96d898bb
     };
   }
 
@@ -536,9 +508,6 @@
       {
         environment: 'node',
         platform,
-      },
-      {
-        // global: nodeGlobal,
       }
     );
 
@@ -586,11 +555,7 @@
   async function renderRscToReadableStream(
     {
       input,
-<<<<<<< HEAD
-
-=======
       headers,
->>>>>>> 96d898bb
       method,
       platform,
       body,
@@ -601,11 +566,7 @@
       moduleIdCallback,
     }: {
       input: string;
-<<<<<<< HEAD
-
-=======
       headers: Headers;
->>>>>>> 96d898bb
       method: 'POST' | 'GET';
       platform: string;
       body?: ReadableStream<Uint8Array>;
@@ -872,10 +833,7 @@
                 input,
                 method: 'GET',
                 platform,
-<<<<<<< HEAD
-=======
                 headers: new Headers(),
->>>>>>> 96d898bb
                 ssrManifest,
                 moduleIdCallback: ({ id }) => addClientModule(input, id),
               },
