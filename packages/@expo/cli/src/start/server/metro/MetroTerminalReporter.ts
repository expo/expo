--- conflicted
+++ resolved
@@ -12,15 +12,11 @@
 } from './TerminalReporter.types';
 import { NODE_STDLIB_MODULES } from './externals';
 import { learnMore } from '../../../utils/link';
-<<<<<<< HEAD
 import { logLikeMetro, parseErrorStringToObject } from '../serverLogLikeMetro';
 import { LogBoxLog } from './log-box/LogBoxLog';
 import { getStackAsFormattedLog } from './metroErrorInterface';
 
 const debug = require('debug')('expo:metro:logger') as typeof console.log;
-=======
-import { logLikeMetro } from '../serverLogLikeMetro';
->>>>>>> e89c4e59
 
 const MAX_PROGRESS_BAR_CHAR_WIDTH = 16;
 const DARK_BLOCK_CHAR = '\u2593';
@@ -50,7 +46,6 @@
           const mode = event.mode === 'NOBRIDGE' ? '' : (event.mode ?? '');
 
           if (level) {
-<<<<<<< HEAD
             // console.log(JSON.stringify(event));
             if (['error', 'warn'].includes(level)) {
               // Quick check to see if an unsymbolicated stack is being logged.
@@ -102,8 +97,6 @@
               }
             }
 
-=======
->>>>>>> e89c4e59
             // Overwrite the Metro terminal logging so we can improve the warnings, symbolicate stacks, and inject extra info.
             logLikeMetro(this.terminal.log.bind(this.terminal), level, mode, ...event.data);
             return;
