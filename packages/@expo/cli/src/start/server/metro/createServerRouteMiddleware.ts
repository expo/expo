/**
 * Copyright © 2022 650 Industries.
 *
 * This source code is licensed under the MIT license found in the
 * LICENSE file in the root directory of this source tree.
 */
<<<<<<< HEAD

=======
import type { ProjectConfig } from '@expo/config';
import { ExpoResponse } from '@expo/server';
import { createRequestHandler } from '@expo/server/build/vendor/http';
>>>>>>> 65976ce9
import requireString from 'require-from-string';
import resolve from 'resolve';
import resolveFrom from 'resolve-from';
import { promisify } from 'util';

import { ForwardHtmlError } from './MetroBundlerDevServer';
import { bundleApiRoute } from './bundleApiRoutes';
import { fetchManifest } from './fetchRouterManifest';
import { getErrorOverlayHtmlAsync, logMetroError, logMetroErrorAsync } from './metroErrorInterface';
import { warnInvalidWebOutput } from './router';
import { Log } from '../../../log';
import { CommandError } from '../../../utils/errors';

const debug = require('debug')('expo:start:server:metro') as typeof console.log;

const resolveAsync = promisify(resolve) as any as (
  id: string,
  opts: resolve.AsyncOpts
) => Promise<string | null>;

export function createRouteHandlerMiddleware(
  projectRoot: string,
  options: {
    mode?: string;
    appDir: string;
    routerRoot: string;
    port?: number;
    baseUrl: string;
    getWebBundleUrl: () => string;
    getStaticPageAsync: (pathname: string) => Promise<{ content: string }>;
    config: ProjectConfig;
  }
) {
  if (!resolveFrom.silent(projectRoot, 'expo-router')) {
    throw new CommandError(
      'static and server rendering requires the expo-router package to be installed in your project.'
    );
  }

  const { ExpoResponse } = require('expo-router/server') as typeof import('expo-router/server');
  const { createRequestHandler } =
    require('@expo/server/build/vendor/http') as typeof import('@expo/server/build/vendor/http');

  return createRequestHandler(
    { build: '' },
    {
      async getRoutesManifest() {
        const manifest = await fetchManifest<RegExp>(projectRoot, options);
        debug('manifest', manifest);
        // NOTE: no app dir if null
        // TODO: Redirect to 404 page
        return (
          manifest ?? {
            // Support the onboarding screen if there's no manifest
            htmlRoutes: [
              {
                file: 'index.js',
                page: '/index',
                routeKeys: {},
                namedRegex: /^\/(?:index)?\/?$/i,
              },
            ],
            apiRoutes: [],
            notFoundRoutes: [],
          }
        );
      },
      async getHtml(request) {
        try {
          const { content } = await options.getStaticPageAsync(request.url);
          return content;
        } catch (error: any) {
          // Forward the Metro server response as-is. It won't be pretty, but at least it will be accurate.
          if (error instanceof ForwardHtmlError) {
            return new ExpoResponse(error.html, {
              status: error.statusCode,
              headers: {
                'Content-Type': 'text/html',
              },
            });
          }

          try {
            return new ExpoResponse(
              await getErrorOverlayHtmlAsync({
                error,
                projectRoot,
                routerRoot: options.routerRoot,
              }),
              {
                status: 500,
                headers: {
                  'Content-Type': 'text/html',
                },
              }
            );
          } catch (staticError: any) {
            // Fallback error for when Expo Router is misconfigured in the project.
            return new ExpoResponse(
              '<span><h3>Internal Error:</h3><b>Project is not setup correctly for static rendering (check terminal for more info):</b><br/>' +
                error.message +
                '<br/><br/>' +
                staticError.message +
                '</span>',
              {
                status: 500,
                headers: {
                  'Content-Type': 'text/html',
                },
              }
            );
          }
        }
      },
      logApiRouteExecutionError(error) {
        logMetroError(projectRoot, { error });
      },
      async getApiRoute(route) {
        const { exp } = options.config;
        if (exp.web?.output !== 'server') {
          warnInvalidWebOutput();
        }

        const resolvedFunctionPath = await resolveAsync(route.page, {
          extensions: ['.js', '.jsx', '.ts', '.tsx'],
          basedir: options.appDir,
        });

        const middlewareContents = await bundleApiRoute(
          projectRoot,
          resolvedFunctionPath!,
          options
        );
        if (!middlewareContents) {
          // TODO: Error handling
          return null;
        }

        try {
          debug(`Bundling middleware at: ${resolvedFunctionPath}`);
          return requireString(middlewareContents);
        } catch (error: any) {
          if (error instanceof Error) {
            await logMetroErrorAsync({ projectRoot, error });
          } else {
            Log.error('Failed to load middleware: ' + error);
          }
          return new ExpoResponse(
            'Failed to load middleware: ' + resolvedFunctionPath + '\n\n' + error.message,
            {
              status: 500,
              headers: {
                'Content-Type': 'text/html',
              },
            }
          );
        }
      },
    }
  );
}<|MERGE_RESOLUTION|>--- conflicted
+++ resolved
@@ -4,13 +4,8 @@
  * This source code is licensed under the MIT license found in the
  * LICENSE file in the root directory of this source tree.
  */
-<<<<<<< HEAD
 
-=======
 import type { ProjectConfig } from '@expo/config';
-import { ExpoResponse } from '@expo/server';
-import { createRequestHandler } from '@expo/server/build/vendor/http';
->>>>>>> 65976ce9
 import requireString from 'require-from-string';
 import resolve from 'resolve';
 import resolveFrom from 'resolve-from';
