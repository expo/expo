/**
 * Copyright © 2022 650 Industries.
 *
 * This source code is licensed under the MIT license found in the
 * LICENSE file in the root directory of this source tree.
 */
import chalk from 'chalk';
import { ConfigT as MetroConfig } from 'metro-config';
<<<<<<< HEAD
import type { ResolutionContext } from 'metro-resolver';
import * as metroResolver from 'metro-resolver';
=======
import { ResolutionContext, CustomResolutionContext } from 'metro-resolver';
>>>>>>> 38019cfb
import path from 'path';

import { isFailedToResolveNameError, isFailedToResolvePathError } from './metroErrors';
import { env } from '../../../utils/env';

const debug = require('debug')('expo:metro:withMetroResolvers') as typeof console.log;

export type MetroResolver = NonNullable<MetroConfig['resolver']['resolveRequest']>;

/** Expo Metro Resolvers can return `null` to skip without throwing an error. Metro Resolvers will throw either a `FailedToResolveNameError` or `FailedToResolvePathError`. */
export type ExpoCustomMetroResolver = (
  ...args: Parameters<MetroResolver>
) => ReturnType<MetroResolver> | null;

/** @returns `MetroResolver` utilizing the upstream `resolve` method. */
export function getDefaultMetroResolver(projectRoot: string): MetroResolver {
  return (context: ResolutionContext, moduleName: string, platform: string | null) => {
    return metroResolver.resolve(context, moduleName, platform);
  };
}

function optionsKeyForContext(context: ResolutionContext) {
  const canonicalize = require('metro-core/src/canonicalize');

  // Compound key for the resolver cache
  return JSON.stringify(context.customResolverOptions ?? {}, canonicalize) ?? '';
}

/**
 * Extend the Metro config `resolver.resolveRequest` method with additional resolvers that can
 * exit early by returning a `Resolution` or skip to the next resolver by returning `null`.
 *
 * @param config Metro config.
 * @param resolvers custom MetroResolver to chain.
 * @returns a new `MetroConfig` with the `resolver.resolveRequest` method chained.
 */
export function withMetroResolvers(
  config: MetroConfig,
  resolvers: ExpoCustomMetroResolver[]
): MetroConfig {
  debug(
    `Appending ${
      resolvers.length
    } custom resolvers to Metro config. (has custom resolver: ${!!config.resolver?.resolveRequest})`
  );
  // const hasUserDefinedResolver = !!config.resolver?.resolveRequest;
  // const defaultResolveRequest = getDefaultMetroResolver(projectRoot);
  const originalResolveRequest = config.resolver?.resolveRequest;

  return {
    ...config,
    resolver: {
      ...config.resolver,
      resolveRequest(context, moduleName, platform) {
        const upstreamResolveRequest = context.resolveRequest;

        const universalContext = {
          ...context,
          resolveRequest(
            ctx: CustomResolutionContext,
            moduleName: string,
            platform: string | null
          ) {
            for (const resolver of resolvers) {
              try {
                const res = resolver(ctx, moduleName, platform);
                if (res) {
                  return res;
                }
              } catch (error: any) {
                // If the error is directly related to a resolver not being able to resolve a module, then
                // we can ignore the error and try the next resolver. Otherwise, we should throw the error.
                const isResolutionError =
                  isFailedToResolveNameError(error) || isFailedToResolvePathError(error);
                if (!isResolutionError) {
                  throw error;
                }
                debug(
                  `Custom resolver threw: ${error.constructor.name}. (module: ${moduleName}, platform: ${platform})`
                );
              }
            }
            // If we haven't returned by now, use the original resolver or upstream resolver.
            return upstreamResolveRequest(ctx, moduleName, platform);
          },
        };

        // If the user defined a resolver, run it first and depend on the documented
        // chaining logic: https://facebook.github.io/metro/docs/resolution/#resolution-algorithm
        //
        // config.resolver.resolveRequest = (context, moduleName, platform) => {
        //
        //  // Do work...
        //
        //  return context.resolveRequest(context, moduleName, platform);
        // };
        const firstResolver = originalResolveRequest ?? universalContext.resolveRequest;
        return firstResolver(universalContext, moduleName, platform);
      },
    },
  };
}

/**
 * Hook into the Metro resolver chain and mutate the context so users can resolve against our custom assumptions.
 * For example, this will set `preferNativePlatform` to false when bundling for web.
 * */
export function withMetroMutatedResolverContext(
  config: MetroConfig,
  getContext: (
    ctx: CustomResolutionContext,
    moduleName: string,
    platform: string | null
  ) => CustomResolutionContext
): MetroConfig {
  const defaultResolveRequest = getDefaultMetroResolver(config.projectRoot);
  const originalResolveRequest = config.resolver?.resolveRequest;

  return {
    ...config,
    resolver: {
      ...config.resolver,
      resolveRequest(context, moduleName, platform) {
        const universalContext = getContext(context, moduleName, platform);
        const firstResolver =
          originalResolveRequest ?? universalContext.resolveRequest ?? defaultResolveRequest;
        return firstResolver(universalContext, moduleName, platform);
      },
    },
  };
}

export function withMetroErrorReportingResolver(config: MetroConfig): MetroConfig {
  if (!env.EXPO_METRO_UNSTABLE_ERRORS) {
    return config;
  }

  const originalResolveRequest = config.resolver?.resolveRequest;

  function mutateResolutionError(
    error: Error,
    context: ResolutionContext,
    moduleName: string,
    platform: string | null
  ) {
    if (!platform) {
      debug('Cannot mutate resolution error');
      return error;
    }

    const mapByOrigin = depGraph.get(optionsKeyForContext(context));
    const mapByPlatform = mapByOrigin?.get(platform);

    if (!mapByPlatform) {
      return error;
    }

    // collect all references inversely using some expensive lookup

    const getReferences = (origin: string) => {
      const inverseOrigin: { origin: string; previous: string; request: string }[] = [];

      if (!mapByPlatform) {
        return inverseOrigin;
      }

      for (const [originKey, mapByTarget] of mapByPlatform) {
        // search comparing origin to path

        const found = [...mapByTarget.values()].find((resolution) => resolution.path === origin);
        if (found) {
          inverseOrigin.push({
            origin,
            previous: originKey,
            request: found.request,
          });
        }
      }

      return inverseOrigin;
    };

    const pad = (num: number) => {
      return new Array(num).fill(' ').join('');
    };

    const root = config.server?.unstable_serverRoot ?? config.projectRoot;

    type InverseDepResult = {
      origin: string;
      request: string;
      previous: InverseDepResult[];
    };
    const recurseBackWithLimit = (
      req: { origin: string; request: string },
      limit: number,
      count: number = 0
    ) => {
      const results: InverseDepResult = {
        origin: req.origin,
        request: req.request,
        previous: [],
      };

      if (count >= limit) {
        return results;
      }

      const inverse = getReferences(req.origin);
      for (const match of inverse) {
        // Use more qualified name if possible
        // results.origin = match.origin;
        // Found entry point
        if (req.origin === match.previous) {
          continue;
        }
        results.previous.push(
          recurseBackWithLimit({ origin: match.previous, request: match.request }, limit, count + 1)
        );
      }
      return results;
    };

    const inverseTree = recurseBackWithLimit(
      { origin: context.originModulePath, request: moduleName },
      // TODO: Do we need to expose this?
      35
    );

    if (inverseTree.previous.length > 0) {
      debug('Found inverse graph:', JSON.stringify(inverseTree, null, 2));
      let extraMessage = chalk.bold('Import stack:');
      const printRecursive = (tree: InverseDepResult, depth: number = 0) => {
        let filename = path.relative(root, tree.origin);
        if (filename.match(/\?ctx=[\w\d]+$/)) {
          filename = filename.replace(/\?ctx=[\w\d]+$/, chalk.dim(' (require.context)'));
        } else {
          let formattedRequest = chalk.green(`"${tree.request}"`);

          if (
            // If bundling for web and the import is pulling internals from outside of react-native
            // then mark it as an invalid import.
            platform === 'web' &&
            !/^(node_modules\/)?react-native\//.test(filename) &&
            tree.request.match(/^react-native\/.*/)
          ) {
            formattedRequest =
              formattedRequest +
              chalk`\n          {yellow Importing react-native internals is not supported on web.}`;
          }

          filename = filename + chalk`\n{gray  |} {cyan import} ${formattedRequest}\n`;
        }
        let line = '\n' + pad(depth) + chalk.gray(' ') + filename;
        if (filename.match(/node_modules/)) {
          line = chalk.gray(
            // Bold the node module name
            line.replace(/node_modules\/([^/]+)/, (_match, p1) => {
              return 'node_modules/' + chalk.bold(p1);
            })
          );
        }
        extraMessage += line;
        for (const child of tree.previous) {
          printRecursive(
            child,
            // Only add depth if there are multiple children
            tree.previous.length > 1 ? depth + 1 : depth
          );
        }
      };
      printRecursive(inverseTree);

      // @ts-expect-error
      error._expoImportStack = extraMessage;
    } else {
      debug('Found no inverse tree for:', context.originModulePath);
    }

    return error;
  }

  const depGraph: Map<
    // custom options
    string,
    Map<
      // platform
      string,
      Map<
        // origin module name
        string,
        Set<{
          // required module name
          path: string;
          // This isn't entirely accurate since a module can be imported multiple times in a file,
          // and use different names. But it's good enough for now.
          request: string;
        }>
      >
    >
  > = new Map();

  return {
    ...config,
    resolver: {
      ...config.resolver,
      resolveRequest(context, moduleName, platform) {
        const storeResult = (res: NonNullable<ReturnType<ExpoCustomMetroResolver>>) => {
          if (!platform) return;

          const key = optionsKeyForContext(context);
          if (!depGraph.has(key)) depGraph.set(key, new Map());
          const mapByTarget = depGraph.get(key);
          if (!mapByTarget!.has(platform)) mapByTarget!.set(platform, new Map());
          const mapByPlatform = mapByTarget!.get(platform);
          if (!mapByPlatform!.has(context.originModulePath))
            mapByPlatform!.set(context.originModulePath, new Set());
          const setForModule = mapByPlatform!.get(context.originModulePath)!;

          const qualifiedModuleName = res?.type === 'sourceFile' ? res.filePath : moduleName;
          setForModule.add({ path: qualifiedModuleName, request: moduleName });
        };

        // If the user defined a resolver, run it first and depend on the documented
        // chaining logic: https://facebook.github.io/metro/docs/resolution/#resolution-algorithm
        //
        // config.resolver.resolveRequest = (context, moduleName, platform) => {
        //
        //  // Do work...
        //
        //  return context.resolveRequest(context, moduleName, platform);
        // };
        try {
          const firstResolver = originalResolveRequest ?? context.resolveRequest;
          const res = firstResolver(context, moduleName, platform);
          storeResult(res);
          return res;
        } catch (error: any) {
          throw mutateResolutionError(error, context, moduleName, platform);
        }
      },
    },
  };
}<|MERGE_RESOLUTION|>--- conflicted
+++ resolved
@@ -6,12 +6,8 @@
  */
 import chalk from 'chalk';
 import { ConfigT as MetroConfig } from 'metro-config';
-<<<<<<< HEAD
-import type { ResolutionContext } from 'metro-resolver';
+import type { ResolutionContext, CustomResolutionContext } from 'metro-resolver';
 import * as metroResolver from 'metro-resolver';
-=======
-import { ResolutionContext, CustomResolutionContext } from 'metro-resolver';
->>>>>>> 38019cfb
 import path from 'path';
 
 import { isFailedToResolveNameError, isFailedToResolvePathError } from './metroErrors';
