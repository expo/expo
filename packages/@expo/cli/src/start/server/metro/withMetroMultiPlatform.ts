--- conflicted
+++ resolved
@@ -310,22 +310,6 @@
       return null;
     },
 
-<<<<<<< HEAD
-      if (tsconfig?.baseUrl && isTsconfigPathsEnabled) {
-        const nodeModulesPaths: string[] = [...immutableContext.nodeModulesPaths];
-
-        if (!nodeModulesPaths.length) {
-          nodeModulesPaths.push(path.join(projectRoot, 'node_modules'));
-        }
-
-        // add last to ensure node modules are resolved first
-        nodeModulesPaths.push(tsconfig.baseUrl);
-
-        context = {
-          ...context,
-          nodeModulesPaths,
-        };
-=======
     // HACK(EvanBacon):
     // React Native uses `event-target-shim` incorrectly and this causes the native runtime
     // to fail to load. This is a temporary workaround until we can fix this upstream.
@@ -335,7 +319,6 @@
         debug('For event-target-shim to use js:', context.originModulePath);
         const doResolve = getStrictResolver(context, platform);
         return doResolve('event-target-shim/dist/event-target-shim.js');
->>>>>>> 2c76ce59
       }
 
       return null;
