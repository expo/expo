/**
 * Copyright © 2022 650 Industries.
 *
 * This source code is licensed under the MIT license found in the
 * LICENSE file in the root directory of this source tree.
 */
import { ExpoConfig, Platform } from '@expo/config';
import chalk from 'chalk';
import fs from 'fs';
import Bundler from 'metro/src/Bundler';
import { ConfigT } from 'metro-config';
import { Resolution, ResolutionContext, CustomResolutionContext } from 'metro-resolver';
import * as metroResolver from 'metro-resolver';
import path from 'path';
import resolveFrom from 'resolve-from';

import { createFallbackModuleResolver } from './createExpoFallbackResolver';
import { createFastResolver, FailedToResolvePathError } from './createExpoMetroResolver';
import { isNodeExternal, shouldCreateVirtualCanary, shouldCreateVirtualShim } from './externals';
import { isFailedToResolveNameError, isFailedToResolvePathError } from './metroErrors';
import { getMetroBundlerWithVirtualModules } from './metroVirtualModules';
import {
  withMetroErrorReportingResolver,
  withMetroMutatedResolverContext,
  withMetroResolvers,
} from './withMetroResolvers';
import { Log } from '../../../log';
import { FileNotifier } from '../../../utils/FileNotifier';
import { env } from '../../../utils/env';
import { CommandError } from '../../../utils/errors';
import { installExitHooks } from '../../../utils/exit';
import { isInteractive } from '../../../utils/interactive';
import { loadTsConfigPathsAsync, TsConfigPaths } from '../../../utils/tsconfig/loadTsConfigPaths';
import { resolveWithTsConfigPaths } from '../../../utils/tsconfig/resolveWithTsConfigPaths';
import { isServerEnvironment } from '../middleware/metroOptions';
import { PlatformBundlers } from '../platformBundlers';

type Mutable<T> = { -readonly [K in keyof T]: T[K] };

export type StrictResolver = (moduleName: string) => Resolution;
export type StrictResolverFactory = (
  context: ResolutionContext,
  platform: string | null
) => StrictResolver;

const ASSET_REGISTRY_SRC = `const assets=[];module.exports={registerAsset:s=>assets.push(s),getAssetByID:s=>assets[s-1]};`;

const debug = require('debug')('expo:start:server:metro:multi-platform') as typeof console.log;

function withWebPolyfills(
  config: ConfigT,
  {
    getMetroBundler,
  }: {
    getMetroBundler: () => Bundler;
  }
): ConfigT {
  const originalGetPolyfills = config.serializer.getPolyfills
    ? config.serializer.getPolyfills.bind(config.serializer)
    : () => [];

  const getPolyfills = (ctx: { platform?: string | null }): readonly string[] => {
    const virtualEnvVarId = `\0polyfill:environment-variables`;

    getMetroBundlerWithVirtualModules(getMetroBundler()).setVirtualModule(
      virtualEnvVarId,
      (() => {
        return `//`;
      })()
    );

    const virtualModuleId = `\0polyfill:external-require`;

    getMetroBundlerWithVirtualModules(getMetroBundler()).setVirtualModule(
      virtualModuleId,
      (() => {
        if (ctx.platform === 'web') {
          return `global.$$require_external = typeof window === "undefined" ? require : () => null;`;
        } else {
          // Wrap in try/catch to support Android.
          return 'try { global.$$require_external = typeof expo === "undefined" ? require : (moduleId) => { throw new Error(`Node.js standard library module ${moduleId} is not available in this JavaScript environment`);} } catch { global.$$require_external = (moduleId) => { throw new Error(`Node.js standard library module ${moduleId} is not available in this JavaScript environment`);} }';
        }
      })()
    );

    if (ctx.platform === 'web') {
      return [
        virtualModuleId,
        virtualEnvVarId,
        // Ensure that the error-guard polyfill is included in the web polyfills to
        // make metro-runtime work correctly.
        // TODO: This module is pretty big for a function that simply re-throws an error that doesn't need to be caught.
        require.resolve('@react-native/js-polyfills/error-guard'),
      ];
    }

    // Generally uses `rn-get-polyfills`
    const polyfills = originalGetPolyfills(ctx);
    return [...polyfills, virtualModuleId, virtualEnvVarId];
  };

  return {
    ...config,
    serializer: {
      ...config.serializer,
      getPolyfills,
    },
  };
}

function normalizeSlashes(p: string) {
  return p.replace(/\\/g, '/');
}

export function getNodejsExtensions(srcExts: readonly string[]): string[] {
  const mjsExts = srcExts.filter((ext) => /mjs$/.test(ext));
  const nodejsSourceExtensions = srcExts.filter((ext) => !/mjs$/.test(ext));
  // find index of last `*.js` extension
  const jsIndex = nodejsSourceExtensions.reduce((index, ext, i) => {
    return /jsx?$/.test(ext) ? i : index;
  }, -1);

  // insert `*.mjs` extensions after `*.js` extensions
  nodejsSourceExtensions.splice(jsIndex + 1, 0, ...mjsExts);

  return nodejsSourceExtensions;
}

/**
 * Apply custom resolvers to do the following:
 * - Disable `.native.js` extensions on web.
 * - Alias `react-native` to `react-native-web` on web.
 * - Redirect `react-native-web/dist/modules/AssetRegistry/index.js` to `@react-native/assets/registry.js` on web.
 * - Add support for `tsconfig.json`/`jsconfig.json` aliases via `compilerOptions.paths`.
 * - Alias react-native renderer code to a vendored React canary build on native.
 */
export function withExtendedResolver(
  config: ConfigT,
  {
    tsconfig,
    isTsconfigPathsEnabled,
    isFastResolverEnabled,
    isExporting,
    isReactCanaryEnabled,
    isReactServerComponentsEnabled,
    getMetroBundler,
  }: {
    tsconfig: TsConfigPaths | null;
    isTsconfigPathsEnabled?: boolean;
    isFastResolverEnabled?: boolean;
    isExporting?: boolean;
    isReactCanaryEnabled?: boolean;
    isReactServerComponentsEnabled?: boolean;
    getMetroBundler: () => Bundler;
  }
) {
  if (isReactServerComponentsEnabled) {
<<<<<<< HEAD
    Log.warn(`Experimental React Server Components is enabled.`);
  }
  if (isFastResolverEnabled) {
    Log.warn(`Experimental module resolution is enabled.`);
=======
    Log.warn(`React Server Components (beta) is enabled.`);
>>>>>>> 700aa512
  }
  if (isReactCanaryEnabled) {
    Log.warn(`Experimental React 19 canary is enabled.`);
  }
  if (isFastResolverEnabled) {
    Log.log(chalk.dim`Fast resolver is enabled.`);
  }

  const defaultResolver = metroResolver.resolve;
  const resolver = isFastResolverEnabled
    ? createFastResolver({
        preserveSymlinks: true,
        blockList: !config.resolver?.blockList
          ? []
          : Array.isArray(config.resolver?.blockList)
            ? config.resolver?.blockList
            : [config.resolver?.blockList],
      })
    : defaultResolver;

  const aliases: { [key: string]: Record<string, string> } = {
    web: {
      'react-native': 'react-native-web',
      'react-native/index': 'react-native-web',
      'react-native/Libraries/Image/resolveAssetSource': 'expo-asset/build/resolveAssetSource',
    },
  };

  let _universalAliases: [RegExp, string][] | null;

  function getUniversalAliases() {
    if (_universalAliases) {
      return _universalAliases;
    }

    _universalAliases = [];

    // This package is currently always installed as it is included in the `expo` package.
    if (resolveFrom.silent(config.projectRoot, '@expo/vector-icons')) {
      debug('Enabling alias: react-native-vector-icons -> @expo/vector-icons');
      _universalAliases.push([/^react-native-vector-icons(\/.*)?/, '@expo/vector-icons$1']);
    }
    if (isReactServerComponentsEnabled) {
      if (resolveFrom.silent(config.projectRoot, 'expo-router/rsc')) {
        debug('Enabling bridge alias: expo-router -> expo-router/rsc');
        _universalAliases.push([/^expo-router$/, 'expo-router/rsc']);
        // Bridge the internal entry point which is a standalone import to ensure package.json resolution works as expected.
        _universalAliases.push([/^expo-router\/entry-classic$/, 'expo-router/rsc/entry']);
      }
    }
    return _universalAliases;
  }

  const preferredMainFields: { [key: string]: string[] } = {
    // Defaults from Expo Webpack. Most packages using `react-native` don't support web
    // in the `react-native` field, so we should prefer the `browser` field.
    // https://github.com/expo/router/issues/37
    web: ['browser', 'module', 'main'],
  };

  let tsConfigResolve =
    isTsconfigPathsEnabled && (tsconfig?.paths || tsconfig?.baseUrl != null)
      ? resolveWithTsConfigPaths.bind(resolveWithTsConfigPaths, {
          paths: tsconfig.paths ?? {},
          baseUrl: tsconfig.baseUrl ?? config.projectRoot,
          hasBaseUrl: !!tsconfig.baseUrl,
        })
      : null;

  // TODO: Move this to be a transform key for invalidation.
  if (!isExporting && isInteractive()) {
    if (isTsconfigPathsEnabled) {
      // TODO: We should track all the files that used imports and invalidate them
      // currently the user will need to save all the files that use imports to
      // use the new aliases.
      const configWatcher = new FileNotifier(config.projectRoot, [
        './tsconfig.json',
        './jsconfig.json',
      ]);
      configWatcher.startObserving(() => {
        debug('Reloading tsconfig.json');
        loadTsConfigPathsAsync(config.projectRoot).then((tsConfigPaths) => {
          if (tsConfigPaths?.paths && !!Object.keys(tsConfigPaths.paths).length) {
            debug('Enabling tsconfig.json paths support');
            tsConfigResolve = resolveWithTsConfigPaths.bind(resolveWithTsConfigPaths, {
              paths: tsConfigPaths.paths ?? {},
              baseUrl: tsConfigPaths.baseUrl ?? config.projectRoot,
              hasBaseUrl: !!tsConfigPaths.baseUrl,
            });
          } else {
            debug('Disabling tsconfig.json paths support');
            tsConfigResolve = null;
          }
        });
      });

      // TODO: This probably prevents the process from exiting.
      installExitHooks(() => {
        configWatcher.stopObserving();
      });
    } else {
      debug('Skipping tsconfig.json paths support');
    }
  }

  let nodejsSourceExtensions: string[] | null = null;

  const getStrictResolver: StrictResolverFactory = (
    { resolveRequest, ...context },
    platform
  ): StrictResolver => {
    return function doResolve(moduleName: string): Resolution {
      return resolver(context, moduleName, platform);
    };
  };

  function getOptionalResolver(context: ResolutionContext, platform: string | null) {
    const doResolve = getStrictResolver(context, platform);
    return function optionalResolve(moduleName: string): Resolution | null {
      try {
        return doResolve(moduleName);
      } catch (error) {
        // If the error is directly related to a resolver not being able to resolve a module, then
        // we can ignore the error and try the next resolver. Otherwise, we should throw the error.
        const isResolutionError =
          isFailedToResolveNameError(error) || isFailedToResolvePathError(error);
        if (!isResolutionError) {
          throw error;
        }
      }
      return null;
    };
  }

  // TODO: This is a hack to get resolveWeak working.
  const idFactory = (config.serializer?.createModuleIdFactory?.() ??
    ((id: number | string, context: { platform: string; environment?: string }): number | string =>
      id)) as (
    id: number | string,
    context: { platform: string; environment?: string }
  ) => number | string;

  const getAssetRegistryModule = () => {
    const virtualModuleId = `\0polyfill:assets-registry`;
    getMetroBundlerWithVirtualModules(getMetroBundler()).setVirtualModule(
      virtualModuleId,
      ASSET_REGISTRY_SRC
    );
    return {
      type: 'sourceFile',
      filePath: virtualModuleId,
    } as const;
  };

  // If Node.js pass-through, then remap to a module like `module.exports = $$require_external(<module>)`.
  // If module should be shimmed, remap to an empty module.
  const externals: {
    match: (context: ResolutionContext, moduleName: string, platform: string | null) => boolean;
    replace: 'empty' | 'node' | 'weak';
  }[] = [
    {
      match: (context: ResolutionContext, moduleName: string) => {
        if (
          // Disable internal externals when exporting for production.
          context.customResolverOptions.exporting ||
          // These externals are only for Node.js environments.
          !isServerEnvironment(context.customResolverOptions?.environment)
        ) {
          return false;
        }

        if (context.customResolverOptions?.environment === 'react-server') {
          // Ensure these non-react-server modules are excluded when bundling for React Server Components in development.
          return /^(source-map-support(\/.*)?|@babel\/runtime\/.+|debug|metro-runtime\/src\/modules\/HMRClient|metro|acorn-loose|acorn|chalk|ws|ansi-styles|supports-color|color-convert|has-flag|utf-8-validate|color-name|react-refresh\/runtime|@remix-run\/node\/.+)$/.test(
            moduleName
          );
        }

        // TODO: Windows doesn't support externals somehow.
        if (process.platform === 'win32') {
          return /^(source-map-support(\/.*)?)$/.test(moduleName);
        }

        // Extern these modules in standard Node.js environments in development to prevent API routes side-effects
        // from leaking into the dev server process.
        return /^(source-map-support(\/.*)?|react|@radix-ui\/.+|@babel\/runtime\/.+|react-dom(\/.+)?|debug|acorn-loose|acorn|css-in-js-utils\/lib\/.+|hyphenate-style-name|color|color-string|color-convert|color-name|fontfaceobserver|fast-deep-equal|query-string|escape-string-regexp|invariant|postcss-value-parser|memoize-one|nullthrows|strict-uri-encode|decode-uri-component|split-on-first|filter-obj|warn-once|simple-swizzle|is-arrayish|inline-style-prefixer\/.+)$/.test(
          moduleName
        );
      },
      replace: 'node',
    },
    // Externals to speed up async split chunks by extern-ing common packages that appear in the root client chunk.
    {
      match: (context: ResolutionContext, moduleName: string, platform: string | null) => {
        if (
          // Disable internal externals when exporting for production.
          context.customResolverOptions.exporting ||
          // These externals are only for client environments.
          isServerEnvironment(context.customResolverOptions?.environment) ||
          // Only enable for client boundaries
          !context.customResolverOptions.clientboundary
        ) {
          return false;
        }

        // We don't support this in the resolver at the moment.
        if (moduleName.endsWith('/package.json')) {
          return false;
        }

        const isExternal = // Extern these modules in standard Node.js environments.
          /^(deprecated-react-native-prop-types|react|react\/jsx-dev-runtime|scheduler|react-native|react-dom(\/.+)?|metro-runtime(\/.+)?)$/.test(
            moduleName
          ) ||
          // TODO: Add more
          /^@babel\/runtime\/helpers\/(wrapNativeSuper)$/.test(moduleName);

        return isExternal;
      },
      replace: 'weak',
    },
  ];

  const metroConfigWithCustomResolver = withMetroResolvers(config, [
    // Mock out production react imports in development.
    function requestDevMockProdReact(
      context: ResolutionContext,
      moduleName: string,
      platform: string | null
    ) {
      // This resolution is dev-only to prevent bundling the production React packages in development.
      if (!context.dev) return null;

      if (
        // Match react-native renderers.
        (platform !== 'web' &&
          context.originModulePath.match(/[\\/]node_modules[\\/]react-native[\\/]/) &&
          moduleName.match(/([\\/]ReactFabric|ReactNativeRenderer)-prod/)) ||
        // Match react production imports.
        (moduleName.match(/\.production(\.min)?\.js$/) &&
          // Match if the import originated from a react package.
          context.originModulePath.match(/[\\/]node_modules[\\/](react[-\\/]|scheduler[\\/])/))
      ) {
        debug(`Skipping production module: ${moduleName}`);
        // /Users/path/to/expo/node_modules/react/index.js ./cjs/react.production.min.js
        // /Users/path/to/expo/node_modules/react/jsx-dev-runtime.js ./cjs/react-jsx-dev-runtime.production.min.js
        // /Users/path/to/expo/node_modules/react-is/index.js ./cjs/react-is.production.min.js
        // /Users/path/to/expo/node_modules/react-refresh/runtime.js ./cjs/react-refresh-runtime.production.min.js
        // /Users/path/to/expo/node_modules/react-native/node_modules/scheduler/index.native.js ./cjs/scheduler.native.production.min.js
        // /Users/path/to/expo/node_modules/react-native/node_modules/react-is/index.js ./cjs/react-is.production.min.js
        return {
          type: 'empty',
        };
      }
      return null;
    },
    // tsconfig paths
    function requestTsconfigPaths(
      context: ResolutionContext,
      moduleName: string,
      platform: string | null
    ) {
      return (
        tsConfigResolve?.(
          {
            originModulePath: context.originModulePath,
            moduleName,
          },
          getOptionalResolver(context, platform)
        ) ?? null
      );
    },

    // Node.js externals support
    function requestNodeExternals(
      context: ResolutionContext,
      moduleName: string,
      platform: string | null
    ) {
      const isServer =
        context.customResolverOptions?.environment === 'node' ||
        context.customResolverOptions?.environment === 'react-server';

      const moduleId = isNodeExternal(moduleName);
      if (!moduleId) {
        return null;
      }

      if (
        // In browser runtimes, we want to either resolve a local node module by the same name, or shim the module to
        // prevent crashing when Node.js built-ins are imported.
        !isServer
      ) {
        // Perform optional resolve first. If the module doesn't exist (no module in the node_modules)
        // then we can mock the file to use an empty module.
        const result = getOptionalResolver(context, platform)(moduleName);

        if (!result && platform !== 'web') {
          // Preserve previous behavior where native throws an error on node.js internals.
          return null;
        }

        return (
          result ?? {
            // In this case, mock the file to use an empty module.
            type: 'empty',
          }
        );
      }
      const contents = `module.exports=$$require_external('node:${moduleId}');`;
      debug(`Virtualizing Node.js "${moduleId}"`);
      const virtualModuleId = `\0node:${moduleId}`;
      getMetroBundlerWithVirtualModules(getMetroBundler()).setVirtualModule(
        virtualModuleId,
        contents
      );
      return {
        type: 'sourceFile',
        filePath: virtualModuleId,
      };
    },

    // Custom externals support
    function requestCustomExternals(
      context: ResolutionContext,
      moduleName: string,
      platform: string | null
    ) {
      // We don't support this in the resolver at the moment.
      if (moduleName.endsWith('/package.json')) {
        return null;
      }
      // Skip applying JS externals for CSS files.
      if (/\.(s?css|sass)$/.test(context.originModulePath)) {
        return null;
      }

      const environment = context.customResolverOptions?.environment;

      const strictResolve = getStrictResolver(context, platform);

      for (const external of externals) {
        if (external.match(context, moduleName, platform)) {
          if (external.replace === 'empty') {
            debug(`Redirecting external "${moduleName}" to "${external.replace}"`);
            return {
              type: external.replace,
            };
          } else if (external.replace === 'weak') {
            // TODO: Make this use require.resolveWeak again. Previously this was just resolving to the same path.
            const realModule = strictResolve(moduleName);
            const realPath = realModule.type === 'sourceFile' ? realModule.filePath : moduleName;
            const opaqueId = idFactory(realPath, {
              platform: platform!,
              environment,
            });

            const contents =
              typeof opaqueId === 'number'
                ? `module.exports=/*${moduleName}*/__r(${opaqueId})`
                : `module.exports=/*${moduleName}*/__r(${JSON.stringify(opaqueId)})`;
            // const contents = `module.exports=/*${moduleName}*/__r(require.resolveWeak('${moduleName}'))`;
            // const generatedModuleId = fastHashMemoized(contents);
            const virtualModuleId = `\0weak:${opaqueId}`;
            debug('Virtualizing module:', moduleName, '->', virtualModuleId);
            getMetroBundlerWithVirtualModules(getMetroBundler()).setVirtualModule(
              virtualModuleId,
              contents
            );
            return {
              type: 'sourceFile',
              filePath: virtualModuleId,
            };
          } else if (external.replace === 'node') {
            const contents = `module.exports=$$require_external('${moduleName}')`;
            const virtualModuleId = `\0node:${moduleName}`;
            debug('Virtualizing Node.js (custom):', moduleName, '->', virtualModuleId);
            getMetroBundlerWithVirtualModules(getMetroBundler()).setVirtualModule(
              virtualModuleId,
              contents
            );
            return {
              type: 'sourceFile',
              filePath: virtualModuleId,
            };
          } else {
            throw new CommandError(
              `Invalid external alias type: "${external.replace}" for module "${moduleName}" (platform: ${platform}, originModulePath: ${context.originModulePath})`
            );
          }
        }
      }
      return null;
    },

    // Basic moduleId aliases
    function requestAlias(context: ResolutionContext, moduleName: string, platform: string | null) {
      // Conditionally remap `react-native` to `react-native-web` on web in
      // a way that doesn't require Babel to resolve the alias.
      if (platform && platform in aliases && aliases[platform][moduleName]) {
        const redirectedModuleName = aliases[platform][moduleName];
        return getStrictResolver(context, platform)(redirectedModuleName);
      }

      for (const [matcher, alias] of getUniversalAliases()) {
        const match = moduleName.match(matcher);
        if (match) {
          const aliasedModule = alias.replace(
            /\$(\d+)/g,
            (_, index) => match[parseInt(index, 10)] ?? ''
          );
          const doResolve = getStrictResolver(context, platform);
          debug(`Alias "${moduleName}" to "${aliasedModule}"`);
          return doResolve(aliasedModule);
        }
      }

      return null;
    },

    // Polyfill for asset registry
    function requestStableAssetRegistry(
      context: ResolutionContext,
      moduleName: string,
      platform: string | null
    ) {
      if (/^@react-native\/assets-registry\/registry(\.js)?$/.test(moduleName)) {
        return getAssetRegistryModule();
      }

      if (
        platform === 'web' &&
        context.originModulePath.match(/node_modules[\\/]react-native-web[\\/]/) &&
        moduleName.includes('/modules/AssetRegistry')
      ) {
        return getAssetRegistryModule();
      }

      return null;
    },

    // TODO: Reduce these as much as possible in the future.
    // Complex post-resolution rewrites.
    function requestPostRewrites(
      context: ResolutionContext,
      moduleName: string,
      platform: string | null
    ) {
      const doResolve = getStrictResolver(context, platform);

      const result = doResolve(moduleName);

      if (result.type !== 'sourceFile') {
        return result;
      }

      if (platform === 'web') {
        if (result.filePath.includes('node_modules')) {
          // // Disallow importing confusing native modules on web
          if (moduleName.includes('react-native/Libraries/Utilities/codegenNativeCommands')) {
            throw new FailedToResolvePathError(
              `Importing native-only module "${moduleName}" on web from: ${context.originModulePath}`
            );
          }

          // Replace with static shims

          const normalName = normalizeSlashes(result.filePath)
            // Drop everything up until the `node_modules` folder.
            .replace(/.*node_modules\//, '');

          const shimFile = shouldCreateVirtualShim(normalName);
          if (shimFile) {
            const virtualId = `\0shim:${normalName}`;
            const bundler = getMetroBundlerWithVirtualModules(getMetroBundler());
            if (!bundler.hasVirtualModule(virtualId)) {
              bundler.setVirtualModule(virtualId, fs.readFileSync(shimFile, 'utf8'));
            }
            debug(`Redirecting module "${result.filePath}" to shim`);

            return {
              ...result,
              filePath: virtualId,
            };
          }
        }
      } else {
        const isServer =
          context.customResolverOptions?.environment === 'node' ||
          context.customResolverOptions?.environment === 'react-server';

        // react-native/Libraries/Core/InitializeCore
        const normal = normalizeSlashes(result.filePath);

        // Shim out React Native native runtime globals in server mode for native.
        if (isServer) {
          if (normal.endsWith('react-native/Libraries/Core/InitializeCore.js')) {
            debug('Shimming out InitializeCore for React Native in native SSR bundle');
            return {
              type: 'empty',
            };
          }
        }

        // When server components are enabled, redirect React Native's renderer to the canary build
        // this will enable the use hook and other requisite features from React 19.
        if (isReactCanaryEnabled && result.filePath.includes('node_modules')) {
          const normalName = normalizeSlashes(result.filePath)
            // Drop everything up until the `node_modules` folder.
            .replace(/.*node_modules\//, '');

          const canaryFile = shouldCreateVirtualCanary(normalName);
          if (canaryFile) {
            debug(`Redirecting React Native module "${result.filePath}" to canary build`);
            return {
              ...result,
              filePath: canaryFile,
            };
          }
        }
      }

      return result;
    },

    // If at this point, we haven't resolved a module yet, if it's a module specifier for a known dependency
    // of either `expo` or `expo-router`, attempt to resolve it from these origin modules instead
    createFallbackModuleResolver({
      originModuleNames: ['expo', 'expo-router'],
      getStrictResolver,
    }),
  ]);

  // Ensure we mutate the resolution context to include the custom resolver options for server and web.
  const metroConfigWithCustomContext = withMetroMutatedResolverContext(
    metroConfigWithCustomResolver,
    (
      immutableContext: CustomResolutionContext,
      moduleName: string,
      platform: string | null
    ): CustomResolutionContext => {
      const context: Mutable<CustomResolutionContext> = {
        ...immutableContext,
        preferNativePlatform: platform !== 'web',
      };

      // TODO: Remove this when we have React 19 in the expo/expo monorepo.
      if (
        isReactCanaryEnabled &&
        // Change the node modules path for react and react-dom to use the vendor in Expo CLI.
        /^(react|react\/.*|react-dom|react-dom\/.*)$/.test(moduleName)
      ) {
        context.nodeModulesPaths = [
          path.join(require.resolve('@expo/cli/package.json'), '../static/canary-full'),
        ];
      }

      if (isServerEnvironment(context.customResolverOptions?.environment)) {
        // Adjust nodejs source extensions to sort mjs after js, including platform variants.
        if (nodejsSourceExtensions === null) {
          nodejsSourceExtensions = getNodejsExtensions(context.sourceExts);
        }
        context.sourceExts = nodejsSourceExtensions;

        context.unstable_enablePackageExports = true;
        context.unstable_conditionsByPlatform = {};

        const isReactServerComponents =
          context.customResolverOptions?.environment === 'react-server';

        if (isReactServerComponents) {
          // NOTE: Align the behavior across server and client. This is a breaking change so we'll just roll it out with React Server Components.
          // This ensures that react-server and client code both resolve `module` and `main` in the same order.
          if (platform === 'web') {
            // Node.js runtimes should only be importing main at the moment.
            // This is a temporary fix until we can support the package.json exports.
            context.mainFields = ['module', 'main'];
          } else {
            // In Node.js + native, use the standard main fields.
            context.mainFields = ['react-native', 'module', 'main'];
          }
        } else {
          if (platform === 'web') {
            // Node.js runtimes should only be importing main at the moment.
            // This is a temporary fix until we can support the package.json exports.
            context.mainFields = ['main', 'module'];
          } else {
            // In Node.js + native, use the standard main fields.
            context.mainFields = ['react-native', 'main', 'module'];
          }
        }

        // Enable react-server import conditions.
        if (context.customResolverOptions?.environment === 'react-server') {
          context.unstable_conditionNames = ['node', 'react-server', 'workerd'];
        } else {
          context.unstable_conditionNames = ['node'];
        }
      } else {
        // Non-server changes

        if (!env.EXPO_METRO_NO_MAIN_FIELD_OVERRIDE && platform && platform in preferredMainFields) {
          context.mainFields = preferredMainFields[platform];
        }
      }

      return context;
    }
  );

  return withMetroErrorReportingResolver(metroConfigWithCustomContext);
}

/** @returns `true` if the incoming resolution should be swapped. */
export function shouldAliasModule(
  input: {
    platform: string | null;
    result: Resolution;
  },
  alias: { platform: string; output: string }
): boolean {
  return (
    input.platform === alias.platform &&
    input.result?.type === 'sourceFile' &&
    typeof input.result?.filePath === 'string' &&
    normalizeSlashes(input.result.filePath).endsWith(alias.output)
  );
}

/** Add support for `react-native-web` and the Web platform. */
export async function withMetroMultiPlatformAsync(
  projectRoot: string,
  {
    config,
    exp,
    platformBundlers,
    isTsconfigPathsEnabled,
    isFastResolverEnabled,
    isExporting,
    isReactCanaryEnabled,
    isNamedRequiresEnabled,
    isReactServerComponentsEnabled,
    getMetroBundler,
  }: {
    config: ConfigT;
    exp: ExpoConfig;
    isTsconfigPathsEnabled: boolean;
    platformBundlers: PlatformBundlers;
    isFastResolverEnabled?: boolean;
    isExporting?: boolean;
    isReactCanaryEnabled: boolean;
    isReactServerComponentsEnabled: boolean;
    isNamedRequiresEnabled: boolean;
    getMetroBundler: () => Bundler;
  }
) {
  if (isNamedRequiresEnabled) {
    debug('Using Expo metro require runtime.');
    // Change the default metro-runtime to a custom one that supports bundle splitting.
    require('metro-config/src/defaults/defaults').moduleSystem = require.resolve(
      '@expo/cli/build/metro-require/require'
    );
  }

  if (!config.projectRoot) {
    // @ts-expect-error: read-only types
    config.projectRoot = projectRoot;
  }

  // Required for @expo/metro-runtime to format paths in the web LogBox.
  process.env.EXPO_PUBLIC_PROJECT_ROOT = process.env.EXPO_PUBLIC_PROJECT_ROOT ?? projectRoot;

  // This is used for running Expo CLI in development against projects outside the monorepo.
  if (!isDirectoryIn(__dirname, projectRoot)) {
    if (!config.watchFolders) {
      // @ts-expect-error: watchFolders is readonly
      config.watchFolders = [];
    }
    // @ts-expect-error: watchFolders is readonly
    config.watchFolders.push(path.join(require.resolve('metro-runtime/package.json'), '../..'));
    // @ts-expect-error: watchFolders is readonly
    config.watchFolders.push(
      path.join(require.resolve('@expo/metro-config/package.json'), '../..')
    );
    if (isReactCanaryEnabled) {
      // @ts-expect-error: watchFolders is readonly
      config.watchFolders.push(path.join(require.resolve('@expo/cli/package.json'), '..'));
    }
  }

  // TODO: Remove this
  // @ts-expect-error: Invalidate the cache when the location of expo-router changes on-disk.
  config.transformer._expoRouterPath = resolveFrom.silent(projectRoot, 'expo-router');

  let tsconfig: null | TsConfigPaths = null;

  if (isTsconfigPathsEnabled) {
    tsconfig = await loadTsConfigPathsAsync(projectRoot);
  }

  let expoConfigPlatforms = Object.entries(platformBundlers)
    .filter(
      ([platform, bundler]) => bundler === 'metro' && exp.platforms?.includes(platform as Platform)
    )
    .map(([platform]) => platform);

  if (Array.isArray(config.resolver.platforms)) {
    expoConfigPlatforms = [...new Set(expoConfigPlatforms.concat(config.resolver.platforms))];
  }

  // @ts-expect-error: typed as `readonly`.
  config.resolver.platforms = expoConfigPlatforms;

  config = withWebPolyfills(config, { getMetroBundler });

  return withExtendedResolver(config, {
    tsconfig,
    isExporting,
    isTsconfigPathsEnabled,
    isFastResolverEnabled,
    isReactCanaryEnabled,
    isReactServerComponentsEnabled,
    getMetroBundler,
  });
}

function isDirectoryIn(targetPath: string, rootPath: string) {
  return targetPath.startsWith(rootPath) && targetPath.length >= rootPath.length;
}<|MERGE_RESOLUTION|>--- conflicted
+++ resolved
@@ -155,14 +155,7 @@
   }
 ) {
   if (isReactServerComponentsEnabled) {
-<<<<<<< HEAD
-    Log.warn(`Experimental React Server Components is enabled.`);
-  }
-  if (isFastResolverEnabled) {
-    Log.warn(`Experimental module resolution is enabled.`);
-=======
     Log.warn(`React Server Components (beta) is enabled.`);
->>>>>>> 700aa512
   }
   if (isReactCanaryEnabled) {
     Log.warn(`Experimental React 19 canary is enabled.`);
