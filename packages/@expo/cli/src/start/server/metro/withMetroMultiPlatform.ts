/**
 * Copyright © 2022 650 Industries.
 *
 * This source code is licensed under the MIT license found in the
 * LICENSE file in the root directory of this source tree.
 */
import { ExpoConfig, Platform } from '@expo/config';
import fs from 'fs';
import Bundler from 'metro/src/Bundler';
import { ConfigT } from 'metro-config';
import { Resolution, ResolutionContext, CustomResolutionContext } from 'metro-resolver';
import * as metroResolver from 'metro-resolver';
import path from 'path';
import resolveFrom from 'resolve-from';

import { createFastResolver } from './createExpoMetroResolver';
import { isNodeExternal, shouldCreateVirtualCanary, shouldCreateVirtualShim } from './externals';
import { isFailedToResolveNameError, isFailedToResolvePathError } from './metroErrors';
import { getMetroBundlerWithVirtualModules } from './metroVirtualModules';
import {
  withMetroErrorReportingResolver,
  withMetroMutatedResolverContext,
  withMetroResolvers,
} from './withMetroResolvers';
import { Log } from '../../../log';
import { FileNotifier } from '../../../utils/FileNotifier';
import { env } from '../../../utils/env';
import { installExitHooks } from '../../../utils/exit';
import { isInteractive } from '../../../utils/interactive';
import { loadTsConfigPathsAsync, TsConfigPaths } from '../../../utils/tsconfig/loadTsConfigPaths';
import { resolveWithTsConfigPaths } from '../../../utils/tsconfig/resolveWithTsConfigPaths';
import { isServerEnvironment } from '../middleware/metroOptions';
import { PlatformBundlers } from '../platformBundlers';

type Mutable<T> = { -readonly [K in keyof T]: T[K] };

const debug = require('debug')('expo:start:server:metro:multi-platform') as typeof console.log;

function withWebPolyfills(
  config: ConfigT,
  {
    getMetroBundler,
  }: {
    getMetroBundler: () => Bundler;
  }
): ConfigT {
  const originalGetPolyfills = config.serializer.getPolyfills
    ? config.serializer.getPolyfills.bind(config.serializer)
    : () => [];

  const getPolyfills = (ctx: { platform: string | null }): readonly string[] => {
    const virtualEnvVarId = `\0polyfill:environment-variables`;

    getMetroBundlerWithVirtualModules(getMetroBundler()).setVirtualModule(
      virtualEnvVarId,
      (() => {
        return `//`;
      })()
    );

    const virtualModuleId = `\0polyfill:external-require`;

    getMetroBundlerWithVirtualModules(getMetroBundler()).setVirtualModule(
      virtualModuleId,
      (() => {
        if (ctx.platform === 'web') {
          return `global.$$require_external = typeof window === "undefined" ? require : () => null;`;
        } else {
          // Wrap in try/catch to support Android.
          return 'try { global.$$require_external = typeof expo === "undefined" ? eval("require") : (moduleId) => { throw new Error(`Node.js standard library module ${moduleId} is not available in this JavaScript environment`);} } catch { global.$$require_external = (moduleId) => { throw new Error(`Node.js standard library module ${moduleId} is not available in this JavaScript environment`);} }';
        }
      })()
    );

    if (ctx.platform === 'web') {
<<<<<<< HEAD
      return [
        virtualModuleId,
        // Ensure that the error-guard polyfill is included in the web polyfills to
        // make metro-runtime work correctly.
        // TODO: This module is pretty big for a function that simply re-throws an error that doesn't need to be caught.
        require.resolve('@react-native/js-polyfills/error-guard'),
      ];
=======
      return [virtualModuleId, virtualEnvVarId];
>>>>>>> 8ad44d77
    }

    // Generally uses `rn-get-polyfills`
    const polyfills = originalGetPolyfills(ctx);
    return [...polyfills, virtualModuleId, virtualEnvVarId];
  };

  return {
    ...config,
    serializer: {
      ...config.serializer,
      getPolyfills,
    },
  };
}

function normalizeSlashes(p: string) {
  return p.replace(/\\/g, '/');
}

export function getNodejsExtensions(srcExts: readonly string[]): string[] {
  const mjsExts = srcExts.filter((ext) => /mjs$/.test(ext));
  const nodejsSourceExtensions = srcExts.filter((ext) => !/mjs$/.test(ext));
  // find index of last `*.js` extension
  const jsIndex = nodejsSourceExtensions.reduce((index, ext, i) => {
    return /jsx?$/.test(ext) ? i : index;
  }, -1);

  // insert `*.mjs` extensions after `*.js` extensions
  nodejsSourceExtensions.splice(jsIndex + 1, 0, ...mjsExts);

  return nodejsSourceExtensions;
}

/**
 * Apply custom resolvers to do the following:
 * - Disable `.native.js` extensions on web.
 * - Alias `react-native` to `react-native-web` on web.
 * - Redirect `react-native-web/dist/modules/AssetRegistry/index.js` to `@react-native/assets/registry.js` on web.
 * - Add support for `tsconfig.json`/`jsconfig.json` aliases via `compilerOptions.paths`.
 * - Alias react-native renderer code to a vendored React canary build on native.
 */
export function withExtendedResolver(
  config: ConfigT,
  {
    tsconfig,
    isTsconfigPathsEnabled,
    isFastResolverEnabled,
    isExporting,
    isReactCanaryEnabled,
    getMetroBundler,
  }: {
    tsconfig: TsConfigPaths | null;
    isTsconfigPathsEnabled?: boolean;
    isFastResolverEnabled?: boolean;
    isExporting?: boolean;
    isReactCanaryEnabled?: boolean;
    getMetroBundler: () => Bundler;
  }
) {
  if (isFastResolverEnabled) {
    Log.warn(`Experimental bundling features are enabled.`);
  }
  if (isReactCanaryEnabled) {
    Log.warn(`Experimental React Canary version is enabled.`);
  }

  // Get the `transformer.assetRegistryPath`
  // this needs to be unified since you can't dynamically
  // swap out the transformer based on platform.
  const assetRegistryPath = fs.realpathSync(
    path.resolve(resolveFrom(config.projectRoot, '@react-native/assets-registry/registry.js'))
  );

  const defaultResolver = metroResolver.resolve;
  const resolver = isFastResolverEnabled
    ? createFastResolver({
        preserveSymlinks: config.resolver?.unstable_enableSymlinks ?? true,
        blockList: Array.isArray(config.resolver?.blockList)
          ? config.resolver?.blockList
          : [config.resolver?.blockList],
      })
    : defaultResolver;

  const aliases: { [key: string]: Record<string, string> } = {
    web: {
      'react-native': 'react-native-web',
      'react-native/index': 'react-native-web',
    },
  };

  const universalAliases: [RegExp, string][] = [];

  // This package is currently always installed as it is included in the `expo` package.
  if (resolveFrom.silent(config.projectRoot, '@expo/vector-icons')) {
    debug('Enabling alias: react-native-vector-icons -> @expo/vector-icons');
    universalAliases.push([/^react-native-vector-icons(\/.*)?/, '@expo/vector-icons$1']);
  }

  const preferredMainFields: { [key: string]: string[] } = {
    // Defaults from Expo Webpack. Most packages using `react-native` don't support web
    // in the `react-native` field, so we should prefer the `browser` field.
    // https://github.com/expo/router/issues/37
    web: ['browser', 'module', 'main'],
  };

  let tsConfigResolve =
    isTsconfigPathsEnabled && (tsconfig?.paths || tsconfig?.baseUrl != null)
      ? resolveWithTsConfigPaths.bind(resolveWithTsConfigPaths, {
          paths: tsconfig.paths ?? {},
          baseUrl: tsconfig.baseUrl ?? config.projectRoot,
          hasBaseUrl: !!tsconfig.baseUrl,
        })
      : null;

  // TODO: Move this to be a transform key for invalidation.
  if (!isExporting && isInteractive()) {
    if (isTsconfigPathsEnabled) {
      // TODO: We should track all the files that used imports and invalidate them
      // currently the user will need to save all the files that use imports to
      // use the new aliases.
      const configWatcher = new FileNotifier(config.projectRoot, [
        './tsconfig.json',
        './jsconfig.json',
      ]);
      configWatcher.startObserving(() => {
        debug('Reloading tsconfig.json');
        loadTsConfigPathsAsync(config.projectRoot).then((tsConfigPaths) => {
          if (tsConfigPaths?.paths && !!Object.keys(tsConfigPaths.paths).length) {
            debug('Enabling tsconfig.json paths support');
            tsConfigResolve = resolveWithTsConfigPaths.bind(resolveWithTsConfigPaths, {
              paths: tsConfigPaths.paths ?? {},
              baseUrl: tsConfigPaths.baseUrl ?? config.projectRoot,
              hasBaseUrl: !!tsConfigPaths.baseUrl,
            });
          } else {
            debug('Disabling tsconfig.json paths support');
            tsConfigResolve = null;
          }
        });
      });

      // TODO: This probably prevents the process from exiting.
      installExitHooks(() => {
        configWatcher.stopObserving();
      });
    } else {
      debug('Skipping tsconfig.json paths support');
    }
  }

  let nodejsSourceExtensions: string[] | null = null;

  function getStrictResolver(
    { resolveRequest, ...context }: ResolutionContext,
    platform: string | null
  ) {
    return function doResolve(moduleName: string): Resolution {
      return resolver(context, moduleName, platform);
    };
  }

  function getOptionalResolver(context: ResolutionContext, platform: string | null) {
    const doResolve = getStrictResolver(context, platform);
    return function optionalResolve(moduleName: string): Resolution | null {
      try {
        return doResolve(moduleName);
      } catch (error) {
        // If the error is directly related to a resolver not being able to resolve a module, then
        // we can ignore the error and try the next resolver. Otherwise, we should throw the error.
        const isResolutionError =
          isFailedToResolveNameError(error) || isFailedToResolvePathError(error);
        if (!isResolutionError) {
          throw error;
        }
      }
      return null;
    };
  }

  const metroConfigWithCustomResolver = withMetroResolvers(config, [
    // Mock out production react imports in development.
    (context: ResolutionContext, moduleName: string, platform: string | null) => {
      // This resolution is dev-only to prevent bundling the production React packages in development.
      // @ts-expect-error: dev is not on type.
      if (!context.dev) return null;

      if (
        // Match react-native renderers.
        (platform !== 'web' &&
          context.originModulePath.match(/[\\/]node_modules[\\/]react-native[\\/]/) &&
          moduleName.match(/([\\/]ReactFabric|ReactNativeRenderer)-prod/)) ||
        // Match react production imports.
        (moduleName.match(/\.production(\.min)?\.js$/) &&
          // Match if the import originated from a react package.
          context.originModulePath.match(/[\\/]node_modules[\\/](react[-\\/]|scheduler[\\/])/))
      ) {
        debug(`Skipping production module: ${moduleName}`);
        // /Users/path/to/expo/node_modules/react/index.js ./cjs/react.production.min.js
        // /Users/path/to/expo/node_modules/react/jsx-dev-runtime.js ./cjs/react-jsx-dev-runtime.production.min.js
        // /Users/path/to/expo/node_modules/react-is/index.js ./cjs/react-is.production.min.js
        // /Users/path/to/expo/node_modules/react-refresh/runtime.js ./cjs/react-refresh-runtime.production.min.js
        // /Users/path/to/expo/node_modules/react-native/node_modules/scheduler/index.native.js ./cjs/scheduler.native.production.min.js
        // /Users/path/to/expo/node_modules/react-native/node_modules/react-is/index.js ./cjs/react-is.production.min.js
        return {
          type: 'empty',
        };
      }
      return null;
    },
    // tsconfig paths
    (context: ResolutionContext, moduleName: string, platform: string | null) => {
      return (
        tsConfigResolve?.(
          {
            originModulePath: context.originModulePath,
            moduleName,
          },
          getOptionalResolver(context, platform)
        ) ?? null
      );
    },

    // Node.js externals support
    (context: ResolutionContext, moduleName: string, platform: string | null) => {
      const isServer =
        context.customResolverOptions?.environment === 'node' ||
        context.customResolverOptions?.environment === 'react-server';

      if (platform !== 'web' && !isServer) {
        // This is a web/server-only feature, we may extend the shimming to native platforms in the future.
        return null;
      }

      const moduleId = isNodeExternal(moduleName);
      if (!moduleId) {
        return null;
      }

      if (
        // In browser runtimes, we want to either resolve a local node module by the same name, or shim the module to
        // prevent crashing when Node.js built-ins are imported.
        !isServer
      ) {
        // Perform optional resolve first. If the module doesn't exist (no module in the node_modules)
        // then we can mock the file to use an empty module.
        const result = getOptionalResolver(context, platform)(moduleName);
        return (
          result ?? {
            // In this case, mock the file to use an empty module.
            type: 'empty',
          }
        );
      }

      const contents = `module.exports=$$require_external('node:${moduleId}');`;
      debug(`Virtualizing Node.js "${moduleId}"`);
      const virtualModuleId = `\0node:${moduleId}`;
      getMetroBundlerWithVirtualModules(getMetroBundler()).setVirtualModule(
        virtualModuleId,
        contents
      );
      return {
        type: 'sourceFile',
        filePath: virtualModuleId,
      };
    },

    // Basic moduleId aliases
    (context: ResolutionContext, moduleName: string, platform: string | null) => {
      // Conditionally remap `react-native` to `react-native-web` on web in
      // a way that doesn't require Babel to resolve the alias.
      if (platform && platform in aliases && aliases[platform][moduleName]) {
        const redirectedModuleName = aliases[platform][moduleName];
        return getStrictResolver(context, platform)(redirectedModuleName);
      }

      for (const [matcher, alias] of universalAliases) {
        const match = moduleName.match(matcher);
        if (match) {
          const aliasedModule = alias.replace(
            /\$(\d+)/g,
            (_, index) => match[parseInt(index, 10)] ?? ''
          );
          const doResolve = getStrictResolver(context, platform);
          debug(`Alias "${moduleName}" to "${aliasedModule}"`);
          return doResolve(aliasedModule);
        }
      }

      return null;
    },

    // TODO: Reduce these as much as possible in the future.
    // Complex post-resolution rewrites.
    (context: ResolutionContext, moduleName: string, platform: string | null) => {
      const doResolve = getStrictResolver(context, platform);

      const result = doResolve(moduleName);

      if (result.type !== 'sourceFile') {
        return result;
      }

      if (platform === 'web') {
        // Replace the web resolver with the original one.
        // This is basically an alias for web-only.
        // TODO: Drop this in favor of the standalone asset registry module.
        if (shouldAliasAssetRegistryForWeb(platform, result)) {
          // @ts-expect-error: `readonly` for some reason.
          result.filePath = assetRegistryPath;
        }

        if (platform === 'web' && result.filePath.includes('node_modules')) {
          // Replace with static shims

          const normalName = normalizeSlashes(result.filePath)
            // Drop everything up until the `node_modules` folder.
            .replace(/.*node_modules\//, '');

          const shimFile = shouldCreateVirtualShim(normalName);
          if (shimFile) {
            const virtualId = `\0shim:${normalName}`;
            const bundler = getMetroBundlerWithVirtualModules(getMetroBundler());
            if (!bundler.hasVirtualModule(virtualId)) {
              bundler.setVirtualModule(virtualId, fs.readFileSync(shimFile, 'utf8'));
            }
            debug(`Redirecting module "${result.filePath}" to shim`);

            return {
              ...result,
              filePath: virtualId,
            };
          }
        }
      } else {
        // When server components are enabled, redirect React Native's renderer to the canary build
        // this will enable the use hook and other requisite features from React 19.
        if (isReactCanaryEnabled && result.filePath.includes('node_modules')) {
          const normalName = normalizeSlashes(result.filePath)
            // Drop everything up until the `node_modules` folder.
            .replace(/.*node_modules\//, '');

          const canaryFile = shouldCreateVirtualCanary(normalName);
          if (canaryFile) {
            debug(`Redirecting React Native module "${result.filePath}" to canary build`);
            return {
              ...result,
              filePath: canaryFile,
            };
          }
        }
      }

      return result;
    },
  ]);

  // Ensure we mutate the resolution context to include the custom resolver options for server and web.
  const metroConfigWithCustomContext = withMetroMutatedResolverContext(
    metroConfigWithCustomResolver,
    (
      immutableContext: CustomResolutionContext,
      moduleName: string,
      platform: string | null
    ): CustomResolutionContext => {
      const context: Mutable<CustomResolutionContext> = {
        ...immutableContext,
        preferNativePlatform: platform !== 'web',
      };

      if (isServerEnvironment(context.customResolverOptions?.environment)) {
        // Adjust nodejs source extensions to sort mjs after js, including platform variants.
        if (nodejsSourceExtensions === null) {
          nodejsSourceExtensions = getNodejsExtensions(context.sourceExts);
        }
        context.sourceExts = nodejsSourceExtensions;

        context.unstable_enablePackageExports = true;
        context.unstable_conditionsByPlatform = {};
        // Node.js runtimes should only be importing main at the moment.
        // This is a temporary fix until we can support the package.json exports.
        context.mainFields = ['main', 'module'];

        // Enable react-server import conditions.
        if (context.customResolverOptions?.environment === 'react-server') {
          context.unstable_conditionNames = ['node', 'require', 'react-server', 'workerd'];
        } else {
          context.unstable_conditionNames = ['node', 'require'];
        }
      } else {
        // Non-server changes

        if (!env.EXPO_METRO_NO_MAIN_FIELD_OVERRIDE && platform && platform in preferredMainFields) {
          context.mainFields = preferredMainFields[platform];
        }
      }

      return context;
    }
  );

  return withMetroErrorReportingResolver(metroConfigWithCustomContext);
}

/** @returns `true` if the incoming resolution should be swapped on web. */
export function shouldAliasAssetRegistryForWeb(
  platform: string | null,
  result: Resolution
): boolean {
  return (
    platform === 'web' &&
    result?.type === 'sourceFile' &&
    typeof result?.filePath === 'string' &&
    normalizeSlashes(result.filePath).endsWith(
      'react-native-web/dist/modules/AssetRegistry/index.js'
    )
  );
}
/** @returns `true` if the incoming resolution should be swapped. */
export function shouldAliasModule(
  input: {
    platform: string | null;
    result: Resolution;
  },
  alias: { platform: string; output: string }
): boolean {
  return (
    input.platform === alias.platform &&
    input.result?.type === 'sourceFile' &&
    typeof input.result?.filePath === 'string' &&
    normalizeSlashes(input.result.filePath).endsWith(alias.output)
  );
}

/** Add support for `react-native-web` and the Web platform. */
export async function withMetroMultiPlatformAsync(
  projectRoot: string,
  {
    config,
    exp,
    platformBundlers,
    isTsconfigPathsEnabled,
    webOutput,
    isFastResolverEnabled,
    isExporting,
    isReactCanaryEnabled,
    getMetroBundler,
  }: {
    config: ConfigT;
    exp: ExpoConfig;
    isTsconfigPathsEnabled: boolean;
    platformBundlers: PlatformBundlers;
    webOutput?: 'single' | 'static' | 'server';
    isFastResolverEnabled?: boolean;
    isExporting?: boolean;
    isReactCanaryEnabled: boolean;
    getMetroBundler: () => Bundler;
  }
) {
  if (!config.projectRoot) {
    // @ts-expect-error: read-only types
    config.projectRoot = projectRoot;
  }

  // Required for @expo/metro-runtime to format paths in the web LogBox.
  process.env.EXPO_PUBLIC_PROJECT_ROOT = process.env.EXPO_PUBLIC_PROJECT_ROOT ?? projectRoot;

  if (['static', 'server'].includes(webOutput ?? '')) {
    // Enable static rendering in runtime space.
    process.env.EXPO_PUBLIC_USE_STATIC = '1';
  }

  // This is used for running Expo CLI in development against projects outside the monorepo.
  if (!isDirectoryIn(__dirname, projectRoot)) {
    if (!config.watchFolders) {
      // @ts-expect-error: watchFolders is readonly
      config.watchFolders = [];
    }
    // @ts-expect-error: watchFolders is readonly
    config.watchFolders.push(path.join(require.resolve('metro-runtime/package.json'), '../..'));
  }

  // @ts-expect-error
  config.transformer._expoRouterWebRendering = webOutput;
  // @ts-expect-error: Invalidate the cache when the location of expo-router changes on-disk.
  config.transformer._expoRouterPath = resolveFrom.silent(projectRoot, 'expo-router');

  let tsconfig: null | TsConfigPaths = null;

  if (isTsconfigPathsEnabled) {
    tsconfig = await loadTsConfigPathsAsync(projectRoot);
  }

  let expoConfigPlatforms = Object.entries(platformBundlers)
    .filter(
      ([platform, bundler]) => bundler === 'metro' && exp.platforms?.includes(platform as Platform)
    )
    .map(([platform]) => platform);

  if (Array.isArray(config.resolver.platforms)) {
    expoConfigPlatforms = [...new Set(expoConfigPlatforms.concat(config.resolver.platforms))];
  }

  // @ts-expect-error: typed as `readonly`.
  config.resolver.platforms = expoConfigPlatforms;

  config = withWebPolyfills(config, { getMetroBundler });

  return withExtendedResolver(config, {
    tsconfig,
    isExporting,
    isTsconfigPathsEnabled,
    isFastResolverEnabled,
    isReactCanaryEnabled,
    getMetroBundler,
  });
}

function isDirectoryIn(targetPath: string, rootPath: string) {
  return targetPath.startsWith(rootPath) && targetPath.length >= rootPath.length;
}<|MERGE_RESOLUTION|>--- conflicted
+++ resolved
@@ -73,17 +73,14 @@
     );
 
     if (ctx.platform === 'web') {
-<<<<<<< HEAD
       return [
         virtualModuleId,
+        virtualEnvVarId,
         // Ensure that the error-guard polyfill is included in the web polyfills to
         // make metro-runtime work correctly.
         // TODO: This module is pretty big for a function that simply re-throws an error that doesn't need to be caught.
         require.resolve('@react-native/js-polyfills/error-guard'),
       ];
-=======
-      return [virtualModuleId, virtualEnvVarId];
->>>>>>> 8ad44d77
     }
 
     // Generally uses `rn-get-polyfills`
