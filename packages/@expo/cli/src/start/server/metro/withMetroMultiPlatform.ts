--- conflicted
+++ resolved
@@ -340,18 +340,14 @@
     tsconfig = await loadTsConfigPathsAsync(projectRoot);
   }
 
-<<<<<<< HEAD
+  await setupNodeExternals(projectRoot);
+
   return withMetroMultiPlatform(projectRoot, {
     config,
     platformBundlers,
     tsconfig,
     isTsconfigPathsEnabled,
   });
-=======
-  await setupNodeExternals(projectRoot);
-
-  return withMetroMultiPlatform(projectRoot, config, platformBundlers, tsconfig);
->>>>>>> 075ac837
 }
 
 function withMetroMultiPlatform(
