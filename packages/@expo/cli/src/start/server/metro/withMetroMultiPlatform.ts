/**
 * Copyright © 2022 650 Industries.
 *
 * This source code is licensed under the MIT license found in the
 * LICENSE file in the root directory of this source tree.
 */
import fs from 'fs';
import { ConfigT } from 'metro-config';
<<<<<<< HEAD
import type { Resolution, ResolutionContext } from 'metro-resolver';
import * as metroResolver from 'metro-resolver';
=======
import { Resolution, ResolutionContext, CustomResolutionContext } from 'metro-resolver';
>>>>>>> 38019cfb
import path from 'path';
import resolveFrom from 'resolve-from';

import { createFastResolver } from './createExpoMetroResolver';
import {
  EXTERNAL_REQUIRE_NATIVE_POLYFILL,
  EXTERNAL_REQUIRE_POLYFILL,
  METRO_SHIMS_FOLDER,
  getNodeExternalModuleId,
  isNodeExternal,
  setupNodeExternals,
  setupShimFiles,
} from './externals';
import { isFailedToResolveNameError, isFailedToResolvePathError } from './metroErrors';
import { getAppRouterRelativeEntryPath } from './router';
import {
  withMetroErrorReportingResolver,
  withMetroMutatedResolverContext,
  withMetroResolvers,
} from './withMetroResolvers';
import { Log } from '../../../log';
import { FileNotifier } from '../../../utils/FileNotifier';
import { env } from '../../../utils/env';
import { installExitHooks } from '../../../utils/exit';
import { isInteractive } from '../../../utils/interactive';
import { loadTsConfigPathsAsync, TsConfigPaths } from '../../../utils/tsconfig/loadTsConfigPaths';
import { resolveWithTsConfigPaths } from '../../../utils/tsconfig/resolveWithTsConfigPaths';
import { WebSupportProjectPrerequisite } from '../../doctor/web/WebSupportProjectPrerequisite';
import { PlatformBundlers } from '../platformBundlers';

type Mutable<T> = { -readonly [K in keyof T]: T[K] };

const debug = require('debug')('expo:start:server:metro:multi-platform') as typeof console.log;

function withWebPolyfills(config: ConfigT): ConfigT {
  const originalGetPolyfills = config.serializer.getPolyfills
    ? config.serializer.getPolyfills.bind(config.serializer)
    : () => [];

  const getPolyfills = (ctx: { platform: string | null }): readonly string[] => {
    if (ctx.platform === 'web') {
      return [
        // NOTE: We might need this for all platforms
        path.join(config.projectRoot, EXTERNAL_REQUIRE_POLYFILL),
        // TODO: runtime polyfills, i.e. Fast Refresh, error overlay, React Dev Tools...
      ];
    }
    // Generally uses `rn-get-polyfills`
    const polyfills = originalGetPolyfills(ctx);

    return [...polyfills, EXTERNAL_REQUIRE_NATIVE_POLYFILL];
  };

  return {
    ...config,
    serializer: {
      ...config.serializer,
      getPolyfills,
    },
  };
}

function normalizeSlashes(p: string) {
  return p.replace(/\\/g, '/');
}

export function getNodejsExtensions(srcExts: readonly string[]): string[] {
  const mjsExts = srcExts.filter((ext) => /mjs$/.test(ext));
  const nodejsSourceExtensions = srcExts.filter((ext) => !/mjs$/.test(ext));
  // find index of last `*.js` extension
  const jsIndex = nodejsSourceExtensions.reduce((index, ext, i) => {
    return /jsx?$/.test(ext) ? i : index;
  }, -1);

  // insert `*.mjs` extensions after `*.js` extensions
  nodejsSourceExtensions.splice(jsIndex + 1, 0, ...mjsExts);

  return nodejsSourceExtensions;
}

/**
 * Apply custom resolvers to do the following:
 * - Disable `.native.js` extensions on web.
 * - Alias `react-native` to `react-native-web` on web.
 * - Redirect `react-native-web/dist/modules/AssetRegistry/index.js` to `@react-native/assets/registry.js` on web.
 * - Add support for `tsconfig.json`/`jsconfig.json` aliases via `compilerOptions.paths`.
 */
export function withExtendedResolver(
  config: ConfigT,
  {
    tsconfig,
    platforms,
    isTsconfigPathsEnabled,
    isFastResolverEnabled,
    isExporting,
  }: {
    tsconfig: TsConfigPaths | null;
    platforms: string[];
    isTsconfigPathsEnabled?: boolean;
    isFastResolverEnabled?: boolean;
    isExporting?: boolean;
  }
) {
  if (isFastResolverEnabled) {
    Log.warn(`Experimental bundling features are enabled.`);
  }

  // Get the `transformer.assetRegistryPath`
  // this needs to be unified since you can't dynamically
  // swap out the transformer based on platform.
  const assetRegistryPath = fs.realpathSync(
    // This is the native asset registry alias for native.
    path.resolve(resolveFrom(config.projectRoot, 'react-native/Libraries/Image/AssetRegistry'))
    // NOTE(EvanBacon): This is the newer import but it doesn't work in the expo/expo monorepo.
    // path.resolve(resolveFrom(projectRoot, '@react-native/assets-registry/registry.js'))
  );

<<<<<<< HEAD
  let reactNativeWebAppContainer: string | null = null;
  try {
    reactNativeWebAppContainer = fs.realpathSync(
      // This is the native asset registry alias for native.
      path.resolve(resolveFrom(projectRoot, 'expo-router/build/fork/react-native-web-container'))
      // NOTE(EvanBacon): This is the newer import but it doesn't work in the expo/expo monorepo.
      // path.resolve(resolveFrom(projectRoot, '@react-native/assets/registry.js'))
    );
  } catch {}

  const isWebEnabled = platforms.includes('web');

  const defaultResolver = metroResolver.resolve;
=======
  const defaultResolver = importMetroResolverFromProject(config.projectRoot).resolve;
>>>>>>> 38019cfb
  const resolver = isFastResolverEnabled
    ? createFastResolver({ preserveSymlinks: config.resolver?.unstable_enableSymlinks ?? false })
    : defaultResolver;

  const extraNodeModules: { [key: string]: Record<string, string> } = {};

  const aliases: { [key: string]: Record<string, string> } = {
    web: {
      'react-native': 'react-native-web',
      'react-native/index': 'react-native-web',
    },
  };

  // TODO: We can probably drop this resolution hack.
  const isWebEnabled = platforms.includes('web');
  if (isWebEnabled) {
    // Allow `react-native-web` to be optional when web is not enabled but path aliases is.
    extraNodeModules['web'] = {
      'react-native': path.resolve(require.resolve('react-native-web/package.json'), '..'),
    };
  }

  const preferredMainFields: { [key: string]: string[] } = {
    // Defaults from Expo Webpack. Most packages using `react-native` don't support web
    // in the `react-native` field, so we should prefer the `browser` field.
    // https://github.com/expo/router/issues/37
    web: ['browser', 'module', 'main'],
  };

  let tsConfigResolve = tsconfig?.paths
    ? resolveWithTsConfigPaths.bind(resolveWithTsConfigPaths, {
        paths: tsconfig.paths ?? {},
        baseUrl: tsconfig.baseUrl,
      })
    : null;

  // TODO: Move this to be a transform key for invalidation.
  if (!isExporting && isInteractive()) {
    if (isTsconfigPathsEnabled) {
      // TODO: We should track all the files that used imports and invalidate them
      // currently the user will need to save all the files that use imports to
      // use the new aliases.
      const configWatcher = new FileNotifier(config.projectRoot, [
        './tsconfig.json',
        './jsconfig.json',
      ]);
      configWatcher.startObserving(() => {
        debug('Reloading tsconfig.json');
        loadTsConfigPathsAsync(config.projectRoot).then((tsConfigPaths) => {
          if (tsConfigPaths?.paths && !!Object.keys(tsConfigPaths.paths).length) {
            debug('Enabling tsconfig.json paths support');
            tsConfigResolve = resolveWithTsConfigPaths.bind(resolveWithTsConfigPaths, {
              paths: tsConfigPaths.paths ?? {},
              baseUrl: tsConfigPaths.baseUrl,
            });
          } else {
            debug('Disabling tsconfig.json paths support');
            tsConfigResolve = null;
          }
        });
      });

      // TODO: This probably prevents the process from exiting.
      installExitHooks(() => {
        configWatcher.stopObserving();
      });
    } else {
      debug('Skipping tsconfig.json paths support');
    }
  }

  let nodejsSourceExtensions: string[] | null = null;

  const shimsFolder = path.join(config.projectRoot, METRO_SHIMS_FOLDER);

  function getStrictResolver(context: ResolutionContext, platform: string | null) {
    const isNode = context.customResolverOptions?.environment === 'node';

    return function doResolve(moduleName: string): Resolution {
      // Workaround for Node.js having package exports enabled by default and
      // the fast resolver not having package exports support yet.
      const resolverToUse = isNode ? defaultResolver : resolver;
      return resolverToUse(
        {
          ...context,
          resolveRequest: undefined,
        },
        moduleName,
        platform
      );
    };
  }

  function getOptionalResolver(context: ResolutionContext, platform: string | null) {
    const doResolve = getStrictResolver(context, platform);
    return function optionalResolve(moduleName: string): Resolution | null {
      try {
        return doResolve(moduleName);
      } catch (error) {
        // If the error is directly related to a resolver not being able to resolve a module, then
        // we can ignore the error and try the next resolver. Otherwise, we should throw the error.
        const isResolutionError =
          isFailedToResolveNameError(error) || isFailedToResolvePathError(error);
        if (!isResolutionError) {
          throw error;
        }
      }
      return null;
    };
  }

  const metroConfigWithCustomResolver = withMetroResolvers(config, [
    // tsconfig paths
    (context: ResolutionContext, moduleName: string, platform: string | null) => {
      return (
        tsConfigResolve?.(
          {
            originModulePath: context.originModulePath,
            moduleName,
          },
          getOptionalResolver(context, platform)
        ) ?? null
      );
    },

    // Node.js built-ins get empty externals on web
    (context: ResolutionContext, moduleName: string, platform: string | null) => {
      if (
        isFastResolverEnabled ||
        // is web
        platform !== 'web' ||
        // Skip when targeting server runtimes
        context.customResolverOptions?.environment === 'node' ||
        // This transform only applies to Node.js built-ins
        !isNodeExternal(moduleName)
      ) {
        return null;
      }

      // Perform optional resolve first. If the module doesn't exist (no module in the node_modules)
      // then we can mock the file to use an empty module.
      const result = getOptionalResolver(context, platform)(moduleName);
      return (
        result ?? {
          // In this case, mock the file to use an empty module.
          type: 'empty',
        }
      );
    },

    // Node.js externals support
    (context: ResolutionContext, moduleName: string, platform: string | null) => {
      if (
        // is web
        platform !== 'web' ||
        // Only apply to server runtimes
        context.customResolverOptions?.environment !== 'node'
      ) {
        return null;
      }

      const moduleId = isNodeExternal(moduleName);
      if (!moduleId) {
        return null;
      }
      const redirectedModuleName = getNodeExternalModuleId(context.originModulePath, moduleId);
      debug(`Redirecting Node.js external "${moduleId}" to "${redirectedModuleName}"`);
      const doResolve = getStrictResolver(context, platform);
      return doResolve(redirectedModuleName);
    },

    // Basic moduleId aliases
    (context: ResolutionContext, moduleName: string, platform: string | null) => {
      // Conditionally remap `react-native` to `react-native-web` on web in
      // a way that doesn't require Babel to resolve the alias.
      if (platform && platform in aliases && aliases[platform][moduleName]) {
        const redirectedModuleName = aliases[platform][moduleName];
        const doResolve = getStrictResolver(context, platform);
        return doResolve(redirectedModuleName);
      }

      return null;
    },

    // HACK(EvanBacon):
    // React Native uses `event-target-shim` incorrectly and this causes the native runtime
    // to fail to load. This is a temporary workaround until we can fix this upstream.
    // https://github.com/facebook/react-native/pull/38628
    (context: ResolutionContext, moduleName: string, platform: string | null) => {
      if (platform !== 'web' && moduleName === 'event-target-shim') {
        debug('For event-target-shim to use js:', context.originModulePath);
        const doResolve = getStrictResolver(context, platform);
        return doResolve('event-target-shim/dist/event-target-shim.js');
      }

      return null;
    },

    // TODO: Reduce these as much as possible in the future.
    // Complex post-resolution rewrites.
    (context: ResolutionContext, moduleName: string, platform: string | null) => {
      const doResolve = getStrictResolver(context, platform);

      const result = doResolve(moduleName);

      if (result.type !== 'sourceFile') {
        return result;
      }

      // Replace the web resolver with the original one.
      // This is basically an alias for web-only.
      // TODO: Drop this in favor of the standalone asset registry module.
      if (shouldAliasAssetRegistryForWeb(platform, result)) {
        // @ts-expect-error: `readonly` for some reason.
        result.filePath = assetRegistryPath;
      }

      if (platform === 'web' && result.filePath.includes('node_modules')) {
        // Replace with static shims

        const normalName = normalizeSlashes(result.filePath)
          // Drop everything up until the `node_modules` folder.
          .replace(/.*node_modules\//, '');

        const shimPath = path.join(shimsFolder, normalName);
        if (fs.existsSync(shimPath)) {
          // @ts-expect-error: `readonly` for some reason.
          result.filePath = shimPath;
        }
      }

      return result;
    },
  ]);

  // Ensure we mutate the resolution context to include the custom resolver options for server and web.
  const metroConfigWithCustomContext = withMetroMutatedResolverContext(
    metroConfigWithCustomResolver,
    (
      immutableContext: CustomResolutionContext,
      moduleName: string,
      platform: string | null
    ): CustomResolutionContext => {
      const context = {
        ...immutableContext,
      } as Mutable<ResolutionContext> & {
        mainFields: string[];
        customResolverOptions?: Record<string, string>;
      };

      if (context.customResolverOptions?.environment === 'node') {
        // Adjust nodejs source extensions to sort mjs after js, including platform variants.
        if (nodejsSourceExtensions === null) {
          nodejsSourceExtensions = getNodejsExtensions(context.sourceExts);
        }
        context.sourceExts = nodejsSourceExtensions;

        context.unstable_enablePackageExports = true;
        context.unstable_conditionNames = ['node', 'require'];
        // Node.js runtimes should only be importing main at the moment.
        // This is a temporary fix until we can support the package.json exports.
        context.mainFields = ['main', 'module'];
      } else {
        // Non-server changes

        if (!env.EXPO_METRO_NO_MAIN_FIELD_OVERRIDE && platform && platform in preferredMainFields) {
          context.mainFields = preferredMainFields[platform];
        }
      }

      // TODO: We may be able to remove this in the future, it's doing no harm
      // by staying here.
      // Conditionally remap `react-native` to `react-native-web`
      if (platform && platform in extraNodeModules) {
        context.extraNodeModules = {
          ...extraNodeModules[platform],
          ...context.extraNodeModules,
        };
      }

      if (tsconfig?.baseUrl && isTsconfigPathsEnabled) {
        const nodeModulesPaths: string[] = [...immutableContext.nodeModulesPaths];

        if (!nodeModulesPaths.length) {
          nodeModulesPaths.push(path.join(config.projectRoot, 'node_modules'));
        }

        // add last to ensure node modules are resolved first
        nodeModulesPaths.push(tsconfig.baseUrl);

        context.nodeModulesPaths = nodeModulesPaths;
      }

      // TODO: We can drop this in the next version upgrade (SDK 50).
      const mainFields: string[] = context.mainFields;

      return {
        ...context,
        preferNativePlatform: platform !== 'web',
        // Passing `mainFields` directly won't be considered (in certain version of Metro)
        // we need to extend the `getPackageMainPath` directly to
        // use platform specific `mainFields`.
        // @ts-ignore
        getPackageMainPath(packageJsonPath) {
          // @ts-expect-error: mainFields is not on type
          const package_ = context.moduleCache.getPackage(packageJsonPath);
          return package_.getMain(mainFields);
        },
      };
    }
  );

  return withMetroErrorReportingResolver(metroConfigWithCustomContext);
}

/** @returns `true` if the incoming resolution should be swapped on web. */
export function shouldAliasAssetRegistryForWeb(
  platform: string | null,
  result: Resolution
): boolean {
  return (
    platform === 'web' &&
    result?.type === 'sourceFile' &&
    typeof result?.filePath === 'string' &&
    normalizeSlashes(result.filePath).endsWith(
      'react-native-web/dist/modules/AssetRegistry/index.js'
    )
  );
}
/** @returns `true` if the incoming resolution should be swapped. */
export function shouldAliasModule(
  input: {
    platform: string | null;
    result: Resolution;
  },
  alias: { platform: string; output: string }
): boolean {
  return (
    input.platform === alias.platform &&
    input.result?.type === 'sourceFile' &&
    typeof input.result?.filePath === 'string' &&
    normalizeSlashes(input.result.filePath).endsWith(alias.output)
  );
}

/** Add support for `react-native-web` and the Web platform. */
export async function withMetroMultiPlatformAsync(
  projectRoot: string,
  {
    config,
    platformBundlers,
    isTsconfigPathsEnabled,
    webOutput,
    routerDirectory,
    isFastResolverEnabled,
    isExporting,
  }: {
    config: ConfigT;
    isTsconfigPathsEnabled: boolean;
    platformBundlers: PlatformBundlers;
    webOutput?: 'single' | 'static' | 'server';
    routerDirectory: string;
    isFastResolverEnabled?: boolean;
    isExporting?: boolean;
  }
) {
  if (!config.projectRoot) {
    // @ts-expect-error: read-only types
    config.projectRoot = projectRoot;
  }
  // Auto pick app entry for router.
  process.env.EXPO_ROUTER_APP_ROOT = getAppRouterRelativeEntryPath(projectRoot, routerDirectory);

  // Required for @expo/metro-runtime to format paths in the web LogBox.
  process.env.EXPO_PUBLIC_PROJECT_ROOT = process.env.EXPO_PUBLIC_PROJECT_ROOT ?? projectRoot;

  if (['static', 'server'].includes(webOutput ?? '')) {
    // Enable static rendering in runtime space.
    process.env.EXPO_PUBLIC_USE_STATIC = '1';
  }

  // Ensure the cache is invalidated if these values change.
  // @ts-expect-error
  config.transformer._expoRouterRootDirectory = process.env.EXPO_ROUTER_APP_ROOT;
  // @ts-expect-error
  config.transformer._expoRouterWebRendering = webOutput;
  // TODO: import mode

  if (platformBundlers.web === 'metro') {
    await new WebSupportProjectPrerequisite(projectRoot).assertAsync();
  }

  let tsconfig: null | TsConfigPaths = null;

  if (isTsconfigPathsEnabled) {
    tsconfig = await loadTsConfigPathsAsync(projectRoot);
  }

  await setupShimFiles(projectRoot);
  await setupNodeExternals(projectRoot);

  let expoConfigPlatforms = Object.entries(platformBundlers)
    .filter(([, bundler]) => bundler === 'metro')
    .map(([platform]) => platform);

  if (Array.isArray(config.resolver.platforms)) {
    expoConfigPlatforms = [...new Set(expoConfigPlatforms.concat(config.resolver.platforms))];
  }

  // @ts-expect-error: typed as `readonly`.
  config.resolver.platforms = expoConfigPlatforms;

  config = withWebPolyfills(config);

  return withExtendedResolver(config, {
    tsconfig,
    isExporting,
    isTsconfigPathsEnabled,
    platforms: expoConfigPlatforms,
    isFastResolverEnabled,
  });
}<|MERGE_RESOLUTION|>--- conflicted
+++ resolved
@@ -6,12 +6,8 @@
  */
 import fs from 'fs';
 import { ConfigT } from 'metro-config';
-<<<<<<< HEAD
-import type { Resolution, ResolutionContext } from 'metro-resolver';
+import { Resolution, ResolutionContext, CustomResolutionContext } from 'metro-resolver';
 import * as metroResolver from 'metro-resolver';
-=======
-import { Resolution, ResolutionContext, CustomResolutionContext } from 'metro-resolver';
->>>>>>> 38019cfb
 import path from 'path';
 import resolveFrom from 'resolve-from';
 
@@ -129,23 +125,7 @@
     // path.resolve(resolveFrom(projectRoot, '@react-native/assets-registry/registry.js'))
   );
 
-<<<<<<< HEAD
-  let reactNativeWebAppContainer: string | null = null;
-  try {
-    reactNativeWebAppContainer = fs.realpathSync(
-      // This is the native asset registry alias for native.
-      path.resolve(resolveFrom(projectRoot, 'expo-router/build/fork/react-native-web-container'))
-      // NOTE(EvanBacon): This is the newer import but it doesn't work in the expo/expo monorepo.
-      // path.resolve(resolveFrom(projectRoot, '@react-native/assets/registry.js'))
-    );
-  } catch {}
-
-  const isWebEnabled = platforms.includes('web');
-
   const defaultResolver = metroResolver.resolve;
-=======
-  const defaultResolver = importMetroResolverFromProject(config.projectRoot).resolve;
->>>>>>> 38019cfb
   const resolver = isFastResolverEnabled
     ? createFastResolver({ preserveSymlinks: config.resolver?.unstable_enableSymlinks ?? false })
     : defaultResolver;
