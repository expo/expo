--- conflicted
+++ resolved
@@ -67,8 +67,6 @@
     getMetroBundler: () => Bundler;
   }
 ): ConfigT {
-  
-
   const originalGetPolyfills = config.serializer.getPolyfills
     ? config.serializer.getPolyfills.bind(config.serializer)
     : () => [];
@@ -127,34 +125,18 @@
         }
       }
     }
-<<<<<<< HEAD
-    // Generally uses `rn-get-polyfills`
-=======
 
     // Generally uses `@expo/metro-config`'s `getPolyfills` function, unless overridden
->>>>>>> 6e1f9a74
     const polyfills = originalGetPolyfills(ctx);
 
     // Move all polyfills to the native built-in bundle.
     if (env.EXPO_BUNDLE_BUILT_IN) {
-      return [
-        ...polyfills
-      ]
+      return [...polyfills];
     }
 
     return [
-<<<<<<< HEAD
-      // ...polyfills,
-      virtualModuleId,
-      virtualEnvVarId,
-
-      // This built-in is still required for server bundles.
-      // TODO: Prevent this from being included in the native client bundle.
-      require.resolve('@react-native/js-polyfills/error-guard'),
-=======
       ...polyfills,
       ...virtualModulesPolyfills,
->>>>>>> 6e1f9a74
       // Removed on server platforms during the transform.
       // TODO: Move to be a native built-in.
       // require.resolve('expo/virtual/streams.js'),
@@ -234,21 +216,24 @@
       'react-native/Libraries/ReactPrivate/ReactNativePrivateInitializeCore',
     'node_modules/react-native/Libraries/Utilities/HMRClient.js':
       'react-native/Libraries/Utilities/HMRClient',
-    
-      'node_modules/react-native/Libraries/Core/Devtools/getDevServer.js':
+
+    'node_modules/react-native/Libraries/Core/Devtools/getDevServer.js':
       'react-native/Libraries/Core/Devtools/getDevServer',
-      'node_modules/react-native/Libraries/WebSocket/WebSocket.js':
+    'node_modules/react-native/Libraries/WebSocket/WebSocket.js':
       'react-native/Libraries/WebSocket/WebSocket',
-      'node_modules/react-native/Libraries/NativeModules/specs/NativeLogBox.js': 'react-native/Libraries/NativeModules/specs/NativeLogBox',
-      'node_modules/react-native/Libraries/Core/ExceptionsManager.js': 'react-native/Libraries/Core/ExceptionsManager',
-      'node_modules/react-native/Libraries/Network/RCTNetworking.ios.js': 'react-native/Libraries/Network/RCTNetworking',
-
-      'node_modules/react-native/Libraries/Core/Devtools/symbolicateStackTrace.js': 'react-native/Libraries/Core/Devtools/symbolicateStackTrace',
-      'node_modules/react-native/Libraries/Components/View/ReactNativeStyleAttributes.js': 'react-native/Libraries/Components/View/ReactNativeStyleAttributes',
-
-
-      'node_modules/metro-runtime/src/modules/HMRClient.js': 'metro-runtime/src/modules/HMRClient',
-
+    'node_modules/react-native/Libraries/NativeModules/specs/NativeLogBox.js':
+      'react-native/Libraries/NativeModules/specs/NativeLogBox',
+    'node_modules/react-native/Libraries/Core/ExceptionsManager.js':
+      'react-native/Libraries/Core/ExceptionsManager',
+    'node_modules/react-native/Libraries/Network/RCTNetworking.ios.js':
+      'react-native/Libraries/Network/RCTNetworking',
+
+    'node_modules/react-native/Libraries/Core/Devtools/symbolicateStackTrace.js':
+      'react-native/Libraries/Core/Devtools/symbolicateStackTrace',
+    'node_modules/react-native/Libraries/Components/View/ReactNativeStyleAttributes.js':
+      'react-native/Libraries/Components/View/ReactNativeStyleAttributes',
+
+    'node_modules/metro-runtime/src/modules/HMRClient.js': 'metro-runtime/src/modules/HMRClient',
 
     //
     'packages/expo-modules-core/src/index.ts': 'expo-modules-core',
@@ -266,47 +251,51 @@
     // 'node_modules/@react-native/virtualized-lists/index.js': '@react-native/virtualized-lists',
     // base64-js
 
-"packages/expo-linking/build/Linking.js": "expo-linking",
-"packages/expo-blur/build/index.js": "expo-blur",
-"packages/expo-font/build/index.js": "expo-font",
-"packages/expo-haptics/src/Haptics.ts": "expo-haptics",
-"packages/expo-image/src/index.ts": "expo-image",
-"packages/expo-splash-screen/build/index.native.js": "expo-splash-screen",
-"packages/expo-symbols/build/index.js": "expo-symbols",
-"packages/expo-system-ui/build/SystemUI.js": "expo-system-ui",
- "packages/expo-web-browser/build/WebBrowser.js": "expo-web-browser",
-"node_modules/react-native-gesture-handler/src/index.ts": "react-native-gesture-handler",
-"node_modules/react-native-reanimated/src/index.ts": "react-native-reanimated",
-"node_modules/react-native-is-edge-to-edge/dist/index.mjs": "react-native-is-edge-to-edge",
-"node_modules/react-native-safe-area-context/src/index.tsx": "react-native-safe-area-context",
-"node_modules/react-native-screens/src/index.tsx": "react-native-screens",
-"node_modules/react-freeze/src/index.tsx": "react-freeze",
-
-"node_modules/warn-once/index.js": "warn-once",
-"node_modules/escape-string-regexp/index.js": "escape-string-regexp",
-"node_modules/react-native-webview/src/index.ts": 'react-native-webview',
-
-"node_modules/@react-native-masked-view/masked-view/index.js": '@react-native-masked-view/masked-view',
-// React Navigation
-"node_modules/color/index.js": 'color',
-"node_modules/color-string/index.js": 'color-string',
-"node_modules/color-convert/index.js": 'color-convert',
-
-"node_modules/@radix-ui/react-compose-refs/dist/index.js": "@radix-ui/react-compose-refs",
-"node_modules/nanoid/non-secure/index.js": 'nanoid/non-secure',
-"node_modules/@react-navigation/routers/lib/module/index.js": '@react-navigation/routers',
-"node_modules/use-latest-callback/esm.mjs": 'use-latest-callback',
-"node_modules/query-string/index.js": 'query-string',
-"node_modules/react-is/index.js": 'react-is',
-"node_modules/use-sync-external-store/with-selector.js": 'use-sync-external-store/with-selector',
-"node_modules/@react-navigation/core/lib/module/index.js": '@react-navigation/core',
-
-"node_modules/@react-navigation/native/lib/module/index.js": '@react-navigation/native',
-"node_modules/@react-navigation/elements/lib/module/index.js": '@react-navigation/elements',
-"node_modules/@react-navigation/bottom-tabs/lib/module/index.js": '@react-navigation/bottom-tabs',
-"node_modules/@radix-ui/react-slot/dist/index.mjs": "@radix-ui/react-slot",
-"node_modules/@react-navigation/native-stack/lib/module/index.js": '@react-navigation/native-stack',
-"node_modules/stacktrace-parser/dist/stack-trace-parser.cjs.js": 'stacktrace-parser',
+    'packages/expo-linking/build/Linking.js': 'expo-linking',
+    'packages/expo-blur/build/index.js': 'expo-blur',
+    'packages/expo-font/build/index.js': 'expo-font',
+    'packages/expo-haptics/src/Haptics.ts': 'expo-haptics',
+    'packages/expo-image/src/index.ts': 'expo-image',
+    'packages/expo-splash-screen/build/index.native.js': 'expo-splash-screen',
+    'packages/expo-symbols/build/index.js': 'expo-symbols',
+    'packages/expo-system-ui/build/SystemUI.js': 'expo-system-ui',
+    'packages/expo-web-browser/build/WebBrowser.js': 'expo-web-browser',
+    'node_modules/react-native-gesture-handler/src/index.ts': 'react-native-gesture-handler',
+    'node_modules/react-native-reanimated/src/index.ts': 'react-native-reanimated',
+    'node_modules/react-native-is-edge-to-edge/dist/index.mjs': 'react-native-is-edge-to-edge',
+    'node_modules/react-native-safe-area-context/src/index.tsx': 'react-native-safe-area-context',
+    'node_modules/react-native-screens/src/index.tsx': 'react-native-screens',
+    'node_modules/react-freeze/src/index.tsx': 'react-freeze',
+
+    'node_modules/warn-once/index.js': 'warn-once',
+    'node_modules/escape-string-regexp/index.js': 'escape-string-regexp',
+    'node_modules/react-native-webview/src/index.ts': 'react-native-webview',
+
+    'node_modules/@react-native-masked-view/masked-view/index.js':
+      '@react-native-masked-view/masked-view',
+    // React Navigation
+    'node_modules/color/index.js': 'color',
+    'node_modules/color-string/index.js': 'color-string',
+    'node_modules/color-convert/index.js': 'color-convert',
+
+    'node_modules/@radix-ui/react-compose-refs/dist/index.js': '@radix-ui/react-compose-refs',
+    'node_modules/nanoid/non-secure/index.js': 'nanoid/non-secure',
+    'node_modules/@react-navigation/routers/lib/module/index.js': '@react-navigation/routers',
+    'node_modules/use-latest-callback/esm.mjs': 'use-latest-callback',
+    'node_modules/query-string/index.js': 'query-string',
+    'node_modules/react-is/index.js': 'react-is',
+    'node_modules/use-sync-external-store/with-selector.js':
+      'use-sync-external-store/with-selector',
+    'node_modules/@react-navigation/core/lib/module/index.js': '@react-navigation/core',
+
+    'node_modules/@react-navigation/native/lib/module/index.js': '@react-navigation/native',
+    'node_modules/@react-navigation/elements/lib/module/index.js': '@react-navigation/elements',
+    'node_modules/@react-navigation/bottom-tabs/lib/module/index.js':
+      '@react-navigation/bottom-tabs',
+    'node_modules/@radix-ui/react-slot/dist/index.mjs': '@radix-ui/react-slot',
+    'node_modules/@react-navigation/native-stack/lib/module/index.js':
+      '@react-navigation/native-stack',
+    'node_modules/stacktrace-parser/dist/stack-trace-parser.cjs.js': 'stacktrace-parser',
   };
 
   function isVirtualModule(path: string) {
@@ -334,25 +323,25 @@
       );
 
       function findNearest(from: string) {
-      const pkgPath = findClosestPackageJson(from, {
-        isDirectory(p) {
-          return !!fs.statSync(p, { throwIfNoEntry: false })?.isDirectory();
-        },
-        pathExists(file) {
-          return !!fs.existsSync(file);
-        },
-      });
-
-      if (pkgPath) {
+        const pkgPath = findClosestPackageJson(from, {
+          isDirectory(p) {
+            return !!fs.statSync(p, { throwIfNoEntry: false })?.isDirectory();
+          },
+          pathExists(file) {
+            return !!fs.existsSync(file);
+          },
+        });
+
+        if (pkgPath) {
           const pkg = JSON.parse(fs.readFileSync(pkgPath, 'utf8'));
 
           if (pkg.name == null) {
             return findNearest(path.dirname(path.dirname(pkgPath)));
           }
           return [pkgPath, pkg];
-      }
-      return null;
-    }
+        }
+        return null;
+      }
 
       const res = findNearest(absPath);
 
@@ -684,22 +673,21 @@
             moduleName
           );
 
-// import "expo-blur"
-// import "expo-font"
-// import "expo-haptics"
-// import "expo-image"
-// import "expo-linking"
-// import "expo-splash-screen"
-// import "expo-symbols"
-// import "expo-system-ui"
-// import "expo-web-browser"
-
-// import "react-native-gesture-handler"
-// import "react-native-reanimated"
-// import "react-native-safe-area-context"
-// import "react-native-screens"
-// import "react-native-webview"
-
+        // import "expo-blur"
+        // import "expo-font"
+        // import "expo-haptics"
+        // import "expo-image"
+        // import "expo-linking"
+        // import "expo-splash-screen"
+        // import "expo-symbols"
+        // import "expo-system-ui"
+        // import "expo-web-browser"
+
+        // import "react-native-gesture-handler"
+        // import "react-native-reanimated"
+        // import "react-native-safe-area-context"
+        // import "react-native-screens"
+        // import "react-native-webview"
 
         if (!match) {
           if (
@@ -713,9 +701,6 @@
             };
           }
           // TODO: Match `(\/index(\.[tj]sx?)?)?` and strip the extras.
-
-
-
 
           // TODO: Account for .js extensions.
           match =
@@ -1300,26 +1285,17 @@
     getMetroBundler: () => Bundler;
   }
 ) {
-<<<<<<< HEAD
-  if (isNamedRequiresEnabled) {
-    debug('Using Expo metro require runtime.');
-    // Change the default metro-runtime to a custom one that supports bundle splitting.
-    require('metro-config/src/defaults/defaults').moduleSystem = require.resolve(
-      '@expo/cli/build/metro-require/require'
-    );
-  }
-  if (env.EXPO_BUNDLE_BUILT_IN) {
-    require('metro-config/src/defaults/defaults').moduleSystem = require.resolve(
-      '@expo/cli/build/metro-require/native-require'
-    );
-    config.transformer!.globalPrefix = '__native';
-  }
-=======
   // Change the default metro-runtime to a custom one that supports bundle splitting.
   // NOTE(@kitten): This is now always active and EXPO_USE_METRO_REQUIRE / isNamedRequiresEnabled is disregarded
   const metroDefaults: typeof import('@expo/metro/metro-config/defaults/defaults') = require('@expo/metro/metro-config/defaults/defaults');
   asWritable(metroDefaults).moduleSystem = require.resolve('@expo/cli/build/metro-require/require');
->>>>>>> 6e1f9a74
+
+  if (env.EXPO_BUNDLE_BUILT_IN) {
+    asWritable(metroDefaults).moduleSystem = require.resolve(
+      '@expo/cli/build/metro-require/native-require'
+    );
+    asWritable(config.transformer)!.globalPrefix = '__native';
+  }
 
   if (!config.projectRoot) {
     asWritable(config).projectRoot = projectRoot;
