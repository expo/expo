/**
 * Copyright © 2022 650 Industries.
 *
 * This source code is licensed under the MIT license found in the
 * LICENSE file in the root directory of this source tree.
 */
import type { ExpoConfig, Platform } from '@expo/config';
import type Bundler from '@expo/metro/metro/Bundler';
import type { ConfigT } from '@expo/metro/metro-config';
import type {
  Resolution,
  ResolutionContext,
  CustomResolutionContext,
} from '@expo/metro/metro-resolver';
import { resolve as resolver } from '@expo/metro/metro-resolver';
import type { SourceFileResolution } from '@expo/metro/metro-resolver/types';
import chalk from 'chalk';
import fs from 'fs';
import path from 'path';
import resolveFrom from 'resolve-from';

import {
  createAutolinkingModuleResolverInput,
  createAutolinkingModuleResolver,
  AutolinkingModuleResolverInput,
} from './createExpoAutolinkingResolver';
import { createFallbackModuleResolver } from './createExpoFallbackResolver';
import { FailedToResolveNativeOnlyModuleError } from './errors/FailedToResolveNativeOnlyModuleError';
import { isNodeExternal, shouldCreateVirtualShim } from './externals';
import { isFailedToResolveNameError, isFailedToResolvePathError } from './metroErrors';
import { getMetroBundlerWithVirtualModules } from './metroVirtualModules';
import { withMetroErrorReportingResolver } from './withMetroErrorReportingResolver';
import { withMetroMutatedResolverContext, withMetroResolvers } from './withMetroResolvers';
import { withMetroSupervisingTransformWorker } from './withMetroSupervisingTransformWorker';
import { Log } from '../../../log';
import { FileNotifier } from '../../../utils/FileNotifier';
import { env } from '../../../utils/env';
import { installExitHooks } from '../../../utils/exit';
import { isInteractive } from '../../../utils/interactive';
import { loadTsConfigPathsAsync, TsConfigPaths } from '../../../utils/tsconfig/loadTsConfigPaths';
import { resolveWithTsConfigPaths } from '../../../utils/tsconfig/resolveWithTsConfigPaths';
import { isServerEnvironment } from '../middleware/metroOptions';
import { PlatformBundlers } from '../platformBundlers';

type Mutable<T> = { -readonly [K in keyof T]: T[K] };

export type StrictResolver = (moduleName: string) => Resolution;
export type StrictResolverFactory = (
  context: ResolutionContext,
  platform: string | null
) => StrictResolver;

const ASSET_REGISTRY_SRC = `const assets=[];module.exports={registerAsset:s=>assets.push(s),getAssetByID:s=>assets[s-1]};`;

const debug = require('debug')('expo:start:server:metro:multi-platform') as typeof console.log;

function withWebPolyfills(
  config: ConfigT,
  {
    getMetroBundler,
  }: {
    getMetroBundler: () => Bundler;
  }
): ConfigT {
  const originalGetPolyfills = config.serializer.getPolyfills
    ? config.serializer.getPolyfills.bind(config.serializer)
    : () => [];

  const getPolyfills = (ctx: { platform?: string | null }): readonly string[] => {
    const virtualEnvVarId = `\0polyfill:environment-variables`;

    getMetroBundlerWithVirtualModules(getMetroBundler()).setVirtualModule(
      virtualEnvVarId,
      (() => {
        return `//`;
      })()
    );

    const virtualModuleId = `\0polyfill:external-require`;

    getMetroBundlerWithVirtualModules(getMetroBundler()).setVirtualModule(
      virtualModuleId,
      (() => {
        if (ctx.platform === 'web') {
          return `global.$$require_external = typeof require !== "undefined" ? require : () => null;`;
        } else {
          // Wrap in try/catch to support Android.
          return 'try { global.$$require_external = typeof expo === "undefined" ? require : (moduleId) => { throw new Error(`Node.js standard library module ${moduleId} is not available in this JavaScript environment`);} } catch { global.$$require_external = (moduleId) => { throw new Error(`Node.js standard library module ${moduleId} is not available in this JavaScript environment`);} }';
        }
      })()
    );

    const virtualModulesPolyfills = [virtualModuleId, virtualEnvVarId];

    if (ctx.platform === 'web') {
      try {
        const rnGetPolyfills: () => string[] = require('react-native/rn-get-polyfills');
        return [
          ...virtualModulesPolyfills,
          // Ensure that the error-guard polyfill is included in the web polyfills to
          // make metro-runtime work correctly.
          // TODO: This module is pretty big for a function that simply re-throws an error that doesn't need to be caught.
          // NOTE(@kitten): This is technically the public API to get polyfills rather than resolving directly into
          // `@react-native/js-polyfills`. We should really just start vendoring these, but for now, this exclusion works
          ...rnGetPolyfills().filter((x: string) => !x.includes('/console')),
        ];
      } catch (error: any) {
        if ('code' in error && error.code === 'MODULE_NOT_FOUND') {
          // If react-native is not installed, because we're targeting web, we still continue
          // This should be rare, but we add it so we don't unnecessarily have a fixed peer dependency on react-native
          debug(
            'Skipping react-native/rn-get-polyfills from getPolyfills. react-native is not installed.'
          );
          return virtualModulesPolyfills;
        } else {
          throw error;
        }
      }
    }

    // Generally uses `@expo/metro-config`'s `getPolyfills` function, unless overridden
    const polyfills = originalGetPolyfills(ctx);
    return [
      ...polyfills,
      ...virtualModulesPolyfills,
      // Removed on server platforms during the transform.
      require.resolve('expo/virtual/streams.js'),
    ];
  };

  return {
    ...config,
    serializer: {
      ...config.serializer,
      getPolyfills,
    },
  };
}

function normalizeSlashes(p: string) {
  return p.replace(/\\/g, '/');
}

export function getNodejsExtensions(srcExts: readonly string[]): string[] {
  const mjsExts = srcExts.filter((ext) => /mjs$/.test(ext));
  const nodejsSourceExtensions = srcExts.filter((ext) => !/mjs$/.test(ext));
  // find index of last `*.js` extension
  const jsIndex = nodejsSourceExtensions.reduce((index, ext, i) => {
    return /jsx?$/.test(ext) ? i : index;
  }, -1);

  // insert `*.mjs` extensions after `*.js` extensions
  nodejsSourceExtensions.splice(jsIndex + 1, 0, ...mjsExts);

  return nodejsSourceExtensions;
}

/**
 * Apply custom resolvers to do the following:
 * - Disable `.native.js` extensions on web.
 * - Alias `react-native` to `react-native-web` on web.
 * - Redirect `react-native-web/dist/modules/AssetRegistry/index.js` to `@react-native/assets/registry.js` on web.
 * - Add support for `tsconfig.json`/`jsconfig.json` aliases via `compilerOptions.paths`.
 */
export function withExtendedResolver(
  config: ConfigT,
  {
    tsconfig,
    autolinkingModuleResolverInput,
    isTsconfigPathsEnabled,
    isExporting,
    isReactServerComponentsEnabled,
    isFunctionalCSSEnabled,
    getMetroBundler,
  }: {
    tsconfig: TsConfigPaths | null;
    autolinkingModuleResolverInput?: AutolinkingModuleResolverInput;
    isTsconfigPathsEnabled?: boolean;
    isExporting?: boolean;
<<<<<<< HEAD
    isReactCanaryEnabled?: boolean;
    isFunctionalCSSEnabled?: boolean;
=======
>>>>>>> d6ffb5e4
    isReactServerComponentsEnabled?: boolean;
    getMetroBundler: () => Bundler;
  }
) {
  if (isReactServerComponentsEnabled) {
    Log.warn(`React Server Components (beta) is enabled.`);
  }

  const aliases: { [key: string]: Record<string, string> } = {
    web: {
      'react-native': 'react-native-web',
      'react-native/index': 'react-native-web',
      'react-native/Libraries/Image/resolveAssetSource': 'expo-asset/build/resolveAssetSource',
    },
  };

  let _universalAliases: [RegExp, string][] | null;

  function getUniversalAliases() {
    if (_universalAliases) {
      return _universalAliases;
    }

    _universalAliases = [];

    // This package is currently always installed as it is included in the `expo` package.
    if (resolveFrom.silent(config.projectRoot, '@expo/vector-icons')) {
      debug('Enabling alias: react-native-vector-icons -> @expo/vector-icons');
      _universalAliases.push([/^react-native-vector-icons(\/.*)?/, '@expo/vector-icons$1']);
    }
    if (isReactServerComponentsEnabled) {
      if (resolveFrom.silent(config.projectRoot, 'expo-router/rsc')) {
        debug('Enabling bridge alias: expo-router -> expo-router/rsc');
        _universalAliases.push([/^expo-router$/, 'expo-router/rsc']);
        // Bridge the internal entry point which is a standalone import to ensure package.json resolution works as expected.
        _universalAliases.push([/^expo-router\/entry-classic$/, 'expo-router/rsc/entry']);
      }
    }
    return _universalAliases;
  }

  // used to resolve externals in `requestCustomExternals` from the project root
  const projectRootOriginPath = path.join(config.projectRoot, 'package.json');

  const preferredMainFields: { [key: string]: string[] } = {
    // Defaults from Expo Webpack. Most packages using `react-native` don't support web
    // in the `react-native` field, so we should prefer the `browser` field.
    // https://github.com/expo/router/issues/37
    web: ['browser', 'module', 'main'],
  };

  let tsConfigResolve =
    isTsconfigPathsEnabled && (tsconfig?.paths || tsconfig?.baseUrl != null)
      ? resolveWithTsConfigPaths.bind(resolveWithTsConfigPaths, {
          paths: tsconfig.paths ?? {},
          baseUrl: tsconfig.baseUrl ?? config.projectRoot,
          hasBaseUrl: !!tsconfig.baseUrl,
        })
      : null;

  // TODO: Move this to be a transform key for invalidation.
  if (!isExporting && isInteractive()) {
    if (isTsconfigPathsEnabled) {
      // TODO: We should track all the files that used imports and invalidate them
      // currently the user will need to save all the files that use imports to
      // use the new aliases.
      const configWatcher = new FileNotifier(config.projectRoot, [
        './tsconfig.json',
        './jsconfig.json',
      ]);
      configWatcher.startObserving(() => {
        debug('Reloading tsconfig.json');
        loadTsConfigPathsAsync(config.projectRoot).then((tsConfigPaths) => {
          if (tsConfigPaths?.paths && !!Object.keys(tsConfigPaths.paths).length) {
            debug('Enabling tsconfig.json paths support');
            tsConfigResolve = resolveWithTsConfigPaths.bind(resolveWithTsConfigPaths, {
              paths: tsConfigPaths.paths ?? {},
              baseUrl: tsConfigPaths.baseUrl ?? config.projectRoot,
              hasBaseUrl: !!tsConfigPaths.baseUrl,
            });
          } else {
            debug('Disabling tsconfig.json paths support');
            tsConfigResolve = null;
          }
        });
      });

      // TODO: This probably prevents the process from exiting.
      installExitHooks(() => {
        configWatcher.stopObserving();
      });
    } else {
      debug('Skipping tsconfig.json paths support');
    }
  }

  let nodejsSourceExtensions: string[] | null = null;

  const getStrictResolver: StrictResolverFactory = (
    { resolveRequest, ...context },
    platform
  ): StrictResolver => {
    return function doResolve(moduleName: string): Resolution {
      return resolver(context, moduleName, platform);
    };
  };

  function getOptionalResolver(context: ResolutionContext, platform: string | null) {
    const doResolve = getStrictResolver(context, platform);
    return function optionalResolve(moduleName: string): Resolution | null {
      try {
        return doResolve(moduleName);
      } catch (error) {
        // If the error is directly related to a resolver not being able to resolve a module, then
        // we can ignore the error and try the next resolver. Otherwise, we should throw the error.
        const isResolutionError =
          isFailedToResolveNameError(error) || isFailedToResolvePathError(error);
        if (!isResolutionError) {
          throw error;
        }
      }
      return null;
    };
  }

  // TODO: This is a hack to get resolveWeak working.
  const idFactory = (config.serializer?.createModuleIdFactory?.() ??
    ((id: number | string, context: { platform: string; environment?: string }): number | string =>
      id)) as (
    id: number | string,
    context: { platform: string; environment?: string }
  ) => number | string;

  // We're manually resolving the `asyncRequireModulePath` since it's a module request
  // However, in isolated installations it might not resolve from all paths, so we're resolving
  // it from the project root manually
  let _asyncRequireModuleResolvedPath: string | null | undefined;
  const getAsyncRequireModule = () => {
    if (_asyncRequireModuleResolvedPath === undefined) {
      _asyncRequireModuleResolvedPath =
        resolveFrom.silent(config.projectRoot, config.transformer.asyncRequireModulePath) ?? null;
    }
    return _asyncRequireModuleResolvedPath
      ? ({ type: 'sourceFile', filePath: _asyncRequireModuleResolvedPath } as const)
      : null;
  };

  const getAssetRegistryModule = () => {
    const virtualModuleId = `\0polyfill:assets-registry`;
    getMetroBundlerWithVirtualModules(getMetroBundler()).setVirtualModule(
      virtualModuleId,
      ASSET_REGISTRY_SRC
    );
    return {
      type: 'sourceFile',
      filePath: virtualModuleId,
    } as const;
  };

  // If Node.js pass-through, then remap to a module like `module.exports = $$require_external(<module>)`.
  // If module should be shimmed, remap to an empty module.
  const externals: {
    match: (context: ResolutionContext, moduleName: string, platform: string | null) => boolean;
    replace: 'empty' | 'node' | 'weak';
  }[] = [
    {
      match: (context: ResolutionContext, moduleName: string) => {
        if (
          // Disable internal externals when exporting for production.
          context.customResolverOptions.exporting ||
          // These externals are only for Node.js environments.
          !isServerEnvironment(context.customResolverOptions?.environment)
        ) {
          return false;
        }

        if (context.customResolverOptions?.environment === 'react-server') {
          // Ensure these non-react-server modules are excluded when bundling for React Server Components in development.
          return /^(source-map-support(\/.*)?|@babel\/runtime\/.+|debug|metro-runtime\/src\/modules\/HMRClient|metro|acorn-loose|acorn|chalk|ws|ansi-styles|supports-color|color-convert|has-flag|utf-8-validate|color-name|react-refresh\/runtime|@remix-run\/node\/.+)$/.test(
            moduleName
          );
        }

        // TODO: Windows doesn't support externals somehow.
        if (process.platform === 'win32') {
          return /^(source-map-support(\/.*)?)$/.test(moduleName);
        }

        // Extern these modules in standard Node.js environments in development to prevent API routes side-effects
        // from leaking into the dev server process.
        return /^(source-map-support(\/.*)?|react|@radix-ui\/.+|@babel\/runtime\/.+|react-dom(\/.+)?|debug|acorn-loose|acorn|css-in-js-utils\/lib\/.+|hyphenate-style-name|color|color-string|color-convert|color-name|fontfaceobserver|fast-deep-equal|query-string|escape-string-regexp|invariant|postcss-value-parser|memoize-one|nullthrows|strict-uri-encode|decode-uri-component|split-on-first|filter-obj|warn-once|simple-swizzle|is-arrayish|inline-style-prefixer\/.+)$/.test(
          moduleName
        );
      },
      replace: 'node',
    },
    // Externals to speed up async split chunks by extern-ing common packages that appear in the root client chunk.
    {
      match: (context: ResolutionContext, moduleName: string, platform: string | null) => {
        if (
          // Disable internal externals when exporting for production.
          context.customResolverOptions.exporting ||
          // These externals are only for client environments.
          isServerEnvironment(context.customResolverOptions?.environment) ||
          // Only enable for client boundaries
          !context.customResolverOptions.clientboundary
        ) {
          return false;
        }

        // We don't support this in the resolver at the moment.
        if (moduleName.endsWith('/package.json')) {
          return false;
        }

        const isExternal = // Extern these modules in standard Node.js environments.
          /^(deprecated-react-native-prop-types|react|react\/jsx-dev-runtime|scheduler|react-native|react-dom(\/.+)?|metro-runtime(\/.+)?)$/.test(
            moduleName
          ) ||
          // TODO: Add more
          /^@babel\/runtime\/helpers\/(wrapNativeSuper)$/.test(moduleName);

        return isExternal;
      },
      replace: 'weak',
    },
  ];

  const metroConfigWithCustomResolver = withMetroResolvers(config, [
    // Mock out production react imports in development.
    function requestDevMockProdReact(
      context: ResolutionContext,
      moduleName: string,
      platform: string | null
    ) {
      // This resolution is dev-only to prevent bundling the production React packages in development.
      if (!context.dev) return null;

      if (
        // Match react-native renderers.
        (platform !== 'web' &&
          context.originModulePath.match(/[\\/]node_modules[\\/]react-native[\\/]/) &&
          moduleName.match(/([\\/]ReactFabric|ReactNativeRenderer)-prod/)) ||
        // Match react production imports.
        (moduleName.match(/\.production(\.min)?\.js$/) &&
          // Match if the import originated from a react package.
          context.originModulePath.match(/[\\/]node_modules[\\/](react[-\\/]|scheduler[\\/])/))
      ) {
        debug(`Skipping production module: ${moduleName}`);
        // /Users/path/to/expo/node_modules/react/index.js ./cjs/react.production.min.js
        // /Users/path/to/expo/node_modules/react/jsx-dev-runtime.js ./cjs/react-jsx-dev-runtime.production.min.js
        // /Users/path/to/expo/node_modules/react-is/index.js ./cjs/react-is.production.min.js
        // /Users/path/to/expo/node_modules/react-refresh/runtime.js ./cjs/react-refresh-runtime.production.min.js
        // /Users/path/to/expo/node_modules/react-native/node_modules/scheduler/index.native.js ./cjs/scheduler.native.production.min.js
        // /Users/path/to/expo/node_modules/react-native/node_modules/react-is/index.js ./cjs/react-is.production.min.js
        return {
          type: 'empty',
        };
      }
      return null;
    },

    function requestFunctionalCSS(
      context: ResolutionContext,
      moduleName: string,
      platform: string | null
    ) {
      // This resolution is dev-only to prevent bundling the production React packages in development.
      if (moduleName.includes('react-native-css-metro-override')) {
        if (isFunctionalCSSEnabled) {
          return {
            type: 'empty',
          };
        }
        throw new Error(
          `Using functional CSS requires enabling the "experiments.functionalCSS" flag in Expo config`
        );
      }
      return null;
    },
    // tsconfig paths
    function requestTsconfigPaths(
      context: ResolutionContext,
      moduleName: string,
      platform: string | null
    ) {
      return (
        tsConfigResolve?.(
          {
            originModulePath: context.originModulePath,
            moduleName,
          },
          getOptionalResolver(context, platform)
        ) ?? null
      );
    },

    // Node.js externals support
    function requestNodeExternals(
      context: ResolutionContext,
      moduleName: string,
      platform: string | null
    ) {
      const isServer =
        context.customResolverOptions?.environment === 'node' ||
        context.customResolverOptions?.environment === 'react-server';

      const moduleId = isNodeExternal(moduleName);
      if (!moduleId) {
        return null;
      }

      if (
        // In browser runtimes, we want to either resolve a local node module by the same name, or shim the module to
        // prevent crashing when Node.js built-ins are imported.
        !isServer
      ) {
        // Perform optional resolve first. If the module doesn't exist (no module in the node_modules)
        // then we can mock the file to use an empty module.
        const result = getOptionalResolver(context, platform)(moduleName);

        if (!result && platform !== 'web') {
          // Preserve previous behavior where native throws an error on node.js internals.
          return null;
        }

        return (
          result ?? {
            // In this case, mock the file to use an empty module.
            type: 'empty',
          }
        );
      }
      const contents = `module.exports=$$require_external('node:${moduleId}');`;
      debug(`Virtualizing Node.js "${moduleId}"`);
      const virtualModuleId = `\0node:${moduleId}`;
      getMetroBundlerWithVirtualModules(getMetroBundler()).setVirtualModule(
        virtualModuleId,
        contents
      );
      return {
        type: 'sourceFile',
        filePath: virtualModuleId,
      };
    },

    // Custom externals support
    function requestCustomExternals(
      context: ResolutionContext,
      moduleName: string,
      platform: string | null
    ) {
      // We don't support this in the resolver at the moment.
      if (moduleName.endsWith('/package.json')) {
        return null;
      }
      // Skip applying JS externals for CSS files.
      if (/\.(s?css|sass)$/.test(context.originModulePath)) {
        return null;
      }

      for (const external of externals) {
        if (external.match(context, moduleName, platform)) {
          if (external.replace === 'empty') {
            debug(`Redirecting external "${moduleName}" to "${external.replace}"`);
            return {
              type: external.replace,
            };
          } else if (external.replace === 'weak') {
            // TODO: Make this use require.resolveWeak again. Previously this was just resolving to the same path.
            const realModule = getStrictResolver(context, platform)(moduleName);
            const realPath = realModule.type === 'sourceFile' ? realModule.filePath : moduleName;
            const opaqueId = idFactory(realPath, {
              platform: platform!,
              environment: context.customResolverOptions?.environment,
            });
            const contents =
              typeof opaqueId === 'number'
                ? `module.exports=/*${moduleName}*/__r(${opaqueId})`
                : `module.exports=/*${moduleName}*/__r(${JSON.stringify(opaqueId)})`;
            // const contents = `module.exports=/*${moduleName}*/__r(require.resolveWeak('${moduleName}'))`;
            // const generatedModuleId = fastHashMemoized(contents);
            const virtualModuleId = `\0weak:${opaqueId}`;
            debug('Virtualizing module:', moduleName, '->', virtualModuleId);
            getMetroBundlerWithVirtualModules(getMetroBundler()).setVirtualModule(
              virtualModuleId,
              contents
            );
            return {
              type: 'sourceFile',
              filePath: virtualModuleId,
            };
          } else if (external.replace === 'node') {
            // TODO(@kitten): Temporary workaround. Our externals logic here isn't generic and only works
            // for development and not exports. We never intend to use it in exported production bundles,
            // however, this is still a dangerous implementation. To protect us from externalizing modules
            // that aren't available to the app, we force any resolution to happen via the project root
            const projectRootContext: ResolutionContext = {
              ...context,
              nodeModulesPaths: [],
              originModulePath: projectRootOriginPath,
              disableHierarchicalLookup: false,
            };
            const externModule = getStrictResolver(projectRootContext, platform)(moduleName);
            if (externModule.type !== 'sourceFile') {
              return null;
            }
            const contents = `module.exports=$$require_external('${moduleName}')`;
            const virtualModuleId = `\0node:${moduleName}`;
            debug('Virtualizing Node.js (custom):', moduleName, '->', virtualModuleId);
            getMetroBundlerWithVirtualModules(getMetroBundler()).setVirtualModule(
              virtualModuleId,
              contents
            );
            return {
              type: 'sourceFile',
              filePath: virtualModuleId,
            };
          } else {
            external.replace satisfies never;
          }
        }
      }
      return null;
    },

    // Basic moduleId aliases
    function requestAlias(context: ResolutionContext, moduleName: string, platform: string | null) {
      // Conditionally remap `react-native` to `react-native-web` on web in
      // a way that doesn't require Babel to resolve the alias.
      if (platform && platform in aliases && aliases[platform][moduleName]) {
        const redirectedModuleName = aliases[platform][moduleName];
        return getStrictResolver(context, platform)(redirectedModuleName);
      }

      for (const [matcher, alias] of getUniversalAliases()) {
        const match = moduleName.match(matcher);
        if (match) {
          const aliasedModule = alias.replace(
            /\$(\d+)/g,
            (_, index) => match[parseInt(index, 10)] ?? ''
          );
          const doResolve = getStrictResolver(context, platform);
          debug(`Alias "${moduleName}" to "${aliasedModule}"`);
          return doResolve(aliasedModule);
        }
      }

      return null;
    },

    // Polyfill for asset registry (assetRegistryPath) and async require module (asyncRequireModulePath)
    function requestStableConfigModules(
      context: ResolutionContext,
      moduleName: string,
      platform: string | null
    ) {
      if (moduleName === config.transformer.asyncRequireModulePath) {
        return getAsyncRequireModule();
      }

      // TODO(@kitten): Compare against `config.transformer.assetRegistryPath`
      if (/^@react-native\/assets-registry\/registry(\.js)?$/.test(moduleName)) {
        return getAssetRegistryModule();
      }

      if (
        platform === 'web' &&
        context.originModulePath.match(/node_modules[\\/]react-native-web[\\/]/) &&
        moduleName.includes('/modules/AssetRegistry')
      ) {
        return getAssetRegistryModule();
      }

      return null;
    },

    createAutolinkingModuleResolver(autolinkingModuleResolverInput, {
      getStrictResolver,
    }),

    // TODO: Reduce these as much as possible in the future.
    // Complex post-resolution rewrites.
    function requestPostRewrites(
      context: ResolutionContext,
      moduleName: string,
      platform: string | null
    ) {
      const doResolve = getStrictResolver(context, platform);

      const result = doResolve(moduleName);

      if (result.type !== 'sourceFile') {
        return result;
      }

      const normalizedPath = normalizeSlashes(result.filePath);

      const doReplace = (from: string, to: string | undefined, options?: { throws?: boolean }) =>
        doReplaceHelper(from, to, {
          normalizedPath,
          doResolve,
          ...options,
        });
      const doReplaceStrict = (from: string, to: string | undefined) =>
        doReplace(from, to, { throws: true });

      if (env.EXPO_UNSTABLE_WEB_MODAL) {
        const webModalModule = doReplace(
          'expo-router/build/layouts/_web-modal.js',
          'expo-router/build/layouts/ExperimentalModalStack.js'
        );
        if (webModalModule) {
          debug('Using `_unstable-web-modal` implementation.');
          return webModalModule;
        }
      }

      if (platform === 'web') {
        if (result.filePath.includes('node_modules')) {
          // Disallow importing confusing native modules on web
          if (
            [
              'react-native/Libraries/ReactPrivate/ReactNativePrivateInitializeCore',
              'react-native/Libraries/Utilities/codegenNativeCommands',
              'react-native/Libraries/Utilities/codegenNativeComponent',
            ].some((matcher) =>
              // Support absolute and modules with .js extensions.
              moduleName.includes(matcher)
            )
          ) {
            throw new FailedToResolveNativeOnlyModuleError(
              moduleName,
              path.relative(config.projectRoot, context.originModulePath)
            );
          }

          // Replace with static shims

          // Drop everything up until the `node_modules` folder.
          const normalName = normalizedPath.replace(/.*node_modules\//, '');

          const shimFile = shouldCreateVirtualShim(normalName);
          if (shimFile) {
            const virtualId = `\0shim:${normalName}`;
            const bundler = getMetroBundlerWithVirtualModules(getMetroBundler());
            if (!bundler.hasVirtualModule(virtualId)) {
              bundler.setVirtualModule(virtualId, fs.readFileSync(shimFile, 'utf8'));
            }
            debug(`Redirecting module "${result.filePath}" to shim`);

            return {
              ...result,
              filePath: virtualId,
            };
          }
        }
      } else {
        const isServer =
          context.customResolverOptions?.environment === 'node' ||
          context.customResolverOptions?.environment === 'react-server';

        // Shim out React Native native runtime globals in server mode for native.
        if (isServer) {
          const emptyModule = doReplace('react-native/Libraries/Core/InitializeCore.js', undefined);
          if (emptyModule) {
            debug('Shimming out InitializeCore for React Native in native SSR bundle');
            return emptyModule;
          }
        }

        const hmrModule = doReplaceStrict(
          'react-native/Libraries/Utilities/HMRClient.js',
          'expo/src/async-require/hmr.ts'
        );
        if (hmrModule) return hmrModule;

        if (env.EXPO_UNSTABLE_LOG_BOX) {
          const logBoxModule = doReplace(
            'react-native/Libraries/LogBox/LogBoxInspectorContainer.js',
            '@expo/log-box/swap-rn-logbox.js'
          );
          if (logBoxModule) return logBoxModule;

          const logBoxParserModule = doReplace(
            'react-native/Libraries/LogBox/Data/parseLogBoxLog.js',
            '@expo/log-box/swap-rn-logbox-parser.js'
          );
          if (logBoxParserModule) return logBoxParserModule;
        }
      }

      return result;
    },

    // If at this point, we haven't resolved a module yet, if it's a module specifier for a known dependency
    // of either `expo` or `expo-router`, attempt to resolve it from these origin modules instead
    createFallbackModuleResolver({
      projectRoot: config.projectRoot,
      originModuleNames: ['expo', 'expo-router'],
      getStrictResolver,
    }),
  ]);

  // Ensure we mutate the resolution context to include the custom resolver options for server and web.
  const metroConfigWithCustomContext = withMetroMutatedResolverContext(
    metroConfigWithCustomResolver,
    (
      immutableContext: CustomResolutionContext,
      moduleName: string,
      platform: string | null
    ): CustomResolutionContext => {
      const context: Mutable<CustomResolutionContext> = {
        ...immutableContext,
        preferNativePlatform: platform !== 'web',
      };

      if (isServerEnvironment(context.customResolverOptions?.environment)) {
        // Adjust nodejs source extensions to sort mjs after js, including platform variants.
        if (nodejsSourceExtensions === null) {
          nodejsSourceExtensions = getNodejsExtensions(context.sourceExts);
        }
        context.sourceExts = nodejsSourceExtensions;

        context.unstable_enablePackageExports = true;
        context.unstable_conditionsByPlatform = {};

        const isReactServerComponents =
          context.customResolverOptions?.environment === 'react-server';

        if (isReactServerComponents) {
          // NOTE: Align the behavior across server and client. This is a breaking change so we'll just roll it out with React Server Components.
          // This ensures that react-server and client code both resolve `module` and `main` in the same order.
          if (platform === 'web') {
            // Node.js runtimes should only be importing main at the moment.
            // This is a temporary fix until we can support the package.json exports.
            context.mainFields = ['module', 'main'];
          } else {
            // In Node.js + native, use the standard main fields.
            context.mainFields = ['react-native', 'module', 'main'];
          }
        } else {
          if (platform === 'web') {
            // Node.js runtimes should only be importing main at the moment.
            // This is a temporary fix until we can support the package.json exports.
            context.mainFields = ['main', 'module'];
          } else {
            // In Node.js + native, use the standard main fields.
            context.mainFields = ['react-native', 'main', 'module'];
          }
        }

        // Enable react-server import conditions.
        if (context.customResolverOptions?.environment === 'react-server') {
          context.unstable_conditionNames = ['node', 'react-server', 'workerd'];
        } else {
          context.unstable_conditionNames = ['node'];
        }
      } else {
        // Non-server changes

        if (!env.EXPO_METRO_NO_MAIN_FIELD_OVERRIDE && platform && platform in preferredMainFields) {
          context.mainFields = preferredMainFields[platform];
        }
      }

      return context;
    }
  );

  return withMetroErrorReportingResolver(
    withMetroSupervisingTransformWorker(metroConfigWithCustomContext)
  );
}

function doReplaceHelper(
  from: string,
  to: string | undefined,
  {
    throws = false,
    normalizedPath,
    doResolve,
  }: {
    throws?: boolean;
    normalizedPath: string;
    doResolve: StrictResolver;
  }
): SourceFileResolution | { type: 'empty' } | undefined {
  if (!normalizedPath.endsWith(from)) {
    return undefined;
  }

  if (to === undefined) {
    return {
      type: 'empty',
    };
  }

  try {
    const hmrModule = doResolve(to);
    if (hmrModule.type === 'sourceFile') {
      debug(`Using \`${to}\` implementation.`);
      return hmrModule;
    }
  } catch (resolutionError) {
    if (throws) {
      throw new Error(`Failed to replace ${from} with ${to}. Resolution of ${to} failed.`, {
        cause: resolutionError,
      });
    }

    debug(`Failed to resolve ${to} when swapping from ${from}: ${resolutionError}`);
  }
  return undefined;
}

/** @returns `true` if the incoming resolution should be swapped. */
export function shouldAliasModule(
  input: {
    platform: string | null;
    result: Resolution;
  },
  alias: { platform: string; output: string }
): boolean {
  return (
    input.platform === alias.platform &&
    input.result?.type === 'sourceFile' &&
    typeof input.result?.filePath === 'string' &&
    normalizeSlashes(input.result.filePath).endsWith(alias.output)
  );
}

/** Add support for `react-native-web` and the Web platform. */
export async function withMetroMultiPlatformAsync(
  projectRoot: string,
  {
    config,
    exp,
    platformBundlers,
    isTsconfigPathsEnabled,
    isAutolinkingResolverEnabled,
    isExporting,

    isReactServerComponentsEnabled,
    isFunctionalCSSEnabled,
    getMetroBundler,
  }: {
    config: ConfigT;
    exp: ExpoConfig;
    isTsconfigPathsEnabled: boolean;
    platformBundlers: PlatformBundlers;
    isAutolinkingResolverEnabled?: boolean;
    isExporting?: boolean;

    isReactServerComponentsEnabled: boolean;
    isFunctionalCSSEnabled: boolean;
    isNamedRequiresEnabled: boolean;
    getMetroBundler: () => Bundler;
  }
) {
  // Change the default metro-runtime to a custom one that supports bundle splitting.
  // NOTE(@kitten): This is now always active and EXPO_USE_METRO_REQUIRE / isNamedRequiresEnabled is disregarded
  const metroDefaults: Mutable<
    typeof import('@expo/metro/metro-config/defaults/defaults')
  > = require('@expo/metro/metro-config/defaults/defaults');
  metroDefaults.moduleSystem = require.resolve('@expo/cli/build/metro-require/require');

  if (!config.projectRoot) {
    // @ts-expect-error: read-only types
    config.projectRoot = projectRoot;
  }

  // Required for @expo/metro-runtime to format paths in the web LogBox.
  process.env.EXPO_PUBLIC_PROJECT_ROOT = process.env.EXPO_PUBLIC_PROJECT_ROOT ?? projectRoot;

  // This is used for running Expo CLI in development against projects outside the monorepo.
  if (!isDirectoryIn(__dirname, projectRoot)) {
    // TODO(@kitten): Remove ts-export-errors here and replace with cast for type safety
    if (!config.watchFolders) {
      // @ts-expect-error: watchFolders is readonly
      config.watchFolders = [];
    }
    // @ts-expect-error: watchFolders is readonly
    config.watchFolders.push(path.join(require.resolve('metro-runtime/package.json'), '../..'));
    // @ts-expect-error: watchFolders is readonly
    config.watchFolders.push(
      path.join(require.resolve('@expo/metro-config/package.json'), '../..'),
      // For virtual modules
      path.join(require.resolve('expo/package.json'), '..')
    );
  }

  let tsconfig: null | TsConfigPaths = null;

  if (isTsconfigPathsEnabled) {
    tsconfig = await loadTsConfigPathsAsync(projectRoot);
  }

  let expoConfigPlatforms = Object.entries(platformBundlers)
    .filter(
      ([platform, bundler]) => bundler === 'metro' && exp.platforms?.includes(platform as Platform)
    )
    .map(([platform]) => platform);

  if (Array.isArray(config.resolver.platforms)) {
    expoConfigPlatforms = [...new Set(expoConfigPlatforms.concat(config.resolver.platforms))];
  }

  // @ts-expect-error: typed as `readonly`.
  config.resolver.platforms = expoConfigPlatforms;

  config = withWebPolyfills(config, { getMetroBundler });

  let autolinkingModuleResolverInput: AutolinkingModuleResolverInput | undefined;
  if (isAutolinkingResolverEnabled) {
    autolinkingModuleResolverInput = await createAutolinkingModuleResolverInput({
      platforms: expoConfigPlatforms,
      projectRoot,
    });
  }

  return withExtendedResolver(config, {
    autolinkingModuleResolverInput,
    tsconfig,
    isExporting,
    isTsconfigPathsEnabled,
<<<<<<< HEAD
    isFastResolverEnabled,
    isReactCanaryEnabled,
    isFunctionalCSSEnabled,
=======
>>>>>>> d6ffb5e4
    isReactServerComponentsEnabled,
    getMetroBundler,
  });
}

function isDirectoryIn(targetPath: string, rootPath: string) {
  return targetPath.startsWith(rootPath) && targetPath.length >= rootPath.length;
}<|MERGE_RESOLUTION|>--- conflicted
+++ resolved
@@ -177,12 +177,8 @@
     autolinkingModuleResolverInput?: AutolinkingModuleResolverInput;
     isTsconfigPathsEnabled?: boolean;
     isExporting?: boolean;
-<<<<<<< HEAD
-    isReactCanaryEnabled?: boolean;
+    isReactServerComponentsEnabled?: boolean;
     isFunctionalCSSEnabled?: boolean;
-=======
->>>>>>> d6ffb5e4
-    isReactServerComponentsEnabled?: boolean;
     getMetroBundler: () => Bundler;
   }
 ) {
@@ -1008,12 +1004,7 @@
     tsconfig,
     isExporting,
     isTsconfigPathsEnabled,
-<<<<<<< HEAD
-    isFastResolverEnabled,
-    isReactCanaryEnabled,
     isFunctionalCSSEnabled,
-=======
->>>>>>> d6ffb5e4
     isReactServerComponentsEnabled,
     getMetroBundler,
   });
