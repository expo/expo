import { ExpoConfig, getConfig } from '@expo/config';
import { getDefaultConfig, LoadOptions } from '@expo/metro-config';
import chalk from 'chalk';
import { Server as ConnectServer } from 'connect';
import http from 'http';
import type Metro from 'metro';
import Bundler from 'metro/src/Bundler';
import { loadConfig, resolveConfig, ConfigT } from 'metro-config';
import { Terminal } from 'metro-core';
import util from 'node:util';
import semver from 'semver';
import { URL } from 'url';

import { MetroBundlerDevServer } from './MetroBundlerDevServer';
import { MetroTerminalReporter } from './MetroTerminalReporter';
import { attachAtlasAsync } from './debugging/attachAtlas';
import { createDebugMiddleware } from './debugging/createDebugMiddleware';
import { runServer } from './runServer-fork';
import { withMetroMultiPlatformAsync } from './withMetroMultiPlatform';
import { Log } from '../../../log';
import { getMetroProperties } from '../../../utils/analytics/getMetroProperties';
import { createDebuggerTelemetryMiddleware } from '../../../utils/analytics/metroDebuggerMiddleware';
import { env } from '../../../utils/env';
import { logEventAsync } from '../../../utils/telemetry';
import { createCorsMiddleware } from '../middleware/CorsMiddleware';
import { getMetroServerRoot } from '../middleware/ManifestMiddleware';
import { createJsInspectorMiddleware } from '../middleware/inspector/createJsInspectorMiddleware';
import { prependMiddleware, replaceMiddlewareWith } from '../middleware/mutations';
import { ServerNext, ServerRequest, ServerResponse } from '../middleware/server.types';
import { suppressRemoteDebuggingErrorMiddleware } from '../middleware/suppressErrorMiddleware';
import { getPlatformBundlers } from '../platformBundlers';
import { CommandError } from '../../../utils/errors';

// From expo/dev-server but with ability to use custom logger.
type MessageSocket = {
  broadcast: (method: string, params?: Record<string, any> | undefined) => void;
};

function gteSdkVersion(exp: Pick<ExpoConfig, 'sdkVersion'>, sdkVersion: string): boolean {
  if (!exp.sdkVersion) {
    return false;
  }

  if (exp.sdkVersion === 'UNVERSIONED') {
    return true;
  }

  try {
    return semver.gte(exp.sdkVersion, sdkVersion);
  } catch {
    throw new Error(`${exp.sdkVersion} is not a valid version. Must be in the form of x.y.z`);
  }
}

// Wrap terminal and polyfill console.log so we can log during bundling without breaking the indicator.
class LogRespectingTerminal extends Terminal {
  constructor(stream: import('node:net').Socket | import('node:stream').Writable) {
    super(stream);

    const sendLog = (...args: any[]) => {
      // @ts-expect-error
      this._logLines.push(
        // format args like console.log
        util.format(...args)
      );
      // @ts-expect-error
      this._scheduleUpdate();

      // Flush the logs to the terminal immediately so logs at the end of the process are not lost.
      this.flush();
    };

    console.log = sendLog;
    console.info = sendLog;
  }
}

// Share one instance of Terminal for all instances of Metro.
const terminal = new LogRespectingTerminal(process.stdout);

export async function loadMetroConfigAsync(
  projectRoot: string,
  options: LoadOptions,
  {
    exp,
    isExporting,
    getMetroBundler,
  }: { exp: ExpoConfig; isExporting: boolean; getMetroBundler: () => Bundler }
) {
  let reportEvent: ((event: any) => void) | undefined;
  const serverRoot = getMetroServerRoot(projectRoot);
  const terminalReporter = new MetroTerminalReporter(serverRoot, terminal);

  const hasConfig = await resolveConfig(options.config, projectRoot);
  let config: ConfigT = {
    ...(await loadConfig(
      { cwd: projectRoot, projectRoot, ...options },
      // If the project does not have a metro.config.js, then we use the default config.
      hasConfig.isEmpty ? getDefaultConfig(projectRoot) : undefined
    )),
    reporter: {
      update(event: any) {
        terminalReporter.update(event);
        if (reportEvent) {
          reportEvent(event);
        }
      },
    },
  };

  if (
    // Requires SDK 50 for expo-assets hashAssetPlugin change.
    !exp.sdkVersion ||
    gteSdkVersion(exp, '50.0.0')
  ) {
    if (isExporting) {
      // This token will be used in the asset plugin to ensure the path is correct for writing locally.
      // @ts-expect-error: typed as readonly.
      config.transformer.publicPath = `/assets?export_path=${
        (exp.experiments?.baseUrl ?? '') + '/assets'
      }`;
    } else {
      // @ts-expect-error: typed as readonly
      config.transformer.publicPath = '/assets/?unstable_path=.';
    }
  } else {
    if (isExporting && exp.experiments?.baseUrl) {
      // This token will be used in the asset plugin to ensure the path is correct for writing locally.
      // @ts-expect-error: typed as readonly.
      config.transformer.publicPath = exp.experiments?.baseUrl;
    }
  }

  const platformBundlers = getPlatformBundlers(projectRoot, exp);

  if (exp.experiments?.reactCompiler) {
    Log.warn(`Experimental React Compiler is enabled.`);
  }

<<<<<<< HEAD
  if (env.EXPO_UNSTABLE_TREE_SHAKING && !env.EXPO_UNSTABLE_METRO_OPTIMIZE_GRAPH) {
    throw new CommandError(
      'EXPO_UNSTABLE_TREE_SHAKING requires EXPO_UNSTABLE_METRO_OPTIMIZE_GRAPH to be enabled.'
    );
=======
  if (env.EXPO_UNSTABLE_METRO_OPTIMIZE_GRAPH) {
    Log.warn(`Experimental bundle optimization is enabled.`);
>>>>>>> 6dc5970a
  }

  config = await withMetroMultiPlatformAsync(projectRoot, {
    config,
    exp,
    platformBundlers,
    isTreeShakingEnabled: env.EXPO_UNSTABLE_METRO_OPTIMIZE_GRAPH && env.EXPO_UNSTABLE_TREE_SHAKING,
    isTsconfigPathsEnabled: exp.experiments?.tsconfigPaths ?? true,
    webOutput: exp.web?.output ?? 'single',
    isFastResolverEnabled: env.EXPO_USE_FAST_RESOLVER,
    isExporting,
    isReactCanaryEnabled: exp.experiments?.reactCanary ?? false,
    getMetroBundler,
  });

  if (process.env.NODE_ENV !== 'test') {
    logEventAsync('metro config', getMetroProperties(projectRoot, exp, config));
  }

  return {
    config,
    setEventReporter: (logger: (event: any) => void) => (reportEvent = logger),
    reporter: terminalReporter,
  };
}

/** The most generic possible setup for Metro bundler. */
export async function instantiateMetroAsync(
  metroBundler: MetroBundlerDevServer,
  options: Omit<LoadOptions, 'logger'>,
  {
    isExporting,
    exp = getConfig(metroBundler.projectRoot, {
      skipSDKVersionRequirement: true,
    }).exp,
  }: { isExporting: boolean; exp?: ExpoConfig }
): Promise<{
  metro: Metro.Server;
  server: http.Server;
  middleware: any;
  messageSocket: MessageSocket;
}> {
  const projectRoot = metroBundler.projectRoot;

  const { config: metroConfig, setEventReporter } = await loadMetroConfigAsync(
    projectRoot,
    options,
    {
      exp,
      isExporting,
      getMetroBundler() {
        return metro.getBundler().getBundler();
      },
    }
  );

  const { createDevServerMiddleware, securityHeadersMiddleware } =
    require('@react-native-community/cli-server-api') as typeof import('@react-native-community/cli-server-api');

  const { middleware, messageSocketEndpoint, eventsSocketEndpoint, websocketEndpoints } =
    createDevServerMiddleware({
      port: metroConfig.server.port,
      watchFolders: metroConfig.watchFolders,
    });

  let debugWebsocketEndpoints: {
    [path: string]: import('ws').WebSocketServer;
  } = {};

  if (!isExporting) {
    // The `securityHeadersMiddleware` does not support cross-origin requests, we replace with the enhanced version.
    replaceMiddlewareWith(
      middleware as ConnectServer,
      securityHeadersMiddleware,
      createCorsMiddleware(exp)
    );

    prependMiddleware(middleware, suppressRemoteDebuggingErrorMiddleware);

    // TODO: We can probably drop this now.
    const customEnhanceMiddleware = metroConfig.server.enhanceMiddleware;
    // @ts-expect-error: can't mutate readonly config
    metroConfig.server.enhanceMiddleware = (metroMiddleware: any, server: Metro.Server) => {
      if (customEnhanceMiddleware) {
        metroMiddleware = customEnhanceMiddleware(metroMiddleware, server);
      }
      return middleware.use(metroMiddleware);
    };

    middleware.use(createDebuggerTelemetryMiddleware(projectRoot, exp));

    // Initialize all React Native debug features
    const { debugMiddleware, ...options } = createDebugMiddleware(metroBundler);
    debugWebsocketEndpoints = options.debugWebsocketEndpoints;
    prependMiddleware(middleware, debugMiddleware);
    middleware.use('/_expo/debugger', createJsInspectorMiddleware());
  }

  // Attach Expo Atlas if enabled
  const atlas = await attachAtlasAsync({
    isExporting,
    exp,
    projectRoot,
    middleware,
    metroConfig,
    // NOTE(cedric): reset the Atlas file once, and reuse it for static exports
    resetAtlasFile: isExporting,
  });

  const { server, metro } = await runServer(
    metroBundler,
    metroConfig,
    {
      // @ts-expect-error: Inconsistent `websocketEndpoints` type between metro and @react-native-community/cli-server-api
      websocketEndpoints: {
        ...websocketEndpoints,
        ...debugWebsocketEndpoints,
      },
      watch: !isExporting && isWatchEnabled(),
    },
    {
      mockServer: isExporting,
    }
  );

  // If Atlas is enabled, and can register to Metro, attach it to listen for changes
  atlas?.registerMetro(metro);

  prependMiddleware(middleware, (req: ServerRequest, res: ServerResponse, next: ServerNext) => {
    // If the URL is a Metro asset request, then we need to skip all other middleware to prevent
    // the community CLI's serve-static from hosting `/assets/index.html` in place of all assets if it exists.
    // /assets/?unstable_path=.
    if (req.url) {
      const url = new URL(req.url!, 'http://localhost:8000');
      if (url.pathname.match(/^\/assets\/?/) && url.searchParams.get('unstable_path') != null) {
        return metro.processRequest(req, res, next);
      }
    }
    return next();
  });

  setEventReporter(eventsSocketEndpoint.reportEvent);

  return {
    metro,
    server,
    middleware,
    messageSocket: messageSocketEndpoint,
  };
}

/**
 * Simplify and communicate if Metro is running without watching file updates,.
 * Exposed for testing.
 */
export function isWatchEnabled() {
  if (env.CI) {
    Log.log(
      chalk`Metro is running in CI mode, reloads are disabled. Remove {bold CI=true} to enable watch mode.`
    );
  }

  return !env.CI;
}<|MERGE_RESOLUTION|>--- conflicted
+++ resolved
@@ -137,22 +137,23 @@
     Log.warn(`Experimental React Compiler is enabled.`);
   }
 
-<<<<<<< HEAD
   if (env.EXPO_UNSTABLE_TREE_SHAKING && !env.EXPO_UNSTABLE_METRO_OPTIMIZE_GRAPH) {
     throw new CommandError(
       'EXPO_UNSTABLE_TREE_SHAKING requires EXPO_UNSTABLE_METRO_OPTIMIZE_GRAPH to be enabled.'
     );
-=======
+  }
+
   if (env.EXPO_UNSTABLE_METRO_OPTIMIZE_GRAPH) {
     Log.warn(`Experimental bundle optimization is enabled.`);
->>>>>>> 6dc5970a
+  }
+  if (env.EXPO_UNSTABLE_TREE_SHAKING) {
+    Log.warn(`Experimental tree shaking is enabled.`);
   }
 
   config = await withMetroMultiPlatformAsync(projectRoot, {
     config,
     exp,
     platformBundlers,
-    isTreeShakingEnabled: env.EXPO_UNSTABLE_METRO_OPTIMIZE_GRAPH && env.EXPO_UNSTABLE_TREE_SHAKING,
     isTsconfigPathsEnabled: exp.experiments?.tsconfigPaths ?? true,
     webOutput: exp.web?.output ?? 'single',
     isFastResolverEnabled: env.EXPO_USE_FAST_RESOLVER,
