import { ExpoConfig, getConfig } from '@expo/config';
import { MetroDevServerOptions } from '@expo/dev-server';
import type { LoadOptions } from '@expo/metro-config';
import chalk from 'chalk';
import http from 'http';
import type Metro from 'metro';
import { Terminal } from 'metro-core';

import { Log } from '../../../log';
import { getMetroProperties } from '../../../utils/analytics/getMetroProperties';
import { createDebuggerTelemetryMiddleware } from '../../../utils/analytics/metroDebuggerMiddleware';
import { logEventAsync } from '../../../utils/analytics/rudderstackClient';
import { env } from '../../../utils/env';
import { createDevServerMiddleware } from '../middleware/createDevServerMiddleware';
import { getPlatformBundlers } from '../platformBundlers';
import { MetroTerminalReporter } from './MetroTerminalReporter';
import { importExpoMetroConfigFromProject } from './resolveFromProject';
import { runServer } from './runServer-fork';
import { withMetroMultiPlatformAsync } from './withMetroMultiPlatform';

// From expo/dev-server but with ability to use custom logger.
type MessageSocket = {
  broadcast: (method: string, params?: Record<string, any> | undefined) => void;
};

export async function loadMetroConfigAsync(
  projectRoot: string,
<<<<<<< HEAD
  options: LoadOptions,
  {
    exp = getConfig(projectRoot, { skipSDKVersionRequirement: true, skipPlugins: true }).exp,
  }: { exp?: ExpoConfig } = {}
) {
  let reportEvent: ((event: any) => void) | undefined;

=======
  options: Omit<MetroDevServerOptions, 'logger'>
): Promise<{
  metro: Metro.Server;
  server: http.Server;
  middleware: any;
  messageSocket: MessageSocket;
}> {
  let reportEvent: ((event: any) => void) | undefined;

  const ExpoMetroConfig = importExpoMetroConfigFromProject(projectRoot);

>>>>>>> 33643b60
  const terminal = new Terminal(process.stdout);
  const terminalReporter = new MetroTerminalReporter(projectRoot, terminal);

  const reporter = {
    update(event: any) {
      terminalReporter.update(event);
      if (reportEvent) {
        reportEvent(event);
      }
    },
  };

  const ExpoMetroConfig = importExpoMetroConfigFromProject(projectRoot);

  let config = await ExpoMetroConfig.loadAsync(projectRoot, { reporter, ...options });

  const bundlerPlatforms = getPlatformBundlers(exp);

  config = await withMetroMultiPlatformAsync(projectRoot, config, bundlerPlatforms);

  logEventAsync('metro config', getMetroProperties(projectRoot, exp, config));

  return {
    config,
    setEventReporter: (logger: (event: any) => void) => (reportEvent = logger),
    reporter: terminalReporter,
  };
}

/** The most generic possible setup for Metro bundler. */
export async function instantiateMetroAsync(
  projectRoot: string,
  options: Omit<MetroDevServerOptions, 'logger'>
): Promise<{
  server: http.Server;
  middleware: any;
  messageSocket: MessageSocket;
}> {
  const Metro = importMetroFromProject(projectRoot);

  // TODO: When we bring expo/metro-config into the expo/expo repo, then we can upstream this.
  const { exp } = getConfig(projectRoot, {
    skipSDKVersionRequirement: true,
    skipPlugins: true,
  });

  const { config, setEventReporter } = await loadMetroConfigAsync(projectRoot, options, { exp });

  const { middleware, websocketEndpoints, eventsSocketEndpoint, messageSocketEndpoint } =
    createDevServerMiddleware(projectRoot, {
      port: config.server.port,
      watchFolders: config.watchFolders,
    });

<<<<<<< HEAD
  const customEnhanceMiddleware = config.server.enhanceMiddleware;
=======
  const { middleware, websocketEndpoints, eventsSocketEndpoint, messageSocketEndpoint } =
    createDevServerMiddleware(projectRoot, {
      port: metroConfig.server.port,
      watchFolders: metroConfig.watchFolders,
    });

  const customEnhanceMiddleware = metroConfig.server.enhanceMiddleware;
>>>>>>> 33643b60
  // @ts-ignore can't mutate readonly config
  config.server.enhanceMiddleware = (metroMiddleware: any, server: Metro.Server) => {
    if (customEnhanceMiddleware) {
      metroMiddleware = customEnhanceMiddleware(metroMiddleware, server);
    }
    return middleware.use(metroMiddleware);
  };

  middleware.use(createDebuggerTelemetryMiddleware(projectRoot, exp));

<<<<<<< HEAD
  const server = await Metro.runServer(config, {
=======
  const { server, metro } = await runServer(projectRoot, metroConfig, {
>>>>>>> 33643b60
    hmrEnabled: true,
    websocketEndpoints,
    watch: isWatchEnabled(),
  });

<<<<<<< HEAD
  setEventReporter(eventsSocketEndpoint.reportEvent);

  return {
=======
  // RN +68 -- Expo SDK +45
  reportEvent = eventsSocketEndpoint.reportEvent;

  return {
    metro,
>>>>>>> 33643b60
    server,
    middleware,
    messageSocket: messageSocketEndpoint,
  };
}

/**
 * Simplify and communicate if Metro is running without watching file updates,.
 * Exposed for testing.
 */
export function isWatchEnabled() {
  if (env.CI) {
    Log.log(
      chalk`Metro is running in CI mode, reloads are disabled. Remove {bold CI=true} to enable watch mode.`
    );
  }

  return !env.CI;
}<|MERGE_RESOLUTION|>--- conflicted
+++ resolved
@@ -25,7 +25,6 @@
 
 export async function loadMetroConfigAsync(
   projectRoot: string,
-<<<<<<< HEAD
   options: LoadOptions,
   {
     exp = getConfig(projectRoot, { skipSDKVersionRequirement: true, skipPlugins: true }).exp,
@@ -33,19 +32,6 @@
 ) {
   let reportEvent: ((event: any) => void) | undefined;
 
-=======
-  options: Omit<MetroDevServerOptions, 'logger'>
-): Promise<{
-  metro: Metro.Server;
-  server: http.Server;
-  middleware: any;
-  messageSocket: MessageSocket;
-}> {
-  let reportEvent: ((event: any) => void) | undefined;
-
-  const ExpoMetroConfig = importExpoMetroConfigFromProject(projectRoot);
-
->>>>>>> 33643b60
   const terminal = new Terminal(process.stdout);
   const terminalReporter = new MetroTerminalReporter(projectRoot, terminal);
 
@@ -80,29 +66,23 @@
   projectRoot: string,
   options: Omit<MetroDevServerOptions, 'logger'>
 ): Promise<{
+  metro: Metro.Server;
   server: http.Server;
   middleware: any;
   messageSocket: MessageSocket;
 }> {
-  const Metro = importMetroFromProject(projectRoot);
-
   // TODO: When we bring expo/metro-config into the expo/expo repo, then we can upstream this.
   const { exp } = getConfig(projectRoot, {
     skipSDKVersionRequirement: true,
     skipPlugins: true,
   });
 
-  const { config, setEventReporter } = await loadMetroConfigAsync(projectRoot, options, { exp });
+  const { config: metroConfig, setEventReporter } = await loadMetroConfigAsync(
+    projectRoot,
+    options,
+    { exp }
+  );
 
-  const { middleware, websocketEndpoints, eventsSocketEndpoint, messageSocketEndpoint } =
-    createDevServerMiddleware(projectRoot, {
-      port: config.server.port,
-      watchFolders: config.watchFolders,
-    });
-
-<<<<<<< HEAD
-  const customEnhanceMiddleware = config.server.enhanceMiddleware;
-=======
   const { middleware, websocketEndpoints, eventsSocketEndpoint, messageSocketEndpoint } =
     createDevServerMiddleware(projectRoot, {
       port: metroConfig.server.port,
@@ -110,7 +90,6 @@
     });
 
   const customEnhanceMiddleware = metroConfig.server.enhanceMiddleware;
->>>>>>> 33643b60
   // @ts-ignore can't mutate readonly config
   config.server.enhanceMiddleware = (metroMiddleware: any, server: Metro.Server) => {
     if (customEnhanceMiddleware) {
@@ -121,27 +100,16 @@
 
   middleware.use(createDebuggerTelemetryMiddleware(projectRoot, exp));
 
-<<<<<<< HEAD
-  const server = await Metro.runServer(config, {
-=======
   const { server, metro } = await runServer(projectRoot, metroConfig, {
->>>>>>> 33643b60
     hmrEnabled: true,
     websocketEndpoints,
     watch: isWatchEnabled(),
   });
 
-<<<<<<< HEAD
   setEventReporter(eventsSocketEndpoint.reportEvent);
 
   return {
-=======
-  // RN +68 -- Expo SDK +45
-  reportEvent = eventsSocketEndpoint.reportEvent;
-
-  return {
     metro,
->>>>>>> 33643b60
     server,
     middleware,
     messageSocket: messageSocketEndpoint,
