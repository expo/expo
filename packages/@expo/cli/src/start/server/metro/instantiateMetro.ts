import { ExpoConfig, getConfig } from '@expo/config';
import { getMetroServerRoot } from '@expo/config/paths';
import { getDefaultConfig, LoadOptions } from '@expo/metro-config';
import chalk from 'chalk';
import http from 'http';
import type Metro from 'metro';
import { ReadOnlyGraph } from 'metro';
import Bundler from 'metro/src/Bundler';
import type { TransformOptions } from 'metro/src/DeltaBundler/Worker';
import MetroHmrServer from 'metro/src/HmrServer';
import RevisionNotFoundError from 'metro/src/IncrementalBundler/RevisionNotFoundError';
import formatBundlingError from 'metro/src/lib/formatBundlingError';
import { loadConfig, resolveConfig, ConfigT } from 'metro-config';
import { Terminal } from 'metro-core';
import util from 'node:util';
import path from 'path';

import { createDevToolsPluginWebsocketEndpoint } from './DevToolsPluginWebsocketEndpoint';
import { MetroBundlerDevServer } from './MetroBundlerDevServer';
import { MetroTerminalReporter } from './MetroTerminalReporter';
import { attachAtlasAsync } from './debugging/attachAtlas';
import { createDebugMiddleware } from './debugging/createDebugMiddleware';
import { createMetroMiddleware } from './dev-server/createMetroMiddleware';
import { runServer } from './runServer-fork';
import { withMetroMultiPlatformAsync } from './withMetroMultiPlatform';
import { Log } from '../../../log';
import { env } from '../../../utils/env';
import { CommandError } from '../../../utils/errors';
import { createCorsMiddleware } from '../middleware/CorsMiddleware';
import { createJsInspectorMiddleware } from '../middleware/inspector/createJsInspectorMiddleware';
import { prependMiddleware } from '../middleware/mutations';
import { getPlatformBundlers } from '../platformBundlers';

// From expo/dev-server but with ability to use custom logger.
type MessageSocket = {
  broadcast: (method: string, params?: Record<string, any> | undefined) => void;
};

// Wrap terminal and polyfill console.log so we can log during bundling without breaking the indicator.
class LogRespectingTerminal extends Terminal {
  constructor(stream: import('node:net').Socket | import('node:stream').Writable) {
    super(stream);

    const sendLog = (...args: any[]) => {
      this._logLines.push(
        // format args like console.log
        util.format(...args)
      );
      this._scheduleUpdate();

      // Flush the logs to the terminal immediately so logs at the end of the process are not lost.
      this.flush();
    };

    console.log = sendLog;
    console.info = sendLog;
  }
}

// Share one instance of Terminal for all instances of Metro.
const terminal = new LogRespectingTerminal(process.stdout);

export async function loadMetroConfigAsync(
  projectRoot: string,
  options: LoadOptions,
  {
    exp,
    isExporting,
    getMetroBundler,
  }: { exp: ExpoConfig; isExporting: boolean; getMetroBundler: () => Bundler }
) {
  let reportEvent: ((event: any) => void) | undefined;

  const serverActionsEnabled =
    exp.experiments?.reactServerFunctions ?? env.EXPO_UNSTABLE_SERVER_FUNCTIONS;

  if (serverActionsEnabled) {
    process.env.EXPO_UNSTABLE_SERVER_FUNCTIONS = '1';
  }

  // NOTE: Enable all the experimental Metro flags when RSC is enabled.
  if (exp.experiments?.reactServerComponentRoutes || serverActionsEnabled) {
    process.env.EXPO_USE_METRO_REQUIRE = '1';
    process.env.EXPO_USE_FAST_RESOLVER = '1';
  }

  const isReactCanaryEnabled =
    (exp.experiments?.reactServerComponentRoutes ||
      serverActionsEnabled ||
      exp.experiments?.reactCanary) ??
    false;

  if (isReactCanaryEnabled) {
    // The fast resolver is required for React canary to work as it can switch the node_modules location for react imports.
    process.env.EXPO_USE_FAST_RESOLVER = '1';
  }

  const serverRoot = getMetroServerRoot(projectRoot);
  const terminalReporter = new MetroTerminalReporter(serverRoot, terminal);

  const hasConfig = await resolveConfig(options.config, projectRoot);
  let config: ConfigT = {
    ...(await loadConfig(
      { cwd: projectRoot, projectRoot, ...options },
      // If the project does not have a metro.config.js, then we use the default config.
      hasConfig.isEmpty ? getDefaultConfig(projectRoot) : undefined
    )),
    reporter: {
      update(event: any) {
        terminalReporter.update(event);
        if (reportEvent) {
          reportEvent(event);
        }
      },
    },
  };

  // @ts-expect-error: Set the global require cycle ignore patterns for SSR bundles. This won't work with custom global prefixes, but we don't use those.
  globalThis.__requireCycleIgnorePatterns = config.resolver?.requireCycleIgnorePatterns;

  if (isExporting) {
    // This token will be used in the asset plugin to ensure the path is correct for writing locally.
    // @ts-expect-error: typed as readonly.
    config.transformer.publicPath = `/assets?export_path=${
      (exp.experiments?.baseUrl ?? '') + '/assets'
    }`;
  } else {
    // @ts-expect-error: typed as readonly
    config.transformer.publicPath = '/assets/?unstable_path=.';
  }

  const platformBundlers = getPlatformBundlers(projectRoot, exp);

  if (exp.experiments?.reactCompiler) {
    Log.warn(`Experimental React Compiler is enabled.`);
  }

  if (env.EXPO_UNSTABLE_TREE_SHAKING && !env.EXPO_UNSTABLE_METRO_OPTIMIZE_GRAPH) {
    throw new CommandError(
      'EXPO_UNSTABLE_TREE_SHAKING requires EXPO_UNSTABLE_METRO_OPTIMIZE_GRAPH to be enabled.'
    );
  }

  if (env.EXPO_UNSTABLE_METRO_OPTIMIZE_GRAPH) {
    Log.warn(`Experimental bundle optimization is enabled.`);
  }
  if (env.EXPO_UNSTABLE_TREE_SHAKING) {
    Log.warn(`Experimental tree shaking is enabled.`);
  }

  if (serverActionsEnabled) {
<<<<<<< HEAD
    Log.warn(`Experimental React Server Functions are enabled.`);
    if (!exp.experiments?.reactServerComponentRoutes) {
      Log.warn(
        `- React Server Component routes are NOT enabled. Routes will render in client mode.`
      );
    }
=======
    Log.warn(
      `React Server Functions (beta) are enabled. Route rendering mode: ${exp.experiments?.reactServerComponentRoutes ? 'server' : 'client'}`
    );
>>>>>>> 700aa512
  }

  config = await withMetroMultiPlatformAsync(projectRoot, {
    config,
    exp,
    platformBundlers,
    isTsconfigPathsEnabled: exp.experiments?.tsconfigPaths ?? true,
    isFastResolverEnabled: env.EXPO_USE_FAST_RESOLVER,
    isExporting,
    isReactCanaryEnabled,
    isNamedRequiresEnabled: env.EXPO_USE_METRO_REQUIRE,
    isReactServerComponentsEnabled: !!exp.experiments?.reactServerComponentRoutes,
    getMetroBundler,
  });

  return {
    config,
    setEventReporter: (logger: (event: any) => void) => (reportEvent = logger),
    reporter: terminalReporter,
  };
}

/** The most generic possible setup for Metro bundler. */
export async function instantiateMetroAsync(
  metroBundler: MetroBundlerDevServer,
  options: Omit<LoadOptions, 'logger'>,
  {
    isExporting,
    exp = getConfig(metroBundler.projectRoot, {
      skipSDKVersionRequirement: true,
    }).exp,
  }: { isExporting: boolean; exp?: ExpoConfig }
): Promise<{
  metro: Metro.Server;
  hmrServer: MetroHmrServer | null;
  server: http.Server;
  middleware: any;
  messageSocket: MessageSocket;
}> {
  const projectRoot = metroBundler.projectRoot;

  const {
    config: metroConfig,
    setEventReporter,
    reporter,
  } = await loadMetroConfigAsync(projectRoot, options, {
    exp,
    isExporting,
    getMetroBundler() {
      return metro.getBundler().getBundler();
    },
  });

  // Create the core middleware stack for Metro, including websocket listeners
  const { middleware, messagesSocket, eventsSocket, websocketEndpoints } =
    createMetroMiddleware(metroConfig);

  if (!isExporting) {
    // Enable correct CORS headers for Expo Router features
    prependMiddleware(middleware, createCorsMiddleware(exp));

    // Enable debug middleware for CDP-related debugging
    const { debugMiddleware, debugWebsocketEndpoints } = createDebugMiddleware(
      metroBundler,
      reporter
    );
    Object.assign(websocketEndpoints, debugWebsocketEndpoints);
    middleware.use(debugMiddleware);
    middleware.use('/_expo/debugger', createJsInspectorMiddleware());

    // TODO(cedric): `enhanceMiddleware` is deprecated, but is currently used to unify the middleware stacks
    // See: https://github.com/facebook/metro/commit/22e85fde85ec454792a1b70eba4253747a2587a9
    // See: https://github.com/facebook/metro/commit/d0d554381f119bb80ab09dbd6a1d310b54737e52
    const customEnhanceMiddleware = metroConfig.server.enhanceMiddleware;
    // @ts-expect-error: can't mutate readonly config
    metroConfig.server.enhanceMiddleware = (metroMiddleware: any, server: Metro.Server) => {
      if (customEnhanceMiddleware) {
        metroMiddleware = customEnhanceMiddleware(metroMiddleware, server);
      }
      return middleware.use(metroMiddleware);
    };
  }

  // Attach Expo Atlas if enabled
  await attachAtlasAsync({
    isExporting,
    exp,
    projectRoot,
    middleware,
    metroConfig,
    // NOTE(cedric): reset the Atlas file once, and reuse it for static exports
    resetAtlasFile: isExporting,
  });

  const { server, hmrServer, metro } = await runServer(
    metroBundler,
    metroConfig,
    {
      websocketEndpoints: {
        ...websocketEndpoints,
        ...createDevToolsPluginWebsocketEndpoint(),
      },
      watch: !isExporting && isWatchEnabled(),
    },
    {
      mockServer: isExporting,
    }
  );

  // Patch transform file to remove inconvenient customTransformOptions which are only used in single well-known files.
  const originalTransformFile = metro
    .getBundler()
    .getBundler()
    .transformFile.bind(metro.getBundler().getBundler());

  metro.getBundler().getBundler().transformFile = async function (
    filePath: string,
    transformOptions: TransformOptions,
    fileBuffer?: Buffer
  ) {
    return originalTransformFile(
      filePath,
      pruneCustomTransformOptions(
        filePath,
        // Clone the options so we don't mutate the original.
        {
          ...transformOptions,
          customTransformOptions: {
            __proto__: null,
            ...transformOptions.customTransformOptions,
          },
        }
      ),
      fileBuffer
    );
  };

  setEventReporter(eventsSocket.reportMetroEvent);

  // This function ensures that modules in source maps are sorted in the same
  // order as in a plain JS bundle.
  metro._getSortedModules = function (this: Metro.Server, graph: ReadOnlyGraph) {
    const modules = [...graph.dependencies.values()];

    const ctx = {
      platform: graph.transformOptions.platform,
      environment: graph.transformOptions.customTransformOptions?.environment,
    };
    // Assign IDs to modules in a consistent order
    for (const module of modules) {
      // @ts-expect-error
      this._createModuleId(module.path, ctx);
    }
    // Sort by IDs
    return modules.sort(
      // @ts-expect-error
      (a, b) => this._createModuleId(a.path, ctx) - this._createModuleId(b.path, ctx)
    );
  };

  if (hmrServer) {
    let hmrJSBundle: typeof import('@expo/metro-config/build/serializer/fork/hmrJSBundle').default;

    try {
      hmrJSBundle = require('@expo/metro-config/build/serializer/fork/hmrJSBundle').default;
    } catch {
      // Add fallback for monorepo tests up until the fork is merged.
      Log.warn('Failed to load HMR serializer from @expo/metro-config, using fallback version.');
      hmrJSBundle = require('metro/src/DeltaBundler/Serializers/hmrJSBundle');
    }

    // Patch HMR Server to send more info to the `_createModuleId` function for deterministic module IDs and add support for serializing HMR updates the same as all other bundles.
    hmrServer._prepareMessage = async function (this: MetroHmrServer, group, options, changeEvent) {
      // Fork of https://github.com/facebook/metro/blob/3b3e0aaf725cfa6907bf2c8b5fbc0da352d29efe/packages/metro/src/HmrServer.js#L327-L393
      // with patch for `_createModuleId`.
      const logger = !options.isInitialUpdate ? changeEvent?.logger : null;
      try {
        const revPromise = this._bundler.getRevision(group.revisionId);
        if (!revPromise) {
          return {
            type: 'error',
            body: formatBundlingError(new RevisionNotFoundError(group.revisionId)),
          };
        }
        logger?.point('updateGraph_start');
        const { revision, delta } = await this._bundler.updateGraph(await revPromise, false);
        logger?.point('updateGraph_end');
        this._clientGroups.delete(group.revisionId);
        group.revisionId = revision.id;
        for (const client of group.clients) {
          client.revisionIds = client.revisionIds.filter(
            (revisionId) => revisionId !== group.revisionId
          );
          client.revisionIds.push(revision.id);
        }
        this._clientGroups.set(group.revisionId, group);
        logger?.point('serialize_start');
        // NOTE(EvanBacon): This is the patch
        const moduleIdContext = {
          platform: revision.graph.transformOptions.platform,
          environment: revision.graph.transformOptions.customTransformOptions?.environment,
        };
        const hmrUpdate = hmrJSBundle(delta, revision.graph, {
          clientUrl: group.clientUrl,
          // NOTE(EvanBacon): This is also the patch
          createModuleId: (moduleId: string) => {
            // @ts-expect-error
            return this._createModuleId(moduleId, moduleIdContext);
          },
          includeAsyncPaths: group.graphOptions.lazy,
          projectRoot: this._config.projectRoot,
          serverRoot: this._config.server.unstable_serverRoot ?? this._config.projectRoot,
        });
        logger?.point('serialize_end');
        return {
          type: 'update',
          body: {
            revisionId: revision.id,
            isInitialUpdate: options.isInitialUpdate,
            ...hmrUpdate,
          },
        };
      } catch (error: any) {
        const formattedError = formatBundlingError(error);
        this._config.reporter.update({
          type: 'bundling_error',
          error,
        });
        return {
          type: 'error',
          body: formattedError,
        };
      }
    };
  }

  return {
    metro,
    hmrServer,
    server,
    middleware,
    messageSocket: messagesSocket,
  };
}

// TODO: Fork the entire transform function so we can simply regex the file contents for keywords instead.
function pruneCustomTransformOptions(
  filePath: string,
  transformOptions: TransformOptions
): TransformOptions {
  // Normalize the filepath for cross platform checking.
  filePath = filePath.split(path.sep).join('/');

  if (
    transformOptions.customTransformOptions?.dom &&
    // The only generated file that needs the dom root is `expo/dom/entry.js`
    !filePath.match(/expo\/dom\/entry\.js$/)
  ) {
    // Clear the dom root option if we aren't transforming the magic entry file, this ensures
    // that cached artifacts from other DOM component bundles can be reused.
    transformOptions.customTransformOptions.dom = 'true';
  }

  if (
    transformOptions.customTransformOptions?.routerRoot &&
    // The router root is used all over expo-router (`process.env.EXPO_ROUTER_ABS_APP_ROOT`, `process.env.EXPO_ROUTER_APP_ROOT`) so we'll just ignore the entire package.
    !(filePath.match(/\/expo-router\/_ctx/) || filePath.match(/\/expo-router\/build\//))
  ) {
    // Set to the default value.
    transformOptions.customTransformOptions.routerRoot = 'app';
  }
  if (
    transformOptions.customTransformOptions?.asyncRoutes &&
    // The async routes settings are also used in `expo-router/_ctx.ios.js` (and other platform variants) via `process.env.EXPO_ROUTER_IMPORT_MODE`
    !(filePath.match(/\/expo-router\/_ctx/) || filePath.match(/\/expo-router\/build\//))
  ) {
    delete transformOptions.customTransformOptions.asyncRoutes;
  }

  if (
    transformOptions.customTransformOptions?.clientBoundaries &&
    // The client boundaries are only used in `@expo/metro-runtime/src/virtual.js` for production RSC exports.
    !filePath.match(/\/@expo\/metro-runtime\/rsc\/virtual\.js$/)
  ) {
    delete transformOptions.customTransformOptions.clientBoundaries;
  }

  return transformOptions;
}

/**
 * Simplify and communicate if Metro is running without watching file updates,.
 * Exposed for testing.
 */
export function isWatchEnabled() {
  if (env.CI) {
    Log.log(
      chalk`Metro is running in CI mode, reloads are disabled. Remove {bold CI=true} to enable watch mode.`
    );
  }

  return !env.CI;
}<|MERGE_RESOLUTION|>--- conflicted
+++ resolved
@@ -149,18 +149,9 @@
   }
 
   if (serverActionsEnabled) {
-<<<<<<< HEAD
-    Log.warn(`Experimental React Server Functions are enabled.`);
-    if (!exp.experiments?.reactServerComponentRoutes) {
-      Log.warn(
-        `- React Server Component routes are NOT enabled. Routes will render in client mode.`
-      );
-    }
-=======
     Log.warn(
       `React Server Functions (beta) are enabled. Route rendering mode: ${exp.experiments?.reactServerComponentRoutes ? 'server' : 'client'}`
     );
->>>>>>> 700aa512
   }
 
   config = await withMetroMultiPlatformAsync(projectRoot, {
