import { ExpoConfig, ExpoGoConfig, getConfig, ProjectConfig } from '@expo/config';
import findWorkspaceRoot from 'find-yarn-workspace-root';
import path from 'path';
import { resolve } from 'url';

import * as Log from '../../../log';
import { env } from '../../../utils/env';
import { stripExtension } from '../../../utils/url';
import * as ProjectDevices from '../../project/devices';
import { UrlCreator } from '../UrlCreator';
import { getPlatformBundlers } from '../platformBundlers';
import { createTemplateHtmlFromExpoConfigAsync } from '../webTemplate';
import { ExpoMiddleware } from './ExpoMiddleware';
import { resolveGoogleServicesFile, resolveManifestAssets } from './resolveAssets';
import { resolveAbsoluteEntryPoint } from './resolveEntryPoint';
import { parsePlatformHeader, RuntimePlatform } from './resolvePlatform';
import { ServerHeaders, ServerNext, ServerRequest, ServerResponse } from './server.types';

const debug = require('debug')('expo:start:server:middleware:manifest') as typeof console.log;

/** Wraps `findWorkspaceRoot` and guards against having an empty `package.json` file in an upper directory. */
export function getWorkspaceRoot(projectRoot: string): string | null {
  try {
    return findWorkspaceRoot(projectRoot);
  } catch (error: any) {
    if (error.message.includes('Unexpected end of JSON input')) {
      return null;
    }
    throw error;
  }
}

export function getEntryWithServerRoot(
  projectRoot: string,
  projectConfig: ProjectConfig,
  platform: string
) {
  return path.relative(
    getMetroServerRoot(projectRoot),
    resolveAbsoluteEntryPoint(projectRoot, platform, projectConfig)
  );
}

export function getMetroServerRoot(projectRoot: string) {
  if (env.EXPO_USE_METRO_WORKSPACE_ROOT) {
    return getWorkspaceRoot(projectRoot) ?? projectRoot;
  }

  return projectRoot;
}

/** Get the main entry module ID (file) relative to the project root. */
export function resolveMainModuleName(
  projectRoot: string,
  projectConfig: ProjectConfig,
  platform: string
): string {
  const entryPoint = getEntryWithServerRoot(projectRoot, projectConfig, platform);

  debug(`Resolved entry point: ${entryPoint} (project root: ${projectRoot})`);

  return stripExtension(entryPoint, 'js');
}

export function createBundleUrlPath({
  platform,
  mainModuleName,
  mode,
  minify = mode === 'production',
  environment,
  serializerOutput,
}: {
  platform: string;
  mainModuleName: string;
  mode: string;
  minify?: boolean;
  environment?: string;
  serializerOutput?: 'static';
}): string {
  const queryParams = new URLSearchParams({
    platform: encodeURIComponent(platform),
    dev: String(mode !== 'production'),
    // TODO: Is this still needed?
    hot: String(false),
    lazy: String(!env.EXPO_NO_METRO_LAZY),
  });

  if (minify) {
    queryParams.append('minify', String(minify));
  }
  if (environment) {
    queryParams.append('resolver.environment', environment);
    queryParams.append('transform.environment', environment);
  }
  if (serializerOutput) {
    queryParams.append('serializer.output', serializerOutput);
  }

  return `/${encodeURI(mainModuleName)}.bundle?${queryParams.toString()}`;
}

/** Info about the computer hosting the dev server. */
export interface HostInfo {
  host: string;
  server: 'expo';
  serverVersion: string;
  serverDriver: string | null;
  serverOS: NodeJS.Platform;
  serverOSVersion: string;
}

/** Parsed values from the supported request headers. */
export interface ManifestRequestInfo {
  /** Platform to serve. */
  platform: RuntimePlatform;
  /** Requested host name. */
  hostname?: string | null;
}

/** Project related info. */
export type ResponseProjectSettings = {
  expoGoConfig: ExpoGoConfig;
  hostUri: string;
  bundleUrl: string;
  exp: ExpoConfig;
};

export const DEVELOPER_TOOL = 'expo-cli';

export type ManifestMiddlewareOptions = {
  /** Should start the dev servers in development mode (minify). */
  mode?: 'development' | 'production';
  /** Should instruct the bundler to create minified bundles. */
  minify?: boolean;
  constructUrl: UrlCreator['constructUrl'];
  isNativeWebpack?: boolean;
  privateKeyPath?: string;
};

/** Base middleware creator for serving the Expo manifest (like the index.html but for native runtimes). */
export abstract class ManifestMiddleware<
  TManifestRequestInfo extends ManifestRequestInfo
> extends ExpoMiddleware {
  private initialProjectConfig: ProjectConfig;

  constructor(protected projectRoot: string, protected options: ManifestMiddlewareOptions) {
    super(
      projectRoot,
      /**
       * Only support `/`, `/manifest`, `/index.exp` for the manifest middleware.
       */
      ['/', '/manifest', '/index.exp']
    );
    this.initialProjectConfig = getConfig(projectRoot);
  }

  /** Exposed for testing. */
  public async _resolveProjectSettingsAsync({
    platform,
    hostname,
  }: Pick<TManifestRequestInfo, 'hostname' | 'platform'>): Promise<ResponseProjectSettings> {
    // Read the config
    const projectConfig = getConfig(this.projectRoot);

    // Read from headers
    const mainModuleName = this.resolveMainModuleName(projectConfig, platform);

    // Create the manifest and set fields within it
    const expoGoConfig = this.getExpoGoConfig({
      mainModuleName,
      hostname,
    });

    const hostUri = this.options.constructUrl({ scheme: '', hostname });

    const bundleUrl = this._getBundleUrl({
      platform,
      mainModuleName,
      hostname,
    });

    // Resolve all assets and set them on the manifest as URLs
    await this.mutateManifestWithAssetsAsync(projectConfig.exp, bundleUrl);

    return {
      expoGoConfig,
      hostUri,
      bundleUrl,
      exp: projectConfig.exp,
    };
  }

  /** Get the main entry module ID (file) relative to the project root. */
  private resolveMainModuleName(projectConfig: ProjectConfig, platform: string): string {
    let entryPoint = getEntryWithServerRoot(this.projectRoot, projectConfig, platform);

    debug(`Resolved entry point: ${entryPoint} (project root: ${this.projectRoot})`);

    // NOTE(Bacon): Webpack is currently hardcoded to index.bundle on native
    // in the future (TODO) we should move this logic into a Webpack plugin and use
    // a generated file name like we do on web.
    // const server = getDefaultDevServer();
    // // TODO: Move this into BundlerDevServer and read this info from self.
    // const isNativeWebpack = server instanceof WebpackBundlerDevServer && server.isTargetingNative();
    if (this.options.isNativeWebpack) {
      entryPoint = 'index.js';
    }

    return stripExtension(entryPoint, 'js');
  }

  /** Parse request headers into options. */
  public abstract getParsedHeaders(req: ServerRequest): TManifestRequestInfo;

  /** Store device IDs that were sent in the request headers. */
  private async saveDevicesAsync(req: ServerRequest) {
    const deviceIds = req.headers?.['expo-dev-client-id'];
    if (deviceIds) {
      await ProjectDevices.saveDevicesAsync(this.projectRoot, deviceIds).catch((e) =>
        Log.exception(e)
      );
    }
  }

  /** Create the bundle URL (points to the single JS entry file). Exposed for testing. */
  public _getBundleUrl({
    platform,
    mainModuleName,
    hostname,
  }: {
    platform: string;
    hostname?: string | null;
    mainModuleName: string;
  }): string {
    const path = createBundleUrlPath({
      mode: this.options.mode ?? 'development',
      minify: this.options.minify,
      platform,
      mainModuleName,
    });

    return (
      this.options.constructUrl({
        scheme: 'http',
        // hostType: this.options.location.hostType,
        hostname,
      }) + path
    );
  }

  public _getBundleUrlPath({
    platform,
    mainModuleName,
  }: {
    platform: string;
    mainModuleName: string;
  }): string {
    const queryParams = new URLSearchParams({
      platform: encodeURIComponent(platform),
      dev: String(this.options.mode !== 'production'),
      // TODO: Is this still needed?
      hot: String(false),
      lazy: String(!env.EXPO_NO_METRO_LAZY),
    });

    if (this.options.minify) {
      queryParams.append('minify', String(this.options.minify));
    }

    return `/${encodeURI(mainModuleName)}.bundle?${queryParams.toString()}`;
  }

  /** Log telemetry. */
  protected abstract trackManifest(version?: string): void;

  /** Get the manifest response to return to the runtime. This file contains info regarding where the assets can be loaded from. Exposed for testing. */
  public abstract _getManifestResponseAsync(options: TManifestRequestInfo): Promise<{
    body: string;
    version: string;
    headers: ServerHeaders;
  }>;

  private getExpoGoConfig({
    mainModuleName,
    hostname,
  }: {
    mainModuleName: string;
    hostname?: string | null;
  }): ExpoGoConfig {
    return {
      // localhost:8081
      debuggerHost: this.options.constructUrl({ scheme: '', hostname }),
<<<<<<< HEAD
=======
      // http://localhost:8081/logs -- used to send logs to the CLI for displaying in the terminal.
      // This is deprecated in favor of the WebSocket connection setup in Metro.
      logUrl: this.options.constructUrl({ scheme: 'http', hostname }) + '/logs',
>>>>>>> a5319e60
      // Required for Expo Go to function.
      developer: {
        tool: DEVELOPER_TOOL,
        projectRoot: this.projectRoot,
      },
      packagerOpts: {
        // Required for dev client.
        dev: this.options.mode !== 'production',
      },
      // Indicates the name of the main bundle.
      mainModuleName,
      // Add this string to make Flipper register React Native / Metro as "running".
      // Can be tested by running:
      // `METRO_SERVER_PORT=8081 open -a flipper.app`
      // Where 8081 is the port where the Expo project is being hosted.
      __flipperHack: 'React Native packager is running',
    };
  }

  /** Resolve all assets and set them on the manifest as URLs */
  private async mutateManifestWithAssetsAsync(manifest: ExpoConfig, bundleUrl: string) {
    await resolveManifestAssets(this.projectRoot, {
      manifest,
      resolver: async (path) => {
        if (this.options.isNativeWebpack) {
          // When using our custom dev server, just do assets normally
          // without the `assets/` subpath redirect.
          return resolve(bundleUrl!.match(/^https?:\/\/.*?\//)![0], path);
        }
        return bundleUrl!.match(/^https?:\/\/.*?\//)![0] + 'assets/' + path;
      },
    });
    // The server normally inserts this but if we're offline we'll do it here
    await resolveGoogleServicesFile(this.projectRoot, manifest);
  }

  public getWebBundleUrl() {
    const platform = 'web';
    // Read from headers
    const mainModuleName = this.resolveMainModuleName(this.initialProjectConfig, platform);
    return this._getBundleUrlPath({
      platform,
      mainModuleName,
    });
  }

  /**
   * Web platforms should create an index.html response using the same script resolution as native.
   *
   * Instead of adding a `bundleUrl` to a `manifest.json` (native) we'll add a `<script src="">`
   * to an `index.html`, this enables the web platform to load JavaScript from the server.
   */
  private async handleWebRequestAsync(req: ServerRequest, res: ServerResponse) {
    // Read from headers
    const bundleUrl = this.getWebBundleUrl();

    res.setHeader('Content-Type', 'text/html');

    res.end(
      await createTemplateHtmlFromExpoConfigAsync(this.projectRoot, {
        exp: this.initialProjectConfig.exp,
        scripts: [bundleUrl],
      })
    );
  }

  /** Exposed for testing. */
  async checkBrowserRequestAsync(req: ServerRequest, res: ServerResponse, next: ServerNext) {
    // Read the config
    const bundlers = getPlatformBundlers(this.initialProjectConfig.exp);
    if (bundlers.web === 'metro') {
      // NOTE(EvanBacon): This effectively disables the safety check we do on custom runtimes to ensure
      // the `expo-platform` header is included. When `web.bundler=web`, if the user has non-standard Expo
      // code loading then they'll get a web bundle without a clear assertion of platform support.
      const platform = parsePlatformHeader(req);
      // On web, serve the public folder
      if (!platform || platform === 'web') {
        if (this.initialProjectConfig.exp.web?.output === 'static') {
          // Skip the spa-styled index.html when static generation is enabled.
          next();
          return true;
        } else {
          await this.handleWebRequestAsync(req, res);
          return true;
        }
      }
    }
    return false;
  }

  async handleRequestAsync(
    req: ServerRequest,
    res: ServerResponse,
    next: ServerNext
  ): Promise<void> {
    // First check for standard JavaScript runtimes (aka legacy browsers like Chrome).
    if (await this.checkBrowserRequestAsync(req, res, next)) {
      return;
    }

    // Save device IDs for dev client.
    await this.saveDevicesAsync(req);

    // Read from headers
    const options = this.getParsedHeaders(req);
    const { body, version, headers } = await this._getManifestResponseAsync(options);
    for (const [headerName, headerValue] of headers) {
      res.setHeader(headerName, headerValue);
    }
    res.end(body);

    // Log analytics
    this.trackManifest(version ?? null);
  }
}<|MERGE_RESOLUTION|>--- conflicted
+++ resolved
@@ -290,12 +290,6 @@
     return {
       // localhost:8081
       debuggerHost: this.options.constructUrl({ scheme: '', hostname }),
-<<<<<<< HEAD
-=======
-      // http://localhost:8081/logs -- used to send logs to the CLI for displaying in the terminal.
-      // This is deprecated in favor of the WebSocket connection setup in Metro.
-      logUrl: this.options.constructUrl({ scheme: 'http', hostname }) + '/logs',
->>>>>>> a5319e60
       // Required for Expo Go to function.
       developer: {
         tool: DEVELOPER_TOOL,
