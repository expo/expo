import { ExpoConfig } from '@expo/config';
import type { BundleOptions as MetroBundleOptions } from 'metro/src/shared/types';
import resolveFrom from 'resolve-from';

import { env } from '../../../utils/env';
import { CommandError } from '../../../utils/errors';
import { getRouterDirectoryModuleIdWithManifest } from '../metro/router';

const debug = require('debug')('expo:metro:options') as typeof console.log;

export type MetroEnvironment = 'node' | 'react-server' | 'client';

export type ExpoMetroOptions = {
  platform: string;
  mainModuleName: string;
  mode: string;
  minify?: boolean;
  environment?: MetroEnvironment;
  serializerOutput?: 'static';
  serializerIncludeMaps?: boolean;
  lazy?: boolean;
  engine?: 'hermes';
  preserveEnvVars?: boolean;
  bytecode: boolean;
  /** Enable async routes (route-based bundle splitting) in Expo Router. */
  asyncRoutes?: boolean;
  /** Module ID relative to the projectRoot for the Expo Router app directory. */
  routerRoot: string;
  /** Enable React compiler support in Babel. */
  reactCompiler: boolean;
  baseUrl?: string;
  isExporting: boolean;
  /** Is bundling a DOM Component ("use dom"). */
  isDOM?: boolean;
  inlineSourceMap?: boolean;
  clientBoundaries?: string[];
  splitChunks?: boolean;
  usedExports?: boolean;
  /** Enable optimized bundling (required for tree shaking). */
  optimize?: boolean;
};

export type SerializerOptions = {
  includeSourceMaps?: boolean;
  output?: 'static';
  splitChunks?: boolean;
  usedExports?: boolean;
};

export type ExpoMetroBundleOptions = MetroBundleOptions & {
  serializerOptions?: SerializerOptions;
};

export function isServerEnvironment(environment?: any): boolean {
  return environment === 'node' || environment === 'react-server';
}

export function shouldEnableAsyncImports(projectRoot: string): boolean {
  if (env.EXPO_NO_METRO_LAZY) {
    return false;
  }

  // `@expo/metro-runtime` includes support for the fetch + eval runtime code required
  // to support async imports. If it's not installed, we can't support async imports.
  // If it is installed, the user MUST import it somewhere in their project.
  // Expo Router automatically pulls this in, so we can check for it.
  return resolveFrom.silent(projectRoot, '@expo/metro-runtime') != null;
}

function withDefaults({
  mode = 'development',
  minify = mode === 'production',
  preserveEnvVars = mode !== 'development' && env.EXPO_NO_CLIENT_ENV_VARS,
  lazy,
  ...props
}: ExpoMetroOptions): ExpoMetroOptions {
  if (props.bytecode) {
    if (props.platform === 'web') {
      throw new CommandError('Cannot use bytecode with the web platform');
    }
    if (props.engine !== 'hermes') {
      throw new CommandError('Bytecode is only supported with the Hermes engine');
    }
  }

  const optimize =
    props.optimize ??
    (props.environment !== 'node' &&
      mode === 'production' &&
      env.EXPO_UNSTABLE_METRO_OPTIMIZE_GRAPH);

  return {
    mode,
    minify,
    preserveEnvVars,
    optimize,
    usedExports: optimize && env.EXPO_UNSTABLE_TREE_SHAKING,
    lazy: !props.isExporting && lazy,
    ...props,
  };
}

export function getBaseUrlFromExpoConfig(exp: ExpoConfig) {
  return exp.experiments?.baseUrl?.trim().replace(/\/+$/, '') ?? '';
}

export function getAsyncRoutesFromExpoConfig(exp: ExpoConfig, mode: string, platform: string) {
  let asyncRoutesSetting;

  if (exp.extra?.router?.asyncRoutes) {
    const asyncRoutes = exp.extra?.router?.asyncRoutes;
    if (['boolean', 'string'].includes(typeof asyncRoutes)) {
      asyncRoutesSetting = asyncRoutes;
    } else if (typeof asyncRoutes === 'object') {
      asyncRoutesSetting = asyncRoutes[platform] ?? asyncRoutes.default;
    }
  }

  return [mode, true].includes(asyncRoutesSetting);
}

export function getMetroDirectBundleOptionsForExpoConfig(
  projectRoot: string,
  exp: ExpoConfig,
  options: Omit<ExpoMetroOptions, 'baseUrl' | 'reactCompiler' | 'routerRoot' | 'asyncRoutes'>
): Partial<ExpoMetroBundleOptions> {
  return getMetroDirectBundleOptions({
    ...options,
    reactCompiler: !!exp.experiments?.reactCompiler,
    baseUrl: getBaseUrlFromExpoConfig(exp),
    routerRoot: getRouterDirectoryModuleIdWithManifest(projectRoot, exp),
    asyncRoutes: getAsyncRoutesFromExpoConfig(exp, options.mode, options.platform),
  });
}

export function getMetroDirectBundleOptions(
  options: ExpoMetroOptions
): Partial<ExpoMetroBundleOptions> {
  const {
    mainModuleName,
    platform,
    mode,
    minify,
    environment,
    serializerOutput,
    serializerIncludeMaps,
    bytecode,
    lazy,
    engine,
    preserveEnvVars,
    asyncRoutes,
    baseUrl,
    routerRoot,
    isExporting,
    inlineSourceMap,
    splitChunks,
    usedExports,
    reactCompiler,
    optimize,
<<<<<<< HEAD
    isDOM,
=======
    clientBoundaries,
>>>>>>> a9f6da35
  } = withDefaults(options);

  const dev = mode !== 'production';
  const isHermes = engine === 'hermes';

  if (isExporting) {
    debug('Disabling lazy bundling for export build');
    options.lazy = false;
  }

  let fakeSourceUrl: string | undefined;
  let fakeSourceMapUrl: string | undefined;

  // TODO: Upstream support to Metro for passing custom serializer options.
  if (serializerIncludeMaps != null || serializerOutput != null) {
    fakeSourceUrl = new URL(
      createBundleUrlPath(options).replace(/^\//, ''),
      'http://localhost:8081'
    ).toString();
    if (serializerIncludeMaps) {
      fakeSourceMapUrl = fakeSourceUrl.replace('.bundle?', '.map?');
    }
  }

  const bundleOptions: Partial<ExpoMetroBundleOptions> = {
    platform,
    entryFile: mainModuleName,
    dev,
    minify: minify ?? !dev,
    inlineSourceMap: inlineSourceMap ?? false,
    lazy: (!isExporting && lazy) || undefined,
    unstable_transformProfile: isHermes ? 'hermes-stable' : 'default',
    customTransformOptions: {
      __proto__: null,
      optimize: optimize || undefined,
      engine,
      clientBoundaries,
      preserveEnvVars: preserveEnvVars || undefined,
      // Use string to match the query param behavior.
      asyncRoutes: asyncRoutes ? String(asyncRoutes) : undefined,
      environment,
      baseUrl: baseUrl || undefined,
      routerRoot,
<<<<<<< HEAD
      bytecode,
      reactCompiler,
      dom: isDOM ? '1' : undefined,
=======
      bytecode: bytecode || undefined,
      reactCompiler: reactCompiler || undefined,
>>>>>>> a9f6da35
    },
    customResolverOptions: {
      __proto__: null,
      environment,
      exporting: isExporting || undefined,
    },
    sourceMapUrl: fakeSourceMapUrl,
    sourceUrl: fakeSourceUrl,
    serializerOptions: {
      splitChunks,
      usedExports: usedExports || undefined,
      output: serializerOutput,
      includeSourceMaps: serializerIncludeMaps,
    },
  };

  return bundleOptions;
}

export function createBundleUrlPathFromExpoConfig(
  projectRoot: string,
  exp: ExpoConfig,
  options: Omit<ExpoMetroOptions, 'reactCompiler' | 'baseUrl' | 'routerRoot'>
): string {
  return createBundleUrlPath({
    ...options,
    reactCompiler: !!exp.experiments?.reactCompiler,
    baseUrl: getBaseUrlFromExpoConfig(exp),
    routerRoot: getRouterDirectoryModuleIdWithManifest(projectRoot, exp),
  });
}

export function createBundleUrlPath(options: ExpoMetroOptions): string {
  const queryParams = createBundleUrlSearchParams(options);
  return `/${encodeURI(options.mainModuleName.replace(/^\/+/, ''))}.bundle?${queryParams.toString()}`;
}

export function createBundleUrlSearchParams(options: ExpoMetroOptions): URLSearchParams {
  const {
    platform,
    mode,
    minify,
    environment,
    serializerOutput,
    serializerIncludeMaps,
    lazy,
    bytecode,
    engine,
    preserveEnvVars,
    asyncRoutes,
    baseUrl,
    routerRoot,
    reactCompiler,
    inlineSourceMap,
    isExporting,
    clientBoundaries,
    splitChunks,
    usedExports,
    optimize,
    isDOM,
  } = withDefaults(options);

  const dev = String(mode !== 'production');
  const queryParams = new URLSearchParams({
    platform: encodeURIComponent(platform),
    dev,
    // TODO: Is this still needed?
    hot: String(false),
  });

  // Lazy bundling must be disabled for bundle splitting to work.
  if (!isExporting && lazy) {
    queryParams.append('lazy', String(lazy));
  }

  if (inlineSourceMap) {
    queryParams.append('inlineSourceMap', String(inlineSourceMap));
  }

  if (minify) {
    queryParams.append('minify', String(minify));
  }

  // We split bytecode from the engine since you could technically use Hermes without bytecode.
  // Hermes indicates the type of language features you want to transform out of the JS, whereas bytecode
  // indicates whether you want to use the Hermes bytecode format.
  if (engine) {
    queryParams.append('transform.engine', engine);
  }
  if (bytecode) {
    queryParams.append('transform.bytecode', String(bytecode));
  }
  if (asyncRoutes) {
    queryParams.append('transform.asyncRoutes', String(asyncRoutes));
  }
  if (preserveEnvVars) {
    queryParams.append('transform.preserveEnvVars', String(preserveEnvVars));
  }
  if (baseUrl) {
    queryParams.append('transform.baseUrl', baseUrl);
  }
  if (clientBoundaries?.length) {
    queryParams.append('transform.clientBoundaries', JSON.stringify(clientBoundaries));
  }
  if (routerRoot != null) {
    queryParams.append('transform.routerRoot', routerRoot);
  }
  if (reactCompiler) {
    queryParams.append('transform.reactCompiler', String(reactCompiler));
  }
  if (isDOM) {
    queryParams.append('transform.dom', '1');
  }

  if (environment) {
    queryParams.append('resolver.environment', environment);
    queryParams.append('transform.environment', environment);
  }

  if (isExporting) {
    queryParams.append('resolver.exporting', String(isExporting));
  }

  if (splitChunks) {
    queryParams.append('serializer.splitChunks', String(splitChunks));
  }
  if (usedExports) {
    queryParams.append('serializer.usedExports', String(usedExports));
  }
  if (optimize) {
    queryParams.append('transform.optimize', String(optimize));
  }
  if (serializerOutput) {
    queryParams.append('serializer.output', serializerOutput);
  }
  if (serializerIncludeMaps) {
    queryParams.append('serializer.map', String(serializerIncludeMaps));
  }
  if (engine === 'hermes') {
    queryParams.append('unstable_transformProfile', 'hermes-stable');
  }

  return queryParams;
}

/**
 * Convert all path separators to `/`, including on Windows.
 * Metro asumes that all module specifiers are posix paths.
 * References to directories can still be Windows-style paths in Metro.
 *
 * @see https://developer.mozilla.org/en-US/docs/Web/JavaScript/Guide/Modules#importing_features_into_your_script
 * @see https://github.com/facebook/metro/pull/1286
 */
export function convertPathToModuleSpecifier(pathLike: string) {
  return pathLike.replaceAll('\\', '/');
}<|MERGE_RESOLUTION|>--- conflicted
+++ resolved
@@ -157,11 +157,8 @@
     usedExports,
     reactCompiler,
     optimize,
-<<<<<<< HEAD
     isDOM,
-=======
     clientBoundaries,
->>>>>>> a9f6da35
   } = withDefaults(options);
 
   const dev = mode !== 'production';
@@ -205,14 +202,9 @@
       environment,
       baseUrl: baseUrl || undefined,
       routerRoot,
-<<<<<<< HEAD
-      bytecode,
-      reactCompiler,
-      dom: isDOM ? '1' : undefined,
-=======
       bytecode: bytecode || undefined,
       reactCompiler: reactCompiler || undefined,
->>>>>>> a9f6da35
+      dom: isDOM ? '1' : undefined,
     },
     customResolverOptions: {
       __proto__: null,
