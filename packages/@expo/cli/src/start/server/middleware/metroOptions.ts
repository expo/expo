import { ExpoConfig } from '@expo/config';
import type { BundleOptions as MetroBundleOptions } from 'metro/src/shared/types';
import resolveFrom from 'resolve-from';

import { env } from '../../../utils/env';
import { CommandError } from '../../../utils/errors';
import { getRouterDirectoryModuleIdWithManifest } from '../metro/router';

const debug = require('debug')('expo:metro:options') as typeof console.log;

export type MetroEnvironment = 'node' | 'react-server' | 'client';

export type ExpoMetroOptions = {
  platform: string;
  mainModuleName: string;
  mode: string;
  minify?: boolean;
  environment?: MetroEnvironment;
  serializerOutput?: 'static';
  serializerIncludeMaps?: boolean;
  lazy?: boolean;
  engine?: 'hermes';
  preserveEnvVars?: boolean;
  bytecode: boolean;
  /** Enable async routes (route-based bundle splitting) in Expo Router. */
  asyncRoutes?: boolean;
  /** Module ID relative to the projectRoot for the Expo Router app directory. */
  routerRoot: string;
  /** Enable React compiler support in Babel. */
  reactCompiler: boolean;
  baseUrl?: string;
  isExporting: boolean;
  /** Is bundling a DOM Component ("use dom"). Requires the entry dom component file path. */
  domRoot?: string;
  inlineSourceMap?: boolean;
  clientBoundaries?: string[];
  splitChunks?: boolean;
  usedExports?: boolean;
  /** Enable optimized bundling (required for tree shaking). */
  optimize?: boolean;
};

export type SerializerOptions = {
  includeSourceMaps?: boolean;
  output?: 'static';
  splitChunks?: boolean;
  usedExports?: boolean;
};

export type ExpoMetroBundleOptions = MetroBundleOptions & {
  serializerOptions?: SerializerOptions;
};

export function isServerEnvironment(environment?: any): boolean {
  return environment === 'node' || environment === 'react-server';
}

export function shouldEnableAsyncImports(projectRoot: string): boolean {
  if (env.EXPO_NO_METRO_LAZY) {
    return false;
  }

  // `@expo/metro-runtime` includes support for the fetch + eval runtime code required
  // to support async imports. If it's not installed, we can't support async imports.
  // If it is installed, the user MUST import it somewhere in their project.
  // Expo Router automatically pulls this in, so we can check for it.
  return resolveFrom.silent(projectRoot, '@expo/metro-runtime') != null;
}

function withDefaults({
  mode = 'development',
  minify = mode === 'production',
  preserveEnvVars = mode !== 'development' && env.EXPO_NO_CLIENT_ENV_VARS,
  lazy,
  ...props
}: ExpoMetroOptions): ExpoMetroOptions {
  if (props.bytecode) {
    if (props.platform === 'web') {
      throw new CommandError('Cannot use bytecode with the web platform');
    }
    if (props.engine !== 'hermes') {
      throw new CommandError('Bytecode is only supported with the Hermes engine');
    }
  }

  const optimize =
    props.optimize ??
    (props.environment !== 'node' &&
      mode === 'production' &&
      env.EXPO_UNSTABLE_METRO_OPTIMIZE_GRAPH);

  return {
    mode,
    minify,
    preserveEnvVars,
    optimize,
    usedExports: optimize && env.EXPO_UNSTABLE_TREE_SHAKING,
    lazy: !props.isExporting && lazy,
    ...props,
  };
}

export function getBaseUrlFromExpoConfig(exp: ExpoConfig) {
  return exp.experiments?.baseUrl?.trim().replace(/\/+$/, '') ?? '';
}

export function getAsyncRoutesFromExpoConfig(exp: ExpoConfig, mode: string, platform: string) {
  let asyncRoutesSetting;

  if (exp.extra?.router?.asyncRoutes) {
    const asyncRoutes = exp.extra?.router?.asyncRoutes;
    if (['boolean', 'string'].includes(typeof asyncRoutes)) {
      asyncRoutesSetting = asyncRoutes;
    } else if (typeof asyncRoutes === 'object') {
      asyncRoutesSetting = asyncRoutes[platform] ?? asyncRoutes.default;
    }
  }

  return [mode, true].includes(asyncRoutesSetting);
}

export function getMetroDirectBundleOptionsForExpoConfig(
  projectRoot: string,
  exp: ExpoConfig,
  options: Omit<ExpoMetroOptions, 'baseUrl' | 'reactCompiler' | 'routerRoot' | 'asyncRoutes'>
): Partial<ExpoMetroBundleOptions> {
  return getMetroDirectBundleOptions({
    ...options,
    reactCompiler: !!exp.experiments?.reactCompiler,
    baseUrl: getBaseUrlFromExpoConfig(exp),
    routerRoot: getRouterDirectoryModuleIdWithManifest(projectRoot, exp),
    asyncRoutes: getAsyncRoutesFromExpoConfig(exp, options.mode, options.platform),
  });
}

export function getMetroDirectBundleOptions(
  options: ExpoMetroOptions
): Partial<ExpoMetroBundleOptions> {
  const {
    mainModuleName,
    platform,
    mode,
    minify,
    environment,
    serializerOutput,
    serializerIncludeMaps,
    bytecode,
    lazy,
    engine,
    preserveEnvVars,
    asyncRoutes,
    baseUrl,
    routerRoot,
    isExporting,
    inlineSourceMap,
    splitChunks,
    usedExports,
    reactCompiler,
    optimize,
    domRoot,
    clientBoundaries,
  } = withDefaults(options);

  const dev = mode !== 'production';
  const isHermes = engine === 'hermes';

  if (isExporting) {
    debug('Disabling lazy bundling for export build');
    options.lazy = false;
  }

  let fakeSourceUrl: string | undefined;
  let fakeSourceMapUrl: string | undefined;

  // TODO: Upstream support to Metro for passing custom serializer options.
  if (serializerIncludeMaps != null || serializerOutput != null) {
    fakeSourceUrl = new URL(
      createBundleUrlPath(options).replace(/^\//, ''),
      'http://localhost:8081'
    ).toString();
    if (serializerIncludeMaps) {
      fakeSourceMapUrl = fakeSourceUrl.replace('.bundle?', '.map?');
    }
  }

  const customTransformOptions: ExpoMetroBundleOptions['customTransformOptions'] = {
    __proto__: null,
    optimize: optimize || undefined,
    engine,
    clientBoundaries,
    preserveEnvVars: preserveEnvVars || undefined,
    // Use string to match the query param behavior.
    asyncRoutes: asyncRoutes ? String(asyncRoutes) : undefined,
    environment,
    baseUrl: baseUrl || undefined,
    routerRoot,
    bytecode: bytecode || undefined,
    reactCompiler: reactCompiler || undefined,
    dom: domRoot,
  };

  // Iterate and delete undefined values
  for (const key in customTransformOptions) {
    if (customTransformOptions[key] === undefined) {
      delete customTransformOptions[key];
    }
  }

  const bundleOptions: Partial<ExpoMetroBundleOptions> = {
    platform,
    entryFile: mainModuleName,
    dev,
    minify: minify ?? !dev,
    inlineSourceMap: inlineSourceMap ?? false,
    lazy: (!isExporting && lazy) || undefined,
    unstable_transformProfile: isHermes ? 'hermes-stable' : 'default',
<<<<<<< HEAD
    customTransformOptions,
=======
    customTransformOptions: {
      __proto__: null,
      optimize: optimize || undefined,
      engine,
      clientBoundaries,
      preserveEnvVars: preserveEnvVars || undefined,
      // Use string to match the query param behavior.
      asyncRoutes: asyncRoutes ? String(asyncRoutes) : undefined,
      environment,
      baseUrl: baseUrl || undefined,
      routerRoot,
      bytecode: bytecode || undefined,
      reactCompiler: reactCompiler || undefined,
      dom: domRoot,
    },
>>>>>>> 122bbd18
    customResolverOptions: {
      __proto__: null,
      environment,
      exporting: isExporting || undefined,
    },
    sourceMapUrl: fakeSourceMapUrl,
    sourceUrl: fakeSourceUrl,
    serializerOptions: {
      splitChunks,
      usedExports: usedExports || undefined,
      output: serializerOutput,
      includeSourceMaps: serializerIncludeMaps,
    },
  };

  return bundleOptions;
}

export function createBundleUrlPathFromExpoConfig(
  projectRoot: string,
  exp: ExpoConfig,
  options: Omit<ExpoMetroOptions, 'reactCompiler' | 'baseUrl' | 'routerRoot'>
): string {
  return createBundleUrlPath({
    ...options,
    reactCompiler: !!exp.experiments?.reactCompiler,
    baseUrl: getBaseUrlFromExpoConfig(exp),
    routerRoot: getRouterDirectoryModuleIdWithManifest(projectRoot, exp),
  });
}

export function createBundleUrlPath(options: ExpoMetroOptions): string {
  const queryParams = createBundleUrlSearchParams(options);
  return `/${encodeURI(options.mainModuleName.replace(/^\/+/, ''))}.bundle?${queryParams.toString()}`;
}

export function createBundleUrlSearchParams(options: ExpoMetroOptions): URLSearchParams {
  const {
    platform,
    mode,
    minify,
    environment,
    serializerOutput,
    serializerIncludeMaps,
    lazy,
    bytecode,
    engine,
    preserveEnvVars,
    asyncRoutes,
    baseUrl,
    routerRoot,
    reactCompiler,
    inlineSourceMap,
    isExporting,
    clientBoundaries,
    splitChunks,
    usedExports,
    optimize,
    domRoot,
  } = withDefaults(options);

  const dev = String(mode !== 'production');
  const queryParams = new URLSearchParams({
    platform: encodeURIComponent(platform),
    dev,
    // TODO: Is this still needed?
    hot: String(false),
  });

  // Lazy bundling must be disabled for bundle splitting to work.
  if (!isExporting && lazy) {
    queryParams.append('lazy', String(lazy));
  }

  if (inlineSourceMap) {
    queryParams.append('inlineSourceMap', String(inlineSourceMap));
  }

  if (minify) {
    queryParams.append('minify', String(minify));
  }

  // We split bytecode from the engine since you could technically use Hermes without bytecode.
  // Hermes indicates the type of language features you want to transform out of the JS, whereas bytecode
  // indicates whether you want to use the Hermes bytecode format.
  if (engine) {
    queryParams.append('transform.engine', engine);
  }
  if (bytecode) {
    queryParams.append('transform.bytecode', String(bytecode));
  }
  if (asyncRoutes) {
    queryParams.append('transform.asyncRoutes', String(asyncRoutes));
  }
  if (preserveEnvVars) {
    queryParams.append('transform.preserveEnvVars', String(preserveEnvVars));
  }
  if (baseUrl) {
    queryParams.append('transform.baseUrl', baseUrl);
  }
  if (clientBoundaries?.length) {
    queryParams.append('transform.clientBoundaries', JSON.stringify(clientBoundaries));
  }
  if (routerRoot != null) {
    queryParams.append('transform.routerRoot', routerRoot);
  }
  if (reactCompiler) {
    queryParams.append('transform.reactCompiler', String(reactCompiler));
  }
  if (domRoot) {
    queryParams.append('transform.dom', domRoot);
  }

  if (environment) {
    queryParams.append('resolver.environment', environment);
    queryParams.append('transform.environment', environment);
  }

  if (isExporting) {
    queryParams.append('resolver.exporting', String(isExporting));
  }

  if (splitChunks) {
    queryParams.append('serializer.splitChunks', String(splitChunks));
  }
  if (usedExports) {
    queryParams.append('serializer.usedExports', String(usedExports));
  }
  if (optimize) {
    queryParams.append('transform.optimize', String(optimize));
  }
  if (serializerOutput) {
    queryParams.append('serializer.output', serializerOutput);
  }
  if (serializerIncludeMaps) {
    queryParams.append('serializer.map', String(serializerIncludeMaps));
  }
  if (engine === 'hermes') {
    queryParams.append('unstable_transformProfile', 'hermes-stable');
  }

  return queryParams;
}

/**
 * Convert all path separators to `/`, including on Windows.
 * Metro asumes that all module specifiers are posix paths.
 * References to directories can still be Windows-style paths in Metro.
 *
 * @see https://developer.mozilla.org/en-US/docs/Web/JavaScript/Guide/Modules#importing_features_into_your_script
 * @see https://github.com/facebook/metro/pull/1286
 */
export function convertPathToModuleSpecifier(pathLike: string) {
  return pathLike.replaceAll('\\', '/');
}<|MERGE_RESOLUTION|>--- conflicted
+++ resolved
@@ -214,25 +214,7 @@
     inlineSourceMap: inlineSourceMap ?? false,
     lazy: (!isExporting && lazy) || undefined,
     unstable_transformProfile: isHermes ? 'hermes-stable' : 'default',
-<<<<<<< HEAD
     customTransformOptions,
-=======
-    customTransformOptions: {
-      __proto__: null,
-      optimize: optimize || undefined,
-      engine,
-      clientBoundaries,
-      preserveEnvVars: preserveEnvVars || undefined,
-      // Use string to match the query param behavior.
-      asyncRoutes: asyncRoutes ? String(asyncRoutes) : undefined,
-      environment,
-      baseUrl: baseUrl || undefined,
-      routerRoot,
-      bytecode: bytecode || undefined,
-      reactCompiler: reactCompiler || undefined,
-      dom: domRoot,
-    },
->>>>>>> 122bbd18
     customResolverOptions: {
       __proto__: null,
       environment,
