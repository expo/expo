import { ExpoConfig } from '@expo/config';
import type { BundleOptions as MetroBundleOptions } from 'metro/src/shared/types';
import resolveFrom from 'resolve-from';

import { env } from '../../../utils/env';
import { CommandError } from '../../../utils/errors';
import { getRouterDirectoryModuleIdWithManifest } from '../metro/router';

const debug = require('debug')('expo:metro:options') as typeof console.log;

export type ExpoMetroOptions = {
  platform: string;
  mainModuleName: string;
  mode: string;
  minify?: boolean;
  environment?: string;
  serializerOutput?: 'static';
  serializerIncludeMaps?: boolean;
  lazy?: boolean;
  engine?: 'hermes';
  preserveEnvVars?: boolean;
<<<<<<< HEAD
  /** Enable async routes (route-based bundle splitting) in Expo Router. */
=======
  bytecode: boolean;
>>>>>>> 4fa8b839
  asyncRoutes?: boolean;
  /** Module ID relative to the projectRoot for the Expo Router app directory. */
  routerRoot: string;
  baseUrl?: string;
  isExporting: boolean;
  inlineSourceMap?: boolean;
};

export type SerializerOptions = {
  includeSourceMaps?: boolean;
  output?: 'static';
};

export type ExpoMetroBundleOptions = MetroBundleOptions & {
  serializerOptions?: SerializerOptions;
};

export function shouldEnableAsyncImports(projectRoot: string): boolean {
  if (env.EXPO_NO_METRO_LAZY) {
    return false;
  }

  // `@expo/metro-runtime` includes support for the fetch + eval runtime code required
  // to support async imports. If it's not installed, we can't support async imports.
  // If it is installed, the user MUST import it somewhere in their project.
  // Expo Router automatically pulls this in, so we can check for it.
  return resolveFrom.silent(projectRoot, '@expo/metro-runtime') != null;
}

function withDefaults({
  mode = 'development',
  minify = mode === 'production',
  preserveEnvVars = env.EXPO_NO_CLIENT_ENV_VARS,
  lazy,
  ...props
}: ExpoMetroOptions): ExpoMetroOptions {
  if (props.bytecode) {
    if (props.platform === 'web') {
      throw new CommandError('Cannot use bytecode with the web platform');
    }
    if (props.engine !== 'hermes') {
      throw new CommandError('Bytecode is only supported with the Hermes engine');
    }
  }

  return {
    mode,
    minify,
    preserveEnvVars,
    lazy: !props.isExporting && lazy,
    ...props,
  };
}

export function getBaseUrlFromExpoConfig(exp: ExpoConfig) {
  return exp.experiments?.baseUrl?.trim().replace(/\/+$/, '') ?? '';
}
export function getAsyncRoutesFromExpoConfig(exp: ExpoConfig, mode: string, platform: string) {
  let asyncRoutesSetting;

  if (exp.extra?.router?.asyncRoutes) {
    const asyncRoutes = exp.extra?.router?.asyncRoutes;
    if (['boolean', 'string'].includes(typeof asyncRoutes)) {
      asyncRoutesSetting = asyncRoutes;
    } else if (typeof asyncRoutes === 'object') {
      asyncRoutesSetting = asyncRoutes[platform] ?? asyncRoutes.default;
    }
  }

  return [mode, true].includes(asyncRoutesSetting);
}

export function getMetroDirectBundleOptionsForExpoConfig(
  projectRoot: string,
  exp: ExpoConfig,
  options: Omit<ExpoMetroOptions, 'baseUrl' | 'routerRoot' | 'asyncRoutes'>
): Partial<ExpoMetroBundleOptions> {
  return getMetroDirectBundleOptions({
    ...options,
    baseUrl: getBaseUrlFromExpoConfig(exp),
    routerRoot: getRouterDirectoryModuleIdWithManifest(projectRoot, exp),
    asyncRoutes: getAsyncRoutesFromExpoConfig(exp, options.mode, options.platform),
  });
}

export function getMetroDirectBundleOptions(
  options: ExpoMetroOptions
): Partial<ExpoMetroBundleOptions> {
  const {
    mainModuleName,
    platform,
    mode,
    minify,
    environment,
    serializerOutput,
    serializerIncludeMaps,
    bytecode,
    lazy,
    engine,
    preserveEnvVars,
    asyncRoutes,
    baseUrl,
    routerRoot,
    isExporting,
    inlineSourceMap,
  } = withDefaults(options);

  const dev = mode !== 'production';
  const isHermes = engine === 'hermes';

  if (isExporting) {
    debug('Disabling lazy bundling for export build');
    options.lazy = false;
  }

  let fakeSourceUrl: string | undefined;
  let fakeSourceMapUrl: string | undefined;

  // TODO: Upstream support to Metro for passing custom serializer options.
  if (serializerIncludeMaps != null || serializerOutput != null) {
    fakeSourceUrl = new URL(
      createBundleUrlPath(options).replace(/^\//, ''),
      'http://localhost:8081'
    ).toString();
    if (serializerIncludeMaps) {
      fakeSourceMapUrl = fakeSourceUrl.replace('.bundle?', '.map?');
    }
  }

  const bundleOptions: Partial<ExpoMetroBundleOptions> = {
    platform,
    entryFile: mainModuleName,
    dev,
    minify: minify ?? !dev,
    inlineSourceMap: inlineSourceMap ?? false,
    lazy,
    unstable_transformProfile: isHermes ? 'hermes-stable' : 'default',
    customTransformOptions: {
      __proto__: null,
      engine,
      preserveEnvVars,
      asyncRoutes,
      environment,
      baseUrl,
      routerRoot,
      bytecode,
    },
    customResolverOptions: {
      __proto__: null,
      environment,
    },
    sourceMapUrl: fakeSourceMapUrl,
    sourceUrl: fakeSourceUrl,
    serializerOptions: {
      output: serializerOutput,
      includeSourceMaps: serializerIncludeMaps,
    },
  };

  return bundleOptions;
}

export function createBundleUrlPathFromExpoConfig(
  projectRoot: string,
  exp: ExpoConfig,
  options: Omit<ExpoMetroOptions, 'baseUrl' | 'routerRoot'>
): string {
  return createBundleUrlPath({
    ...options,
    baseUrl: getBaseUrlFromExpoConfig(exp),
    routerRoot: getRouterDirectoryModuleIdWithManifest(projectRoot, exp),
  });
}

export function createBundleUrlPath(options: ExpoMetroOptions): string {
  const {
    platform,
    mainModuleName,
    mode,
    minify,
    environment,
    serializerOutput,
    serializerIncludeMaps,
    lazy,
    bytecode,
    engine,
    preserveEnvVars,
    asyncRoutes,
    baseUrl,
    routerRoot,
    inlineSourceMap,
    isExporting,
  } = withDefaults(options);

  const dev = String(mode !== 'production');
  const queryParams = new URLSearchParams({
    platform: encodeURIComponent(platform),
    dev,
    // TODO: Is this still needed?
    hot: String(false),
  });

  // Lazy bundling must be disabled for bundle splitting to work.
  if (!isExporting && lazy) {
    queryParams.append('lazy', String(lazy));
  }

  if (inlineSourceMap) {
    queryParams.append('inlineSourceMap', String(inlineSourceMap));
  }

  if (minify) {
    queryParams.append('minify', String(minify));
  }

  // We split bytecode from the engine since you could technically use Hermes without bytecode.
  // Hermes indicates the type of language features you want to transform out of the JS, whereas bytecode
  // indicates whether you want to use the Hermes bytecode format.
  if (engine) {
    queryParams.append('transform.engine', engine);
  }
  if (bytecode) {
    queryParams.append('transform.bytecode', String(bytecode));
  }

  if (asyncRoutes) {
    queryParams.append('transform.asyncRoutes', String(asyncRoutes));
  }
  if (preserveEnvVars) {
    queryParams.append('transform.preserveEnvVars', String(preserveEnvVars));
  }
  if (baseUrl) {
    queryParams.append('transform.baseUrl', baseUrl);
  }
  if (routerRoot != null) {
    queryParams.append('transform.routerRoot', routerRoot);
  }

  if (environment) {
    queryParams.append('resolver.environment', environment);
    queryParams.append('transform.environment', environment);
  }

  if (serializerOutput) {
    queryParams.append('serializer.output', serializerOutput);
  }
  if (serializerIncludeMaps) {
    queryParams.append('serializer.map', String(serializerIncludeMaps));
  }

  return `/${encodeURI(mainModuleName)}.bundle?${queryParams.toString()}`;
}<|MERGE_RESOLUTION|>--- conflicted
+++ resolved
@@ -19,11 +19,8 @@
   lazy?: boolean;
   engine?: 'hermes';
   preserveEnvVars?: boolean;
-<<<<<<< HEAD
+  bytecode: boolean;
   /** Enable async routes (route-based bundle splitting) in Expo Router. */
-=======
-  bytecode: boolean;
->>>>>>> 4fa8b839
   asyncRoutes?: boolean;
   /** Module ID relative to the projectRoot for the Expo Router app directory. */
   routerRoot: string;
