import { vol } from 'memfs';

import { asMock } from '../../../__tests__/asMock';
<<<<<<< HEAD
import { NgrokInstance } from '../../doctor/ngrok/NgrokResolver';
import { hasAdbReverseAsync, startAdbReverseAsync } from '../../platforms/android/adbReverse';
=======
import { NgrokInstance, NgrokResolver } from '../../doctor/ngrok/NgrokResolver';
import { startAdbReverseAsync } from '../../platforms/android/adbReverse';
>>>>>>> 5723d92e
import { AsyncNgrok } from '../AsyncNgrok';

jest.mock('../../../log');
jest.mock('../../../utils/delay', () => ({
  delayAsync: jest.fn(async () => {}),
  resolveWithTimeout: jest.fn(async (fn) => fn()),
}));
jest.mock('../../../api/settings');
jest.mock('../../doctor/ngrok/NgrokResolver', () => {
  const instance: NgrokInstance = {
    getActiveProcess: jest.fn(),
    connect: jest.fn(async () => 'http://localhost:3000'),
    kill: jest.fn(),
  };

  return {
    isNgrokClientError: jest.requireActual('../../doctor/ngrok/NgrokResolver').isNgrokClientError,
    NgrokResolver: jest.fn(() => ({
      resolveAsync: jest.fn(async () => instance),
      get: jest.fn(async () => instance),
    })),
  };
});
jest.mock('../../platforms/android/adbReverse', () => ({
  hasAdbReverseAsync: jest.fn(async () => true),
  startAdbReverseAsync: jest.fn(async () => true),
}));
jest.mock('../../../utils/exit');

function createNgrokInstance() {
  const projectRoot = '/';
  const port = 3000;
  const ngrok = new AsyncNgrok(projectRoot, port);
  ngrok.getActiveUrl = jest.fn(ngrok.getActiveUrl.bind(ngrok));
  ngrok.stopAsync = jest.fn(ngrok.stopAsync.bind(ngrok));
  return {
    projectRoot,
    port,
    ngrok,
  };
}

const originalEnv = process.env;

afterAll(() => {
  process.env = originalEnv;
});

beforeEach(() => {
  vol.reset();
});

describe('getActiveUrl', () => {
  it(`is loaded on start`, async () => {
    const { ngrok } = createNgrokInstance();
    expect(ngrok.getActiveUrl()).toBeNull();
    await ngrok.startAsync();
    expect(ngrok.getActiveUrl()).toEqual('http://localhost:3000');
  });
});

describe('startAsync', () => {
<<<<<<< HEAD
  it(`skips adb reverse if Android cannot be found`, async () => {
    const { ngrok } = createNgrokInstance();
    asMock(hasAdbReverseAsync).mockReturnValueOnce(false);

    await ngrok.startAsync();
    expect(startAdbReverseAsync).not.toBeCalled();
=======
  beforeEach(() => {
    delete process.env.EXPO_TUNNEL_SUBDOMAIN;
>>>>>>> 5723d92e
  });
  it(`fails if adb reverse doesn't work`, async () => {
    const { ngrok } = createNgrokInstance();
    asMock(startAdbReverseAsync).mockResolvedValueOnce(false);

    await expect(ngrok.startAsync()).rejects.toThrow(/adb/);
  });
  it(`starts`, async () => {
    const { ngrok } = createNgrokInstance();
    expect(await ngrok._connectToNgrokAsync()).toEqual('http://localhost:3000');
  });
  it(`starts with custom subdomain`, async () => {
    process.env.EXPO_TUNNEL_SUBDOMAIN = 'test';
    const { ngrok } = createNgrokInstance();
    expect(await ngrok._connectToNgrokAsync()).toEqual('http://localhost:3000');
    const instance = await new NgrokResolver('/').resolveAsync();
    expect(instance.connect).toBeCalledWith(expect.objectContaining({ subdomain: 'test' }));
  });
  it(`starts with any subdomain`, async () => {
    process.env.EXPO_TUNNEL_SUBDOMAIN = '1';
    const { ngrok } = createNgrokInstance();
    expect(await ngrok._connectToNgrokAsync()).toEqual('http://localhost:3000');
    const instance = await new NgrokResolver('/').resolveAsync();
    expect(instance.connect).toBeCalledWith(
      expect.objectContaining({ subdomain: expect.stringMatching(/.*-anonymous-3000$/) })
    );
  });

  it(`retries three times`, async () => {
    const { ngrok } = createNgrokInstance();

    // Add a connect which always fails.
    const connect = jest.fn(() => {
      throw new Error('woops');
    });
    ngrok.resolver.resolveAsync = jest.fn(async () => ({ connect } as any));

    await expect(
      ngrok._connectToNgrokAsync({
        // Lower the time out to speed up the test.
        timeout: 10,
      })
    ).rejects.toThrow(/woops/);
    // Runs the function three times.
    expect(connect).toHaveBeenCalledTimes(3);
  });
  it(`fixes invalid URL error by changing the randomness`, async () => {
    const { ngrok, projectRoot } = createNgrokInstance();
    vol.fromJSON({}, projectRoot);

    ngrok._resetProjectRandomnessAsync = jest.fn(ngrok._resetProjectRandomnessAsync.bind(ngrok));
    // Add a connect which throws an invalid URL error, then works the second time.
    const connect = jest
      .fn()
      .mockImplementationOnce(() => {
        const err = new Error();
        // @ts-expect-error
        err.body = { msg: '...', error_code: 103 };

        throw err;
      })
      .mockImplementationOnce(() => 'http://localhost:3000');
    ngrok.resolver.resolveAsync = jest.fn(async () => ({ connect } as any));

    await ngrok._connectToNgrokAsync();

    // Once for the initial generation and once for the retry.
    expect(ngrok._resetProjectRandomnessAsync).toHaveBeenCalledTimes(2);
    expect(connect).toHaveBeenCalledTimes(2);
  });
});

describe('_getProjectHostnameAsync', () => {
  it(`generates a valid hostname`, async () => {
    const { projectRoot, ngrok } = createNgrokInstance();
    vol.fromJSON({}, projectRoot);

    const hostname = await ngrok._getProjectHostnameAsync();
    expect(hostname).toEqual(expect.stringMatching(/.*\.anonymous\.3000\.exp\.direct/));

    // URL-safe
    expect(encodeURIComponent(hostname)).toEqual(hostname);

    // Works twice in a row...
    expect(await ngrok._getProjectHostnameAsync()).toEqual(
      expect.stringMatching(/.*\.anonymous\.3000\.exp\.direct/)
    );

    // randomness is persisted
    expect(JSON.parse(vol.toJSON()['/.expo/settings.json']).urlRandomness).toBeDefined();
  });
});<|MERGE_RESOLUTION|>--- conflicted
+++ resolved
@@ -1,13 +1,8 @@
 import { vol } from 'memfs';
 
 import { asMock } from '../../../__tests__/asMock';
-<<<<<<< HEAD
-import { NgrokInstance } from '../../doctor/ngrok/NgrokResolver';
+import { NgrokInstance, NgrokResolver } from '../../doctor/ngrok/NgrokResolver';
 import { hasAdbReverseAsync, startAdbReverseAsync } from '../../platforms/android/adbReverse';
-=======
-import { NgrokInstance, NgrokResolver } from '../../doctor/ngrok/NgrokResolver';
-import { startAdbReverseAsync } from '../../platforms/android/adbReverse';
->>>>>>> 5723d92e
 import { AsyncNgrok } from '../AsyncNgrok';
 
 jest.mock('../../../log');
@@ -70,17 +65,15 @@
 });
 
 describe('startAsync', () => {
-<<<<<<< HEAD
   it(`skips adb reverse if Android cannot be found`, async () => {
     const { ngrok } = createNgrokInstance();
     asMock(hasAdbReverseAsync).mockReturnValueOnce(false);
 
     await ngrok.startAsync();
     expect(startAdbReverseAsync).not.toBeCalled();
-=======
+  });
   beforeEach(() => {
     delete process.env.EXPO_TUNNEL_SUBDOMAIN;
->>>>>>> 5723d92e
   });
   it(`fails if adb reverse doesn't work`, async () => {
     const { ngrok } = createNgrokInstance();
