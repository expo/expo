--- conflicted
+++ resolved
@@ -158,11 +158,7 @@
   // This is because Android React Native WebSocket implementation is not spec compliant and fails without a port:
   // `E unknown:ReactNative: java.lang.IllegalArgumentException: Invalid URL port: "-1"`
   // Invoked first in `metro-runtime/src/modules/HMRClient.js`
-<<<<<<< HEAD
   const validPort = port ?? '80';
-=======
-  const validPort = env.EXPO_NO_DEFAULT_PORT ? port : port || '80';
->>>>>>> 25330973
   const validProtocol = protocol ? `${protocol}://` : '';
 
   let url = `${validProtocol}${hostname}`;
@@ -170,10 +166,7 @@
   if (validPort) {
     url += `:${validPort}`;
   }
-<<<<<<< HEAD
-=======
 
->>>>>>> 25330973
   return url;
 }
 
