/**
 * Copyright © 2022 650 Industries.
 *
 * This source code is licensed under the MIT license found in the
 * LICENSE file in the root directory of this source tree.
 */
import fs from 'fs';
import fetch from 'node-fetch';
import path from 'path';
import requireString from 'require-from-string';
import resolveFrom from 'resolve-from';

import { logMetroError, logMetroErrorAsync } from './metro/metroErrorInterface';
import { getMetroServerRoot } from './middleware/ManifestMiddleware';
import { createBundleUrlPath, ExpoMetroOptions } from './middleware/metroOptions';
import { augmentLogs } from './serverLogLikeMetro';
import { stripAnsi } from '../../utils/ansi';
import { delayAsync } from '../../utils/delay';
import { SilentError } from '../../utils/errors';
import { memoize } from '../../utils/fn';
import { profile } from '../../utils/profile';

/** The list of input keys will become optional, everything else will remain the same. */
export type PickPartial<T, K extends keyof T> = Omit<T, K> & Partial<Pick<T, K>>;

class MetroNodeError extends Error {
  constructor(
    message: string,
    public rawObject: any
  ) {
    super(message);
  }
}

const debug = require('debug')('expo:start:server:node-renderer') as typeof console.log;

const cachedSourceMaps: Map<string, { url: string; map: string }> = new Map();

// Support unhandled rejections
require('source-map-support').install({
  retrieveSourceMap(source: string) {
    if (cachedSourceMaps.has(source)) {
      return cachedSourceMaps.get(source);
    }
    return null;
  },
});

function wrapBundle(str: string) {
  // Skip the metro runtime so debugging is a bit easier.
  // Replace the __r() call with an export statement.
  // Use gm to apply to the last require line. This is needed when the bundle has side-effects.
  return str.replace(/^(__r\(.*\);)$/gm, 'module.exports = $1');
}

// TODO(EvanBacon): Group all the code together and version.
const getRenderModuleId = (
  projectRoot: string,
  entry: string = 'expo-router/node/render.js'
): string => {
  const moduleId = resolveFrom.silent(projectRoot, entry);
  if (!moduleId) {
    throw new Error(
      `A version of expo-router with Node.js support is not installed in the project.`
    );
  }

  return moduleId;
};

const moveStaticRenderFunction = memoize(async (projectRoot: string, requiredModuleId: string) => {
  // Copy the file into the project to ensure it works in monorepos.
  // This means the file cannot have any relative imports.
  const tempDir = path.join(projectRoot, '.expo/static');
  await fs.promises.mkdir(tempDir, { recursive: true });
  const moduleId = path.join(tempDir, 'render.js');
  await fs.promises.writeFile(moduleId, await fs.promises.readFile(requiredModuleId, 'utf8'));
  // Sleep to give watchman time to register the file.
  await delayAsync(50);
  return moduleId;
});

/** @returns the js file contents required to generate the static generation function. */
async function getStaticRenderFunctionsContentAsync(
  projectRoot: string,
  devServerUrl: string,
  props: PickPartial<ExpoMetroOptions, 'mainModuleName'>,
  entry?: string
): Promise<{ src: string; filename: string }> {
  const root = getMetroServerRoot(projectRoot);
  const requiredModuleId = getRenderModuleId(root, entry);
  let moduleId = requiredModuleId;

  // Cannot be accessed using Metro's server API, we need to move the file
  // into the project root and try again.
  if (path.relative(root, moduleId).startsWith('..')) {
    moduleId = await moveStaticRenderFunction(projectRoot, requiredModuleId);
  }

  return requireFileContentsWithMetro(root, devServerUrl, moduleId, props);
}

async function ensureFileInRootDirectory(projectRoot: string, otherFile: string) {
  // Cannot be accessed using Metro's server API, we need to move the file
  // into the project root and try again.
  if (!path.relative(projectRoot, otherFile).startsWith('..' + path.sep)) {
    return otherFile;
  }

  // Copy the file into the project to ensure it works in monorepos.
  // This means the file cannot have any relative imports.
  const tempDir = path.join(projectRoot, '.expo/static-tmp');
  await fs.promises.mkdir(tempDir, { recursive: true });
  const moduleId = path.join(tempDir, path.basename(otherFile));
  await fs.promises.writeFile(moduleId, await fs.promises.readFile(otherFile, 'utf8'));
  // Sleep to give watchman time to register the file.
  await delayAsync(50);
  return moduleId;
}

export async function createMetroEndpointAsync(
  projectRoot: string,
  devServerUrl: string,
  absoluteFilePath: string,
  props: PickPartial<ExpoMetroOptions, 'mainModuleName'>
): Promise<string> {
  const root = getMetroServerRoot(projectRoot);
  const safeOtherFile = await ensureFileInRootDirectory(projectRoot, absoluteFilePath);
  const serverPath = path.relative(root, safeOtherFile).replace(/\.[jt]sx?$/, '');

  const urlFragment = createBundleUrlPath({
    mainModuleName: serverPath,
    lazy: false,
    asyncRoutes: false,
    inlineSourceMap: false,
<<<<<<< HEAD
    engine: 'hermes',
    minify: false,
    ...props,
=======
    bytecode: false,
>>>>>>> 4fa8b839
  });

  let url: string;
  if (devServerUrl) {
    url = new URL(urlFragment.replace(/^\//, ''), devServerUrl).toString();
  } else {
    url = '/' + urlFragment.replace(/^\/+/, '');
  }
  return url;
}

export async function requireFileContentsWithMetro(
  projectRoot: string,
  devServerUrl: string,
  absoluteFilePath: string,
  props: PickPartial<ExpoMetroOptions, 'mainModuleName'>
): Promise<{ src: string; filename: string }> {
  const url = await createMetroEndpointAsync(projectRoot, devServerUrl, absoluteFilePath, props);
  return await metroFetchAsync(projectRoot, url);
}

async function metroFetchAsync(
  projectRoot: string,
  url: string
): Promise<{ src: string; filename: string }> {
  debug('Fetching from Metro:', url);
  // TODO: Skip the dev server and use the Metro instance directly for better results, faster.
  const res = await fetch(url);

  // TODO: Improve error handling
  if (res.status === 500) {
    const text = await res.text();
    if (text.startsWith('{"originModulePath"') || text.startsWith('{"type":"TransformError"')) {
      const errorObject = JSON.parse(text);

      throw new MetroNodeError(stripAnsi(errorObject.message) ?? errorObject.message, errorObject);
    }
    throw new Error(`[${res.status}]: ${res.statusText}\n${text}`);
  }

  if (!res.ok) {
    throw new Error(`Error fetching bundle for static rendering: ${res.status} ${res.statusText}`);
  }

  const content = await res.text();

  const map = await fetch(url.replace('.bundle?', '.map?')).then((r) => r.json());
  cachedSourceMaps.set(url, { url: projectRoot, map });

  return { src: wrapBundle(content), filename: url };
}

export async function getStaticRenderFunctionsForEntry<T = any>(
  projectRoot: string,
  devServerUrl: string,
  options: PickPartial<ExpoMetroOptions, 'mainModuleName'>,
  entry: string
) {
  const { src: scriptContents, filename } = await getStaticRenderFunctionsContentAsync(
    projectRoot,
    devServerUrl,
    options,
    entry
  );

  return {
    filename,
    fn: await evalMetroAndWrapFunctions<T>(projectRoot, scriptContents, filename),
  };
}

function evalMetroAndWrapFunctions<T = Record<string, any>>(
  projectRoot: string,
  script: string,
  filename: string
): Promise<T> {
  const contents = evalMetro(projectRoot, script, filename);
  // wrap each function with a try/catch that uses Metro's error formatter
  return Object.keys(contents).reduce((acc, key) => {
    const fn = contents[key];
    if (typeof fn !== 'function') {
      return { ...acc, [key]: fn };
    }

    acc[key] = async function (...props: any[]) {
      try {
        return await fn.apply(this, props);
      } catch (error: any) {
        await logMetroError(projectRoot, { error });
        throw new SilentError(error);
      }
    };
    return acc;
  }, {} as any);
}

export function evalMetro(projectRoot: string, src: string, filename: string) {
  try {
    return evalMetroNoHandling(projectRoot, src, filename);
  } catch (error: any) {
    // Format any errors that were thrown in the global scope of the evaluation.
    if (error instanceof Error) {
      logMetroErrorAsync({ projectRoot, error }).catch((internalError) => {
        debug('Failed to log metro error:', internalError);
        throw error;
      });
    } else {
      throw error;
    }
  }
}

export function evalMetroNoHandling(projectRoot: string, src: string, filename: string) {
  augmentLogs(projectRoot);

  return profile(requireString, 'eval-metro-bundle')(src, filename);
}<|MERGE_RESOLUTION|>--- conflicted
+++ resolved
@@ -133,13 +133,10 @@
     lazy: false,
     asyncRoutes: false,
     inlineSourceMap: false,
-<<<<<<< HEAD
     engine: 'hermes',
     minify: false,
+    bytecode: false,
     ...props,
-=======
-    bytecode: false,
->>>>>>> 4fa8b839
   });
 
   let url: string;
