import { MessageSocket } from '@expo/dev-server';
import assert from 'assert';
import openBrowserAsync from 'better-opn';
import resolveFrom from 'resolve-from';

import { APISettings } from '../../api/settings';
import * as Log from '../../log';
import { FileNotifier } from '../../utils/FileNotifier';
import { resolveWithTimeout } from '../../utils/delay';
import { env } from '../../utils/env';
import { CommandError } from '../../utils/errors';
import {
  BaseOpenInCustomProps,
  BaseResolveDeviceProps,
  PlatformManager,
} from '../platforms/PlatformManager';
import { AsyncNgrok } from './AsyncNgrok';
import { DevelopmentSession } from './DevelopmentSession';
import { CreateURLOptions, UrlCreator } from './UrlCreator';

export type ServerLike = {
  close(callback?: (err?: Error) => void): void;
};

export type DevServerInstance = {
  /** Bundler dev server instance. */
  server: ServerLike;
  /** Dev server URL location properties. */
  location: {
    url: string;
    port: number;
    protocol: 'http' | 'https';
    host?: string;
  };
  /** Additional middleware that's attached to the `server`. */
  middleware: any;
  /** Message socket for communicating with the runtime. */
  messageSocket: MessageSocket;
};

export interface BundlerStartOptions {
  /** Should the dev server use `https` protocol. */
  https?: boolean;
  /** Should start the dev servers in development mode (minify). */
  mode?: 'development' | 'production';
  /** Is dev client enabled. */
  devClient?: boolean;
  /** Should run dev servers with clean caches. */
  resetDevServer?: boolean;
  /** Which manifest type to serve. */
  forceManifestType?: 'expo-updates' | 'classic';
  /** Code signing private key path (defaults to same directory as certificate) */
  privateKeyPath?: string;

  /** Max amount of workers (threads) to use with Metro bundler, defaults to undefined for max workers. */
  maxWorkers?: number;
  /** Port to start the dev server on. */
  port?: number;

  /** Should start a headless dev server e.g. mock representation to approximate info from a server running in a different process. */
  headless?: boolean;
  /** Should instruct the bundler to create minified bundles. */
  minify?: boolean;

  // Webpack options
  /** Should modify and create PWA icons. */
  isImageEditingEnabled?: boolean;

  location: CreateURLOptions;
}

const PLATFORM_MANAGERS = {
  simulator: () =>
    require('../platforms/ios/ApplePlatformManager')
      .ApplePlatformManager as typeof import('../platforms/ios/ApplePlatformManager').ApplePlatformManager,
  emulator: () =>
    require('../platforms/android/AndroidPlatformManager')
      .AndroidPlatformManager as typeof import('../platforms/android/AndroidPlatformManager').AndroidPlatformManager,
};

const MIDDLEWARES = {
  classic: () =>
    require('./middleware/ClassicManifestMiddleware')
      .ClassicManifestMiddleware as typeof import('./middleware/ClassicManifestMiddleware').ClassicManifestMiddleware,
  'expo-updates': () =>
    require('./middleware/ExpoGoManifestHandlerMiddleware')
      .ExpoGoManifestHandlerMiddleware as typeof import('./middleware/ExpoGoManifestHandlerMiddleware').ExpoGoManifestHandlerMiddleware,
};

export abstract class BundlerDevServer {
  /** Name of the bundler. */
  abstract get name(): string;

  /** Ngrok instance for managing tunnel connections. */
  protected ngrok: AsyncNgrok | null = null;
  /** Interfaces with the Expo 'Development Session' API. */
  protected devSession: DevelopmentSession | null = null;
  /** Http server and related info. */
  protected instance: DevServerInstance | null = null;
  /** Native platform interfaces for opening projects.  */
  private platformManagers: Record<string, PlatformManager<any>> = {};
  /** Manages the creation of dev server URLs. */
  protected urlCreator?: UrlCreator | null = null;

  constructor(
    /** Project root folder. */
    public projectRoot: string,
    // TODO: Replace with custom scheme maybe...
    public isDevClient?: boolean
  ) {}

  protected setInstance(instance: DevServerInstance) {
    this.instance = instance;
  }

  /** Get the manifest middleware function. */
  protected async getManifestMiddlewareAsync(
    options: Pick<
      BundlerStartOptions,
      'minify' | 'mode' | 'forceManifestType' | 'privateKeyPath'
    > = {}
  ) {
    const manifestType = options.forceManifestType || 'classic';
    assert(manifestType in MIDDLEWARES, `Manifest middleware for type '${manifestType}' not found`);
    const Middleware = MIDDLEWARES[manifestType]();

    const urlCreator = this.getUrlCreator();
    const middleware = new Middleware(this.projectRoot, {
      constructUrl: urlCreator.constructUrl.bind(urlCreator),
      mode: options.mode,
      minify: options.minify,
      isNativeWebpack: this.name === 'webpack' && this.isTargetingNative(),
      privateKeyPath: options.privateKeyPath,
    });
    return middleware.getHandler();
  }

  /** Start the dev server using settings defined in the start command. */
  public async startAsync(options: BundlerStartOptions): Promise<DevServerInstance> {
    await this.stopAsync();

    let instance: DevServerInstance;
    if (options.headless) {
      instance = await this.startHeadlessAsync(options);
    } else {
      instance = await this.startImplementationAsync(options);
    }

    this.setInstance(instance);
    await this.postStartAsync(options);
    return instance;
  }

  protected abstract startImplementationAsync(
    options: BundlerStartOptions
  ): Promise<DevServerInstance>;

  /**
   * Creates a mock server representation that can be used to estimate URLs for a server started in another process.
   * This is used for the run commands where you can reuse the server from a previous run.
   */
  private async startHeadlessAsync(options: BundlerStartOptions): Promise<DevServerInstance> {
    if (!options.port)
      throw new CommandError('HEADLESS_SERVER', 'headless dev server requires a port option');
    this.urlCreator = this.getUrlCreator(options);

    return {
      // Create a mock server
      server: {
        close: () => {
          this.instance = null;
        },
      },
      location: {
        // The port is the main thing we want to send back.
        port: options.port,
        // localhost isn't always correct.
        host: 'localhost',
        // http is the only supported protocol on native.
        url: `http://localhost:${options.port}`,
        protocol: 'http',
      },
      middleware: {},
      messageSocket: {
        broadcast: () => {
          throw new CommandError('HEADLESS_SERVER', 'Cannot broadcast messages to headless server');
        },
      },
    };
  }

  protected async postStartAsync(options: BundlerStartOptions) {
    if (options.location.hostType === 'tunnel' && !APISettings.isOffline) {
      await this._startTunnelAsync();
    }
    await this.startDevSessionAsync();

    this.watchConfig();
  }

  protected abstract getConfigModuleIds(): string[];

  protected watchConfig() {
    const notifier = new FileNotifier(this.projectRoot, this.getConfigModuleIds());
    notifier.startObserving();
  }

  /** Create ngrok instance and start the tunnel server. Exposed for testing. */
  public async _startTunnelAsync(): Promise<AsyncNgrok | null> {
    const port = this.getInstance()?.location.port;
    if (!port) return null;
    Log.debug('[ngrok] connect to port: ' + port);
    this.ngrok = new AsyncNgrok(this.projectRoot, port);
    await this.ngrok.startAsync();
    return this.ngrok;
  }

  protected async startDevSessionAsync() {
    // This is used to make Expo Go open the project in either Expo Go, or the web browser.
    // Must come after ngrok (`startTunnelAsync`) setup.

    if (this.devSession) {
      this.devSession.stopNotifying();
    }

    this.devSession = new DevelopmentSession(
      this.projectRoot,
      // This URL will be used on external devices so the computer IP won't be relevant.
      this.isTargetingNative()
        ? this.getNativeRuntimeUrl()
        : this.getDevServerUrl({ hostType: 'localhost' })
    );

    await this.devSession.startAsync({
      runtime: this.isTargetingNative() ? 'native' : 'web',
    });
  }

  public isTargetingNative() {
    // Temporary hack while we implement multi-bundler dev server proxy.
    return true;
  }

  public isTargetingWeb() {
    return false;
  }

  /**
   * Sends a message over web sockets to any connected device,
   * does nothing when the dev server is not running.
   *
   * @param method name of the command. In RN projects `reload`, and `devMenu` are available. In Expo Go, `sendDevCommand` is available.
   * @param params
   */
  public broadcastMessage(
    method: 'reload' | 'devMenu' | 'sendDevCommand',
    params?: Record<string, any>
  ) {
    this.getInstance()?.messageSocket.broadcast(method, params);
  }

  /** Get the running dev server instance. */
  public getInstance() {
    return this.instance;
  }

  /** Stop the running dev server instance. */
  async stopAsync() {
    // Stop the dev session timer and tell Expo API to remove dev session.
    await this.devSession?.closeAsync();

    // Stop ngrok if running.
    await this.ngrok?.stopAsync().catch((e) => {
      Log.error(`Error stopping ngrok:`);
      Log.exception(e);
    });

    return resolveWithTimeout(
      () =>
        new Promise<void>((resolve, reject) => {
          // Close the server.
          Log.debug(`Stopping dev server (bundler: ${this.name})`);

          if (this.instance?.server) {
            this.instance.server.close((error) => {
              Log.debug(`Stopped dev server (bundler: ${this.name})`);
              this.instance = null;
              if (error) {
                reject(error);
              } else {
                resolve();
              }
            });
          } else {
            Log.debug(`Stopped dev server (bundler: ${this.name})`);
            this.instance = null;
            resolve();
          }
        }),
      {
        // NOTE(Bacon): Metro dev server doesn't seem to be closing in time.
        timeout: 1000,
        errorMessage: `Timeout waiting for '${this.name}' dev server to close`,
      }
    );
  }

  protected getUrlCreator(options: Partial<Pick<BundlerStartOptions, 'port' | 'location'>> = {}) {
    if (!this.urlCreator) {
      assert(options?.port, 'Dev server instance not found');
      this.urlCreator = new UrlCreator(options.location, {
        port: options.port,
        getTunnelUrl: this.getTunnelUrl.bind(this),
      });
    }
    return this.urlCreator;
  }

  public getNativeRuntimeUrl(opts: Partial<CreateURLOptions> = {}) {
    return this.isDevClient
      ? this.getUrlCreator().constructDevClientUrl(opts) ?? this.getDevServerUrl()
      : this.getUrlCreator().constructUrl({ ...opts, scheme: 'exp' });
  }

  /** Get the URL for the running instance of the dev server. */
  public getDevServerUrl(options: { hostType?: 'localhost' } = {}): string | null {
    const instance = this.getInstance();
    if (!instance?.location) {
      return null;
    }
    const { location } = instance;
    if (options.hostType === 'localhost') {
      return `${location.protocol}://localhost:${location.port}`;
    }
    return location.url ?? null;
  }

  /** Get the tunnel URL from ngrok. */
  public getTunnelUrl(): string | null {
    return this.ngrok?.getActiveUrl() ?? null;
  }

  /** Open the dev server in a runtime. */
  public async openPlatformAsync(
    launchTarget: keyof typeof PLATFORM_MANAGERS | 'desktop',
    resolver: BaseResolveDeviceProps<any> = {}
  ) {
    if (launchTarget === 'desktop') {
      const url = this.getDevServerUrl({ hostType: 'localhost' });
      await openBrowserAsync(url!);
      return { url };
    }

    const runtime = this.isTargetingNative() ? (this.isDevClient ? 'custom' : 'expo') : 'web';
    const manager = await this.getPlatformManagerAsync(launchTarget);
    return manager.openAsync({ runtime }, resolver);
  }

  /** Open the dev server in a runtime. */
  public async openCustomRuntimeAsync(
    launchTarget: keyof typeof PLATFORM_MANAGERS,
    launchProps: Partial<BaseOpenInCustomProps> = {},
    resolver: BaseResolveDeviceProps<any> = {}
  ) {
    const runtime = this.isTargetingNative() ? (this.isDevClient ? 'custom' : 'expo') : 'web';
    if (runtime !== 'custom') {
      throw new CommandError(
<<<<<<< HEAD
        `dev server cannot open custom runtimes either because it does not target native platforms or because it is not targetting dev clients. (target: ${runtime})`
=======
        `dev server cannot open custom runtimes either because it does not target native platforms or because it is not targeting dev clients. (target: ${runtime})`
>>>>>>> ea2f92b2
      );
    }

    const manager = await this.getPlatformManagerAsync(launchTarget);
    return manager.openAsync({ runtime: 'custom', props: launchProps }, resolver);
  }

  /** Should use the interstitial page for selecting which runtime to use. */
  protected shouldUseInterstitialPage(): boolean {
    return (
      env.EXPO_ENABLE_INTERSTITIAL_PAGE &&
      // Checks if dev client is installed.
      !!resolveFrom.silent(this.projectRoot, 'expo-dev-launcher')
    );
  }

  /** Get the URL for opening in Expo Go. */
  protected getExpoGoUrl(platform: keyof typeof PLATFORM_MANAGERS): string | null {
    if (this.shouldUseInterstitialPage()) {
      const loadingUrl =
        platform === 'emulator'
          ? this.urlCreator?.constructLoadingUrl({}, 'android')
          : this.urlCreator?.constructLoadingUrl({ hostType: 'localhost' }, 'ios');
      return loadingUrl ?? null;
    }

    return this.urlCreator?.constructUrl({ scheme: 'exp' }) ?? null;
  }

  protected async getPlatformManagerAsync(platform: keyof typeof PLATFORM_MANAGERS) {
    if (!this.platformManagers[platform]) {
      const Manager = PLATFORM_MANAGERS[platform]();
      const port = this.getInstance()?.location.port;
      if (!port || !this.urlCreator) {
        throw new CommandError(
          'DEV_SERVER',
          'Cannot interact with native platforms until dev server has started'
        );
      }
      this.platformManagers[platform] = new Manager(this.projectRoot, port, {
        getCustomRuntimeUrl: this.urlCreator.constructDevClientUrl.bind(this.urlCreator),
        getExpoGoUrl: this.getExpoGoUrl.bind(this, platform),
        getDevServerUrl: this.getDevServerUrl.bind(this, { hostType: 'localhost' }),
      });
    }
    return this.platformManagers[platform];
  }
}<|MERGE_RESOLUTION|>--- conflicted
+++ resolved
@@ -365,11 +365,7 @@
     const runtime = this.isTargetingNative() ? (this.isDevClient ? 'custom' : 'expo') : 'web';
     if (runtime !== 'custom') {
       throw new CommandError(
-<<<<<<< HEAD
-        `dev server cannot open custom runtimes either because it does not target native platforms or because it is not targetting dev clients. (target: ${runtime})`
-=======
         `dev server cannot open custom runtimes either because it does not target native platforms or because it is not targeting dev clients. (target: ${runtime})`
->>>>>>> ea2f92b2
       );
     }
 
