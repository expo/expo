--- conflicted
+++ resolved
@@ -74,11 +74,7 @@
         `--offline                              Skip network requests and use anonymous manifest signatures`,
         `--https                                Start the dev server with https protocol`,
         `--scheme <scheme>                      Custom URI protocol to use when launching an app`,
-<<<<<<< HEAD
-        chalk`-p, --port <port>                      Port to start the dev server on (does not apply to web or tunnel). {dim Default: 8081}`,
-=======
-        chalk`-p, --port <number>                    Port to start the dev server on (does not apply to web or tunnel). {dim Default: 19000}`,
->>>>>>> f7f790de
+        chalk`-p, --port <number>                    Port to start the dev server on (does not apply to web or tunnel). {dim Default: 8081}`,
         ``,
         `--force-manifest-type <manifest-type>  Override auto detection of manifest type`,
         chalk`--private-key-path <path>              Path to private key for code signing. {dim Default: "private-key.pem" in the same directory as the certificate specified by the expo-updates configuration in app.json.}`,
