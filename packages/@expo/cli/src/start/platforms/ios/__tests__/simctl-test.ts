--- conflicted
+++ resolved
@@ -1,17 +1,15 @@
 import spawnAsync from '@expo/spawn-async';
 
-import { asMock } from '../../../../__tests__/asMock';
 import * as Log from '../../../../log';
 import {
-  isOSType,
   getContainerPathAsync,
   getDevicesAsync,
   getInfoPlistValueAsync,
+  isOSType,
 } from '../simctl';
 
 jest.mock(`../../../../log`);
 
-<<<<<<< HEAD
 const asMock = <T extends (...args: any[]) => any>(fn: T): jest.MockedFunction<T> =>
   fn as jest.MockedFunction<T>;
 
@@ -28,8 +26,6 @@
   });
 });
 
-=======
->>>>>>> 318f3d37
 describe(getDevicesAsync, () => {
   it(`returns a list of malformed devices`, async () => {
     asMock(spawnAsync).mockResolvedValueOnce({
