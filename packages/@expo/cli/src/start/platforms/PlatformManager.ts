--- conflicted
+++ resolved
@@ -82,10 +82,6 @@
         .map(([k, v]) => `${k}: ${v}`)
         .join(', ')})`
     );
-<<<<<<< HEAD
-=======
-
->>>>>>> ea2f92b2
     let url = this.props.getCustomRuntimeUrl({ scheme: props.scheme });
     // TODO: It's unclear why we do application id validation when opening with a URL
     const applicationId = props.applicationId ?? (await this._getAppIdResolver().getAppIdAsync());
@@ -133,12 +129,8 @@
     resolveSettings: Partial<IResolveDeviceProps> = {}
   ): Promise<{ url: string }> {
     Log.debug(
-<<<<<<< HEAD
-      `open (runtime: ${options.runtime}, platform: ${this.props.platform}, device: ${resolveSettings.device}, shouldPrompt: ${resolveSettings.shouldPrompt})`
-=======
       `open (runtime: ${options.runtime}, platform: ${this.props.platform}, device: %O, shouldPrompt: ${resolveSettings.shouldPrompt})`,
       resolveSettings.device
->>>>>>> ea2f92b2
     );
     if (options.runtime === 'expo') {
       return this.openProjectInExpoGoAsync(resolveSettings);
