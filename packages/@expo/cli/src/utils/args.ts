// Common utilities for interacting with `args` library.
// These functions should be used by every command.
import arg from 'arg';
import { existsSync } from 'fs';
import { resolve } from 'path';

import * as Log from '../log';

/**
 * Parse the first argument as a project directory.
 *
 * @returns valid project directory.
 */
export function getProjectRoot(args: arg.Result<arg.Spec>) {
  const projectRoot = resolve(args._[0] || '.');

  if (!existsSync(projectRoot)) {
    Log.exit(`Invalid project root: ${projectRoot}`);
  }

  return projectRoot;
}

/**
 * Parse args and assert unknown options.
 *
 * @param schema the `args` schema for parsing the command line arguments.
 * @param argv extra strings
 * @returns processed args object.
 */
<<<<<<< HEAD
export function assertArgs(schema: arg.Spec, argv: string[]): arg.Result<arg.Spec> {
  return assertWithOptionsArgs(schema, { argv });
}

export function assertWithOptionsArgs(
  schema: arg.Spec,
  options: arg.Options
): arg.Result<arg.Spec> {
  try {
    return arg(schema, options);
  } catch (error) {
=======
export function assertArgs(schema: arg.Spec, argv?: string[]): arg.Result<arg.Spec> {
  try {
    return arg(schema, { argv });
  } catch (error: any) {
>>>>>>> 29975bfd
    // Ensure unknown options are handled the same way.
    if (error.code === 'ARG_UNKNOWN_OPTION') {
      Log.exit(error.message, 1);
    }
    // Otherwise rethrow the error.
    throw error;
  }
}<|MERGE_RESOLUTION|>--- conflicted
+++ resolved
@@ -28,8 +28,7 @@
  * @param argv extra strings
  * @returns processed args object.
  */
-<<<<<<< HEAD
-export function assertArgs(schema: arg.Spec, argv: string[]): arg.Result<arg.Spec> {
+export function assertArgs(schema: arg.Spec, argv?: string[]): arg.Result<arg.Spec> {
   return assertWithOptionsArgs(schema, { argv });
 }
 
@@ -40,12 +39,6 @@
   try {
     return arg(schema, options);
   } catch (error) {
-=======
-export function assertArgs(schema: arg.Spec, argv?: string[]): arg.Result<arg.Spec> {
-  try {
-    return arg(schema, { argv });
-  } catch (error: any) {
->>>>>>> 29975bfd
     // Ensure unknown options are handled the same way.
     if (error.code === 'ARG_UNKNOWN_OPTION') {
       Log.exit(error.message, 1);
