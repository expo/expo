/** Returns the last index of an item based on a given criteria. */
export function findLastIndex<T>(array: T[], predicate: (item: T) => boolean) {
  for (let i = array.length - 1; i >= 0; i--) {
    if (predicate(array[i])) {
      return i;
    }
  }
  return -1;
}

/** Returns a list of items that intersect between two given arrays. */
export function intersecting<T>(a: T[], b: T[]): T[] {
  const [c, d] = a.length > b.length ? [a, b] : [b, a];
  return c.filter((value) => d.includes(value));
}

export function replaceValue<T>(values: T[], original: T, replacement: T): T[] {
  const index = values.indexOf(original);
  if (index > -1) {
    values[index] = replacement;
  }
  return values;
<<<<<<< HEAD
=======
}

/** lodash.uniqBy */
export function uniqBy<T>(array: T[], key: (item: T) => string): T[] {
  const seen: { [key: string]: boolean } = {};
  return array.filter((item) => {
    const k = key(item);
    if (seen[k]) {
      return false;
    }
    seen[k] = true;
    return true;
  });
}

/** `lodash.chunk` */
export function chunk<T>(array: T[], size: number): T[][] {
  const chunked = [];
  let index = 0;
  while (index < array.length) {
    chunked.push(array.slice(index, (index += size)));
  }
  return chunked;
>>>>>>> ea2f92b2
}<|MERGE_RESOLUTION|>--- conflicted
+++ resolved
@@ -20,8 +20,6 @@
     values[index] = replacement;
   }
   return values;
-<<<<<<< HEAD
-=======
 }
 
 /** lodash.uniqBy */
@@ -45,5 +43,4 @@
     chunked.push(array.slice(index, (index += size)));
   }
   return chunked;
->>>>>>> ea2f92b2
 }