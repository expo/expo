import chalk from 'chalk';
import fs from 'fs';
import path from 'path';

import { logNewSection } from './ora';

<<<<<<< HEAD
export type PackageManagerName = 'npm' | 'yarn';

const debug = require('debug')('expo:utils:nodeModules') as typeof console.log;

export function resolvePackageManager(options: {
  yarn?: boolean;
  npm?: boolean;
  install?: boolean;
}): PackageManagerName {
  let packageManager: PackageManagerName = 'npm';
  if (options.yarn || (!options.npm && PackageManager.shouldUseYarn())) {
    packageManager = 'yarn';
  } else {
    packageManager = 'npm';
  }
  if (options.install) {
    Log.log(
      packageManager === 'yarn'
        ? `🧶 Using Yarn to install packages. ${chalk.dim('Pass --npm to use npm instead.')}`
        : '📦 Using npm to install packages.'
    );
  } else {
    debug(`Using ${packageManager} to install packages.`);
  }

  return packageManager;
}

export async function installNodeDependenciesAsync(
  projectRoot: string,
  packageManager: PackageManagerName,
  flags: { silent?: boolean; clean?: boolean } = {}
) {
  // Default to silent unless debugging.
  const isSilent = flags.silent ?? !env.EXPO_DEBUG;
  if (flags.clean && packageManager !== 'yarn') {
    // This step can take a couple seconds, if the installation logs are enabled (with EXPO_DEBUG) then it
    // ends up looking odd to see "Installing JavaScript dependencies" for ~5 seconds before the logs start showing up.
    const cleanJsDepsStep = logNewSection('Cleaning JavaScript dependencies');
    const time = Date.now();
    // nuke the node modules
    // TODO: this is substantially slower, we should find a better alternative to ensuring the modules are installed.
    await fs.promises.rm('node_modules', { recursive: true, force: true });
    cleanJsDepsStep.succeed(
      `Cleaned JavaScript dependencies ${chalk.gray(Date.now() - time + 'ms')}`
    );
  }

  const installJsDepsStep = logNewSection('Installing JavaScript dependencies');
  try {
    const time = Date.now();
    await installNodeDependenciesInternalAsync(projectRoot, packageManager, { silent: isSilent });
    installJsDepsStep.succeed(
      `Installed JavaScript dependencies ${chalk.gray(Date.now() - time + 'ms')}`
    );
  } catch {
    const message = `Something went wrong installing JavaScript dependencies, check your ${packageManager} logfile or run ${chalk.bold(
      `${packageManager} install`
    )} again manually.`;
    installJsDepsStep.fail(chalk.red(message));
    // TODO: actually show the error message from the package manager! :O
    throw new SilentError(message);
  }
}

async function installNodeDependenciesInternalAsync(
  projectRoot: string,
  packageManager: PackageManagerName,
  flags: { silent: boolean }
) {
  const options = { cwd: projectRoot, silent: flags.silent };
  if (packageManager === 'yarn') {
    const yarn = new PackageManager.YarnPackageManager(options);
    const version = await yarn.versionAsync();
    const nodeLinker = await yarn.getConfigAsync('nodeLinker');
    if (semver.satisfies(version, '>=2.0.0-rc.24') && nodeLinker !== 'node-modules') {
      const yarnRc = path.join(projectRoot, '.yarnrc.yml');
      let yamlString = '';
      try {
        yamlString = fs.readFileSync(yarnRc, 'utf8');
      } catch (error: any) {
        if (error.code !== 'ENOENT') {
          throw error;
        }
      }
      const config = yamlString ? yaml.safeLoad(yamlString) : {};
      // @ts-ignore
      config.nodeLinker = 'node-modules';
      !flags.silent &&
        Log.warn(
          `Yarn v${version} detected, enabling experimental Yarn v2 support using the node-modules plugin.`
        );
      !flags.silent && Log.log(`Writing ${yarnRc}...`);
      fs.writeFileSync(yarnRc, yaml.safeDump(config));
    }
    await yarn.installAsync();
  } else {
    await new PackageManager.NpmPackageManager(options).installAsync();
  }
=======
export async function clearNodeModulesAsync(projectRoot: string) {
  // This step can take a couple seconds, if the installation logs are enabled (with EXPO_DEBUG) then it
  // ends up looking odd to see "Installing JavaScript dependencies" for ~5 seconds before the logs start showing up.
  const cleanJsDepsStep = logNewSection('Cleaning JavaScript dependencies');
  const time = Date.now();
  // nuke the node modules
  // TODO: this is substantially slower, we should find a better alternative to ensuring the modules are installed.
  await fs.promises.rm(path.join(projectRoot, 'node_modules'), { recursive: true, force: true });
  cleanJsDepsStep.succeed(
    `Cleaned JavaScript dependencies ${chalk.gray(Date.now() - time + 'ms')}`
  );
>>>>>>> 90c4e18c
}<|MERGE_RESOLUTION|>--- conflicted
+++ resolved
@@ -4,107 +4,6 @@
 
 import { logNewSection } from './ora';
 
-<<<<<<< HEAD
-export type PackageManagerName = 'npm' | 'yarn';
-
-const debug = require('debug')('expo:utils:nodeModules') as typeof console.log;
-
-export function resolvePackageManager(options: {
-  yarn?: boolean;
-  npm?: boolean;
-  install?: boolean;
-}): PackageManagerName {
-  let packageManager: PackageManagerName = 'npm';
-  if (options.yarn || (!options.npm && PackageManager.shouldUseYarn())) {
-    packageManager = 'yarn';
-  } else {
-    packageManager = 'npm';
-  }
-  if (options.install) {
-    Log.log(
-      packageManager === 'yarn'
-        ? `🧶 Using Yarn to install packages. ${chalk.dim('Pass --npm to use npm instead.')}`
-        : '📦 Using npm to install packages.'
-    );
-  } else {
-    debug(`Using ${packageManager} to install packages.`);
-  }
-
-  return packageManager;
-}
-
-export async function installNodeDependenciesAsync(
-  projectRoot: string,
-  packageManager: PackageManagerName,
-  flags: { silent?: boolean; clean?: boolean } = {}
-) {
-  // Default to silent unless debugging.
-  const isSilent = flags.silent ?? !env.EXPO_DEBUG;
-  if (flags.clean && packageManager !== 'yarn') {
-    // This step can take a couple seconds, if the installation logs are enabled (with EXPO_DEBUG) then it
-    // ends up looking odd to see "Installing JavaScript dependencies" for ~5 seconds before the logs start showing up.
-    const cleanJsDepsStep = logNewSection('Cleaning JavaScript dependencies');
-    const time = Date.now();
-    // nuke the node modules
-    // TODO: this is substantially slower, we should find a better alternative to ensuring the modules are installed.
-    await fs.promises.rm('node_modules', { recursive: true, force: true });
-    cleanJsDepsStep.succeed(
-      `Cleaned JavaScript dependencies ${chalk.gray(Date.now() - time + 'ms')}`
-    );
-  }
-
-  const installJsDepsStep = logNewSection('Installing JavaScript dependencies');
-  try {
-    const time = Date.now();
-    await installNodeDependenciesInternalAsync(projectRoot, packageManager, { silent: isSilent });
-    installJsDepsStep.succeed(
-      `Installed JavaScript dependencies ${chalk.gray(Date.now() - time + 'ms')}`
-    );
-  } catch {
-    const message = `Something went wrong installing JavaScript dependencies, check your ${packageManager} logfile or run ${chalk.bold(
-      `${packageManager} install`
-    )} again manually.`;
-    installJsDepsStep.fail(chalk.red(message));
-    // TODO: actually show the error message from the package manager! :O
-    throw new SilentError(message);
-  }
-}
-
-async function installNodeDependenciesInternalAsync(
-  projectRoot: string,
-  packageManager: PackageManagerName,
-  flags: { silent: boolean }
-) {
-  const options = { cwd: projectRoot, silent: flags.silent };
-  if (packageManager === 'yarn') {
-    const yarn = new PackageManager.YarnPackageManager(options);
-    const version = await yarn.versionAsync();
-    const nodeLinker = await yarn.getConfigAsync('nodeLinker');
-    if (semver.satisfies(version, '>=2.0.0-rc.24') && nodeLinker !== 'node-modules') {
-      const yarnRc = path.join(projectRoot, '.yarnrc.yml');
-      let yamlString = '';
-      try {
-        yamlString = fs.readFileSync(yarnRc, 'utf8');
-      } catch (error: any) {
-        if (error.code !== 'ENOENT') {
-          throw error;
-        }
-      }
-      const config = yamlString ? yaml.safeLoad(yamlString) : {};
-      // @ts-ignore
-      config.nodeLinker = 'node-modules';
-      !flags.silent &&
-        Log.warn(
-          `Yarn v${version} detected, enabling experimental Yarn v2 support using the node-modules plugin.`
-        );
-      !flags.silent && Log.log(`Writing ${yarnRc}...`);
-      fs.writeFileSync(yarnRc, yaml.safeDump(config));
-    }
-    await yarn.installAsync();
-  } else {
-    await new PackageManager.NpmPackageManager(options).installAsync();
-  }
-=======
 export async function clearNodeModulesAsync(projectRoot: string) {
   // This step can take a couple seconds, if the installation logs are enabled (with EXPO_DEBUG) then it
   // ends up looking odd to see "Installing JavaScript dependencies" for ~5 seconds before the logs start showing up.
@@ -116,5 +15,4 @@
   cleanJsDepsStep.succeed(
     `Cleaned JavaScript dependencies ${chalk.gray(Date.now() - time + 'ms')}`
   );
->>>>>>> 90c4e18c
 }