--- conflicted
+++ resolved
@@ -110,7 +110,6 @@
   }
 
   /**
-<<<<<<< HEAD
    * **Experimental** - Disable using `exp.direct` as the hostname for
    * `--tunnel` connections. This enables **https://** forwarding which
    * can be used to test universal links on iOS.
@@ -127,14 +126,15 @@
       return true;
     }
     return subdomain;
-=======
+  }
+
+  /**
    * Force Expo CLI to use the [`resolver.resolverMainFields`](https://facebook.github.io/metro/docs/configuration/#resolvermainfields) from the project `metro.config.js` for all platforms.
    *
    * By default, Expo CLI will use `['browser', 'module', 'main']` (default for Webpack) for web and the user-defined main fields for other platforms.
    */
   get EXPO_METRO_NO_MAIN_FIELD_OVERRIDE(): boolean {
     return boolish('EXPO_METRO_NO_MAIN_FIELD_OVERRIDE', false);
->>>>>>> 7cecf8b8
   }
 }
 
