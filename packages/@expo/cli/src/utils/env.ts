import { boolish, int, string } from 'getenv';

// @expo/webpack-config -> expo-pwa -> @expo/image-utils: EXPO_IMAGE_UTILS_NO_SHARP

// TODO: EXPO_CLI_USERNAME, EXPO_CLI_PASSWORD

class Env {
  /** Enable profiling metrics */
  get EXPO_PROFILE() {
    return boolish('EXPO_PROFILE', false);
  }

  /** Enable debug logging */
  get EXPO_DEBUG() {
    return boolish('EXPO_DEBUG', false);
  }

  /** Disable all network requests */
  get EXPO_OFFLINE() {
    return boolish('EXPO_OFFLINE', false);
  }

  /** Enable the beta version of Expo (TODO: Should this just be in the beta version of expo releases?) */
  get EXPO_BETA() {
    return boolish('EXPO_BETA', false);
  }

  /** Enable staging API environment */
  get EXPO_STAGING() {
    return boolish('EXPO_STAGING', false);
  }

  /** Enable local API environment */
  get EXPO_LOCAL() {
    return boolish('EXPO_LOCAL', false);
  }

  /** Is running in non-interactive CI mode */
  get CI() {
    return boolish('CI', false);
  }

  /** Disable telemetry (analytics) */
  get EXPO_NO_TELEMETRY() {
    return boolish('EXPO_NO_TELEMETRY', false);
  }

  /** Disable detaching telemetry to separate process */
  get EXPO_NO_TELEMETRY_DETACH() {
    return boolish('EXPO_NO_TELEMETRY_DETACH', false);
  }

  /** local directory to the universe repo for testing locally */
  get EXPO_UNIVERSE_DIR() {
    return string('EXPO_UNIVERSE_DIR', '');
  }

  /** @deprecated Default Webpack host string */
  get WEB_HOST() {
    return string('WEB_HOST', '0.0.0.0');
  }

  /** Skip warning users about a dirty git status */
  get EXPO_NO_GIT_STATUS() {
    return boolish('EXPO_NO_GIT_STATUS', false);
  }
  /** Disable auto web setup */
  get EXPO_NO_WEB_SETUP() {
    return boolish('EXPO_NO_WEB_SETUP', false);
  }
  /** Disable auto TypeScript setup */
  get EXPO_NO_TYPESCRIPT_SETUP() {
    return boolish('EXPO_NO_TYPESCRIPT_SETUP', false);
  }
  /** Disable all API caches. Does not disable bundler caches. */
  get EXPO_NO_CACHE() {
    return boolish('EXPO_NO_CACHE', false);
  }
  /** Disable the app select redirect page. */
  get EXPO_NO_REDIRECT_PAGE() {
    return boolish('EXPO_NO_REDIRECT_PAGE', false);
  }
  /** The React Metro port that's baked into react-native scripts and tools. */
  get RCT_METRO_PORT() {
    return int('RCT_METRO_PORT', 0);
  }
  /** Skip validating the manifest during `export`. */
  get EXPO_SKIP_MANIFEST_VALIDATION_TOKEN(): boolean {
    return !!string('EXPO_SKIP_MANIFEST_VALIDATION_TOKEN', '');
  }

  /** Public folder path relative to the project root. Default to `public` */
  get EXPO_PUBLIC_FOLDER(): string {
    return string('EXPO_PUBLIC_FOLDER', 'public');
  }

  /** Higher priority `$EDIOTR` variable for indicating which editor to use when pressing `o` in the Terminal UI. */
  get EXPO_EDITOR(): string {
    return string('EXPO_EDITOR', '');
  }

  /**
   * Overwrite the dev server URL, disregarding the `--port`, `--host`, `--tunnel`, `--lan`, `--localhost` arguments.
   * This is useful for browser editors that require custom proxy URLs.
   */
  get EXPO_PACKAGER_PROXY_URL(): string {
    return string('EXPO_PACKAGER_PROXY_URL', '');
  }

  /**
   * **Experimental** - Disable using `exp.direct` as the hostname for
   * `--tunnel` connections. This enables **https://** forwarding which
   * can be used to test universal links on iOS.
   *
   * This may cause issues with `expo-linking` and Expo Go.
   *
   * Select the exact subdomain by passing a string value that is not one of: `true`, `false`, `1`, `0`.
   */
  get EXPO_TUNNEL_SUBDOMAIN(): string | boolean {
    const subdomain = string('EXPO_TUNNEL_SUBDOMAIN', '');
    if (['0', 'false', ''].includes(subdomain)) {
      return false;
    } else if (['1', 'true'].includes(subdomain)) {
      return true;
    }
    return subdomain;
  }

  /**
   * Force Expo CLI to use the [`resolver.resolverMainFields`](https://facebook.github.io/metro/docs/configuration/#resolvermainfields) from the project `metro.config.js` for all platforms.
   *
   * By default, Expo CLI will use `['browser', 'module', 'main']` (default for Webpack) for web and the user-defined main fields for other platforms.
   */
  get EXPO_METRO_NO_MAIN_FIELD_OVERRIDE(): boolean {
    return boolish('EXPO_METRO_NO_MAIN_FIELD_OVERRIDE', false);
  }

  /**
   * HTTP/HTTPS proxy to connect to for network requests. Configures [https-proxy-agent](https://www.npmjs.com/package/https-proxy-agent).
   */
  get HTTP_PROXY(): string {
    return process.env.HTTP_PROXY || process.env.http_proxy || '';
  }

  /**
   * Use the network inspector by overriding the metro inspector proxy with a custom version.
   * @deprecated This has been replaced by `@react-native/dev-middleware` and is now unused.
   */
  get EXPO_NO_INSPECTOR_PROXY(): boolean {
    return boolish('EXPO_NO_INSPECTOR_PROXY', false);
  }

  /** Disable lazy bundling in Metro bundler. */
  get EXPO_NO_METRO_LAZY() {
    return boolish('EXPO_NO_METRO_LAZY', false);
  }

  /** Enable the unstable inverse dependency stack trace for Metro bundling errors. */
  get EXPO_METRO_UNSTABLE_ERRORS() {
    return boolish('EXPO_METRO_UNSTABLE_ERRORS', false);
  }

  /** Enable the unstable fast resolver for Metro. */
  get EXPO_USE_FAST_RESOLVER() {
    return boolish('EXPO_USE_FAST_RESOLVER', false);
  }

  /** Disable Environment Variable injection in client bundles. */
  get EXPO_NO_CLIENT_ENV_VARS(): boolean {
    return boolish('EXPO_NO_CLIENT_ENV_VARS', false);
  }

  /** Set the default `user` that should be passed to `--user` with ADB commands. Used for installing APKs on Android devices with multiple profiles. Defaults to `0`. */
  get EXPO_ADB_USER(): string {
    return string('EXPO_ADB_USER', '0');
  }

  /** Used internally to enable E2E utilities. This behavior is not stable to external users. */
  get __EXPO_E2E_TEST(): boolean {
    return boolish('__EXPO_E2E_TEST', false);
  }

  /** Unstable: Force single-bundle exports in production. */
  get EXPO_NO_BUNDLE_SPLITTING(): boolean {
    return boolish('EXPO_NO_BUNDLE_SPLITTING', false);
  }

  /** Enable unstable/experimental Atlas to gather bundle information during development or export */
  get EXPO_UNSTABLE_ATLAS() {
    return boolish('EXPO_UNSTABLE_ATLAS', false);
  }

  /** Unstable: Enable tree shaking for Metro. */
  get EXPO_UNSTABLE_TREE_SHAKING() {
    return boolish('EXPO_UNSTABLE_TREE_SHAKING', false);
  }

  /** Unstable: Enable eager bundling where transformation runs uncached after the entire bundle has been created. This is required for production tree shaking and less optimized for development bundling. */
  get EXPO_UNSTABLE_METRO_OPTIMIZE_GRAPH() {
    return boolish('EXPO_UNSTABLE_METRO_OPTIMIZE_GRAPH', false);
  }

  /** Enable the use of Expo's custom metro require implementation. The custom require supports better debugging, tree shaking, and React Server Components. */
  get EXPO_USE_METRO_REQUIRE() {
    return boolish('EXPO_USE_METRO_REQUIRE', false);
  }

  /** Internal key used to pass eager bundle data from the CLI to the native run scripts during `npx expo run` commands. */
  get __EXPO_EAGER_BUNDLE_OPTIONS() {
    return string('__EXPO_EAGER_BUNDLE_OPTIONS', '');
  }

  /** Disable server deployment during production builds (during `expo export:embed`). This is useful for testing API routes and server components against a local server. */
  get EXPO_NO_DEPLOY(): boolean {
    return boolish('EXPO_NO_DEPLOY', false);
  }

  /** Enable hydration during development when rendering Expo Web */
  get EXPO_WEB_DEV_HYDRATE(): boolean {
    return boolish('EXPO_WEB_DEV_HYDRATE', false);
  }

  /** Enable experimental React Server Functions support. */
  get EXPO_UNSTABLE_SERVER_FUNCTIONS(): boolean {
    return boolish('EXPO_UNSTABLE_SERVER_FUNCTIONS', false);
  }

  /** Enable unstable/experimental mode where React Native Web isn't required to run Expo apps on web. */
  get EXPO_NO_REACT_NATIVE_WEB(): boolean {
    return boolish('EXPO_NO_REACT_NATIVE_WEB', false);
  }

  /** Enable unstable/experimental support for deploying the native server in `npx expo run` commands. */
  get EXPO_UNSTABLE_DEPLOY_SERVER(): boolean {
    return boolish('EXPO_UNSTABLE_DEPLOY_SERVER', false);
  }

<<<<<<< HEAD
  /** Is running in EAS Build. This is set by EAS: https://docs.expo.dev/eas/environment-variables/ */
  get EAS_BUILD(): boolean {
    return boolish('EAS_BUILD', false);
=======
  /** Disable the React Native Directory compatibility check for new architecture when installing packages */
  get EXPO_NO_NEW_ARCH_COMPAT_CHECK(): boolean {
    return boolish('EXPO_NO_NEW_ARCH_COMPAT_CHECK', false);
>>>>>>> 42127fd0
  }
}

export const env = new Env();<|MERGE_RESOLUTION|>--- conflicted
+++ resolved
@@ -235,15 +235,14 @@
     return boolish('EXPO_UNSTABLE_DEPLOY_SERVER', false);
   }
 
-<<<<<<< HEAD
   /** Is running in EAS Build. This is set by EAS: https://docs.expo.dev/eas/environment-variables/ */
   get EAS_BUILD(): boolean {
     return boolish('EAS_BUILD', false);
-=======
+  }
+
   /** Disable the React Native Directory compatibility check for new architecture when installing packages */
   get EXPO_NO_NEW_ARCH_COMPAT_CHECK(): boolean {
     return boolish('EXPO_NO_NEW_ARCH_COMPAT_CHECK', false);
->>>>>>> 42127fd0
   }
 }
 
