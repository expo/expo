--- conflicted
+++ resolved
@@ -5,6 +5,10 @@
 // TODO: EXPO_CLI_USERNAME, EXPO_CLI_PASSWORD
 
 class Env {
+  /** Is running in non-interactive CI mode */
+  get CI() {
+    return boolish('CI', false);
+  }
   /** Enable profiling metrics */
   get EXPO_PROFILE() {
     return boolish('EXPO_PROFILE', false);
@@ -30,11 +34,6 @@
     return boolish('EXPO_LOCAL', false);
   }
 
-  /** Is running in non-interactive CI mode */
-  get CI() {
-    return boolish('CI', false);
-  }
-
   /** Disable telemetry (analytics) */
   get EXPO_NO_TELEMETRY() {
     return boolish('EXPO_NO_TELEMETRY', false);
@@ -50,16 +49,9 @@
     return string('WEB_HOST', '0.0.0.0');
   }
 
-<<<<<<< HEAD
-class Env {
-  /** Is running in non-interactive CI mode */
-  get CI() {
-    return boolish('CI', false);
-=======
   /** Skip warning users about a dirty git status */
   get EXPO_NO_GIT_STATUS() {
     return boolish('EXPO_NO_GIT_STATUS', false);
->>>>>>> 3ee85c4a
   }
   /** Disable auto web setup */
   get EXPO_NO_WEB_SETUP() {
