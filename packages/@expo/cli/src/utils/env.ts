--- conflicted
+++ resolved
@@ -185,15 +185,14 @@
     return string('EXPO_ADB_USER', '0');
   }
 
-<<<<<<< HEAD
   /** Unstable: Force single-bundle exports in production. */
   get EXPO_NO_BUNDLE_SPLITTING(): boolean {
     return boolish('EXPO_NO_BUNDLE_SPLITTING', false);
-=======
+  }
+
   /** Enable unstable/experimental Atlas to gather bundle information during development or export */
   get EXPO_UNSTABLE_ATLAS() {
     return boolish('EXPO_UNSTABLE_ATLAS', false);
->>>>>>> 19957d34
   }
 }
 
