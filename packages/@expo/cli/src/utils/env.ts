import { boolish, int, string } from 'getenv';

// @expo/webpack-config -> expo-pwa -> @expo/image-utils: EXPO_IMAGE_UTILS_NO_SHARP

// TODO: EXPO_CLI_USERNAME, EXPO_CLI_PASSWORD

class Env {
  /** Enable profiling metrics */
  get EXPO_PROFILE() {
    return boolish('EXPO_PROFILE', false);
  }

  /** Enable debug logging */
  get EXPO_DEBUG() {
    return boolish('EXPO_DEBUG', false);
  }

  /** Disable all network requests */
  get EXPO_OFFLINE() {
    return boolish('EXPO_OFFLINE', false);
  }

  /** Enable the beta version of Expo (TODO: Should this just be in the beta version of expo releases?) */
  get EXPO_BETA() {
    return boolish('EXPO_BETA', false);
  }

  /** Enable staging API environment */
  get EXPO_STAGING() {
    return boolish('EXPO_STAGING', false);
  }

  /** Enable local API environment */
  get EXPO_LOCAL() {
    return boolish('EXPO_LOCAL', false);
  }

  /** Is running in non-interactive CI mode */
  get CI() {
    return boolish('CI', false);
  }

  /** Disable telemetry (analytics) */
  get EXPO_NO_TELEMETRY() {
    return boolish('EXPO_NO_TELEMETRY', false);
  }

  /** Disable detaching telemetry to separate process */
  get EXPO_NO_TELEMETRY_DETACH() {
    return boolish('EXPO_NO_TELEMETRY_DETACH', false);
  }

  /** local directory to the universe repo for testing locally */
  get EXPO_UNIVERSE_DIR() {
    return string('EXPO_UNIVERSE_DIR', '');
  }

  /** @deprecated Default Webpack host string */
  get WEB_HOST() {
    return string('WEB_HOST', '0.0.0.0');
  }

  /** Skip warning users about a dirty git status */
  get EXPO_NO_GIT_STATUS() {
    return boolish('EXPO_NO_GIT_STATUS', false);
  }
  /** Disable auto web setup */
  get EXPO_NO_WEB_SETUP() {
    return boolish('EXPO_NO_WEB_SETUP', false);
  }
  /** Disable auto TypeScript setup */
  get EXPO_NO_TYPESCRIPT_SETUP() {
    return boolish('EXPO_NO_TYPESCRIPT_SETUP', false);
  }
  /** Disable all API caches. Does not disable bundler caches. */
  get EXPO_NO_CACHE() {
    return boolish('EXPO_NO_CACHE', false);
  }
  /** Disable the app select redirect page. */
  get EXPO_NO_REDIRECT_PAGE() {
    return boolish('EXPO_NO_REDIRECT_PAGE', false);
  }
  /** The React Metro port that's baked into react-native scripts and tools. */
  get RCT_METRO_PORT() {
    return int('RCT_METRO_PORT', 0);
  }
  /** Skip validating the manifest during `export`. */
  get EXPO_SKIP_MANIFEST_VALIDATION_TOKEN(): boolean {
    return !!string('EXPO_SKIP_MANIFEST_VALIDATION_TOKEN', '');
  }

  /** Public folder path relative to the project root. Default to `public` */
  get EXPO_PUBLIC_FOLDER(): string {
    return string('EXPO_PUBLIC_FOLDER', 'public');
  }

  /** Higher priority `$EDIOTR` variable for indicating which editor to use when pressing `o` in the Terminal UI. */
  get EXPO_EDITOR(): string {
    return string('EXPO_EDITOR', '');
  }

  /** Enable auto server root detection for Metro. This will change the server root to the workspace root. */
  get EXPO_USE_METRO_WORKSPACE_ROOT(): boolean {
    return boolish('EXPO_USE_METRO_WORKSPACE_ROOT', false);
  }

  /**
   * Overwrite the dev server URL, disregarding the `--port`, `--host`, `--tunnel`, `--lan`, `--localhost` arguments.
   * This is useful for browser editors that require custom proxy URLs.
   */
  get EXPO_PACKAGER_PROXY_URL(): string {
    return string('EXPO_PACKAGER_PROXY_URL', '');
  }

  /**
   * **Experimental** - Disable using `exp.direct` as the hostname for
   * `--tunnel` connections. This enables **https://** forwarding which
   * can be used to test universal links on iOS.
   *
   * This may cause issues with `expo-linking` and Expo Go.
   *
   * Select the exact subdomain by passing a string value that is not one of: `true`, `false`, `1`, `0`.
   */
  get EXPO_TUNNEL_SUBDOMAIN(): string | boolean {
    const subdomain = string('EXPO_TUNNEL_SUBDOMAIN', '');
    if (['0', 'false', ''].includes(subdomain)) {
      return false;
    } else if (['1', 'true'].includes(subdomain)) {
      return true;
    }
    return subdomain;
  }

  /**
   * Force Expo CLI to use the [`resolver.resolverMainFields`](https://facebook.github.io/metro/docs/configuration/#resolvermainfields) from the project `metro.config.js` for all platforms.
   *
   * By default, Expo CLI will use `['browser', 'module', 'main']` (default for Webpack) for web and the user-defined main fields for other platforms.
   */
  get EXPO_METRO_NO_MAIN_FIELD_OVERRIDE(): boolean {
    return boolish('EXPO_METRO_NO_MAIN_FIELD_OVERRIDE', false);
  }

  /**
   * HTTP/HTTPS proxy to connect to for network requests. Configures [https-proxy-agent](https://www.npmjs.com/package/https-proxy-agent).
   */
  get HTTP_PROXY(): string {
    return process.env.HTTP_PROXY || process.env.http_proxy || '';
  }

  /**
   * Use the network inspector by overriding the metro inspector proxy with a custom version.
   * @deprecated This has been replaced by `@react-native/dev-middleware` and is now unused.
   */
  get EXPO_NO_INSPECTOR_PROXY(): boolean {
    return boolish('EXPO_NO_INSPECTOR_PROXY', false);
  }

  /** Disable lazy bundling in Metro bundler. */
  get EXPO_NO_METRO_LAZY() {
    return boolish('EXPO_NO_METRO_LAZY', false);
  }

  /** Enable the unstable inverse dependency stack trace for Metro bundling errors. */
  get EXPO_METRO_UNSTABLE_ERRORS() {
    return boolish('EXPO_METRO_UNSTABLE_ERRORS', false);
  }

  /** Enable the unstable fast resolver for Metro. */
  get EXPO_USE_FAST_RESOLVER() {
    return boolish('EXPO_USE_FAST_RESOLVER', false);
  }

  /** Disable Environment Variable injection in client bundles. */
  get EXPO_NO_CLIENT_ENV_VARS(): boolean {
    return boolish('EXPO_NO_CLIENT_ENV_VARS', false);
  }

  /** Enable the React Native JS Inspector, instead of the "classic" Chrome DevTools (SDK <=49) */
  get EXPO_USE_UNSTABLE_DEBUGGER(): boolean {
    return boolish('EXPO_USE_UNSTABLE_DEBUGGER', false);
  }

  /** Set the default `user` that should be passed to `--user` with ADB commands. Used for installing APKs on Android devices with multiple profiles. Defaults to `0`. */
  get EXPO_ADB_USER(): string {
    return string('EXPO_ADB_USER', '0');
  }

<<<<<<< HEAD
  /** Used internally to enable E2E utilities. This behavior is not stable to external users. */
  get __EXPO_E2E_TEST(): boolean {
    return boolish('__EXPO_E2E_TEST', false);
=======
  /** Unstable: Force single-bundle exports in production. */
  get EXPO_NO_BUNDLE_SPLITTING(): boolean {
    return boolish('EXPO_NO_BUNDLE_SPLITTING', false);
  }

  /** Enable unstable/experimental Atlas to gather bundle information during development or export */
  get EXPO_UNSTABLE_ATLAS() {
    return boolish('EXPO_UNSTABLE_ATLAS', false);
>>>>>>> c29f89ca
  }
}

export const env = new Env();<|MERGE_RESOLUTION|>--- conflicted
+++ resolved
@@ -185,11 +185,11 @@
     return string('EXPO_ADB_USER', '0');
   }
 
-<<<<<<< HEAD
   /** Used internally to enable E2E utilities. This behavior is not stable to external users. */
   get __EXPO_E2E_TEST(): boolean {
     return boolish('__EXPO_E2E_TEST', false);
-=======
+  }
+
   /** Unstable: Force single-bundle exports in production. */
   get EXPO_NO_BUNDLE_SPLITTING(): boolean {
     return boolish('EXPO_NO_BUNDLE_SPLITTING', false);
@@ -198,7 +198,6 @@
   /** Enable unstable/experimental Atlas to gather bundle information during development or export */
   get EXPO_UNSTABLE_ATLAS() {
     return boolish('EXPO_UNSTABLE_ATLAS', false);
->>>>>>> c29f89ca
   }
 }
 
