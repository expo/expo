import { getExpoHomeDirectory } from '@expo/config/build/getUserState';
import path from 'path';
import ProgressBar from 'progress';

<<<<<<< HEAD
import { getVersionsAsync } from '../api/getVersions';
=======
import { getReleasedVersionsAsync, SDKVersion } from '../api/getVersions';
import * as Log from '../log';
>>>>>>> c4dcb435
import { downloadAppAsync } from './downloadAppAsync';
import { CommandError } from './errors';
import { profile } from './profile';
import { setProgressBar } from './progress';

const debug = require('debug')('expo:utils:downloadExpoGo') as typeof console.log;

const platformSettings: Record<
  string,
  {
    shouldExtractResults: boolean;
    versionsKey: keyof SDKVersion;
    getFilePath: (filename: string) => string;
  }
> = {
  ios: {
    versionsKey: 'iosClientUrl',
    getFilePath: (filename) =>
      path.join(getExpoHomeDirectory(), 'ios-simulator-app-cache', `${filename}.app`),
    shouldExtractResults: true,
  },
  android: {
    versionsKey: 'androidClientUrl',
    getFilePath: (filename) =>
      path.join(getExpoHomeDirectory(), 'android-apk-cache', `${filename}.apk`),
    shouldExtractResults: false,
  },
};

/** Download the Expo Go app from the Expo servers (if only it was this easy for every app). */
export async function downloadExpoGoAsync(
  platform: keyof typeof platformSettings,
  {
    url,
    sdkVersion,
  }: {
    url?: string;
    sdkVersion?: string;
  }
): Promise<string> {
  const { getFilePath, versionsKey, shouldExtractResults } = platformSettings[platform];

  const bar = new ProgressBar('Downloading the Expo Go app [:bar] :percent :etas', {
    width: 64,
    total: 100,
    clear: true,
    complete: '=',
    incomplete: ' ',
  });
  // TODO: Auto track progress
  setProgressBar(bar);

  if (!url) {
    if (!sdkVersion) {
      throw new CommandError(
        `Unable to determine which Expo Go version to install (platform: ${platform})`
      );
    }
    const versions = await getReleasedVersionsAsync();
    const version = versions[sdkVersion];
    Log.debug(`Installing Expo Go version for SDK ${sdkVersion} at URL: ${version[versionsKey]}`);
    url = version[versionsKey] as string;
  }

  const filename = path.parse(url).name;

  try {
    const outputPath = getFilePath(filename);
    debug(`Downloading Expo Go from "${url}" to "${outputPath}".`);
    debug(
      `The requested copy of Expo Go might already be cached in: "${getExpoHomeDirectory()}". You can disable the cache with EXPO_NO_CACHE=1`
    );
    await profile(downloadAppAsync)({
      url,
      // Save all encrypted cache data to `~/.expo/expo-go`
      cacheDirectory: 'expo-go',
      outputPath,
      extract: shouldExtractResults,
      onProgress({ progress }) {
        if (bar) {
          bar.tick(1, progress);
        }
      },
    });
    return outputPath;
  } finally {
    bar.terminate();
    setProgressBar(null);
  }
}<|MERGE_RESOLUTION|>--- conflicted
+++ resolved
@@ -2,12 +2,7 @@
 import path from 'path';
 import ProgressBar from 'progress';
 
-<<<<<<< HEAD
-import { getVersionsAsync } from '../api/getVersions';
-=======
 import { getReleasedVersionsAsync, SDKVersion } from '../api/getVersions';
-import * as Log from '../log';
->>>>>>> c4dcb435
 import { downloadAppAsync } from './downloadAppAsync';
 import { CommandError } from './errors';
 import { profile } from './profile';
@@ -68,7 +63,7 @@
     }
     const versions = await getReleasedVersionsAsync();
     const version = versions[sdkVersion];
-    Log.debug(`Installing Expo Go version for SDK ${sdkVersion} at URL: ${version[versionsKey]}`);
+    debug(`Installing Expo Go version for SDK ${sdkVersion} at URL: ${version[versionsKey]}`);
     url = version[versionsKey] as string;
   }
 
