import { getPackageJson, PackageJSONConfig } from '@expo/config';
import JsonFile from '@expo/json-file';
import * as PackageManager from '@expo/package-manager';
import chalk from 'chalk';
import fs from 'fs';
import path from 'path';

import * as Log from '../log';
import { hashForDependencyMap } from '../prebuild/updatePackageJson';
import { ensureDirectoryAsync } from './dir';
<<<<<<< HEAD
import { EXPO_DEBUG } from './env';
import { AbortCommandError } from './errors';
=======
import { env } from './env';
>>>>>>> 3ee85c4a
import { logNewSection } from './ora';

type PackageChecksums = {
  /** checksum for the `package.json` dependency object. */
  dependencies: string;
  /** checksum for the `package.json` devDependency object. */
  devDependencies: string;
};

const PROJECT_PREBUILD_SETTINGS = '.expo/prebuild';
const CACHED_PACKAGE_JSON = 'cached-packages.json';

function getTempPrebuildFolder(projectRoot: string): string {
  return path.join(projectRoot, PROJECT_PREBUILD_SETTINGS);
}

function hasNewDependenciesSinceLastBuild(
  projectRoot: string,
  packageChecksums: PackageChecksums
): boolean {
  // TODO: Maybe comparing lock files would be better...
  const templateDirectory = getTempPrebuildFolder(projectRoot);
  const tempPkgJsonPath = path.join(templateDirectory, CACHED_PACKAGE_JSON);
  if (!fs.existsSync(tempPkgJsonPath)) {
    return true;
  }
  const { dependencies, devDependencies } = JsonFile.read(tempPkgJsonPath);
  // Only change the dependencies if the normalized hash changes, this helps to reduce meaningless changes.
  const hasNewDependencies = packageChecksums.dependencies !== dependencies;
  const hasNewDevDependencies = packageChecksums.devDependencies !== devDependencies;

  return hasNewDependencies || hasNewDevDependencies;
}

function createPackageChecksums(pkg: PackageJSONConfig): PackageChecksums {
  return {
    dependencies: hashForDependencyMap(pkg.dependencies || {}),
    devDependencies: hashForDependencyMap(pkg.devDependencies || {}),
  };
}

/** @returns `true` if the package.json dependency hash does not match the cached hash from the last run. */
export async function hasPackageJsonDependencyListChangedAsync(
  projectRoot: string
): Promise<boolean> {
  const pkg = getPackageJson(projectRoot);

  const packages = createPackageChecksums(pkg);
  const hasNewDependencies = hasNewDependenciesSinceLastBuild(projectRoot, packages);

  // Cache package.json
  await ensureDirectoryAsync(getTempPrebuildFolder(projectRoot));
  const templateDirectory = path.join(getTempPrebuildFolder(projectRoot), CACHED_PACKAGE_JSON);
  await JsonFile.writeAsync(templateDirectory, packages);

  return hasNewDependencies;
}

export async function installCocoaPodsAsync(projectRoot: string): Promise<boolean> {
  let step = logNewSection('Installing CocoaPods...');
  if (process.platform !== 'darwin') {
    step.succeed('Skipped installing CocoaPods because operating system is not on macOS.');
    return false;
  }

  const packageManager = new PackageManager.CocoaPodsPackageManager({
    cwd: path.join(projectRoot, 'ios'),
    silent: !env.EXPO_DEBUG,
  });

  if (!(await packageManager.isCLIInstalledAsync())) {
    try {
      // prompt user -- do you want to install cocoapods right now?
      step.text = 'CocoaPods CLI not found in your PATH, installing it now.';
      step.stopAndPersist();
      await PackageManager.CocoaPodsPackageManager.installCLIAsync({
        nonInteractive: true,
        spawnOptions: {
          ...packageManager.options,
          // Don't silence this part
          stdio: ['inherit', 'inherit', 'pipe'],
        },
      });
      step.succeed('Installed CocoaPods CLI.');
      step = logNewSection('Running `pod install` in the `ios` directory.');
    } catch (error: any) {
      step.stopAndPersist({
        symbol: '⚠️ ',
        text: chalk.red('Unable to install the CocoaPods CLI.'),
      });
      if (error instanceof PackageManager.CocoaPodsError) {
        Log.log(error.message);
      } else {
        Log.log(`Unknown error: ${error.message}`);
      }
      return false;
    }
  }

  try {
    await packageManager.installAsync({ spinner: step });
    // Create cached list for later
    await hasPackageJsonDependencyListChangedAsync(projectRoot).catch(() => null);
    step.succeed('Installed pods and initialized Xcode workspace.');
    return true;
  } catch (error: any) {
    step.stopAndPersist({
      symbol: '⚠️ ',
      text: chalk.red('Something went wrong running `pod install` in the `ios` directory.'),
    });
    if (error instanceof PackageManager.CocoaPodsError) {
      Log.log(error.message);
    } else {
      Log.log(`Unknown error: ${error.message}`);
    }
    return false;
  }
}

function doesProjectUseCocoaPods(projectRoot: string): boolean {
  return fs.existsSync(path.join(projectRoot, 'ios', 'Podfile'));
}

function isLockfileCreated(projectRoot: string): boolean {
  const podfileLockPath = path.join(projectRoot, 'ios', 'Podfile.lock');
  return fs.existsSync(podfileLockPath);
}

function isPodFolderCreated(projectRoot: string): boolean {
  const podFolderPath = path.join(projectRoot, 'ios', 'Pods');
  return fs.existsSync(podFolderPath);
}

// TODO: Same process but with app.config changes + default plugins.
// This will ensure the user is prompted for extra setup.
export async function maybePromptToSyncPodsAsync(projectRoot: string) {
  if (!doesProjectUseCocoaPods(projectRoot)) {
    // Project does not use CocoaPods
    return;
  }
  if (!isLockfileCreated(projectRoot) || !isPodFolderCreated(projectRoot)) {
    if (!(await installCocoaPodsAsync(projectRoot))) {
      throw new AbortCommandError();
    }
    return;
  }

  // Getting autolinked packages can be heavy, optimize around checking every time.
  if (!(await hasPackageJsonDependencyListChangedAsync(projectRoot))) {
    return;
  }

  await promptToInstallPodsAsync(projectRoot, []);
}

async function promptToInstallPodsAsync(projectRoot: string, missingPods?: string[]) {
  if (missingPods?.length) {
    Log.log(
      `Could not find the following native modules: ${missingPods
        .map((pod) => chalk.bold(pod))
        .join(', ')}. Did you forget to run "${chalk.bold('pod install')}" ?`
    );
  }

  try {
    if (!(await installCocoaPodsAsync(projectRoot))) {
      throw new AbortCommandError();
    }
  } catch (error) {
    await fs.promises.rm(path.join(getTempPrebuildFolder(projectRoot), CACHED_PACKAGE_JSON), {
      recursive: true,
      force: true,
    });
    throw error;
  }
}<|MERGE_RESOLUTION|>--- conflicted
+++ resolved
@@ -8,12 +8,8 @@
 import * as Log from '../log';
 import { hashForDependencyMap } from '../prebuild/updatePackageJson';
 import { ensureDirectoryAsync } from './dir';
-<<<<<<< HEAD
-import { EXPO_DEBUG } from './env';
+import { env } from './env';
 import { AbortCommandError } from './errors';
-=======
-import { env } from './env';
->>>>>>> 3ee85c4a
 import { logNewSection } from './ora';
 
 type PackageChecksums = {
