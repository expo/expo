--- conflicted
+++ resolved
@@ -90,12 +90,7 @@
   templateDirectory,
   template,
   exp,
-<<<<<<< HEAD
-  platforms,
-=======
-  pkg,
   platforms: unknownPlatforms,
->>>>>>> 85531d53
 }: {
   projectRoot: string;
   templateDirectory: string;
