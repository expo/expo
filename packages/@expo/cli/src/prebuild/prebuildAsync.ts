--- conflicted
+++ resolved
@@ -1,14 +1,9 @@
 import { ExpoConfig } from '@expo/config';
 import { ModPlatform } from '@expo/config-plugins';
 
-<<<<<<< HEAD
-import { installNodeDependenciesAsync, resolvePackageManager } from '../utils/nodeModules';
-=======
 import { installAsync } from '../install/installAsync';
-import * as Log from '../log';
 import { env } from '../utils/env';
 import { clearNodeModulesAsync } from '../utils/nodeModules';
->>>>>>> 90c4e18c
 import { logNewSection } from '../utils/ora';
 import { profile } from '../utils/profile';
 import { clearNativeFolder, promptToClearMalformedNativeProjectsAsync } from './clearNativeFolder';
