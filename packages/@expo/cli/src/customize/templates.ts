import chalk from 'chalk';
import fs from 'fs';
import path from 'path';
import resolveFrom from 'resolve-from';

import prompt, { ExpoChoice } from '../utils/prompts';

const debug = require('debug')('expo:customize:templates');

export type DestinationResolutionProps = {
  /** Web 'public' folder path (defaults to `/web`). This technically can be changed but shouldn't be. */
  webStaticPath: string;
};

function importFromExpoWebpackConfig(projectRoot: string, folder: string, moduleId: string) {
  try {
    const filePath = resolveFrom(projectRoot, `@expo/webpack-config/${folder}/${moduleId}`);
    debug(`Using @expo/webpack-config template for "${moduleId}": ${filePath}`);
    return filePath;
  } catch {
    debug(`@expo/webpack-config template for "${moduleId}" not found, falling back on @expo/cli`);
  }
  return importFromVendor(projectRoot, moduleId);
}

function importFromVendor(projectRoot: string, moduleId: string) {
  try {
    const filePath = resolveFrom(projectRoot, '@expo/cli/static/template/' + moduleId);
    debug(`Using @expo/cli template for "${moduleId}": ${filePath}`);
    return filePath;
  } catch {
    // For dev mode, testing and other cases where @expo/cli is not installed
    const filePath = require.resolve(`@expo/cli/static/template/${moduleId}`);
    debug(
      `Local @expo/cli template for "${moduleId}" not found, falling back on template relative to @expo/cli: ${filePath}`
    );

    return filePath;
  }
}

export const TEMPLATES: {
  /** Unique ID for easily indexing. */
  id: string;
  /** Template file path to copy into the project. */
  file: (projectRoot: string) => string;
  /** Output location for the file in the user project. */
  destination: (props: DestinationResolutionProps) => string;
  /** List of dependencies to install in the project. These are used inside of the template file. */
  dependencies: string[];

  /** Custom step for configuring the file. Return true to exit early. */
  configureAsync?: (projectRoot: string) => Promise<boolean>;
}[] = [
  {
    id: 'babel.config.js',
    file: (projectRoot) => importFromVendor(projectRoot, 'babel.config.js'),
    destination: () => 'babel.config.js',
    dependencies: [
      // Even though this is installed in `expo`, we should add it for now.
      'babel-preset-expo',
    ],
  },
  {
    id: 'metro.config.js',
    dependencies: ['@expo/metro-config'],
    destination: () => 'metro.config.js',
    file: (projectRoot) => importFromVendor(projectRoot, 'metro.config.js'),
  },
  {
<<<<<<< HEAD
=======
    // `tsconfig.json` is special-cased and doesn't follow the template.
    id: 'tsconfig.json',
    dependencies: [],
    destination: () => 'tsconfig.json',
    file: () => '',
    configureAsync: async (projectRoot) => {
      const { typescript } = require('./typescript') as typeof import('./typescript');
      await typescript(projectRoot);
      return true;
    },
  },
  {
    id: '.eslintrc.js',
    dependencies: [],
    destination: () => '.eslintrc.js',
    file: (projectRoot) => importFromVendor(projectRoot, '.eslintrc.js'),
    configureAsync: async (projectRoot) => {
      const { ESLintProjectPrerequisite } =
        require('../lint/ESlintPrerequisite') as typeof import('../lint/ESlintPrerequisite.js');
      const prerequisite = new ESLintProjectPrerequisite(projectRoot);
      if (!(await prerequisite.assertAsync())) {
        await prerequisite.bootstrapAsync();
      }
      return false;
    },
  },
  {
    id: 'serve.json',
    file: (projectRoot) => importFromExpoWebpackConfig(projectRoot, 'web-default', 'serve.json'),
    // web/serve.json
    destination: ({ webStaticPath }) => webStaticPath + '/serve.json',
    dependencies: [],
  },
  {
>>>>>>> f951b6c7
    id: 'index.html',
    file: (projectRoot) => importFromExpoWebpackConfig(projectRoot, 'web-default', 'index.html'),
    // web/index.html
    destination: ({ webStaticPath }) => webStaticPath + '/index.html',
    dependencies: [],
  },
  {
    id: 'webpack.config.js',
    file: (projectRoot) =>
      importFromExpoWebpackConfig(projectRoot, 'template', 'webpack.config.js'),
    destination: () => 'webpack.config.js',
    dependencies: ['@expo/webpack-config'],
  },
];

/** Generate the prompt choices. */
function createChoices(
  projectRoot: string,
  props: DestinationResolutionProps
): ExpoChoice<number>[] {
  return TEMPLATES.map((template, index) => {
    const destination = template.destination(props);
    const localProjectFile = path.resolve(projectRoot, destination);
    const exists = fs.existsSync(localProjectFile);

    return {
      title: destination,
      value: index,
      description: exists ? chalk.red('This will overwrite the existing file') : undefined,
    };
  });
}

/** Prompt to select templates to add. */
export async function selectTemplatesAsync(projectRoot: string, props: DestinationResolutionProps) {
  const options = createChoices(projectRoot, props);

  const { answer } = await prompt({
    type: 'multiselect',
    name: 'answer',
    message: 'Which files would you like to generate?',
    hint: '- Space to select. Return to submit',
    warn: 'File already exists.',
    limit: options.length,
    instructions: '',
    choices: options,
  });
  return answer;
}<|MERGE_RESOLUTION|>--- conflicted
+++ resolved
@@ -68,8 +68,6 @@
     file: (projectRoot) => importFromVendor(projectRoot, 'metro.config.js'),
   },
   {
-<<<<<<< HEAD
-=======
     // `tsconfig.json` is special-cased and doesn't follow the template.
     id: 'tsconfig.json',
     dependencies: [],
@@ -97,14 +95,6 @@
     },
   },
   {
-    id: 'serve.json',
-    file: (projectRoot) => importFromExpoWebpackConfig(projectRoot, 'web-default', 'serve.json'),
-    // web/serve.json
-    destination: ({ webStaticPath }) => webStaticPath + '/serve.json',
-    dependencies: [],
-  },
-  {
->>>>>>> f951b6c7
     id: 'index.html',
     file: (projectRoot) => importFromExpoWebpackConfig(projectRoot, 'web-default', 'index.html'),
     // web/index.html
