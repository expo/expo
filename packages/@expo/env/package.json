{
  "name": "@expo/env",
<<<<<<< HEAD
  "version": "1.0.1",
=======
  "version": "1.0.2",
>>>>>>> cd391c95
  "description": "hydrate environment variables from .env files into process.env",
  "main": "build/index.js",
  "scripts": {
    "build": "tsc --emitDeclarationOnly && babel src --out-dir build --extensions \".ts\" --source-maps --ignore \"src/**/__mocks__/*\",\"src/**/__tests__/*\"",
    "clean": "expo-module clean",
    "lint": "expo-module lint",
    "prepare": "expo-module clean && yarn run build",
    "prepublishOnly": "expo-module prepublishOnly",
    "test": "expo-module test",
    "typecheck": "expo-module typecheck"
  },
  "repository": {
    "type": "git",
    "url": "https://github.com/expo/expo.git",
    "directory": "packages/@expo/env"
  },
  "keywords": [],
  "license": "MIT",
  "bugs": {
    "url": "https://github.com/expo/expo/issues"
  },
  "homepage": "https://github.com/expo/expo/tree/main/packages/@expo/env#readme",
  "files": [
    "build"
  ],
  "dependencies": {
    "chalk": "^4.0.0",
    "debug": "^4.3.4",
    "dotenv": "~16.4.5",
    "dotenv-expand": "~11.0.6",
    "getenv": "^1.0.0"
  },
  "devDependencies": {
    "@babel/core": "^7.15.5",
    "@types/getenv": "^1.0.0",
    "expo-module-scripts": "^4.1.1"
  },
  "publishConfig": {
    "access": "public"
  }
}<|MERGE_RESOLUTION|>--- conflicted
+++ resolved
@@ -1,10 +1,6 @@
 {
   "name": "@expo/env",
-<<<<<<< HEAD
-  "version": "1.0.1",
-=======
   "version": "1.0.2",
->>>>>>> cd391c95
   "description": "hydrate environment variables from .env files into process.env",
   "main": "build/index.js",
   "scripts": {
