--- conflicted
+++ resolved
@@ -109,7 +109,6 @@
     // run the XcodeProject mod second because many plugins attempt to read from it.
     'xcodeproj',
   ],
-  android: ['dangerous'],
 };
 /**
  * A generic plugin compiler.
@@ -144,15 +143,7 @@
     let entries = Object.entries(platform);
     if (entries.length) {
       // Move dangerous item to the first position if it exists, this ensures that all dangerous code runs first.
-<<<<<<< HEAD
-      if (orders[platformName]) {
-        entries = sortMods(entries, orders[platformName]!);
-      } else {
-        debug(`no pre-defined order for platform: ${platformName}`);
-      }
-=======
       entries = sortMods(entries, orders[platformName] ?? ['dangerous']);
->>>>>>> bd87c05c
       debug(`run in order: ${entries.map(([name]) => name).join(', ')}`);
       const platformProjectRoot = path.join(projectRoot, platformName);
       const projectName =
