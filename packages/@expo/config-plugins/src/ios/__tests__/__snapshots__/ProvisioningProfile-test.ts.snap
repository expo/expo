--- conflicted
+++ resolved
@@ -349,7 +349,7 @@
 			);
 			runOnlyForDeploymentPostprocessing = 0;
 			shellPath = /bin/sh;
-			shellScript = "export RCT_METRO_PORT=\\"\${RCT_METRO_PORT:=8081}\\"\\necho \\"export RCT_METRO_PORT=\${RCT_METRO_PORT}\\" > \\"\${SRCROOT}/../node_modules/react-native/scripts/.packager.env\\"\\nif [ -z \\"\${RCT_NO_LAUNCH_PACKAGER+xxx}\\" ] ; then\\n  if nc -w 5 -z localhost \${RCT_METRO_PORT} ; then\\n    if ! curl -s \\"http://localhost:\${RCT_METRO_PORT}/status\\" | grep -q \\"packager-status:running\\" ; then\\n      echo \\"Port \${RCT_METRO_PORT} already in use, packager is either not running or not running correctly\\"\\n      exit 2\\n    fi\\n  else\\n    open \\"$SRCROOT/../node_modules/expo/scripts/launchPackager.command\\" || echo \\"Can't start packager automatically\\"\\n  fi\\nfi\\n";
+			shellScript = "export RCT_METRO_PORT=\\"\${RCT_METRO_PORT:=8081}\\"\\necho \\"export RCT_METRO_PORT=\${RCT_METRO_PORT}\\" > \\"\${SRCROOT}/../node_modules/react-native/scripts/.packager.env\\"\\nif [ -z \\"\${RCT_NO_LAUNCH_PACKAGER+xxx}\\" ] ; then\\n  if nc -w 5 -z localhost \${RCT_METRO_PORT} ; then\\n    if ! curl -s \\"http://localhost:\${RCT_METRO_PORT}/status\\" | grep -q \\"packager-status:running\\" ; then\\n      echo \\"Port \${RCT_METRO_PORT} already in use, packager is either not running or not running correctly\\"\\n      exit 2\\n    fi\\n  else\\n    open \\"$SRCROOT/../node_modules/react-native/scripts/launchPackager.command\\" || echo \\"Can't start packager automatically\\"\\n  fi\\nfi\\n";
 			showEnvVarsInLog = 0;
 		};
 /* End PBXShellScriptBuildPhase section */
@@ -1003,7 +1003,7 @@
 			);
 			runOnlyForDeploymentPostprocessing = 0;
 			shellPath = /bin/sh;
-			shellScript = "export RCT_METRO_PORT=\\"\${RCT_METRO_PORT:=8081}\\"\\necho \\"export RCT_METRO_PORT=\${RCT_METRO_PORT}\\" > \\"\${SRCROOT}/../node_modules/react-native/scripts/.packager.env\\"\\nif [ -z \\"\${RCT_NO_LAUNCH_PACKAGER+xxx}\\" ] ; then\\n  if nc -w 5 -z localhost \${RCT_METRO_PORT} ; then\\n    if ! curl -s \\"http://localhost:\${RCT_METRO_PORT}/status\\" | grep -q \\"packager-status:running\\" ; then\\n      echo \\"Port \${RCT_METRO_PORT} already in use, packager is either not running or not running correctly\\"\\n      exit 2\\n    fi\\n  else\\n    open \\"$SRCROOT/../node_modules/expo/scripts/launchPackager.command\\" || echo \\"Can't start packager automatically\\"\\n  fi\\nfi\\n";
+			shellScript = "export RCT_METRO_PORT=\\"\${RCT_METRO_PORT:=8081}\\"\\necho \\"export RCT_METRO_PORT=\${RCT_METRO_PORT}\\" > \\"\${SRCROOT}/../node_modules/react-native/scripts/.packager.env\\"\\nif [ -z \\"\${RCT_NO_LAUNCH_PACKAGER+xxx}\\" ] ; then\\n  if nc -w 5 -z localhost \${RCT_METRO_PORT} ; then\\n    if ! curl -s \\"http://localhost:\${RCT_METRO_PORT}/status\\" | grep -q \\"packager-status:running\\" ; then\\n      echo \\"Port \${RCT_METRO_PORT} already in use, packager is either not running or not running correctly\\"\\n      exit 2\\n    fi\\n  else\\n    open \\"$SRCROOT/../node_modules/react-native/scripts/launchPackager.command\\" || echo \\"Can't start packager automatically\\"\\n  fi\\nfi\\n";
 			showEnvVarsInLog = 0;
 		};
 /* End PBXShellScriptBuildPhase section */
@@ -1595,11 +1595,7 @@
 			);
 			runOnlyForDeploymentPostprocessing = 0;
 			shellPath = /bin/sh;
-<<<<<<< HEAD
-			shellScript = "export RCT_METRO_PORT=\\"\${RCT_METRO_PORT:=8081}\\"\\necho \\"export RCT_METRO_PORT=\${RCT_METRO_PORT}\\" > \\"\${SRCROOT}/../node_modules/react-native/scripts/.packager.env\\"\\nif [ -z \\"\${RCT_NO_LAUNCH_PACKAGER+xxx}\\" ] ; then\\n  if nc -w 5 -z localhost \${RCT_METRO_PORT} ; then\\n    if ! curl -s \\"http://localhost:\${RCT_METRO_PORT}/status\\" | grep -q \\"packager-status:running\\" ; then\\n      echo \\"Port \${RCT_METRO_PORT} already in use, packager is either not running or not running correctly\\"\\n      exit 2\\n    fi\\n  else\\n    open \\"$SRCROOT/../node_modules/expo/scripts/launchPackager.command\\" || echo \\"Can't start packager automatically\\"\\n  fi\\nfi\\n";
-=======
 			shellScript = "if [[ -f \\"$PODS_ROOT/../.xcode.env\\" ]]; then\\n  source \\"$PODS_ROOT/../.xcode.env\\"\\nfi\\nif [[ -f \\"$PODS_ROOT/../.xcode.env.local\\" ]]; then\\n  source \\"$PODS_ROOT/../.xcode.env.local\\"\\nfi\\n\\nexport RCT_METRO_PORT=\\"\${RCT_METRO_PORT:=8081}\\"\\necho \\"export RCT_METRO_PORT=\${RCT_METRO_PORT}\\" > \`$NODE_BINARY --print \\"require('path').dirname(require.resolve('react-native/package.json')) + '/scripts/.packager.env'\\"\`\\nif [ -z \\"\${RCT_NO_LAUNCH_PACKAGER+xxx}\\" ] ; then\\n  if nc -w 5 -z localhost \${RCT_METRO_PORT} ; then\\n    if ! curl -s \\"http://localhost:\${RCT_METRO_PORT}/status\\" | grep -q \\"packager-status:running\\" ; then\\n      echo \\"Port \${RCT_METRO_PORT} already in use, packager is either not running or not running correctly\\"\\n      exit 2\\n    fi\\n  else\\n    open \`$NODE_BINARY --print \\"require('path').dirname(require.resolve('react-native/package.json')) + '/scripts/launchPackager.command'\\"\` || echo \\"Can't start packager automatically\\"\\n  fi\\nfi\\n";
->>>>>>> ed3bd27b
 			showEnvVarsInLog = 0;
 		};
 /* End PBXShellScriptBuildPhase section */
