import { ExpoConfig } from '@expo/config-types';
import { JSONObject } from '@expo/json-file';
import { XcodeProject } from 'xcode';

import { Properties } from './android';
import { AndroidManifest } from './android/Manifest';
import * as AndroidPaths from './android/Paths';
import { ResourceXML } from './android/Resources';
import { ExpoPlist, InfoPlist } from './ios/IosConfig.types';
import { AppDelegateProjectFile } from './ios/Paths';

type OptionalPromise<T> = Promise<T> | T;

type Plist = JSONObject;

export interface ModProps<T = any> {
  /**
   * Project root directory for the universal app.
   */
  readonly projectRoot: string;

  /**
   * Project root for the specific platform.
   */
  readonly platformProjectRoot: string;

  /**
   * Name of the mod.
   */
  readonly modName: string;

  /**
   * Name of the platform used in the mods config.
   */
  readonly platform: ModPlatform;

  /**
   * If the mod is being evaluated in introspection mode.
   * No file system modifications should be made when introspect is `true`.
   */
  readonly introspect: boolean;

  /**
   * [iOS]: The path component used for querying project files.
   *
   * @example projectRoot/ios/[projectName]/
   */
  readonly projectName?: string;

  /**
   * Ignore any of the user's local native files and solely rely on the generated files.
   * This makes prebuild data, like entitlements, more aligned to what users expects.
   * When enabling this, users must be informed and have a way to disable this exclusion.
   */
  readonly ignoreExistingNativeFiles?: boolean;

  nextMod?: Mod<T>;
}

// TODO: Migrate ProjectConfig to using expo instead if exp
export interface ExportedConfig extends ExpoConfig {
  mods?: ModConfig | null;
}

export interface ExportedConfigWithProps<Data = any> extends ExportedConfig {
  /**
   * The Object representation of a complex file type.
   */
  modResults: Data;
  modRequest: ModProps<Data>;
  /**
   * A frozen representation of the original file contents,
   * this can be used as a reference into the user's original intent.
   *
   * For example, you could infer that the user defined a certain
   * value explicitly and disable any automatic changes.
   */
  readonly modRawConfig: ExpoConfig;
}

/**
 * A helper type to get the properties of a plugin.
 */
export type PluginParameters<T extends ConfigPlugin<any>> = T extends (
  config: any,
  props: infer P
) => any
  ? P
  : never;

export type ConfigPlugin<Props = void> = (config: ExpoConfig, props: Props) => ExpoConfig;

export type StaticPlugin<T = any> = [string | ConfigPlugin<T>, T];

export type Mod<Props = any> = ((
  config: ExportedConfigWithProps<Props>
) => OptionalPromise<ExportedConfigWithProps<Props>>) & {
  /**
   * Indicates that the mod provides data upstream to other mods.
   * This mod should always be the last one added.
   */
  isProvider?: boolean;
  /**
   * If the mod supports introspection, and avoids making any filesystem modifications during compilation.
   * By enabling, this mod, and all of its descendants will be run in introspection mode.
   * This should only be used for static files like JSON or XML, and not for application files that require regexes,
   * or complex static files that require other files to be generated like Xcode `.pbxproj`.
   */
  isIntrospective?: boolean;
};

export interface ModConfig {
  android?: {
    /**
     * Dangerously make a modification before any other platform mods have been run.
     */
    dangerous?: Mod<unknown>;
    /**
<<<<<<< HEAD
     * A finalized mod to run after all the other platform mods have been run.
=======
     * Dangerously make a modification after all the other platform mods have been run.
>>>>>>> da2abae9
     */
    finalized?: Mod<unknown>;
    /**
     * Modify the `android/app/src/main/AndroidManifest.xml` as JSON (parsed with [`xml2js`](https://www.npmjs.com/package/xml2js)).
     */
    manifest?: Mod<AndroidManifest>;
    /**
     * Modify the `android/app/src/main/res/values/strings.xml` as JSON (parsed with [`xml2js`](https://www.npmjs.com/package/xml2js)).
     */
    strings?: Mod<ResourceXML>;
    /**
     * Modify the `android/app/src/main/res/values/colors.xml` as JSON (parsed with [`xml2js`](https://www.npmjs.com/package/xml2js)).
     */
    colors?: Mod<ResourceXML>;
    /**
     * Modify the `android/app/src/main/res/values-night/colors.xml` as JSON (parsed with [`xml2js`](https://www.npmjs.com/package/xml2js)).
     */
    colorsNight?: Mod<ResourceXML>;
    /**
     * Modify the `android/app/src/main/res/values/styles.xml` as JSON (parsed with [`xml2js`](https://www.npmjs.com/package/xml2js)).
     */
    styles?: Mod<ResourceXML>;
    /**
     * Modify the `android/app/src/main/<package>/MainActivity.java` as a string.
     */
    mainActivity?: Mod<AndroidPaths.ApplicationProjectFile>;
    /**
     * Modify the `android/app/src/main/<package>/MainApplication.java` as a string.
     */
    mainApplication?: Mod<AndroidPaths.ApplicationProjectFile>;
    /**
     * Modify the `android/app/build.gradle` as a string.
     */
    appBuildGradle?: Mod<AndroidPaths.GradleProjectFile>;
    /**
     * Modify the `android/build.gradle` as a string.
     */
    projectBuildGradle?: Mod<AndroidPaths.GradleProjectFile>;
    /**
     * Modify the `android/settings.gradle` as a string.
     */
    settingsGradle?: Mod<AndroidPaths.GradleProjectFile>;
    /**
     * Modify the `android/gradle.properties` as a `Properties.PropertiesItem[]`.
     */
    gradleProperties?: Mod<Properties.PropertiesItem[]>;
  };
  ios?: {
    /**
     * Dangerously make a modification before any other platform mods have been run.
     */
    dangerous?: Mod<unknown>;
    /**
<<<<<<< HEAD
     * A finalized mod to run after all the other platform mods have been run.
=======
     * Dangerously make a modification after all the other platform mods have been run.
>>>>>>> da2abae9
     */
    finalized?: Mod<unknown>;
    /**
     * Modify the `ios/<name>/Info.plist` as JSON (parsed with [`@expo/plist`](https://www.npmjs.com/package/@expo/plist)).
     */
    infoPlist?: Mod<InfoPlist>;
    /**
     * Modify the `ios/<name>/<product-name>.entitlements` as JSON (parsed with [`@expo/plist`](https://www.npmjs.com/package/@expo/plist)).
     */
    entitlements?: Mod<Plist>;
    /**
     * Modify the `ios/<name>/Expo.plist` as JSON (Expo updates config for iOS) (parsed with [`@expo/plist`](https://www.npmjs.com/package/@expo/plist)).
     */
    expoPlist?: Mod<Plist>;
    /**
     * Modify the `ios/<name>.xcodeproj` as an `XcodeProject` (parsed with [`xcode`](https://www.npmjs.com/package/xcode))
     */
    xcodeproj?: Mod<XcodeProject>;
    /**
     * Modify the `ios/<name>/AppDelegate.m` as a string (dangerous)
     */
    appDelegate?: Mod<AppDelegateProjectFile>;
    /**
     * Modify the `ios/Podfile.properties.json` as key-value pairs
     */
    podfileProperties?: Mod<Record<string, string>>;
  };
}

export type ModPlatform = keyof ModConfig;

export { XcodeProject, InfoPlist, ExpoPlist, AndroidManifest };<|MERGE_RESOLUTION|>--- conflicted
+++ resolved
@@ -116,11 +116,7 @@
      */
     dangerous?: Mod<unknown>;
     /**
-<<<<<<< HEAD
-     * A finalized mod to run after all the other platform mods have been run.
-=======
      * Dangerously make a modification after all the other platform mods have been run.
->>>>>>> da2abae9
      */
     finalized?: Mod<unknown>;
     /**
@@ -174,11 +170,7 @@
      */
     dangerous?: Mod<unknown>;
     /**
-<<<<<<< HEAD
-     * A finalized mod to run after all the other platform mods have been run.
-=======
      * Dangerously make a modification after all the other platform mods have been run.
->>>>>>> da2abae9
      */
     finalized?: Mod<unknown>;
     /**
