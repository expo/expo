--- conflicted
+++ resolved
@@ -12,9 +12,8 @@
 
 ### 💡 Others
 
-<<<<<<< HEAD
 - Export `CodeMod` from `android` directory for use in package config-plugins. ([#37885](https://github.com/expo/expo/pull/37885) by [@aleqsio](https://github.com/aleqsio))
-=======
+
 ## 10.1.1 - 2025-07-03
 
 _This version does not introduce any user-facing changes._
@@ -24,7 +23,6 @@
 ### 🎉 New features
 
 - Add android config plugin for app name translation. ([#37202](https://github.com/expo/expo/pull/37202) by [@aleqsio](https://github.com/aleqsio))
->>>>>>> abb843f6
 
 ## 10.0.3 - 2025-06-18
 
