--- conflicted
+++ resolved
@@ -10,10 +10,9 @@
 
 ### 💡 Others
 
-<<<<<<< HEAD
 - Only add `UISupportedInterfaceOrientations~ipad` if tablet support is also enabled. ([#32361](https://github.com/expo/expo/pull/32361) by [@EvanBacon](https://github.com/EvanBacon))
-=======
-## 9.0.10 —  2024-11-24
+
+## 9.0.10 — 2024-11-24
 
 ### 💡 Others
 
@@ -29,7 +28,6 @@
 
 ### 💡 Others
 
->>>>>>> eb057895
 - Remove `DevSettingsActivity` from template and plugin. ([#32774](https://github.com/expo/expo/pull/32774) by [@alanjhughes](https://github.com/alanjhughes))
 
 ## 9.0.8 — 2024-11-11
