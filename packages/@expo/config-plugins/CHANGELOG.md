# Changelog

## Unpublished

### 🛠 Breaking changes

### 🎉 New features

### 🐛 Bug fixes

<<<<<<< HEAD
- Fix orphaned bridging header reference in prebuild. ([#33462](https://github.com/expo/expo/pull/33462) by [@EvanBacon](https://github.com/EvanBacon))
=======
- Resolve iOS build schemes on Windows. ([#33468](https://github.com/expo/expo/pull/33468) by [@byCedric](https://github.com/byCedric))
>>>>>>> 337f78b4

### 💡 Others

## 9.0.10 — 2024-11-24

### 💡 Others

- Add foregroundServiceType property to Android ManifestServiceAttributes ([#33166](https://github.com/expo/expo/pull/33166) by [@micaelomota](https://github.com/micaelomota))

## 9.0.10 — 2024-11-20

### 🐛 Bug fixes

- Resolve config plugins using nested module specifiers on Windows. ([#33106](https://github.com/expo/expo/pull/33106) by [@byCedric](https://github.com/byCedric))

## 9.0.9 — 2024-11-12

### 💡 Others

- Remove `DevSettingsActivity` from template and plugin. ([#32774](https://github.com/expo/expo/pull/32774) by [@alanjhughes](https://github.com/alanjhughes))

## 9.0.8 — 2024-11-11

_This version does not introduce any user-facing changes._

## 9.0.7 — 2024-11-07

### 🐛 Bug fixes

- Remove circular import references to index files ([#32671](https://github.com/expo/expo/pull/32671) by [@wschurman](https://github.com/wschurman))
- Sync base android manifest with template. ([#32639](https://github.com/expo/expo/pull/32639) by [@wschurman](https://github.com/wschurman))

## 9.0.6 — 2024-11-05

### 🐛 Bug fixes

- Avoid using path mutations in glob patterns for Windows. ([#32617](https://github.com/expo/expo/pull/32617) by [@byCedric](https://github.com/byCedric))

## 9.0.5 — 2024-11-04

_This version does not introduce any user-facing changes._

## 9.0.4 — 2024-10-29

### 💡 Others

- Remove deprecation warning for config plugins using `main` entry point as plugin file. ([#32426](https://github.com/expo/expo/pull/32426) by [@byCedric](https://github.com/byCedric))

## 9.0.3 — 2024-10-28

### 🐛 Bug fixes

- bring back resolution from package.json main field ([#32355](https://github.com/expo/expo/pull/32355) by [@vonovak](https://github.com/vonovak))

## 9.0.2 — 2024-10-24

_This version does not introduce any user-facing changes._

## 9.0.1 — 2024-10-22

### 💡 Others

- Fixed check-package test errors. ([#32232](https://github.com/expo/expo/pull/32232) by [@kudo](https://github.com/kudo))

## 9.0.0 — 2024-10-22

### 🎉 New features

- Added `withDevelopmentTeam` to change the Apple development team id. ([#30761](https://github.com/expo/expo/pull/30761) by [@byCedric](https://github.com/byCedric))

### 🐛 Bug fixes

- fix resolution when referring to library plugin file ([#31947](https://github.com/expo/expo/pull/31947) by [@vonovak](https://github.com/vonovak))
- fix: more strict config plugin resolution ([#31569](https://github.com/expo/expo/pull/31569) by [@vonovak](https://github.com/vonovak))

### 💡 Others

- improve invalid config error message ([#31936](https://github.com/expo/expo/pull/31936) by [@vonovak](https://github.com/vonovak))
- Upgrade `glob@7` to `glob@10`. ([#29894](https://github.com/expo/expo/pull/29894) by [@byCedric](https://github.com/byCedric))
- Deprecated the Android style method `getAppThemeLightNoActionBarGroup` and replaced it with `getAppThemeGroup`, which does not override the parent theme if its parent theme changes. ([#30797](https://github.com/expo/expo/pull/30797) by [@zoontek](https://github.com/zoontek))
- Updated snapshots with iOS deployment target set to 15.1. ([#30840](https://github.com/expo/expo/pull/30840) by [@tsapeta](https://github.com/tsapeta))

## 8.0.9 - 2024-09-24

### 🎉 New features

- Add `updates.useEmbeddedUpdate` key ([#31608](https://github.com/expo/expo/pull/31608) by [@brentvatne](https://github.com/brentvatne))

## 8.0.8 - 2024-07-11

### 🐛 Bug fixes

- On `Android`, Build settings related to gradle.properties will now be **merged** (_and deduped_) if they are `Arrays` instead of overwritten. For now the only array value is `extraMavenRepos`. This allow library plugins to use `extraMavenRepos` even if they are not the last plugin called. ([#30269](https://github.com/expo/expo/pull/30269) by [@Titozzz](https://github.com/Titozzz))

## 8.0.7 - 2024-07-03

_This version does not introduce any user-facing changes._

## 8.0.6 - 2024-06-27

### 🐛 Bug fixes

- On `Android`, fix setting `translucent` on the status bar. ([#29803](https://github.com/expo/expo/pull/29803) by [@alanjhughes](https://github.com/alanjhughes))

## 8.0.5 - 2024-06-05

### 🐛 Bug fixes

- Improved android manifest queries, making package optional and changing provider to array ([#29418](https://github.com/expo/expo/pull/29418) by [@Titozzz](https://github.com/Titozzz))

## 8.0.4 — 2024-05-01

### 🐛 Bug fixes

- Package names using kotlin keywords like `is`, `in`, `fun` etc work. ([#27458](https://github.com/expo/expo/pull/27458) by [@pvinis](https://github.com/pvinis))

## 8.0.3 — 2024-04-25

### 🐛 Bug fixes

- Fix absolute path included in `.pbxproj` by the privacy info plugin. ([#28449](https://github.com/expo/expo/pull/28449) by [@aleqsio](https://github.com/aleqsio))

## 8.0.2 — 2024-04-24

### 🎉 New features

- Add `withPodfile` config plugin to replace `withDangerousMods` for Podfile actions. ([#27209](https://github.com/expo/expo/pull/27209) by [@bycedric](https://github.com/byCedric)))

## 8.0.1 — 2024-04-22

### 💡 Others

- Remove warning when using fingerprint. ([#28329](https://github.com/expo/expo/pull/28329) by [@wschurman](https://github.com/wschurman))

## 8.0.0 — 2024-04-18

### 💡 Others

- Update fingerprintExperimental -> fingerprint runtime version policy. ([#28220](https://github.com/expo/expo/pull/28220) by [@wschurman](https://github.com/wschurman))

## 8.0.0-beta.0 — 2024-04-17

### 🎉 New features

- Add privacy info config plugin. ([#28005](https://github.com/expo/expo/pull/28005) by [@aleqsio](https://github.com/aleqsio))

### 🐛 Bug fixes

- Fix xcprivacy being added to build sources instead of resources. ([#28223](https://github.com/expo/expo/pull/28223) by [@aleqsio](https://github.com/aleqsio))
- Fix filepath and make the plugin merge new and existing privacy info. ([#28082](https://github.com/expo/expo/pull/28082) by [@aleqsio](https://github.com/aleqsio))

### 💡 Others

- Remove classic updates SDK version and release channel. ([#26061](https://github.com/expo/expo/pull/26061), [#26065](https://github.com/expo/expo/pull/26065) by [@wschurman](https://github.com/wschurman))
- [expo-updates] Remove unused methods. ([#26810](https://github.com/expo/expo/pull/26810) by [@wschurman](https://github.com/wschurman))
- [expo-updates] Fix fingerprint runtime version policy. ([#26901](https://github.com/expo/expo/pull/26901) by [@wschurman](https://github.com/wschurman))
- Add expo-updates cli runtimeversion:resolve command. ([#27263](https://github.com/expo/expo/pull/27263) by [@wschurman](https://github.com/wschurman))
- Migrated dependency from `@react-native/normalize-color` to `@react-native/normalize-colors`. ([#27736](https://github.com/expo/expo/pull/27736) by [@kudo](https://github.com/kudo))

### 📚 3rd party library updates

- update semver from 7.5.3 to 7.5.4. ([#26876](https://github.com/expo/expo/pull/26876) by [@GaelCO](https://github.com/GaelCO))

## 7.8.4 - 2024-01-18

### 💡 Others

- Added a `finalized` mod that will run after all the other mods. ([#26413](https://github.com/expo/expo/pull/26413) by [@kudo](https://github.com/kudo))

## 7.8.3 - 2024-01-05

_This version does not introduce any user-facing changes._

## 7.8.2 - 2023-12-19

### 🐛 Bug fixes

- Add missing `slugify` dependency. ([#26019](https://github.com/expo/expo/pull/26019) by [@byCedric](https://github.com/byCedric))

## 7.8.1 — 2023-12-15

### 🐛 Bug fixes

- Fixed bug on mergeContents when tags have the same prefix. ([#25972](https://github.com/expo/expo/pull/25972) by [@alfonsocj](https://github.com/alfonsocj))
- Separate out runtime version setting method for eas-cli. ([#25874](https://github.com/expo/expo/pull/25874) by [@wschurman](https://github.com/wschurman))

## 7.8.0 — 2023-12-12

### 🎉 New features

- Added support for React Native 0.73.0. ([#24971](https://github.com/expo/expo/pull/24971), [#25453](https://github.com/expo/expo/pull/25453) by [@gabrieldonadel](https://github.com/gabrieldonadel))

### 🐛 Bug fixes

- `ios.bundleIdentifier` will now only be set on the main `.pbxproj` file, using the serial `withXcodeProject` modifier. ([#25490](https://github.com/expo/expo/pull/25490) by [@EvanBacon](https://github.com/EvanBacon))

### 💡 Others

- Replace `@expo/babel-preset-cli` with `expo-module-scripts`. ([#25417](https://github.com/expo/expo/pull/25417) by [@byCedric](https://github.com/byCedric))

## 7.7.0 — 2023-11-14

### 🐛 Bug fixes

- Only modify quoted or prefixed android package names. ([#24559](https://github.com/expo/expo/pull/24559) by [@byCedric](https://github.com/byCedric))

### 💡 Others

- Update tests. ([#25211](https://github.com/expo/expo/pull/25211) by [@EvanBacon](https://github.com/EvanBacon))

## 7.6.0 — 2023-10-17

### 💡 Others

- Added a new type `ManifestQuery` to model the top-level `<queries>` tag in the App Manifest. ([#24619](https://github.com/expo/expo/pull/24619) by [@alanjhughes](https://github.com/alanjhughes))

## 7.5.0 — 2023-09-15

### 🛠 Breaking changes

- Replace `getRuntimeVersion` / `getRuntimeVersionNullable` with `getRuntimeVersionAsync` / `getRuntimeVersionNullableAsync`. ([#24126](https://github.com/expo/expo/pull/24126) by [@mccraveiro](https://github.com/mccraveiro))

### 🎉 New features

- Add fingerprintExperimental runtime version policy. ([#24126](https://github.com/expo/expo/pull/24126) by [@mccraveiro](https://github.com/mccraveiro))

### 🐛 Bug fixes

- [iOS] Fix DeviceFamily.ts to work for Apple TV. ([#24411](https://github.com/expo/expo/pull/24411) by [@douglowder](https://github.com/douglowder))

## 7.4.0 — 2023-09-04

### 🛠 Breaking changes

- Remove classic updates. ([#24066](https://github.com/expo/expo/pull/24066) by [@wschurman](https://github.com/wschurman))

## 7.3.1 — 2023-08-02

### 💡 Others

- Update tests with latest fixtures. ([#23763](https://github.com/expo/expo/pull/23763) by [@EvanBacon](https://github.com/EvanBacon))

## 7.3.0 — 2023-07-28

_This version does not introduce any user-facing changes._

## 7.2.4 - 2023-06-30

### 🎉 New features

- Add existing native files ignore option for entitlements evaluation. ([#23165](https://github.com/expo/expo/pull/23165) by [@byCedric](https://github.com/byCedric))

## 7.2.3 - 2023-06-29

_This version does not introduce any user-facing changes._

## 7.2.2 — 2023-06-27

### 💡 Others

- Upgrade `semver` lib. ([#23113](https://github.com/expo/expo/pull/23113) by [@felipemillhouse](https://github.com/felipemillhouse))

## 7.2.1 — 2023-06-24

### 🐛 Bug fixes

- Removed the deprecated `withPackageManifest` plugin to fix build warning on Android. ([#23056](https://github.com/expo/expo/pull/23056) by [@kudo](https://github.com/kudo))

## 7.2.0 — 2023-06-21

### 💡 Others

- Update `xml2js` version. ([#22872](https://github.com/expo/expo/pull/22872) by [@EvanBacon](https://github.com/EvanBacon))

## 7.1.0 — 2023-06-13

### 🎉 New features

- Enable `CADisableMinimumFrameDurationOnPhone` by default. ([#22751](https://github.com/expo/expo/pull/22751) by [@EvanBacon](https://github.com/EvanBacon))
- Added support for React Native 0.72. ([#22588](https://github.com/expo/expo/pull/22588) by [@kudo](https://github.com/kudo))

### 🐛 Bug fixes

- Update `Target.findApplicationTargetWithDependenciesAsync` to mark framework targets as non-signable. ([#22454](https://github.com/expo/expo/pull/22454) by [@dsokal](https://github.com/dsokal))

### 💡 Others

- Update snapshots. ([#22748](https://github.com/expo/expo/pull/22748) by [@EvanBacon](https://github.com/EvanBacon))
- Update snapshots. ([#23043](https://github.com/expo/expo/pull/23043) by [@alanjhughes](https://github.com/alanjhughes))

## 7.0.0 — 2023-05-08

### 🛠 Breaking changes

- Add support for config.updates.useClassicUpdates defaulting behavior. ([#22169](https://github.com/expo/expo/pull/22169) by [@wschurman](https://github.com/wschurman))

### 🐛 Bug fixes

- Add missing updates.checkAutomatically values. ([#22119](https://github.com/expo/expo/pull/22119) by [@douglowder](https://github.com/douglowder))
- Default to `['dangerous']` sorting on arbitrary platforms. ([#22224](https://github.com/expo/expo/pull/22224) by [@byCedric](https://github.com/byCedric))

### 💡 Others

- Make platform types more abstract. ([#22209](https://github.com/expo/expo/pull/22209) by [@EvanBacon](https://github.com/EvanBacon))
- Update snapshots. ([#21643](https://github.com/expo/expo/pull/21643) by [@EvanBacon](https://github.com/EvanBacon))
- Update tests. ([#21396](https://github.com/expo/expo/pull/21396) by [@EvanBacon](https://github.com/EvanBacon))
- Update tests to use latest Expo template. ([#21339](https://github.com/expo/expo/pull/21339) by [@EvanBacon](https://github.com/EvanBacon))
- Update snapshots. ([#22032](https://github.com/expo/expo/pull/22032) by [@EvanBacon](https://github.com/EvanBacon))

## 6.0.0 — 2023-02-03

### 🛠 Breaking changes

- Removed support for deprecated `expo.ios.config.googleSignIn.reservedClientId` in favor of `expo.ios.googleServicesFile`. ([#20376](https://github.com/expo/expo/pull/20376) by [@EvanBacon](https://github.com/EvanBacon))
- Renamed `IOSConfig.Google.getGoogleSignInReservedClientId` to `IOSConfig.Google.getGoogleSignInReversedClientId`. ([#20376](https://github.com/expo/expo/pull/20376) by [@EvanBacon](https://github.com/EvanBacon))
- Renamed `IOSConfig.Google.setGoogleSignInReservedClientId` to `IOSConfig.Google.setGoogleSignInReversedClientId`. ([#20376](https://github.com/expo/expo/pull/20376) by [@EvanBacon](https://github.com/EvanBacon))
- Removed deprecated facebook types and plugins. ([#21018](https://github.com/expo/expo/pull/21018) by [@byCedric](https://github.com/expo/expo/pull/21018))

### 🎉 New features

- Switch default JS engine to Hermes. ([#21001](https://github.com/expo/expo/pull/21001) by [@gabrieldonadel](https://github.com/gabrieldonadel))

### 🐛 Bug fixes

- Added support for React Native 0.71.x. ([#20799](https://github.com/expo/expo/pull/20799) [#20832](https://github.com/expo/expo/pull/20832) by [@kudo](https://github.com/kudo))

### 💡 Others

- Bump `@expo/json-file`, `@expo/plist`. ([#20720](https://github.com/expo/expo/pull/20720) by [@EvanBacon](https://github.com/EvanBacon))

### ⚠️ Notices

- Deprecate `expo.jsEngine` in **android/gradle.properties** and use `hermesEnabled` instead. (([#21067](https://github.com/expo/expo/pull/21067) by [@kudo](https://github.com/kudo))<|MERGE_RESOLUTION|>--- conflicted
+++ resolved
@@ -8,11 +8,8 @@
 
 ### 🐛 Bug fixes
 
-<<<<<<< HEAD
 - Fix orphaned bridging header reference in prebuild. ([#33462](https://github.com/expo/expo/pull/33462) by [@EvanBacon](https://github.com/EvanBacon))
-=======
 - Resolve iOS build schemes on Windows. ([#33468](https://github.com/expo/expo/pull/33468) by [@byCedric](https://github.com/byCedric))
->>>>>>> 337f78b4
 
 ### 💡 Others
 
