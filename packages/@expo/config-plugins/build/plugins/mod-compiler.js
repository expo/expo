--- conflicted
+++ resolved
@@ -134,11 +134,7 @@
   return dedupedCommands.sort(([keyA], [keyB]) => {
     const precedenceA = precedences[keyA] || 0;
     const precedenceB = precedences[keyB] || 0;
-<<<<<<< HEAD
-    return precedenceB - precedenceA;
-=======
     return precedenceA - precedenceB;
->>>>>>> da2abae9
   });
 }
 function getRawClone({
@@ -152,19 +148,11 @@
 const precedences = {
   ios: {
     // dangerous runs first
-<<<<<<< HEAD
-    dangerous: 2,
-    // run the XcodeProject mod second because many plugins attempt to read from it.
-    xcodeproj: 1,
-    // put the finalized mod at the last
-    finalized: -1
-=======
     dangerous: -2,
     // run the XcodeProject mod second because many plugins attempt to read from it.
     xcodeproj: -1,
     // put the finalized mod at the last
     finalized: 1
->>>>>>> da2abae9
   }
 };
 /**
@@ -192,13 +180,8 @@
       // Move dangerous item to the first position and finalized item to the last position if it exists.
       // This ensures that all dangerous code runs first and finalized applies last.
       entries = sortMods(entries, (_precedences$platform = precedences[platformName]) !== null && _precedences$platform !== void 0 ? _precedences$platform : {
-<<<<<<< HEAD
-        dangerous: 1,
-        finalized: -1
-=======
         dangerous: -1,
         finalized: 1
->>>>>>> da2abae9
       });
       debug(`run in order: ${entries.map(([name]) => name).join(', ')}`);
       const platformProjectRoot = _path().default.join(projectRoot, platformName);
