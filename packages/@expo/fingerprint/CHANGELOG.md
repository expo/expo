--- conflicted
+++ resolved
@@ -10,9 +10,8 @@
 
 ### 💡 Others
 
-<<<<<<< HEAD
 - Transpile for Node 18 (LTS). ([#24471](https://github.com/expo/expo/pull/24471) by [@EvanBacon](https://github.com/EvanBacon))
-=======
+
 ## 0.3.0 — 2023-09-20
 
 ### 🛠 Breaking changes
@@ -22,7 +21,6 @@
 ### 🎉 New features
 
 - Improve fingerprint sourcing scope for local config-plugins. ([#24520](https://github.com/expo/expo/pull/24520) by [@kudo](https://github.com/kudo))
->>>>>>> e015d41c
 
 ## 0.2.0 — 2023-09-08
 
