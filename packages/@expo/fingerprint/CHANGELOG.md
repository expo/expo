--- conflicted
+++ resolved
@@ -8,12 +8,9 @@
 
 ### 🐛 Bug fixes
 
-<<<<<<< HEAD
-- Ensure AAR file paths in expo fingerprint are relative for SDK 53 and later. ([#40319](https://github.com/expo/expo/pull/40319) by [@jonemilnik](https://github.com/jonemilnik))
-=======
 - Fixed the **package.json** file appears in fingerprint when loading from **app.config.js**. ([#40320](https://github.com/expo/expo/pull/40320) by [@kudo](https://github.com/kudo))
 - Fixed errors when `ios.icon` is an object in **app.json**. ([#40403](https://github.com/expo/expo/pull/40403) by [@kudo](https://github.com/kudo))
->>>>>>> 38edbd96
+- Ensure AAR file paths in expo fingerprint are relative for SDK 53 and later. ([#40319](https://github.com/expo/expo/pull/40319) by [@jonemilnik](https://github.com/jonemilnik))
 
 ### 💡 Others
 
