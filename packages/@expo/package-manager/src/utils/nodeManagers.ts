import fs from 'fs';
import path from 'path';

import {
  BUN_LOCK_FILE,
  findPnpmWorkspaceRoot,
  findYarnOrNpmWorkspaceRoot,
  NPM_LOCK_FILE,
  PNPM_LOCK_FILE,
  YARN_LOCK_FILE,
  BUN_LOCK_FILE,
} from './nodeWorkspaces';
import { PackageManagerOptions } from '../PackageManager';
import { BunPackageManager } from '../node/BunPackageManager';
import { NpmPackageManager } from '../node/NpmPackageManager';
import { PnpmPackageManager } from '../node/PnpmPackageManager';
import { YarnPackageManager } from '../node/YarnPackageManager';

export type NodePackageManager =
<<<<<<< HEAD
  | BunPackageManager
  | NpmPackageManager
  | PnpmPackageManager
  | YarnPackageManager;
=======
  | NpmPackageManager
  | PnpmPackageManager
  | YarnPackageManager
  | BunPackageManager;
>>>>>>> 9d9e2da5

export type NodePackageManagerForProject = PackageManagerOptions &
  Partial<Record<NodePackageManager['name'], boolean>>;

/** The order of the package managers to use when resolving automatically */
export const RESOLUTION_ORDER: NodePackageManager['name'][] = ['yarn', 'npm', 'pnpm', 'bun'];

/**
 * Resolve the workspace root for a project, if its part of a monorepo.
 * Optionally, provide a specific packager to only resolve that one specifically.
 */
export function findWorkspaceRoot(
  projectRoot: string,
  preferredManager?: NodePackageManager['name']
): string | null {
  const strategies: Record<NodePackageManager['name'], (projectRoot: string) => string | null> = {
    npm: findYarnOrNpmWorkspaceRoot,
    yarn: findYarnOrNpmWorkspaceRoot,
    pnpm: findPnpmWorkspaceRoot,
    bun: findYarnOrNpmWorkspaceRoot,
  };

  if (preferredManager) {
    return strategies[preferredManager](projectRoot);
  }

  for (const strategy of RESOLUTION_ORDER) {
    const root = strategies[strategy](projectRoot);
    if (root) {
      return root;
    }
  }

  return null;
}

/**
 * Resolve the used node package manager for a project by checking the lockfile.
 * This also tries to resolve the workspace root, if its part of a monorepo.
 * Optionally, provide a preferred packager to only resolve that one specifically.
 */
export function resolvePackageManager(
  projectRoot: string,
  preferredManager?: NodePackageManager['name']
): NodePackageManager['name'] | null {
  const root = findWorkspaceRoot(projectRoot, preferredManager) ?? projectRoot;
  const lockFiles: Record<NodePackageManager['name'], string> = {
    bun: BUN_LOCK_FILE,
    npm: NPM_LOCK_FILE,
    pnpm: PNPM_LOCK_FILE,
    yarn: YARN_LOCK_FILE,
    bun: BUN_LOCK_FILE,
  };

  if (preferredManager) {
    if (fs.existsSync(path.join(root, lockFiles[preferredManager]))) {
      return preferredManager;
    }

    return null;
  }

  for (const managerName of RESOLUTION_ORDER) {
    if (fs.existsSync(path.join(root, lockFiles[managerName]))) {
      return managerName;
    }
  }

  return null;
}

/**
 * This creates a Node package manager from the provided options.
 * If these options are not provided, it will infer the package manager from lockfiles.
 * When no package manager is found, it falls back to npm.
 */
export function createForProject(
  projectRoot: string,
  options: NodePackageManagerForProject = {}
): NodePackageManager {
  if (options.npm) {
    return new NpmPackageManager({ cwd: projectRoot, ...options });
  } else if (options.yarn) {
    return new YarnPackageManager({ cwd: projectRoot, ...options });
  } else if (options.pnpm) {
    return new PnpmPackageManager({ cwd: projectRoot, ...options });
  } else if (options.bun) {
    return new BunPackageManager({ cwd: projectRoot, ...options });
  }

  switch (resolvePackageManager(projectRoot)) {
    case 'bun':
      return new BunPackageManager({ cwd: projectRoot, ...options });
    case 'npm':
      return new NpmPackageManager({ cwd: projectRoot, ...options });
    case 'pnpm':
      return new PnpmPackageManager({ cwd: projectRoot, ...options });
    case 'yarn':
      return new YarnPackageManager({ cwd: projectRoot, ...options });
    case 'bun':
      return new BunPackageManager({ cwd: projectRoot, ...options });
    default:
      return new NpmPackageManager({ cwd: projectRoot, ...options });
  }
}<|MERGE_RESOLUTION|>--- conflicted
+++ resolved
@@ -17,17 +17,10 @@
 import { YarnPackageManager } from '../node/YarnPackageManager';
 
 export type NodePackageManager =
-<<<<<<< HEAD
   | BunPackageManager
   | NpmPackageManager
   | PnpmPackageManager
   | YarnPackageManager;
-=======
-  | NpmPackageManager
-  | PnpmPackageManager
-  | YarnPackageManager
-  | BunPackageManager;
->>>>>>> 9d9e2da5
 
 export type NodePackageManagerForProject = PackageManagerOptions &
   Partial<Record<NodePackageManager['name'], boolean>>;
