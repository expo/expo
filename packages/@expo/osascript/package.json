--- conflicted
+++ resolved
@@ -1,10 +1,6 @@
 {
   "name": "@expo/osascript",
-<<<<<<< HEAD
-  "version": "2.2.0",
-=======
   "version": "2.2.1",
->>>>>>> cd391c95
   "description": "Tools for running an osascripts in Node",
   "license": "MIT",
   "keywords": [
