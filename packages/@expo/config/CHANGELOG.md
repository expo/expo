--- conflicted
+++ resolved
@@ -8,12 +8,8 @@
 
 ### 🐛 Bug fixes
 
-<<<<<<< HEAD
 - Drop `entryPoint` usage.
-- Make `exp` type optional in `resolveEntryPoint`. ([#21643](https://github.com/expo/expo/pull/21643) by [@EvanBacon](https://github.com/EvanBacon))
 
-=======
->>>>>>> b8be1f6c
 ### 💡 Others
 
 ## 8.0.3 — 2023-05-08
