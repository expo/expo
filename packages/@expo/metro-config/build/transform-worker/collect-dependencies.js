"use strict";
var __createBinding = (this && this.__createBinding) || (Object.create ? (function(o, m, k, k2) {
    if (k2 === undefined) k2 = k;
    var desc = Object.getOwnPropertyDescriptor(m, k);
    if (!desc || ("get" in desc ? !m.__esModule : desc.writable || desc.configurable)) {
      desc = { enumerable: true, get: function() { return m[k]; } };
    }
    Object.defineProperty(o, k2, desc);
}) : (function(o, m, k, k2) {
    if (k2 === undefined) k2 = k;
    o[k2] = m[k];
}));
var __setModuleDefault = (this && this.__setModuleDefault) || (Object.create ? (function(o, v) {
    Object.defineProperty(o, "default", { enumerable: true, value: v });
}) : function(o, v) {
    o["default"] = v;
});
var __importStar = (this && this.__importStar) || function (mod) {
    if (mod && mod.__esModule) return mod;
    var result = {};
    if (mod != null) for (var k in mod) if (k !== "default" && Object.prototype.hasOwnProperty.call(mod, k)) __createBinding(result, mod, k);
    __setModuleDefault(result, mod);
    return result;
};
var __importDefault = (this && this.__importDefault) || function (mod) {
    return (mod && mod.__esModule) ? mod : { "default": mod };
};
Object.defineProperty(exports, "__esModule", { value: true });
exports.InvalidRequireCallError = exports.getExportNamesFromPath = void 0;
/**
 * Copyright 2024-present 650 Industries (Expo). All rights reserved.
 * Copyright (c) Meta Platforms, Inc. and affiliates.
 *
 * This source code is licensed under the MIT license found in the
 * LICENSE file in the root directory of this source tree.
 */
const generator_1 = __importDefault(require("@babel/generator"));
const template_1 = __importDefault(require("@babel/template"));
const traverse_1 = __importDefault(require("@babel/traverse"));
const types_1 = require("@babel/types");
const t = __importStar(require("@babel/types"));
const node_assert_1 = __importDefault(require("node:assert"));
const crypto = __importStar(require("node:crypto"));
const debug = require('debug')('expo:metro:collect-dependencies');
const MAGIC_IMPORT_COMMENTS = [
    '@metro-ignore',
    // Add support for Webpack ignore comment which is used in many different React libraries.
    'webpackIgnore: true',
];
// asserts non-null
function nullthrows(x, message) {
    (0, node_assert_1.default)(x != null, message);
    return x;
}
function collectDependencies(ast, options) {
    const visited = new WeakSet();
    const state = {
        asyncRequireModulePathStringLiteral: null,
        dependencyCalls: new Set(),
        dependencyRegistry: new DependencyRegistry(),
        dependencyTransformer: options.dependencyTransformer ?? DefaultDependencyTransformer,
        dependencyMapIdentifier: null,
        dynamicRequires: options.dynamicRequires,
        keepRequireNames: options.keepRequireNames,
        allowOptionalDependencies: options.allowOptionalDependencies,
        unstable_allowRequireContext: options.unstable_allowRequireContext,
        collectOnly: options.collectOnly,
    };
    (0, traverse_1.default)(ast, {
        // Match new Worker() patterns
        NewExpression(path, state) {
            if (path.node.callee.type === 'Identifier' && path.node.callee.name === 'Worker') {
                const [firstArg] = path.node.arguments;
                // Match: new Worker(new URL("../path/to/module", import.meta.url))
                if (firstArg &&
                    firstArg.type === 'NewExpression' &&
                    firstArg.callee.type === 'Identifier' &&
                    firstArg.callee.name === 'URL' &&
                    firstArg.arguments.length > 0 &&
                    firstArg.arguments[0].type === 'StringLiteral') {
                    const moduleSpecifier = firstArg.arguments[0].value;
                    const dependency = registerDependency(state, {
                        name: moduleSpecifier,
                        asyncType: 'worker',
                        optional: false,
                        exportNames: ['*'],
                    }, path);
                    // If the pass is only collecting dependencies then we should avoid mutating the AST,
                    // this enables calling collectDependencies multiple times on the same AST.
                    if (state.collectOnly !== true) {
                        // Transform the module specifier ("../path/to/module") to a reference to the `paths` object in the serializer to get the final URL.
                        const urlConstructor = path.get('arguments')[0];
                        urlConstructor.get('arguments')[0].replaceWith(makeResolveTemplate({
                            DEPENDENCY_MAP: nullthrows(state.dependencyMapIdentifier),
                            MODULE_ID: createModuleIDExpression(dependency, state),
                        }));
                    }
                }
            }
        },
        CallExpression(path, state) {
            if (visited.has(path.node)) {
                return;
            }
            const callee = path.node.callee;
            const name = callee.type === 'Identifier' ? callee.name : null;
            if ((0, types_1.isImport)(callee)) {
                processImportCall(path, state, {
                    dynamicRequires: options.dynamicRequires,
                    asyncType: 'async',
                });
                return;
            }
            if (name === '__prefetchImport' && !path.scope.getBinding(name)) {
                processImportCall(path, state, {
                    dynamicRequires: options.dynamicRequires,
                    asyncType: 'prefetch',
                });
                return;
            }
            if (state.unstable_allowRequireContext &&
                callee.type === 'MemberExpression' &&
                callee.object.type === 'Identifier' &&
                callee.object.name === 'require' &&
                callee.property.type === 'Identifier' &&
                callee.property.name === 'context' &&
                !callee.computed &&
                !path.scope.getBinding('require')) {
                processRequireContextCall(path, state);
                visited.add(path.node);
                return;
            }
            if (callee.type === 'MemberExpression' &&
                callee.object.type === 'Identifier' &&
                callee.object.name === 'require' &&
                callee.property.type === 'Identifier' &&
                callee.property.name === 'resolveWeak' &&
                !callee.computed &&
                !path.scope.getBinding('require')) {
                processResolveWeakCall(path, state);
                visited.add(path.node);
                return;
            }
            // Match:
            if (callee.type === 'MemberExpression' &&
                callee.object.type === 'Identifier' &&
                callee.object.name === 'require' &&
                callee.property.type === 'Identifier' &&
                callee.property.name === 'resolveWorker' &&
                !callee.computed &&
                !path.scope.getBinding('require')) {
                processResolveWorkerCall(path, state);
                visited.add(path.node);
                return;
            }
            // Match `require.unstable_importMaybeSync`
            if (callee.type === 'MemberExpression' &&
                // `require`
                callee.object.type === 'Identifier' &&
                callee.object.name === 'require' &&
                // `unstable_importMaybeSync`
                callee.property.type === 'Identifier' &&
                callee.property.name === 'unstable_importMaybeSync' &&
                !callee.computed &&
                // Ensure `require` refers to the global and not something else.
                !path.scope.getBinding('require')) {
                processImportCall(path, state, {
                    dynamicRequires: options.dynamicRequires,
                    asyncType: 'maybeSync',
                });
                visited.add(path.node);
                return;
            }
            if (name != null && state.dependencyCalls.has(name) && !path.scope.getBinding(name)) {
                processRequireCall(path, state);
                visited.add(path.node);
            }
        },
        ImportDeclaration: collectImports,
        ExportNamedDeclaration: collectImports,
        ExportAllDeclaration: collectImports,
        Program(path, state) {
            state.asyncRequireModulePathStringLiteral = t.stringLiteral(options.asyncRequireModulePath);
            if (options.dependencyMapName != null) {
                state.dependencyMapIdentifier = t.identifier(options.dependencyMapName);
            }
            else {
                state.dependencyMapIdentifier = path.scope.generateUidIdentifier('dependencyMap');
            }
            state.dependencyCalls = new Set(['require', ...options.inlineableCalls]);
        },
    }, undefined, state);
    const collectedDependencies = state.dependencyRegistry.getDependencies();
    const dependencies = new Array(collectedDependencies.length);
    for (const { index, name, ...dependencyData } of collectedDependencies) {
        dependencies[index] = {
            name,
            data: dependencyData,
        };
    }
    return {
        ast,
        dependencies,
        dependencyMapName: nullthrows(state.dependencyMapIdentifier).name,
    };
}
function getRequireContextArgs(path) {
    const args = path.get('arguments');
    let directory;
    if (!Array.isArray(args) || args.length < 1) {
        throw new InvalidRequireCallError(path);
    }
    else {
        const result = args[0].evaluate();
        if (result.confident && typeof result.value === 'string') {
            directory = result.value;
        }
        else {
            throw new InvalidRequireCallError(result.deopt ?? args[0], 'First argument of `require.context` should be a string denoting the directory to require.');
        }
    }
    let recursive = true;
    if (args.length > 1) {
        const result = args[1].evaluate();
        if (result.confident && typeof result.value === 'boolean') {
            recursive = result.value;
        }
        else if (!(result.confident && typeof result.value === 'undefined')) {
            throw new InvalidRequireCallError(result.deopt ?? args[1], 'Second argument of `require.context` should be an optional boolean indicating if files should be imported recursively or not.');
        }
    }
    let filter = { pattern: '.*', flags: '' };
    if (args.length > 2) {
        const result = args[2].evaluate();
        const argNode = args[2].node;
        if (argNode.type === 'RegExpLiteral') {
            filter = {
                pattern: argNode.pattern,
                flags: argNode.flags || '',
            };
        }
        else if (!(result.confident && typeof result.value === 'undefined')) {
            throw new InvalidRequireCallError(args[2], `Third argument of \`require.context\` should be an optional RegExp pattern matching all of the files to import, instead found node of type: ${argNode.type}.`);
        }
    }
    let mode = 'sync';
    if (args.length > 3) {
        const result = args[3].evaluate();
        if (result.confident && typeof result.value === 'string') {
            mode = getContextMode(args[3], result.value);
        }
        else if (!(result.confident && typeof result.value === 'undefined')) {
            throw new InvalidRequireCallError(result.deopt ?? args[3], 'Fourth argument of `require.context` should be an optional string "mode" denoting how the modules will be resolved.');
        }
    }
    if (args.length > 4) {
        throw new InvalidRequireCallError(path, `Too many arguments provided to \`require.context\` call. Expected 4, got: ${args.length}`);
    }
    return [
        directory,
        {
            recursive,
            filter,
            mode,
        },
    ];
}
function getContextMode(path, mode) {
    if (mode === 'sync' || mode === 'eager' || mode === 'lazy' || mode === 'lazy-once') {
        return mode;
    }
    throw new InvalidRequireCallError(path, `require.context "${mode}" mode is not supported. Expected one of: sync, eager, lazy, lazy-once`);
}
function processRequireContextCall(path, state) {
    const [directory, contextParams] = getRequireContextArgs(path);
    const transformer = state.dependencyTransformer;
    const dep = registerDependency(state, {
        name: directory,
        contextParams,
        asyncType: null,
        optional: isOptionalDependency(directory, path, state),
        exportNames: ['*'],
    }, path);
    // If the pass is only collecting dependencies then we should avoid mutating the AST,
    // this enables calling collectDependencies multiple times on the same AST.
    if (state.collectOnly !== true) {
        // require() the generated module representing this context
        path.get('callee').replaceWith(t.identifier('require'));
    }
    transformer.transformSyncRequire(path, dep, state);
}
function processResolveWeakCall(path, state) {
    const name = getModuleNameAndQualifiersFromCallArgs(path);
    if (name == null) {
        throw new InvalidRequireCallError(path);
    }
    const dependency = registerDependency(state, {
        name: name.name,
        query: name.query,
        asyncType: 'weak',
        optional: isOptionalDependency(name.name, path, state),
        exportNames: ['*'],
    }, path);
<<<<<<< HEAD
    // if (state.collectOnly !== true) {
    path.replaceWith(makeResolveWeakTemplate({
        MODULE_ID: createModuleIDExpression(dependency, state),
    }));
    // }
}
function processResolveWorkerCall(path, state) {
    const name = getModuleNameAndQualifiersFromCallArgs(path);
    if (name == null) {
        throw new InvalidRequireCallError(path);
    }
    const dependency = registerDependency(state, {
        name: name.name,
        query: name.query,
        asyncType: 'worker',
        // asyncType: 'async',
        optional: isOptionalDependency(name.name, path, state),
        exportNames: ['*'],
    }, path);
    if (state.collectOnly !== true) {
        path.replaceWith(makeResolveTemplate({
            DEPENDENCY_MAP: nullthrows(state.dependencyMapIdentifier),
=======
    if (state.collectOnly !== true) {
        path.replaceWith(makeResolveWeakTemplate({
>>>>>>> 4a5daded
            MODULE_ID: createModuleIDExpression(dependency, state),
        }));
    }
}
function getExportNamesFromPath(path) {
    if (path.node.source) {
        if (t.isExportAllDeclaration(path.node)) {
            return ['*'];
        }
        else if (t.isExportNamedDeclaration(path.node)) {
            return path.node.specifiers.map((specifier) => {
                const exportedName = t.isIdentifier(specifier.exported)
                    ? specifier.exported.name
                    : specifier.exported.value;
                const localName = 'local' in specifier ? specifier.local.name : exportedName;
                // `export { default as add } from './add'`
                return specifier.type === 'ExportSpecifier' ? localName : exportedName;
            });
        }
        else if (t.isImportDeclaration(path.node)) {
            return path.node.specifiers
                .map((specifier) => {
                if (specifier.type === 'ImportDefaultSpecifier') {
                    return 'default';
                }
                else if (specifier.type === 'ImportNamespaceSpecifier') {
                    return '*';
                }
                return t.isImportSpecifier(specifier) && t.isIdentifier(specifier.imported)
                    ? specifier.imported.name
                    : null;
            })
                .filter(Boolean);
        }
    }
    return [];
}
exports.getExportNamesFromPath = getExportNamesFromPath;
function collectImports(path, state) {
    if (path.node.source) {
        const name = extractNameAndQueryFromModuleSpecifier(path.node.source.value);
        registerDependency(state, {
            name: name.name,
            query: name.query,
            asyncType: null,
            optional: false,
            exportNames: getExportNamesFromPath(path),
        }, path);
    }
}
/**
 * @returns `true` if the import contains the magic comment for opting-out of bundling.
 */
function hasMagicImportComment(path) {
    // Get first argument of import()
    const [firstArg] = path.node.arguments;
    // Check comments before the argument
    return !!MAGIC_IMPORT_COMMENTS.some((magicComment) => firstArg?.leadingComments?.some((comment) => comment.value.includes(magicComment)) ||
        path.node.leadingComments?.some((comment) => comment.value.includes(magicComment)) ||
        // Get the inner comments between import and its argument
        path.node.innerComments?.some((comment) => comment.value.includes(magicComment)));
}
function processImportCall(path, state, options) {
    // Check both leading and inner comments
    if (hasMagicImportComment(path)) {
        const line = path.node.loc && path.node.loc.start && path.node.loc.start.line;
        debug(`Magic comment at line ${line || '<unknown>'}: Ignoring import: ${(0, generator_1.default)(path.node).code}`);
        return;
    }
    const name = getModuleNameAndQualifiersFromCallArgs(path);
    if (name == null) {
        if (options.dynamicRequires === 'warn') {
            warnDynamicRequire(path);
            return;
        }
        throw new InvalidRequireCallError(path);
    }
    const dep = registerDependency(state, {
        ...name,
        asyncType: options.asyncType,
        optional: isOptionalDependency(name.name, path, state),
        exportNames: ['*'],
    }, path);
    const transformer = state.dependencyTransformer;
    switch (options.asyncType) {
        case 'async':
            transformer.transformImportCall(path, dep, state);
            break;
        case 'maybeSync':
            transformer.transformImportMaybeSyncCall(path, dep, state);
            break;
        case 'prefetch':
            transformer.transformPrefetch(path, dep, state);
            break;
        default:
            throw new Error('Unreachable');
    }
}
function warnDynamicRequire({ node }, message = '') {
    const line = node.loc && node.loc.start && node.loc.start.line;
    console.warn(`Dynamic import at line ${line || '<unknown>'}: ${(0, generator_1.default)(node).code}. This module may not work as intended when deployed to a runtime. ${message}`.trim());
}
function processRequireCall(path, state) {
    const nameAndQualifiers = getModuleNameAndQualifiersFromCallArgs(path);
    const transformer = state.dependencyTransformer;
    if (nameAndQualifiers == null) {
        if (state.dynamicRequires === 'reject') {
            throw new InvalidRequireCallError(path);
        }
        else if (state.dynamicRequires === 'warn') {
            warnDynamicRequire(path);
            return;
        }
        else {
            transformer.transformIllegalDynamicRequire(path, state);
        }
        return;
    }
    const dep = registerDependency(state, {
        name: nameAndQualifiers.name,
        query: nameAndQualifiers.query,
        asyncType: null,
        optional: isOptionalDependency(nameAndQualifiers.name, path, state),
        exportNames: ['*'],
    }, path);
    transformer.transformSyncRequire(path, dep, state);
}
function getNearestLocFromPath(path) {
    let current = path;
    while (current && !current.node.loc && !current.node.METRO_INLINE_REQUIRES_INIT_LOC) {
        current = current.parentPath;
    }
    return current?.node.METRO_INLINE_REQUIRES_INIT_LOC ?? current?.node.loc;
}
function registerDependency(state, qualifier, path) {
    const dependency = state.dependencyRegistry.registerDependency(qualifier);
    const loc = getNearestLocFromPath(path);
    if (loc != null) {
        dependency.locs.push(loc);
    }
    return dependency;
}
function isOptionalDependency(name, path, state) {
    const { allowOptionalDependencies } = state;
    if (name === state.asyncRequireModulePathStringLiteral?.value) {
        return false;
    }
    const isExcluded = () => typeof allowOptionalDependencies !== 'boolean' &&
        Array.isArray(allowOptionalDependencies.exclude) &&
        allowOptionalDependencies.exclude.includes(name);
    if (!allowOptionalDependencies || isExcluded()) {
        return false;
    }
    let sCount = 0;
    let p = path;
    while (p && sCount < 3) {
        if (p.isStatement()) {
            if (p.node.type === 'BlockStatement') {
                return (p.parentPath != null && p.parentPath.node.type === 'TryStatement' && p.key === 'block');
            }
            sCount += 1;
        }
        p = p.parentPath;
    }
    return false;
}
function getModuleNameAndQualifiersFromCallArgs(path) {
    const name = getModuleNameFromCallArgs(path);
    return extractNameAndQueryFromModuleSpecifier(name);
}
function extractNameAndQueryFromModuleSpecifier(name) {
    if (name != null) {
        const matched = name.match(/([^?]+)(\?.*)?/);
        if (matched) {
            return {
                name: matched[1],
                query: matched[2],
            };
        }
        return {
            name,
        };
    }
    return null;
}
function getModuleNameFromCallArgs(path) {
    const args = path.get('arguments');
    if (!Array.isArray(args) || args.length !== 1) {
        throw new InvalidRequireCallError(path);
    }
    const result = args[0].evaluate();
    if (result.confident && typeof result.value === 'string') {
        return result.value;
    }
    return null;
}
const dynamicRequireErrorTemplate = template_1.default.expression(`
  (function(line) {
    throw new Error(
      'Dynamic require defined at line ' + line + '; not supported by Metro',
    );
  })(LINE)
`);
const makeAsyncRequireTemplate = template_1.default.expression(`
  require(ASYNC_REQUIRE_MODULE_PATH)(MODULE_ID, DEPENDENCY_MAP.paths)
`);
const makeAsyncRequireTemplateWithName = template_1.default.expression(`
  require(ASYNC_REQUIRE_MODULE_PATH)(MODULE_ID, DEPENDENCY_MAP.paths, MODULE_NAME)
`);
const makeAsyncPrefetchTemplate = template_1.default.expression(`
  require(ASYNC_REQUIRE_MODULE_PATH).prefetch(MODULE_ID, DEPENDENCY_MAP.paths)
`);
const makeAsyncPrefetchTemplateWithName = template_1.default.expression(`
  require(ASYNC_REQUIRE_MODULE_PATH).prefetch(MODULE_ID, DEPENDENCY_MAP.paths, MODULE_NAME)
`);
const makeAsyncImportMaybeSyncTemplate = template_1.default.expression(`
  require(ASYNC_REQUIRE_MODULE_PATH).unstable_importMaybeSync(MODULE_ID, DEPENDENCY_MAP.paths)
`);
const makeResolveTemplate = template_1.default.expression(`
  DEPENDENCY_MAP.paths[MODULE_ID]
`);
const makeAsyncImportMaybeSyncTemplateWithName = template_1.default.expression(`
  require(ASYNC_REQUIRE_MODULE_PATH).unstable_importMaybeSync(MODULE_ID, DEPENDENCY_MAP.paths, MODULE_NAME)
`);
const makeResolveWeakTemplate = template_1.default.expression(`
  MODULE_ID
`);
const DefaultDependencyTransformer = {
    transformSyncRequire(path, dependency, state) {
        const moduleIDExpression = createModuleIDExpression(dependency, state);
        path.node.arguments = [moduleIDExpression];
        if (state.keepRequireNames) {
            path.node.arguments.push(t.stringLiteral(dependency.name));
        }
    },
    transformImportCall(path, dependency, state) {
        const makeNode = state.keepRequireNames
            ? makeAsyncRequireTemplateWithName
            : makeAsyncRequireTemplate;
        const opts = {
            ASYNC_REQUIRE_MODULE_PATH: nullthrows(state.asyncRequireModulePathStringLiteral),
            MODULE_ID: createModuleIDExpression(dependency, state),
            DEPENDENCY_MAP: nullthrows(state.dependencyMapIdentifier),
            ...(state.keepRequireNames ? { MODULE_NAME: createModuleNameLiteral(dependency) } : null),
        };
        path.replaceWith(makeNode(opts));
    },
    transformImportMaybeSyncCall(path, dependency, state) {
        const makeNode = state.keepRequireNames
            ? makeAsyncImportMaybeSyncTemplateWithName
            : makeAsyncImportMaybeSyncTemplate;
        const opts = {
            ASYNC_REQUIRE_MODULE_PATH: nullthrows(state.asyncRequireModulePathStringLiteral),
            MODULE_ID: createModuleIDExpression(dependency, state),
            DEPENDENCY_MAP: nullthrows(state.dependencyMapIdentifier),
            ...(state.keepRequireNames ? { MODULE_NAME: createModuleNameLiteral(dependency) } : null),
        };
        path.replaceWith(makeNode(opts));
    },
    transformPrefetch(path, dependency, state) {
        const makeNode = state.keepRequireNames
            ? makeAsyncPrefetchTemplateWithName
            : makeAsyncPrefetchTemplate;
        const opts = {
            ASYNC_REQUIRE_MODULE_PATH: nullthrows(state.asyncRequireModulePathStringLiteral),
            MODULE_ID: createModuleIDExpression(dependency, state),
            DEPENDENCY_MAP: nullthrows(state.dependencyMapIdentifier),
            ...(state.keepRequireNames ? { MODULE_NAME: createModuleNameLiteral(dependency) } : null),
        };
        path.replaceWith(makeNode(opts));
    },
    transformIllegalDynamicRequire(path, state) {
        path.replaceWith(dynamicRequireErrorTemplate({
            LINE: t.numericLiteral(path.node.loc?.start.line ?? 0),
        }));
    },
};
function createModuleIDExpression(dependency, state) {
    return t.memberExpression(nullthrows(state.dependencyMapIdentifier), t.numericLiteral(dependency.index), true);
}
function createModuleNameLiteral(dependency) {
    return t.stringLiteral(dependency.name);
}
function getKeyForDependency(qualifier) {
    let key = qualifier.name;
    const { asyncType, query } = qualifier;
    if (asyncType) {
        key += ['', asyncType].join('\0');
    }
    if (query) {
        key += ['', query].join('\0');
    }
    const { contextParams } = qualifier;
    if (contextParams) {
        key += [
            '',
            'context',
            String(contextParams.recursive),
            String(contextParams.filter.pattern),
            String(contextParams.filter.flags),
            contextParams.mode,
        ].join('\0');
    }
    return key;
}
class DependencyRegistry {
    _dependencies = new Map();
    registerDependency(qualifier) {
        const key = getKeyForDependency(qualifier);
        let dependency = this._dependencies.get(key) ?? null;
        if (dependency == null) {
            const newDependency = {
                name: qualifier.name,
                asyncType: qualifier.asyncType,
                exportNames: qualifier.exportNames,
                query: qualifier.query,
                locs: [],
                index: this._dependencies.size,
                key: crypto.createHash('sha1').update(key).digest('base64'),
            };
            if (qualifier.optional) {
                newDependency.isOptional = true;
            }
            if (qualifier.contextParams) {
                newDependency.contextParams = qualifier.contextParams;
            }
            dependency = newDependency;
        }
        else {
            if (dependency.isOptional && !qualifier.optional) {
                dependency = {
                    ...dependency,
                    isOptional: false,
                };
            }
            dependency = {
                ...dependency,
                exportNames: [...new Set(dependency.exportNames.concat(qualifier.exportNames))],
            };
        }
        this._dependencies.set(key, dependency);
        return dependency;
    }
    getDependencies() {
        return Array.from(this._dependencies.values());
    }
}
class InvalidRequireCallError extends Error {
    constructor({ node }, message) {
        const line = node.loc && node.loc.start && node.loc.start.line;
        super([`Invalid call at line ${line || '<unknown>'}: ${(0, generator_1.default)(node).code}`, message]
            .filter(Boolean)
            .join('\n'));
    }
}
exports.InvalidRequireCallError = InvalidRequireCallError;
exports.default = collectDependencies;
//# sourceMappingURL=collect-dependencies.js.map<|MERGE_RESOLUTION|>--- conflicted
+++ resolved
@@ -67,37 +67,6 @@
         collectOnly: options.collectOnly,
     };
     (0, traverse_1.default)(ast, {
-        // Match new Worker() patterns
-        NewExpression(path, state) {
-            if (path.node.callee.type === 'Identifier' && path.node.callee.name === 'Worker') {
-                const [firstArg] = path.node.arguments;
-                // Match: new Worker(new URL("../path/to/module", import.meta.url))
-                if (firstArg &&
-                    firstArg.type === 'NewExpression' &&
-                    firstArg.callee.type === 'Identifier' &&
-                    firstArg.callee.name === 'URL' &&
-                    firstArg.arguments.length > 0 &&
-                    firstArg.arguments[0].type === 'StringLiteral') {
-                    const moduleSpecifier = firstArg.arguments[0].value;
-                    const dependency = registerDependency(state, {
-                        name: moduleSpecifier,
-                        asyncType: 'worker',
-                        optional: false,
-                        exportNames: ['*'],
-                    }, path);
-                    // If the pass is only collecting dependencies then we should avoid mutating the AST,
-                    // this enables calling collectDependencies multiple times on the same AST.
-                    if (state.collectOnly !== true) {
-                        // Transform the module specifier ("../path/to/module") to a reference to the `paths` object in the serializer to get the final URL.
-                        const urlConstructor = path.get('arguments')[0];
-                        urlConstructor.get('arguments')[0].replaceWith(makeResolveTemplate({
-                            DEPENDENCY_MAP: nullthrows(state.dependencyMapIdentifier),
-                            MODULE_ID: createModuleIDExpression(dependency, state),
-                        }));
-                    }
-                }
-            }
-        },
         CallExpression(path, state) {
             if (visited.has(path.node)) {
                 return;
@@ -138,18 +107,6 @@
                 !callee.computed &&
                 !path.scope.getBinding('require')) {
                 processResolveWeakCall(path, state);
-                visited.add(path.node);
-                return;
-            }
-            // Match:
-            if (callee.type === 'MemberExpression' &&
-                callee.object.type === 'Identifier' &&
-                callee.object.name === 'require' &&
-                callee.property.type === 'Identifier' &&
-                callee.property.name === 'resolveWorker' &&
-                !callee.computed &&
-                !path.scope.getBinding('require')) {
-                processResolveWorkerCall(path, state);
                 visited.add(path.node);
                 return;
             }
@@ -290,44 +247,18 @@
     transformer.transformSyncRequire(path, dep, state);
 }
 function processResolveWeakCall(path, state) {
-    const name = getModuleNameAndQualifiersFromCallArgs(path);
+    const name = getModuleNameFromCallArgs(path);
     if (name == null) {
         throw new InvalidRequireCallError(path);
     }
     const dependency = registerDependency(state, {
-        name: name.name,
-        query: name.query,
+        name,
         asyncType: 'weak',
-        optional: isOptionalDependency(name.name, path, state),
-        exportNames: ['*'],
-    }, path);
-<<<<<<< HEAD
-    // if (state.collectOnly !== true) {
-    path.replaceWith(makeResolveWeakTemplate({
-        MODULE_ID: createModuleIDExpression(dependency, state),
-    }));
-    // }
-}
-function processResolveWorkerCall(path, state) {
-    const name = getModuleNameAndQualifiersFromCallArgs(path);
-    if (name == null) {
-        throw new InvalidRequireCallError(path);
-    }
-    const dependency = registerDependency(state, {
-        name: name.name,
-        query: name.query,
-        asyncType: 'worker',
-        // asyncType: 'async',
-        optional: isOptionalDependency(name.name, path, state),
+        optional: isOptionalDependency(name, path, state),
         exportNames: ['*'],
     }, path);
     if (state.collectOnly !== true) {
-        path.replaceWith(makeResolveTemplate({
-            DEPENDENCY_MAP: nullthrows(state.dependencyMapIdentifier),
-=======
-    if (state.collectOnly !== true) {
         path.replaceWith(makeResolveWeakTemplate({
->>>>>>> 4a5daded
             MODULE_ID: createModuleIDExpression(dependency, state),
         }));
     }
@@ -368,10 +299,8 @@
 exports.getExportNamesFromPath = getExportNamesFromPath;
 function collectImports(path, state) {
     if (path.node.source) {
-        const name = extractNameAndQueryFromModuleSpecifier(path.node.source.value);
         registerDependency(state, {
-            name: name.name,
-            query: name.query,
+            name: path.node.source.value,
             asyncType: null,
             optional: false,
             exportNames: getExportNamesFromPath(path),
@@ -397,7 +326,7 @@
         debug(`Magic comment at line ${line || '<unknown>'}: Ignoring import: ${(0, generator_1.default)(path.node).code}`);
         return;
     }
-    const name = getModuleNameAndQualifiersFromCallArgs(path);
+    const name = getModuleNameFromCallArgs(path);
     if (name == null) {
         if (options.dynamicRequires === 'warn') {
             warnDynamicRequire(path);
@@ -406,9 +335,9 @@
         throw new InvalidRequireCallError(path);
     }
     const dep = registerDependency(state, {
-        ...name,
+        name,
         asyncType: options.asyncType,
-        optional: isOptionalDependency(name.name, path, state),
+        optional: isOptionalDependency(name, path, state),
         exportNames: ['*'],
     }, path);
     const transformer = state.dependencyTransformer;
@@ -431,9 +360,9 @@
     console.warn(`Dynamic import at line ${line || '<unknown>'}: ${(0, generator_1.default)(node).code}. This module may not work as intended when deployed to a runtime. ${message}`.trim());
 }
 function processRequireCall(path, state) {
-    const nameAndQualifiers = getModuleNameAndQualifiersFromCallArgs(path);
+    const name = getModuleNameFromCallArgs(path);
     const transformer = state.dependencyTransformer;
-    if (nameAndQualifiers == null) {
+    if (name == null) {
         if (state.dynamicRequires === 'reject') {
             throw new InvalidRequireCallError(path);
         }
@@ -447,10 +376,9 @@
         return;
     }
     const dep = registerDependency(state, {
-        name: nameAndQualifiers.name,
-        query: nameAndQualifiers.query,
+        name,
         asyncType: null,
-        optional: isOptionalDependency(nameAndQualifiers.name, path, state),
+        optional: isOptionalDependency(name, path, state),
         exportNames: ['*'],
     }, path);
     transformer.transformSyncRequire(path, dep, state);
@@ -494,25 +422,6 @@
     }
     return false;
 }
-function getModuleNameAndQualifiersFromCallArgs(path) {
-    const name = getModuleNameFromCallArgs(path);
-    return extractNameAndQueryFromModuleSpecifier(name);
-}
-function extractNameAndQueryFromModuleSpecifier(name) {
-    if (name != null) {
-        const matched = name.match(/([^?]+)(\?.*)?/);
-        if (matched) {
-            return {
-                name: matched[1],
-                query: matched[2],
-            };
-        }
-        return {
-            name,
-        };
-    }
-    return null;
-}
 function getModuleNameFromCallArgs(path) {
     const args = path.get('arguments');
     if (!Array.isArray(args) || args.length !== 1) {
@@ -545,9 +454,6 @@
 `);
 const makeAsyncImportMaybeSyncTemplate = template_1.default.expression(`
   require(ASYNC_REQUIRE_MODULE_PATH).unstable_importMaybeSync(MODULE_ID, DEPENDENCY_MAP.paths)
-`);
-const makeResolveTemplate = template_1.default.expression(`
-  DEPENDENCY_MAP.paths[MODULE_ID]
 `);
 const makeAsyncImportMaybeSyncTemplateWithName = template_1.default.expression(`
   require(ASYNC_REQUIRE_MODULE_PATH).unstable_importMaybeSync(MODULE_ID, DEPENDENCY_MAP.paths, MODULE_NAME)
@@ -613,12 +519,9 @@
 }
 function getKeyForDependency(qualifier) {
     let key = qualifier.name;
-    const { asyncType, query } = qualifier;
+    const { asyncType } = qualifier;
     if (asyncType) {
         key += ['', asyncType].join('\0');
-    }
-    if (query) {
-        key += ['', query].join('\0');
     }
     const { contextParams } = qualifier;
     if (contextParams) {
@@ -643,7 +546,6 @@
                 name: qualifier.name,
                 asyncType: qualifier.asyncType,
                 exportNames: qualifier.exportNames,
-                query: qualifier.query,
                 locs: [],
                 index: this._dependencies.size,
                 key: crypto.createHash('sha1').update(key).digest('base64'),
