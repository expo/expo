"use strict";
var __createBinding = (this && this.__createBinding) || (Object.create ? (function(o, m, k, k2) {
    if (k2 === undefined) k2 = k;
    var desc = Object.getOwnPropertyDescriptor(m, k);
    if (!desc || ("get" in desc ? !m.__esModule : desc.writable || desc.configurable)) {
      desc = { enumerable: true, get: function() { return m[k]; } };
    }
    Object.defineProperty(o, k2, desc);
}) : (function(o, m, k, k2) {
    if (k2 === undefined) k2 = k;
    o[k2] = m[k];
}));
var __setModuleDefault = (this && this.__setModuleDefault) || (Object.create ? (function(o, v) {
    Object.defineProperty(o, "default", { enumerable: true, value: v });
}) : function(o, v) {
    o["default"] = v;
});
var __importStar = (this && this.__importStar) || function (mod) {
    if (mod && mod.__esModule) return mod;
    var result = {};
    if (mod != null) for (var k in mod) if (k !== "default" && Object.prototype.hasOwnProperty.call(mod, k)) __createBinding(result, mod, k);
    __setModuleDefault(result, mod);
    return result;
};
var __importDefault = (this && this.__importDefault) || function (mod) {
    return (mod && mod.__esModule) ? mod : { "default": mod };
};
Object.defineProperty(exports, "__esModule", { value: true });
exports.InvalidRequireCallError = exports.getExportNamesFromPath = void 0;
/**
 * Copyright 2024-present 650 Industries (Expo). All rights reserved.
 * Copyright (c) Meta Platforms, Inc. and affiliates.
 *
 * This source code is licensed under the MIT license found in the
 * LICENSE file in the root directory of this source tree.
 */
const generator_1 = __importDefault(require("@babel/generator"));
const template_1 = __importDefault(require("@babel/template"));
const traverse_1 = __importDefault(require("@babel/traverse"));
const types_1 = require("@babel/types");
const t = __importStar(require("@babel/types"));
const node_assert_1 = __importDefault(require("node:assert"));
const crypto = __importStar(require("node:crypto"));
// asserts non-null
function nullthrows(x, message) {
    (0, node_assert_1.default)(x != null, message);
    return x;
}
function collectDependencies(ast, options) {
    const visited = new WeakSet();
    const state = {
        asyncRequireModulePathStringLiteral: null,
        dependencyCalls: new Set(),
        dependencyRegistry: new DependencyRegistry(),
        dependencyTransformer: options.dependencyTransformer ?? DefaultDependencyTransformer,
        dependencyMapIdentifier: null,
        dynamicRequires: options.dynamicRequires,
        keepRequireNames: options.keepRequireNames,
        allowOptionalDependencies: options.allowOptionalDependencies,
        unstable_allowRequireContext: options.unstable_allowRequireContext,
        collectOnly: options.collectOnly,
    };
    (0, traverse_1.default)(ast, {
        CallExpression(path, state) {
            if (visited.has(path.node)) {
                return;
            }
            const callee = path.node.callee;
            const name = callee.type === 'Identifier' ? callee.name : null;
            if ((0, types_1.isImport)(callee)) {
                processImportCall(path, state, {
                    dynamicRequires: options.dynamicRequires,
                    asyncType: 'async',
                });
                return;
            }
            if (name === '__prefetchImport' && !path.scope.getBinding(name)) {
                processImportCall(path, state, {
                    dynamicRequires: options.dynamicRequires,
                    asyncType: 'prefetch',
                });
                return;
            }
            if (state.unstable_allowRequireContext &&
                callee.type === 'MemberExpression' &&
                callee.object.type === 'Identifier' &&
                callee.object.name === 'require' &&
                callee.property.type === 'Identifier' &&
                callee.property.name === 'context' &&
                !callee.computed &&
                !path.scope.getBinding('require')) {
                processRequireContextCall(path, state);
                visited.add(path.node);
                return;
            }
            if (callee.type === 'MemberExpression' &&
                callee.object.type === 'Identifier' &&
                callee.object.name === 'require' &&
                callee.property.type === 'Identifier' &&
                callee.property.name === 'resolveWeak' &&
                !callee.computed &&
                !path.scope.getBinding('require')) {
                processResolveWeakCall(path, state);
                visited.add(path.node);
                return;
            }
            if (name != null && state.dependencyCalls.has(name) && !path.scope.getBinding(name)) {
                processRequireCall(path, state);
                visited.add(path.node);
            }
        },
        ImportDeclaration: collectImports,
        ExportNamedDeclaration: collectImports,
        ExportAllDeclaration: collectImports,
        Program(path, state) {
            state.asyncRequireModulePathStringLiteral = t.stringLiteral(options.asyncRequireModulePath);
            if (options.dependencyMapName != null) {
                state.dependencyMapIdentifier = t.identifier(options.dependencyMapName);
            }
            else {
                state.dependencyMapIdentifier = path.scope.generateUidIdentifier('dependencyMap');
            }
            state.dependencyCalls = new Set(['require', ...options.inlineableCalls]);
        },
    }, undefined, state);
    const collectedDependencies = state.dependencyRegistry.getDependencies();
    const dependencies = new Array(collectedDependencies.length);
    for (const { index, name, ...dependencyData } of collectedDependencies) {
        dependencies[index] = {
            name,
            data: dependencyData,
        };
    }
    return {
        ast,
        dependencies,
        dependencyMapName: nullthrows(state.dependencyMapIdentifier).name,
    };
}
function getRequireContextArgs(path) {
    const args = path.get('arguments');
    let directory;
    if (!Array.isArray(args) || args.length < 1) {
        throw new InvalidRequireCallError(path);
    }
    else {
        const result = args[0].evaluate();
        if (result.confident && typeof result.value === 'string') {
            directory = result.value;
        }
        else {
            throw new InvalidRequireCallError(result.deopt ?? args[0], 'First argument of `require.context` should be a string denoting the directory to require.');
        }
    }
    let recursive = true;
    if (args.length > 1) {
        const result = args[1].evaluate();
        if (result.confident && typeof result.value === 'boolean') {
            recursive = result.value;
        }
        else if (!(result.confident && typeof result.value === 'undefined')) {
            throw new InvalidRequireCallError(result.deopt ?? args[1], 'Second argument of `require.context` should be an optional boolean indicating if files should be imported recursively or not.');
        }
    }
    let filter = { pattern: '.*', flags: '' };
    if (args.length > 2) {
        const result = args[2].evaluate();
        const argNode = args[2].node;
        if (argNode.type === 'RegExpLiteral') {
            filter = {
                pattern: argNode.pattern,
                flags: argNode.flags || '',
            };
        }
        else if (!(result.confident && typeof result.value === 'undefined')) {
            throw new InvalidRequireCallError(args[2], `Third argument of \`require.context\` should be an optional RegExp pattern matching all of the files to import, instead found node of type: ${argNode.type}.`);
        }
    }
    let mode = 'sync';
    if (args.length > 3) {
        const result = args[3].evaluate();
        if (result.confident && typeof result.value === 'string') {
            mode = getContextMode(args[3], result.value);
        }
        else if (!(result.confident && typeof result.value === 'undefined')) {
            throw new InvalidRequireCallError(result.deopt ?? args[3], 'Fourth argument of `require.context` should be an optional string "mode" denoting how the modules will be resolved.');
        }
    }
    if (args.length > 4) {
        throw new InvalidRequireCallError(path, `Too many arguments provided to \`require.context\` call. Expected 4, got: ${args.length}`);
    }
    return [
        directory,
        {
            recursive,
            filter,
            mode,
        },
    ];
}
function getContextMode(path, mode) {
    if (mode === 'sync' || mode === 'eager' || mode === 'lazy' || mode === 'lazy-once') {
        return mode;
    }
    throw new InvalidRequireCallError(path, `require.context "${mode}" mode is not supported. Expected one of: sync, eager, lazy, lazy-once`);
}
function processRequireContextCall(path, state) {
    const [directory, contextParams] = getRequireContextArgs(path);
    const transformer = state.dependencyTransformer;
    const dep = registerDependency(state, {
        name: directory,
        contextParams,
        asyncType: null,
        optional: isOptionalDependency(directory, path, state),
        exportNames: ['*'],
    }, path);
<<<<<<< HEAD
    // If the pass is only collecting dependencies then we should avoid mutating the AST,
    // this enables calling collectDependencies multiple times on the same AST.
    if (state.collectOnly !== true) {
        // require() the generated module representing this context
        path.get('callee').replaceWith(types.identifier('require'));
    }
=======
    path.get('callee').replaceWith(t.identifier('require'));
>>>>>>> 443f069d
    transformer.transformSyncRequire(path, dep, state);
}
function processResolveWeakCall(path, state) {
    const name = getModuleNameFromCallArgs(path);
    if (name == null) {
        throw new InvalidRequireCallError(path);
    }
    const dependency = registerDependency(state, {
        name,
        asyncType: 'weak',
        optional: isOptionalDependency(name, path, state),
        exportNames: ['*'],
    }, path);
    path.replaceWith(makeResolveWeakTemplate({
        MODULE_ID: createModuleIDExpression(dependency, state),
    }));
}
function getExportNamesFromPath(path) {
    if (path.node.source) {
        if (types.isExportAllDeclaration(path.node)) {
            return ['*'];
        }
        else if (types.isExportNamedDeclaration(path.node)) {
            return path.node.specifiers.map((specifier) => {
                const exportedName = types.isIdentifier(specifier.exported)
                    ? specifier.exported.name
                    : specifier.exported.value;
                const localName = 'local' in specifier ? specifier.local.name : exportedName;
                // `export { default as add } from './add'`
                return specifier.type === 'ExportSpecifier' ? localName : exportedName;
            });
        }
        else if (types.isImportDeclaration(path.node)) {
            return path.node.specifiers
                .map((specifier) => {
                if (specifier.type === 'ImportDefaultSpecifier') {
                    return 'default';
                }
                else if (specifier.type === 'ImportNamespaceSpecifier') {
                    return '*';
                }
                return types.isImportSpecifier(specifier) && types.isIdentifier(specifier.imported)
                    ? specifier.imported.name
                    : null;
            })
                .filter(Boolean);
        }
    }
    return [];
}
exports.getExportNamesFromPath = getExportNamesFromPath;
function collectImports(path, state) {
    if (path.node.source) {
        registerDependency(state, {
            name: path.node.source.value,
            asyncType: null,
            optional: false,
            exportNames: getExportNamesFromPath(path),
        }, path);
    }
}
function processImportCall(path, state, options) {
    const name = getModuleNameFromCallArgs(path);
    if (name == null) {
        if (options.dynamicRequires === 'warn') {
            warnDynamicRequire(path);
            return;
        }
        throw new InvalidRequireCallError(path);
    }
    const dep = registerDependency(state, {
        name,
        asyncType: options.asyncType,
        optional: isOptionalDependency(name, path, state),
        exportNames: ['*'],
    }, path);
    const transformer = state.dependencyTransformer;
    if (options.asyncType === 'async') {
        transformer.transformImportCall(path, dep, state);
    }
    else {
        transformer.transformPrefetch(path, dep, state);
    }
}
function warnDynamicRequire({ node }, message = '') {
    const line = node.loc && node.loc.start && node.loc.start.line;
    console.warn(`Dynamic import at line ${line || '<unknown>'}: ${(0, generator_1.default)(node).code}. This module may not work as intended when deployed to a runtime. ${message}`.trim());
}
function processRequireCall(path, state) {
    const name = getModuleNameFromCallArgs(path);
    const transformer = state.dependencyTransformer;
    if (name == null) {
        if (state.dynamicRequires === 'reject') {
            throw new InvalidRequireCallError(path);
        }
        else if (state.dynamicRequires === 'warn') {
            warnDynamicRequire(path);
            return;
        }
        else {
            transformer.transformIllegalDynamicRequire(path, state);
        }
        return;
    }
    const dep = registerDependency(state, {
        name,
        asyncType: null,
        optional: isOptionalDependency(name, path, state),
        exportNames: ['*'],
    }, path);
    transformer.transformSyncRequire(path, dep, state);
}
function getNearestLocFromPath(path) {
    let current = path;
    while (current && !current.node.loc && !current.node.METRO_INLINE_REQUIRES_INIT_LOC) {
        current = current.parentPath;
    }
    return current?.node.METRO_INLINE_REQUIRES_INIT_LOC ?? current?.node.loc;
}
function registerDependency(state, qualifier, path) {
    const dependency = state.dependencyRegistry.registerDependency(qualifier);
    const loc = getNearestLocFromPath(path);
    if (loc != null) {
        dependency.locs.push(loc);
    }
    return dependency;
}
function isOptionalDependency(name, path, state) {
    const { allowOptionalDependencies } = state;
    if (name === state.asyncRequireModulePathStringLiteral?.value) {
        return false;
    }
    const isExcluded = () => typeof allowOptionalDependencies !== 'boolean' &&
        Array.isArray(allowOptionalDependencies.exclude) &&
        allowOptionalDependencies.exclude.includes(name);
    if (!allowOptionalDependencies || isExcluded()) {
        return false;
    }
    let sCount = 0;
    let p = path;
    while (p && sCount < 3) {
        if (p.isStatement()) {
            if (p.node.type === 'BlockStatement') {
                return (p.parentPath != null && p.parentPath.node.type === 'TryStatement' && p.key === 'block');
            }
            sCount += 1;
        }
        p = p.parentPath;
    }
    return false;
}
function getModuleNameFromCallArgs(path) {
    const args = path.get('arguments');
    if (!Array.isArray(args) || args.length !== 1) {
        throw new InvalidRequireCallError(path);
    }
    const result = args[0].evaluate();
    if (result.confident && typeof result.value === 'string') {
        return result.value;
    }
    return null;
}
const dynamicRequireErrorTemplate = template_1.default.expression(`
  (function(line) {
    throw new Error(
      'Dynamic require defined at line ' + line + '; not supported by Metro',
    );
  })(LINE)
`);
const makeAsyncRequireTemplate = template_1.default.expression(`
  require(ASYNC_REQUIRE_MODULE_PATH)(MODULE_ID, DEPENDENCY_MAP.paths)
`);
const makeAsyncRequireTemplateWithName = template_1.default.expression(`
  require(ASYNC_REQUIRE_MODULE_PATH)(MODULE_ID, DEPENDENCY_MAP.paths, MODULE_NAME)
`);
const makeAsyncPrefetchTemplate = template_1.default.expression(`
  require(ASYNC_REQUIRE_MODULE_PATH).prefetch(MODULE_ID, DEPENDENCY_MAP.paths)
`);
const makeAsyncPrefetchTemplateWithName = template_1.default.expression(`
  require(ASYNC_REQUIRE_MODULE_PATH).prefetch(MODULE_ID, DEPENDENCY_MAP.paths, MODULE_NAME)
`);
const makeResolveWeakTemplate = template_1.default.expression(`
  MODULE_ID
`);
const DefaultDependencyTransformer = {
    transformSyncRequire(path, dependency, state) {
        const moduleIDExpression = createModuleIDExpression(dependency, state);
        path.node.arguments = [moduleIDExpression];
        if (state.keepRequireNames) {
            path.node.arguments.push(t.stringLiteral(dependency.name));
        }
    },
    transformImportCall(path, dependency, state) {
        const makeNode = state.keepRequireNames
            ? makeAsyncRequireTemplateWithName
            : makeAsyncRequireTemplate;
        const opts = {
            ASYNC_REQUIRE_MODULE_PATH: nullthrows(state.asyncRequireModulePathStringLiteral),
            MODULE_ID: createModuleIDExpression(dependency, state),
            DEPENDENCY_MAP: nullthrows(state.dependencyMapIdentifier),
            ...(state.keepRequireNames ? { MODULE_NAME: createModuleNameLiteral(dependency) } : null),
        };
        path.replaceWith(makeNode(opts));
    },
    transformPrefetch(path, dependency, state) {
        const makeNode = state.keepRequireNames
            ? makeAsyncPrefetchTemplateWithName
            : makeAsyncPrefetchTemplate;
        const opts = {
            ASYNC_REQUIRE_MODULE_PATH: nullthrows(state.asyncRequireModulePathStringLiteral),
            MODULE_ID: createModuleIDExpression(dependency, state),
            DEPENDENCY_MAP: nullthrows(state.dependencyMapIdentifier),
            ...(state.keepRequireNames ? { MODULE_NAME: createModuleNameLiteral(dependency) } : null),
        };
        path.replaceWith(makeNode(opts));
    },
    transformIllegalDynamicRequire(path, state) {
        path.replaceWith(dynamicRequireErrorTemplate({
            LINE: t.numericLiteral(path.node.loc?.start.line ?? 0),
        }));
    },
};
function createModuleIDExpression(dependency, state) {
    return t.memberExpression(nullthrows(state.dependencyMapIdentifier), t.numericLiteral(dependency.index), true);
}
function createModuleNameLiteral(dependency) {
    return t.stringLiteral(dependency.name);
}
function getKeyForDependency(qualifier) {
    let key = qualifier.name;
    const { asyncType } = qualifier;
    if (asyncType) {
        key += ['', asyncType].join('\0');
    }
    const { contextParams } = qualifier;
    if (contextParams) {
        key += [
            '',
            'context',
            String(contextParams.recursive),
            String(contextParams.filter.pattern),
            String(contextParams.filter.flags),
            contextParams.mode,
        ].join('\0');
    }
    return key;
}
class DependencyRegistry {
    _dependencies = new Map();
    registerDependency(qualifier) {
        const key = getKeyForDependency(qualifier);
        let dependency = this._dependencies.get(key) ?? null;
        if (dependency == null) {
            const newDependency = {
                name: qualifier.name,
                asyncType: qualifier.asyncType,
                exportNames: qualifier.exportNames,
                locs: [],
                index: this._dependencies.size,
                key: crypto.createHash('sha1').update(key).digest('base64'),
            };
            if (qualifier.optional) {
                newDependency.isOptional = true;
            }
            if (qualifier.contextParams) {
                newDependency.contextParams = qualifier.contextParams;
            }
            dependency = newDependency;
        }
        else {
            if (dependency.isOptional && !qualifier.optional) {
                dependency = {
                    ...dependency,
                    exportNames: [...new Set(qualifier.exportNames.concat(dependency.exportNames))],
                    isOptional: false,
                };
            }
        }
        this._dependencies.set(key, dependency);
        return dependency;
    }
    getDependencies() {
        return Array.from(this._dependencies.values());
    }
}
class InvalidRequireCallError extends Error {
    constructor({ node }, message) {
        const line = node.loc && node.loc.start && node.loc.start.line;
        super([`Invalid call at line ${line || '<unknown>'}: ${(0, generator_1.default)(node).code}`, message]
            .filter(Boolean)
            .join('\n'));
    }
}
exports.InvalidRequireCallError = InvalidRequireCallError;
exports.default = collectDependencies;
//# sourceMappingURL=collect-dependencies.js.map<|MERGE_RESOLUTION|>--- conflicted
+++ resolved
@@ -26,7 +26,7 @@
     return (mod && mod.__esModule) ? mod : { "default": mod };
 };
 Object.defineProperty(exports, "__esModule", { value: true });
-exports.InvalidRequireCallError = exports.getExportNamesFromPath = void 0;
+exports.InvalidRequireCallError = void 0;
 /**
  * Copyright 2024-present 650 Industries (Expo). All rights reserved.
  * Copyright (c) Meta Platforms, Inc. and affiliates.
@@ -58,7 +58,6 @@
         keepRequireNames: options.keepRequireNames,
         allowOptionalDependencies: options.allowOptionalDependencies,
         unstable_allowRequireContext: options.unstable_allowRequireContext,
-        collectOnly: options.collectOnly,
     };
     (0, traverse_1.default)(ast, {
         CallExpression(path, state) {
@@ -212,18 +211,8 @@
         contextParams,
         asyncType: null,
         optional: isOptionalDependency(directory, path, state),
-        exportNames: ['*'],
     }, path);
-<<<<<<< HEAD
-    // If the pass is only collecting dependencies then we should avoid mutating the AST,
-    // this enables calling collectDependencies multiple times on the same AST.
-    if (state.collectOnly !== true) {
-        // require() the generated module representing this context
-        path.get('callee').replaceWith(types.identifier('require'));
-    }
-=======
     path.get('callee').replaceWith(t.identifier('require'));
->>>>>>> 443f069d
     transformer.transformSyncRequire(path, dep, state);
 }
 function processResolveWeakCall(path, state) {
@@ -235,53 +224,17 @@
         name,
         asyncType: 'weak',
         optional: isOptionalDependency(name, path, state),
-        exportNames: ['*'],
     }, path);
     path.replaceWith(makeResolveWeakTemplate({
         MODULE_ID: createModuleIDExpression(dependency, state),
     }));
 }
-function getExportNamesFromPath(path) {
-    if (path.node.source) {
-        if (types.isExportAllDeclaration(path.node)) {
-            return ['*'];
-        }
-        else if (types.isExportNamedDeclaration(path.node)) {
-            return path.node.specifiers.map((specifier) => {
-                const exportedName = types.isIdentifier(specifier.exported)
-                    ? specifier.exported.name
-                    : specifier.exported.value;
-                const localName = 'local' in specifier ? specifier.local.name : exportedName;
-                // `export { default as add } from './add'`
-                return specifier.type === 'ExportSpecifier' ? localName : exportedName;
-            });
-        }
-        else if (types.isImportDeclaration(path.node)) {
-            return path.node.specifiers
-                .map((specifier) => {
-                if (specifier.type === 'ImportDefaultSpecifier') {
-                    return 'default';
-                }
-                else if (specifier.type === 'ImportNamespaceSpecifier') {
-                    return '*';
-                }
-                return types.isImportSpecifier(specifier) && types.isIdentifier(specifier.imported)
-                    ? specifier.imported.name
-                    : null;
-            })
-                .filter(Boolean);
-        }
-    }
-    return [];
-}
-exports.getExportNamesFromPath = getExportNamesFromPath;
 function collectImports(path, state) {
     if (path.node.source) {
         registerDependency(state, {
             name: path.node.source.value,
             asyncType: null,
             optional: false,
-            exportNames: getExportNamesFromPath(path),
         }, path);
     }
 }
@@ -298,7 +251,6 @@
         name,
         asyncType: options.asyncType,
         optional: isOptionalDependency(name, path, state),
-        exportNames: ['*'],
     }, path);
     const transformer = state.dependencyTransformer;
     if (options.asyncType === 'async') {
@@ -332,7 +284,6 @@
         name,
         asyncType: null,
         optional: isOptionalDependency(name, path, state),
-        exportNames: ['*'],
     }, path);
     transformer.transformSyncRequire(path, dep, state);
 }
@@ -480,7 +431,6 @@
             const newDependency = {
                 name: qualifier.name,
                 asyncType: qualifier.asyncType,
-                exportNames: qualifier.exportNames,
                 locs: [],
                 index: this._dependencies.size,
                 key: crypto.createHash('sha1').update(key).digest('base64'),
@@ -497,7 +447,6 @@
             if (dependency.isOptional && !qualifier.optional) {
                 dependency = {
                     ...dependency,
-                    exportNames: [...new Set(qualifier.exportNames.concat(dependency.exportNames))],
                     isOptional: false,
                 };
             }
