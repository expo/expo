--- conflicted
+++ resolved
@@ -73,10 +73,7 @@
             const clientBoundaries = getStringArray(options.customTransformOptions?.clientBoundaries);
             // Inject client boundaries into the root client bundle for production bundling.
             if (clientBoundaries) {
-<<<<<<< HEAD
-=======
                 debug('Parsed client boundaries:', clientBoundaries);
->>>>>>> bc997e4f
                 // Inject source
                 const src = 'module.exports = {\n' +
                     clientBoundaries
