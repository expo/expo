"use strict";

Object.defineProperty(exports, "__esModule", {
  value: true
});
exports.EXPO_DEBUG = void 0;
Object.defineProperty(exports, "INTERNAL_CALLSITES_REGEX", {
  enumerable: true,
  get: function () {
    return _customizeFrame().INTERNAL_CALLSITES_REGEX;
  }
});
Object.defineProperty(exports, "MetroConfig", {
  enumerable: true,
  get: function () {
    return _metroConfig().ConfigT;
  }
});
exports.getDefaultConfig = getDefaultConfig;
exports.loadAsync = loadAsync;
function _config() {
  const data = require("@expo/config");
  _config = function () {
    return data;
  };
  return data;
}
function _paths() {
  const data = require("@expo/config/paths");
  _paths = function () {
    return data;
  };
  return data;
}
function _jsonFile() {
  const data = _interopRequireDefault(require("@expo/json-file"));
  _jsonFile = function () {
    return data;
  };
  return data;
}
function _chalk() {
  const data = _interopRequireDefault(require("chalk"));
  _chalk = function () {
    return data;
  };
  return data;
}
function _metroCache() {
  const data = require("metro-cache");
  _metroCache = function () {
    return data;
  };
  return data;
}
function _metroConfig() {
  const data = require("metro-config");
  _metroConfig = function () {
    return data;
  };
  return data;
}
function _path() {
  const data = _interopRequireDefault(require("path"));
  _path = function () {
    return data;
  };
  return data;
}
function _resolveFrom() {
  const data = _interopRequireDefault(require("resolve-from"));
  _resolveFrom = function () {
    return data;
  };
  return data;
}
function _customizeFrame() {
  const data = require("./customizeFrame");
  _customizeFrame = function () {
    return data;
  };
  return data;
}
function _env() {
  const data = require("./env");
  _env = function () {
    return data;
  };
  return data;
}
function _getModulesPaths() {
  const data = require("./getModulesPaths");
  _getModulesPaths = function () {
    return data;
  };
  return data;
}
function _getWatchFolders() {
  const data = require("./getWatchFolders");
  _getWatchFolders = function () {
    return data;
  };
  return data;
}
function _rewriteRequestUrl() {
  const data = require("./rewriteRequestUrl");
  _rewriteRequestUrl = function () {
    return data;
  };
  return data;
}
function _postcss() {
  const data = require("./transform-worker/postcss");
  _postcss = function () {
    return data;
  };
  return data;
}
function _interopRequireDefault(obj) { return obj && obj.__esModule ? obj : { default: obj }; }
// Copyright 2023-present 650 Industries (Expo). All rights reserved.

<<<<<<< HEAD
// @ts-expect-error: incorrectly typed

=======
const debug = require('debug')('expo:metro:config');
>>>>>>> 7cebda5a
function getProjectBabelConfigFile(projectRoot) {
  return _resolveFrom().default.silent(projectRoot, './babel.config.js') || _resolveFrom().default.silent(projectRoot, './.babelrc') || _resolveFrom().default.silent(projectRoot, './.babelrc.js');
}
function getAssetPlugins(projectRoot) {
  const hashAssetFilesPath = _resolveFrom().default.silent(projectRoot, 'expo-asset/tools/hashAssetFiles');
  if (!hashAssetFilesPath) {
    throw new Error(`The required package \`expo-asset\` cannot be found`);
  }
  return [hashAssetFilesPath];
}
let hasWarnedAboutExotic = false;
function getDefaultConfig(projectRoot, options = {}) {
  const isExotic = options.mode === 'exotic' || _env().env.EXPO_USE_EXOTIC;
  if (isExotic && !hasWarnedAboutExotic) {
    hasWarnedAboutExotic = true;
    console.log(_chalk().default.gray(`\u203A Unstable feature ${_chalk().default.bold`EXPO_USE_EXOTIC`} is enabled. Bundling may not work as expected, and is subject to breaking changes.`));
  }
  const reactNativePath = _path().default.dirname((0, _resolveFrom().default)(projectRoot, 'react-native/package.json'));
  try {
    // Set the `EXPO_METRO_CACHE_KEY_VERSION` variable for use in the custom babel transformer.
    // This hack is used because there doesn't appear to be anyway to resolve
    // `babel-preset-fbjs` relative to the project root later (in `metro-expo-babel-transformer`).
    const babelPresetFbjsPath = (0, _resolveFrom().default)(projectRoot, 'babel-preset-fbjs/package.json');
    process.env.EXPO_METRO_CACHE_KEY_VERSION = String(require(babelPresetFbjsPath).version);
  } catch {
    // noop -- falls back to a hardcoded value.
  }
  const sourceExtsConfig = {
    isTS: true,
    isReact: true,
    isModern: false
  };
  const sourceExts = (0, _paths().getBareExtensions)([], sourceExtsConfig);
  let sassVersion = null;
  if (options.isCSSEnabled) {
    sassVersion = getSassVersion(projectRoot);
    // Enable SCSS by default so we can provide a better error message
    // when sass isn't installed.
    sourceExts.push('scss', 'sass', 'css');
  }
  if (isExotic) {
    // Add support for cjs (without platform extensions).
    sourceExts.push('cjs');
  }
  const babelConfigPath = getProjectBabelConfigFile(projectRoot);
  const isCustomBabelConfigDefined = !!babelConfigPath;
  const resolverMainFields = [];

  // Disable `react-native` in exotic mode, since library authors
  // use it to ship raw application code to the project.
  if (!isExotic) {
    resolverMainFields.push('react-native');
  }
  resolverMainFields.push('browser', 'main');
  const pkg = (0, _config().getPackageJson)(projectRoot);
  const watchFolders = (0, _getWatchFolders().getWatchFolders)(projectRoot);
  // TODO: nodeModulesPaths does not work with the new Node.js package.json exports API, this causes packages like uuid to fail. Disabling for now.
  const nodeModulesPaths = (0, _getModulesPaths().getModulesPaths)(projectRoot);
  if (_env().env.EXPO_DEBUG) {
    console.log();
    console.log(`Expo Metro config:`);
    try {
      console.log(`- Version: ${require('../package.json').version}`);
    } catch {}
    console.log(`- Extensions: ${sourceExts.join(', ')}`);
    console.log(`- React Native: ${reactNativePath}`);
    console.log(`- Babel config: ${babelConfigPath || 'babel-preset-expo (default)'}`);
    console.log(`- Resolver Fields: ${resolverMainFields.join(', ')}`);
    console.log(`- Watch Folders: ${watchFolders.join(', ')}`);
    console.log(`- Node Module Paths: ${nodeModulesPaths.join(', ')}`);
    console.log(`- Exotic: ${isExotic}`);
    console.log(`- Sass: ${sassVersion}`);
    console.log();
  }
  const {
    // Remove the default reporter which metro always resolves to be the react-native-community/cli reporter.
    // This prints a giant React logo which is less accessible to users on smaller terminals.
    reporter,
    ...metroDefaultValues
  } = _metroConfig().getDefaultConfig.getDefaultValues(projectRoot);

  // Merge in the default config from Metro here, even though loadConfig uses it as defaults.
  // This is a convenience for getDefaultConfig use in metro.config.js, e.g. to modify assetExts.
  return (0, _metroConfig().mergeConfig)(metroDefaultValues, {
    watchFolders,
    resolver: {
      resolverMainFields,
      platforms: ['ios', 'android'],
      assetExts: metroDefaultValues.resolver.assetExts.concat(
      // Add default support for `expo-image` file types.
      ['heic', 'avif']).filter(assetExt => !sourceExts.includes(assetExt)),
      sourceExts,
      nodeModulesPaths
    },
    serializer: {
      getModulesRunBeforeMainModule: () => [require.resolve(_path().default.join(reactNativePath, 'Libraries/Core/InitializeCore'))
      // TODO: Bacon: load Expo side-effects
      ],

      getPolyfills: () => require(_path().default.join(reactNativePath, 'rn-get-polyfills'))()
    },
    server: {
      rewriteRequestUrl: (0, _rewriteRequestUrl().getRewriteRequestUrl)(projectRoot),
      port: Number(_env().env.RCT_METRO_PORT) || 8081,
      // NOTE(EvanBacon): Moves the server root down to the monorepo root.
      // This enables proper monorepo support for web.
      unstable_serverRoot: (0, _getModulesPaths().getServerRoot)(projectRoot)
    },
    symbolicator: {
      customizeFrame: (0, _customizeFrame().getDefaultCustomizeFrame)()
    },
    transformerPath: options.isCSSEnabled ?
    // Custom worker that adds CSS support for Metro web.
    require.resolve('./transform-worker/transform-worker') : metroDefaultValues.transformerPath,
    transformer: {
<<<<<<< HEAD
      // Custom: These are passed to `getCacheKey`
      // @ts-expect-error: not on type.
      postcssHash: (0, _postcss().getPostcssConfigHash)(projectRoot),
      browserslistHash: pkg.browserslist ? (0, _metroCache().stableHash)(JSON.stringify(pkg.browserslist)).toString('hex') : null,
=======
      // Custom: These are passed to `getCacheKey` and ensure invalidation when the version changes.
      // @ts-expect-error
      sassVersion,
>>>>>>> 7cebda5a
      // `require.context` support
      unstable_allowRequireContext: true,
      allowOptionalDependencies: true,
      babelTransformerPath: isExotic ? require.resolve('./transformer/metro-expo-exotic-babel-transformer') : isCustomBabelConfigDefined ?
      // If the user defined a babel config file in their project,
      // then use the default transformer.
      // Try to use the project copy before falling back on the global version
      _resolveFrom().default.silent(projectRoot, 'metro-react-native-babel-transformer') :
      // Otherwise, use a custom transformer that uses `babel-preset-expo` by default for projects.
      require.resolve('./transformer/metro-expo-babel-transformer'),
      assetRegistryPath: 'react-native/Libraries/Image/AssetRegistry',
      assetPlugins: getAssetPlugins(projectRoot)
    }
  });
}
async function loadAsync(projectRoot, {
  reporter,
  ...metroOptions
} = {}) {
  let defaultConfig = getDefaultConfig(projectRoot);
  if (reporter) {
    defaultConfig = {
      ...defaultConfig,
      reporter
    };
  }
  return await (0, _metroConfig().loadConfig)({
    cwd: projectRoot,
    projectRoot,
    ...metroOptions
  }, defaultConfig);
}

// re-export for use in config files.

// re-export for legacy cases.
const EXPO_DEBUG = _env().env.EXPO_DEBUG;
exports.EXPO_DEBUG = EXPO_DEBUG;
function getSassVersion(projectRoot) {
  const sassPkg = _resolveFrom().default.silent(projectRoot, 'sass');
  if (!sassPkg) return null;
  const sassPkgJson = findUpPackageJson(sassPkg);
  if (!sassPkgJson) return null;
  const pkg = _jsonFile().default.read(sassPkgJson);
  debug('sass package.json:', sassPkgJson);
  const sassVersion = pkg.version;
  if (typeof sassVersion === 'string') {
    return sassVersion;
  }
  return null;
}
function findUpPackageJson(cwd) {
  if (['.', _path().default.sep].includes(cwd)) return null;
  const found = _resolveFrom().default.silent(cwd, './package.json');
  if (found) {
    return found;
  }
  return findUpPackageJson(_path().default.dirname(cwd));
}
//# sourceMappingURL=ExpoMetroConfig.js.map<|MERGE_RESOLUTION|>--- conflicted
+++ resolved
@@ -18,13 +18,6 @@
 });
 exports.getDefaultConfig = getDefaultConfig;
 exports.loadAsync = loadAsync;
-function _config() {
-  const data = require("@expo/config");
-  _config = function () {
-    return data;
-  };
-  return data;
-}
 function _paths() {
   const data = require("@expo/config/paths");
   _paths = function () {
@@ -46,13 +39,6 @@
   };
   return data;
 }
-function _metroCache() {
-  const data = require("metro-cache");
-  _metroCache = function () {
-    return data;
-  };
-  return data;
-}
 function _metroConfig() {
   const data = require("metro-config");
   _metroConfig = function () {
@@ -109,22 +95,10 @@
   };
   return data;
 }
-function _postcss() {
-  const data = require("./transform-worker/postcss");
-  _postcss = function () {
-    return data;
-  };
-  return data;
-}
 function _interopRequireDefault(obj) { return obj && obj.__esModule ? obj : { default: obj }; }
 // Copyright 2023-present 650 Industries (Expo). All rights reserved.
 
-<<<<<<< HEAD
-// @ts-expect-error: incorrectly typed
-
-=======
 const debug = require('debug')('expo:metro:config');
->>>>>>> 7cebda5a
 function getProjectBabelConfigFile(projectRoot) {
   return _resolveFrom().default.silent(projectRoot, './babel.config.js') || _resolveFrom().default.silent(projectRoot, './.babelrc') || _resolveFrom().default.silent(projectRoot, './.babelrc.js');
 }
@@ -179,7 +153,6 @@
     resolverMainFields.push('react-native');
   }
   resolverMainFields.push('browser', 'main');
-  const pkg = (0, _config().getPackageJson)(projectRoot);
   const watchFolders = (0, _getWatchFolders().getWatchFolders)(projectRoot);
   // TODO: nodeModulesPaths does not work with the new Node.js package.json exports API, this causes packages like uuid to fail. Disabling for now.
   const nodeModulesPaths = (0, _getModulesPaths().getModulesPaths)(projectRoot);
@@ -240,16 +213,9 @@
     // Custom worker that adds CSS support for Metro web.
     require.resolve('./transform-worker/transform-worker') : metroDefaultValues.transformerPath,
     transformer: {
-<<<<<<< HEAD
-      // Custom: These are passed to `getCacheKey`
-      // @ts-expect-error: not on type.
-      postcssHash: (0, _postcss().getPostcssConfigHash)(projectRoot),
-      browserslistHash: pkg.browserslist ? (0, _metroCache().stableHash)(JSON.stringify(pkg.browserslist)).toString('hex') : null,
-=======
       // Custom: These are passed to `getCacheKey` and ensure invalidation when the version changes.
       // @ts-expect-error
       sassVersion,
->>>>>>> 7cebda5a
       // `require.context` support
       unstable_allowRequireContext: true,
       allowOptionalDependencies: true,
