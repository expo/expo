"use strict";
var __createBinding = (this && this.__createBinding) || (Object.create ? (function(o, m, k, k2) {
    if (k2 === undefined) k2 = k;
    var desc = Object.getOwnPropertyDescriptor(m, k);
    if (!desc || ("get" in desc ? !m.__esModule : desc.writable || desc.configurable)) {
      desc = { enumerable: true, get: function() { return m[k]; } };
    }
    Object.defineProperty(o, k2, desc);
}) : (function(o, m, k, k2) {
    if (k2 === undefined) k2 = k;
    o[k2] = m[k];
}));
var __setModuleDefault = (this && this.__setModuleDefault) || (Object.create ? (function(o, v) {
    Object.defineProperty(o, "default", { enumerable: true, value: v });
}) : function(o, v) {
    o["default"] = v;
});
var __importStar = (this && this.__importStar) || function (mod) {
    if (mod && mod.__esModule) return mod;
    var result = {};
    if (mod != null) for (var k in mod) if (k !== "default" && Object.prototype.hasOwnProperty.call(mod, k)) __createBinding(result, mod, k);
    __setModuleDefault(result, mod);
    return result;
};
var __importDefault = (this && this.__importDefault) || function (mod) {
    return (mod && mod.__esModule) ? mod : { "default": mod };
};
Object.defineProperty(exports, "__esModule", { value: true });
exports.EXPO_DEBUG = exports.INTERNAL_CALLSITES_REGEX = exports.getDefaultConfig = void 0;
// Copyright 2023-present 650 Industries (Expo). All rights reserved.
const config_1 = require("@expo/config");
const paths_1 = require("@expo/config/paths");
const runtimeEnv = __importStar(require("@expo/env"));
const json_file_1 = __importDefault(require("@expo/json-file"));
const chalk_1 = __importDefault(require("chalk"));
const metro_cache_1 = require("metro-cache");
const os_1 = __importDefault(require("os"));
const path_1 = __importDefault(require("path"));
const resolve_from_1 = __importDefault(require("resolve-from"));
const customizeFrame_1 = require("./customizeFrame");
Object.defineProperty(exports, "INTERNAL_CALLSITES_REGEX", { enumerable: true, get: function () { return customizeFrame_1.INTERNAL_CALLSITES_REGEX; } });
const env_1 = require("./env");
const file_store_1 = require("./file-store");
const getModulesPaths_1 = require("./getModulesPaths");
const getWatchFolders_1 = require("./getWatchFolders");
const rewriteRequestUrl_1 = require("./rewriteRequestUrl");
const sideEffects_1 = require("./serializer/sideEffects");
const withExpoSerializers_1 = require("./serializer/withExpoSerializers");
const postcss_1 = require("./transform-worker/postcss");
const metro_config_1 = require("./traveling/metro-config");
const debug = require('debug')('expo:metro:config');
function getAssetPlugins(projectRoot) {
    const hashAssetFilesPath = resolve_from_1.default.silent(projectRoot, 'expo-asset/tools/hashAssetFiles');
    if (!hashAssetFilesPath) {
        throw new Error(`The required package \`expo-asset\` cannot be found`);
    }
    return [hashAssetFilesPath];
}
let hasWarnedAboutExotic = false;
// Patch Metro's graph to support always parsing certain modules. This enables
// things like Tailwind CSS which update based on their own heuristics.
function patchMetroGraphToSupportUncachedModules() {
    const { Graph } = require('metro/src/DeltaBundler/Graph');
    const original_traverseDependencies = Graph.prototype.traverseDependencies;
    if (!original_traverseDependencies.__patched) {
        original_traverseDependencies.__patched = true;
        Graph.prototype.traverseDependencies = function (paths, options) {
            this.dependencies.forEach((dependency) => {
                // Find any dependencies that have been marked as `skipCache` and ensure they are invalidated.
                // `skipCache` is set when a CSS module is found by PostCSS.
                if (dependency.output.find((file) => file.data.css?.skipCache) &&
                    !paths.includes(dependency.path)) {
                    // Ensure we invalidate the `unstable_transformResultKey` (input hash) so the module isn't removed in
                    // the Graph._processModule method.
                    dependency.unstable_transformResultKey = dependency.unstable_transformResultKey + '.';
                    // Add the path to the list of modified paths so it gets run through the transformer again,
                    // this will ensure it is passed to PostCSS -> Tailwind.
                    paths.push(dependency.path);
                }
            });
            // Invoke the original method with the new paths to ensure the standard behavior is preserved.
            return original_traverseDependencies.call(this, paths, options);
        };
        // Ensure we don't patch the method twice.
        Graph.prototype.traverseDependencies.__patched = true;
    }
}
function createNumericModuleIdFactory() {
    const fileToIdMap = new Map();
    let nextId = 0;
    return (modulePath) => {
        let id = fileToIdMap.get(modulePath);
        if (typeof id !== 'number') {
            id = nextId++;
            fileToIdMap.set(modulePath, id);
        }
        return id;
    };
}
function createStableModuleIdFactory(root) {
    const fileToIdMap = new Map();
    // This is an absolute file path.
    return (modulePath) => {
        // TODO: We may want a hashed version for production builds in the future.
        let id = fileToIdMap.get(modulePath);
        if (id == null) {
            // NOTE: Metro allows this but it can lead to confusing errors when dynamic requires cannot be resolved, e.g. `module 456 cannot be found`.
            if (modulePath == null) {
                id = 'MODULE_NOT_FOUND';
            }
<<<<<<< HEAD
            else if (modulePath.startsWith('\0')) {
=======
            else if ((0, sideEffects_1.isVirtualModule)(modulePath)) {
>>>>>>> 6dc5970a
                // Virtual modules should be stable.
                id = modulePath;
            }
            else if (path_1.default.isAbsolute(modulePath)) {
                id = path_1.default.relative(root, modulePath);
            }
            else {
                id = modulePath;
            }
            fileToIdMap.set(modulePath, id);
        }
        // @ts-expect-error: we patch this to support being a string.
        return id;
    };
}
function getDefaultConfig(projectRoot, { mode, isCSSEnabled = true, unstable_beforeAssetSerializationPlugins } = {}) {
    const { getDefaultConfig: getDefaultMetroConfig, mergeConfig } = (0, metro_config_1.importMetroConfig)(projectRoot);
    if (isCSSEnabled) {
        patchMetroGraphToSupportUncachedModules();
    }
    const isExotic = mode === 'exotic' || env_1.env.EXPO_USE_EXOTIC;
    if (isExotic && !hasWarnedAboutExotic) {
        hasWarnedAboutExotic = true;
        console.log(chalk_1.default.gray(`\u203A Feature ${chalk_1.default.bold `EXPO_USE_EXOTIC`} has been removed in favor of the default transformer.`));
    }
    const reactNativePath = path_1.default.dirname((0, resolve_from_1.default)(projectRoot, 'react-native/package.json'));
    const sourceExtsConfig = { isTS: true, isReact: true, isModern: true };
    const sourceExts = (0, paths_1.getBareExtensions)([], sourceExtsConfig);
    // Add support for cjs (without platform extensions).
    sourceExts.push('cjs');
    const reanimatedVersion = getPkgVersion(projectRoot, 'react-native-reanimated');
    let sassVersion = null;
    if (isCSSEnabled) {
        sassVersion = getPkgVersion(projectRoot, 'sass');
        // Enable SCSS by default so we can provide a better error message
        // when sass isn't installed.
        sourceExts.push('scss', 'sass', 'css');
    }
    const envFiles = runtimeEnv.getFiles(process.env.NODE_ENV, { silent: true });
    const pkg = (0, config_1.getPackageJson)(projectRoot);
    const watchFolders = (0, getWatchFolders_1.getWatchFolders)(projectRoot);
    const nodeModulesPaths = (0, getModulesPaths_1.getModulesPaths)(projectRoot);
    if (env_1.env.EXPO_DEBUG) {
        console.log();
        console.log(`Expo Metro config:`);
        try {
            console.log(`- Version: ${require('../package.json').version}`);
        }
        catch { }
        console.log(`- Extensions: ${sourceExts.join(', ')}`);
        console.log(`- React Native: ${reactNativePath}`);
        console.log(`- Watch Folders: ${watchFolders.join(', ')}`);
        console.log(`- Node Module Paths: ${nodeModulesPaths.join(', ')}`);
        console.log(`- Env Files: ${envFiles}`);
        console.log(`- Sass: ${sassVersion}`);
        console.log(`- Reanimated: ${reanimatedVersion}`);
        console.log();
    }
    const { 
    // Remove the default reporter which metro always resolves to be the react-native-community/cli reporter.
    // This prints a giant React logo which is less accessible to users on smaller terminals.
    reporter, ...metroDefaultValues } = getDefaultMetroConfig.getDefaultValues(projectRoot);
    const cacheStore = new file_store_1.FileStore({
        root: path_1.default.join(os_1.default.tmpdir(), 'metro-cache'),
    });
    const serverRoot = (0, getModulesPaths_1.getServerRoot)(projectRoot);
    // Merge in the default config from Metro here, even though loadConfig uses it as defaults.
    // This is a convenience for getDefaultConfig use in metro.config.js, e.g. to modify assetExts.
    const metroConfig = mergeConfig(metroDefaultValues, {
        watchFolders,
        resolver: {
            unstable_conditionsByPlatform: {
                ios: ['react-native'],
                android: ['react-native'],
                // This is removed for server platforms.
                web: ['browser'],
            },
            unstable_conditionNames: ['require', 'import'],
            resolverMainFields: ['react-native', 'browser', 'main'],
            platforms: ['ios', 'android'],
            assetExts: metroDefaultValues.resolver.assetExts
                .concat(
            // Add default support for `expo-image` file types.
            ['heic', 'avif'], 
            // Add default support for `expo-sqlite` file types.
            ['db'])
                .filter((assetExt) => !sourceExts.includes(assetExt)),
            sourceExts,
            nodeModulesPaths,
        },
        cacheStores: [cacheStore],
        watcher: {
            // strip starting dot from env files
            additionalExts: envFiles.map((file) => file.replace(/^\./, '')),
        },
        serializer: {
            isThirdPartyModule(module) {
                // Block virtual modules from appearing in the source maps.
                if ((0, sideEffects_1.isVirtualModule)(module.path))
                    return true;
                // Generally block node modules
                if (/(?:^|[/\\])node_modules[/\\]/.test(module.path)) {
                    // Allow the expo-router/entry and expo/AppEntry modules to be considered first party so the root of the app appears in the trace.
                    return !module.path.match(/[/\\](expo-router[/\\]entry|expo[/\\]AppEntry)/);
                }
                return false;
            },
            createModuleIdFactory: env_1.env.EXPO_USE_METRO_REQUIRE
                ? createStableModuleIdFactory.bind(null, projectRoot)
                : createNumericModuleIdFactory,
            getModulesRunBeforeMainModule: () => {
                const preModules = [
                    // MUST be first
                    require.resolve(path_1.default.join(reactNativePath, 'Libraries/Core/InitializeCore')),
                ];
                const stdRuntime = resolve_from_1.default.silent(projectRoot, 'expo/src/winter');
                if (stdRuntime) {
                    preModules.push(stdRuntime);
                }
                // We need to shift this to be the first module so web Fast Refresh works as expected.
                // This will only be applied if the module is installed and imported somewhere in the bundle already.
                const metroRuntime = resolve_from_1.default.silent(projectRoot, '@expo/metro-runtime');
                if (metroRuntime) {
                    preModules.push(metroRuntime);
                }
                return preModules;
            },
            getPolyfills: ({ platform }) => {
                // Do nothing for nullish platforms.
                if (!platform) {
                    return [];
                }
                if (platform === 'web') {
                    return [
                        // Ensure that the error-guard polyfill is included in the web polyfills to
                        // make metro-runtime work correctly.
                        require.resolve('@react-native/js-polyfills/error-guard'),
                    ];
                }
                // Native behavior.
                return require('@react-native/js-polyfills')();
            },
        },
        server: {
            rewriteRequestUrl: (0, rewriteRequestUrl_1.getRewriteRequestUrl)(projectRoot),
            port: Number(env_1.env.RCT_METRO_PORT) || 8081,
            // NOTE(EvanBacon): Moves the server root down to the monorepo root.
            // This enables proper monorepo support for web.
            unstable_serverRoot: serverRoot,
        },
        symbolicator: {
            customizeFrame: (0, customizeFrame_1.getDefaultCustomizeFrame)(),
        },
        transformerPath: require.resolve('./transform-worker/transform-worker'),
        transformer: {
            // Custom: These are passed to `getCacheKey` and ensure invalidation when the version changes.
            // @ts-expect-error: not on type.
            unstable_renameRequire: false,
            postcssHash: (0, postcss_1.getPostcssConfigHash)(projectRoot),
            browserslistHash: pkg.browserslist
                ? (0, metro_cache_1.stableHash)(JSON.stringify(pkg.browserslist)).toString('hex')
                : null,
            sassVersion,
            // Ensure invalidation when the version changes due to the Babel plugin.
            reanimatedVersion,
            // Ensure invalidation when using identical projects in monorepos
            _expoRelativeProjectRoot: path_1.default.relative(serverRoot, projectRoot),
            unstable_collectDependenciesPath: require.resolve('./transform-worker/collect-dependencies'),
            // `require.context` support
            unstable_allowRequireContext: true,
            allowOptionalDependencies: true,
            babelTransformerPath: require.resolve('./babel-transformer'),
            // See: https://github.com/facebook/react-native/blob/v0.73.0/packages/metro-config/index.js#L72-L74
            asyncRequireModulePath: (0, resolve_from_1.default)(reactNativePath, metroDefaultValues.transformer.asyncRequireModulePath),
            assetRegistryPath: '@react-native/assets-registry/registry',
            assetPlugins: getAssetPlugins(projectRoot),
            getTransformOptions: async () => ({
                transform: {
                    experimentalImportSupport: false,
                    inlineRequires: false,
                },
            }),
        },
    });
    return (0, withExpoSerializers_1.withExpoSerializers)(metroConfig, { unstable_beforeAssetSerializationPlugins });
}
exports.getDefaultConfig = getDefaultConfig;
// re-export for legacy cases.
exports.EXPO_DEBUG = env_1.env.EXPO_DEBUG;
function getPkgVersion(projectRoot, pkgName) {
    const targetPkg = resolve_from_1.default.silent(projectRoot, pkgName);
    if (!targetPkg)
        return null;
    const targetPkgJson = findUpPackageJson(targetPkg);
    if (!targetPkgJson)
        return null;
    const pkg = json_file_1.default.read(targetPkgJson);
    debug(`${pkgName} package.json:`, targetPkgJson);
    const pkgVersion = pkg.version;
    if (typeof pkgVersion === 'string') {
        return pkgVersion;
    }
    return null;
}
function findUpPackageJson(cwd) {
    if (['.', path_1.default.sep].includes(cwd))
        return null;
    const found = resolve_from_1.default.silent(cwd, './package.json');
    if (found) {
        return found;
    }
    return findUpPackageJson(path_1.default.dirname(cwd));
}
//# sourceMappingURL=ExpoMetroConfig.js.map<|MERGE_RESOLUTION|>--- conflicted
+++ resolved
@@ -108,11 +108,7 @@
             if (modulePath == null) {
                 id = 'MODULE_NOT_FOUND';
             }
-<<<<<<< HEAD
-            else if (modulePath.startsWith('\0')) {
-=======
             else if ((0, sideEffects_1.isVirtualModule)(modulePath)) {
->>>>>>> 6dc5970a
                 // Virtual modules should be stable.
                 id = modulePath;
             }
