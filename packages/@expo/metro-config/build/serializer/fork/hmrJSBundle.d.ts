/**
 * Copyright © 2025 650 Industries.
 * Copyright (c) Meta Platforms, Inc. and affiliates.
 *
 * This source code is licensed under the MIT license found in the
 * LICENSE file in the root directory of this source tree.
 *
 * Fork with support for using the same serializer paths as production and the first bundle.
 * https://github.com/facebook/metro/blob/87f717b8f5987827c75c82b3cb390060672628f0/packages/metro/src/DeltaBundler/Serializers/hmrJSBundle.js#L1C1-L152C30
 */
<<<<<<< HEAD
/// <reference types="node" />
/// <reference types="metro-runtime" />
=======
>>>>>>> 700aa512
import type { DeltaResult, ReadOnlyGraph } from 'metro';
import type { HmrModule } from 'metro-runtime/src/modules/types.flow';
import type { UrlWithParsedQuery as EntryPointURL } from 'node:url';
type Options = {
    clientUrl: EntryPointURL;
    createModuleId: (id: string) => number;
    includeAsyncPaths: boolean;
    projectRoot: string;
    serverRoot: string;
};
declare function hmrJSBundle(delta: DeltaResult<any>, graph: ReadOnlyGraph<any>, options: Options): {
    added: readonly HmrModule[];
    modified: readonly HmrModule[];
    deleted: readonly number[];
};
export default hmrJSBundle;<|MERGE_RESOLUTION|>--- conflicted
+++ resolved
@@ -8,11 +8,6 @@
  * Fork with support for using the same serializer paths as production and the first bundle.
  * https://github.com/facebook/metro/blob/87f717b8f5987827c75c82b3cb390060672628f0/packages/metro/src/DeltaBundler/Serializers/hmrJSBundle.js#L1C1-L152C30
  */
-<<<<<<< HEAD
-/// <reference types="node" />
-/// <reference types="metro-runtime" />
-=======
->>>>>>> 700aa512
 import type { DeltaResult, ReadOnlyGraph } from 'metro';
 import type { HmrModule } from 'metro-runtime/src/modules/types.flow';
 import type { UrlWithParsedQuery as EntryPointURL } from 'node:url';
