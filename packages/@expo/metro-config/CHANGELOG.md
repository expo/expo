# Changelog

## Unpublished

### 🛠 Breaking changes

<<<<<<< HEAD
- Add support for `.mjs` extensions in Expo Metro. ([#23528](https://github.com/expo/expo/pull/23528) by [@EvanBacon](https://github.com/EvanBacon))
=======
### 🎉 New features

### 🐛 Bug fixes

### 💡 Others

## 0.11.0 — 2023-07-28

### 🛠 Breaking changes

>>>>>>> bc3b43c2
- Use custom Babel transformer by default. ([#23607](https://github.com/expo/expo/pull/23607) by [@EvanBacon](https://github.com/EvanBacon))

### 🎉 New features

- Expose default Babel transformer with `@expo/metro-config/babel-transformer`. ([#23607](https://github.com/expo/expo/pull/23607) by [@EvanBacon](https://github.com/EvanBacon))
- Expose `metroTarget: 'client' | 'node'` to the Babel caller. ([#23607](https://github.com/expo/expo/pull/23607) by [@EvanBacon](https://github.com/EvanBacon))

## 0.10.7 - 2023-07-21

### 🐛 Bug fixes

- Add missing `unstable_styles` export on native for CSS Modules. ([#23260](https://github.com/expo/expo/pull/23260) by [@EvanBacon](https://github.com/EvanBacon))
- Keep other URL components in place when rewriting full URLs for virtual entrypoints. ([#23546](https://github.com/expo/expo/pull/23546) by [@byCedric](https://github.com/byCedric))

## 0.10.6 - 2023-07-02

_This version does not introduce any user-facing changes._

## 0.10.5 - 2023-06-30

_This version does not introduce any user-facing changes._

## 0.10.4 - 2023-06-29

### 🎉 New features

- Silence dotenv file watching warnings. ([#23169](https://github.com/expo/expo/pull/23169) by [@EvanBacon](https://github.com/EvanBacon))

## 0.10.3 — 2023-06-27

### 🐛 Bug fixes

- Fix css modules syntax. ([#23086](https://github.com/expo/expo/pull/23086) by [@EvanBacon](https://github.com/EvanBacon))

## 0.10.2 — 2023-06-24

### 🎉 New features

- Ignore `@expo/metro-runtime` in stacks. ([#22738](https://github.com/expo/expo/pull/22738) by [@EvanBacon](https://github.com/EvanBacon))

## 0.10.1 — 2023-06-22

### 🐛 Bug fixes

- Re-arrange the `Libraries/Core/InitializeCore` import. ([#23049](https://github.com/expo/expo/pull/23049) by [@EvanBacon](https://github.com/EvanBacon))

## 0.10.0 — 2023-06-21

### 🛠 Breaking changes

- CSS Modules now export web-compatible styles by default and `unstable_styles` for `react-native-web` style objects. ([#23002](https://github.com/expo/expo/pull/23002) by [@EvanBacon](https://github.com/EvanBacon))

### 🎉 New features

- Strip `app/+html` files from client bundles. ([#22881](https://github.com/expo/expo/pull/22881) by [@EvanBacon](https://github.com/EvanBacon))

### 🐛 Bug fixes

- Fix metro type issues. ([#22867](https://github.com/expo/expo/pull/22867) by [@EvanBacon](https://github.com/EvanBacon))
- Fix metro JSC urls. ([#22929](https://github.com/expo/expo/pull/22929) by [@EvanBacon](https://github.com/EvanBacon))

## 0.9.0 — 2023-06-13

### 🎉 New features

- Ensure `@expo/metro-runtime` is shifted to be imported first when installed. ([#22628](https://github.com/expo/expo/pull/22628) by [@EvanBacon](https://github.com/EvanBacon))
- Added support for React Native 0.72. ([#22588](https://github.com/expo/expo/pull/22588) by [@kudo](https://github.com/kudo))

## 0.8.0 — 2023-05-08

### 🛠 Breaking changes

- Add custom `server.rewriteRequestUrl` which is required for custom entry points in development builds that don't use `expo-dev-client`. This must now be extended in local projects that need to use `server.rewriteRequestUrl`. ([#21643](https://github.com/expo/expo/pull/21643) by [@EvanBacon](https://github.com/EvanBacon))
- Import Metro dependencies directly from where ever the `expo/metro-config` package is being initialized. ([#21330](https://github.com/expo/expo/pull/21330) by [@EvanBacon](https://github.com/EvanBacon))
- Drop `@unimodules` namespace from Exotic transformer. ([#21330](https://github.com/expo/expo/pull/21330) by [@EvanBacon](https://github.com/EvanBacon))
- `expo-asset` is no longer optional. ([#21330](https://github.com/expo/expo/pull/21330) by [@EvanBacon](https://github.com/EvanBacon))

### 🎉 New features

- Add resource serializer for static CSS extraction in development. ([#22325](https://github.com/expo/expo/pull/22325) by [@EvanBacon](https://github.com/EvanBacon))
- Support custom entry files for development builds that don't use `expo-dev-client`. ([#21643](https://github.com/expo/expo/pull/21643) by [@EvanBacon](https://github.com/EvanBacon))
- Export `MetroConfig` type. ([#21330](https://github.com/expo/expo/pull/21330) by [@EvanBacon](https://github.com/EvanBacon))
- Add support for inlining environment variables using the `EXPO_PUBLIC_` prefix. ([#21983](https://github.com/expo/expo/pull/21983) by [@EvanBacon](https://github.com/EvanBacon))
- Add support for loading environment variables from `.env` files. ([#21983](https://github.com/expo/expo/pull/21983) by [@EvanBacon](https://github.com/EvanBacon))
- Add CSS support on web and shims on native, requires `transformerPath` not be overwritten. ([#21941](https://github.com/expo/expo/pull/21941) by [@EvanBacon](https://github.com/EvanBacon))
- Add CSS Module support on web and shims on native, requires `transformerPath` not be overwritten. ([#21941](https://github.com/expo/expo/pull/21941) by [@EvanBacon](https://github.com/EvanBacon))
- Add PostCSS support on web, configurable with `postcss.config.js` and `postcss.config.json`, when `isCSSEnabled` is `true`. ([#22032](https://github.com/expo/expo/pull/22032) by [@EvanBacon](https://github.com/EvanBacon))
- Add partial SASS/SCSS support on web, enabled when `isCSSEnabled` is `true`. ([#22031](https://github.com/expo/expo/pull/22031) by [@EvanBacon](https://github.com/EvanBacon))
- Add `cjs` extension to `resolver.sourceExts` (without platform extension support). ([#22076](https://github.com/expo/expo/pull/22076) by [@EvanBacon](https://github.com/EvanBacon))

### 🐛 Bug fixes

- Escape backticks in runtime CSS scripts. ([#22040](https://github.com/expo/expo/pull/22040) by [@EvanBacon](https://github.com/EvanBacon))
- Escape octal characters in runtime CSS scripts. ([#22054](https://github.com/expo/expo/pull/22054) by [@EvanBacon](https://github.com/EvanBacon))
- Allow environment variables to be mutable in development. ([#22072](https://github.com/expo/expo/pull/22072) by [@EvanBacon](https://github.com/EvanBacon))

### 💡 Others

- Drop `testing` and `native` from `resolver.platforms`. ([#21330](https://github.com/expo/expo/pull/21330) by [@EvanBacon](https://github.com/EvanBacon))

## 0.7.0 — 2023-02-14

### 🎉 New features

- Add `EXPO_USE_METRO_WORKSPACE_ROOT` to enable using the workspace root for serving files. ([#21088](https://github.com/expo/expo/pull/21088) by [@EvanBacon](https://github.com/EvanBacon))

## 0.6.0 — 2023-02-03

### 🎉 New features

- Ignore `react-dom` traces. ([#21005](https://github.com/expo/expo/pull/21005) by [@EvanBacon](https://github.com/EvanBacon))
- Add `avif` and `heic` to the default `resolver.assetExts` to support `expo-image`. ([#20893](https://github.com/expo/expo/pull/20893) by [@EvanBacon](https://github.com/EvanBacon))

### 🐛 Bug fixes

- Fix Exotic support for Expo SDK 47 projects. ([#20827](https://github.com/expo/expo/pull/20827) by [@EvanBacon](https://github.com/EvanBacon))

### 💡 Others

- Remove `@expo/json-file`. ([#20720](https://github.com/expo/expo/pull/20720) by [@EvanBacon](https://github.com/EvanBacon))<|MERGE_RESOLUTION|>--- conflicted
+++ resolved
@@ -4,9 +4,8 @@
 
 ### 🛠 Breaking changes
 
-<<<<<<< HEAD
 - Add support for `.mjs` extensions in Expo Metro. ([#23528](https://github.com/expo/expo/pull/23528) by [@EvanBacon](https://github.com/EvanBacon))
-=======
+
 ### 🎉 New features
 
 ### 🐛 Bug fixes
@@ -17,7 +16,6 @@
 
 ### 🛠 Breaking changes
 
->>>>>>> bc3b43c2
 - Use custom Babel transformer by default. ([#23607](https://github.com/expo/expo/pull/23607) by [@EvanBacon](https://github.com/EvanBacon))
 
 ### 🎉 New features
