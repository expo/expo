# Changelog

## Unpublished

### 🛠 Breaking changes

### 🎉 New features

<<<<<<< HEAD
- Add `--no-bytecode` flag to `expo export` to disable generating Hermes bytecode for use with debugging tools. ([#26985](https://github.com/expo/expo/pull/26985) by [@EvanBacon](https://github.com/EvanBacon))
=======
- Add support for splitting on `require.resolveWeak` syntax. ([#27014](https://github.com/expo/expo/pull/27014) by [@EvanBacon](https://github.com/EvanBacon))
>>>>>>> 4f21d61a

### 🐛 Bug fixes

### 💡 Others

- Add more node modules to collapsed stack regex. ([#26812](https://github.com/expo/expo/pull/26812) by [@EvanBacon](https://github.com/EvanBacon))
- Uncomment all Metro tests. ([#26610](https://github.com/expo/expo/pull/26610) by [@EvanBacon](https://github.com/EvanBacon))
- Remove lazy loading in build process for easier development. ([#26559](https://github.com/expo/expo/pull/26559) by [@EvanBacon](https://github.com/EvanBacon))

## 0.17.3 - 2024-01-18

### 🐛 Bug fixes

- Pin `sucrase@3.34.0` to avoid yarn v1 incompatibilities with `@isaacs/cliui` module aliases ([#26459](https://github.com/expo/expo/pull/26459) by [@byCedric](https://github.com/byCedric))

## 0.17.2 - 2024-01-15

### 💡 Others

- Bump `postcss` to 8.4.32. ([#26385](https://github.com/expo/expo/pull/26385) by [@EvanBacon](https://github.com/EvanBacon))

## 0.17.1 - 2023-12-19

### 🎉 New features

- Add plugin callbacks that run before each code asset is serialized. ([#25859](https://github.com/expo/expo/pull/25859) by [@quinlanj](https://github.com/quinlanj))

### 🐛 Bug fixes

- Fix matching async chunks with special characters in the file names. ([#26008](https://github.com/expo/expo/pull/26008) by [@EvanBacon](https://github.com/EvanBacon))
- Add missing `glob` dependency. ([#26020](https://github.com/expo/expo/pull/26020) by [@byCedric](https://github.com/byCedric))
- Add missing `@expo/spawn-async` dependency. ([#26021](https://github.com/expo/expo/pull/26021) by [@byCedric](https://github.com/byCedric))
- Add missing `fs-extra` dependency. ([#26022](https://github.com/expo/expo/pull/26022) by [@byCedric](https://github.com/byCedric))

### 💡 Others

- Improve bundle splitting by reducing duplicate dependencies. ([#26010](https://github.com/expo/expo/pull/26010) by [@EvanBacon](https://github.com/EvanBacon))

## 0.17.0 — 2023-12-15

### 🎉 New features

- Add `debugId` annotations automatically. ([#25935](https://github.com/expo/expo/pull/25935) by [@EvanBacon](https://github.com/EvanBacon))

### 🐛 Bug fixes

- Unpin minor upgrades for `@babel/generator` to `^7.20.5`. ([#25872](https://github.com/expo/expo/pull/25872) by [@kitten](https://github.com/kitten))

## 0.16.1 — 2023-12-13

### 🛠 Breaking changes

- Remove `loadAsync` method and prevent loading default config twice. ([#25861](https://github.com/expo/expo/pull/25861) by [@EvanBacon](https://github.com/EvanBacon))

### 🐛 Bug fixes

- Fix bundle splitting and async routes. ([#25901](https://github.com/expo/expo/pull/25901) by [@EvanBacon](https://github.com/EvanBacon))

## 0.16.0 — 2023-12-12

### 🛠 Breaking changes

- Moved `react-refresh` babel plugin from Metro to `babel-preset-expo`. ([#25461](https://github.com/expo/expo/pull/25461) by [@EvanBacon](https://github.com/EvanBacon))

### 🎉 New features

- Fork entire `metro-transform-worker` and remove redundant steps. ([#25833](https://github.com/expo/expo/pull/25833) by [@EvanBacon](https://github.com/EvanBacon))
- Eagerly load async chunks with async web routes. ([#25627](https://github.com/expo/expo/pull/25627) by [@EvanBacon](https://github.com/EvanBacon))
- Add custom Expo Router root directory support with full cache invalidation on server reset. ([#25658](https://github.com/expo/expo/pull/25658) by [@EvanBacon](https://github.com/EvanBacon))
- Added support for React Native 0.73.0. ([#24971](https://github.com/expo/expo/pull/24971), [#25453](https://github.com/expo/expo/pull/25453) by [@gabrieldonadel](https://github.com/gabrieldonadel))

### 🐛 Bug fixes

- Fix common chunk loading order. ([#25831](https://github.com/expo/expo/pull/25831) by [@EvanBacon](https://github.com/EvanBacon))
- Infer missing transform options for redirected requests from react native clients without `expo-dev-client`. ([#25686](https://github.com/expo/expo/pull/25686) by [@EvanBacon](https://github.com/EvanBacon))
- Add missing dependency. ([#25446](https://github.com/expo/expo/pull/25446) by [@douglowder](https://github.com/douglowder))
- Resolve all module references from the default `metro-config`. ([#25804](https://github.com/expo/expo/pull/25804) by [@byCedric](https://github.com/byCedric))

### 💡 Others

- Revert enabling inline requires by default. ([#25680](https://github.com/expo/expo/pull/25680) by [@EvanBacon](https://github.com/EvanBacon))
- Replace `@expo/babel-preset-cli` with `expo-module-scripts`. ([#25421](https://github.com/expo/expo/pull/25421) by [@byCedric](https://github.com/byCedric))

## 0.15.0 — 2023-11-14

### 🛠 Breaking changes

- Pass assets and artifacts back from static serializer. This cannot be used with older versions of Expo CLI. ([#25312](https://github.com/expo/expo/pull/25312) by [@EvanBacon](https://github.com/EvanBacon))
- Drop support for running arbitrary Metro packages. ([#25197](https://github.com/expo/expo/pull/25197) by [@EvanBacon](https://github.com/EvanBacon))
- Enable `inlineRequires` by default. ([#25089](https://github.com/expo/expo/pull/25089) by [@EvanBacon](https://github.com/EvanBacon))

### 🎉 New features

- Use multi-bundle output serializer for all exports. ([#25369](https://github.com/expo/expo/pull/25369) by [@EvanBacon](https://github.com/EvanBacon))
- Add support for Tailwind with PostCSS. ([#25339](https://github.com/expo/expo/pull/25339) by [@EvanBacon](https://github.com/EvanBacon))
- Expose new FileStore superclass with `@expo/metro-config/file-store`. ([#25339](https://github.com/expo/expo/pull/25339) by [@EvanBacon](https://github.com/EvanBacon))
- Rename `basePath` to `baseUrl` and expose to bundles with `process.env.EXPO_BASE_URL`. ([#25305](https://github.com/expo/expo/pull/25305) by [@EvanBacon](https://github.com/EvanBacon))
- Pass `isDev` to the Babel caller. ([#25125](https://github.com/expo/expo/pull/25125) by [@EvanBacon](https://github.com/EvanBacon))
- Ignore stack traces from whatwg modules. ([#24941](https://github.com/expo/expo/pull/24941) by [@EvanBacon](https://github.com/EvanBacon))

### 🐛 Bug fixes

- Disable bundle splitting on native platforms. ([#25366](https://github.com/expo/expo/pull/25366) by [@EvanBacon](https://github.com/EvanBacon))
- Ensure the `react-native` exports condition is not used on web. ([#25260](https://github.com/expo/expo/pull/25260) by [@EvanBacon](https://github.com/EvanBacon))

### 💡 Others

- Collapse re-export of `react-native/Libraries/Image/AssetRegistry` to `@react-native/assets-registry/registry`. ([#25265](https://github.com/expo/expo/pull/25265) by [@EvanBacon](https://github.com/EvanBacon))
- Improve source map generation for static web. ([#25245](https://github.com/expo/expo/pull/25245) by [@EvanBacon](https://github.com/EvanBacon))
- Improve types. ([#25257](https://github.com/expo/expo/pull/25257) by [@EvanBacon](https://github.com/EvanBacon))
- Move environment variables production inlining to `babel-preset-expo` to support source maps. ([#25239](https://github.com/expo/expo/pull/25239) by [@EvanBacon](https://github.com/EvanBacon))
- Update tests. ([#25149](https://github.com/expo/expo/pull/25149) by [@EvanBacon](https://github.com/EvanBacon))
- Unrevert `URL` support. ([#25005](https://github.com/expo/expo/pull/25005) by [@EvanBacon](https://github.com/EvanBacon))
- Revert `URL` support. ([#25006](https://github.com/expo/expo/pull/25006) by [@EvanBacon](https://github.com/EvanBacon))
- "Exotic mode", `EXPO_USE_EXOTIC`, and `EXPO_USE_FB_SOURCES` have been deprecated and no longer enable any experimental functionality. ([#24927](https://github.com/expo/expo/pull/24927) by [@EvanBacon](https://github.com/EvanBacon))

## 0.14.0 — 2023-10-17

### 🛠 Breaking changes

- `isCSSEnabled` now defaults to `true` ([#24489](https://github.com/expo/expo/pull/24489) by [@marklawlor](https://github.com/marklawlor))

### 🎉 New features

- Pass `projectRoot` to the Babel caller. ([#24779](https://github.com/expo/expo/pull/24779) by [@EvanBacon](https://github.com/EvanBacon))
- Automatically optimize transformations based on Hermes usage. ([#24672](https://github.com/expo/expo/pull/24672) by [@EvanBacon](https://github.com/EvanBacon))

### 💡 Others

- Transpile for Node 18 (LTS). ([#24471](https://github.com/expo/expo/pull/24471) by [@EvanBacon](https://github.com/EvanBacon))

## 0.13.1 — 2023-09-15

### 🎉 New features

- Shim server files in client environments. ([#24429](https://github.com/expo/expo/pull/24429) by [@EvanBacon](https://github.com/EvanBacon))

## 0.13.0 — 2023-09-15

### 🎉 New features

- Add `basePath` support. ([#23911](https://github.com/expo/expo/pull/23911) by [@EvanBacon](https://github.com/EvanBacon))
- Replace `metroTarget: 'client' | 'node'` with `isServer: boolean` in the Babel caller. ([#24410](https://github.com/expo/expo/pull/24410) by [@EvanBacon](https://github.com/EvanBacon))

### 🐛 Bug fixes

- Fix exporting paths on Windows machines. ([#24382](https://github.com/expo/expo/pull/24382) by [@EvanBacon](https://github.com/EvanBacon))

### 💡 Others

- Move `process.env` polyfill strip to `expo/metro-config`. ([#24455](https://github.com/expo/expo/pull/24455) by [@EvanBacon](https://github.com/EvanBacon))
- Fix build. ([#24309](https://github.com/expo/expo/pull/24309) by [@EvanBacon](https://github.com/EvanBacon))

## 0.12.0 — 2023-09-04

### 🎉 New features

- Add source map support with static Metro web exports. ([#24213](https://github.com/expo/expo/pull/24213) by [@EvanBacon](https://github.com/EvanBacon))

### 🐛 Bug fixes

- Use stable hashing for static CSS asset names. ([#23890](https://github.com/expo/expo/pull/23890) by [@EvanBacon](https://github.com/EvanBacon))

## 0.11.1 — 2023-08-02

### 🛠 Breaking changes

- Add support for `.mjs` extensions in Expo Metro. ([#23528](https://github.com/expo/expo/pull/23528) by [@EvanBacon](https://github.com/EvanBacon))

### 🎉 New features

- Automatically invalidate cache when `react-native-reanimated` version changes or is added. ([#23798](https://github.com/expo/expo/pull/23798) by [@EvanBacon](https://github.com/EvanBacon))

## 0.11.0 — 2023-07-28

### 🛠 Breaking changes

- Use custom Babel transformer by default. ([#23607](https://github.com/expo/expo/pull/23607) by [@EvanBacon](https://github.com/EvanBacon))

### 🎉 New features

- Expose default Babel transformer with `@expo/metro-config/babel-transformer`. ([#23607](https://github.com/expo/expo/pull/23607) by [@EvanBacon](https://github.com/EvanBacon))
- Expose `metroTarget: 'client' | 'node'` to the Babel caller. ([#23607](https://github.com/expo/expo/pull/23607) by [@EvanBacon](https://github.com/EvanBacon))

## 0.10.7 - 2023-07-21

### 🐛 Bug fixes

- Add missing `unstable_styles` export on native for CSS Modules. ([#23260](https://github.com/expo/expo/pull/23260) by [@EvanBacon](https://github.com/EvanBacon))
- Keep other URL components in place when rewriting full URLs for virtual entrypoints. ([#23546](https://github.com/expo/expo/pull/23546) by [@byCedric](https://github.com/byCedric))

## 0.10.6 - 2023-07-02

_This version does not introduce any user-facing changes._

## 0.10.5 - 2023-06-30

_This version does not introduce any user-facing changes._

## 0.10.4 - 2023-06-29

### 🎉 New features

- Silence dotenv file watching warnings. ([#23169](https://github.com/expo/expo/pull/23169) by [@EvanBacon](https://github.com/EvanBacon))

## 0.10.3 — 2023-06-27

### 🐛 Bug fixes

- Fix css modules syntax. ([#23086](https://github.com/expo/expo/pull/23086) by [@EvanBacon](https://github.com/EvanBacon))

## 0.10.2 — 2023-06-24

### 🎉 New features

- Ignore `@expo/metro-runtime` in stacks. ([#22738](https://github.com/expo/expo/pull/22738) by [@EvanBacon](https://github.com/EvanBacon))

## 0.10.1 — 2023-06-22

### 🐛 Bug fixes

- Re-arrange the `Libraries/Core/InitializeCore` import. ([#23049](https://github.com/expo/expo/pull/23049) by [@EvanBacon](https://github.com/EvanBacon))

## 0.10.0 — 2023-06-21

### 🛠 Breaking changes

- CSS Modules now export web-compatible styles by default and `unstable_styles` for `react-native-web` style objects. ([#23002](https://github.com/expo/expo/pull/23002) by [@EvanBacon](https://github.com/EvanBacon))

### 🎉 New features

- Strip `app/+html` files from client bundles. ([#22881](https://github.com/expo/expo/pull/22881) by [@EvanBacon](https://github.com/EvanBacon))

### 🐛 Bug fixes

- Fix metro type issues. ([#22867](https://github.com/expo/expo/pull/22867) by [@EvanBacon](https://github.com/EvanBacon))
- Fix metro JSC urls. ([#22929](https://github.com/expo/expo/pull/22929) by [@EvanBacon](https://github.com/EvanBacon))

## 0.9.0 — 2023-06-13

### 🎉 New features

- Ensure `@expo/metro-runtime` is shifted to be imported first when installed. ([#22628](https://github.com/expo/expo/pull/22628) by [@EvanBacon](https://github.com/EvanBacon))
- Added support for React Native 0.72. ([#22588](https://github.com/expo/expo/pull/22588) by [@kudo](https://github.com/kudo))

## 0.8.0 — 2023-05-08

### 🛠 Breaking changes

- Add custom `server.rewriteRequestUrl` which is required for custom entry points in development builds that don't use `expo-dev-client`. This must now be extended in local projects that need to use `server.rewriteRequestUrl`. ([#21643](https://github.com/expo/expo/pull/21643) by [@EvanBacon](https://github.com/EvanBacon))
- Import Metro dependencies directly from where ever the `expo/metro-config` package is being initialized. ([#21330](https://github.com/expo/expo/pull/21330) by [@EvanBacon](https://github.com/EvanBacon))
- Drop `@unimodules` namespace from Exotic transformer. ([#21330](https://github.com/expo/expo/pull/21330) by [@EvanBacon](https://github.com/EvanBacon))
- `expo-asset` is no longer optional. ([#21330](https://github.com/expo/expo/pull/21330) by [@EvanBacon](https://github.com/EvanBacon))

### 🎉 New features

- Add resource serializer for static CSS extraction in development. ([#22325](https://github.com/expo/expo/pull/22325) by [@EvanBacon](https://github.com/EvanBacon))
- Support custom entry files for development builds that don't use `expo-dev-client`. ([#21643](https://github.com/expo/expo/pull/21643) by [@EvanBacon](https://github.com/EvanBacon))
- Export `MetroConfig` type. ([#21330](https://github.com/expo/expo/pull/21330) by [@EvanBacon](https://github.com/EvanBacon))
- Add support for inlining environment variables using the `EXPO_PUBLIC_` prefix. ([#21983](https://github.com/expo/expo/pull/21983) by [@EvanBacon](https://github.com/EvanBacon))
- Add support for loading environment variables from `.env` files. ([#21983](https://github.com/expo/expo/pull/21983) by [@EvanBacon](https://github.com/EvanBacon))
- Add CSS support on web and shims on native, requires `transformerPath` not be overwritten. ([#21941](https://github.com/expo/expo/pull/21941) by [@EvanBacon](https://github.com/EvanBacon))
- Add CSS Module support on web and shims on native, requires `transformerPath` not be overwritten. ([#21941](https://github.com/expo/expo/pull/21941) by [@EvanBacon](https://github.com/EvanBacon))
- Add PostCSS support on web, configurable with `postcss.config.js` and `postcss.config.json`, when `isCSSEnabled` is `true`. ([#22032](https://github.com/expo/expo/pull/22032) by [@EvanBacon](https://github.com/EvanBacon))
- Add partial SASS/SCSS support on web, enabled when `isCSSEnabled` is `true`. ([#22031](https://github.com/expo/expo/pull/22031) by [@EvanBacon](https://github.com/EvanBacon))
- Add `cjs` extension to `resolver.sourceExts` (without platform extension support). ([#22076](https://github.com/expo/expo/pull/22076) by [@EvanBacon](https://github.com/EvanBacon))

### 🐛 Bug fixes

- Escape backticks in runtime CSS scripts. ([#22040](https://github.com/expo/expo/pull/22040) by [@EvanBacon](https://github.com/EvanBacon))
- Escape octal characters in runtime CSS scripts. ([#22054](https://github.com/expo/expo/pull/22054) by [@EvanBacon](https://github.com/EvanBacon))
- Allow environment variables to be mutable in development. ([#22072](https://github.com/expo/expo/pull/22072) by [@EvanBacon](https://github.com/EvanBacon))

### 💡 Others

- Drop `testing` and `native` from `resolver.platforms`. ([#21330](https://github.com/expo/expo/pull/21330) by [@EvanBacon](https://github.com/EvanBacon))

## 0.7.0 — 2023-02-14

### 🎉 New features

- Add `EXPO_USE_METRO_WORKSPACE_ROOT` to enable using the workspace root for serving files. ([#21088](https://github.com/expo/expo/pull/21088) by [@EvanBacon](https://github.com/EvanBacon))

## 0.6.0 — 2023-02-03

### 🎉 New features

- Ignore `react-dom` traces. ([#21005](https://github.com/expo/expo/pull/21005) by [@EvanBacon](https://github.com/EvanBacon))
- Add `avif` and `heic` to the default `resolver.assetExts` to support `expo-image`. ([#20893](https://github.com/expo/expo/pull/20893) by [@EvanBacon](https://github.com/EvanBacon))

### 🐛 Bug fixes

- Fix Exotic support for Expo SDK 47 projects. ([#20827](https://github.com/expo/expo/pull/20827) by [@EvanBacon](https://github.com/EvanBacon))

### 💡 Others

- Remove `@expo/json-file`. ([#20720](https://github.com/expo/expo/pull/20720) by [@EvanBacon](https://github.com/EvanBacon))<|MERGE_RESOLUTION|>--- conflicted
+++ resolved
@@ -6,11 +6,8 @@
 
 ### 🎉 New features
 
-<<<<<<< HEAD
 - Add `--no-bytecode` flag to `expo export` to disable generating Hermes bytecode for use with debugging tools. ([#26985](https://github.com/expo/expo/pull/26985) by [@EvanBacon](https://github.com/EvanBacon))
-=======
 - Add support for splitting on `require.resolveWeak` syntax. ([#27014](https://github.com/expo/expo/pull/27014) by [@EvanBacon](https://github.com/EvanBacon))
->>>>>>> 4f21d61a
 
 ### 🐛 Bug fixes
 
