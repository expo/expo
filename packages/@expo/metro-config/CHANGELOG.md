--- conflicted
+++ resolved
@@ -8,11 +8,7 @@
 
 ### 🐛 Bug fixes
 
-<<<<<<< HEAD
-- Use stable hashing for static CSS asset names. ([#23795](https://github.com/expo/expo/pull/23795) by [@EvanBacon](https://github.com/EvanBacon))
-=======
 - Use stable hashing for static CSS asset names. ([#23890](https://github.com/expo/expo/pull/23890) by [@EvanBacon](https://github.com/EvanBacon))
->>>>>>> a3696c29
 
 ### 💡 Others
 
