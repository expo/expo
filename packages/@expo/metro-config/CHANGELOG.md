# Changelog

## Unpublished

### 🛠 Breaking changes

### 🎉 New features

<<<<<<< HEAD
- Add `basePath` support. ([#23911](https://github.com/expo/expo/pull/23911) by [@EvanBacon](https://github.com/EvanBacon))
=======
- Replace `metroTarget: 'client' | 'node'` with `isServer: boolean` in the Babel caller. ([#24410](https://github.com/expo/expo/pull/24410) by [@EvanBacon](https://github.com/EvanBacon))
>>>>>>> 0107ef61

### 🐛 Bug fixes

- Fix exporting paths on Windows machines. ([#24382](https://github.com/expo/expo/pull/24382) by [@EvanBacon](https://github.com/EvanBacon))

### 💡 Others

- Fix build. ([#24309](https://github.com/expo/expo/pull/24309) by [@EvanBacon](https://github.com/EvanBacon))

## 0.12.0 — 2023-09-04

### 🎉 New features

- Add source map support with static Metro web exports. ([#24213](https://github.com/expo/expo/pull/24213) by [@EvanBacon](https://github.com/EvanBacon))

### 🐛 Bug fixes

- Use stable hashing for static CSS asset names. ([#23890](https://github.com/expo/expo/pull/23890) by [@EvanBacon](https://github.com/EvanBacon))

## 0.11.1 — 2023-08-02

### 🛠 Breaking changes

- Add support for `.mjs` extensions in Expo Metro. ([#23528](https://github.com/expo/expo/pull/23528) by [@EvanBacon](https://github.com/EvanBacon))

### 🎉 New features

- Automatically invalidate cache when `react-native-reanimated` version changes or is added. ([#23798](https://github.com/expo/expo/pull/23798) by [@EvanBacon](https://github.com/EvanBacon))

## 0.11.0 — 2023-07-28

### 🛠 Breaking changes

- Use custom Babel transformer by default. ([#23607](https://github.com/expo/expo/pull/23607) by [@EvanBacon](https://github.com/EvanBacon))

### 🎉 New features

- Expose default Babel transformer with `@expo/metro-config/babel-transformer`. ([#23607](https://github.com/expo/expo/pull/23607) by [@EvanBacon](https://github.com/EvanBacon))
- Expose `metroTarget: 'client' | 'node'` to the Babel caller. ([#23607](https://github.com/expo/expo/pull/23607) by [@EvanBacon](https://github.com/EvanBacon))

## 0.10.7 - 2023-07-21

### 🐛 Bug fixes

- Add missing `unstable_styles` export on native for CSS Modules. ([#23260](https://github.com/expo/expo/pull/23260) by [@EvanBacon](https://github.com/EvanBacon))
- Keep other URL components in place when rewriting full URLs for virtual entrypoints. ([#23546](https://github.com/expo/expo/pull/23546) by [@byCedric](https://github.com/byCedric))

## 0.10.6 - 2023-07-02

_This version does not introduce any user-facing changes._

## 0.10.5 - 2023-06-30

_This version does not introduce any user-facing changes._

## 0.10.4 - 2023-06-29

### 🎉 New features

- Silence dotenv file watching warnings. ([#23169](https://github.com/expo/expo/pull/23169) by [@EvanBacon](https://github.com/EvanBacon))

## 0.10.3 — 2023-06-27

### 🐛 Bug fixes

- Fix css modules syntax. ([#23086](https://github.com/expo/expo/pull/23086) by [@EvanBacon](https://github.com/EvanBacon))

## 0.10.2 — 2023-06-24

### 🎉 New features

- Ignore `@expo/metro-runtime` in stacks. ([#22738](https://github.com/expo/expo/pull/22738) by [@EvanBacon](https://github.com/EvanBacon))

## 0.10.1 — 2023-06-22

### 🐛 Bug fixes

- Re-arrange the `Libraries/Core/InitializeCore` import. ([#23049](https://github.com/expo/expo/pull/23049) by [@EvanBacon](https://github.com/EvanBacon))

## 0.10.0 — 2023-06-21

### 🛠 Breaking changes

- CSS Modules now export web-compatible styles by default and `unstable_styles` for `react-native-web` style objects. ([#23002](https://github.com/expo/expo/pull/23002) by [@EvanBacon](https://github.com/EvanBacon))

### 🎉 New features

- Strip `app/+html` files from client bundles. ([#22881](https://github.com/expo/expo/pull/22881) by [@EvanBacon](https://github.com/EvanBacon))

### 🐛 Bug fixes

- Fix metro type issues. ([#22867](https://github.com/expo/expo/pull/22867) by [@EvanBacon](https://github.com/EvanBacon))
- Fix metro JSC urls. ([#22929](https://github.com/expo/expo/pull/22929) by [@EvanBacon](https://github.com/EvanBacon))

## 0.9.0 — 2023-06-13

### 🎉 New features

- Ensure `@expo/metro-runtime` is shifted to be imported first when installed. ([#22628](https://github.com/expo/expo/pull/22628) by [@EvanBacon](https://github.com/EvanBacon))
- Added support for React Native 0.72. ([#22588](https://github.com/expo/expo/pull/22588) by [@kudo](https://github.com/kudo))

## 0.8.0 — 2023-05-08

### 🛠 Breaking changes

- Add custom `server.rewriteRequestUrl` which is required for custom entry points in development builds that don't use `expo-dev-client`. This must now be extended in local projects that need to use `server.rewriteRequestUrl`. ([#21643](https://github.com/expo/expo/pull/21643) by [@EvanBacon](https://github.com/EvanBacon))
- Import Metro dependencies directly from where ever the `expo/metro-config` package is being initialized. ([#21330](https://github.com/expo/expo/pull/21330) by [@EvanBacon](https://github.com/EvanBacon))
- Drop `@unimodules` namespace from Exotic transformer. ([#21330](https://github.com/expo/expo/pull/21330) by [@EvanBacon](https://github.com/EvanBacon))
- `expo-asset` is no longer optional. ([#21330](https://github.com/expo/expo/pull/21330) by [@EvanBacon](https://github.com/EvanBacon))

### 🎉 New features

- Add resource serializer for static CSS extraction in development. ([#22325](https://github.com/expo/expo/pull/22325) by [@EvanBacon](https://github.com/EvanBacon))
- Support custom entry files for development builds that don't use `expo-dev-client`. ([#21643](https://github.com/expo/expo/pull/21643) by [@EvanBacon](https://github.com/EvanBacon))
- Export `MetroConfig` type. ([#21330](https://github.com/expo/expo/pull/21330) by [@EvanBacon](https://github.com/EvanBacon))
- Add support for inlining environment variables using the `EXPO_PUBLIC_` prefix. ([#21983](https://github.com/expo/expo/pull/21983) by [@EvanBacon](https://github.com/EvanBacon))
- Add support for loading environment variables from `.env` files. ([#21983](https://github.com/expo/expo/pull/21983) by [@EvanBacon](https://github.com/EvanBacon))
- Add CSS support on web and shims on native, requires `transformerPath` not be overwritten. ([#21941](https://github.com/expo/expo/pull/21941) by [@EvanBacon](https://github.com/EvanBacon))
- Add CSS Module support on web and shims on native, requires `transformerPath` not be overwritten. ([#21941](https://github.com/expo/expo/pull/21941) by [@EvanBacon](https://github.com/EvanBacon))
- Add PostCSS support on web, configurable with `postcss.config.js` and `postcss.config.json`, when `isCSSEnabled` is `true`. ([#22032](https://github.com/expo/expo/pull/22032) by [@EvanBacon](https://github.com/EvanBacon))
- Add partial SASS/SCSS support on web, enabled when `isCSSEnabled` is `true`. ([#22031](https://github.com/expo/expo/pull/22031) by [@EvanBacon](https://github.com/EvanBacon))
- Add `cjs` extension to `resolver.sourceExts` (without platform extension support). ([#22076](https://github.com/expo/expo/pull/22076) by [@EvanBacon](https://github.com/EvanBacon))

### 🐛 Bug fixes

- Escape backticks in runtime CSS scripts. ([#22040](https://github.com/expo/expo/pull/22040) by [@EvanBacon](https://github.com/EvanBacon))
- Escape octal characters in runtime CSS scripts. ([#22054](https://github.com/expo/expo/pull/22054) by [@EvanBacon](https://github.com/EvanBacon))
- Allow environment variables to be mutable in development. ([#22072](https://github.com/expo/expo/pull/22072) by [@EvanBacon](https://github.com/EvanBacon))

### 💡 Others

- Drop `testing` and `native` from `resolver.platforms`. ([#21330](https://github.com/expo/expo/pull/21330) by [@EvanBacon](https://github.com/EvanBacon))

## 0.7.0 — 2023-02-14

### 🎉 New features

- Add `EXPO_USE_METRO_WORKSPACE_ROOT` to enable using the workspace root for serving files. ([#21088](https://github.com/expo/expo/pull/21088) by [@EvanBacon](https://github.com/EvanBacon))

## 0.6.0 — 2023-02-03

### 🎉 New features

- Ignore `react-dom` traces. ([#21005](https://github.com/expo/expo/pull/21005) by [@EvanBacon](https://github.com/EvanBacon))
- Add `avif` and `heic` to the default `resolver.assetExts` to support `expo-image`. ([#20893](https://github.com/expo/expo/pull/20893) by [@EvanBacon](https://github.com/EvanBacon))

### 🐛 Bug fixes

- Fix Exotic support for Expo SDK 47 projects. ([#20827](https://github.com/expo/expo/pull/20827) by [@EvanBacon](https://github.com/EvanBacon))

### 💡 Others

- Remove `@expo/json-file`. ([#20720](https://github.com/expo/expo/pull/20720) by [@EvanBacon](https://github.com/EvanBacon))<|MERGE_RESOLUTION|>--- conflicted
+++ resolved
@@ -6,11 +6,8 @@
 
 ### 🎉 New features
 
-<<<<<<< HEAD
 - Add `basePath` support. ([#23911](https://github.com/expo/expo/pull/23911) by [@EvanBacon](https://github.com/EvanBacon))
-=======
 - Replace `metroTarget: 'client' | 'node'` with `isServer: boolean` in the Babel caller. ([#24410](https://github.com/expo/expo/pull/24410) by [@EvanBacon](https://github.com/EvanBacon))
->>>>>>> 0107ef61
 
 ### 🐛 Bug fixes
 
