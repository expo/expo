--- conflicted
+++ resolved
@@ -218,11 +218,6 @@
         platform: options.platform,
         // Empower the babel preset to know the env it's bundling for.
         // Metro automatically updates the cache to account for the custom transform options.
-<<<<<<< HEAD
-        // client | node | undefined
-        metroTarget: options.customTransformOptions?.environment,
-=======
->>>>>>> 59c27971
         isServer: options.customTransformOptions?.environment === 'node',
       },
       ast: true,
