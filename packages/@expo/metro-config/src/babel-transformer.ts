--- conflicted
+++ resolved
@@ -8,13 +8,6 @@
 // A fork of the upstream babel-transformer that uses Expo-specific babel defaults
 // and adds support for web and Node.js environments via `isServer` on the Babel caller.
 
-<<<<<<< HEAD
-=======
-// @ts-expect-error
-import makeHMRConfig from '@react-native/babel-preset/src/configs/hmr';
-// @ts-expect-error
-import inlineRequiresPlugin from 'babel-preset-fbjs/plugins/inline-requires';
->>>>>>> ca9682d3
 import type { BabelTransformer, BabelTransformerArgs } from 'metro-babel-transformer';
 import assert from 'node:assert';
 import crypto from 'node:crypto';
