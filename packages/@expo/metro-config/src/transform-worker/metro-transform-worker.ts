/**
 * Copyright 2023-present 650 Industries (Expo). All rights reserved.
 * Copyright (c) Meta Platforms, Inc. and affiliates.
 *
 * This source code is licensed under the MIT license found in the
 * LICENSE file in the root directory of this source tree.
 *
 * Fork of the Metro transformer worker, but with additional transforms moved to `babel-preset-expo` and modifications made for web support.
 * https://github.com/facebook/metro/blob/412771475c540b6f85d75d9dcd5a39a6e0753582/packages/metro-transform-worker/src/index.js#L1
 */
import { transformFromAstSync } from '@babel/core';
import type { ParseResult, PluginItem } from '@babel/core';
import generate from '@babel/generator';
import * as babylon from '@babel/parser';
import template from '@babel/template';
import type { NodePath } from '@babel/traverse';
import * as t from '@babel/types';
import JsFileWrapping from 'metro/src/ModuleGraph/worker/JsFileWrapping';
import generateImportNames from 'metro/src/ModuleGraph/worker/generateImportNames';
import countLines from 'metro/src/lib/countLines';
import type { BabelTransformer, BabelTransformerArgs } from 'metro-babel-transformer';
import { stableHash } from 'metro-cache';
import getMetroCacheKey from 'metro-cache-key';
import {
  fromRawMappings,
  functionMapBabelPlugin,
  toBabelSegments,
  toSegmentTuple,
} from 'metro-source-map';
import type { FBSourceFunctionMap, MetroSourceMapSegmentTuple } from 'metro-source-map';
import metroTransformPlugins from 'metro-transform-plugins';
import { JsTransformerConfig, JsTransformOptions, Type } from 'metro-transform-worker';
import getMinifier from 'metro-transform-worker/src/utils/getMinifier';
import assert from 'node:assert';

import * as assetTransformer from './asset-transformer';
import collectDependencies, {
  InvalidRequireCallError as InternalInvalidRequireCallError,
  Dependency,
  DependencyTransformer,
  DynamicRequiresBehavior,
  CollectedDependencies,
  Options as CollectDependenciesOptions,
  State,
} from './collect-dependencies';
import { shouldMinify } from './resolveOptions';
import { ExpoJsOutput, ReconcileTransformSettings } from '../serializer/jsOutput';

export { JsTransformOptions };

interface BaseFile {
  readonly code: string;
  readonly filename: string;
  readonly inputFileSize: number;
}

interface AssetFile extends BaseFile {
  readonly type: 'asset';
}

type JSFileType = 'js/script' | 'js/module' | 'js/module/asset';

interface JSFile extends BaseFile {
  readonly ast?: ParseResult | null;
  readonly type: JSFileType;
  readonly functionMap: FBSourceFunctionMap | null;
  readonly reactClientReference?: string;
  readonly hasCjsExports?: boolean;
}

interface JSONFile extends BaseFile {
  readonly type: Type;
}

interface TransformationContext {
  readonly config: JsTransformerConfig;
  readonly projectRoot: string;
  readonly options: JsTransformOptions;
}

interface TransformResponse {
  readonly dependencies: CollectedDependencies['dependencies'];
  readonly output: readonly ExpoJsOutput[];
}

<<<<<<< HEAD
export type ExpoJsOutput = Pick<JsOutput, 'type'> & {
  readonly data: JsOutput['data'] & {
    readonly hasCjsExports?: boolean;
    readonly reactClientReference?: string;
    readonly ast?: t.File;
    readonly reconcile?: ReconcileTransformSettings;
  };
};
=======
export class InvalidRequireCallError extends Error {
  innerError: InternalInvalidRequireCallError;
  filename: string;

  constructor(innerError: InternalInvalidRequireCallError, filename: string) {
    super(`${filename}:${innerError.message}`);
    this.innerError = innerError;
    this.filename = filename;
  }
}
>>>>>>> 6dc5970a

export type ReconcileTransformSettings = {
  inlineRequires: boolean;
  importDefault: string;
  importAll: string;
  globalPrefix: string;
  unstable_renameRequire?: boolean;
  unstable_compactOutput?: boolean;
  minify?: {
    minifierPath: string;
    minifierConfig: JsTransformerConfig['minifierConfig'];
  };
  collectDependenciesOptions?: CollectDependenciesOptions;

  unstable_dependencyMapReservedName?: string;
  optimizationSizeLimit?: number;
  unstable_disableNormalizePseudoGlobals?: boolean;

  normalizePseudoGlobals: boolean;
};

// asserts non-null
function nullthrows<T extends object>(x: T | null, message?: string): NonNullable<T> {
  assert(x != null, message);
  return x;
}

function getDynamicDepsBehavior(
  inPackages: DynamicRequiresBehavior,
  filename: string
): DynamicRequiresBehavior {
  switch (inPackages) {
    case 'reject':
      return 'reject';
    case 'throwAtRuntime':
      return /(?:^|[/\\])node_modules[/\\]/.test(filename) ? inPackages : 'reject';
    default:
      throw new Error(`invalid value for dynamic deps behavior: \`${inPackages}\``);
  }
}

export const minifyCode = async (
  config: Pick<JsTransformerConfig, 'minifierPath' | 'minifierConfig'>,
  filename: string,
  code: string,
  source: string,
  map: MetroSourceMapSegmentTuple[],
  reserved: string[] = []
): Promise<{
  code: string;
  map: MetroSourceMapSegmentTuple[];
}> => {
  const sourceMap = fromRawMappings([
    {
      code,
      source,
      map,
      // functionMap is overridden by the serializer
      functionMap: null,
      path: filename,
      // isIgnored is overriden by the serializer
      isIgnored: false,
    },
  ]).toMap(undefined, {});

  const minify = getMinifier(config.minifierPath);

  try {
    const minified = await minify({
      code,
      map: sourceMap,
      filename,
      reserved,
      config: config.minifierConfig,
    });

    return {
      code: minified.code,
      map: minified.map ? toBabelSegments(minified.map).map(toSegmentTuple) : [],
    };
  } catch (error: any) {
    if (error.constructor.name === 'JS_Parse_Error') {
      throw new Error(`${error.message} in file ${filename} at ${error.line}:${error.col}`);
    }

    throw error;
  }
};

function renameTopLevelModuleVariables() {
  // A babel plugin which renames variables in the top-level scope that are named "module".
  return {
    visitor: {
      Program(path: any) {
        ['global', 'require', 'module', 'exports'].forEach((name) => {
          path.scope.rename(name, path.scope.generateUidIdentifier(name).name);
        });
      },
    },
  };
}

function applyUseStrictDirective(ast: babylon.ParseResult<t.File>) {
  // Add "use strict" if the file was parsed as a module, and the directive did
  // not exist yet.
  const { directives } = ast.program;

  if (
    ast.program.sourceType === 'module' &&
    directives != null &&
    directives.findIndex((d) => d.value.value === 'use strict') === -1
  ) {
    directives.push(t.directive(t.directiveLiteral('use strict')));
  }
}

export function applyImportSupport<TFile extends t.File>(
  ast: TFile,
  {
    filename,
    options,
    importDefault,
    importAll,
  }: {
    filename: string;

    options: Pick<
      JsTransformOptions,
      'experimentalImportSupport' | 'inlineRequires' | 'nonInlinedRequires'
    >;
    importDefault: string;
    importAll: string;
  }
): TFile {
  // Perform the import-export transform (in case it's still needed), then
  // fold requires and perform constant folding (if in dev).
  const plugins: PluginItem[] = [];
  const babelPluginOpts = {
    ...options,
    inlineableCalls: [importDefault, importAll],
    importDefault,
    importAll,
  };

  // NOTE(EvanBacon): This is effectively a replacement for the `@babel/plugin-transform-modules-commonjs`
  // plugin that's running in `@react-native/babel-preset`, but with shared names for inlining requires.
  if (options.experimentalImportSupport === true) {
    plugins.push(
      // Ensure the iife "globals" don't have conflicting variables in the module.
      renameTopLevelModuleVariables,
      //
      [metroTransformPlugins.importExportPlugin, babelPluginOpts]
    );
  }

  // NOTE(EvanBacon): This can basically never be safely enabled because it doesn't respect side-effects and
  // has no ability to respect side-effects because the transformer hasn't collected all dependencies yet.
  if (options.inlineRequires) {
    plugins.push([
      metroTransformPlugins.inlineRequiresPlugin,
      {
        ...babelPluginOpts,
        ignoredRequires: options.nonInlinedRequires,
      },
    ]);
  }

  // NOTE(EvanBacon): We apply this conditionally in `babel-preset-expo` with other AST transforms.
  // plugins.push([metroTransformPlugins.inlinePlugin, babelPluginOpts]);

  // TODO: This MUST be run even though no plugins are added, otherwise the babel runtime generators are broken.
  if (plugins.length) {
    ast = nullthrows<TFile>(
      // @ts-expect-error
      transformFromAstSync(ast, '', {
        ast: true,
        babelrc: false,
        code: false,
        configFile: false,
        comments: true,
        filename,
        plugins,
        sourceMaps: false,

        // NOTE(kitten): This was done to wipe the paths/scope caches, which the `constantFoldingPlugin` needs to work,
        // but has been replaced with `programPath.scope.crawl()`.
        // Old Note from Metro:
        // > Not-Cloning the input AST here should be safe because other code paths above this call
        // > are mutating the AST as well and no code is depending on the original AST.
        // > However, switching the flag to false caused issues with ES Modules if `experimentalImportSupport` isn't used https://github.com/facebook/metro/issues/641
        // > either because one of the plugins is doing something funky or Babel messes up some caches.
        // > Make sure to test the above mentioned case before flipping the flag back to false.
        cloneInputAst: false,
      })?.ast
    );
  }
  return ast;
}

function performConstantFolding(
  ast: babylon.ParseResult<t.File>,
  { filename }: { filename: string }
) {
  // NOTE(kitten): Any Babel helpers that have been added (`path.hub.addHelper(...)`) will usually not have any
  // references, and hence the `constantFoldingPlugin` below will remove them.
  // To fix the references we add an explicit `programPath.scope.crawl()`. Alternatively, we could also wipe the
  // Babel traversal cache (`traverse.cache.clear()`)
  const clearProgramScopePlugin: PluginItem = {
    visitor: {
      Program: {
        enter(path) {
          path.scope.crawl();
        },
      },
    },
  };

  // Run the constant folding plugin in its own pass, avoiding race conditions
  // with other plugins that have exit() visitors on Program (e.g. the ESM
  // transform).
  ast = nullthrows<babylon.ParseResult<t.File>>(
    // @ts-expect-error
    transformFromAstSync(ast, '', {
      ast: true,
      babelrc: false,
      code: false,
      configFile: false,
      comments: true,
      filename,
      plugins: [clearProgramScopePlugin, metroTransformPlugins.constantFoldingPlugin],
      sourceMaps: false,

      // NOTE(kitten): In Metro, this is also false, but only works because the prior run of `transformFromAstSync` was always
      // running with `cloneInputAst: true`.
      // This isn't needed anymore since `clearProgramScopePlugin` re-crawls the AST’s scope instead.
      cloneInputAst: false,
    }).ast
  );
  return ast;
}

async function transformJS(
  file: JSFile,
  { config, options }: TransformationContext
): Promise<TransformResponse> {
  const targetEnv = options.customTransformOptions?.environment;
  const isServerEnv = targetEnv === 'node' || targetEnv === 'react-server';

  const optimize =
    // Ensure we don't enable tree shaking for scripts or assets.
    file.type === 'js/module' &&
    String(options.customTransformOptions?.optimize) === 'true' &&
    // Disable tree shaking on JSON files.
    !file.filename.endsWith('.json');
  const unstable_disableModuleWrapping = optimize || config.unstable_disableModuleWrapping;

  if (optimize && !options.experimentalImportSupport) {
    // Add a warning so devs can incrementally migrate since experimentalImportSupport may cause other issues in their app.
    throw new Error(
      'Experimental tree shaking support only works with experimentalImportSupport enabled.'
    );
  }

  // Transformers can output null ASTs (if they ignore the file). In that case
  // we need to parse the module source code to get their AST.
  let ast: babylon.ParseResult<t.File> =
    file.ast ?? babylon.parse(file.code, { sourceType: 'unambiguous' });

  // NOTE(EvanBacon): This can be really expensive on larger files. We should replace it with a cheaper alternative that just iterates and matches.
  const { importDefault, importAll } = generateImportNames(ast);

  // Add "use strict" if the file was parsed as a module, and the directive did
  // not exist yet.
  applyUseStrictDirective(ast);

  // @ts-expect-error: Not on types yet (Metro 0.80).
  const unstable_renameRequire = config.unstable_renameRequire;

  // Disable all Metro single-file optimizations when full-graph optimization will be used.
  if (!optimize) {
    ast = applyImportSupport(ast, { filename: file.filename, options, importDefault, importAll });
  }

  if (!options.dev) {
    ast = performConstantFolding(ast, { filename: file.filename });
  }

  let dependencyMapName: string = '';
  let dependencies: readonly Dependency[];
  let wrappedAst: t.File | undefined;

  // If the module to transform is a script (meaning that is not part of the
  // dependency graph and it code will just be prepended to the bundle modules),
  // we need to wrap it differently than a commonJS module (also, scripts do
  // not have dependencies).
  let collectDependenciesOptions: CollectDependenciesOptions | undefined;
  if (file.type === 'js/script') {
    dependencies = [];
    wrappedAst = JsFileWrapping.wrapPolyfill(ast);
  } else {
    try {
      collectDependenciesOptions = {
        asyncRequireModulePath: config.asyncRequireModulePath,
        dependencyTransformer:
          config.unstable_disableModuleWrapping === true
            ? disabledDependencyTransformer
            : undefined,
        dynamicRequires: isServerEnv
          ? // NOTE(EvanBacon): Allow arbitrary imports in server environments.
            // This requires a patch to Metro collectDeps.
            'warn'
          : getDynamicDepsBehavior(config.dynamicDepsInPackages, file.filename),
        inlineableCalls: [importDefault, importAll],
        keepRequireNames: options.dev,
        allowOptionalDependencies: config.allowOptionalDependencies,
        dependencyMapName: config.unstable_dependencyMapReservedName,
        unstable_allowRequireContext: config.unstable_allowRequireContext,
        // If tree shaking is enabled, then preserve the original require calls.
        // This ensures require.context calls are not broken.
        collectOnly: optimize === true,
      };

      ({ ast, dependencies, dependencyMapName } = collectDependencies(ast, {
        ...collectDependenciesOptions,
        // This setting shouldn't be shared with the tree shaking transformer.
        dependencyTransformer:
          unstable_disableModuleWrapping === true ? disabledDependencyTransformer : undefined,
      }));

      // Ensure we use the same name for the second pass of the dependency collection in the serializer.
      collectDependenciesOptions = {
        ...collectDependenciesOptions,
        dependencyMapName,
      };
    } catch (error) {
      if (error instanceof InternalInvalidRequireCallError) {
        throw new InvalidRequireCallError(error, file.filename);
      }
      throw error;
    }

    if (unstable_disableModuleWrapping === true) {
      wrappedAst = ast;
    } else {
      // TODO: Replace this with a cheaper transform that doesn't require AST.
      ({ ast: wrappedAst } = JsFileWrapping.wrapModule(
        ast,
        importDefault,
        importAll,
        dependencyMapName,
        config.globalPrefix,
        // TODO: This config is optional to allow its introduction in a minor
        // release. It should be made non-optional in ConfigT or removed in
        // future.
        // @ts-expect-error: Not on types yet (Metro 0.80.9).
        unstable_renameRequire === false
      ));
    }
  }
  const minify = shouldMinify(options);

  const shouldNormalizePseudoGlobals =
    minify &&
    file.inputFileSize <= config.optimizationSizeLimit &&
    !config.unstable_disableNormalizePseudoGlobals;

  const reserved: string[] = [];
  if (config.unstable_dependencyMapReservedName != null) {
    reserved.push(config.unstable_dependencyMapReservedName);
  }

  if (
    shouldNormalizePseudoGlobals &&
    // TODO: If the module wrapping is disabled then the normalize function needs to change to account for not being in a body.
    !unstable_disableModuleWrapping
  ) {
    // NOTE(EvanBacon): Simply pushing this function will mutate the AST, so it must run before the `generate` step!!
    reserved.push(
      ...metroTransformPlugins.normalizePseudoGlobals(wrappedAst, {
        reservedNames: reserved,
      })
    );
  }

  const result = generate(
    wrappedAst,
    {
      comments: true,
      compact: config.unstable_compactOutput,
      filename: file.filename,
      retainLines: false,
      sourceFileName: file.filename,
      sourceMaps: true,
    },
    file.code
  );

  // @ts-expect-error: incorrectly typed upstream
  let map = result.rawMappings ? result.rawMappings.map(toSegmentTuple) : [];
  let code = result.code;

  // NOTE: We might want to enable this on native + hermes when tree shaking is enabled.
  if (minify) {
    ({ map, code } = await minifyCode(
      config,
      file.filename,
      result.code,
      file.code,
      map,
      reserved
    ));
  }

<<<<<<< HEAD
  const possibleReconcile: ReconcileTransformSettings | undefined = optimize
    ? {
        inlineRequires: options.inlineRequires,
        importDefault,
        importAll,
        normalizePseudoGlobals: shouldNormalizePseudoGlobals,
        globalPrefix: config.globalPrefix,
        unstable_compactOutput: config.unstable_compactOutput,
        collectDependenciesOptions,
        minify: minify
          ? {
              minifierPath: config.minifierPath,
              minifierConfig: config.minifierConfig,
            }
          : undefined,
        unstable_dependencyMapReservedName: config.unstable_dependencyMapReservedName,
        optimizationSizeLimit: config.optimizationSizeLimit,
        unstable_disableNormalizePseudoGlobals: config.unstable_disableNormalizePseudoGlobals,
        unstable_renameRequire,
      }
    : undefined;
=======
  const possibleReconcile: ReconcileTransformSettings | undefined =
    optimize && collectDependenciesOptions
      ? {
          inlineRequires: options.inlineRequires,
          importDefault,
          importAll,
          normalizePseudoGlobals: shouldNormalizePseudoGlobals,
          globalPrefix: config.globalPrefix,
          unstable_compactOutput: config.unstable_compactOutput,
          collectDependenciesOptions,
          minify: minify
            ? {
                minifierPath: config.minifierPath,
                minifierConfig: config.minifierConfig,
              }
            : undefined,
          unstable_dependencyMapReservedName: config.unstable_dependencyMapReservedName,
          optimizationSizeLimit: config.optimizationSizeLimit,
          unstable_disableNormalizePseudoGlobals: config.unstable_disableNormalizePseudoGlobals,
          unstable_renameRequire,
        }
      : undefined;
>>>>>>> 6dc5970a

  const output: ExpoJsOutput[] = [
    {
      data: {
        code,
        lineCount: countLines(code),
        map,
        functionMap: file.functionMap,
        hasCjsExports: file.hasCjsExports,
        reactClientReference: file.reactClientReference,
        ...(possibleReconcile
          ? {
              ast: wrappedAst,
              // Store settings for the module that will be used to finish transformation after graph-based optimizations
              // have finished.
              reconcile: possibleReconcile,
            }
          : {}),
      },
      type: file.type,
    },
  ];

  return {
    dependencies,
    output,
  };
}

/** Transforms an asset file. */
async function transformAsset(
  file: AssetFile,
  context: TransformationContext
): Promise<TransformResponse> {
  const { assetRegistryPath, assetPlugins } = context.config;

  // TODO: Add web asset hashing in production.
  const result = await assetTransformer.transform(
    getBabelTransformArgs(file, context),
    assetRegistryPath,
    assetPlugins
  );

  const jsFile: JSFile = {
    ...file,
    type: 'js/module/asset',
    ast: result.ast,
    functionMap: null,
    hasCjsExports: true,
    reactClientReference: result.reactClientReference,
  };

  return transformJS(jsFile, context);
}

/**
 * Transforms a JavaScript file with Babel before processing the file with
 * the generic JavaScript transformation.
 */
async function transformJSWithBabel(
  file: JSFile,
  context: TransformationContext
): Promise<TransformResponse> {
  const { babelTransformerPath } = context.config;
  const transformer: BabelTransformer = require(babelTransformerPath);

  // HACK: React Compiler injects import statements and exits the Babel process which leaves the code in
  // a malformed state. For now, we'll enable the experimental import support which compiles import statements
  // outside of the standard Babel process.
  if (!context.options.experimentalImportSupport) {
    const reactCompilerFlag = context.options.customTransformOptions?.reactCompiler;
    if (reactCompilerFlag === true || reactCompilerFlag === 'true') {
      // @ts-expect-error: readonly.
      context.options.experimentalImportSupport = true;
    }
  }

  // TODO: Add a babel plugin which returns if the module has commonjs, and if so, disable all tree shaking optimizations early.
  const transformResult = await transformer.transform(
    // functionMapBabelPlugin populates metadata.metro.functionMap
    getBabelTransformArgs(file, context, [functionMapBabelPlugin])
  );

  const jsFile: JSFile = {
    ...file,
    ast: transformResult.ast,
    functionMap:
      transformResult.metadata?.metro?.functionMap ??
      // Fallback to deprecated explicitly-generated `functionMap`
      transformResult.functionMap ??
      null,
    hasCjsExports: transformResult.metadata?.hasCjsExports,
    reactClientReference: transformResult.metadata?.reactClientReference,
  };

  return await transformJS(jsFile, context);
}

async function transformJSON(
  file: JSONFile,
  { options, config }: TransformationContext
): Promise<TransformResponse> {
  let code =
    config.unstable_disableModuleWrapping === true
      ? JsFileWrapping.jsonToCommonJS(file.code)
      : JsFileWrapping.wrapJson(file.code, config.globalPrefix);
  let map: MetroSourceMapSegmentTuple[] = [];

  const minify = shouldMinify(options);

  if (minify) {
    ({ map, code } = await minifyCode(config, file.filename, code, file.code, map));
  }

  let jsType: JSFileType;

  if (file.type === 'asset') {
    jsType = 'js/module/asset';
  } else if (file.type === 'script') {
    jsType = 'js/script';
  } else {
    jsType = 'js/module';
  }

  const output: ExpoJsOutput[] = [
    {
      data: { code, lineCount: countLines(code), map, functionMap: null },
      type: jsType,
    },
  ];

  return {
    dependencies: [],
    output,
  };
}

function getBabelTransformArgs(
  file: { filename: string; code: string },
  { options, config, projectRoot }: TransformationContext,
  plugins: PluginItem[] = []
): BabelTransformerArgs {
  const { inlineRequires: _, ...babelTransformerOptions } = options;
  return {
    filename: file.filename,
    options: {
      ...babelTransformerOptions,
      enableBabelRCLookup: config.enableBabelRCLookup,
      enableBabelRuntime: config.enableBabelRuntime,
      hermesParser: config.hermesParser,
      projectRoot,
      publicPath: config.publicPath,
      globalPrefix: config.globalPrefix,
      platform: babelTransformerOptions.platform ?? null,
    },
    plugins,
    src: file.code,
  };
}

export async function transform(
  config: JsTransformerConfig,
  projectRoot: string,
  filename: string,
  data: Buffer,
  options: JsTransformOptions
): Promise<TransformResponse> {
  const context: TransformationContext = {
    config,
    projectRoot,
    options,
  };
  const sourceCode = data.toString('utf8');

  const { unstable_dependencyMapReservedName } = config;
  if (unstable_dependencyMapReservedName != null) {
    const position = sourceCode.indexOf(unstable_dependencyMapReservedName);
    if (position > -1) {
      throw new SyntaxError(
        'Source code contains the reserved string `' +
          unstable_dependencyMapReservedName +
          '` at character offset ' +
          position
      );
    }
  }

  if (filename.endsWith('.json')) {
    const jsonFile: JSONFile = {
      filename,
      inputFileSize: data.length,
      code: sourceCode,
      type: options.type,
    };

    return transformJSON(jsonFile, context);
  }

  if (options.type === 'asset') {
    const file: AssetFile = {
      filename,
      inputFileSize: data.length,
      code: sourceCode,
      type: options.type,
    };

    return transformAsset(file, context);
  }

  const file: JSFile = {
    filename,
    inputFileSize: data.length,
    code: sourceCode,
    type: options.type === 'script' ? 'js/script' : 'js/module',
    functionMap: null,
  };

  return transformJSWithBabel(file, context);
}

export function getCacheKey(config: JsTransformerConfig): string {
  const { babelTransformerPath, minifierPath, ...remainingConfig } = config;

  const filesKey = getMetroCacheKey([
    require.resolve(babelTransformerPath),
    require.resolve(minifierPath),
    require.resolve('metro-transform-worker/src/utils/getMinifier'),
    require.resolve('./collect-dependencies'),
    require.resolve('./asset-transformer'),
    require.resolve('./resolveOptions'),
    require.resolve('metro/src/ModuleGraph/worker/generateImportNames'),
    require.resolve('metro/src/ModuleGraph/worker/JsFileWrapping'),
    ...metroTransformPlugins.getTransformPluginCacheKeyFiles(),
  ]);

  const babelTransformer = require(babelTransformerPath);
  return [
    filesKey,
    stableHash(remainingConfig).toString('hex'),
    babelTransformer.getCacheKey ? babelTransformer.getCacheKey() : '',
  ].join('$');
}

/**
 * Produces a Babel template that transforms an "import(...)" call into a
 * "require(...)" call to the asyncRequire specified.
 */
const makeShimAsyncRequireTemplate = template.expression(`require(ASYNC_REQUIRE_MODULE_PATH)`);

type InternalDependency = any;

const disabledDependencyTransformer: DependencyTransformer = {
  transformSyncRequire: (path) => {},
  transformImportCall: (path: NodePath, dependency: InternalDependency, state: State) => {
    // HACK: Ensure the async import code is included in the bundle when an import() call is found.
    let topParent = path;
    while (topParent.parentPath) {
      topParent = topParent.parentPath;
    }

    // @ts-expect-error
    if (topParent._handled) {
      return;
    }

    path.insertAfter(
      makeShimAsyncRequireTemplate({
        ASYNC_REQUIRE_MODULE_PATH: nullthrows(state.asyncRequireModulePathStringLiteral),
      })
    );
    // @ts-expect-error: Prevent recursive loop
    topParent._handled = true;
  },
  transformPrefetch: () => {},
  transformIllegalDynamicRequire: () => {},
};

export function collectDependenciesForShaking(
  ast: babylon.ParseResult<t.File>,
  options: CollectDependenciesOptions
) {
  const collectDependenciesOptions = {
    ...options,

    // If tree shaking is enabled, then preserve the original require calls.
    // This ensures require.context calls are not broken.
    collectOnly: true,
  };

  return collectDependencies(ast, {
    ...collectDependenciesOptions,
    // This setting shouldn't be shared with the tree shaking transformer.
    dependencyTransformer: disabledDependencyTransformer,
  });
}<|MERGE_RESOLUTION|>--- conflicted
+++ resolved
@@ -83,16 +83,6 @@
   readonly output: readonly ExpoJsOutput[];
 }
 
-<<<<<<< HEAD
-export type ExpoJsOutput = Pick<JsOutput, 'type'> & {
-  readonly data: JsOutput['data'] & {
-    readonly hasCjsExports?: boolean;
-    readonly reactClientReference?: string;
-    readonly ast?: t.File;
-    readonly reconcile?: ReconcileTransformSettings;
-  };
-};
-=======
 export class InvalidRequireCallError extends Error {
   innerError: InternalInvalidRequireCallError;
   filename: string;
@@ -103,7 +93,6 @@
     this.filename = filename;
   }
 }
->>>>>>> 6dc5970a
 
 export type ReconcileTransformSettings = {
   inlineRequires: boolean;
@@ -517,29 +506,6 @@
     ));
   }
 
-<<<<<<< HEAD
-  const possibleReconcile: ReconcileTransformSettings | undefined = optimize
-    ? {
-        inlineRequires: options.inlineRequires,
-        importDefault,
-        importAll,
-        normalizePseudoGlobals: shouldNormalizePseudoGlobals,
-        globalPrefix: config.globalPrefix,
-        unstable_compactOutput: config.unstable_compactOutput,
-        collectDependenciesOptions,
-        minify: minify
-          ? {
-              minifierPath: config.minifierPath,
-              minifierConfig: config.minifierConfig,
-            }
-          : undefined,
-        unstable_dependencyMapReservedName: config.unstable_dependencyMapReservedName,
-        optimizationSizeLimit: config.optimizationSizeLimit,
-        unstable_disableNormalizePseudoGlobals: config.unstable_disableNormalizePseudoGlobals,
-        unstable_renameRequire,
-      }
-    : undefined;
-=======
   const possibleReconcile: ReconcileTransformSettings | undefined =
     optimize && collectDependenciesOptions
       ? {
@@ -562,7 +528,6 @@
           unstable_renameRequire,
         }
       : undefined;
->>>>>>> 6dc5970a
 
   const output: ExpoJsOutput[] = [
     {
