--- conflicted
+++ resolved
@@ -175,10 +175,6 @@
   { config, options, projectRoot }: TransformationContext
 ): Promise<TransformResponse> {
   const targetEnv = options.customTransformOptions?.environment;
-<<<<<<< HEAD
-
-=======
->>>>>>> cadd28d8
   const isServerEnv = targetEnv === 'node' || targetEnv === 'react-server';
 
   // Transformers can output null ASTs (if they ignore the file). In that case
