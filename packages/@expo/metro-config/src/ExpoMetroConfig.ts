// Copyright 2023-present 650 Industries (Expo). All rights reserved.
import { getPackageJson } from '@expo/config';
import { getBareExtensions } from '@expo/config/paths';
import * as runtimeEnv from '@expo/env';
import JsonFile from '@expo/json-file';
import chalk from 'chalk';
import { Reporter } from 'metro';
import { stableHash } from 'metro-cache';
import { ConfigT as MetroConfig, InputConfigT } from 'metro-config';
import path from 'path';
import resolveFrom from 'resolve-from';

import { getDefaultCustomizeFrame, INTERNAL_CALLSITES_REGEX } from './customizeFrame';
import { env } from './env';
import { getModulesPaths, getServerRoot } from './getModulesPaths';
import { getWatchFolders } from './getWatchFolders';
import { getRewriteRequestUrl } from './rewriteRequestUrl';
import { withExpoSerializers } from './serializer/withExpoSerializers';
import { getPostcssConfigHash } from './transform-worker/postcss';
import { importMetroConfig } from './traveling/metro-config';

const debug = require('debug')('expo:metro:config') as typeof console.log;

export interface LoadOptions {
  config?: string;
  maxWorkers?: number;
  port?: number;
  reporter?: Reporter;
  resetCache?: boolean;
}

export interface DefaultConfigOptions {
  mode?: 'exotic';
  /**
   * **Experimental:** Enable CSS support for Metro web, and shim on native.
   *
   * This is an experimental feature and may change in the future. The underlying implementation
   * is subject to change, and native support for CSS Modules may be added in the future during a non-major SDK release.
   */
  isCSSEnabled?: boolean;
}

function getAssetPlugins(projectRoot: string): string[] {
  const hashAssetFilesPath = resolveFrom.silent(projectRoot, 'expo-asset/tools/hashAssetFiles');

  if (!hashAssetFilesPath) {
    throw new Error(`The required package \`expo-asset\` cannot be found`);
  }

  return [hashAssetFilesPath];
}

let hasWarnedAboutExotic = false;

export function getDefaultConfig(
  projectRoot: string,
  options: DefaultConfigOptions = {}
): InputConfigT {
  const { getDefaultConfig: getDefaultMetroConfig, mergeConfig } = importMetroConfig(projectRoot);

  const isExotic = options.mode === 'exotic' || env.EXPO_USE_EXOTIC;

  if (isExotic && !hasWarnedAboutExotic) {
    hasWarnedAboutExotic = true;
    console.log(
      chalk.gray(
        `\u203A Unstable feature ${chalk.bold`EXPO_USE_EXOTIC`} is enabled. Bundling may not work as expected, and is subject to breaking changes.`
      )
    );
  }

  const reactNativePath = path.dirname(resolveFrom(projectRoot, 'react-native/package.json'));

  try {
    // Set the `EXPO_METRO_CACHE_KEY_VERSION` variable for use in the custom babel transformer.
    // This hack is used because there doesn't appear to be anyway to resolve
    // `babel-preset-fbjs` relative to the project root later (in `metro-expo-babel-transformer`).
    const babelPresetFbjsPath = resolveFrom(projectRoot, 'babel-preset-fbjs/package.json');
    process.env.EXPO_METRO_CACHE_KEY_VERSION = String(require(babelPresetFbjsPath).version);
  } catch {
    // noop -- falls back to a hardcoded value.
  }

  const sourceExtsConfig = { isTS: true, isReact: true, isModern: true };
  const sourceExts = getBareExtensions([], sourceExtsConfig);

  // Add support for cjs (without platform extensions).
  sourceExts.push('cjs');

  let sassVersion: string | null = null;
  if (options.isCSSEnabled) {
    sassVersion = getSassVersion(projectRoot);
    // Enable SCSS by default so we can provide a better error message
    // when sass isn't installed.
    sourceExts.push('scss', 'sass', 'css');
  }

  const envFiles = runtimeEnv.getFiles(process.env.NODE_ENV, { silent: true });

<<<<<<< HEAD
  const babelConfigPath = getProjectBabelConfigFile(projectRoot);
  const isCustomBabelConfigDefined = !!babelConfigPath;
=======
  const resolverMainFields: string[] = [];

  // Disable `react-native` in exotic mode, since library authors
  // use it to ship raw application code to the project.
  if (!isExotic) {
    resolverMainFields.push('react-native');
  }
  resolverMainFields.push('browser', 'main');
>>>>>>> 5acac6e8

  const pkg = getPackageJson(projectRoot);
  const watchFolders = getWatchFolders(projectRoot);
  // TODO: nodeModulesPaths does not work with the new Node.js package.json exports API, this causes packages like uuid to fail. Disabling for now.
  const nodeModulesPaths = getModulesPaths(projectRoot);
  if (env.EXPO_DEBUG) {
    console.log();
    console.log(`Expo Metro config:`);
    try {
      console.log(`- Version: ${require('../package.json').version}`);
    } catch {}
    console.log(`- Extensions: ${sourceExts.join(', ')}`);
    console.log(`- React Native: ${reactNativePath}`);
<<<<<<< HEAD
    console.log(`- Babel config: ${babelConfigPath || 'babel-preset-expo (default)'}`);
=======
    console.log(`- Resolver Fields: ${resolverMainFields.join(', ')}`);
>>>>>>> 5acac6e8
    console.log(`- Watch Folders: ${watchFolders.join(', ')}`);
    console.log(`- Node Module Paths: ${nodeModulesPaths.join(', ')}`);
    console.log(`- Exotic: ${isExotic}`);
    console.log(`- Env Files: ${envFiles}`);
    console.log(`- Sass: ${sassVersion}`);
    console.log();
  }
  const {
    // Remove the default reporter which metro always resolves to be the react-native-community/cli reporter.
    // This prints a giant React logo which is less accessible to users on smaller terminals.
    reporter,
    ...metroDefaultValues
  } = getDefaultMetroConfig.getDefaultValues(projectRoot);

  // Merge in the default config from Metro here, even though loadConfig uses it as defaults.
  // This is a convenience for getDefaultConfig use in metro.config.js, e.g. to modify assetExts.
  const metroConfig: Partial<MetroConfig> = mergeConfig(metroDefaultValues, {
    watchFolders,
    resolver: {
      // unstable_conditionsByPlatform: { web: ['browser'] },
      unstable_conditionNames: ['require', 'import', 'react-native'],
      resolverMainFields: ['react-native', 'browser', 'main'],
      platforms: ['ios', 'android'],
      assetExts: metroDefaultValues.resolver.assetExts
        .concat(
          // Add default support for `expo-image` file types.
          ['heic', 'avif']
        )
        .filter((assetExt) => !sourceExts.includes(assetExt)),
      sourceExts,
      nodeModulesPaths,
    },
    watcher: {
      // strip starting dot from env files
      additionalExts: envFiles.map((file: string) => file.replace(/^\./, '')),
    },
    serializer: {
      getModulesRunBeforeMainModule: () => {
        const preModules: string[] = [
          // MUST be first
          require.resolve(path.join(reactNativePath, 'Libraries/Core/InitializeCore')),
        ];

        // We need to shift this to be the first module so web Fast Refresh works as expected.
        // This will only be applied if the module is installed and imported somewhere in the bundle already.
        const metroRuntime = resolveFrom.silent(projectRoot, '@expo/metro-runtime');
        if (metroRuntime) {
          preModules.push(metroRuntime);
        }

        return preModules;
      },
      getPolyfills: () => require(path.join(reactNativePath, 'rn-get-polyfills'))(),
    },
    server: {
      rewriteRequestUrl: getRewriteRequestUrl(projectRoot),
      port: Number(env.RCT_METRO_PORT) || 8081,
      // NOTE(EvanBacon): Moves the server root down to the monorepo root.
      // This enables proper monorepo support for web.
      unstable_serverRoot: getServerRoot(projectRoot),
    },
    symbolicator: {
      customizeFrame: getDefaultCustomizeFrame(),
    },
    transformerPath: options.isCSSEnabled
      ? // Custom worker that adds CSS support for Metro web.
        require.resolve('./transform-worker/transform-worker')
      : metroDefaultValues.transformerPath,

    transformer: {
      // Custom: These are passed to `getCacheKey` and ensure invalidation when the version changes.
      // @ts-expect-error: not on type.
      postcssHash: getPostcssConfigHash(projectRoot),
      browserslistHash: pkg.browserslist
        ? stableHash(JSON.stringify(pkg.browserslist)).toString('hex')
        : null,
      sassVersion,

      // `require.context` support
      unstable_allowRequireContext: true,
      allowOptionalDependencies: true,
      babelTransformerPath: isExotic
        ? // TODO: Combine these into one transformer.
          require.resolve('./transformer/metro-expo-exotic-babel-transformer')
        : require.resolve('./babel-transformer'),
      assetRegistryPath: 'react-native/Libraries/Image/AssetRegistry',
      assetPlugins: getAssetPlugins(projectRoot),
    },
  });

  return withExpoSerializers(metroConfig);
}

export async function loadAsync(
  projectRoot: string,
  { reporter, ...metroOptions }: LoadOptions = {}
): Promise<MetroConfig> {
  let defaultConfig = getDefaultConfig(projectRoot);
  if (reporter) {
    defaultConfig = { ...defaultConfig, reporter };
  }

  const { loadConfig } = importMetroConfig(projectRoot);

  return await loadConfig({ cwd: projectRoot, projectRoot, ...metroOptions }, defaultConfig);
}

// re-export for use in config files.
export { MetroConfig, INTERNAL_CALLSITES_REGEX };

// re-export for legacy cases.
export const EXPO_DEBUG = env.EXPO_DEBUG;

function getSassVersion(projectRoot: string): string | null {
  const sassPkg = resolveFrom.silent(projectRoot, 'sass');
  if (!sassPkg) return null;
  const sassPkgJson = findUpPackageJson(sassPkg);
  if (!sassPkgJson) return null;
  const pkg = JsonFile.read(sassPkgJson);

  debug('sass package.json:', sassPkgJson);
  const sassVersion = pkg.version;
  if (typeof sassVersion === 'string') {
    return sassVersion;
  }

  return null;
}

function findUpPackageJson(cwd: string): string | null {
  if (['.', path.sep].includes(cwd)) return null;

  const found = resolveFrom.silent(cwd, './package.json');
  if (found) {
    return found;
  }
  return findUpPackageJson(path.dirname(cwd));
}<|MERGE_RESOLUTION|>--- conflicted
+++ resolved
@@ -96,20 +96,6 @@
   }
 
   const envFiles = runtimeEnv.getFiles(process.env.NODE_ENV, { silent: true });
-
-<<<<<<< HEAD
-  const babelConfigPath = getProjectBabelConfigFile(projectRoot);
-  const isCustomBabelConfigDefined = !!babelConfigPath;
-=======
-  const resolverMainFields: string[] = [];
-
-  // Disable `react-native` in exotic mode, since library authors
-  // use it to ship raw application code to the project.
-  if (!isExotic) {
-    resolverMainFields.push('react-native');
-  }
-  resolverMainFields.push('browser', 'main');
->>>>>>> 5acac6e8
 
   const pkg = getPackageJson(projectRoot);
   const watchFolders = getWatchFolders(projectRoot);
@@ -123,11 +109,6 @@
     } catch {}
     console.log(`- Extensions: ${sourceExts.join(', ')}`);
     console.log(`- React Native: ${reactNativePath}`);
-<<<<<<< HEAD
-    console.log(`- Babel config: ${babelConfigPath || 'babel-preset-expo (default)'}`);
-=======
-    console.log(`- Resolver Fields: ${resolverMainFields.join(', ')}`);
->>>>>>> 5acac6e8
     console.log(`- Watch Folders: ${watchFolders.join(', ')}`);
     console.log(`- Node Module Paths: ${nodeModulesPaths.join(', ')}`);
     console.log(`- Exotic: ${isExotic}`);
