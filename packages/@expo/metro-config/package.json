--- conflicted
+++ resolved
@@ -31,11 +31,8 @@
   ],
   "dependencies": {
     "@expo/config": "~8.0.0",
-<<<<<<< HEAD
     "@expo/env": "~0.0.0",
-=======
     "@expo/json-file": "~8.2.37",
->>>>>>> 7cebda5a
     "chalk": "^4.1.0",
     "debug": "^4.3.2",
     "find-yarn-workspace-root": "~2.0.0",
