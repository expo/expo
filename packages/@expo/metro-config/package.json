--- conflicted
+++ resolved
@@ -55,11 +55,8 @@
   },
   "devDependencies": {
     "@babel/core": "^7.15.5",
-<<<<<<< HEAD
+    "@types/path-to-regexp": "^1.7.0",
     "expo-module-scripts": "^3.3.0",
-=======
-    "@types/path-to-regexp": "^1.7.0",
->>>>>>> f78d3e72
     "sass": "^1.60.0"
   },
   "publishConfig": {
