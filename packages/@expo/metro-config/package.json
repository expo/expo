--- conflicted
+++ resolved
@@ -37,10 +37,7 @@
     "find-yarn-workspace-root": "~2.0.0",
     "getenv": "^1.0.0",
     "lightningcss": "~1.19.0",
-<<<<<<< HEAD
     "postcss": "~8.4.21",
-=======
->>>>>>> 7cebda5a
     "resolve-from": "^5.0.0",
     "sucrase": "^3.20.0"
   },
