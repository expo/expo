{
  "name": "@expo/prebuild-config",
<<<<<<< HEAD
  "version": "8.1.1",
=======
  "version": "8.1.2",
>>>>>>> cd391c95
  "description": "Get the prebuild config",
  "main": "build/index.js",
  "scripts": {
    "build": "tsc --emitDeclarationOnly && babel src --out-dir build --extensions \".ts\" --source-maps --ignore \"src/**/__mocks__/*\",\"src/**/__tests__/*\"",
    "clean": "expo-module clean",
    "lint": "expo-module lint",
    "prepare": "expo-module clean && yarn run build",
    "prepublishOnly": "expo-module prepublishOnly",
    "test": "expo-module test",
    "typecheck": "expo-module typecheck"
  },
  "repository": {
    "type": "git",
    "url": "https://github.com/expo/expo.git",
    "directory": "packages/@expo/prebuild-config"
  },
  "keywords": [
    "json",
    "react-native",
    "expo",
    "react"
  ],
  "license": "MIT",
  "bugs": {
    "url": "https://github.com/expo/expo/issues"
  },
  "homepage": "https://github.com/expo/expo/tree/main/packages/@expo/prebuild-config#readme",
  "files": [
    "build"
  ],
  "devDependencies": {
    "@types/debug": "^4.1.5",
    "@types/xml2js": "~0.4.11",
    "expo-module-scripts": "^4.1.1"
  },
  "dependencies": {
<<<<<<< HEAD
    "@expo/config": "~11.0.0",
    "@expo/config-plugins": "~9.1.1",
    "@expo/config-types": "^53.0.0-preview.0",
    "@expo/image-utils": "^0.7.0",
    "@expo/json-file": "^9.1.0",
=======
    "@expo/config": "~11.0.1",
    "@expo/config-plugins": "~9.1.2",
    "@expo/config-types": "^53.0.0-preview.1",
    "@expo/image-utils": "^0.7.1",
    "@expo/json-file": "^9.1.1",
>>>>>>> cd391c95
    "@react-native/normalize-colors": "0.79.0",
    "debug": "^4.3.1",
    "resolve-from": "^5.0.0",
    "semver": "^7.6.0",
    "xml2js": "0.6.0"
  },
  "publishConfig": {
    "access": "public"
  }
}<|MERGE_RESOLUTION|>--- conflicted
+++ resolved
@@ -1,10 +1,6 @@
 {
   "name": "@expo/prebuild-config",
-<<<<<<< HEAD
-  "version": "8.1.1",
-=======
   "version": "8.1.2",
->>>>>>> cd391c95
   "description": "Get the prebuild config",
   "main": "build/index.js",
   "scripts": {
@@ -41,19 +37,11 @@
     "expo-module-scripts": "^4.1.1"
   },
   "dependencies": {
-<<<<<<< HEAD
-    "@expo/config": "~11.0.0",
-    "@expo/config-plugins": "~9.1.1",
-    "@expo/config-types": "^53.0.0-preview.0",
-    "@expo/image-utils": "^0.7.0",
-    "@expo/json-file": "^9.1.0",
-=======
     "@expo/config": "~11.0.1",
     "@expo/config-plugins": "~9.1.2",
     "@expo/config-types": "^53.0.0-preview.1",
     "@expo/image-utils": "^0.7.1",
     "@expo/json-file": "^9.1.1",
->>>>>>> cd391c95
     "@react-native/normalize-colors": "0.79.0",
     "debug": "^4.3.1",
     "resolve-from": "^5.0.0",
