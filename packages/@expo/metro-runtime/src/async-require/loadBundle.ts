/**
 * Copyright © 2022 650 Industries.
 *
 * This source code is licensed under the MIT license found in the
 * LICENSE file in the root directory of this source tree.
 */
import { buildUrlForBundle } from './buildUrlForBundle';
import { fetchThenEvalAsync } from './fetchThenEval';

<<<<<<< HEAD
// let pendingRequests = 0;

=======
>>>>>>> a37f3130
/**
 * Load a bundle for a URL using fetch + eval on native and script tag injection on web.
 *
 * @param bundlePath Given a statement like `import('./Bacon')` `bundlePath` would be `Bacon.bundle?params=from-metro`.
 */
export async function loadBundleAsync(bundlePath: string): Promise<void> {
  const requestUrl = buildUrlForBundle(bundlePath);

  if (process.env.NODE_ENV === 'production') {
    return fetchThenEvalAsync(requestUrl);
  } else {
<<<<<<< HEAD
    // const LoadingView = require('../LoadingView')
    //   .default as typeof import('../LoadingView').default;
    // if (process.env.EXPO_OS !== 'web') {
    //   // Send a signal to the `expo` package to show the loading indicator.
    //   LoadingView.showMessage('Downloading...', 'load');
    // }
    // pendingRequests++;

    return fetchThenEvalAsync(requestUrl)
      .then(() => {
        const HMRClient = require('../HMRClient').default as typeof import('../HMRClient').default;
        HMRClient.registerBundle(requestUrl);
      })
      .finally(() => {
        // if (!--pendingRequests && process.env.EXPO_OS !== 'web') {
        //   LoadingView.hide();
        // }
      });
=======
    return fetchThenEvalAsync(requestUrl).then(() => {
      const HMRClient = require('../HMRClient').default as typeof import('../HMRClient').default;
      HMRClient.registerBundle(requestUrl);
    });
>>>>>>> a37f3130
  }
}<|MERGE_RESOLUTION|>--- conflicted
+++ resolved
@@ -7,11 +7,6 @@
 import { buildUrlForBundle } from './buildUrlForBundle';
 import { fetchThenEvalAsync } from './fetchThenEval';
 
-<<<<<<< HEAD
-// let pendingRequests = 0;
-
-=======
->>>>>>> a37f3130
 /**
  * Load a bundle for a URL using fetch + eval on native and script tag injection on web.
  *
@@ -23,30 +18,9 @@
   if (process.env.NODE_ENV === 'production') {
     return fetchThenEvalAsync(requestUrl);
   } else {
-<<<<<<< HEAD
-    // const LoadingView = require('../LoadingView')
-    //   .default as typeof import('../LoadingView').default;
-    // if (process.env.EXPO_OS !== 'web') {
-    //   // Send a signal to the `expo` package to show the loading indicator.
-    //   LoadingView.showMessage('Downloading...', 'load');
-    // }
-    // pendingRequests++;
-
-    return fetchThenEvalAsync(requestUrl)
-      .then(() => {
-        const HMRClient = require('../HMRClient').default as typeof import('../HMRClient').default;
-        HMRClient.registerBundle(requestUrl);
-      })
-      .finally(() => {
-        // if (!--pendingRequests && process.env.EXPO_OS !== 'web') {
-        //   LoadingView.hide();
-        // }
-      });
-=======
     return fetchThenEvalAsync(requestUrl).then(() => {
       const HMRClient = require('../HMRClient').default as typeof import('../HMRClient').default;
       HMRClient.registerBundle(requestUrl);
     });
->>>>>>> a37f3130
   }
 }