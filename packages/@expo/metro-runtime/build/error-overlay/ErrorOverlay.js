"use strict";
var __createBinding = (this && this.__createBinding) || (Object.create ? (function(o, m, k, k2) {
    if (k2 === undefined) k2 = k;
    var desc = Object.getOwnPropertyDescriptor(m, k);
    if (!desc || ("get" in desc ? !m.__esModule : desc.writable || desc.configurable)) {
      desc = { enumerable: true, get: function() { return m[k]; } };
    }
    Object.defineProperty(o, k2, desc);
}) : (function(o, m, k, k2) {
    if (k2 === undefined) k2 = k;
    o[k2] = m[k];
}));
var __setModuleDefault = (this && this.__setModuleDefault) || (Object.create ? (function(o, v) {
    Object.defineProperty(o, "default", { enumerable: true, value: v });
}) : function(o, v) {
    o["default"] = v;
});
var __importStar = (this && this.__importStar) || function (mod) {
    if (mod && mod.__esModule) return mod;
    var result = {};
    if (mod != null) for (var k in mod) if (k !== "default" && Object.prototype.hasOwnProperty.call(mod, k)) __createBinding(result, mod, k);
    __setModuleDefault(result, mod);
    return result;
};
Object.defineProperty(exports, "__esModule", { value: true });
exports.ErrorOverlayBodyContents = exports.ErrorOverlayBody = exports.LogBoxInspector = exports.LogBoxInspectorContainer = void 0;
/**
 * Copyright (c) 650 Industries.
 * Copyright (c) Meta Platforms, Inc. and affiliates.
 *
 * This source code is licensed under the MIT license found in the
 * LICENSE file in the root directory of this source tree.
 */
const react_1 = __importStar(require("react"));
const react_native_1 = require("react-native");
const LogBoxData = __importStar(require("./Data/LogBoxData"));
const LogContext_1 = require("./Data/LogContext");
const LogBoxStyle = __importStar(require("./UI/LogBoxStyle"));
const LogBoxInspectorCodeFrame_1 = require("./overlay/LogBoxInspectorCodeFrame");
const LogBoxInspectorFooter_1 = require("./overlay/LogBoxInspectorFooter");
const LogBoxInspectorHeader_1 = require("./overlay/LogBoxInspectorHeader");
const LogBoxInspectorMessageHeader_1 = require("./overlay/LogBoxInspectorMessageHeader");
const LogBoxInspectorStackFrames_1 = require("./overlay/LogBoxInspectorStackFrames");
const HEADER_TITLE_MAP = {
    warn: 'Console Warning',
    error: 'Console Error',
    fatal: 'Uncaught Error',
    syntax: 'Syntax Error',
    static: 'Static Rendering Error (Node.js)',
    component: 'Render Error',
};
function LogBoxInspectorContainer() {
    const { selectedLogIndex, logs } = (0, LogContext_1.useLogs)();
    const log = logs[selectedLogIndex];
    if (log == null) {
        return null;
    }
    return react_1.default.createElement(LogBoxInspector, { log: log, selectedLogIndex: selectedLogIndex, logs: logs });
}
exports.LogBoxInspectorContainer = LogBoxInspectorContainer;
function LogBoxInspector({ log, selectedLogIndex, logs, }) {
    const onDismiss = (0, react_1.useCallback)(() => {
        // Here we handle the cases when the log is dismissed and it
        // was either the last log, or when the current index
        // is now outside the bounds of the log array.
        const logsArray = Array.from(logs);
        if (selectedLogIndex != null) {
            if (logsArray.length - 1 <= 0) {
                LogBoxData.setSelectedLog(-1);
            }
            else if (selectedLogIndex >= logsArray.length - 1) {
                LogBoxData.setSelectedLog(selectedLogIndex - 1);
            }
            LogBoxData.dismiss(logsArray[selectedLogIndex]);
        }
    }, [selectedLogIndex]);
    const onMinimize = (0, react_1.useCallback)(() => {
        LogBoxData.setSelectedLog(-1);
    }, []);
    const onChangeSelectedIndex = (0, react_1.useCallback)((index) => {
        LogBoxData.setSelectedLog(index);
    }, []);
    (0, react_1.useEffect)(() => {
        if (log) {
            LogBoxData.symbolicateLogNow('stack', log);
            LogBoxData.symbolicateLogNow('component', log);
        }
    }, [log]);
    (0, react_1.useEffect)(() => {
        // Optimistically symbolicate the last and next logs.
        if (logs.length > 1) {
            const selected = selectedLogIndex;
            const lastIndex = logs.length - 1;
            const prevIndex = selected - 1 < 0 ? lastIndex : selected - 1;
            const nextIndex = selected + 1 > lastIndex ? 0 : selected + 1;
            for (const type of ['component', 'stack']) {
                LogBoxData.symbolicateLogLazy(type, logs[prevIndex]);
                LogBoxData.symbolicateLogLazy(type, logs[nextIndex]);
            }
        }
    }, [logs, selectedLogIndex]);
<<<<<<< HEAD
    (0, react_1.useEffect)(() => {
        // Keyboard.dismiss();
    }, []);
=======
>>>>>>> a37f3130
    const _handleRetry = (0, react_1.useCallback)((type) => {
        LogBoxData.retrySymbolicateLogNow(type, log);
    }, [log]);
    return (react_1.default.createElement(react_native_1.View, { style: styles.container },
        react_1.default.createElement(LogBoxInspectorHeader_1.LogBoxInspectorHeader, { onSelectIndex: onChangeSelectedIndex, level: log.level }),
        react_1.default.createElement(ErrorOverlayBody, { onRetry: _handleRetry }),
        react_1.default.createElement(LogBoxInspectorFooter_1.LogBoxInspectorFooter, { onDismiss: onDismiss, onMinimize: onMinimize })));
}
exports.LogBoxInspector = LogBoxInspector;
function ErrorOverlayBody({ onRetry }) {
    const log = (0, LogContext_1.useSelectedLog)();
    return react_1.default.createElement(ErrorOverlayBodyContents, { log: log, onRetry: onRetry });
}
exports.ErrorOverlayBody = ErrorOverlayBody;
function ErrorOverlayBodyContents({ log, onRetry, }) {
    const [collapsed, setCollapsed] = (0, react_1.useState)(true);
    (0, react_1.useEffect)(() => {
        setCollapsed(true);
    }, [log]);
    const headerTitle = HEADER_TITLE_MAP[log.isComponentError ? 'component' : log.level] ?? log.type;
    const header = (react_1.default.createElement(LogBoxInspectorMessageHeader_1.LogBoxInspectorMessageHeader, { collapsed: collapsed, onPress: () => setCollapsed(!collapsed), message: log.message, level: log.level, title: headerTitle }));
    // Hide useless React stack.
    const needsStack = !log.message.content.match(/(Expected server HTML to contain a matching|Text content did not match\.)/);
    return (react_1.default.createElement(react_1.default.Fragment, null,
        collapsed && header,
        react_1.default.createElement(react_native_1.ScrollView, { style: styles.scrollBody },
            !collapsed && header,
            react_1.default.createElement(LogBoxInspectorCodeFrame_1.LogBoxInspectorCodeFrame, { codeFrame: log.codeFrame }),
            needsStack && (react_1.default.createElement(LogBoxInspectorStackFrames_1.LogBoxInspectorStackFrames, { type: "stack", 
                // eslint-disable-next-line react/jsx-no-bind
                onRetry: onRetry.bind(onRetry, 'stack') })),
            !!log?.componentStack?.length && (react_1.default.createElement(LogBoxInspectorStackFrames_1.LogBoxInspectorStackFrames, { type: "component", 
                // eslint-disable-next-line react/jsx-no-bind
                onRetry: onRetry.bind(onRetry, 'component') })))));
}
exports.ErrorOverlayBodyContents = ErrorOverlayBodyContents;
const styles = react_native_1.StyleSheet.create({
    scrollBody: {
        backgroundColor: LogBoxStyle.getBackgroundColor(1),
        flex: 1,
    },
    container: {
        top: 0,
        left: 0,
        bottom: 0,
        right: 0,
        zIndex: 999,
        flex: 1,
        // @ts-expect-error: fixed is not in the RN types but it works on web
        position: 'fixed',
    },
});
exports.default = LogBoxData.withSubscription(LogBoxInspectorContainer);
//# sourceMappingURL=ErrorOverlay.js.map<|MERGE_RESOLUTION|>--- conflicted
+++ resolved
@@ -99,12 +99,6 @@
             }
         }
     }, [logs, selectedLogIndex]);
-<<<<<<< HEAD
-    (0, react_1.useEffect)(() => {
-        // Keyboard.dismiss();
-    }, []);
-=======
->>>>>>> a37f3130
     const _handleRetry = (0, react_1.useCallback)((type) => {
         LogBoxData.retrySymbolicateLogNow(type, log);
     }, [log]);
