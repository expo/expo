--- conflicted
+++ resolved
@@ -10,14 +10,12 @@
 
 ### 💡 Others
 
-<<<<<<< HEAD
 - Remove `/symbolicate` import. ([#36409](https://github.com/expo/expo/pull/36409) by [@EvanBacon](https://github.com/EvanBacon))
-=======
+
 ## 5.0.3 — 2025-04-28
 
 ### 💡 Others
 
->>>>>>> d5486d64
 - Remove `web-streams-polyfill` in favor of `expo` support. ([#36407](https://github.com/expo/expo/pull/36407) by [@EvanBacon](https://github.com/EvanBacon))
 
 ## 5.0.2 — 2025-04-14
