--- conflicted
+++ resolved
@@ -10,11 +10,7 @@
 
 ### 💡 Others
 
-<<<<<<< HEAD
-- Transpile down to commonjs for running in Node.js. ([#23795](https://github.com/expo/expo/pull/23795) by [@EvanBacon](https://github.com/EvanBacon))
-=======
 - Transpile down to commonjs for running in Node.js. ([#23871](https://github.com/expo/expo/pull/23871) by [@EvanBacon](https://github.com/EvanBacon))
->>>>>>> bc1f5a62
 
 ## 3.0.0 — 2023-08-02
 
