<<<<<<< HEAD
import { PackagerAsset } from '@react-native/assets/registry';
export declare type ResolvedAssetSource = {
=======
type PackagerAsset = {
    __packager_asset: boolean;
    fileSystemLocation: string;
    httpServerLocation: string;
    width?: number;
    height?: number;
    scales: number[];
    hash: string;
    name: string;
    type: string;
};
export type ResolvedAssetSource = {
>>>>>>> 5d31a9c0
    __packager_asset: boolean;
    width?: number;
    height?: number;
    uri: string;
    scale: number;
};
export default class AssetSourceResolver {
    serverUrl: string;
    jsbundleUrl?: string | null;
    asset: PackagerAsset;
    constructor(serverUrl: string | undefined | null, jsbundleUrl: string | undefined | null, asset: PackagerAsset);
    isLoadedFromServer(): boolean;
    isLoadedFromFileSystem(): boolean;
    defaultAsset(): ResolvedAssetSource;
    /**
     * @returns absolute remote URL for the hosted asset.
     */
    assetServerURL(): ResolvedAssetSource;
    fromSource(source: string): ResolvedAssetSource;
    static pickScale(scales: number[], deviceScale: number): number;
}
//# sourceMappingURL=AssetSourceResolver.web.d.ts.map<|MERGE_RESOLUTION|>--- conflicted
+++ resolved
@@ -1,7 +1,3 @@
-<<<<<<< HEAD
-import { PackagerAsset } from '@react-native/assets/registry';
-export declare type ResolvedAssetSource = {
-=======
 type PackagerAsset = {
     __packager_asset: boolean;
     fileSystemLocation: string;
@@ -14,7 +10,6 @@
     type: string;
 };
 export type ResolvedAssetSource = {
->>>>>>> 5d31a9c0
     __packager_asset: boolean;
     width?: number;
     height?: number;
@@ -22,18 +17,20 @@
     scale: number;
 };
 export default class AssetSourceResolver {
-    serverUrl: string;
+    serverUrl?: string | null;
     jsbundleUrl?: string | null;
     asset: PackagerAsset;
     constructor(serverUrl: string | undefined | null, jsbundleUrl: string | undefined | null, asset: PackagerAsset);
     isLoadedFromServer(): boolean;
     isLoadedFromFileSystem(): boolean;
     defaultAsset(): ResolvedAssetSource;
-    /**
-     * @returns absolute remote URL for the hosted asset.
-     */
     assetServerURL(): ResolvedAssetSource;
+    scaledAssetPath(): ResolvedAssetSource;
+    scaledAssetURLNearBundle(): ResolvedAssetSource;
+    resourceIdentifierWithoutScale(): ResolvedAssetSource;
+    drawableFolderInBundle(): ResolvedAssetSource;
     fromSource(source: string): ResolvedAssetSource;
     static pickScale(scales: number[], deviceScale: number): number;
 }
+export {};
 //# sourceMappingURL=AssetSourceResolver.web.d.ts.map