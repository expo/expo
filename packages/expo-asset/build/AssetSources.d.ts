--- conflicted
+++ resolved
@@ -1,7 +1,3 @@
-<<<<<<< HEAD
-import { PackagerAsset } from './AssetRegistry';
-export declare type AssetMetadata = Pick<PackagerAsset, 'httpServerLocation' | 'name' | 'hash' | 'type' | 'scales' | 'width' | 'height'> & {
-=======
 export type AssetMetadata = {
     hash: string;
     name: string;
@@ -10,7 +6,6 @@
     height?: number;
     scales: number[];
     httpServerLocation: string;
->>>>>>> 5d31a9c0
     uri?: string;
     fileHashes?: string[];
     fileUris?: string[];
