--- conflicted
+++ resolved
@@ -8,11 +8,8 @@
 
 ### 🐛 Bug fixes
 
-<<<<<<< HEAD
 - Fix misspellings in READMEs. ([#12346](https://github.com/expo/expo/pull/12346) by [@wschurman](https://github.com/wschurman))
-=======
 - Fixed "Safari cannot open the page because the address is invalid" on iOS. ([#12319](https://github.com/expo/expo/pull/12319) by [@lukmccall](https://github.com/lukmccall))
->>>>>>> 57b5bf20
 
 ## 0.4.0 — 2021-03-24
 
