# Changelog

## Unpublished

### 🛠 Breaking changes

### 🎉 New features

- Add unit tests for react app. ([#16005](https://github.com/expo/expo/pull/16005) by [@ajsmth](https://github.com/ajsmth))

### 🐛 Bug fixes

- Fix compatibility with react-native 0.66. ([#15914](https://github.com/expo/expo/pull/15914) by [@kudo](https://github.com/kudo))
- Fix Android crash when using Hermes on react-native 0.67. ([#16099](https://github.com/expo/expo/pull/16099) by [@kudo](https://github.com/kudo))

### 💡 Others

<<<<<<< HEAD
- Move unrelated dev-menu functions into dev-launcher.
=======
## 0.9.3 — 2022-02-01

### 🐛 Bug fixes

- Fix `Plugin with id 'maven' not found` build error from Android Gradle 7. ([#16080](https://github.com/expo/expo/pull/16080) by [@kudo](https://github.com/kudo))

## 0.9.2 — 2022-01-18

_This version does not introduce any user-facing changes._
>>>>>>> 7403cf3e

## 0.9.1 — 2022-01-17

### 🐛 Bug fixes

- Fix: release build won't install on Android 12. ([#15429](https://github.com/expo/expo/pull/15429) by [@zhigang1992](https://github.com/zhigang1992))

## 0.9.0 — 2021-12-22

### 🎉 New features

- Vendor react-native-safe-area-context. ([#15382](https://github.com/expo/expo/pull/15382) by [@ajsmth](https://github.com/ajsmth))
- Add ability to query development sessions with a device ID. ([#15539](https://github.com/expo/expo/pull/15539) by [@esamelson](https://github.com/esamelson))

### 💡 Others

- Updated `@expo/config-plugins` from `4.0.2` to `4.0.14` ([#15621](https://github.com/expo/expo/pull/15621) by [@EvanBacon](https://github.com/EvanBacon))

## 0.8.6 — 2021-12-03

_This version does not introduce any user-facing changes._

## 0.8.5 — 2021-12-03

### 🐛 Bug fixes

- Fix hermes inspector opening wrong target. ([#14684](https://github.com/expo/expo/pull/14684) by [@kudo](https://github.com/kudo))
- Fix Gradle error when running Gradle from outside of the project directory. ([#15109](https://github.com/expo/expo/pull/15109) by [@kudo](https://github.com/kudo))
- Fix `Project is using deprecated .expo.* file extensions`. ([#15070](https://github.com/expo/expo/pull/15070) by [@lukmccall](https://github.com/lukmccall))
- Fix shake gesture sometimes brings two menus on Android. ([#15406](https://github.com/expo/expo/pull/15406) by [@lukmccall](https://github.com/lukmccall))

## 0.8.4 — 2021-10-21

_This version does not introduce any user-facing changes._

## 0.8.3 — 2021-10-15

### 🐛 Bug fixes

- Fix hermes inspector opening wrong target. ([#14684](https://github.com/expo/expo/pull/14684) by [@kudo](https://github.com/kudo))

## 0.8.2 — 2021-10-07

### 🛠 Breaking changes

- Changed the reload key command to `r` instead of `Cmd + r` on iOS. ([#14590](https://github.com/expo/expo/pull/14590) by [@lukmccall](https://github.com/lukmccall))

### 🐛 Bug fixes

- Fix building errors from use_frameworks! in Podfile. ([#14523](https://github.com/expo/expo/pull/14523) by [@kudo](https://github.com/kudo))

### 💡 Others

- Updated `@expo/config-plugins` ([#14443](https://github.com/expo/expo/pull/14443) by [@EvanBacon](https://github.com/EvanBacon))

## 0.8.1 — 2021-09-03

### 🐛 Bug fixes

- Add missing override to release DevMenuManager.

## 0.8.0 — 2021-09-02

### 🎉 New features

- Fix compatibility with RN 0.65. ([#14064](https://github.com/expo/expo/pull/14064) by [@lukmccall](https://github.com/lukmccall))
- Add flag to disable auto-launch of dev menu on start. ([#14196](https://github.com/expo/expo/pull/14196) by [@esamelson](https://github.com/esamelson))

### 🐛 Bug fixes

- Fix only fullscreen opaque activities can request orientation. ([#14066](https://github.com/expo/expo/pull/14066) by [@lukmccall](https://github.com/lukmccall))
- Fix keyboard commands getting ignored after dev menu is shown. ([#14266](https://github.com/expo/expo/pull/14266) by [@fson](https://github.com/fson))

## 0.7.7 — 2021-08-06

### 🐛 Bug fixes

- Fixed menu binds to all keyboard shortcuts on Android. ([#13794](https://github.com/expo/expo/pull/13794) by [@lukmccall](https://github.com/lukmccall))

## 0.7.6 — 2021-08-04

_This version does not introduce any user-facing changes._

## 0.7.5 — 2021-07-08

### 🐛 Bug fixes

- Fixed web compatibility. ([#13535](https://github.com/expo/expo/pull/13535) by [@lukmccall](https://github.com/lukmccall))

## 0.7.4 — 2021-06-30

### 🐛 Bug fixes

- Order dev menu items consistently across platforms. ([#13449](https://github.com/expo/expo/pull/13449) by [@lukmccall](https://github.com/lukmccall))

## 0.7.3 — 2021-06-28

### 🐛 Bug fixes

- Fixed WebSocket handlers weren't registered properly on iOS. ([#13403](https://github.com/expo/expo/pull/13403) by [@lukmccall](https://github.com/lukmccall))
- Fix crash from inspector request failures. ([#13393](https://github.com/expo/expo/pull/13393) by [@kudo](https://github.com/kudo))

## 0.7.2 — 2021-06-24

### 🐛 Bug fixes

- [plugin] Use Node module resolution to find package paths for Podfile ([#13382](https://github.com/expo/expo/pull/13382) by [@fson](https://github.com/fson))

## 0.7.0 — 2021-06-10

_This version does not introduce any user-facing changes._

## 0.6.0 — 2021-06-08

### 🎉 New features

- Add JavaScript runtime information. ([#13042](https://github.com/expo/expo/pull/13042) by [@kudo](https://github.com/kudo))
- Add JavaScript inspector menu item. ([#13041](https://github.com/expo/expo/pull/13041) by [@kudo](https://github.com/kudo))
- Added WebSocket support. ([#12979](https://github.com/expo/expo/pull/12979) & [#12983](https://github.com/expo/expo/pull/12983) by [@lukmccall](https://github.com/lukmccall))

### 🐛 Bug fixes

- Fixed actions don't dismiss the dev-menu. ([#13021](https://github.com/expo/expo/pull/13021) by [@lukmccall](https://github.com/lukmccall))
- Fixed spamming profile or settings pushes multiple screens. ([#12935](https://github.com/expo/expo/pull/12935) by [@lukmccall](https://github.com/lukmccall))
- Fixed spamming profile or settings pushes multiple screens. ([#12935](https://github.com/expo/expo/pull/12935) by [@lukmccall](https://github.com/lukmccall))
- Fixed `dev-menu` items rearranging on iOS. ([#12980](https://github.com/expo/expo/pull/12980) by [@lukmccall](https://github.com/lukmccall))

## 0.5.2 — 2021-05-20

### 💡 Others

- Build Android code using Java 8 to fix Android instrumented test build error. ([#12939](https://github.com/expo/expo/pull/12939) by [@kudo](https://github.com/kudo))

## 0.5.1 — 2021-05-12

### 🐛 Bug fixes

- Fixed compatibility with React Native 0.64.X. ([#12909](https://github.com/expo/expo/pull/12909) by [@lukmccall](https://github.com/lukmccall))

## 0.5.0 — 2021-05-11

### 🎉 New features

- [plugin] Prevent plugin from running multiple times in a single process. ([#12715](https://github.com/expo/expo/pull/12715) by [@EvanBacon](https://github.com/EvanBacon))
- [plugin] Added AppDelegate tests. ([#12651](https://github.com/expo/expo/pull/12651) by [@EvanBacon](https://github.com/EvanBacon))
- Float dev menu above RedBox on iOS. ([#12632](https://github.com/expo/expo/pull/12632) by [@EvanBacon](https://github.com/EvanBacon))

### 🐛 Bug fixes

- Account for rubocop formatting in plugin. ([#12480](https://github.com/expo/expo/pull/12480) by [@EvanBacon](https://github.com/EvanBacon))
- Fixed `isAvailable` option in `DevMenuAction` having no effect. ([#12703](https://github.com/expo/expo/pull/12703) by [@lukmccall](https://github.com/lukmccall))
- Enable kotlin in all modules. ([#12716](https://github.com/expo/expo/pull/12716) by [@wschurman](https://github.com/wschurman))
- Remove test screens. ([#12850](https://github.com/expo/expo/pull/12850) by [@lukmccall](https://github.com/lukmccall))
- Fixed compilation error on older versions of the Kotlin compiler. ([#12853](https://github.com/expo/expo/pull/12853) by [@lukmccall](https://github.com/lukmccall))
- Fixed XCode warnings. ([#12798](https://github.com/expo/expo/pull/12798) by [@lukmccall](https://github.com/lukmccall))
- Fixed the `SafeAreaView` color wasn't applied correctly while using the dark mode. ([#12851](https://github.com/expo/expo/pull/12851) by [@lukmccall](https://github.com/lukmccall))
- [plugin] Removed unused menu initialization if expo-dev-launcher is installed on iOS. ([#12875](https://github.com/expo/expo/pull/12875) by [@lukmccall](https://github.com/lukmccall))

## 0.4.1 — 2021-03-30

### 🐛 Bug fixes

- Fix misspellings in READMEs. ([#12346](https://github.com/expo/expo/pull/12346) by [@wschurman](https://github.com/wschurman))
- Fixed "Safari cannot open the page because the address is invalid" on iOS. ([#12319](https://github.com/expo/expo/pull/12319) by [@lukmccall](https://github.com/lukmccall))

## 0.4.0 — 2021-03-24

### 🎉 New features

- Extensions from now can export their own screen. ([#11384](https://github.com/expo/expo/pull/11384) by [@lukmccall](https://github.com/lukmccall))
- Added option to sign in using an Expo account. ([#11915](https://github.com/expo/expo/pull/11915) by [@lukmccall](https://github.com/lukmccall))
- Made menu appearing faster on Android by re-using the react root view. ([#12275](https://github.com/expo/expo/pull/12275) by [@lukmccall](https://github.com/lukmccall))

### 🐛 Bug fixes

- Remove peerDependencies and unimodulePeerDependencies from Expo modules. ([#11980](https://github.com/expo/expo/pull/11980) by [@brentvatne](https://github.com/brentvatne))

## 0.3.1 — 2021-02-03

_This version does not introduce any user-facing changes._

## 0.3.0 — 2021-02-01

### 🎉 New features

- Updated Android build configuration to target Android 11 (added support for Android SDK 30). ([#11647](https://github.com/expo/expo/pull/11647) by [@bbarthec](https://github.com/bbarthec))

## 0.2.2 — 2021-01-25

_This version does not introduce any user-facing changes._

## 0.2.1 — 2021-01-15

_This version does not introduce any user-facing changes._

## 0.2.0 — 2021-01-15

_This version does not introduce any user-facing changes._

## 0.1.2 — 2020-12-28

_This version does not introduce any user-facing changes._

## 0.1.1 — 2020-12-22

### 🛠 Breaking changes

- Dropped support for iOS 10.0 ([#11344](https://github.com/expo/expo/pull/11344) by [@tsapeta](https://github.com/tsapeta))

## 0.1.0 — 2020-12-14

_This version does not introduce any user-facing changes._

## 0.0.4 — 2020-12-02

_This version does not introduce any user-facing changes._

## 0.0.3 — 2020-11-10

_This version does not introduce any user-facing changes._

## 0.0.2 — 2020-09-25

_This version does not introduce any user-facing changes._

## 0.0.1 — 2020-08-27

### 🎉 New features

- Upgrade react-navigation. ([#9555](https://github.com/expo/expo/pull/9555) by [@EvanBacon](https://github.com/EvanBacon))<|MERGE_RESOLUTION|>--- conflicted
+++ resolved
@@ -15,9 +15,8 @@
 
 ### 💡 Others
 
-<<<<<<< HEAD
 - Move unrelated dev-menu functions into dev-launcher.
-=======
+
 ## 0.9.3 — 2022-02-01
 
 ### 🐛 Bug fixes
@@ -27,7 +26,6 @@
 ## 0.9.2 — 2022-01-18
 
 _This version does not introduce any user-facing changes._
->>>>>>> 7403cf3e
 
 ## 0.9.1 — 2022-01-17
 
