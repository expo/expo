--- conflicted
+++ resolved
@@ -8,11 +8,8 @@
 
 ### 🐛 Bug fixes
 
-<<<<<<< HEAD
 - Fixed `RCTStatusBarManager` module requires that the `UIViewControllerBasedStatusBarAppearance` to be false on iOS. ([#20104](https://github.com/expo/expo/pull/20104) by [@lukmccall](https://github.com/lukmccall))
-=======
 - Fixed writing 'r' into text input reloading the app on iOS. ([#20107](https://github.com/expo/expo/pull/20107) by [@lukmccall](https://github.com/lukmccall))
->>>>>>> 7a8e10ef
 
 ### 💡 Others
 
