--- conflicted
+++ resolved
@@ -10,14 +10,12 @@
 
 ### 💡 Others
 
-<<<<<<< HEAD
 - [Android] Enable edge-to-edge. ([#36370](https://github.com/expo/expo/pull/36370) by [@behenate](https://github.com/behenate))
-=======
+
 ## 6.1.6 — 2025-04-25
 
 _This version does not introduce any user-facing changes._
 
->>>>>>> 0ca65575
 ## 6.1.5 — 2025-04-23
 
 _This version does not introduce any user-facing changes._
