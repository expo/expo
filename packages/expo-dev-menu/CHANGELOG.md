# Changelog

## Unpublished

### 🛠 Breaking changes

### 🎉 New features

### 🐛 Bug fixes

<<<<<<< HEAD
- Fixed iOS build errors in `use_frameworks!` mode. ([#23218](https://github.com/expo/expo/pull/23218) by [@kudo](https://github.com/kudo))
=======
- Fixed the `Cannot read property 'addDevMenuCallbacks' of null` error when registering custom menu item on iOS. ([#23219](https://github.com/expo/expo/pull/23219) by [@kudo](https://github.com/kudo))
>>>>>>> 63c08d96

### 💡 Others

## 3.1.4 — 2023-06-28

_This version does not introduce any user-facing changes._

## 3.1.3 — 2023-06-27

### 💡 Others

- Upgrade `semver` lib. ([#23113](https://github.com/expo/expo/pull/23113) by [@felipemillhouse](https://github.com/felipemillhouse))
- Remove unused fonts. ([#23107](https://github.com/expo/expo/pull/23107) by [@gabrieldonadel](https://github.com/gabrieldonadel))

## 3.1.2 — 2023-06-23

### 🐛 Bug fixes

- Fixed compatibility issue with react-native-reanimated on iOS. ([#23057](https://github.com/expo/expo/pull/23057) by [@kudo](https://github.com/kudo))

## 3.1.1 — 2023-06-22

_This version does not introduce any user-facing changes._

## 3.1.0 — 2023-06-21

### 📚 3rd party library updates

- Updated `robolectric` to `4.10`. ([#22395](https://github.com/expo/expo/pull/22395) by [@josephyanks](https://github.com/josephyanks))

### 🎉 New features

- Added support for React Native 0.72. ([#22588](https://github.com/expo/expo/pull/22588) by [@kudo](https://github.com/kudo))
- Added support for the new architecture. ([#22607](https://github.com/expo/expo/pull/22607), [#22184](https://github.com/expo/expo/pull/22184) by [@gabrieldonadel](https://github.com/gabrieldonadel))

### 🐛 Bug fixes

- Fixed react-native nighlies `0.73.0-nightly-20230515-066f0b76d` build errors on Android. ([#22503](https://github.com/expo/expo/pull/22503) by [@kudo](https://github.com/kudo))
- Fixed Android build warnings for Gradle version 8. ([#22537](https://github.com/expo/expo/pull/22537), [#22609](https://github.com/expo/expo/pull/22609) by [@kudo](https://github.com/kudo))

### 💡 Others

- Update onboarding text to be more concise and clear, and fix compat with large text accessibiltiy settings. ([#22712](https://github.com/expo/expo/pull/22712) by [@brentvatne](https://github.com/brentvatne))
- Bump `babel-plugin-module-resolver` dev dependency. ([#22871](https://github.com/expo/expo/pull/22871) by [@EvanBacon](https://github.com/EvanBacon))

## 3.0.0 — 2023-05-08

### 🛠 Breaking changes

- Update iOS and Android entry points to support custom entry files (changed `index` to `.expo/.virtual-metro-entry`). This requires all projects to use `expo/metro-config` as the base config. ([#21643](https://github.com/expo/expo/pull/21643) by [@EvanBacon](https://github.com/EvanBacon))

### 🐛 Bug fixes

- Fixed reload crash when expo-dev-menu is turned off. ([#21279](https://github.com/expo/expo/pull/21279) by [@jayshah123](https://github.com/jayshah123))
- Fix JS entry file in development builds. ([#21984](https://github.com/expo/expo/pull/21984) by [@gabrieldonadel](https://github.com/gabrieldonadel))
- Update the start script to dynamically locate the packager IP from any network interface. ([#21977](https://github.com/expo/expo/pull/21977) by [@gabrieldonadel](https://github.com/gabrieldonadel))
- [iOS] Fix assert in `requestOverlayMetricsIfNeeded` failing when the device is rotated to landscape orientation. ([#22598](https://github.com/expo/expo/pull/22598) by [@behenate](https://github.com/behenate))

### 💡 Others

- Convert EXManifests iOS implementation to Swift. ([#21298](https://github.com/expo/expo/pull/21298) by [@wschurman](https://github.com/wschurman))
- Rewrite vendored safe area view using the new modules API. ([#22174](https://github.com/expo/expo/pull/22174) by [@gabrieldonadel](https://github.com/gabrieldonadel))
- Migrate iOS native modules to use the new Module API. ([#22263](https://github.com/expo/expo/pull/22263) by [@gabrieldonadel](https://github.com/gabrieldonadel))

### ⚠️ Notices

- Disable the `Remote JS debugger` option on menu when using SDK 49 or above. ([#22010](https://github.com/expo/expo/pull/22010) by [@gabrieldonadel](https://github.com/gabrieldonadel))

### 📚 3rd party library updates

- Update `react-native` to 0.71.7. ([#22253](https://github.com/expo/expo/pull/22253) by [@kudo](https://github.com/kudo))

## 2.2.0 - 2023-04-13

### 🎉 New features

- Added experimental react-devtools integration. ([#21462](https://github.com/expo/expo/pull/21462) by [@kudo](https://github.com/kudo))

## 2.1.4 - 2023-03-20

### 🐛 Bug fixes

- Change arg in gradle `.execute()` call to null to inherit env variables from user's env ([#21712](https://github.com/expo/expo/pull/21712) by [@phoenixiguess](https://github.com/phoenixiguess))

## 2.1.2 — 2023-02-17

### 🐛 Bug fixes

- Fixed `'jsc/JSCRuntime.h' file not found` when using JSC on iOS. ([#21246](https://github.com/expo/expo/pull/21246) by [@lukmccall](https://github.com/lukmccall))

## 2.1.1 — 2023-02-09

_This version does not introduce any user-facing changes._

## 2.1.0 — 2023-02-03

### 🐛 Bug fixes

- Added React Native 0.71 support. ([#20470](https://github.com/expo/expo/pull/20470) by [@kudo](https://github.com/kudo))
- Added support for React Native 0.71.x. ([#20799](https://github.com/expo/expo/pull/20799) [#20832](https://github.com/expo/expo/pull/20832) by [@kudo](https://github.com/kudo))

### 💡 Others

- On Android bump `compileSdkVersion` and `targetSdkVersion` to `33`. ([#20721](https://github.com/expo/expo/pull/20721) by [@lukmccall](https://github.com/lukmccall))

## 2.0.2 - 2022-11-21

### 🐛 Bug fixes

- Fixed `RCTStatusBarManager` module requires that the `UIViewControllerBasedStatusBarAppearance` to be false on iOS. ([#20104](https://github.com/expo/expo/pull/20104) by [@lukmccall](https://github.com/lukmccall))
- Fixed writing 'r' into text input reloading the app on iOS. ([#20107](https://github.com/expo/expo/pull/20107) by [@lukmccall](https://github.com/lukmccall))

## 2.0.1 - 2022-11-08

### 🐛 Bug fixes

- Fixed build errors when testing on React Native nightly builds. ([#19369](https://github.com/expo/expo/pull/19369) by [@kudo](https://github.com/kudo), [#19805](https://github.com/expo/expo/pull/19805) by [@kudo](https://github.com/kudo))
- Fixed Android `java.lang.AssertionError: TurboModules are enabled, but mTurboModuleRegistry hasn't been set.` error when running on new architecture mode. ([#19931](https://github.com/expo/expo/pull/19931) by [@kudo](https://github.com/kudo))

## 2.0.0 — 2022-10-27

### 🛠 Breaking changes

- Bumped iOS deployment target to 13.0 and deprecated support for iOS 12. ([#18873](https://github.com/expo/expo/pull/18873) by [@tsapeta](https://github.com/tsapeta))

### 💡 Others

- [plugin] Migrate import from @expo/config-plugins to expo/config-plugins and @expo/config-types to expo/config. ([#18855](https://github.com/expo/expo/pull/18855) by [@brentvatne](https://github.com/brentvatne))
- Locked `layoutDirection` to LTR to prevent incorrect rendering when used together with a RTL enabled app. ([#19634](https://github.com/expo/expo/pull/19634) by [@aleqsio](https://github.com/aleqsio))

### ⚠️ Notices

- Added support for React Native 0.70.x. ([#19261](https://github.com/expo/expo/pull/19261) by [@kudo](https://github.com/kudo))

## 1.3.1 — 2022-10-11

### 🐛 Bug fixes

- Fix compilation error when the `compileSdkVersion` is set to 33. ([#19271](https://github.com/expo/expo/pull/19271) by [@lukmccall](https://github.com/lukmccall))
- Fixed the _Local dev tools_ menu doesn't work for Hermes. ([#19301](https://github.com/expo/expo/pull/19301) by [@kudo](https://github.com/kudo))

## 1.3.0 — 2022-09-16

### 💡 Others

- Disable onboarding popup with URL query param. ([#19024](https://github.com/expo/expo/pull/19024) by [@douglowder](https://github.com/douglowder))

## 1.2.1 — 2022-08-16

### 🐛 Bug fixes

- Fixes `PanGestureHandler` does not get active when it has a `simultaneousHandler` on iOS. ([#18657](https://github.com/expo/expo/pull/18657) by [@lukmccall](https://github.com/lukmccall))

## 1.2.0 — 2022-08-11

### 🎉 New features

- Add landscape orienation support. ([#18509](https://github.com/expo/expo/pull/18509)) by [@ajsmth](https://github.com/ajsmth)

### 🐛 Bug fixes

- Fix the duplicated `DevMenuRNGestureHandlerStateManager.h` output file compilation error on iOS. ([#18562](https://github.com/expo/expo/pull/18562) by [@lukmccall](https://github.com/lukmccall))

## 1.1.1 — 2022-07-20

### 🐛 Bug fixes

- Fixed compatibility with the `react-native-reanimated` on iOS. ([#18306](https://github.com/expo/expo/pull/18306) by [@lukmccall](https://github.com/lukmccall))

## 1.1.0 — 2022-07-18

### 🎉 New features

- Added support for React Native 0.69.X. ([#18006](https://github.com/expo/expo/pull/18006) by [@kudo](https://github.com/kudo) & [#18182](https://github.com/expo/expo/pull/18182) by [@lukmccall](https://github.com/lukmccall))

## 1.0.1 — 2022-07-14

### 🐛 Bug fixes

- [iOS] fix use_frameworks! compilation. ([#18073](https://github.com/expo/expo/pull/18073) by [@douglowder](https://github.com/douglowder))

## 1.0.0 — 2022-06-09

### 🐛 Bug fixes

- Fixed the singleton `RCTBridge.currentBridge` instance value be override by expo-dev-menu bridge instance on iOS. ([#17780](https://github.com/expo/expo/pull/17780) by [@kudo](https://github.com/kudo))

## 0.11.0 — 2022-06-07

### 🎉 New features

- Add JS API to register buttons in dev menu. ([#17528](https://github.com/expo/expo/pull/17528) by [@ajsmth](https://github.com/ajsmth))

### 🐛 Bug fixes

- Update dev settings when initial props change. ([#17663](https://github.com/expo/expo/pull/17663) by [@esamelson](https://github.com/esamelson))
- Fix copy on onboarding screen re: location of "Send Keyboard Input to Device" in system menu. ([#17767](https://github.com/expo/expo/pull/17767) by [@esamelson](https://github.com/esamelson))
- Restore JavaScript inspector menu item. ([#17762](https://github.com/expo/expo/pull/17762) by [@lukmccall](https://github.com/lukmccall))
- Restore the ability to open React Native dev menu. ([#17762](https://github.com/expo/expo/pull/17762) by [@lukmccall](https://github.com/lukmccall))

## 0.10.7 — 2022-05-19

_This version does not introduce any user-facing changes._

## 0.10.6 — 2022-05-06

### 🐛 Bug fixes

- Fix dev menu will reload the application when open for the first time while using Hermes. ([#17377](https://github.com/expo/expo/pull/17377) by [@lukmccall](https://github.com/lukmccall))

## 0.10.5 — 2022-05-05

### 🐛 Bug fixes

- Fix `unresolved reference: loadFonts` in the release build on Android. ([#17241](https://github.com/expo/expo/pull/17241) by [@lukmccall](https://github.com/lukmccall))
- Fix remote debugging crashing the application on iOS. ([#17248](https://github.com/expo/expo/pull/17248) by [@lukmccall](https://github.com/lukmccall))
- Fix crashes when the app was launched from a deep link and the react-native-reanimated were installed on Android. ([#17282](https://github.com/expo/expo/pull/17282) by [@lukmccall](https://github.com/lukmccall))

## 0.10.4 — 2022-04-26

### 🐛 Bug fixes

- Fix error on summoning dev-menu first time, that leads to the application freeze. ([#17215](https://github.com/expo/expo/pull/17215) by [@lukmccall](https://github.com/lukmccall))

## 0.10.3 — 2022-04-25

_This version does not introduce any user-facing changes._

## 0.10.2 — 2022-04-21

_This version does not introduce any user-facing changes._

## 0.10.1 — 2022-04-21

_This version does not introduce any user-facing changes._

## 0.10.0 — 2022-04-20

### 🎉 New features

- Add unit tests for react app. ([#16005](https://github.com/expo/expo/pull/16005) by [@ajsmth](https://github.com/ajsmth))
- Add expo-modules automatic setup on Android. ([#16441](https://github.com/expo/expo/pull/16441) by [@esamelson](https://github.com/esamelson))
- Remove regex-based config plugin mods in SDK 45+ projects. ([#16495](https://github.com/expo/expo/pull/16495) by [@esamelson](https://github.com/esamelson))
- Add expo-modules automatic setup on iOS. ([#16496](https://github.com/expo/expo/pull/16496) by [@esamelson](https://github.com/esamelson))
- Restore ability of host apps to disable dev client. ([#16521](https://github.com/expo/expo/pull/16521) by [@esamelson](https://github.com/esamelson))

### 🐛 Bug fixes

- Fix compatibility with react-native 0.66. ([#15914](https://github.com/expo/expo/pull/15914) by [@kudo](https://github.com/kudo))
- Fix Android crash when using Hermes on react-native 0.67. ([#16099](https://github.com/expo/expo/pull/16099) by [@kudo](https://github.com/kudo))
- Fix backwards compatibility with AppDelegate in existing projects. ([#16497](https://github.com/expo/expo/pull/16497) by [@esamelson](https://github.com/esamelson))
- Fix gradle buildscript compatibility with flavors ([#16686](https://github.com/expo/expo/issues/16686)). ([#16799](https://github.com/expo/expo/pull/16799) by [@esamelson](https://github.com/esamelson))
- Fix gradle buildscript compatibility for flavors using bundle keyword ([#16686](https://github.com/expo/expo/issues/16686#issuecomment-1088282480)). ([#16936](https://github.com/expo/expo/pull/16936) by [@dogfootruler-kr](https://github.com/dogfootruler-kr))

### 💡 Others

- Move unrelated dev-menu functions into dev-launcher. ([#16124](https://github.com/expo/expo/pull/16124) by [@ajsmth](https://github.com/ajsmth))
- Simplify dev-launcher / dev-menu relationship on iOS. ([#16067](https://github.com/expo/expo/pull/16067) by [@ajsmth](https://github.com/ajsmth))
- Simplify dev-launcher / dev-menu relationship on Android. ([#16228](https://github.com/expo/expo/pull/16228) by [@ajsmth](https://github.com/ajsmth))

### ⚠️ Notices

- On Android bump `compileSdkVersion` to `31`, `targetSdkVersion` to `31` and `Java` version to `11`. ([#16941](https://github.com/expo/expo/pull/16941) by [@bbarthec](https://github.com/bbarthec))

## 0.9.3 — 2022-02-01

### 🐛 Bug fixes

- Fix `Plugin with id 'maven' not found` build error from Android Gradle 7. ([#16080](https://github.com/expo/expo/pull/16080) by [@kudo](https://github.com/kudo))

## 0.9.2 — 2022-01-18

_This version does not introduce any user-facing changes._

## 0.9.1 — 2022-01-17

### 🐛 Bug fixes

- Fix: release build won't install on Android 12. ([#15429](https://github.com/expo/expo/pull/15429) by [@zhigang1992](https://github.com/zhigang1992))

## 0.9.0 — 2021-12-22

### 🎉 New features

- Vendor react-native-safe-area-context. ([#15382](https://github.com/expo/expo/pull/15382) by [@ajsmth](https://github.com/ajsmth))
- Add ability to query development sessions with a device ID. ([#15539](https://github.com/expo/expo/pull/15539) by [@esamelson](https://github.com/esamelson))

### 💡 Others

- Updated `@expo/config-plugins` from `4.0.2` to `4.0.14` ([#15621](https://github.com/expo/expo/pull/15621) by [@EvanBacon](https://github.com/EvanBacon))

## 0.8.6 — 2021-12-03

_This version does not introduce any user-facing changes._

## 0.8.5 — 2021-12-03

### 🐛 Bug fixes

- Fix hermes inspector opening wrong target. ([#14684](https://github.com/expo/expo/pull/14684) by [@kudo](https://github.com/kudo))
- Fix Gradle error when running Gradle from outside of the project directory. ([#15109](https://github.com/expo/expo/pull/15109) by [@kudo](https://github.com/kudo))
- Fix `Project is using deprecated .expo.* file extensions`. ([#15070](https://github.com/expo/expo/pull/15070) by [@lukmccall](https://github.com/lukmccall))
- Fix shake gesture sometimes brings two menus on Android. ([#15406](https://github.com/expo/expo/pull/15406) by [@lukmccall](https://github.com/lukmccall))

## 0.8.4 — 2021-10-21

_This version does not introduce any user-facing changes._

## 0.8.3 — 2021-10-15

### 🐛 Bug fixes

- Fix hermes inspector opening wrong target. ([#14684](https://github.com/expo/expo/pull/14684) by [@kudo](https://github.com/kudo))

## 0.8.2 — 2021-10-07

### 🛠 Breaking changes

- Changed the reload key command to `r` instead of `Cmd + r` on iOS. ([#14590](https://github.com/expo/expo/pull/14590) by [@lukmccall](https://github.com/lukmccall))

### 🐛 Bug fixes

- Fix building errors from use_frameworks! in Podfile. ([#14523](https://github.com/expo/expo/pull/14523) by [@kudo](https://github.com/kudo))

### 💡 Others

- Updated `@expo/config-plugins` ([#14443](https://github.com/expo/expo/pull/14443) by [@EvanBacon](https://github.com/EvanBacon))

## 0.8.1 — 2021-09-03

### 🐛 Bug fixes

- Add missing override to release DevMenuManager.

## 0.8.0 — 2021-09-02

### 🎉 New features

- Fix compatibility with RN 0.65. ([#14064](https://github.com/expo/expo/pull/14064) by [@lukmccall](https://github.com/lukmccall))
- Add flag to disable auto-launch of dev menu on start. ([#14196](https://github.com/expo/expo/pull/14196) by [@esamelson](https://github.com/esamelson))

### 🐛 Bug fixes

- Fix only fullscreen opaque activities can request orientation. ([#14066](https://github.com/expo/expo/pull/14066) by [@lukmccall](https://github.com/lukmccall))
- Fix keyboard commands getting ignored after dev menu is shown. ([#14266](https://github.com/expo/expo/pull/14266) by [@fson](https://github.com/fson))

## 0.7.7 — 2021-08-06

### 🐛 Bug fixes

- Fixed menu binds to all keyboard shortcuts on Android. ([#13794](https://github.com/expo/expo/pull/13794) by [@lukmccall](https://github.com/lukmccall))

## 0.7.6 — 2021-08-04

_This version does not introduce any user-facing changes._

## 0.7.5 — 2021-07-08

### 🐛 Bug fixes

- Fixed web compatibility. ([#13535](https://github.com/expo/expo/pull/13535) by [@lukmccall](https://github.com/lukmccall))

## 0.7.4 — 2021-06-30

### 🐛 Bug fixes

- Order dev menu items consistently across platforms. ([#13449](https://github.com/expo/expo/pull/13449) by [@lukmccall](https://github.com/lukmccall))

## 0.7.3 — 2021-06-28

### 🐛 Bug fixes

- Fixed WebSocket handlers weren't registered properly on iOS. ([#13403](https://github.com/expo/expo/pull/13403) by [@lukmccall](https://github.com/lukmccall))
- Fix crash from inspector request failures. ([#13393](https://github.com/expo/expo/pull/13393) by [@kudo](https://github.com/kudo))

## 0.7.2 — 2021-06-24

### 🐛 Bug fixes

- [plugin] Use Node module resolution to find package paths for Podfile ([#13382](https://github.com/expo/expo/pull/13382) by [@fson](https://github.com/fson))

## 0.7.0 — 2021-06-10

_This version does not introduce any user-facing changes._

## 0.6.0 — 2021-06-08

### 🎉 New features

- Add JavaScript runtime information. ([#13042](https://github.com/expo/expo/pull/13042) by [@kudo](https://github.com/kudo))
- Add JavaScript inspector menu item. ([#13041](https://github.com/expo/expo/pull/13041) by [@kudo](https://github.com/kudo))
- Added WebSocket support. ([#12979](https://github.com/expo/expo/pull/12979) & [#12983](https://github.com/expo/expo/pull/12983) by [@lukmccall](https://github.com/lukmccall))

### 🐛 Bug fixes

- Fixed actions don't dismiss the dev-menu. ([#13021](https://github.com/expo/expo/pull/13021) by [@lukmccall](https://github.com/lukmccall))
- Fixed spamming profile or settings pushes multiple screens. ([#12935](https://github.com/expo/expo/pull/12935) by [@lukmccall](https://github.com/lukmccall))
- Fixed spamming profile or settings pushes multiple screens. ([#12935](https://github.com/expo/expo/pull/12935) by [@lukmccall](https://github.com/lukmccall))
- Fixed `dev-menu` items rearranging on iOS. ([#12980](https://github.com/expo/expo/pull/12980) by [@lukmccall](https://github.com/lukmccall))

## 0.5.2 — 2021-05-20

### 💡 Others

- Build Android code using Java 8 to fix Android instrumented test build error. ([#12939](https://github.com/expo/expo/pull/12939) by [@kudo](https://github.com/kudo))

## 0.5.1 — 2021-05-12

### 🐛 Bug fixes

- Fixed compatibility with React Native 0.64.X. ([#12909](https://github.com/expo/expo/pull/12909) by [@lukmccall](https://github.com/lukmccall))

## 0.5.0 — 2021-05-11

### 🎉 New features

- [plugin] Prevent plugin from running multiple times in a single process. ([#12715](https://github.com/expo/expo/pull/12715) by [@EvanBacon](https://github.com/EvanBacon))
- [plugin] Added AppDelegate tests. ([#12651](https://github.com/expo/expo/pull/12651) by [@EvanBacon](https://github.com/EvanBacon))
- Float dev menu above RedBox on iOS. ([#12632](https://github.com/expo/expo/pull/12632) by [@EvanBacon](https://github.com/EvanBacon))

### 🐛 Bug fixes

- Account for rubocop formatting in plugin. ([#12480](https://github.com/expo/expo/pull/12480) by [@EvanBacon](https://github.com/EvanBacon))
- Fixed `isAvailable` option in `DevMenuAction` having no effect. ([#12703](https://github.com/expo/expo/pull/12703) by [@lukmccall](https://github.com/lukmccall))
- Enable kotlin in all modules. ([#12716](https://github.com/expo/expo/pull/12716) by [@wschurman](https://github.com/wschurman))
- Remove test screens. ([#12850](https://github.com/expo/expo/pull/12850) by [@lukmccall](https://github.com/lukmccall))
- Fixed compilation error on older versions of the Kotlin compiler. ([#12853](https://github.com/expo/expo/pull/12853) by [@lukmccall](https://github.com/lukmccall))
- Fixed XCode warnings. ([#12798](https://github.com/expo/expo/pull/12798) by [@lukmccall](https://github.com/lukmccall))
- Fixed the `SafeAreaView` color wasn't applied correctly while using the dark mode. ([#12851](https://github.com/expo/expo/pull/12851) by [@lukmccall](https://github.com/lukmccall))
- [plugin] Removed unused menu initialization if expo-dev-launcher is installed on iOS. ([#12875](https://github.com/expo/expo/pull/12875) by [@lukmccall](https://github.com/lukmccall))

## 0.4.1 — 2021-03-30

### 🐛 Bug fixes

- Fix misspellings in READMEs. ([#12346](https://github.com/expo/expo/pull/12346) by [@wschurman](https://github.com/wschurman))
- Fixed "Safari cannot open the page because the address is invalid" on iOS. ([#12319](https://github.com/expo/expo/pull/12319) by [@lukmccall](https://github.com/lukmccall))

## 0.4.0 — 2021-03-24

### 🎉 New features

- Extensions from now can export their own screen. ([#11384](https://github.com/expo/expo/pull/11384) by [@lukmccall](https://github.com/lukmccall))
- Added option to sign in using an Expo account. ([#11915](https://github.com/expo/expo/pull/11915) by [@lukmccall](https://github.com/lukmccall))
- Made menu appearing faster on Android by re-using the react root view. ([#12275](https://github.com/expo/expo/pull/12275) by [@lukmccall](https://github.com/lukmccall))

### 🐛 Bug fixes

- Remove peerDependencies and unimodulePeerDependencies from Expo modules. ([#11980](https://github.com/expo/expo/pull/11980) by [@brentvatne](https://github.com/brentvatne))

## 0.3.1 — 2021-02-03

_This version does not introduce any user-facing changes._

## 0.3.0 — 2021-02-01

### 🎉 New features

- Updated Android build configuration to target Android 11 (added support for Android SDK 30). ([#11647](https://github.com/expo/expo/pull/11647) by [@bbarthec](https://github.com/bbarthec))

## 0.2.2 — 2021-01-25

_This version does not introduce any user-facing changes._

## 0.2.1 — 2021-01-15

_This version does not introduce any user-facing changes._

## 0.2.0 — 2021-01-15

_This version does not introduce any user-facing changes._

## 0.1.2 — 2020-12-28

_This version does not introduce any user-facing changes._

## 0.1.1 — 2020-12-22

### 🛠 Breaking changes

- Dropped support for iOS 10.0 ([#11344](https://github.com/expo/expo/pull/11344) by [@tsapeta](https://github.com/tsapeta))

## 0.1.0 — 2020-12-14

_This version does not introduce any user-facing changes._

## 0.0.4 — 2020-12-02

_This version does not introduce any user-facing changes._

## 0.0.3 — 2020-11-10

_This version does not introduce any user-facing changes._

## 0.0.2 — 2020-09-25

_This version does not introduce any user-facing changes._

## 0.0.1 — 2020-08-27

### 🎉 New features

- Upgrade react-navigation. ([#9555](https://github.com/expo/expo/pull/9555) by [@EvanBacon](https://github.com/EvanBacon))<|MERGE_RESOLUTION|>--- conflicted
+++ resolved
@@ -8,11 +8,8 @@
 
 ### 🐛 Bug fixes
 
-<<<<<<< HEAD
+- Fixed the `Cannot read property 'addDevMenuCallbacks' of null` error when registering custom menu item on iOS. ([#23219](https://github.com/expo/expo/pull/23219) by [@kudo](https://github.com/kudo))
 - Fixed iOS build errors in `use_frameworks!` mode. ([#23218](https://github.com/expo/expo/pull/23218) by [@kudo](https://github.com/kudo))
-=======
-- Fixed the `Cannot read property 'addDevMenuCallbacks' of null` error when registering custom menu item on iOS. ([#23219](https://github.com/expo/expo/pull/23219) by [@kudo](https://github.com/kudo))
->>>>>>> 63c08d96
 
 ### 💡 Others
 
