# Changelog

## Unpublished

### 🛠 Breaking changes

### 🎉 New features

### 🐛 Bug fixes

<<<<<<< HEAD
- Fix crash from inspector request failures. ([#13393](https://github.com/expo/expo/pull/13393) by [@kudo](https://github.com/kudo))
=======
- [plugin] Use Node module resolution to find package paths for Podfile ([#13382](https://github.com/expo/expo/pull/13382) by [@fson](https://github.com/fson))
>>>>>>> 319d59a4

### 💡 Others

## 0.7.0 — 2021-06-10

_This version does not introduce any user-facing changes._

## 0.6.0 — 2021-06-08

### 🎉 New features

- Add JavaScript runtime information. ([#13042](https://github.com/expo/expo/pull/13042) by [@kudo](https://github.com/kudo))
- Add JavaScript inspector menu item. ([#13041](https://github.com/expo/expo/pull/13041) by [@kudo](https://github.com/kudo))
- Added WebSocket support. ([#12979](https://github.com/expo/expo/pull/12979) & [#12983](https://github.com/expo/expo/pull/12983) by [@lukmccall](https://github.com/lukmccall))

### 🐛 Bug fixes

- Fixed actions don't dismiss the dev-menu. ([#13021](https://github.com/expo/expo/pull/13021) by [@lukmccall](https://github.com/lukmccall))
- Fixed spamming profile or settings pushes multiple screens. ([#12935](https://github.com/expo/expo/pull/12935) by [@lukmccall](https://github.com/lukmccall))
- Fixed spamming profile or settings pushes multiple screens. ([#12935](https://github.com/expo/expo/pull/12935) by [@lukmccall](https://github.com/lukmccall))
- Fixed `dev-menu` items rearranging on iOS. ([#12980](https://github.com/expo/expo/pull/12980) by [@lukmccall](https://github.com/lukmccall))

## 0.5.2 — 2021-05-20

### 💡 Others

- Build Android code using Java 8 to fix Android instrumented test build error. ([#12939](https://github.com/expo/expo/pull/12939) by [@kudo](https://github.com/kudo))

## 0.5.1 — 2021-05-12

### 🐛 Bug fixes

- Fixed compatibility with React Native 0.64.X. ([#12909](https://github.com/expo/expo/pull/12909) by [@lukmccall](https://github.com/lukmccall))

## 0.5.0 — 2021-05-11

### 🎉 New features

- [plugin] Prevent plugin from running multiple times in a single process. ([#12715](https://github.com/expo/expo/pull/12715) by [@EvanBacon](https://github.com/EvanBacon))
- [plugin] Added AppDelegate tests. ([#12651](https://github.com/expo/expo/pull/12651) by [@EvanBacon](https://github.com/EvanBacon))
- Float dev menu above RedBox on iOS. ([#12632](https://github.com/expo/expo/pull/12632) by [@EvanBacon](https://github.com/EvanBacon))

### 🐛 Bug fixes

- Account for rubocop formatting in plugin. ([#12480](https://github.com/expo/expo/pull/12480) by [@EvanBacon](https://github.com/EvanBacon))
- Fixed `isAvailable` option in `DevMenuAction` having no effect. ([#12703](https://github.com/expo/expo/pull/12703) by [@lukmccall](https://github.com/lukmccall))
- Enable kotlin in all modules. ([#12716](https://github.com/expo/expo/pull/12716) by [@wschurman](https://github.com/wschurman))
- Remove test screens. ([#12850](https://github.com/expo/expo/pull/12850) by [@lukmccall](https://github.com/lukmccall))
- Fixed compilation error on older versions of the Kotlin compiler. ([#12853](https://github.com/expo/expo/pull/12853) by [@lukmccall](https://github.com/lukmccall))
- Fixed XCode warnings. ([#12798](https://github.com/expo/expo/pull/12798) by [@lukmccall](https://github.com/lukmccall))
- Fixed the `SafeAreaView` color wasn't applied correctly while using the dark mode. ([#12851](https://github.com/expo/expo/pull/12851) by [@lukmccall](https://github.com/lukmccall))
- [plugin] Removed unused menu initialization if expo-dev-launcher is installed on iOS. ([#12875](https://github.com/expo/expo/pull/12875) by [@lukmccall](https://github.com/lukmccall))

## 0.4.1 — 2021-03-30

### 🐛 Bug fixes

- Fix misspellings in READMEs. ([#12346](https://github.com/expo/expo/pull/12346) by [@wschurman](https://github.com/wschurman))
- Fixed "Safari cannot open the page because the address is invalid" on iOS. ([#12319](https://github.com/expo/expo/pull/12319) by [@lukmccall](https://github.com/lukmccall))

## 0.4.0 — 2021-03-24

### 🎉 New features

- Extensions from now can export their own screen. ([#11384](https://github.com/expo/expo/pull/11384) by [@lukmccall](https://github.com/lukmccall))
- Added option to sign in using an Expo account. ([#11915](https://github.com/expo/expo/pull/11915) by [@lukmccall](https://github.com/lukmccall))
- Made menu appearing faster on Android by re-using the react root view. ([#12275](https://github.com/expo/expo/pull/12275) by [@lukmccall](https://github.com/lukmccall))

### 🐛 Bug fixes

- Remove peerDependencies and unimodulePeerDependencies from Expo modules. ([#11980](https://github.com/expo/expo/pull/11980) by [@brentvatne](https://github.com/brentvatne))

## 0.3.1 — 2021-02-03

_This version does not introduce any user-facing changes._

## 0.3.0 — 2021-02-01

### 🎉 New features

- Updated Android build configuration to target Android 11 (added support for Android SDK 30). ([#11647](https://github.com/expo/expo/pull/11647) by [@bbarthec](https://github.com/bbarthec))

## 0.2.2 — 2021-01-25

_This version does not introduce any user-facing changes._

## 0.2.1 — 2021-01-15

_This version does not introduce any user-facing changes._

## 0.2.0 — 2021-01-15

_This version does not introduce any user-facing changes._

## 0.1.2 — 2020-12-28

_This version does not introduce any user-facing changes._

## 0.1.1 — 2020-12-22

### 🛠 Breaking changes

- Dropped support for iOS 10.0 ([#11344](https://github.com/expo/expo/pull/11344) by [@tsapeta](https://github.com/tsapeta))

## 0.1.0 — 2020-12-14

_This version does not introduce any user-facing changes._

## 0.0.4 — 2020-12-02

_This version does not introduce any user-facing changes._

## 0.0.3 — 2020-11-10

_This version does not introduce any user-facing changes._

## 0.0.2 — 2020-09-25

_This version does not introduce any user-facing changes._

## 0.0.1 — 2020-08-27

### 🎉 New features

- Upgrade react-navigation. ([#9555](https://github.com/expo/expo/pull/9555) by [@EvanBacon](https://github.com/EvanBacon))<|MERGE_RESOLUTION|>--- conflicted
+++ resolved
@@ -8,11 +8,8 @@
 
 ### 🐛 Bug fixes
 
-<<<<<<< HEAD
+- [plugin] Use Node module resolution to find package paths for Podfile ([#13382](https://github.com/expo/expo/pull/13382) by [@fson](https://github.com/fson))
 - Fix crash from inspector request failures. ([#13393](https://github.com/expo/expo/pull/13393) by [@kudo](https://github.com/kudo))
-=======
-- [plugin] Use Node module resolution to find package paths for Podfile ([#13382](https://github.com/expo/expo/pull/13382) by [@fson](https://github.com/fson))
->>>>>>> 319d59a4
 
 ### 💡 Others
 
