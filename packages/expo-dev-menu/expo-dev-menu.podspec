require 'json'

# reanimated 2

reactVersion = '0.0.0'

begin
  reactVersion = `node --print "require('react-native/package.json').version"`
rescue
  reactVersion = '0.66.0'
end

rnVersion = reactVersion.split('.')[1]

folly_prefix = ""
if rnVersion.to_i >= 64
  folly_prefix = "RCT-"
end

folly_flags = '-DFOLLY_NO_CONFIG -DFOLLY_MOBILE=1 -DFOLLY_USE_LIBCPP=1 -DRNVERSION=' + rnVersion
folly_compiler_flags = folly_flags + ' ' + '-Wno-comma -Wno-shorten-64-to-32'
folly_version = '2021.04.26.00'
boost_compiler_flags = '-Wno-documentation'


require_relative 'TargetValidator'
# end reanimated 2

package = JSON.parse(File.read(File.join(__dir__, 'package.json')))

Pod::Spec.new do |s|
  s.name           = 'expo-dev-menu'
  s.version        = package['version']
  s.summary        = package['description']
  s.description    = package['description']
  s.license        = package['license']
  s.author         = package['author']
  s.homepage       = package['homepage']
  s.platform       = :ios, '12.0'
  s.swift_version  = '5.2'
  s.source         = { git: 'https://github.com/expo/expo.git' }
  s.static_framework = true
  s.requires_arc   = true
  s.header_dir     = 'EXDevMenu'

  s.resource_bundles = { 'EXDevMenu' => [
    'ios/assets',
    'assets/*.ios.js',
    'assets/dev-menu-packager-host',
    'assets/*.ttf'
  ]}

  s.xcconfig = { 'GCC_PREPROCESSOR_DEFINITIONS' => 'EX_DEV_MENU_ENABLED=1', 'OTHER_SWIFT_FLAGS' => '-DEX_DEV_MENU_ENABLED=1' }

  # Swift/Objective-C compatibility
  s.pod_target_xcconfig = { "DEFINES_MODULE" => "YES" }
  
  s.subspec 'GestureHandler' do |handler|
    handler.source_files = 'vendored/react-native-gesture-handler/**/*.{h,m}'
    handler.private_header_files = 'vendored/react-native-gesture-handler/**/*.h'
  
    handler.compiler_flags = '-w -Xanalyzer -analyzer-disable-all-checks'
  end
  
  s.subspec 'Reanimated' do |reanimated|
    reanimated.compiler_flags = folly_compiler_flags + ' ' + boost_compiler_flags + ' -w -Xanalyzer -analyzer-disable-all-checks -x objective-c++'
    reanimated.private_header_files = 'vendored/react-native-reanimated/**/*.h'
    reanimated.source_files = 'vendored/react-native-reanimated/**/*.{h,m,mm,cpp}'
    reanimated.preserve_paths = 'vendored/react-native-reanimated/Common/cpp/hidden_headers/**'
    reanimated.pod_target_xcconfig = {
      "USE_HEADERMAP" => "YES",
      "HEADER_SEARCH_PATHS" => "\"$(PODS_TARGET_SRCROOT)/ReactCommon\" \"$(PODS_TARGET_SRCROOT)\" \"$(PODS_ROOT)/#{folly_prefix}Folly\" \"$(PODS_ROOT)/boost\"  \"$(PODS_ROOT)/boost-for-react-native\" \"$(PODS_ROOT)/DoubleConversion\" \"$(PODS_ROOT)/Headers/Private/React-Core\" "
    }
    reanimated.xcconfig = {
      'CLANG_CXX_LIBRARY' => 'libc++',
      "CLANG_CXX_LANGUAGE_STANDARD" => "c++14",
      "HEADER_SEARCH_PATHS" => "\"$(PODS_ROOT)/boost\" \"$(PODS_ROOT)/boost-for-react-native\" \"$(PODS_ROOT)/glog\" \"$(PODS_ROOT)/#{folly_prefix}Folly\" \"${PODS_ROOT}/Headers/Public/React-hermes\" \"${PODS_ROOT}/Headers/Public/hermes-engine\"",
                                 "OTHER_CFLAGS" => "$(inherited)" + " " + folly_flags
    }

    reanimated.dependency 'FBLazyVector'
    reanimated.dependency 'FBReactNativeSpec'
    reanimated.dependency 'RCTRequired'
    reanimated.dependency 'RCTTypeSafety'
    reanimated.dependency 'React-Core'
    reanimated.dependency 'React-CoreModules'
    reanimated.dependency 'React-Core/DevSupport'
    reanimated.dependency 'React-RCTActionSheet'
    reanimated.dependency 'React-RCTNetwork'
    reanimated.dependency 'React-RCTAnimation'
    reanimated.dependency 'React-RCTLinking'
    reanimated.dependency 'React-RCTBlob'
    reanimated.dependency 'React-RCTSettings'
    reanimated.dependency 'React-RCTText'
    reanimated.dependency 'React-RCTVibration'
    reanimated.dependency 'React-RCTImage'
    reanimated.dependency 'React-Core/RCTWebSocket'
    reanimated.dependency 'React-cxxreact'
    reanimated.dependency 'React-jsi'
    reanimated.dependency 'React-jsiexecutor'
    reanimated.dependency 'React-jsinspector'
    reanimated.dependency 'ReactCommon/turbomodule/core'
    reanimated.dependency 'Yoga'
    reanimated.dependency 'DoubleConversion'
    reanimated.dependency 'glog'

    if reactVersion.match(/^0.62/)
      reanimated.dependency 'ReactCommon/callinvoker'
    else
      reanimated.dependency 'React-callinvoker'
    end
  
    reanimated.dependency "#{folly_prefix}Folly"
  end
  
  
  s.subspec 'SafeAreaView' do |safearea|
    safearea.source_files = 'vendored/react-native-safe-area-context/**/*.{h,m}'
    safearea.private_header_files = 'vendored/react-native-safe-area-context/**/*.h'
  
    safearea.compiler_flags = '-w -Xanalyzer -analyzer-disable-all-checks'
  end
  
  s.subspec 'Vendored' do |vendored|
    vendored.dependency "expo-dev-menu/GestureHandler"
    vendored.dependency "expo-dev-menu/Reanimated"
    vendored.dependency "expo-dev-menu/SafeAreaView"
  end
  
  s.subspec 'Main' do |main|
    s.source_files   = 'ios/**/*.{h,m,mm,swift}'
    s.preserve_paths = 'ios/**/*.{h,m,mm,swift}'
    s.exclude_files  = 'ios/*Tests/**/*', 'vendored/**/*'
    
    main.dependency 'React-Core'
<<<<<<< HEAD
    main.dependency "EXManifests"
=======
    main.dependency 'ExpoModulesCore'
>>>>>>> a95bd1be
    main.dependency 'expo-dev-menu-interface'
    main.dependency "expo-dev-menu/Vendored"
  end
  
  s.test_spec 'Tests' do |test_spec|
    test_spec.requires_app_host = false
    test_spec.source_files = 'ios/Tests/**/*'
    test_spec.dependency 'Quick'
    test_spec.dependency 'Nimble'
    test_spec.dependency 'React-CoreModules'
    # `hermes_enabled` should be enabled for test integrations
    test_spec.dependency 'React-hermes'
    test_spec.dependency 'hermes-engine'
    test_spec.platform = :ios, '12.0'
  end
  
  s.test_spec 'UITests' do |test_spec|
    test_spec.requires_app_host = true
    test_spec.source_files = 'ios/UITests/**/*'
    test_spec.dependency 'React-CoreModules'
    test_spec.dependency 'React'
    # `hermes_enabled` should be enabled for test integrations
    test_spec.dependency 'React-hermes'
    test_spec.dependency 'hermes-engine'
    test_spec.platform = :ios, '12.0'
  end
  
  s.default_subspec = 'Main'
end<|MERGE_RESOLUTION|>--- conflicted
+++ resolved
@@ -133,11 +133,8 @@
     s.exclude_files  = 'ios/*Tests/**/*', 'vendored/**/*'
     
     main.dependency 'React-Core'
-<<<<<<< HEAD
     main.dependency "EXManifests"
-=======
     main.dependency 'ExpoModulesCore'
->>>>>>> a95bd1be
     main.dependency 'expo-dev-menu-interface'
     main.dependency "expo-dev-menu/Vendored"
   end
