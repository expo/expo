import Constants from 'expo-constants';
import qs from 'qs';

import { SessionUrlProvider } from './SessionUrlProvider';

const { manifest } = Constants;

export class ManagedSessionUrlProvider implements SessionUrlProvider {
  private static readonly BASE_URL = `https://auth.expo.io`;
  private static readonly SESSION_PATH = 'expo-auth-session';
  private static readonly USES_CUSTOM_SCHEME =
    Constants.appOwnership === 'standalone' && manifest.scheme;

  getDefaultReturnUrl(urlPath?: string): string {
    const hostAddress = ManagedSessionUrlProvider.getHostAddress();
    const isExpoHosted =
      hostAddress.hostUri &&
      (/^(.*\.)?(expo\.io|exp\.host|exp\.direct|expo\.test)(:.*)?(\/.*)?$/.test(
        hostAddress.hostUri
      ) ||
        manifest.developer);

    let scheme = 'exp';
    let path = ManagedSessionUrlProvider.SESSION_PATH;
    const manifestScheme = manifest.scheme || (manifest.detach && manifest.detach.scheme);

    if (Constants.appOwnership === 'standalone' && manifestScheme) {
      scheme = manifestScheme;
    } else if (Constants.appOwnership === 'standalone' && !manifestScheme) {
      throw new Error(
        'Cannot make a deep link into a standalone app with no custom scheme defined'
      );
    } else if (Constants.appOwnership === 'expo' && !manifestScheme) {
      console.warn(
        'Linking requires that you provide a `scheme` in app.json for standalone apps - if it is left blank, your app may crash. The scheme does not apply to development in the Expo client but you should add it as soon as you start working with Linking to avoid creating a broken build. Add a `scheme` to silence this warning. Learn more about Linking at https://docs.expo.io/versions/latest/workflow/linking/'
      );
    }

    let hostUri = hostAddress.hostUri || '';
    if (ManagedSessionUrlProvider.USES_CUSTOM_SCHEME && isExpoHosted) {
      hostUri = '';
    }

    if (path) {
      if (isExpoHosted && hostUri) {
        path = `/--/${ManagedSessionUrlProvider.removeLeadingSlash(path)}`;
      }

      if (!path.startsWith('/')) {
        path = `/${path}`;
      }
    } else {
      path = '';
    }

    if (urlPath) {
      path = [path, urlPath].filter(Boolean).join('/');
    }

    let { parameters } = hostAddress;
    if (parameters) {
      parameters = `?${parameters}`;
    } else {
      parameters = '';
    }

    hostUri = ManagedSessionUrlProvider.removeTrailingSlash(hostUri);
    return encodeURI(`${scheme}://${hostUri}${path}${parameters}`);
  }

  getStartUrl(authUrl: string, returnUrl: string): string {
    const queryString = qs.stringify({
      authUrl,
      returnUrl,
    });

    return `${this.getRedirectUrl()}/start?${queryString}`;
  }

  getRedirectUrl(): string {
    const redirectUrl = `${ManagedSessionUrlProvider.BASE_URL}/${manifest.id}`;
    if (__DEV__) {
      ManagedSessionUrlProvider.warnIfAnonymous(manifest.id, redirectUrl);
    }
    return redirectUrl;
  }

<<<<<<< HEAD
  static getHostUri(): string {
    let hostUri = manifest?.hostUri;
=======
  private static getHostAddress(): { hostUri: string; parameters: string | undefined } {
    let hostUri: string = Constants.manifest.hostUri;
>>>>>>> c9d34bac
    if (!hostUri && !ManagedSessionUrlProvider.USES_CUSTOM_SCHEME) {
      if (!Constants.linkingUri) return '';
      // we're probably not using up-to-date xdl, so just fake it for now
      // we have to remove the /--/ on the end since this will be inserted again later
      hostUri = ManagedSessionUrlProvider.removeScheme(Constants.linkingUri).replace(
        /\/--(\/.*)?$/,
        ''
      );
    }

    const uriParts = hostUri?.split('?');
    const parameters = uriParts?.[1];
    if (uriParts?.length > 0) {
      hostUri = uriParts[0];
    }

    return { hostUri, parameters };
  }

  private static warnIfAnonymous(id, url): void {
    if (id.startsWith('@anonymous/')) {
      console.warn(
        `You are not currently signed in to Expo on your development machine. As a result, the redirect URL for AuthSession will be "${url}". If you are using an OAuth provider that requires whitelisting redirect URLs, we recommend that you do not whitelist this URL -- instead, you should sign in to Expo to acquired a unique redirect URL. Additionally, if you do decide to publish this app using Expo, you will need to register an account to do it.`
      );
    }
  }

  private static removeScheme(url: string) {
    return url.replace(/^[a-zA-Z0-9+.-]+:\/\//, '');
  }

  private static removeLeadingSlash(url: string) {
    return url.replace(/^\//, '');
  }

  private static removeTrailingSlash(url: string) {
    return url.replace(/\/$/, '');
  }
}<|MERGE_RESOLUTION|>--- conflicted
+++ resolved
@@ -85,21 +85,19 @@
     return redirectUrl;
   }
 
-<<<<<<< HEAD
-  static getHostUri(): string {
-    let hostUri = manifest?.hostUri;
-=======
   private static getHostAddress(): { hostUri: string; parameters: string | undefined } {
-    let hostUri: string = Constants.manifest.hostUri;
->>>>>>> c9d34bac
+    let hostUri: string = Constants.manifest?.hostUri;
     if (!hostUri && !ManagedSessionUrlProvider.USES_CUSTOM_SCHEME) {
-      if (!Constants.linkingUri) return '';
-      // we're probably not using up-to-date xdl, so just fake it for now
-      // we have to remove the /--/ on the end since this will be inserted again later
-      hostUri = ManagedSessionUrlProvider.removeScheme(Constants.linkingUri).replace(
-        /\/--(\/.*)?$/,
-        ''
-      );
+      if (!Constants.linkingUri) {
+        hostUri = '';
+      } else {
+        // we're probably not using up-to-date xdl, so just fake it for now
+        // we have to remove the /--/ on the end since this will be inserted again later
+        hostUri = ManagedSessionUrlProvider.removeScheme(Constants.linkingUri).replace(
+          /\/--(\/.*)?$/,
+          ''
+        );
+      }
     }
 
     const uriParts = hostUri?.split('?');
