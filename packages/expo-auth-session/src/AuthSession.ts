import { Platform } from '@unimodules/core';
import Constants from 'expo-constants';
import * as Linking from 'expo-linking';
import { dismissAuthSession, openAuthSessionAsync } from 'expo-web-browser';

import { AuthRequest } from './AuthRequest';
import {
  AuthRequestConfig,
  AuthRequestPromptOptions,
  CodeChallengeMethod,
  Prompt,
  ResponseType,
} from './AuthRequest.types';
import {
  AuthSessionOptions,
  AuthSessionRedirectUriOptions,
  AuthSessionResult,
} from './AuthSession.types';
import {
  DiscoveryDocument,
  fetchDiscoveryAsync,
  Issuer,
  IssuerOrDiscovery,
  ProviderMetadata,
  resolveDiscoveryAsync,
} from './Discovery';
import { generateHexStringAsync } from './PKCE';
import { getQueryParams } from './QueryParams';
import { getSessionUrlProvider } from './SessionUrlProvider';

let _authLock = false;
const sessionUrlProvider = getSessionUrlProvider();

export async function startAsync(options: AuthSessionOptions): Promise<AuthSessionResult> {
  const returnUrl = options.returnUrl || sessionUrlProvider.getDefaultReturnUrl();
  const authUrl = options.authUrl;
  const startUrl = sessionUrlProvider.getStartUrl(authUrl, returnUrl);
  const showInRecents = options.showInRecents || false;

  // Prevent accidentally starting to an empty url
  if (!authUrl) {
    throw new Error(
      'No authUrl provided to AuthSession.startAsync. An authUrl is required -- it points to the page where the user will be able to sign in.'
    );
  }

  // Prevent multiple sessions from running at the same time, WebBrowser doesn't
  // support it this makes the behavior predictable.
  if (_authLock) {
    if (__DEV__) {
      console.warn(
        'Attempted to call AuthSession.startAsync multiple times while already active. Only one AuthSession can be active at any given time.'
      );
    }

    return { type: 'locked' };
  }

  // About to start session, set lock
  _authLock = true;

  let result;
  try {
    result = await _openWebBrowserAsync(startUrl, returnUrl, showInRecents);
  } finally {
    // WebBrowser session complete, unset lock
    _authLock = false;
  }

  // Handle failures
  if (!result) {
    throw new Error('Unexpected missing AuthSession result');
  }
  if (!result.url) {
    if (result.type) {
      return result;
    } else {
      throw new Error('Unexpected AuthSession result with missing type');
    }
  }

  const { params, errorCode } = getQueryParams(result.url);

  return {
    type: errorCode ? 'error' : 'success',
    params,
    errorCode,
    tokenResponse: null,
    url: result.url,
  };
}

export function dismiss() {
  dismissAuthSession();
}

export function getDefaultReturnUrl(): string {
  return sessionUrlProvider.getDefaultReturnUrl();
}

/**
 * Deprecated: Use `makeRedirectUri({ path, useProxy })` instead.
 *
 * @param path
 */
export function getRedirectUrl(path?: string): string {
  return sessionUrlProvider.getRedirectUrl(path);
}

/**
 * Create a redirect url for the current platform.
 * - **Web:** Generates a path based on the current \`window.location\`. For production web apps you should hard code the URL.
 * - **Managed, and Custom workflow:** Uses the `scheme` property of your `app.config.js` or `app.json`.
 *   - **Proxy:** Uses auth.expo.io as the base URL for the path. This only works in Expo client and standalone environments.
 * - **Bare workflow:** Will fallback to using the `native` option for bare workflow React Native apps.
 *
 * @param options Additional options for configuring the path.
 */
export function makeRedirectUri({
  native,
  path,
  preferLocalhost,
  useProxy,
}: AuthSessionRedirectUriOptions = {}): string {
  if (Platform.OS !== 'web') {
    // Bare workflow
    if (!Constants.manifest) {
      if (!native) {
        // TODO(Bacon): Link to docs or fyi
        console.warn(
          "makeRedirectUri requires you define a `native` scheme for bare workflow, and standalone native apps, you'll need to manually define it based on your app's URI schemes."
        );
      }
      // Returning an empty string makes types easier to work with.
      // Server will throw an error about the invalid URI scheme.
      return native || '';
    }
    // Should use the user-defined native scheme in standalone builds
    if (Constants.appOwnership === 'standalone' && native) {
      return native;
    }
  }
  if (!useProxy || Platform.OS === 'web') {
    const url = Linking.makeUrl(path);

    if (preferLocalhost) {
      const ipAddress = url.match(
        /\b(25[0-5]|2[0-4][0-9]|[01]?[0-9][0-9]?)\.(25[0-5]|2[0-4][0-9]|[01]?[0-9][0-9]?)\.(25[0-5]|2[0-4][0-9]|[01]?[0-9][0-9]?)\.(25[0-5]|2[0-4][0-9]|[01]?[0-9][0-9]?)\b/
      );
      // Only replace if an IP address exists
      if (ipAddress?.length) {
        const [protocol, path] = url.split(ipAddress[0]);
        return `${protocol}localhost${path}`;
      }
    }

    return url;
  }
  // Attempt to use the proxy
  return sessionUrlProvider.getRedirectUrl(path);
}

/**
 * Build an `AuthRequest` and load it before returning.
 *
 * @param config
 * @param issuerOrDiscovery
 */
export async function loadAsync(
  config: AuthRequestConfig,
  issuerOrDiscovery: IssuerOrDiscovery
): Promise<AuthRequest> {
  const request = new AuthRequest(config);
  const discovery = await resolveDiscoveryAsync(issuerOrDiscovery);
  await request.makeAuthUrlAsync(discovery);
  return request;
}

async function _openWebBrowserAsync(startUrl: string, returnUrl: string, showInRecents: boolean) {
  // $FlowIssue: Flow thinks the awaited result can be a promise
  const result = await openAuthSessionAsync(startUrl, returnUrl, { showInRecents });
  if (result.type === 'cancel' || result.type === 'dismiss') {
    return { type: result.type };
  }

  return result;
}

export * from './AuthRequestHooks';
export { AuthError, TokenError } from './Errors';

export {
  AuthSessionOptions,
  AuthSessionRedirectUriOptions,
  AuthSessionResult,
  AuthRequest,
  AuthRequestConfig,
  AuthRequestPromptOptions,
  CodeChallengeMethod,
  DiscoveryDocument,
  Issuer,
  IssuerOrDiscovery,
  Prompt,
  ProviderMetadata,
  ResponseType,
  resolveDiscoveryAsync,
  fetchDiscoveryAsync,
<<<<<<< HEAD
};

export {
  // Token classes
  TokenResponse,
  AccessTokenRequest,
  RefreshTokenRequest,
  RevokeTokenRequest,
  // Token methods
  revokeAsync,
  refreshAsync,
  exchangeCodeAsync,
  requestUserInfoAsync,
} from './TokenRequest';

// Token types
export * from './TokenRequest.types';
=======
  generateHexStringAsync,
};
>>>>>>> cc84a42b
<|MERGE_RESOLUTION|>--- conflicted
+++ resolved
@@ -205,7 +205,7 @@
   ResponseType,
   resolveDiscoveryAsync,
   fetchDiscoveryAsync,
-<<<<<<< HEAD
+  generateHexStringAsync,
 };
 
 export {
@@ -222,8 +222,4 @@
 } from './TokenRequest';
 
 // Token types
-export * from './TokenRequest.types';
-=======
-  generateHexStringAsync,
-};
->>>>>>> cc84a42b
+export * from './TokenRequest.types';