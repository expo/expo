--- conflicted
+++ resolved
@@ -20,10 +20,7 @@
    * The color of the system image.
    * Can be a color name like '#ff00ff', 'red', 'blue', etc.
    */
-<<<<<<< HEAD
   color?: ColorValue;
-=======
-  color?: string;
   /**
    * The variable value for SF Symbols with variable color support.
    * Can be a number between 0.0 and 1.0.
@@ -32,7 +29,6 @@
    * Requires iOS 16.0+.
    */
   variableValue?: number;
->>>>>>> 198c3aa6
 
   /**
    * Callback triggered when the view is pressed.
