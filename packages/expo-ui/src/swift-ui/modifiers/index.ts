--- conflicted
+++ resolved
@@ -576,13 +576,12 @@
  */
 export const lineSpacing = (value: number) => createModifier('lineSpacing', { value });
 /**
-<<<<<<< HEAD
  * Sets the header prominence for this view.
  * @param prominence - The prominence to apply.
  */
 export const headerProminence = (prominence: 'standard' | 'increased') =>
   createModifier('headerProminence', { prominence });
-=======
+/**
  * Applies an inset to the rows in a list.
  * @param top - The amount of inset to apply to the **top** edge of each row.
  * @param leading - The amount of inset to apply to the **leading (left)** edge of each row.
@@ -617,7 +616,6 @@
   length?: number;
   edges?: 'all' | 'top' | 'bottom' | 'leading' | 'trailing' | 'horizontal' | 'vertical';
 }) => createModifier('listSectionMargins', params);
->>>>>>> 3f3ad4f6
 
 // =============================================================================
 // Type Definitions
@@ -684,14 +682,11 @@
   | ReturnType<typeof multilineTextAlignment>
   | ReturnType<typeof textSelection>
   | ReturnType<typeof lineSpacing>
-<<<<<<< HEAD
-  | ReturnType<typeof headerProminence>;
-=======
+  | ReturnType<typeof headerProminence>
   | ReturnType<typeof listRowInsets>
   | ReturnType<typeof badgeProminence>
   | ReturnType<typeof badge>
   | ReturnType<typeof listSectionMargins>;
->>>>>>> 3f3ad4f6
 
 /**
  * Main ViewModifier type that supports both built-in and 3rd party modifiers.
