--- conflicted
+++ resolved
@@ -13,8 +13,6 @@
 import androidx.compose.runtime.MutableState
 import androidx.compose.runtime.getValue
 import androidx.compose.runtime.mutableStateOf
-<<<<<<< HEAD
-import androidx.compose.runtime.remember
 import androidx.compose.foundation.layout.Column
 import androidx.compose.foundation.layout.Row
 import androidx.compose.foundation.layout.fillMaxWidth
@@ -27,8 +25,6 @@
 import androidx.compose.ui.Modifier
 import androidx.compose.ui.semantics.Role
 import androidx.compose.ui.unit.dp
-=======
->>>>>>> 3cf83f1c
 import expo.modules.kotlin.AppContext
 import expo.modules.kotlin.records.Field
 import expo.modules.kotlin.records.Record
@@ -76,11 +72,8 @@
 data class PickerProps(
   val options: MutableState<Array<String>> = mutableStateOf(emptyArray()),
   val selectedIndex: MutableState<Int?> = mutableStateOf(null),
-<<<<<<< HEAD
+  val elementColors: MutableState<PickerColors> = mutableStateOf(PickerColors()),
   val variant: MutableState<String> = mutableStateOf("segmented")
-=======
-  val elementColors: MutableState<PickerColors> = mutableStateOf(PickerColors())
->>>>>>> 3cf83f1c
 ) : ComposeProps
 
 class PickerView(context: Context, appContext: AppContext) : ExpoComposeView<PickerProps>(context, appContext) {
@@ -89,19 +82,14 @@
 
   init {
     setContent {
-<<<<<<< HEAD
-      val selectedIndex by remember { props.selectedIndex }
-      val options by remember { props.options }
+      val (selectedIndex) = props.selectedIndex
+      val (options) = props.options
+      val (colors) = props.elementColors
       val (variant) = props.variant
 
       @Composable
       fun SegmentedComposable() {
-=======
-      val (selectedIndex) = props.selectedIndex
-      val (options) = props.options
-      val (colors) = props.elementColors
       DynamicTheme {
->>>>>>> 3cf83f1c
         SingleChoiceSegmentedButtonRow {
           options.forEachIndexed { index, label ->
             SegmentedButton(
@@ -113,39 +101,6 @@
                 onOptionSelected(mapOf("index" to index, "label" to label))
               },
               selected = index == selectedIndex,
-<<<<<<< HEAD
-              label = { Text(label) }
-            )
-          }
-        }
-      }
-
-      @Composable
-      fun RadioComposable() {
-        Column(Modifier.selectableGroup()) {
-          options.forEachIndexed { index, label ->
-            Row(
-              Modifier.fillMaxWidth()
-                .height(28.dp)
-                .selectable(
-                  selected = index == selectedIndex,
-                  onClick = {
-                    onOptionSelected(mapOf("index" to index, "label" to label))
-                  },
-                  role = Role.RadioButton
-                ),
-              verticalAlignment = Alignment.CenterVertically
-            ) {
-              RadioButton(
-                selected = index == selectedIndex,
-                onClick = null
-              )
-              Text(
-                text = label,
-                modifier = Modifier.padding(start = 12.dp)
-              )
-            }
-=======
               label = { Text(label) },
               colors = SegmentedButtonDefaults.colors(
                 activeBorderColor = colors.activeBorderColor.compose,
@@ -162,16 +117,46 @@
                 disabledInactiveContainerColor = colors.disabledInactiveContainerColor.compose
               )
             )
->>>>>>> 3cf83f1c
           }
         }
       }
+          }
+        @Composable
+        fun RadioComposable() {
+            DynamicTheme {
+            Column(Modifier.selectableGroup()) {
+                options.forEachIndexed { index, label ->
+                    Row(
+                        Modifier.fillMaxWidth()
+                            .height(28.dp)
+                            .selectable(
+                                selected = index == selectedIndex,
+                                onClick = {
+                                    onOptionSelected(mapOf("index" to index, "label" to label))
+                                },
+                                role = Role.RadioButton
+                            ),
+                        verticalAlignment = Alignment.CenterVertically
+                    ) {
+                        RadioButton(
+                            selected = index == selectedIndex,
+                            onClick = null
+                        )
+                        Text(
+                            text = label,
+                            modifier = Modifier.padding(start = 12.dp)
+                        )
+                    }
+                }
+            }
+        }
+            }
 
-      if (variant == "segmented") {
-        SegmentedComposable()
-      } else if (variant == "radio") {
-        RadioComposable()
-      }
+        if (variant == "segmented") {
+            SegmentedComposable()
+        } else if (variant == "radio") {
+            RadioComposable()
+        }
     }
   }
 }