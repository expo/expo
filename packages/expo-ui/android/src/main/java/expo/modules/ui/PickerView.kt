package expo.modules.ui

import android.content.Context
import android.graphics.Color
import androidx.compose.material3.SegmentedButton
import androidx.compose.material3.SegmentedButtonDefaults
import androidx.compose.material3.SingleChoiceSegmentedButtonRow
import androidx.compose.material3.Text
import androidx.compose.material3.RadioButton
import androidx.compose.runtime.Composable
import androidx.compose.runtime.MutableState
import androidx.compose.runtime.getValue
import androidx.compose.runtime.mutableStateOf
import androidx.compose.foundation.layout.Column
import androidx.compose.foundation.layout.Row
import androidx.compose.foundation.layout.fillMaxWidth
import androidx.compose.foundation.layout.height
import androidx.compose.foundation.layout.padding
import androidx.compose.foundation.selection.selectable
import androidx.compose.foundation.selection.selectableGroup
import androidx.compose.ui.Alignment
import androidx.compose.ui.Modifier
import androidx.compose.ui.semantics.Role
import androidx.compose.ui.unit.dp
import expo.modules.kotlin.AppContext
import expo.modules.kotlin.views.AutoSizingComposable
import expo.modules.kotlin.records.Field
import expo.modules.kotlin.records.Record
import expo.modules.kotlin.viewevent.EventDispatcher
import expo.modules.kotlin.views.ComposeProps
<<<<<<< HEAD
import expo.modules.kotlin.views.ExpoComposeView
import expo.modules.ui.button.ButtonColors
=======
>>>>>>> 6bfa60a6

class PickerColors : Record {
  @Field
  val activeBorderColor: Color? = null

  @Field
  val activeContentColor: Color? = null

  @Field
  val inactiveBorderColor: Color? = null

  @Field
  val inactiveContentColor: Color? = null

  @Field
  val disabledActiveBorderColor: Color? = null

  @Field
  val disabledActiveContentColor: Color? = null

  @Field
  val disabledInactiveBorderColor: Color? = null

  @Field
  val disabledInactiveContentColor: Color? = null

  @Field
  val activeContainerColor: Color? = null

  @Field
  val inactiveContainerColor: Color? = null

  @Field
  val disabledActiveContainerColor: Color? = null

  @Field
  val disabledInactiveContainerColor: Color? = null
}

data class PickerProps(
  val options: MutableState<Array<String>> = mutableStateOf(emptyArray()),
  val selectedIndex: MutableState<Int?> = mutableStateOf(null),
  val elementColors: MutableState<PickerColors> = mutableStateOf(PickerColors()),
  val variant: MutableState<String> = mutableStateOf("segmented")
) : ComposeProps

class PickerView(context: Context, appContext: AppContext) : ExpoComposeView<PickerProps>(context, appContext) {
  override val props = PickerProps()
  private val onOptionSelected by EventDispatcher()

  init {
    setContent {
      val (selectedIndex) = props.selectedIndex
      val (options) = props.options
      val (colors) = props.elementColors
<<<<<<< HEAD
      val (variant) = props.variant

      @Composable
      fun SegmentedComposable() {
          DynamicTheme {
              SingleChoiceSegmentedButtonRow {
                  options.forEachIndexed { index, label ->
                      SegmentedButton(
                          shape = SegmentedButtonDefaults.itemShape(
                              index = index,
                              count = options.size
                          ),
                          onClick = {
                              onOptionSelected(mapOf("index" to index, "label" to label))
                          },
                          selected = index == selectedIndex,
                          label = { Text(label) },
                          colors = SegmentedButtonDefaults.colors(
                              activeBorderColor = colors.activeBorderColor.compose,
                              activeContentColor = colors.activeContentColor.compose,
                              inactiveBorderColor = colors.inactiveBorderColor.compose,
                              inactiveContentColor = colors.inactiveContentColor.compose,
                              disabledActiveBorderColor = colors.disabledActiveBorderColor.compose,
                              disabledActiveContentColor = colors.disabledActiveContentColor.compose,
                              disabledInactiveBorderColor = colors.disabledInactiveBorderColor.compose,
                              disabledInactiveContentColor = colors.disabledInactiveContentColor.compose,
                              activeContainerColor = colors.activeContainerColor.compose,
                              inactiveContainerColor = colors.inactiveContainerColor.compose,
                              disabledActiveContainerColor = colors.disabledActiveContainerColor.compose,
                              disabledInactiveContainerColor = colors.disabledInactiveContainerColor.compose
                          )
                      )
                  }
              }
=======
      DynamicTheme {
        AutoSizingComposable(shadowNodeProxy) {
          SingleChoiceSegmentedButtonRow {
            options.forEachIndexed { index, label ->
              SegmentedButton(
                shape = SegmentedButtonDefaults.itemShape(
                  index = index,
                  count = options.size
                ),
                onClick = {
                  onOptionSelected(mapOf("index" to index, "label" to label))
                },
                selected = index == selectedIndex,
                label = { Text(label) },
                colors = SegmentedButtonDefaults.colors(
                  activeBorderColor = colors.activeBorderColor.compose,
                  activeContentColor = colors.activeContentColor.compose,
                  inactiveBorderColor = colors.inactiveBorderColor.compose,
                  inactiveContentColor = colors.inactiveContentColor.compose,
                  disabledActiveBorderColor = colors.disabledActiveBorderColor.compose,
                  disabledActiveContentColor = colors.disabledActiveContentColor.compose,
                  disabledInactiveBorderColor = colors.disabledInactiveBorderColor.compose,
                  disabledInactiveContentColor = colors.disabledInactiveContentColor.compose,
                  activeContainerColor = colors.activeContainerColor.compose,
                  inactiveContainerColor = colors.inactiveContainerColor.compose,
                  disabledActiveContainerColor = colors.disabledActiveContainerColor.compose,
                  disabledInactiveContainerColor = colors.disabledInactiveContainerColor.compose
                )
              )
            }
>>>>>>> 6bfa60a6
          }
      }

        @Composable
        fun RadioComposable() {
            DynamicTheme {
                Column(Modifier.selectableGroup()) {
                    options.forEachIndexed { index, label ->
                        Row(
                            Modifier.fillMaxWidth()
                                .height(28.dp)
                                .selectable(
                                    selected = index == selectedIndex,
                                    onClick = {
                                        onOptionSelected(mapOf("index" to index, "label" to label))
                                    },
                                    role = Role.RadioButton
                                ),
                            verticalAlignment = Alignment.CenterVertically
                        ) {
                        RadioButton(
                            selected = index == selectedIndex,
                            onClick = null
                        )
                        Text(
                            text = label,
                            modifier = Modifier.padding(start = 12.dp)
                        )
                    }
                }
            }
        }
            }

        if (variant == "segmented") {
            SegmentedComposable()
        } else if (variant == "radio") {
            RadioComposable()
        }
    }
  }
}<|MERGE_RESOLUTION|>--- conflicted
+++ resolved
@@ -28,11 +28,8 @@
 import expo.modules.kotlin.records.Record
 import expo.modules.kotlin.viewevent.EventDispatcher
 import expo.modules.kotlin.views.ComposeProps
-<<<<<<< HEAD
 import expo.modules.kotlin.views.ExpoComposeView
 import expo.modules.ui.button.ButtonColors
-=======
->>>>>>> 6bfa60a6
 
 class PickerColors : Record {
   @Field
@@ -88,112 +85,83 @@
       val (selectedIndex) = props.selectedIndex
       val (options) = props.options
       val (colors) = props.elementColors
-<<<<<<< HEAD
       val (variant) = props.variant
 
       @Composable
       fun SegmentedComposable() {
-          DynamicTheme {
-              SingleChoiceSegmentedButtonRow {
-                  options.forEachIndexed { index, label ->
-                      SegmentedButton(
-                          shape = SegmentedButtonDefaults.itemShape(
-                              index = index,
-                              count = options.size
-                          ),
-                          onClick = {
-                              onOptionSelected(mapOf("index" to index, "label" to label))
-                          },
-                          selected = index == selectedIndex,
-                          label = { Text(label) },
-                          colors = SegmentedButtonDefaults.colors(
-                              activeBorderColor = colors.activeBorderColor.compose,
-                              activeContentColor = colors.activeContentColor.compose,
-                              inactiveBorderColor = colors.inactiveBorderColor.compose,
-                              inactiveContentColor = colors.inactiveContentColor.compose,
-                              disabledActiveBorderColor = colors.disabledActiveBorderColor.compose,
-                              disabledActiveContentColor = colors.disabledActiveContentColor.compose,
-                              disabledInactiveBorderColor = colors.disabledInactiveBorderColor.compose,
-                              disabledInactiveContentColor = colors.disabledInactiveContentColor.compose,
-                              activeContainerColor = colors.activeContainerColor.compose,
-                              inactiveContainerColor = colors.inactiveContainerColor.compose,
-                              disabledActiveContainerColor = colors.disabledActiveContainerColor.compose,
-                              disabledInactiveContainerColor = colors.disabledInactiveContainerColor.compose
-                          )
-                      )
-                  }
+        DynamicTheme {
+          AutoSizingComposable(shadowNodeProxy) {
+            SingleChoiceSegmentedButtonRow {
+              options.forEachIndexed { index, label ->
+                SegmentedButton(
+                  shape = SegmentedButtonDefaults.itemShape(
+                    index = index,
+                    count = options.size
+                  ),
+                  onClick = {
+                    onOptionSelected(mapOf("index" to index, "label" to label))
+                  },
+                  selected = index == selectedIndex,
+                  label = { Text(label) },
+                  colors = SegmentedButtonDefaults.colors(
+                    activeBorderColor = colors.activeBorderColor.compose,
+                    activeContentColor = colors.activeContentColor.compose,
+                    inactiveBorderColor = colors.inactiveBorderColor.compose,
+                    inactiveContentColor = colors.inactiveContentColor.compose,
+                    disabledActiveBorderColor = colors.disabledActiveBorderColor.compose,
+                    disabledActiveContentColor = colors.disabledActiveContentColor.compose,
+                    disabledInactiveBorderColor = colors.disabledInactiveBorderColor.compose,
+                    disabledInactiveContentColor = colors.disabledInactiveContentColor.compose,
+                    activeContainerColor = colors.activeContainerColor.compose,
+                    inactiveContainerColor = colors.inactiveContainerColor.compose,
+                    disabledActiveContainerColor = colors.disabledActiveContainerColor.compose,
+                    disabledInactiveContainerColor = colors.disabledInactiveContainerColor.compose
+                  )
+                )
               }
-=======
-      DynamicTheme {
-        AutoSizingComposable(shadowNodeProxy) {
-          SingleChoiceSegmentedButtonRow {
-            options.forEachIndexed { index, label ->
-              SegmentedButton(
-                shape = SegmentedButtonDefaults.itemShape(
-                  index = index,
-                  count = options.size
-                ),
-                onClick = {
-                  onOptionSelected(mapOf("index" to index, "label" to label))
-                },
-                selected = index == selectedIndex,
-                label = { Text(label) },
-                colors = SegmentedButtonDefaults.colors(
-                  activeBorderColor = colors.activeBorderColor.compose,
-                  activeContentColor = colors.activeContentColor.compose,
-                  inactiveBorderColor = colors.inactiveBorderColor.compose,
-                  inactiveContentColor = colors.inactiveContentColor.compose,
-                  disabledActiveBorderColor = colors.disabledActiveBorderColor.compose,
-                  disabledActiveContentColor = colors.disabledActiveContentColor.compose,
-                  disabledInactiveBorderColor = colors.disabledInactiveBorderColor.compose,
-                  disabledInactiveContentColor = colors.disabledInactiveContentColor.compose,
-                  activeContainerColor = colors.activeContainerColor.compose,
-                  inactiveContainerColor = colors.inactiveContainerColor.compose,
-                  disabledActiveContainerColor = colors.disabledActiveContainerColor.compose,
-                  disabledInactiveContainerColor = colors.disabledInactiveContainerColor.compose
-                )
-              )
             }
->>>>>>> 6bfa60a6
           }
+        }
       }
 
-        @Composable
-        fun RadioComposable() {
-            DynamicTheme {
-                Column(Modifier.selectableGroup()) {
-                    options.forEachIndexed { index, label ->
-                        Row(
-                            Modifier.fillMaxWidth()
-                                .height(28.dp)
-                                .selectable(
-                                    selected = index == selectedIndex,
-                                    onClick = {
-                                        onOptionSelected(mapOf("index" to index, "label" to label))
-                                    },
-                                    role = Role.RadioButton
-                                ),
-                            verticalAlignment = Alignment.CenterVertically
-                        ) {
-                        RadioButton(
-                            selected = index == selectedIndex,
-                            onClick = null
-                        )
-                        Text(
-                            text = label,
-                            modifier = Modifier.padding(start = 12.dp)
-                        )
-                    }
+      @Composable
+      fun RadioComposable() {
+        DynamicTheme {
+          AutoSizingComposable(shadowNodeProxy) {
+            Column(Modifier.selectableGroup()) {
+              options.forEachIndexed { index, label ->
+                Row(
+                  Modifier.fillMaxWidth()
+                    .height(28.dp)
+                    .selectable(
+                      selected = index == selectedIndex,
+                      onClick = {
+                        onOptionSelected(mapOf("index" to index, "label" to label))
+                      },
+                      role = Role.RadioButton
+                    ),
+                  verticalAlignment = Alignment.CenterVertically
+                ) {
+                  RadioButton(
+                    selected = index == selectedIndex,
+                    onClick = null
+                  )
+                  Text(
+                    text = label,
+                    modifier = Modifier.padding(start = 12.dp)
+                  )
                 }
+              }
             }
+          }
         }
-            }
+      }
 
-        if (variant == "segmented") {
-            SegmentedComposable()
-        } else if (variant == "radio") {
-            RadioComposable()
-        }
+      if (variant == "segmented") {
+        SegmentedComposable()
+      } else if (variant == "radio") {
+        RadioComposable()
+      }
     }
   }
 }