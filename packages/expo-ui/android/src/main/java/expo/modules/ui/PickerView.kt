--- conflicted
+++ resolved
@@ -12,12 +12,9 @@
 import androidx.compose.runtime.getValue
 import androidx.compose.runtime.mutableStateOf
 import expo.modules.kotlin.AppContext
-<<<<<<< HEAD
 import expo.modules.kotlin.views.AutoSizingComposable
-=======
 import expo.modules.kotlin.records.Field
 import expo.modules.kotlin.records.Record
->>>>>>> c91c75a6
 import expo.modules.kotlin.views.ComposeProps
 
 class PickerColors : Record {
@@ -70,47 +67,39 @@
 
   init {
     setContent {
-<<<<<<< HEAD
-      val selectedIndex by remember { props.selectedIndex }
-      val options by remember { props.options }
-      AutoSizingComposable(shadowNodeProxy) {
-=======
       val (selectedIndex) = props.selectedIndex
       val (options) = props.options
       val (colors) = props.elementColors
       DynamicTheme {
->>>>>>> c91c75a6
-        SingleChoiceSegmentedButtonRow {
-          options.forEachIndexed { index, label ->
-            SegmentedButton(
-              shape = SegmentedButtonDefaults.itemShape(
-                index = index,
-                count = options.size
-              ),
-              onClick = {
-                onOptionSelected(mapOf("index" to index, "label" to label))
-              },
-              selected = index == selectedIndex,
-<<<<<<< HEAD
-              label = { Text(label) }
-=======
-              label = { Text(label) },
-              colors = SegmentedButtonDefaults.colors(
-                activeBorderColor = colors.activeBorderColor.compose,
-                activeContentColor = colors.activeContentColor.compose,
-                inactiveBorderColor = colors.inactiveBorderColor.compose,
-                inactiveContentColor = colors.inactiveContentColor.compose,
-                disabledActiveBorderColor = colors.disabledActiveBorderColor.compose,
-                disabledActiveContentColor = colors.disabledActiveContentColor.compose,
-                disabledInactiveBorderColor = colors.disabledInactiveBorderColor.compose,
-                disabledInactiveContentColor = colors.disabledInactiveContentColor.compose,
-                activeContainerColor = colors.activeContainerColor.compose,
-                inactiveContainerColor = colors.inactiveContainerColor.compose,
-                disabledActiveContainerColor = colors.disabledActiveContainerColor.compose,
-                disabledInactiveContainerColor = colors.disabledInactiveContainerColor.compose
+        AutoSizingComposable(shadowNodeProxy) {
+          SingleChoiceSegmentedButtonRow {
+            options.forEachIndexed { index, label ->
+              SegmentedButton(
+                shape = SegmentedButtonDefaults.itemShape(
+                  index = index,
+                  count = options.size
+                ),
+                onClick = {
+                  onOptionSelected(mapOf("index" to index, "label" to label))
+                },
+                selected = index == selectedIndex,
+                label = { Text(label) },
+                colors = SegmentedButtonDefaults.colors(
+                  activeBorderColor = colors.activeBorderColor.compose,
+                  activeContentColor = colors.activeContentColor.compose,
+                  inactiveBorderColor = colors.inactiveBorderColor.compose,
+                  inactiveContentColor = colors.inactiveContentColor.compose,
+                  disabledActiveBorderColor = colors.disabledActiveBorderColor.compose,
+                  disabledActiveContentColor = colors.disabledActiveContentColor.compose,
+                  disabledInactiveBorderColor = colors.disabledInactiveBorderColor.compose,
+                  disabledInactiveContentColor = colors.disabledInactiveContentColor.compose,
+                  activeContainerColor = colors.activeContainerColor.compose,
+                  inactiveContainerColor = colors.inactiveContainerColor.compose,
+                  disabledActiveContainerColor = colors.disabledActiveContainerColor.compose,
+                  disabledInactiveContainerColor = colors.disabledInactiveContainerColor.compose
+                )
               )
->>>>>>> c91c75a6
-            )
+            }
           }
         }
       }
