// Copyright 2025-present 650 Industries. All rights reserved.

import ExpoModulesCore
import SwiftUI

class SectionProps: ExpoSwiftUI.ViewProps {
  @Field var title: String?
  @Field var displayTitleUppercase: Bool = true
<<<<<<< HEAD
=======
  @Field var heightOffset: CGFloat = 0
>>>>>>> f70422a3
}

let IPAD_OFFSET: CGFloat = 30
let IPHONE_OFFSET: CGFloat = 40

struct SectionView: ExpoSwiftUI.View {
  @EnvironmentObject var props: SectionProps

  var body: some View {
    let form = Form {
      Section(header: Text(props.title ?? "").textCase(props.displayTitleUppercase ? .uppercase : nil)) {
        Children().padding(EdgeInsets(top: 0, leading: 0, bottom: props.heightOffset, trailing: 0))
      Section(header: Text(props.title ?? "")) {
        UnwrappedChildren { child, isHostingView in
          child
            .if(!isHostingView) {
              $0.offset(x: UIDevice.current.userInterfaceIdiom == .pad ? IPAD_OFFSET : IPHONE_OFFSET)
            }
        }
      }
    }

    if #available(iOS 16.0, tvOS 16.0, *) {
      form.scrollDisabled(true)
    } else {
      form
    }
  }
}<|MERGE_RESOLUTION|>--- conflicted
+++ resolved
@@ -6,10 +6,6 @@
 class SectionProps: ExpoSwiftUI.ViewProps {
   @Field var title: String?
   @Field var displayTitleUppercase: Bool = true
-<<<<<<< HEAD
-=======
-  @Field var heightOffset: CGFloat = 0
->>>>>>> f70422a3
 }
 
 let IPAD_OFFSET: CGFloat = 30
