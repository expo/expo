--- conflicted
+++ resolved
@@ -25,23 +25,6 @@
         view.focus()
       }
     }
-<<<<<<< HEAD
-    View(ShareLinkView.self) {
-      AsyncFunction("setItem") { (view: ShareLinkView, url: String?) in
-        guard let url, let validURL = URL(string: url) else {
-          view.rejectContinuation()
-          return
-        }
-        view.resolveContinuation(validURL)
-      }
-    }
-    View(SliderView.self)
-    View(SpacerView.self)
-    View(StepperView.self)
-    View(SwitchView.self)
-    View(TextView.self)
-=======
->>>>>>> 8c8f5743
     View(TextFieldView.self) {
       AsyncFunction("setText") { (view: TextFieldView, text: String) in
         view.setText(text)
@@ -54,6 +37,15 @@
       }
       AsyncFunction("setSelection") { (view: TextFieldView, start: Int, end: Int) in
        view.setSelection(start: start, end: end)
+      }
+    }
+    View(ShareLinkView.self) {
+      AsyncFunction("setItem") { (view: ShareLinkView, url: String?) in
+        guard let url, let validURL = URL(string: url) else {
+          view.rejectContinuation()
+          return
+        }
+        view.resolveContinuation(validURL)
       }
     }
 
@@ -91,7 +83,6 @@
     ExpoUIView(PickerView.self)
     ExpoUIView(ExpoUI.ProgressView.self)
     ExpoUIView(SectionView.self)
-    ExpoUIView(ShareLinkView.self)
     ExpoUIView(SliderView.self)
     ExpoUIView(SpacerView.self)
     ExpoUIView(StepperView.self)
