--- conflicted
+++ resolved
@@ -4,19 +4,7 @@
 
 public class ExpoUIModule: Module {
   public func definition() -> ModuleDefinition {
-        Name("ExpoUI")
-
-<<<<<<< HEAD
-        View(Button.self)
-        View(PickerView.self)
-        View(SwitchView.self)
-        View(SectionView.self)
-        View(SliderView.self)
-        View(ExpoUI.ContextMenu.self)
-        View(ColorPickerView.self)
-        View(ExpoContentUnavailableView.self)
-    }
-=======
+    Name("ExpoUI")
     View(Button.self)
     View(PickerView.self)
     View(SwitchView.self)
@@ -25,6 +13,6 @@
     View(ExpoUI.ContextMenu.self)
     View(ColorPickerView.self)
     View(DateTimePickerView.self)
+    View(ExpoContentUnavailableView.self)
   }
->>>>>>> fb97bca7
 }