// Copyright 2015-present 650 Industries. All rights reserved.

import ExpoModulesCore
import SwiftUI

// MARK: - Individual ViewModifier Structs

internal enum ListSectionSpacingType: String, Enumerable {
  case `default`
  case compact
  case custom
}

internal struct ListSectionSpacingModifier: ViewModifier, Record {
  @Field var spacing: ListSectionSpacingType = .default
  @Field var value: CGFloat = 0

  func body(content: Content) -> some View {
    #if os(tvOS)
      content
    #else
      if #available(iOS 17.0, *) {
        switch spacing {
        case .compact:
          content.listSectionSpacing(.compact)
        case .custom:
          content.listSectionSpacing(value)
        default:
          content.listSectionSpacing(.default)
        }
      } else {
        content
      }
    #endif
  }
}

internal struct CornerRadiusModifier: ViewModifier, Record {
  @Field var radius: CGFloat = 0

  func body(content: Content) -> some View {
    content.cornerRadius(radius)
  }
}

internal struct ShadowModifier: ViewModifier, Record {
  @Field var color: Color = .white
  @Field var radius: CGFloat = 0
  @Field var x: CGFloat = 0
  @Field var y: CGFloat = 0

  func body(content: Content) -> some View {
    content.shadow(color: color, radius: radius, x: x, y: y)
  }
}

internal struct FrameModifier: ViewModifier, Record {
  @Field var width: CGFloat?
  @Field var height: CGFloat?
  @Field var minWidth: CGFloat?
  @Field var maxWidth: CGFloat?
  @Field var minHeight: CGFloat?
  @Field var maxHeight: CGFloat?
  @Field var idealWidth: CGFloat?
  @Field var idealHeight: CGFloat?
  @Field var alignment: AlignmentOptions = .center

  func body(content: Content) -> some View {
    if width != nil || height != nil {
      content.frame(width: width, height: height, alignment: alignment.toAlignment())
    } else {
      content.frame(
        minWidth: minWidth,
        idealWidth: idealWidth,
        maxWidth: maxWidth,
        minHeight: minHeight,
        idealHeight: idealHeight,
        maxHeight: maxHeight,
        alignment: alignment.toAlignment()
      )
    }
  }
}

internal struct PaddingModifier: ViewModifier, Record {
  @Field var all: CGFloat?
  @Field var horizontal: CGFloat?
  @Field var vertical: CGFloat?
  
  @Field var top: CGFloat?
  @Field var leading: CGFloat?
  @Field var bottom: CGFloat?
  @Field var trailing: CGFloat?
  
  func body(content: Content) -> some View {
    let hasCustomPadding = [
      all, horizontal, vertical, top, leading, bottom, trailing
    ].contains { $0 != nil }
    
    if !hasCustomPadding {
      // Default SwiftUI padding (system spacing)
      content.padding()
    } else {
      let insets = EdgeInsets(
        top: top ?? vertical ?? all ?? 0,
        leading: leading ?? horizontal ?? all ?? 0,
        bottom: bottom ?? vertical ?? all ?? 0,
        trailing: trailing ?? horizontal ?? all ?? 0
      )
      content.padding(insets)
    }
  }
}

internal struct OpacityModifier: ViewModifier, Record {
  @Field var value: Double = 1.0

  func body(content: Content) -> some View {
    content.opacity(value)
  }
}

internal struct ScaleEffectModifier: ViewModifier, Record {
  @Field var scale: CGFloat = 1.0

  func body(content: Content) -> some View {
    content.scaleEffect(scale)
  }
}

internal struct RotationEffectModifier: ViewModifier, Record {
  @Field var angle: Double = 0

  func body(content: Content) -> some View {
    content.rotationEffect(.degrees(angle))
  }
}

internal struct OffsetModifier: ViewModifier, Record {
  @Field var x: CGFloat = 0
  @Field var y: CGFloat = 0

  func body(content: Content) -> some View {
    content.offset(x: x, y: y)
  }
}

internal struct ForegroundColorModifier: ViewModifier, Record {
  @Field var color: Color?

  func body(content: Content) -> some View {
    if let color = color {
      content.foregroundColor(color)
    } else {
      content
    }
  }
}

internal enum ForegroundStyleType: String, Enumerable {
  case color
  case hierarchical
  case linearGradient
  case radialGradient
  case angularGradient
}

internal enum ForegroundHierarchicalStyleType: String, Enumerable {
  case primary
  case secondary
  case tertiary
  case quaternary
  case quinary
}

internal struct ForegroundStyleModifier: ViewModifier, Record {
  @Field var styleType: ForegroundStyleType = .color
  @Field var hierarchicalStyle: ForegroundHierarchicalStyleType = .primary
  @Field var color: Color?
  @Field var colors: [Color]?
  @Field var startPoint: UnitPoint?
  @Field var endPoint: UnitPoint?
  @Field var center: UnitPoint?
  @Field var startRadius: CGFloat?
  @Field var endRadius: CGFloat?

  func body(content: Content) -> some View {
    switch styleType {
    case .color:
      if let color {
        content.foregroundStyle(color)
      } else {
        content
      }
    case .hierarchical:
      switch hierarchicalStyle {
      case .primary:
        content.foregroundStyle(.primary)
      case .secondary:
        content.foregroundStyle(.secondary)
      case .tertiary:
        content.foregroundStyle(.tertiary)
      case .quaternary:
        content.foregroundStyle(.quaternary)
      case .quinary:
        if #available(iOS 16.0, tvOS 17.0, *) {
          content.foregroundStyle(.quinary)
        } else {
          content.foregroundStyle(.quaternary)
        }
      }
    case .linearGradient:
      if let colors, let startPoint, let endPoint {
        content.foregroundStyle(
          LinearGradient(
            colors: colors,
            startPoint: startPoint,
            endPoint: endPoint
          )
        )
      } else {
        content
      }
    case .radialGradient:
      if let colors, let center, let startRadius, let endRadius {
        content.foregroundStyle(
          RadialGradient(
            colors: colors,
            center: center,
            startRadius: startRadius,
            endRadius: endRadius
          )
        )
      } else {
        content
      }
    case .angularGradient:
      if let colors, let center {
        content.foregroundStyle(
          AngularGradient(
            colors: colors,
            center: center
          )
        )
      } else {
        content
      }
    }
  }
}

internal struct TintModifier: ViewModifier, Record {
  @Field var color: Color?

  func body(content: Content) -> some View {
    if let color = color {
      content.tint(color)
    } else {
      content
    }
  }
}

internal struct HiddenModifier: ViewModifier, Record {
  @Field var hidden: Bool = true

  func body(content: Content) -> some View {
    if hidden {
      content.hidden()
    } else {
      content
    }
  }
}

internal struct DisabledModifier: ViewModifier, Record {
  @Field var disabled: Bool = true

  func body(content: Content) -> some View {
    content.disabled(disabled)
  }
}

internal struct ZIndexModifier: ViewModifier, Record {
  @Field var index: Double = 0

  func body(content: Content) -> some View {
    content.zIndex(index)
  }
}

internal struct BlurModifier: ViewModifier, Record {
  @Field var radius: CGFloat = 0

  func body(content: Content) -> some View {
    content.blur(radius: radius)
  }
}

internal struct BrightnessModifier: ViewModifier, Record {
  @Field var amount: Double = 0

  func body(content: Content) -> some View {
    content.brightness(amount)
  }
}

internal struct ContrastModifier: ViewModifier, Record {
  @Field var amount: Double = 1

  func body(content: Content) -> some View {
    content.contrast(amount)
  }
}

internal struct SaturationModifier: ViewModifier, Record {
  @Field var amount: Double = 1

  func body(content: Content) -> some View {
    content.saturation(amount)
  }
}

internal struct ColorInvertModifier: ViewModifier, Record {
  @Field var inverted: Bool = true

  func body(content: Content) -> some View {
    if inverted {
      content.colorInvert()
    } else {
      content
    }
  }
}

internal struct GrayscaleModifier: ViewModifier, Record {
  @Field var amount: Double = 0

  func body(content: Content) -> some View {
    content.grayscale(amount)
  }
}

internal struct BorderModifier: ViewModifier, Record {
  @Field var color: Color = .white
  @Field var width: CGFloat = 1.0

  func body(content: Content) -> some View {
    content.border(color, width: width)
  }
}

internal struct ClipShapeModifier: ViewModifier, Record {
  @Field var shape: String = "rectangle"
  @Field var cornerRadius: CGFloat = 8

  @ViewBuilder
  func body(content: Content) -> some View {
    switch shape {
    case "circle":
      content.clipShape(Circle())
    case "roundedRectangle":
      content.clipShape(RoundedRectangle(cornerRadius: cornerRadius))
    default:
      content.clipShape(Rectangle())
    }
  }
}

internal struct OnTapGestureModifier: ViewModifier, Record {
  var eventDispatcher: EventDispatcher?

  init() {}

  init(from params: Dict, appContext: AppContext, eventDispatcher: EventDispatcher) throws {
    try self = .init(from: params, appContext: appContext)
    self.eventDispatcher = eventDispatcher
  }

  func body(content: Content) -> some View {
    if #available(iOS 15.0, tvOS 16.0, *) {
      content.onTapGesture {
        eventDispatcher?(["onTapGesture": [:]])
      }
    }
  }
}

internal struct OnLongPressGestureModifier: ViewModifier, Record {
  @Field var minimumDuration: Double = 0.5
  var eventDispatcher: EventDispatcher?

  init() {}

  init(from params: Dict, appContext: AppContext, eventDispatcher: EventDispatcher) throws {
    try self = .init(from: params, appContext: appContext)
    self.eventDispatcher = eventDispatcher
  }

  func body(content: Content) -> some View {
    content.onLongPressGesture(minimumDuration: minimumDuration) {
      eventDispatcher?(["onLongPressGesture": [:]])
    }
  }
}

internal struct OnAppearModifier: ViewModifier, Record {
  var eventDispatcher: EventDispatcher?

  init() {}

  init(from params: Dict, appContext: AppContext, eventDispatcher: EventDispatcher) throws {
    try self = .init(from: params, appContext: appContext)
    self.eventDispatcher = eventDispatcher
  }

  func body(content: Content) -> some View {
    content.onAppear {
      eventDispatcher?(["onAppear": [:]])
    }
  }
}

internal struct OnDisappearModifier: ViewModifier, Record {
  var eventDispatcher: EventDispatcher?

  init() {}

  init(from params: Dict, appContext: AppContext, eventDispatcher: EventDispatcher) throws {
    try self = .init(from: params, appContext: appContext)
    self.eventDispatcher = eventDispatcher
  }

  func body(content: Content) -> some View {
    content.onDisappear {
      eventDispatcher?(["onDisappear": [:]])
    }
  }
}

internal struct HueRotationModifier: ViewModifier, Record {
  @Field var angle: Double = 0

  func body(content: Content) -> some View {
    content.hueRotation(.degrees(angle))
  }
}

internal enum ScrollDismissesKeyboardMode: String, Enumerable {
  case automatic
  case never
  case interactively
  case immediately
}

internal struct ScrollDismissesKeyboardModifier: ViewModifier, Record {
  @Field var mode: ScrollDismissesKeyboardMode = .automatic

  func body(content: Content) -> some View {
    if #available(iOS 16.0, macOS 13.0, tvOS 16.0, *) {
      switch mode {
      case .interactively:
        content.scrollDismissesKeyboard(.interactively)
      case .immediately:
        content.scrollDismissesKeyboard(.immediately)
      case .never:
        content.scrollDismissesKeyboard(.never)
      case .automatic:
        content.scrollDismissesKeyboard(.automatic)
      }
    } else {
      content
    }
  }
}

internal struct AccessibilityLabelModifier: ViewModifier, Record {
  @Field var label: String?

  func body(content: Content) -> some View {
    if let label = label {
      content.accessibilityLabel(label)
    } else {
      content
    }
  }
}

internal struct AccessibilityHintModifier: ViewModifier, Record {
  @Field var hint: String?

  func body(content: Content) -> some View {
    if let hint = hint {
      content.accessibilityHint(hint)
    } else {
      content
    }
  }
}

internal struct AccessibilityValueModifier: ViewModifier, Record {
  @Field var value: String?

  func body(content: Content) -> some View {
    if let value = value {
      content.accessibilityValue(value)
    } else {
      content
    }
  }
}

internal struct LayoutPriorityModifier: ViewModifier, Record {
  @Field var priority: Double = 0

  func body(content: Content) -> some View {
    content.layoutPriority(priority)
  }
}

internal struct AspectRatioModifier: ViewModifier, Record {
  @Field var ratio: Double = 1.0
  @Field var contentMode: String = "fit"

  func body(content: Content) -> some View {
    content.aspectRatio(ratio, contentMode: contentMode == "fill" ? .fill : .fit)
  }
}

internal struct ClippedModifier: ViewModifier, Record {
  @Field var clipped: Bool = true

  func body(content: Content) -> some View {
    if clipped {
      content.clipped()
    } else {
      content
    }
  }
}

internal struct MaskModifier: ViewModifier, Record {
  @Field var shape: String = "rectangle"
  @Field var cornerRadius: CGFloat = 8

  @ViewBuilder
  func body(content: Content) -> some View {
    switch shape {
    case "circle":
      content.mask(Circle())
    case "roundedRectangle":
      content.mask(RoundedRectangle(cornerRadius: cornerRadius))
    default:
      content.mask(Rectangle())
    }
  }
}

internal struct OverlayModifier: ViewModifier, Record {
  @Field var color: Color?
  @Field var alignment: AlignmentOptions = .center
  func body(content: Content) -> some View {
    if let color = color {
      content.overlay(color, alignment: alignment.toAlignment())
    } else {
      content
    }
  }
}

internal struct BackgroundOverlayModifier: ViewModifier, Record {
  @Field var color: Color?
  @Field var alignment: AlignmentOptions = .center

  func body(content: Content) -> some View {
    if let color = color {
      content.background(color, alignment: alignment.toAlignment())
    } else {
      content
    }
  }
}

internal struct FixedSizeModifier: ViewModifier, Record {
  @Field var horizontal: Bool?
  @Field var vertical: Bool?

  func body(content: Content) -> some View {
    if let horizontal, let vertical {
      content.fixedSize(horizontal: horizontal, vertical: vertical)
    } else if let horizontal {
      content.fixedSize(horizontal: horizontal, vertical: false)
    } else if let vertical {
      content.fixedSize(horizontal: false, vertical: vertical)
    } else {
      content.fixedSize()
    }
  }
}

internal struct IgnoreSafeAreaModifier: ViewModifier, Record {
  @Field var regions: SafeAreaRegionOptions?
  @Field var edges: EdgeOptions?

  func body(content: Content) -> some View {
    if let regions, let edges {
      content.ignoresSafeArea(regions.toSafeAreaRegions(), edges: edges.toEdge())
    } else if let regions {
      content.ignoresSafeArea(regions.toSafeAreaRegions())
    } else if let edges {
      content.ignoresSafeArea(edges: edges.toEdge())
    } else {
      content.ignoresSafeArea()
    }
  }
}

/**
 * A type-erased wrapper for `ViewModifier`
 */
internal struct AnyViewModifier: ViewModifier {
  private let _body: (Content) -> AnyView

  init<T: ViewModifier>(_ modifier: T) {
    _body = { content in
      AnyView(content.modifier(modifier))
    }
  }

  func body(content: Content) -> some View {
    _body(content)
  }
}


internal enum AnimationType: String, Enumerable {
  case easeInOut
  case easeIn
  case easeOut
  case linear
  case spring
  case interpolatingSpring
  case `default`
}

internal struct AnimationConfig: Record {
  @Field var type: AnimationType = .default
  @Field var duration: Double?
  @Field var response: Double?
  @Field var dampingFraction: Double?
  @Field var blendDuration: Double?
  @Field var bounce: Double?
  @Field var mass: Double?
  @Field var stiffness: Double?
  @Field var damping: Double?
  @Field var initialVelocity: Double?
  @Field var delay: Double?
  @Field var repeatCount: Int?
  @Field var autoreverses: Bool?
}

internal struct AnimationModifier: ViewModifier, Record {
  @Field var animation: AnimationConfig
  @Field var animatedValue: Either<Bool, Double>?

  func body(content: Content) -> some View {
    let animationValue = parseAnimation(animation)
    if let value: Bool = animatedValue?.get() {
      content.animation(animationValue, value: value)
    } else if let value: Double = animatedValue?.get() {
      content.animation(animationValue, value: value)
    } else {
      content
    }
  }

  private func parseAnimation(_ config: AnimationConfig) -> Animation {
    let type = config.type

    var animation: Animation

    switch type {
    case .easeIn:
      if let duration = config.duration {
        animation = .easeIn(duration: duration)
      } else {
        animation = .easeIn
      }

    case .easeOut:
      if let duration = config.duration {
        animation = .easeOut(duration: duration)
      } else {
        animation = .easeOut
      }

    case .linear:
      if let duration = config.duration {
        animation = .linear(duration: duration)
      } else {
        animation = .linear
      }

    case .easeInOut:
      if let duration = config.duration {
        animation = .easeInOut(duration: duration)
      } else {
        animation = .easeInOut
      }

    case .spring:
      let duration = config.duration
      let bounce = config.bounce
      let response = config.response
      let dampingFraction = config.dampingFraction
      let blendDuration = config.blendDuration

      if response != nil || dampingFraction != nil {
        // default values are 0.5, 0.825, 0.0
        animation = .spring(response: response ?? 0.5, dampingFraction: dampingFraction ?? 0.825, blendDuration: blendDuration ?? 0.0)
      } else if duration != nil || bounce != nil {
        // default values are 0.5, 0.0, 0.0
        animation = .spring(duration: duration ?? 0.5, bounce: bounce ?? 0.0, blendDuration: blendDuration ?? 0.0)
      } else if let blendDuration = blendDuration {
        animation = .spring(blendDuration: blendDuration)
      } else {
        animation = .spring
      }

    case .interpolatingSpring:
      let duration = config.duration
      let bounce = config.bounce
      let mass = config.mass
      let stiffness = config.stiffness
      let damping = config.stiffness
      let initialVelocity = config.initialVelocity

      if duration != nil || bounce != nil {
        animation = .interpolatingSpring(duration: duration ?? 0.5, bounce: bounce ?? 0.0, initialVelocity: initialVelocity ?? 0.0)
      } else if let stiffness = stiffness, let damping = damping {
        animation = .interpolatingSpring(mass: mass ?? 1.0, stiffness: stiffness, damping: damping, initialVelocity: initialVelocity ?? 0.0)
      } else {
        animation = .interpolatingSpring
      }

    default:
      animation = .default
    }

    if let delay = config.delay {
      animation = animation.delay(delay)
    }

    if let repeatCount = config.repeatCount {
      let autoreverses = config.autoreverses ?? false
      animation = animation.repeatCount(repeatCount, autoreverses: autoreverses)
    }

    return animation
  }
}

internal enum ScrollContentBackgroundTypes: String, Enumerable {
  case automatic
  case hidden
  case visible
}

internal struct ScrollContentBackground: ViewModifier, Record {
  @Field var visible: ScrollContentBackgroundTypes = .visible
  
  func body(content: Content) -> some View {
    #if os(tvOS)
      content
    #else
      if #available(iOS 16.0, *) {
        switch visible {
        case .visible:
          content.scrollContentBackground(.visible)
        case .hidden:
          content.scrollContentBackground(.hidden)
        case .automatic:
          content.scrollContentBackground(.automatic)
        }
      } else {
        content
      }
    #endif
  }
}

internal struct ListRowBackground: ViewModifier, Record {
  @Field var color: Color?

  func body(content: Content) -> some View {
    if let color = color {
      content.listRowBackground(color)
    } else {
      content
    }
  }
}

internal enum TextTruncationModeTypes: String, Enumerable {
  case head
  case middle
  case tail
}

internal struct TextTruncationMode: ViewModifier, Record {
  @Field var mode: TextTruncationModeTypes = .tail

  func body(content: Content) -> some View {
    switch mode {
      case .head:
        content.truncationMode(.head)
      case .middle:
        content.truncationMode(.middle)
      case .tail:
        content.truncationMode(.tail)
    }
  }
}

internal struct TextKerning: ViewModifier, Record {
  @Field var value: CGFloat = 0

  func body(content: Content) -> some View {
    if #available(iOS 16.0, macOS 13.0, tvOS 16.0, *) {
      content.kerning(value)
    } else {
      content
    }
  }
}

internal struct TextAllowsTightening: ViewModifier, Record {
  @Field var value: Bool = true

  func body(content: Content) -> some View {
    if #available(iOS 13.0, macOS 10.15, tvOS 16.0, *) {
      content.allowsTightening(value)
    } else {
      content
    }
  }
}

internal enum TextCaseTypes: String, Enumerable {
  case lowercase
  case uppercase
}

internal struct TextCase: ViewModifier, Record {
  @Field var value: TextCaseTypes = .lowercase

  func body(content: Content) -> some View {
     switch value {
      case .lowercase:
        content.textCase(.lowercase)
      case .uppercase:
        content.textCase(.uppercase)
      }
  }
}

internal enum TextLinePattern: String, Enumerable {
    case solid
    case dash
    case dot
    case dashDot
    case dashDotDot
}

internal struct TextUnderLine: ViewModifier, Record {
  @Field var isActive: Bool = false
  @Field var pattern: TextLinePattern = .solid
  @Field var color: Color?

  func body(content: Content) -> some View {
    if #available(iOS 16.0, macOS 13.0, tvOS 16.0, *) {
      switch pattern {
        case .solid:  
          content.underline(isActive, pattern: .solid, color: color)
        case .dash:  
          content.underline(isActive, pattern: .dash, color: color)
        case .dot:  
          content.underline(isActive, pattern: .dot, color: color)
        case .dashDot:  
          content.underline(isActive, pattern: .dashDot, color: color)
        case .dashDotDot:  
          content.underline(isActive, pattern: .dashDotDot, color: color)
        }
      } else {
        content
    }
  }
}

internal struct TextStrikeThrough: ViewModifier, Record {
  @Field var isActive: Bool = false
  @Field var pattern: TextLinePattern = .solid
  @Field var color: Color?

  func body(content: Content) -> some View {
    if #available(iOS 16.0, macOS 13.0, tvOS 16.0, *) {
      switch pattern {
        case .solid: 
          content.strikethrough(isActive, pattern: .solid, color: color)
        case .dash:
          content.strikethrough(isActive, pattern: .dash, color: color)
        case .dot:  
          content.strikethrough(isActive, pattern: .dot, color: color)
        case .dashDot: 
          content.strikethrough(isActive, pattern: .dashDot, color: color)
        case .dashDotDot:  
          content.strikethrough(isActive, pattern: .dashDotDot, color: color)
        }
      } else {
        content
    }
  }
}

internal enum TextAligment: String, Enumerable {
  case center
  case leading
  case trailing
}

internal struct MultilineTextAlignment: ViewModifier, Record {
  @Field var alignment: TextAligment = .leading

  func body(content: Content) -> some View {
    switch alignment {
      case .center: 
        content.multilineTextAlignment(.center)
      case .leading: 
        content.multilineTextAlignment(.leading)
      case .trailing:
        content.multilineTextAlignment(.trailing)
    }
  }
}

internal struct TextSelection: ViewModifier, Record {
  @Field var value: Bool = true

  func body(content: Content) -> some View {
    #if os(tvOS)
      content
    #else
      switch value {
        case true: 
          content.textSelection(.enabled)
        case false: 
          content.textSelection(.disabled)
      }
    #endif
  }
}

internal struct LineSpacing: ViewModifier, Record {
  @Field var value: CGFloat?

  func body(content: Content) -> some View {
    if let value {
      content.lineSpacing(value)
    } else {
      content
    }
  }
}

internal enum Prominence: String, Enumerable {
  case standard
  case increased
}

internal struct HeaderProminence: ViewModifier, Record {
  @Field var prominence: Prominence?

  func body(content: Content) -> some View {
    if let prominence = prominence {
      switch prominence {
        case .standard:
          content.headerProminence(.standard)
        case .increased:
          content.headerProminence(.increased)
        }
    } else {
      content
    }
  }
}

internal struct ListRowInsets: ViewModifier, Record {
  @Field var top: CGFloat = 0
  @Field var leading: CGFloat = 0
  @Field var bottom: CGFloat = 0
  @Field var trailing: CGFloat = 0

  func body(content: Content) -> some View {
    if top != 0 || leading != 0 || bottom != 0 || trailing != 0 {
      content.listRowInsets(.init(
        top: top,
        leading: leading,
        bottom: bottom,
        trailing: trailing
      ))
    } else {
      content
    }
  }
}

internal enum BadgeProminenceType: String, Enumerable {
  case standard
  case increased
  case decreased
}

internal struct BadgeProminence: ViewModifier, Record {
  @Field var badgeType: BadgeProminenceType = .standard

  func body(content: Content) -> some View {
    #if os(tvOS)
      content
    #else
      if #available(iOS 17.0, macOS 14.0, *) {
        switch badgeType {
          case .standard:         
            content.badgeProminence(.standard)
          case .increased:         
            content.badgeProminence(.increased)
          case .decreased:         
            content.badgeProminence(.decreased)
        }
      } else {
        content
      }
    #endif
  }
}

internal struct Badge: ViewModifier, Record {
  @Field var value: String?

  func body(content: Content) -> some View {
    #if os(tvOS)
      content
    #else
      if let value {
        content.badge(value)
      } else {
        content
      }
    #endif
  }
}

internal struct ListSectionMargins: ViewModifier, Record {
  @Field var length: CGFloat?
  @Field var edges: EdgeOptions?

  func body(content: Content) -> some View {
    #if os(tvOS)
      content
    #else
      #if compiler(>=6.2) // Xcode 26
        if #available(iOS 26.0, *) {
          if let edges, let length {
            content.listSectionMargins(edges.toEdge(), length)
          } else if let edges {
            content.listSectionMargins(edges.toEdge(), 0)
          } else {
            content
          }
        } else {
          content
        }
      #else 
        content
      #endif
    #endif
  }
}

internal enum AxisOptions: String, Enumerable {
  case horizontal
  case vertical
}

internal struct GridCellUnsizedAxes: ViewModifier, Record {
  @Field var axes: AxisOptions?

  func body(content: Content) -> some View {
    if #available(iOS 16.0, macOS 13.0, tvOS 16.0, *) {
      if let axes {
        switch axes {
        case .horizontal:
          content.gridCellUnsizedAxes(.horizontal)
        case .vertical:
          content.gridCellUnsizedAxes(.vertical)
        }
      } else {
        content
      }
    } else {
      content
    }
  }
}

internal struct GridCellColumns: ViewModifier, Record {
  @Field var count: Int?

  func body(content: Content) -> some View {
    if #available(iOS 16.0, macOS 13.0, tvOS 16.0, *) {
      if let count {
          content.gridCellColumns(count)
      } else {
        content
      }
    } else {
      content
    }
  }
}

internal enum GridColumnAlignmentType: String, Enumerable {
  case leading
  case center
  case trailing

  var alignment: HorizontalAlignment {
    switch self {
      case .center: return .center
      case .leading: return .leading
      case .trailing: return .trailing
    }
  }
}

internal struct GridColumnAlignment: ViewModifier, Record {
  @Field var alignment: GridColumnAlignmentType?

  func body(content: Content) -> some View {
    if #available(iOS 16.0, macOS 13.0, tvOS 16.0, *) {
      if let alignment {
        content.gridColumnAlignment(alignment.alignment)
      } else {
        content
      }
    } else {
      content
    }
  }
}

internal enum UnitPointOptions: String, Enumerable {
  case zero
  case topLeading
  case top
  case topTrailing
  case leading
  case center
  case trailing
  case bottomLeading
  case bottom
  case bottomTrailing

  var toUnitPoint: UnitPoint {
    switch self {
    case .zero: return .zero
    case .topLeading: return .topLeading
    case .top: return .top
    case .topTrailing: return .topTrailing
    case .leading: return .leading
    case .center: return .center
    case .trailing: return .trailing
    case .bottomLeading: return .bottomLeading
    case .bottom: return .bottom
    case .bottomTrailing: return .bottomTrailing
    }
  }
}

internal struct GridCellAnchor: ViewModifier, Record {
  @Field var points: UnitPoint?
  @Field var type: String?
  @Field var anchor: UnitPointOptions?

  func body(content: Content) -> some View {
    if #available(iOS 16.0, macOS 13.0, tvOS 16.0, *) {
      if let points {
        content.gridCellAnchor(points)
      } else if type == "preset", let anchor {
        content.gridCellAnchor(anchor.toUnitPoint)
      } else {
        content
      }
    } else {
      content
    }
  }
}

// MARK: - Registry

/**
 * Registry for SwiftUI view modifiers that can be applied from React Native.
 * This system uses ViewModifier structs for better performance than AnyView wrapping.
 */
internal class ViewModifierRegistry {
  static let shared = ViewModifierRegistry()

  internal typealias ModiferFactory = ([String: Any], AppContext, EventDispatcher) throws -> any ViewModifier
  private(set) internal var modifierFactories: [String: ModiferFactory] = [:]

  private init() {
    registerBuiltInModifiers()
  }

  /**
   * Registers a new modifier with the given type name.
   * The modifier factory creates a ViewModifier from parameters.
   */
  func register(
    _ type: String,
    factory: @escaping ModiferFactory
  ) {
    modifierFactories[type] = factory
  }

  /**
   * Applies a modifier to an AnyView by type name and parameters.
   * Returns the original view if the modifier type is not found.
   * This method handles the type erasure properly for extensibility.
   */
  func applyModifier(
    _ type: String,
    to view: AnyView,
    appContext: AppContext,
    globalEventDispatcher: EventDispatcher,
    params: [String: Any]
  ) -> AnyView {
    guard let viewModifier = try? modifierFactories[type]?(params, appContext, globalEventDispatcher) else {
      return view
    }
    return AnyView(view.modifier(AnyViewModifier(viewModifier)))
  }

  /**
   * Checks if a modifier type is registered.
   */
  func hasModifier(_ type: String) -> Bool {
    return modifierFactories[type] != nil
  }

  /**
   * Returns all registered modifier types.
   */
  func registeredTypes() -> [String] {
    return Array(modifierFactories.keys)
  }
}

internal struct MatchedGeometryEffectModifier: ViewModifier, Record {
  @Field var id: String?
  @Field var namespaceId: String?

  func body(content: Content) -> some View {
    if let namespaceId, let namespace = NamespaceRegistry.shared.namespace(forKey: namespaceId) {
      content.matchedGeometryEffect(id: id, in: namespace)
    } else {
      content
    }
  }
}

internal enum ButtonStyle: String, Enumerable {
  case automatic
  case bordered
  case borderedProminent
  case borderless
  case glass
  case glassProminent
  case plain
}

internal struct ButtonStyleModifier: ViewModifier, Record {
  @Field var style: ButtonStyle = .automatic

  func body(content: Content) -> some View {
    switch style {
    case .bordered:
      content.buttonStyle(.bordered)
    case .borderedProminent:
      content.buttonStyle(.borderedProminent)
    case .borderless:
      if #available(iOS 13.0, macOS 10.15, tvOS 17.0, *) {
        content.buttonStyle(.borderless)
      } else {
        content.buttonStyle(.automatic)
      }
    case .glass:
      if #available(iOS 26.0, macOS 26.0, tvOS 26.0, *) {
        #if compiler(>=6.2) // Xcode 26
        content.buttonStyle(.glass)
        #else
        content.buttonStyle(.automatic)
        #endif
      } else {
        content.buttonStyle(.automatic)
      }
    case .glassProminent:
      if #available(iOS 26.0, macOS 26.0, tvOS 26.0, *) {
        #if compiler(>=6.2) // Xcode 26
        content.buttonStyle(.glassProminent)
        #else
        content.buttonStyle(.automatic)
        #endif
      } else {
        content.buttonStyle(.automatic)
      }
    case .plain:
      content.buttonStyle(.plain)
    default:
      content.buttonStyle(.automatic)
    }
  }
}

// MARK: - Built-in Modifier Registration

// swiftlint:disable:next no_grouping_extension
extension ViewModifierRegistry {
  private func registerBuiltInModifiers() {
    register("listSectionSpacing") { params, appContext, _ in
      return try ListSectionSpacingModifier(from: params, appContext: appContext)
    }

    register("background") { params, appContext, _ in
      return try BackgroundModifier(from: params, appContext: appContext)
    }

    register("cornerRadius") { params, appContext, _ in
      return try CornerRadiusModifier(from: params, appContext: appContext)
    }

    register("shadow") { params, appContext, _ in
      return try ShadowModifier(from: params, appContext: appContext)
    }

    register("frame") { params, appContext, _ in
      return try FrameModifier(from: params, appContext: appContext)
    }

    register("padding") { params, appContext, _ in
      return try PaddingModifier(from: params, appContext: appContext)
    }

    register("opacity") { params, appContext, _ in
      return try OpacityModifier(from: params, appContext: appContext)
    }

    register("scaleEffect") { params, appContext, _ in
      return try ScaleEffectModifier(from: params, appContext: appContext)
    }

    register("rotationEffect") { params, appContext, _ in
      return try RotationEffectModifier(from: params, appContext: appContext)
    }

    register("offset") { params, appContext, _ in
      return try OffsetModifier(from: params, appContext: appContext)
    }

    register("foregroundColor") { params, appContext, _ in
      return try ForegroundColorModifier(from: params, appContext: appContext)
    }

    register("foregroundStyle") { params, appContext, _ in
      return try ForegroundStyleModifier(from: params, appContext: appContext)
    }

    register("tint") { params, appContext, _ in
      return try TintModifier(from: params, appContext: appContext)
    }

    register("hidden") { params, appContext, _ in
      return try HiddenModifier(from: params, appContext: appContext)
    }

    register("disabled") { params, appContext, _ in
      return try DisabledModifier(from: params, appContext: appContext)
    }

    register("zIndex") { params, appContext, _ in
      return try ZIndexModifier(from: params, appContext: appContext)
    }

    register("blur") { params, appContext, _ in
      return try BlurModifier(from: params, appContext: appContext)
    }

    register("brightness") { params, appContext, _ in
      return try BrightnessModifier(from: params, appContext: appContext)
    }

    register("contrast") { params, appContext, _ in
      return try ContrastModifier(from: params, appContext: appContext)
    }

    register("saturation") { params, appContext, _ in
      return try SaturationModifier(from: params, appContext: appContext)
    }

    register("colorInvert") { params, appContext, _ in
      return try ColorInvertModifier(from: params, appContext: appContext)
    }

    register("grayscale") { params, appContext, _ in
      return try GrayscaleModifier(from: params, appContext: appContext)
    }

    register("border") { params, appContext, _ in
      return try BorderModifier(from: params, appContext: appContext)
    }

    register("clipShape") { params, appContext, _ in
      return try ClipShapeModifier(from: params, appContext: appContext)
    }

    register("onTapGesture") { params, appContext, eventDispatcher in
      return try OnTapGestureModifier(from: params, appContext: appContext, eventDispatcher: eventDispatcher)
    }

    register("onLongPressGesture") { params, appContext, eventDispatcher in
      return try OnLongPressGestureModifier(from: params, appContext: appContext, eventDispatcher: eventDispatcher)
    }

    register("onAppear") { params, appContext, eventDispatcher in
      return try OnAppearModifier(from: params, appContext: appContext, eventDispatcher: eventDispatcher)
    }

    register("onDisappear") { params, appContext, eventDispatcher in
      return try OnDisappearModifier(from: params, appContext: appContext, eventDispatcher: eventDispatcher)
    }

    register("refreshable") { params, appContext, eventDispatcher in
      return try RefreshableModifier(from: params, appContext: appContext, eventDispatcher: eventDispatcher)
    }

    register("hueRotation") { params, appContext, _ in
      return try HueRotationModifier(from: params, appContext: appContext)
    }

    register("accessibilityLabel") { params, appContext, _ in
      return try AccessibilityLabelModifier(from: params, appContext: appContext)
    }

    register("accessibilityHint") { params, appContext, _ in
      return try AccessibilityHintModifier(from: params, appContext: appContext)
    }

    register("accessibilityValue") { params, appContext, _ in
      return try AccessibilityValueModifier(from: params, appContext: appContext)
    }

    register("layoutPriority") { params, appContext, _ in
      return try LayoutPriorityModifier(from: params, appContext: appContext)
    }

    register("aspectRatio") { params, appContext, _ in
      return try AspectRatioModifier(from: params, appContext: appContext)
    }

    register("clipped") { params, appContext, _ in
      return try ClippedModifier(from: params, appContext: appContext)
    }

    register("mask") { params, appContext, _ in
      return try MaskModifier(from: params, appContext: appContext)
    }

    register("overlay") { params, appContext, _ in
      return try OverlayModifier(from: params, appContext: appContext)
    }

    register("backgroundOverlay") { params, appContext, _ in
      return try BackgroundOverlayModifier(from: params, appContext: appContext)
    }

    register("glassEffect") { params, appContext, _ in
      return try GlassEffectModifier(from: params, appContext: appContext)
    }

    register("animation") { params, appContext, _ in
      return try AnimationModifier.init(from: params, appContext: appContext)
    }

    register("glassEffectId") { params, appContext, _ in
      return try GlassEffectIdModifier.init(from: params, appContext: appContext)
    }

    register("matchedGeometryEffect") { params, appContext, _ in
      return try MatchedGeometryEffectModifier.init(from: params, appContext: appContext)
    }

    register("fixedSize") { params, appContext, _ in
      return try FixedSizeModifier(from: params, appContext: appContext)
    }

    register("ignoreSafeArea") { params, appContext, _ in
      return try IgnoreSafeAreaModifier(from: params, appContext: appContext)
    }

    register("containerShape") { params, appContext, _ in
      return try ContainerShapeModifier(from: params, appContext: appContext)
    }

    register("buttonStyle") { params, appContext, _ in
      return try ButtonStyleModifier(from: params, appContext: appContext)
    }

    register("scrollContentBackground") { params, appContext, _ in
      return try ScrollContentBackground(from: params, appContext: appContext)
    }

    register("listRowBackground") { params, appContext, _ in
      return try ListRowBackground(from: params, appContext: appContext)
    }
    register("truncationMode") { params, appContext, _ in
      return try TextTruncationMode(from: params, appContext: appContext)
    }

    register("kerning") { params, appContext, _ in
      return try TextKerning(from: params, appContext: appContext)
    }

    register("allowsTightening") { params, appContext, _ in
      return try TextAllowsTightening(from: params, appContext: appContext)
    }

    register("textCase") { params, appContext, _ in
      return try TextCase(from: params, appContext: appContext)
    }

    register("underline") { params, appContext, _ in
      return try TextUnderLine(from: params, appContext: appContext)
    }

    register("strikethrough") { params, appContext, _ in
      return try TextStrikeThrough(from: params, appContext: appContext)
    }

    register("multilineTextAlignment") { params, appContext, _ in
      return try MultilineTextAlignment(from: params, appContext: appContext)
    }

    register("textSelection") { params, appContext, _ in
      return try TextSelection(from: params, appContext: appContext)
    }

    register("lineSpacing") { params, appContext, _ in
      return try LineSpacing(from: params, appContext: appContext)
    }

    register("listRowInsets") { params, appContext, _ in
      return try ListRowInsets(from: params, appContext: appContext)
    }

    register("badgeProminence") { params, appContext, _ in
      return try BadgeProminence(from: params, appContext: appContext)
    }

    register("badge") { params, appContext, _ in
      return try Badge(from: params, appContext: appContext)
    }

    register("listSectionMargins") { params, appContext, _ in
      return try ListSectionMargins(from: params, appContext: appContext)
    }

    register("scrollDismissesKeyboard") { params, appContext, _ in
      return try ScrollDismissesKeyboardModifier(from: params, appContext: appContext)
    }

    register("headerProminence") { params, appContext, _ in
      return try HeaderProminence(from: params, appContext: appContext)
    }

    register("font") { params, appContext, _ in
      return try FontModifier(from: params, appContext: appContext)
    }

    register("gridCellUnsizedAxes") { params, appContext, _ in
      return try GridCellUnsizedAxes(from: params, appContext: appContext)
    }

    register("gridCellColumns") { params, appContext, _ in
      return try GridCellColumns(from: params, appContext: appContext)
    }

    register("gridColumnAlignment") { params, appContext, _ in
      return try GridColumnAlignment(from: params, appContext: appContext)
    }

    register("gridCellAnchor") { params, appContext, _ in
      return try GridCellAnchor(from: params, appContext: appContext)
    }
<<<<<<< HEAD
      
    register("submitLabel") { params, appContext, _ in
      return try SubmitLabelModifier(from: params, appContext: appContext)
=======

    register("tag") { params, appContext, _ in
      return try TagModifier(from: params, appContext: appContext)
    }
    
    register("pickerStyle") { params, appContext, _ in
      return try PickerStyleModifier(from: params, appContext: appContext)
>>>>>>> 1e75d340
    }
  }
}<|MERGE_RESOLUTION|>--- conflicted
+++ resolved
@@ -1611,19 +1611,17 @@
     register("gridCellAnchor") { params, appContext, _ in
       return try GridCellAnchor(from: params, appContext: appContext)
     }
-<<<<<<< HEAD
+
+    register("tag") { params, appContext, _ in
+      return try TagModifier(from: params, appContext: appContext)
+    }
+    
+    register("pickerStyle") { params, appContext, _ in
+      return try PickerStyleModifier(from: params, appContext: appContext)
+    }
       
     register("submitLabel") { params, appContext, _ in
       return try SubmitLabelModifier(from: params, appContext: appContext)
-=======
-
-    register("tag") { params, appContext, _ in
-      return try TagModifier(from: params, appContext: appContext)
-    }
-    
-    register("pickerStyle") { params, appContext, _ in
-      return try PickerStyleModifier(from: params, appContext: appContext)
->>>>>>> 1e75d340
     }
   }
 }