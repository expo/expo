--- conflicted
+++ resolved
@@ -1605,7 +1605,10 @@
       return try HeaderProminence(from: params, appContext: appContext)
     }
 
-<<<<<<< HEAD
+    register("font") { params, appContext, _ in
+      return try FontModifier(from: params, appContext: appContext)
+    }
+
     register("gridCellUnsizedAxes") { params, appContext, _ in
       return try GridCellUnsizedAxes(from: params, appContext: appContext)
     }
@@ -1620,10 +1623,6 @@
 
     register("gridCellAnchor") { params, appContext, _ in
       return try GridCellAnchor(from: params, appContext: appContext)
-=======
-    register("font") { params, appContext, _ in
-      return try FontModifier(from: params, appContext: appContext)
->>>>>>> b3c2f1f7
     }
   }
 }