--- conflicted
+++ resolved
@@ -2,29 +2,7 @@
 
 ## Unpublished
 
-### 🛠 Breaking changes
-
-### 🎉 New features
-
-### 🐛 Bug fixes
-
-- [Android] Fixed `DatePicker` causing out of memory exception. ([#36227](https://github.com/expo/expo/pull/36227) by [@lukmccall](https://github.com/lukmccall))
-
-### 💡 Others
-
-## 0.1.1-alpha.2 — 2025-04-14
-
-_This version does not introduce any user-facing changes._
-
-## 0.1.1-alpha.1 — 2025-04-11
-
-_This version does not introduce any user-facing changes._
-
-## 0.1.1-alpha.0 — 2025-04-10
-
-_This version does not introduce any user-facing changes._
-
-## 0.1.0-alpha.0 — 2025-04-04
+- Add `Stepper` view on iOS. ([#35525](https://github.com/expo/expo/pull/35525) by [@andrew-levy](https://github.com/andrew-levy))
 
 ### 🛠 Breaking changes
 
@@ -32,12 +10,8 @@
 
 ### 🎉 New features
 
-<<<<<<< HEAD
-- Add `Stepper` view on iOS. ([#35525](https://github.com/expo/expo/pull/35525) by [@andrew-levy](https://github.com/andrew-levy))
-=======
 - [iOS] Add bottom sheet. ([#35455](https://github.com/expo/expo/pull/35455) by [@aleqsio](https://github.com/aleqsio))
 - [iOS] Add support for `pallete` and `inline` pickers. ([#35435](https://github.com/expo/expo/pull/35435) by [@aleqsio](https://github.com/aleqsio))
->>>>>>> 196df28c
 - Add TextInput for Android. ([#35228](https://github.com/expo/expo/pull/35228) by [@aleqsio](https://github.com/aleqsio))
 - Add context menu previews. ([#35369](https://github.com/expo/expo/pull/35369) by [@aleqsio](https://github.com/aleqsio)).
 - Add TextInput for iOS. ([#35098](https://github.com/expo/expo/pull/35098) by [@aleqsio](https://github.com/aleqsio))
