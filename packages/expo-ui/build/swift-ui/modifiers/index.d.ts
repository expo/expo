--- conflicted
+++ resolved
@@ -367,19 +367,10 @@
  */
 export declare const glassEffectId: (id: string, namespaceId: string) => ModifierConfig;
 /**
- * Sets the fill color for shapes.
- * @param color - The fill color (hex string, named color, or ColorValue)
- */
-export declare const fill: (color: Color) => ModifierConfig;
-/**
  * Union type of all built-in modifier return types.
  * This provides type safety for the modifiers array.
  */
-<<<<<<< HEAD
-export type BuiltInModifier = ReturnType<typeof background> | ReturnType<typeof cornerRadius> | ReturnType<typeof shadow> | ReturnType<typeof frame> | ReturnType<typeof padding> | ReturnType<typeof fixedSize> | ReturnType<typeof onTapGesture> | ReturnType<typeof onLongPressGesture> | ReturnType<typeof opacity> | ReturnType<typeof clipShape> | ReturnType<typeof border> | ReturnType<typeof scaleEffect> | ReturnType<typeof rotationEffect> | ReturnType<typeof offset> | ReturnType<typeof foregroundColor> | ReturnType<typeof foregroundStyle> | ReturnType<typeof tint> | ReturnType<typeof hidden> | ReturnType<typeof zIndex> | ReturnType<typeof blur> | ReturnType<typeof brightness> | ReturnType<typeof contrast> | ReturnType<typeof saturation> | ReturnType<typeof hueRotation> | ReturnType<typeof colorInvert> | ReturnType<typeof grayscale> | ReturnType<typeof accessibilityLabel> | ReturnType<typeof accessibilityHint> | ReturnType<typeof accessibilityValue> | ReturnType<typeof layoutPriority> | ReturnType<typeof mask> | ReturnType<typeof overlay> | ReturnType<typeof backgroundOverlay> | ReturnType<typeof aspectRatio> | ReturnType<typeof clipped> | ReturnType<typeof glassEffect> | ReturnType<typeof glassEffectId> | ReturnType<typeof fill> | ReturnType<typeof animation>;
-=======
 export type BuiltInModifier = ReturnType<typeof background> | ReturnType<typeof cornerRadius> | ReturnType<typeof shadow> | ReturnType<typeof frame> | ReturnType<typeof padding> | ReturnType<typeof fixedSize> | ReturnType<typeof ignoreSafeArea> | ReturnType<typeof onTapGesture> | ReturnType<typeof onLongPressGesture> | ReturnType<typeof opacity> | ReturnType<typeof clipShape> | ReturnType<typeof border> | ReturnType<typeof scaleEffect> | ReturnType<typeof rotationEffect> | ReturnType<typeof offset> | ReturnType<typeof foregroundColor> | ReturnType<typeof foregroundStyle> | ReturnType<typeof tint> | ReturnType<typeof hidden> | ReturnType<typeof zIndex> | ReturnType<typeof blur> | ReturnType<typeof brightness> | ReturnType<typeof contrast> | ReturnType<typeof saturation> | ReturnType<typeof hueRotation> | ReturnType<typeof colorInvert> | ReturnType<typeof grayscale> | ReturnType<typeof accessibilityLabel> | ReturnType<typeof accessibilityHint> | ReturnType<typeof accessibilityValue> | ReturnType<typeof layoutPriority> | ReturnType<typeof mask> | ReturnType<typeof overlay> | ReturnType<typeof backgroundOverlay> | ReturnType<typeof aspectRatio> | ReturnType<typeof clipped> | ReturnType<typeof glassEffect> | ReturnType<typeof glassEffectId> | ReturnType<typeof animation>;
->>>>>>> bb3b4b04
 /**
  * Main ViewModifier type that supports both built-in and 3rd party modifiers.
  * 3rd party modifiers should return ModifierConfig objects with their own type strings.
