--- conflicted
+++ resolved
@@ -53,17 +53,11 @@
       this._nativeModule.setUpdateInterval(intervalMs);
     }
   }
-
-<<<<<<< HEAD
   async isAvailableAsync(): Promise<boolean> {
     if (!this._nativeModule.isAvailableAsync) {
       return false;
     } else {
       return await this._nativeModule.isAvailableAsync();
     }
-=======
-  isAvailableAsync(): Promise<boolean> {
-    return this._nativeModule.isAvailableAsync();
->>>>>>> ab391fb1
   }
 }