import { PermissionResponse as UMPermissionResponse } from 'expo-modules-core';

// @needsAudit
/**
 * Enum with available location accuracies.
 */
export enum LocationAccuracy {
  /**
   * Accurate to the nearest three kilometers.
   */
  Lowest = 1,
  /**
   * Accurate to the nearest kilometer.
   */
  Low = 2,
  /**
   * Accurate to within one hundred meters.
   */
  Balanced = 3,
  /**
   * Accurate to within ten meters of the desired target.
   */
  High = 4,
  /**
   * The best level of accuracy available.
   */
  Highest = 5,
  /**
   * The highest possible accuracy that uses additional sensor data to facilitate navigation apps.
   */
  BestForNavigation = 6,
}

// @needsAudit
/**
 * Enum with available activity types of background location tracking.
 */
export enum LocationActivityType {
  /**
   * Default activity type. Use it if there is no other type that matches the activity you track.
   */
  Other = 1,
  /**
   * Location updates are being used specifically during vehicular navigation to track location
   * changes to the automobile.
   */
  AutomotiveNavigation = 2,
  /**
   * Use this activity type if you track fitness activities such as walking, running, cycling,
   * and so on.
   */
  Fitness = 3,
  /**
   * Activity type for movements for other types of vehicular navigation that are not automobile
   * related.
   */
  OtherNavigation = 4,
  /**
   * __iOS 12+ Only.__ Intended for airborne activities. Fall backs to `ActivityType.Other` if
   * unsupported.
   */
  Airborne = 5,
}

// @needsAudit
/**
 * A type of the event that geofencing task can receive.
 */
export enum LocationGeofencingEventType {
  /**
   * Emitted when the device entered observed region.
   */
  Enter = 1,
  /**
   * Occurs as soon as the device left observed region
   */
  Exit = 2,
}

// @needsAudit
/**
 * State of the geofencing region that you receive through the geofencing task.
 */
export enum LocationGeofencingRegionState {
  /**
   * Indicates that the device position related to the region is unknown.
   */
  Unknown = 0,
  /**
   * Indicates that the device is inside the region.
   */
  Inside = 1,
  /**
   * Inverse of inside state.
   */
  Outside = 2,
}

// @needsAudit
/**
 * Type representing options argument in `getCurrentPositionAsync`.
 */
export type LocationOptions = {
  /**
   * Location manager accuracy. Pass one of `LocationAccuracy` enum values.
   * For low-accuracies the implementation can avoid geolocation providers
   * that consume a significant amount of power (such as GPS).
   */
  accuracy?: LocationAccuracy;
  /**
   * (Android only) Specifies whether to ask the user to turn on improved accuracy location mode
   * which uses Wi-Fi, cell networks and GPS sensor.
   * @default true.
   */
  mayShowUserSettingsDialog?: boolean;
  /**
   * (Android only) Minimum time to wait between each update in milliseconds.
   * Default value may depend on `accuracy` option.
   */
  timeInterval?: number;
  /**
   * Receive updates only when the location has changed by at least this distance in meters.
   * Default value may depend on `accuracy` option.
   */
  distanceInterval?: number;
};

// @needsAudit
/**
 * Type representing options object that can be passed to `getLastKnownPositionAsync`.
 */
export type LocationLastKnownOptions = {
  /**
   * A number of milliseconds after which the last known location starts to be invalid and thus
   * `null` is returned.
   */
  maxAge?: number;
  /**
   * The maximum radius of uncertainty for the location, measured in meters. If the last known
   * location's accuracy radius is bigger (less accurate) then `null` is returned.
   */
  requiredAccuracy?: number;
};

// @needsAudit
/**
 * Type representing background location task options.
 */
export type LocationTaskOptions = LocationOptions & {
  /**
   * __iOS 11+ Only.__ A boolean indicating whether the status bar changes its appearance when
   * location services are used in the background.
   * @default false
   */
  showsBackgroundLocationIndicator?: boolean;
  /**
   * The distance in meters that must occur between last reported location and the current location
   * before deferred locations are reported.
   * @default 0
   */
  deferredUpdatesDistance?: number;
  // @docsMissing
  deferredUpdatesTimeout?: number;
  /**
   * Minimum time interval in milliseconds that must pass since last reported location before all
   * later locations are reported in a batched update
   * @default 0
   */
  deferredUpdatesInterval?: number;
  /**
   * __iOS Only.__ The type of user activity associated with the location updates.
   * @see See [Apple docs](https://developer.apple.com/documentation/corelocation/cllocationmanager/1620567-activitytype) for more details.
   * @default LocationActivityType.Other
   */
  activityType?: LocationActivityType;
  /**
   * __iOS Only.__ A boolean value indicating whether the location manager can pause location
   * updates to improve battery life without sacrificing location data. When this option is set to
   * `true`, the location manager pauses updates (and powers down the appropriate hardware) at times
   * when the location data is unlikely to change. You can help the determination of when to pause
   * location updates by assigning a value to the `activityType` property. Defaults to `false`.
   */
  pausesUpdatesAutomatically?: boolean;
  foregroundService?: LocationTaskServiceOptions;
};

// @needsAudit
export type LocationTaskServiceOptions = {
  /**
   * Title of the foreground service notification.
   */
  notificationTitle: string;
  /**
   * Subtitle of the foreground service notification.
   */
  notificationBody: string;
  /**
   * Color of the foreground service notification. Accepts `#RRGGBB` and `#AARRGGBB` hex formats.
   */
  notificationColor?: string;
};

// @needsAudit
/**
 * Type representing geofencing region object.
 */
export type LocationRegion = {
  /**
   * The identifier of the region object. Defaults to auto-generated UUID hash.
   */
  identifier?: string;
  /**
   * The latitude in degrees of region's center point.
   */
  latitude: number;
  /**
   * The longitude in degrees of region's center point.
   */
  longitude: number;
  /**
   * The radius measured in meters that defines the region's outer boundary.
   */
  radius: number;
  /**
   * Boolean value whether to call the task if the device enters the region.
   * @default true
   */
  notifyOnEnter?: boolean;
  /**
   * Boolean value whether to call the task if the device exits the region.
   * @default true
   */
  notifyOnExit?: boolean;
  /**
   * One of [GeofencingRegionState](#geofencingregionstate) region state. Determines whether the
   * device is inside or outside a region.
   */
  state?: LocationGeofencingRegionState;
};

// @needsAudit
/**
 * Type representing the location object.
 */
export type LocationObject = {
  /**
   * The coordinates of the position.
   */
  coords: LocationObjectCoords;
  /**
   * The time at which this position information was obtained, in milliseconds since epoch.
   */
  timestamp: number;
};

// @needsAudit
/**
 * Type representing the location GPS related data.
 */
export type LocationObjectCoords = {
  /**
   * The latitude in degrees.
   */
  latitude: number;
  /**
   * The longitude in degrees.
   */
  longitude: number;
  /**
   * The altitude in meters above the WGS 84 reference ellipsoid. Can be `null` on Web if it's not available.
   */
  altitude: number | null;
  /**
   * The radius of uncertainty for the location, measured in meters. Can be `null` on Web if it's not available.
   */
  accuracy: number | null;
  /**
   * The accuracy of the altitude value, in meters. Can be `null` on Web if it's not available.
   */
  altitudeAccuracy: number | null;
  /**
   * Horizontal direction of travel of this device, measured in degrees starting at due north and
   * continuing clockwise around the compass. Thus, north is 0 degrees, east is 90 degrees, south is
   * 180 degrees, and so on. Can be `null` on Web if it's not available.
   */
  heading: number | null;
  /**
   * The instantaneous speed of the device in meters per second. Can be `null` on Web if it's not available.
   */
  speed: number | null;
};

// @needsAudit
/**
 * Represents `watchPositionAsync` callback.
 */
export type LocationCallback = (location: LocationObject) => any;

// @needsAudit
/**
 * Represents the object containing details about location provider.
 */
export type LocationProviderStatus = {
  /**
   * Whether location services are enabled. See [Location.hasServicesEnabledAsync](#locationhasservicesenabledasync)
   * for a more convenient solution to get this value.
   */
  locationServicesEnabled: boolean;
  // @docsMissing
  backgroundModeEnabled: boolean;
  /**
   * __Android Only.__ Whether the GPS provider is available. If `true` the location data will come
   * from GPS, especially for requests with high accuracy.
   */
  gpsAvailable?: boolean;
  /**
   * __Android Only.__ Whether the network provider is available. If `true` the location data will
   * come from cellular network, especially for requests with low accuracy.
   */
  networkAvailable?: boolean;
  /**
   * __Android Only.__ Whether the passive provider is available. If `true` the location data will
   * be determined passively.
   */
  passiveAvailable?: boolean;
};

// @needsAudit
/**
 * Type of the object containing heading details and provided by `watchHeadingAsync` callback.
 */
export type LocationHeadingObject = {
  /**
   * Measure of true north in degrees (needs location permissions, will return `-1` if not given).
   */
  trueHeading: number;
  /**
   * Measure of magnetic north in degrees.
   */
  magHeading: number;
  /**
   * Level of calibration of compass.
   * - `3`: high accuracy, `2`: medium accuracy, `1`: low accuracy, `0`: none
   * Reference for iOS:
   * - `3`: < 20 degrees uncertainty, `2`: < 35 degrees, `1`: < 50 degrees, `0`: > 50 degrees
   */
  accuracy: number;
};

// @needsAudit
/**
 * Represents `watchHeadingAsync` callback.
 */
export type LocationHeadingCallback = (location: LocationHeadingObject) => any;

// @needsAudit
/**
 * An object of options for forward and reverse geocoding.
 */
export type LocationGeocodingOptions = {
  /**
   * Whether to force using Google Maps API instead of the native implementation.
   * Used by default only on Web platform. Requires providing an API key by `setGoogleApiKey`.
   */
  useGoogleMaps?: boolean;
};

// @needsAudit
/**
 * Type representing a result of `geocodeAsync`.
 */
export type LocationGeocodedLocation = {
  /**
   * The latitude in degrees.
   */
  latitude: number;
  /**
   * The longitude in degrees.
   */
  longitude: number;
  /**
   * The altitude in meters above the WGS 84 reference ellipsoid.
   */
  altitude?: number;
  /**
   * The radius of uncertainty for the location, measured in meters.
   */
  accuracy?: number;
};

// @needsAudit
/**
 * Type representing a result of `reverseGeocodeAsync`.
 */
export type LocationGeocodedAddress = {
  /**
   * City name of the address.
   */
  city: string | null;
  /**
   * Additional city-level information like district name.
   */
  district: string | null;
<<<<<<< HEAD
  streetNumber: string | null;
=======
  /**
   * Street name of the address.
   */
>>>>>>> 3e3b6f6f
  street: string | null;
  /**
   * The state or province associated with the address.
   */
  region: string | null;
  /**
   * Additional information about administrative area.
   */
  subregion: string | null;
  /**
   * Localized country name of the address.
   */
  country: string | null;
  /**
   * Postal code of the address.
   */
  postalCode: string | null;
  /**
   * The name of the placemark, for example, "Tower Bridge".
   */
  name: string | null;
  /**
   * Localized (ISO) country code of the address, if available.
   */
  isoCountryCode: string | null;
  /**
   * __iOS Only.__ The timezone identifier associated with the address.
   */
  timezone: string | null;
};

// @needsAudit
/**
 * Represents subscription object returned by methods watching for new locations or headings.
 */
export type LocationSubscription = {
  /**
   * Call this function with no arguments to remove this subscription. The callback will no longer
   * be called for location updates.
   */
  remove: () => void;
};

// @needsAudit
export type PermissionDetailsLocationIOS = {
  /**
   * The scope of granted permission. Indicates when it's possible to use location.
   */
  scope: 'whenInUse' | 'always' | 'none';
};

// @needsAudit
export type PermissionDetailsLocationAndroid = {
  /**
   * @deprecated __Deprecated.__ Use `accuracy` field instead.
   */
  scope: 'fine' | 'coarse' | 'none';
  /**
   * Indicates the type of location provider.
   */
  accuracy: 'fine' | 'coarse' | 'none';
};

// @needsAudit
/**
 * `LocationPermissionResponse` extends [PermissionResponse](permissions.md#permissionresponse)
 * type exported by `expo-modules-core` and contains additional platform-specific fields.
 */
export interface LocationPermissionResponse extends UMPermissionResponse {
  ios?: PermissionDetailsLocationIOS;
  android?: PermissionDetailsLocationAndroid;
}<|MERGE_RESOLUTION|>--- conflicted
+++ resolved
@@ -401,13 +401,13 @@
    * Additional city-level information like district name.
    */
   district: string | null;
-<<<<<<< HEAD
+  /**
+   * Street number of the address.
+   */
   streetNumber: string | null;
-=======
-  /**
-   * Street name of the address.
-   */
->>>>>>> 3e3b6f6f
+  /**
+     * Street name of the address.
+   */
   street: string | null;
   /**
    * The state or province associated with the address.
