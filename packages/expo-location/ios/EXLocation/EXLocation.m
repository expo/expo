// Copyright 2016-present 650 Industries. All rights reserved.

#import <EXLocation/EXLocation.h>
#import <EXLocation/EXLocationDelegate.h>
#import <EXLocation/EXLocationTaskConsumer.h>
#import <EXLocation/EXGeofencingTaskConsumer.h>
#import <EXLocation/EXLocationPermissionRequester.h>
#import <EXLocation/EXForegroundPermissionRequester.h>
#import <EXLocation/EXBackgroundLocationPermissionRequester.h>

#import <CoreLocation/CLLocationManager.h>
#import <CoreLocation/CLLocationManagerDelegate.h>
#import <CoreLocation/CLHeading.h>
#import <CoreLocation/CLGeocoder.h>
#import <CoreLocation/CLPlacemark.h>
#import <CoreLocation/CLError.h>
#import <CoreLocation/CLCircularRegion.h>

#import <ExpoModulesCore/EXEventEmitterService.h>

#import <ExpoModulesCore/EXPermissionsInterface.h>
#import <ExpoModulesCore/EXPermissionsMethodsDelegate.h>

#import <UMTaskManagerInterface/UMTaskManagerInterface.h>

NS_ASSUME_NONNULL_BEGIN

NSString * const EXLocationChangedEventName = @"Expo.locationChanged";
NSString * const EXHeadingChangedEventName = @"Expo.headingChanged";

@interface EXLocation ()

@property (nonatomic, strong) NSMutableDictionary<NSNumber *, EXLocationDelegate*> *delegates;
@property (nonatomic, strong) NSMutableSet<EXLocationDelegate *> *retainedDelegates;
@property (nonatomic, weak) id<EXEventEmitterService> eventEmitter;
@property (nonatomic, weak) id<EXPermissionsInterface> permissionsManager;
@property (nonatomic, weak) id<UMTaskManagerInterface> tasksManager;

@end

@implementation EXLocation

EX_EXPORT_MODULE(ExpoLocation);

- (instancetype)init
{
  if (self = [super init]) {
    _delegates = [NSMutableDictionary dictionary];
    _retainedDelegates = [NSMutableSet set];
  }
  return self;
}

- (void)setModuleRegistry:(EXModuleRegistry *)moduleRegistry
{
  _eventEmitter = [moduleRegistry getModuleImplementingProtocol:@protocol(EXEventEmitterService)];
  _tasksManager = [moduleRegistry getModuleImplementingProtocol:@protocol(UMTaskManagerInterface)];

  _permissionsManager = [moduleRegistry getModuleImplementingProtocol:@protocol(EXPermissionsInterface)];
  [EXPermissionsMethodsDelegate registerRequesters:@[
    [EXLocationPermissionRequester new],
    [EXForegroundPermissionRequester new],
    [EXBackgroundLocationPermissionRequester new]
  ] withPermissionsManager:_permissionsManager];
}

- (dispatch_queue_t)methodQueue
{
  // Location managers must be created on the main thread
  return dispatch_get_main_queue();
}

# pragma mark - EXEventEmitter

- (NSArray<NSString *> *)supportedEvents
{
  return @[EXLocationChangedEventName, EXHeadingChangedEventName];
}

- (void)startObserving {}
- (void)stopObserving {}

# pragma mark - Exported methods

EX_EXPORT_METHOD_AS(getProviderStatusAsync,
                    resolver:(EXPromiseResolveBlock)resolve
                    rejecter:(EXPromiseRejectBlock)reject)
{
  resolve(@{
            @"locationServicesEnabled": @([CLLocationManager locationServicesEnabled]),
            @"backgroundModeEnabled": @([_tasksManager hasBackgroundModeEnabled:@"location"]),
            });
}


EX_EXPORT_METHOD_AS(getCurrentPositionAsync,
                    options:(NSDictionary *)options
                    resolver:(EXPromiseResolveBlock)resolve
                    rejecter:(EXPromiseRejectBlock)reject)
{
  if (![self checkForegroundPermissions:reject]) {
    return;
  }

  CLLocationManager *locMgr = [self locationManagerWithOptions:options];

  __weak typeof(self) weakSelf = self;
  __block EXLocationDelegate *delegate;

  delegate = [[EXLocationDelegate alloc] initWithId:nil withLocMgr:locMgr onUpdateLocations:^(NSArray<CLLocation *> * _Nonnull locations) {
    if (delegate != nil) {
      if (locations.lastObject != nil) {
        resolve([EXLocation exportLocation:locations.lastObject]);
      } else {
        reject(@"E_LOCATION_NOT_FOUND", @"Current location not found.", nil);
      }
      [weakSelf.retainedDelegates removeObject:delegate];
      delegate = nil;
    }
  } onUpdateHeadings:nil onError:^(NSError *error) {
    reject(@"E_LOCATION_UNAVAILABLE", [@"Cannot obtain current location: " stringByAppendingString:error.description], nil);
  }];

  // retain location manager delegate so it will not dealloc until onUpdateLocations gets called
  [_retainedDelegates addObject:delegate];

  locMgr.delegate = delegate;
  [locMgr requestLocation];
}

EX_EXPORT_METHOD_AS(watchPositionImplAsync,
                    watchId:(nonnull NSNumber *)watchId
                    options:(NSDictionary *)options
                    resolver:(EXPromiseResolveBlock)resolve
                    rejecter:(EXPromiseRejectBlock)reject)
{
  if (![self checkForegroundPermissions:reject]) {
    return;
  }

  __weak typeof(self) weakSelf = self;
  CLLocationManager *locMgr = [self locationManagerWithOptions:options];

  EXLocationDelegate *delegate = [[EXLocationDelegate alloc] initWithId:watchId withLocMgr:locMgr onUpdateLocations:^(NSArray<CLLocation *> *locations) {
    if (locations.lastObject != nil && weakSelf != nil) {
      __strong typeof(weakSelf) strongSelf = weakSelf;

      CLLocation *loc = locations.lastObject;
      NSDictionary *body = @{
                             @"watchId": watchId,
                             @"location": [EXLocation exportLocation:loc],
                             };

      [strongSelf->_eventEmitter sendEventWithName:EXLocationChangedEventName body:body];
    }
  } onUpdateHeadings:nil onError:^(NSError *error) {
    // TODO: report errors
    // (ben) error could be (among other things):
    //   - kCLErrorDenied - we should use the same UNAUTHORIZED behavior as elsewhere
    //   - kCLErrorLocationUnknown - we can actually ignore this error and keep tracking
    //     location (I think -- my knowledge might be a few months out of date)
  }];

  _delegates[delegate.watchId] = delegate;
  locMgr.delegate = delegate;
  [locMgr startUpdatingLocation];
  resolve([NSNull null]);
}

EX_EXPORT_METHOD_AS(getLastKnownPositionAsync,
                    getLastKnownPositionWithOptions:(NSDictionary *)options
                    resolve:(EXPromiseResolveBlock)resolve
                    rejecter:(EXPromiseRejectBlock)reject)
{
  if (![self checkForegroundPermissions:reject]) {
    return;
  }
  CLLocation *location = [[self locationManagerWithOptions:nil] location];

  if ([self.class isLocation:location validWithOptions:options]) {
    resolve([EXLocation exportLocation:location]);
  } else {
    resolve([NSNull null]);
  }
}

// Watch method for getting compass updates
EX_EXPORT_METHOD_AS(watchDeviceHeading,
                    watchHeadingWithWatchId:(nonnull NSNumber *)watchId
                    resolve:(EXPromiseResolveBlock)resolve
                    reject:(EXPromiseRejectBlock)reject) {
  if (![self checkForegroundPermissions:reject]) {
    return;
  }

  __weak typeof(self) weakSelf = self;
  CLLocationManager *locMgr = [[CLLocationManager alloc] init];

  locMgr.distanceFilter = kCLDistanceFilterNone;
  locMgr.desiredAccuracy = kCLLocationAccuracyBest;
  locMgr.allowsBackgroundLocationUpdates = NO;

  EXLocationDelegate *delegate = [[EXLocationDelegate alloc] initWithId:watchId withLocMgr:locMgr onUpdateLocations: nil onUpdateHeadings:^(CLHeading *newHeading) {
    if (newHeading != nil && weakSelf != nil) {
      __strong typeof(weakSelf) strongSelf = weakSelf;
      NSNumber *accuracy;

      // Convert iOS heading accuracy to Android system
      // 3: high accuracy, 2: medium, 1: low, 0: none
      if (newHeading.headingAccuracy > 50 || newHeading.headingAccuracy < 0) {
        accuracy = @(0);
      } else if (newHeading.headingAccuracy > 35) {
        accuracy = @(1);
      } else if (newHeading.headingAccuracy > 20) {
        accuracy = @(2);
      } else {
        accuracy = @(3);
      }
      NSDictionary *body = @{@"watchId": watchId,
                             @"heading": @{
                                 @"trueHeading": @(newHeading.trueHeading),
                                 @"magHeading": @(newHeading.magneticHeading),
                                 @"accuracy": accuracy,
                                 },
                             };
      [strongSelf->_eventEmitter sendEventWithName:EXHeadingChangedEventName body:body];
    }
  } onError:^(NSError *error) {
    // Error getting updates
  }];

  _delegates[delegate.watchId] = delegate;
  locMgr.delegate = delegate;
  [locMgr startUpdatingHeading];
  resolve([NSNull null]);
}

EX_EXPORT_METHOD_AS(removeWatchAsync,
                    watchId:(nonnull NSNumber *)watchId
                    resolver:(EXPromiseResolveBlock)resolve
                    rejecter:(EXPromiseRejectBlock)reject)
{
  EXLocationDelegate *delegate = _delegates[watchId];

  if (delegate) {
    // Unsuscribe from both location and heading updates
    [delegate.locMgr stopUpdatingLocation];
    [delegate.locMgr stopUpdatingHeading];
    delegate.locMgr.delegate = nil;
    [_delegates removeObjectForKey:watchId];
  }
  resolve([NSNull null]);
}

EX_EXPORT_METHOD_AS(geocodeAsync,
                    address:(nonnull NSString *)address
                    resolver:(EXPromiseResolveBlock)resolve
                    rejecter:(EXPromiseRejectBlock)reject)
{
  CLGeocoder *geocoder = [[CLGeocoder alloc] init];

  [geocoder geocodeAddressString:address completionHandler:^(NSArray* placemarks, NSError* error){
    if (!error) {
      NSMutableArray *results = [NSMutableArray arrayWithCapacity:placemarks.count];
      for (CLPlacemark* placemark in placemarks) {
        CLLocation *location = placemark.location;
        [results addObject:@{
                             @"latitude": @(location.coordinate.latitude),
                             @"longitude": @(location.coordinate.longitude),
                             @"altitude": @(location.altitude),
                             @"accuracy": @(location.horizontalAccuracy),
                             }];
      }
      resolve(results);
    } else if (error.code == kCLErrorGeocodeFoundNoResult || error.code == kCLErrorGeocodeFoundPartialResult) {
      resolve(@[]);
    } else if (error.code == kCLErrorNetwork) {
      reject(@"E_RATE_EXCEEDED", @"Rate limit exceeded - too many requests", error);
    } else {
      reject(@"E_GEOCODING_FAILED", @"Error while geocoding an address", error);
    }
  }];
}

EX_EXPORT_METHOD_AS(reverseGeocodeAsync,
                    locationMap:(nonnull NSDictionary *)locationMap
                    resolver:(EXPromiseResolveBlock)resolve
                    rejecter:(EXPromiseRejectBlock)reject)
{
  CLGeocoder *geocoder = [[CLGeocoder alloc] init];
  CLLocation *location = [[CLLocation alloc] initWithLatitude:[locationMap[@"latitude"] floatValue] longitude:[locationMap[@"longitude"] floatValue]];

  [geocoder reverseGeocodeLocation:location completionHandler:^(NSArray* placemarks, NSError* error){
    if (!error) {
      NSMutableArray *results = [NSMutableArray arrayWithCapacity:placemarks.count];
      for (CLPlacemark* placemark in placemarks) {
        NSDictionary *address = @{
<<<<<<< HEAD
                                  @"city": UMNullIfNil(placemark.locality),
                                  @"district": UMNullIfNil(placemark.subLocality),
                                  @"streetNumber": UMNullIfNil(placemark.subThoroughfare),
                                  @"street": UMNullIfNil(placemark.thoroughfare),
                                  @"region": UMNullIfNil(placemark.administrativeArea),
                                  @"subregion": UMNullIfNil(placemark.subAdministrativeArea),
                                  @"country": UMNullIfNil(placemark.country),
                                  @"postalCode": UMNullIfNil(placemark.postalCode),
                                  @"name": UMNullIfNil(placemark.name),
                                  @"isoCountryCode": UMNullIfNil(placemark.ISOcountryCode),
                                  @"timezone": UMNullIfNil(placemark.timeZone.name),
=======
                                  @"city": EXNullIfNil(placemark.locality),
                                  @"district": EXNullIfNil(placemark.subLocality),
                                  @"street": EXNullIfNil(placemark.thoroughfare),
                                  @"region": EXNullIfNil(placemark.administrativeArea),
                                  @"subregion": EXNullIfNil(placemark.subAdministrativeArea),
                                  @"country": EXNullIfNil(placemark.country),
                                  @"postalCode": EXNullIfNil(placemark.postalCode),
                                  @"name": EXNullIfNil(placemark.name),
                                  @"isoCountryCode": EXNullIfNil(placemark.ISOcountryCode),
                                  @"timezone": EXNullIfNil(placemark.timeZone.name),
>>>>>>> 3e3b6f6f
                                  };
        [results addObject:address];
      }
      resolve(results);
    } else if (error.code == kCLErrorGeocodeFoundNoResult || error.code == kCLErrorGeocodeFoundPartialResult) {
      resolve(@[]);
    } else if (error.code == kCLErrorNetwork) {
      reject(@"E_RATE_EXCEEDED", @"Rate limit exceeded - too many requests", error);
    } else {
      reject(@"E_REVGEOCODING_FAILED", @"Error while reverse-geocoding a location", error);
    }
  }];
}

EX_EXPORT_METHOD_AS(getPermissionsAsync,
                    getPermissionsAsync:(EXPromiseResolveBlock)resolve
                    rejecter:(EXPromiseRejectBlock)reject)
{
  [EXPermissionsMethodsDelegate getPermissionWithPermissionsManager:_permissionsManager
                                                      withRequester:[EXLocationPermissionRequester class]
                                                            resolve:resolve
                                                             reject:reject];
}

EX_EXPORT_METHOD_AS(requestPermissionsAsync,
                    requestPermissionsAsync:(EXPromiseResolveBlock)resolve
                    rejecter:(EXPromiseRejectBlock)reject)
{
  [EXPermissionsMethodsDelegate askForPermissionWithPermissionsManager:_permissionsManager
                                                         withRequester:[EXLocationPermissionRequester class]
                                                               resolve:resolve
                                                                reject:reject];
}

EX_EXPORT_METHOD_AS(getForegroundPermissionsAsync,
                    getForegroundPermissionsAsync:(EXPromiseResolveBlock)resolve
                    rejecter:(EXPromiseRejectBlock)reject)
{
  [EXPermissionsMethodsDelegate getPermissionWithPermissionsManager:_permissionsManager
                                                      withRequester:[EXForegroundPermissionRequester class]
                                                            resolve:resolve
                                                             reject:reject];
}

EX_EXPORT_METHOD_AS(requestForegroundPermissionsAsync,
                    requestForegroundPermissionsAsync:(EXPromiseResolveBlock)resolve
                    rejecter:(EXPromiseRejectBlock)reject)
{
  [EXPermissionsMethodsDelegate askForPermissionWithPermissionsManager:_permissionsManager
                                                         withRequester:[EXForegroundPermissionRequester class]
                                                               resolve:resolve
                                                                reject:reject];
}

EX_EXPORT_METHOD_AS(getBackgroundPermissionsAsync,
                    getBackgroundPermissionsAsync:(EXPromiseResolveBlock)resolve
                    rejecter:(EXPromiseRejectBlock)reject)
{
  [EXPermissionsMethodsDelegate getPermissionWithPermissionsManager:_permissionsManager
                                                      withRequester:[EXBackgroundLocationPermissionRequester class]
                                                            resolve:resolve
                                                             reject:reject];
}

EX_EXPORT_METHOD_AS(requestBackgroundPermissionsAsync,
                    requestBackgroundPermissionsAsync:(EXPromiseResolveBlock)resolve
                    rejecter:(EXPromiseRejectBlock)reject)
{
  [EXPermissionsMethodsDelegate askForPermissionWithPermissionsManager:_permissionsManager
                                                         withRequester:[EXBackgroundLocationPermissionRequester class]
                                                               resolve:resolve
                                                                reject:reject];
}

EX_EXPORT_METHOD_AS(hasServicesEnabledAsync,
                    hasServicesEnabled:(EXPromiseResolveBlock)resolve
                    reject:(EXPromiseRejectBlock)reject)
{
  BOOL servicesEnabled = [CLLocationManager locationServicesEnabled];
  resolve(@(servicesEnabled));
}

# pragma mark - Background location

EX_EXPORT_METHOD_AS(startLocationUpdatesAsync,
                    startLocationUpdatesForTaskWithName:(nonnull NSString *)taskName
                    withOptions:(nonnull NSDictionary *)options
                    resolve:(EXPromiseResolveBlock)resolve
                    reject:(EXPromiseRejectBlock)reject)
{
  // There are two ways of starting this service.
  // 1. As a background location service, this requires the background location permission.
  // 2. As a user-initiated foreground service, this does NOT require the background location permission.
  // Unfortunately, we cannot distinguish between those cases.
  // So we only check foreground permission which needs to be granted in both cases.
  if (![self checkForegroundPermissions:reject] || ![self checkTaskManagerExists:reject] || ![self checkBackgroundServices:reject]) {
    return;
  }
  if (![CLLocationManager significantLocationChangeMonitoringAvailable]) {
    return reject(@"E_SIGNIFICANT_CHANGES_UNAVAILABLE", @"Significant location changes monitoring is not available.", nil);
  }

  @try {
    [_tasksManager registerTaskWithName:taskName consumer:[EXLocationTaskConsumer class] options:options];
  }
  @catch (NSException *e) {
    return reject(e.name, e.reason, nil);
  }
  resolve(nil);
}

EX_EXPORT_METHOD_AS(stopLocationUpdatesAsync,
                    stopLocationUpdatesForTaskWithName:(NSString *)taskName
                    resolve:(EXPromiseResolveBlock)resolve
                    reject:(EXPromiseRejectBlock)reject)
{
  if (![self checkTaskManagerExists:reject]) {
    return;
  }

  @try {
    [_tasksManager unregisterTaskWithName:taskName consumerClass:[EXLocationTaskConsumer class]];
  } @catch (NSException *e) {
    return reject(e.name, e.reason, nil);
  }
  resolve(nil);
}

EX_EXPORT_METHOD_AS(hasStartedLocationUpdatesAsync,
                    hasStartedLocationUpdatesForTaskWithName:(nonnull NSString *)taskName
                    resolve:(EXPromiseResolveBlock)resolve
                    reject:(EXPromiseRejectBlock)reject)
{
  if (![self checkTaskManagerExists:reject]) {
    return;
  }

  resolve(@([_tasksManager taskWithName:taskName hasConsumerOfClass:[EXLocationTaskConsumer class]]));
}

# pragma mark - Geofencing

EX_EXPORT_METHOD_AS(startGeofencingAsync,
                    startGeofencingWithTaskName:(nonnull NSString *)taskName
                    withOptions:(nonnull NSDictionary *)options
                    resolve:(EXPromiseResolveBlock)resolve
                    reject:(EXPromiseRejectBlock)reject)
{
  if (![self checkBackgroundPermissions:reject] || ![self checkTaskManagerExists:reject]) {
    return;
  }
  if (![CLLocationManager isMonitoringAvailableForClass:[CLCircularRegion class]]) {
    return reject(@"E_GEOFENCING_UNAVAILABLE", @"Geofencing is not available", nil);
  }

  @try {
    [_tasksManager registerTaskWithName:taskName consumer:[EXGeofencingTaskConsumer class] options:options];
  } @catch (NSException *e) {
    return reject(e.name, e.reason, nil);
  }
  resolve(nil);
}

EX_EXPORT_METHOD_AS(stopGeofencingAsync,
                    stopGeofencingWithTaskName:(nonnull NSString *)taskName
                    resolve:(EXPromiseResolveBlock)resolve
                    reject:(EXPromiseRejectBlock)reject)
{
  if (![self checkTaskManagerExists:reject]) {
    return;
  }

  @try {
    [_tasksManager unregisterTaskWithName:taskName consumerClass:[EXGeofencingTaskConsumer class]];
  } @catch (NSException *e) {
    return reject(e.name, e.reason, nil);
  }
  resolve(nil);
}

EX_EXPORT_METHOD_AS(hasStartedGeofencingAsync,
                    hasStartedGeofencingForTaskWithName:(NSString *)taskName
                    resolve:(EXPromiseResolveBlock)resolve
                    reject:(EXPromiseRejectBlock)reject)
{
  if (![self checkTaskManagerExists:reject]) {
    return;
  }

  resolve(@([_tasksManager taskWithName:taskName hasConsumerOfClass:[EXGeofencingTaskConsumer class]]));
}

# pragma mark - helpers

- (CLLocationManager *)locationManagerWithOptions:(nullable NSDictionary *)options
{
  CLLocationManager *locMgr = [[CLLocationManager alloc] init];
  locMgr.allowsBackgroundLocationUpdates = NO;

  if (options) {
    locMgr.distanceFilter = options[@"distanceInterval"] ? [options[@"distanceInterval"] doubleValue] ?: kCLDistanceFilterNone : kCLLocationAccuracyHundredMeters;

    if (options[@"accuracy"]) {
      EXLocationAccuracy accuracy = [options[@"accuracy"] unsignedIntegerValue] ?: EXLocationAccuracyBalanced;
      locMgr.desiredAccuracy = [self.class CLLocationAccuracyFromOption:accuracy];
    }
  }
  return locMgr;
}

- (BOOL)checkForegroundPermissions:(EXPromiseRejectBlock)reject
{
  if (![CLLocationManager locationServicesEnabled]) {
    reject(@"E_LOCATION_SERVICES_DISABLED", @"Location services are disabled", nil);
    return NO;
  }
  if (![_permissionsManager hasGrantedPermissionUsingRequesterClass:[EXForegroundPermissionRequester class]]) {
    reject(@"E_NO_PERMISSIONS", @"LOCATION_FOREGROUND permission is required to do this operation.", nil);
    return NO;
  }
  return YES;
}

- (BOOL)checkBackgroundPermissions:(EXPromiseRejectBlock)reject
{
  if (![CLLocationManager locationServicesEnabled]) {
    reject(@"E_LOCATION_SERVICES_DISABLED", @"Location services are disabled", nil);
    return NO;
  }
  if (![_permissionsManager hasGrantedPermissionUsingRequesterClass:[EXBackgroundLocationPermissionRequester class]]) {
    reject(@"E_NO_PERMISSIONS", @"LOCATION_BACKGROUND permission is required to do this operation.", nil);
    return NO;
  }
  return YES;
}

- (BOOL)checkTaskManagerExists:(EXPromiseRejectBlock)reject
{
  if (_tasksManager == nil) {
    reject(@"E_TASKMANAGER_NOT_FOUND", @"`expo-task-manager` module is required to use background services.", nil);
    return NO;
  }
  return YES;
}

- (BOOL)checkBackgroundServices:(EXPromiseRejectBlock)reject
{
  if (![_tasksManager hasBackgroundModeEnabled:@"location"]) {
    reject(@"E_BACKGROUND_SERVICES_DISABLED", @"Background Location has not been configured. To enable it, add `location` to `UIBackgroundModes` in Info.plist file.", nil);
    return NO;
  }
  return YES;
}

# pragma mark - static helpers

+ (NSDictionary *)exportLocation:(CLLocation *)location
{
  return @{
    @"coords": @{
        @"latitude": @(location.coordinate.latitude),
        @"longitude": @(location.coordinate.longitude),
        @"altitude": @(location.altitude),
        @"accuracy": @(location.horizontalAccuracy),
        @"altitudeAccuracy": @(location.verticalAccuracy),
        @"heading": @(location.course),
        @"speed": @(location.speed),
        },
    @"timestamp": @([location.timestamp timeIntervalSince1970] * 1000),
    };
}

+ (CLLocationAccuracy)CLLocationAccuracyFromOption:(EXLocationAccuracy)accuracy
{
  switch (accuracy) {
    case EXLocationAccuracyLowest:
      return kCLLocationAccuracyThreeKilometers;
    case EXLocationAccuracyLow:
      return kCLLocationAccuracyKilometer;
    case EXLocationAccuracyBalanced:
      return kCLLocationAccuracyHundredMeters;
    case EXLocationAccuracyHigh:
      return kCLLocationAccuracyNearestTenMeters;
    case EXLocationAccuracyHighest:
      return kCLLocationAccuracyBest;
    case EXLocationAccuracyBestForNavigation:
      return kCLLocationAccuracyBestForNavigation;
    default:
      return kCLLocationAccuracyHundredMeters;
  }
}

+ (CLActivityType)CLActivityTypeFromOption:(NSInteger)activityType
{
  if (activityType >= CLActivityTypeOther && activityType <= CLActivityTypeOtherNavigation) {
    return activityType;
  }
  if (@available(iOS 12.0, *)) {
    if (activityType == CLActivityTypeAirborne) {
      return activityType;
    }
  }
  return CLActivityTypeOther;
}

+ (BOOL)isLocation:(nullable CLLocation *)location validWithOptions:(nullable NSDictionary *)options
{
  if (location == nil) {
    return NO;
  }
  NSTimeInterval maxAge = options[@"maxAge"] ? [options[@"maxAge"] doubleValue] : DBL_MAX;
  CLLocationAccuracy requiredAccuracy = options[@"requiredAccuracy"] ? [options[@"requiredAccuracy"] doubleValue] : DBL_MAX;
  NSTimeInterval timeDiff = -location.timestamp.timeIntervalSinceNow;

  return location != nil && timeDiff * 1000 <= maxAge && location.horizontalAccuracy <= requiredAccuracy;
}

@end

NS_ASSUME_NONNULL_END<|MERGE_RESOLUTION|>--- conflicted
+++ resolved
@@ -295,21 +295,9 @@
       NSMutableArray *results = [NSMutableArray arrayWithCapacity:placemarks.count];
       for (CLPlacemark* placemark in placemarks) {
         NSDictionary *address = @{
-<<<<<<< HEAD
                                   @"city": UMNullIfNil(placemark.locality),
                                   @"district": UMNullIfNil(placemark.subLocality),
                                   @"streetNumber": UMNullIfNil(placemark.subThoroughfare),
-                                  @"street": UMNullIfNil(placemark.thoroughfare),
-                                  @"region": UMNullIfNil(placemark.administrativeArea),
-                                  @"subregion": UMNullIfNil(placemark.subAdministrativeArea),
-                                  @"country": UMNullIfNil(placemark.country),
-                                  @"postalCode": UMNullIfNil(placemark.postalCode),
-                                  @"name": UMNullIfNil(placemark.name),
-                                  @"isoCountryCode": UMNullIfNil(placemark.ISOcountryCode),
-                                  @"timezone": UMNullIfNil(placemark.timeZone.name),
-=======
-                                  @"city": EXNullIfNil(placemark.locality),
-                                  @"district": EXNullIfNil(placemark.subLocality),
                                   @"street": EXNullIfNil(placemark.thoroughfare),
                                   @"region": EXNullIfNil(placemark.administrativeArea),
                                   @"subregion": EXNullIfNil(placemark.subAdministrativeArea),
@@ -318,7 +306,6 @@
                                   @"name": EXNullIfNil(placemark.name),
                                   @"isoCountryCode": EXNullIfNil(placemark.ISOcountryCode),
                                   @"timezone": EXNullIfNil(placemark.timeZone.name),
->>>>>>> 3e3b6f6f
                                   };
         [results addObject:address];
       }
