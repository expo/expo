# Changelog

## Unpublished

### 🛠 Breaking changes

### 🎉 New features

### 🐛 Bug fixes

<<<<<<< HEAD
- Fixed `startLocationUpdatesAsync` requiring the background location permission even if was used when the app is in the foreground on iOS. ([#12594](https://github.com/expo/expo/pull/12594) by [@lukmccall](https://github.com/lukmccall))
=======
- Enable kotlin in all modules. ([#12716](https://github.com/expo/expo/pull/12716) by [@wschurman](https://github.com/wschurman))
>>>>>>> 7850247b

## 12.0.4 — 2021-04-13

_This version does not introduce any user-facing changes._

## 12.0.3 — 2021-04-09

### 🐛 Bug fixes

- Add support for user-initiated background tracking without background permission ([#12456](https://github.com/expo/expo/pull/12456) by [@bycedric](https://github.com/bycedric))

## 12.0.2 — 2021-03-29

### 🐛 Bug fixes

- Lock the unimodules-permissions-interface dependency to the same version in react-native-unimodules

## 12.0.1 — 2021-03-26

### 🐛 Bug fixes

- Add missing unimodules-permissions-interface dependency

## 12.0.0 — 2021-03-10

### 🛠 Breaking changes

- Splitting location permissions into `Foreground` and `Background` permissions. ([#12063](https://github.com/expo/expo/pull/12063) by [@lukmccall](https://github.com/lukmccall))

### 🎉 New features

- Converted plugin to TypeScript. ([#11715](https://github.com/expo/expo/pull/11715) by [@EvanBacon](https://github.com/EvanBacon))
- Updated Android build configuration to target Android 11 (added support for Android SDK 30). ([#11647](https://github.com/expo/expo/pull/11647) by [@bbarthec](https://github.com/bbarthec))

### 🐛 Bug fixes

- Remove sticky notification on service stop on Android. ([#11775](https://github.com/expo/expo/pull/11775) by [@zaguiini](https://github.com/zaguiini))
- Remove peerDependencies and unimodulePeerDependencies from Expo modules. ([#11980](https://github.com/expo/expo/pull/11980) by [@brentvatne](https://github.com/brentvatne))

## 11.0.0 — 2021-01-15

### ⚠️ Notices

- The package is now shipped with prebuilt binaries on iOS. You can read more about it on [expo.fyi/prebuilt-modules](https://expo.fyi/prebuilt-modules). ([#11224](https://github.com/expo/expo/pull/11224) by [@tsapeta](https://github.com/tsapeta))

### 🛠 Breaking changes

- Dropped support for iOS 10.0 ([#11344](https://github.com/expo/expo/pull/11344) by [@tsapeta](https://github.com/tsapeta))

### 🎉 New features

- Created config plugins ([#11538](https://github.com/expo/expo/pull/11538) by [@EvanBacon](https://github.com/EvanBacon))

### 🐛 Bug fixes

- Fixed background location permission check on Android. ([#11399](https://github.com/expo/expo/pull/11399) by [@peterdn](https://github.com/peterdn))

## 10.0.0 — 2020-11-17

### 🛠 Breaking changes

- Make background location an opt-in permission on Android. ([#10989](https://github.com/expo/expo/pull/10989) by [@bycedric](https://github.com/bycedric))

## 9.0.1 — 2020-10-02

### 🐛 Bug fixes

- Redeliver intent when restarting task service. ([#10410](https://github.com/expo/expo/pull/10410) by [@byCedric](https://github.com/byCedric))

## 9.0.0 — 2020-08-18

### 🛠 Breaking changes

- Add `scope` field in returned value to indicate whether background permissions are granted. Add `android.accuracy` field to determine whether `coarse` or `fine` location permission is granted. ([#9446](https://github.com/expo/expo/pull/9446) by [@mczernek](https://github.com/mczernek))
- `getLastKnownPositionAsync` no longer rejects when the last known location is not available – now it returns `null`. ([#9251](https://github.com/expo/expo/pull/9251) by [@tsapeta](https://github.com/tsapeta))
- Removed the deprecated `enableHighAccuracy` option of `getCurrentPositionAsync`. ([#9251](https://github.com/expo/expo/pull/9251) by [@tsapeta](https://github.com/tsapeta))
- Removed `maximumAge` and `timeout` options from `getCurrentPositionAsync` – it's been Android only and the same behavior can be achieved on all platforms on the JavaScript side. ([#9251](https://github.com/expo/expo/pull/9251) by [@tsapeta](https://github.com/tsapeta))
- Made type and enum names more consistent and in line with our standards — they all are now prefixed by `Location`. The most common ones are still accessible without the prefix, but it's not the recommended way. ([#9251](https://github.com/expo/expo/pull/9251) by [@tsapeta](https://github.com/tsapeta))
- `geocodeAsync` and `reverseGeocodeAsync` no longer falls back to Google Maps API on Android. ([#9444](https://github.com/expo/expo/pull/9444) by [@tsapeta](https://github.com/tsapeta))

### 🎉 New features

- Added missing `altitudeAccuracy` to the location object on Android (requires at least Android 8.0). ([#9251](https://github.com/expo/expo/pull/9251) by [@tsapeta](https://github.com/tsapeta))
- Improved support for Web — added missing methods for requesting permissions and getting last known position. ([#9251](https://github.com/expo/expo/pull/9251) by [@tsapeta](https://github.com/tsapeta))
- Added `maxAge` and `requiredAccuracy` options to `getLastKnownPositionAsync`. ([#9251](https://github.com/expo/expo/pull/9251) by [@tsapeta](https://github.com/tsapeta))
- Google Maps Geocoding API can now be used on all platforms with the new `useGoogleMaps` option. ([#9444](https://github.com/expo/expo/pull/9444) by [@tsapeta](https://github.com/tsapeta))
- Added `district`, `subregion` and `timezone` values to reverse-geocoded address object. ([#9444](https://github.com/expo/expo/pull/9444) by [@tsapeta](https://github.com/tsapeta))

### 🐛 Bug fixes

- Fixed different types being used on Web platform. ([#9251](https://github.com/expo/expo/pull/9251) by [@tsapeta](https://github.com/tsapeta))
- `getLastKnownPositionAsync` no longer requests for the current location on iOS and just returns the last known one as it should be. ([#9251](https://github.com/expo/expo/pull/9251) by [@tsapeta](https://github.com/tsapeta))
- Fixed `getCurrentPositionAsync` not resolving on Android when the lowest accuracy is used. ([#9251](https://github.com/expo/expo/pull/9251) by [@tsapeta](https://github.com/tsapeta))
- Fixed `LocationGeocodedAddress` type to reflect the possibility of receiving `null` values. ([#9444](https://github.com/expo/expo/pull/9444) by [@tsapeta](https://github.com/tsapeta))

## 8.3.0 — 2020-07-16

### 🐛 Bug fixes

- Added some safety checks to prevent `NullPointerExceptions` in background location on Android. ([#8864](https://github.com/expo/expo/pull/8864) by [@mczernek](https://github.com/mczernek))
- Add `isoCountryCode` to `Address` type and reverse lookup. ([#8913](https://github.com/expo/expo/pull/8913) by [@bycedric](https://github.com/bycedric))
- Fix geocoding requests not resolving/rejecting on iOS when the app is in the background or inactive state. It makes it possible to use geocoding in such app states, however it's still discouraged. ([#9178](https://github.com/expo/expo/pull/9178) by [@tsapeta](https://github.com/tsapeta))

## 8.2.1 — 2020-05-29

_This version does not introduce any user-facing changes._

## 8.2.0 — 2020-05-27

_This version does not introduce any user-facing changes._<|MERGE_RESOLUTION|>--- conflicted
+++ resolved
@@ -8,11 +8,8 @@
 
 ### 🐛 Bug fixes
 
-<<<<<<< HEAD
 - Fixed `startLocationUpdatesAsync` requiring the background location permission even if was used when the app is in the foreground on iOS. ([#12594](https://github.com/expo/expo/pull/12594) by [@lukmccall](https://github.com/lukmccall))
-=======
 - Enable kotlin in all modules. ([#12716](https://github.com/expo/expo/pull/12716) by [@wschurman](https://github.com/wschurman))
->>>>>>> 7850247b
 
 ## 12.0.4 — 2021-04-13
 
