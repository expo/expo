# Changelog

## Unpublished

### 🛠 Breaking changes

### 🎉 New features

### 🐛 Bug fixes

### 💡 Others

<<<<<<< HEAD
- [Android] Moved to the new Modules API. ([#24737](https://github.com/expo/expo/pull/24737) by [@behenate](https://github.com/behenate))
=======
## 16.4.0 — 2023-10-17

### 🛠 Breaking changes

- Dropped support for Android SDK 21 and 22. ([#24201](https://github.com/expo/expo/pull/24201) by [@behenate](https://github.com/behenate))
>>>>>>> a9f7503a

## 16.3.0 — 2023-09-04

### 🎉 New features

- Added support for React Native 0.73. ([#24018](https://github.com/expo/expo/pull/24018) by [@kudo](https://github.com/kudo))

## 16.2.1 — 2023-08-02

_This version does not introduce any user-facing changes._

## 16.2.0 — 2023-07-28

_This version does not introduce any user-facing changes._

## 16.1.0 - 2023-07-13

### 🐛 Bug fixes

- Downgrade play-services-location to 20.0.0 to support react-native-maps. ([#23501](https://github.com/expo/expo/pull/23501) by [@gabrieldonadel](https://github.com/gabrieldonadel))

## 16.0.0 — 2023-06-21

_This version does not introduce any user-facing changes._

## 15.3.0 — 2023-06-13

### 📚 3rd party library updates

- Updated `com.google.android.gms:play-services-location` to `21.0.1` and `io.nlopez.smartlocation:library` to `3.3.3` ([#22468](https://github.com/expo/expo/pull/22468) by [@josephyanks](https://github.com/josephyanks))

### 🐛 Bug fixes

- Fixed Android build warnings for Gradle version 8. ([#22537](https://github.com/expo/expo/pull/22537), [#22609](https://github.com/expo/expo/pull/22609) by [@kudo](https://github.com/kudo))

### 💡 Others

- On Android, removed use of deprecated `LocationRequest` constructor and replaced with `LocationRequest.Builder`. ([#22653](https://github.com/expo/expo/pull/22653) by [@alanjhughes](https://github.com/alanjhughes))
- Removed the Geocoding API service. ([#22830](https://github.com/expo/expo/pull/22830) by [@alanjhughes](https://github.com/alanjhughes))

## 15.2.0 — 2023-05-08

_This version does not introduce any user-facing changes._

## 15.1.1 — 2023-02-09

_This version does not introduce any user-facing changes._

## 15.1.0 — 2023-02-03

### 🐛 Bug fixes

- Removed strict null checks for expo location and avoid crash on android. ([#20792](https://github.com/expo/expo/pull/20792) by [@jayshah123](https://github.com/jayshah123) and [@forki](https://github.com/forki))
- Export types with type-only annotation to fix build when using `isolatedModules` flag. ([#20239](https://github.com/expo/expo/pull/20239) by [@zakharchenkoAndrii](https://github.com/zakharchenkoAndrii))

### 💡 Others

- On Android bump `compileSdkVersion` and `targetSdkVersion` to `33`. ([#20721](https://github.com/expo/expo/pull/20721) by [@lukmccall](https://github.com/lukmccall))

## 15.0.1 — 2022-10-28

_This version does not introduce any user-facing changes._

## 15.0.0 — 2022-10-25

### 🛠 Breaking changes

- Bumped iOS deployment target to 13.0 and deprecated support for iOS 12. ([#18873](https://github.com/expo/expo/pull/18873) by [@tsapeta](https://github.com/tsapeta))

### 🐛 Bug fixes

- Fixed `trueHeading` is sometimes bigger then 360 on Android. ([#19629](https://github.com/expo/expo/pull/19629) by [@lukmccall](https://github.com/lukmccall))

### 💡 Others

- [plugin] Migrate import from @expo/config-plugins to expo/config-plugins and @expo/config-types to expo/config. ([#18855](https://github.com/expo/expo/pull/18855) by [@brentvatne](https://github.com/brentvatne))
- Drop `@expo/config-plugins` dependency in favor of peer dependency on `expo`. ([#18595](https://github.com/expo/expo/pull/18595) by [@EvanBacon](https://github.com/EvanBacon))

## 14.3.0 — 2022-07-07

### 🐛 Bug fixes

- Fixed Android 12+ runtime crash caused by `PendingIntent` misconfiguration. ([#17333](https://github.com/expo/expo/pull/17333) by [@kudo](https://github.com/kudo))

## 14.2.1 — 2022-04-20

_This version does not introduce any user-facing changes._

## 14.2.0 — 2022-04-18

### 🐛 Bug fixes

- Fix `Plugin with id 'maven' not found` build error from Android Gradle 7. ([#16080](https://github.com/expo/expo/pull/16080) by [@kudo](https://github.com/kudo))
- Fix LocationObject type ([#17070](https://github.com/expo/expo/pull/17070) by [@rakeshpetit](https://github.com/rakeshpetit))

### ⚠️ Notices

- On Android bump `compileSdkVersion` to `31`, `targetSdkVersion` to `31` and `Java` version to `11`. ([#16941](https://github.com/expo/expo/pull/16941) by [@bbarthec](https://github.com/bbarthec))

## 14.1.0 — 2022-01-26

### 🐛 Bug fixes

- Allow location to work on Android with only coarse location permission. All apps do not require fine/precise location permission, but in past Expo was enforcing fine/precise even if you only needed coarse level location. ([#15760](https://github.com/expo/expo/pull/15760) by [@Noitidart](https://github.com/Noitidart))

## Unpublished

### 🛠 Breaking changes

- Add an option to whether kill or keep the foreground service when app is killed on Android. ([#15633](https://github.com/expo/expo/pull/15633) by [@islamouzou](https://github.com/islamouzou))
- Updated `@expo/config-plugins` from `4.0.2` to `4.0.14` ([#15621](https://github.com/expo/expo/pull/15621) by [@EvanBacon](https://github.com/EvanBacon))

## 14.0.2 — 2022-02-01

### 🐛 Bug fixes

- Fix `Plugin with id 'maven' not found` build error from Android Gradle 7. ([#16080](https://github.com/expo/expo/pull/16080) by [@kudo](https://github.com/kudo))

## 14.0.1 — 2021-12-15

_This version does not introduce any user-facing changes._

## 14.0.0 — 2021-12-03

### 🛠 Breaking changes

- Remove deprecated `setApiKey` method. ([#14672](https://github.com/expo/expo/pull/14672) by [@Simek](https://github.com/Simek))

### 🎉 New features

- Added steetNumber to `reverseGeocodeAsync` for iOS ([#13556](https://github.com/expo/expo/pull/13556) by [@chrisdrackett](https://github.com/chrisdrackett))

### 🐛 Bug fixes

- Call `jobService.jobFinished` for the finished geofencing jobs. ([#14786](https://github.com/expo/expo/pull/14786) by [@mdmitry01](https://github.com/mdmitry01))
- Check for null value of `mLocationClient` to prevent a crash ([#15023](https://github.com/expo/expo/pull/15023) by [@zakharchenkoAndrii](https://github.com/zakharchenkoAndrii))

### 💡 Others

- Extract nested `foregroundService` object from `LocationTaskOptions` type to the separate type `LocationTaskServiceOptions`. ([#14672](https://github.com/expo/expo/pull/14672) by [@Simek](https://github.com/Simek))

## 13.0.1 — 2021-10-01

_This version does not introduce any user-facing changes._

## 13.0.0 — 2021-09-28

### 🛠 Breaking changes

- Dropped support for iOS 11.0 ([#14383](https://github.com/expo/expo/pull/14383) by [@cruzach](https://github.com/cruzach))

### 🎉 New features

- [plugin] Added `isIosBackgroundLocationEnabled` to enable the background location UIMode ([#14142](https://github.com/expo/expo/pull/14142) by [@EvanBacon](https://github.com/EvanBacon))
- Use stable manifest ID where applicable. ([#12964](https://github.com/expo/expo/pull/12964) by [@wschurman](https://github.com/wschurman))
- Add useForegroundPermissions and useBackgroundPermissions hooks from modules factory. ([#13860](https://github.com/expo/expo/pull/13860) by [@bycedric](https://github.com/bycedric))

### 🐛 Bug fixes

- Fixed `Location.getCurrentPositionAsync` throwing `Location provider is unavailable.` error. ([#14281](https://github.com/expo/expo/pull/14281) by [@m1st4ke](https://github.com/m1st4ke))
- Fix building errors from use_frameworks! in Podfile. ([#14523](https://github.com/expo/expo/pull/14523) by [@kudo](https://github.com/kudo))
- Update error message for `LocationUnavailableException` on Android. ([#14539](https://github.com/expo/expo/pull/14539) by [@kylerjensen](https://github.com/kylerjensen))

### 💡 Others

- Updated `@expo/config-plugins` ([#14443](https://github.com/expo/expo/pull/14443) by [@EvanBacon](https://github.com/EvanBacon))

## 12.1.0 — 2021-06-16

### 🐛 Bug fixes

- Fixed `startLocationUpdatesAsync` requiring the background location permission even if was used when the app is in the foreground on iOS. ([#12594](https://github.com/expo/expo/pull/12594) by [@lukmccall](https://github.com/lukmccall))
- Enable kotlin in all modules. ([#12716](https://github.com/expo/expo/pull/12716) by [@wschurman](https://github.com/wschurman))

### 💡 Others

- Migrated from `unimodules-permissions-interface` to `expo-modules-core`. ([#12961](https://github.com/expo/expo/pull/12961) by [@tsapeta](https://github.com/tsapeta))

## 12.0.4 — 2021-04-13

_This version does not introduce any user-facing changes._

## 12.0.3 — 2021-04-09

### 🐛 Bug fixes

- Add support for user-initiated background tracking without background permission ([#12456](https://github.com/expo/expo/pull/12456) by [@bycedric](https://github.com/bycedric))

## 12.0.2 — 2021-03-29

### 🐛 Bug fixes

- Lock the unimodules-permissions-interface dependency to the same version in react-native-unimodules

## 12.0.1 — 2021-03-26

### 🐛 Bug fixes

- Add missing unimodules-permissions-interface dependency

## 12.0.0 — 2021-03-10

### 🛠 Breaking changes

- Splitting location permissions into `Foreground` and `Background` permissions. ([#12063](https://github.com/expo/expo/pull/12063) by [@lukmccall](https://github.com/lukmccall))

### 🎉 New features

- Converted plugin to TypeScript. ([#11715](https://github.com/expo/expo/pull/11715) by [@EvanBacon](https://github.com/EvanBacon))
- Updated Android build configuration to target Android 11 (added support for Android SDK 30). ([#11647](https://github.com/expo/expo/pull/11647) by [@bbarthec](https://github.com/bbarthec))

### 🐛 Bug fixes

- Remove sticky notification on service stop on Android. ([#11775](https://github.com/expo/expo/pull/11775) by [@zaguiini](https://github.com/zaguiini))
- Remove peerDependencies and unimodulePeerDependencies from Expo modules. ([#11980](https://github.com/expo/expo/pull/11980) by [@brentvatne](https://github.com/brentvatne))

## 11.0.0 — 2021-01-15

### ⚠️ Notices

- The package is now shipped with prebuilt binaries on iOS. You can read more about it on [expo.fyi/prebuilt-modules](https://expo.fyi/prebuilt-modules). ([#11224](https://github.com/expo/expo/pull/11224) by [@tsapeta](https://github.com/tsapeta))

### 🛠 Breaking changes

- Dropped support for iOS 10.0 ([#11344](https://github.com/expo/expo/pull/11344) by [@tsapeta](https://github.com/tsapeta))

### 🎉 New features

- Created config plugins ([#11538](https://github.com/expo/expo/pull/11538) by [@EvanBacon](https://github.com/EvanBacon))

### 🐛 Bug fixes

- Fixed background location permission check on Android. ([#11399](https://github.com/expo/expo/pull/11399) by [@peterdn](https://github.com/peterdn))

## 10.0.0 — 2020-11-17

### 🛠 Breaking changes

- Make background location an opt-in permission on Android. ([#10989](https://github.com/expo/expo/pull/10989) by [@bycedric](https://github.com/bycedric))

## 9.0.1 — 2020-10-02

### 🐛 Bug fixes

- Redeliver intent when restarting task service. ([#10410](https://github.com/expo/expo/pull/10410) by [@byCedric](https://github.com/byCedric))

## 9.0.0 — 2020-08-18

### 🛠 Breaking changes

- Add `scope` field in returned value to indicate whether background permissions are granted. Add `android.accuracy` field to determine whether `coarse` or `fine` location permission is granted. ([#9446](https://github.com/expo/expo/pull/9446) by [@mczernek](https://github.com/mczernek))
- `getLastKnownPositionAsync` no longer rejects when the last known location is not available – now it returns `null`. ([#9251](https://github.com/expo/expo/pull/9251) by [@tsapeta](https://github.com/tsapeta))
- Removed the deprecated `enableHighAccuracy` option of `getCurrentPositionAsync`. ([#9251](https://github.com/expo/expo/pull/9251) by [@tsapeta](https://github.com/tsapeta))
- Removed `maximumAge` and `timeout` options from `getCurrentPositionAsync` – it's been Android only and the same behavior can be achieved on all platforms on the JavaScript side. ([#9251](https://github.com/expo/expo/pull/9251) by [@tsapeta](https://github.com/tsapeta))
- Made type and enum names more consistent and in line with our standards — they all are now prefixed by `Location`. The most common ones are still accessible without the prefix, but it's not the recommended way. ([#9251](https://github.com/expo/expo/pull/9251) by [@tsapeta](https://github.com/tsapeta))
- `geocodeAsync` and `reverseGeocodeAsync` no longer falls back to Google Maps API on Android. ([#9444](https://github.com/expo/expo/pull/9444) by [@tsapeta](https://github.com/tsapeta))

### 🎉 New features

- Added missing `altitudeAccuracy` to the location object on Android (requires at least Android 8.0). ([#9251](https://github.com/expo/expo/pull/9251) by [@tsapeta](https://github.com/tsapeta))
- Improved support for Web — added missing methods for requesting permissions and getting last known position. ([#9251](https://github.com/expo/expo/pull/9251) by [@tsapeta](https://github.com/tsapeta))
- Added `maxAge` and `requiredAccuracy` options to `getLastKnownPositionAsync`. ([#9251](https://github.com/expo/expo/pull/9251) by [@tsapeta](https://github.com/tsapeta))
- Google Maps Geocoding API can now be used on all platforms with the new `useGoogleMaps` option. ([#9444](https://github.com/expo/expo/pull/9444) by [@tsapeta](https://github.com/tsapeta))
- Added `district`, `subregion` and `timezone` values to reverse-geocoded address object. ([#9444](https://github.com/expo/expo/pull/9444) by [@tsapeta](https://github.com/tsapeta))

### 🐛 Bug fixes

- Fixed different types being used on Web platform. ([#9251](https://github.com/expo/expo/pull/9251) by [@tsapeta](https://github.com/tsapeta))
- `getLastKnownPositionAsync` no longer requests for the current location on iOS and just returns the last known one as it should be. ([#9251](https://github.com/expo/expo/pull/9251) by [@tsapeta](https://github.com/tsapeta))
- Fixed `getCurrentPositionAsync` not resolving on Android when the lowest accuracy is used. ([#9251](https://github.com/expo/expo/pull/9251) by [@tsapeta](https://github.com/tsapeta))
- Fixed `LocationGeocodedAddress` type to reflect the possibility of receiving `null` values. ([#9444](https://github.com/expo/expo/pull/9444) by [@tsapeta](https://github.com/tsapeta))

## 8.3.0 — 2020-07-16

### 🐛 Bug fixes

- Added some safety checks to prevent `NullPointerExceptions` in background location on Android. ([#8864](https://github.com/expo/expo/pull/8864) by [@mczernek](https://github.com/mczernek))
- Add `isoCountryCode` to `Address` type and reverse lookup. ([#8913](https://github.com/expo/expo/pull/8913) by [@bycedric](https://github.com/bycedric))
- Fix geocoding requests not resolving/rejecting on iOS when the app is in the background or inactive state. It makes it possible to use geocoding in such app states, however it's still discouraged. ([#9178](https://github.com/expo/expo/pull/9178) by [@tsapeta](https://github.com/tsapeta))

## 8.2.1 — 2020-05-29

_This version does not introduce any user-facing changes._

## 8.2.0 — 2020-05-27

_This version does not introduce any user-facing changes._<|MERGE_RESOLUTION|>--- conflicted
+++ resolved
@@ -10,15 +10,13 @@
 
 ### 💡 Others
 
-<<<<<<< HEAD
 - [Android] Moved to the new Modules API. ([#24737](https://github.com/expo/expo/pull/24737) by [@behenate](https://github.com/behenate))
-=======
+
 ## 16.4.0 — 2023-10-17
 
 ### 🛠 Breaking changes
 
 - Dropped support for Android SDK 21 and 22. ([#24201](https://github.com/expo/expo/pull/24201) by [@behenate](https://github.com/behenate))
->>>>>>> a9f7503a
 
 ## 16.3.0 — 2023-09-04
 
