{
  "name": "expo-gl",
  "version": "2.0.0-rc.1",
  "description": "Expo GL standalone universal module",
  "main": "index.js",
  "keywords": [
    "react-native",
    "expo",
    "gl",
    "glview",
    "webgl"
  ],
  "homepage": "https://docs.expo.io/",
  "author": "650 Industries, Inc.",
  "license": "MIT",
  "peerDependencies": {
<<<<<<< HEAD
    "expo-core": "~1.2.0",
    "expo-camera-interface": "~1.1.0",
    "expo-errors": "^0.0.1",
    "expo-file-system-interface": "~1.1.0",
    "expo-gl-cpp": "~1.1.0"
=======
    "expo-core": "~2.0.0-rc.2",
    "expo-camera-interface": "~2.0.0-rc.1",
    "expo-file-system-interface": "~2.0.0-rc.1",
    "expo-gl-cpp": "~2.0.0-rc.1"
>>>>>>> 564768b9
  },
  "dependencies": {
    "prop-types": "^15.6.2"
  },
  "devDependencies": {
    "babel-preset-expo": "^5.0.0"
  },
  "gitHead": "36f587788050b6e9acc3ddfbd5b9112bc2c6b285"
}<|MERGE_RESOLUTION|>--- conflicted
+++ resolved
@@ -14,18 +14,10 @@
   "author": "650 Industries, Inc.",
   "license": "MIT",
   "peerDependencies": {
-<<<<<<< HEAD
-    "expo-core": "~1.2.0",
-    "expo-camera-interface": "~1.1.0",
-    "expo-errors": "^0.0.1",
-    "expo-file-system-interface": "~1.1.0",
-    "expo-gl-cpp": "~1.1.0"
-=======
     "expo-core": "~2.0.0-rc.2",
     "expo-camera-interface": "~2.0.0-rc.1",
     "expo-file-system-interface": "~2.0.0-rc.1",
     "expo-gl-cpp": "~2.0.0-rc.1"
->>>>>>> 564768b9
   },
   "dependencies": {
     "prop-types": "^15.6.2"
