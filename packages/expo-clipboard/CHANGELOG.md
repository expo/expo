# Changelog

## Unpublished

### 🛠 Breaking changes

### 🎉 New features

### 🐛 Bug fixes

### 💡 Others

<<<<<<< HEAD
 - [Android] Obfuscate clipped image filenames ([#39124](https://github.com/expo/expo/pull/39124) by [@kretkiewicz](https://github.com/kretkiewicz))
=======
## 8.0.3 — 2025-08-25

_This version does not introduce any user-facing changes._
>>>>>>> 144c76db

## 8.0.2 — 2025-08-16

_This version does not introduce any user-facing changes._

## 8.0.1 — 2025-08-15

_This version does not introduce any user-facing changes._

## 8.0.0 — 2025-08-13

_This version does not introduce any user-facing changes._

## 7.1.5 - 2025-07-01

### 💡 Others

- [iOS] Refactor deprecated code ([#36714](https://github.com/expo/expo/pull/36714) by [@hirbod](https://github.com/hirbod))
- Remove "Please" from warnings and errors ([#36862](https://github.com/expo/expo/pull/36862) by [@brentvatne](https://github.com/brentvatne))

## 7.1.4 — 2025-04-30

_This version does not introduce any user-facing changes._

## 7.1.3 — 2025-04-25

_This version does not introduce any user-facing changes._

## 7.1.2 — 2025-04-14

_This version does not introduce any user-facing changes._

## 7.1.1 — 2025-04-09

_This version does not introduce any user-facing changes._

## 7.1.0 — 2025-04-04

### 💡 Others

- [Android] Started using expo modules gradle plugin. ([#34176](https://github.com/expo/expo/pull/34176) by [@lukmccall](https://github.com/lukmccall))
- [apple] Migrate remaining `expo-module.config.json` to unified platform syntax. ([#34445](https://github.com/expo/expo/pull/34445) by [@reichhartd](https://github.com/reichhartd))
- [iOS] Fix warnings which will become errors in Swift 6. ([#35288](https://github.com/expo/expo/pull/35288) by [@behenate](https://github.com/behenate))

## 7.0.1 - 2025-01-10

_This version does not introduce any user-facing changes._

## 7.0.0 — 2024-10-22

### 🛠 Breaking changes

- Bumped iOS deployment target to 15.1. ([#30840](https://github.com/expo/expo/pull/30840), [#30860](https://github.com/expo/expo/pull/30860) by [@tsapeta](https://github.com/tsapeta))

### 🐛 Bug fixes

- [iOS] fix ClipboardPasteButton asking for paste permission ([#30623](https://github.com/expo/expo/pull/30623) by [@vonovak](https://github.com/vonovak))
- Fixed issue when copying PNG images on Android. ([#29629](https://github.com/expo/expo/pull/29629) by [@weslley75](https://github.com/weslley75))
- Add missing `react`/`react-native` peer dependencies for isolated modules. ([#30463](https://github.com/expo/expo/pull/30463) by [@byCedric](https://github.com/byCedric))

### 💡 Others

- Removed redundant usage of `EventEmitter` instance. ([#28946](https://github.com/expo/expo/pull/28946) by [@tsapeta](https://github.com/tsapeta))
- Standardized Babel configuration to use `expo-module-scripts`. ([#31915](https://github.com/expo/expo/pull/31915) by [@reichhartd](https://github.com/reichhartd))

## 6.0.3 — 2024-05-01

_This version does not introduce any user-facing changes._

## 6.0.2 — 2024-04-24

### 💡 Others

- Update mocks for SDK51. ([#28424](https://github.com/expo/expo/pull/28424) by [@aleqsio](https://github.com/aleqsio))

## 6.0.1 — 2024-04-23

_This version does not introduce any user-facing changes._

## 6.0.0 — 2024-04-18

### 💡 Others

- drop unused web `name` property. ([#27437](https://github.com/expo/expo/pull/27437) by [@EvanBacon](https://github.com/EvanBacon))
- Rename `CornerStyle` and `DisplayMode` types to include `Type` suffix in name. ([#27190](https://github.com/expo/expo/pull/27190) by [@simek](https://github.com/simek))
- Removed deprecated backward compatible Gradle settings. ([#28083](https://github.com/expo/expo/pull/28083) by [@kudo](https://github.com/kudo))

## 5.0.1 - 2023-12-19

_This version does not introduce any user-facing changes._

## 5.0.0 — 2023-12-12

### 🐛 Bug fixes

- [Android] Fix path traversal vulnerability in `getFileForUri` function. ([#25549](https://github.com/expo/expo/pull/25549) by [@behenate](https://github.com/behenate))

## 4.8.0 — 2023-11-14

### 🛠 Breaking changes

- Bumped iOS deployment target to 13.4. ([#25063](https://github.com/expo/expo/pull/25063) by [@gabrieldonadel](https://github.com/gabrieldonadel))
- On `Android` bump `compileSdkVersion` and `targetSdkVersion` to `34`. ([#24708](https://github.com/expo/expo/pull/24708) by [@alanjhughes](https://github.com/alanjhughes))

## 4.7.0 — 2023-10-17

### 🛠 Breaking changes

- Dropped support for Android SDK 21 and 22. ([#24201](https://github.com/expo/expo/pull/24201) by [@behenate](https://github.com/behenate))

### 💡 Others

- Ship untranspiled JSX to support custom handling of `jsx` and `createElement`. ([#24889](https://github.com/expo/expo/pull/24889) by [@EvanBacon](https://github.com/EvanBacon))

## 4.6.0 — 2023-09-15

_This version does not introduce any user-facing changes._

## 4.5.0 — 2023-09-04

### 🎉 New features

- Added support for React Native 0.73. ([#24018](https://github.com/expo/expo/pull/24018) by [@kudo](https://github.com/kudo))

## 4.4.0 — 2023-08-02

_This version does not introduce any user-facing changes._

## 4.3.0 — 2023-06-21

### 📚 3rd party library updates

- Updated `robolectric` to `4.10`. ([#22395](https://github.com/expo/expo/pull/22395) by [@josephyanks](https://github.com/josephyanks))

### 🎉 New features

- On iOS, added native `ClipboardPasteButton` view that uses `UIPasteControl`. ([#22823](https://github.com/expo/expo/pull/22823) by [@alanjhughes](https://github.com/alanjhughes))

### 🐛 Bug fixes

- Fixed Android build warnings for Gradle version 8. ([#22537](https://github.com/expo/expo/pull/22537), [#22609](https://github.com/expo/expo/pull/22609) by [@kudo](https://github.com/kudo))

## 4.2.0 — 2023-05-08

_This version does not introduce any user-facing changes._

## 4.1.2 - 2023-03-03

### 🐛 Bug fixes

- Fixed crash in clipboard listener on Android SDK <26 ([#21383](https://github.com/expo/expo/pull/21383) by [@frw](https://github.com/frw))

## 4.1.1 — 2023-02-09

_This version does not introduce any user-facing changes._

## 4.1.0 — 2023-02-03

### 💡 Others

- On Android bump `compileSdkVersion` and `targetSdkVersion` to `33`. ([#20721](https://github.com/expo/expo/pull/20721) by [@lukmccall](https://github.com/lukmccall))

## 4.0.2 — 2022-12-30

### 🐛 Bug fixes

- Fixed the `ImageFormat` or the `StringFormat` not working in the release builds on Android. ([#20155](https://github.com/expo/expo/pull/20155) by [@lukmccall](https://github.com/lukmccall))

## 4.0.1 — 2022-10-30

### 🐛 Bug fixes

- Fixed clipboard listener is called twice on Android. ([#19723](https://github.com/expo/expo/pull/19723) by [@lukmccall](https://github.com/lukmccall))
- Fixed clipboard listener can crash the application during initialization on Android. ([#19723](https://github.com/expo/expo/pull/19723) by [@lukmccall](https://github.com/lukmccall))

## 4.0.0 — 2022-10-25

### 🛠 Breaking changes

- Bumped iOS deployment target to 13.0 and deprecated support for iOS 12. ([#18873](https://github.com/expo/expo/pull/18873) by [@tsapeta](https://github.com/tsapeta))

## 3.1.0 — 2022-07-07

### 🐛 Bug fixes

- Fixed clipboard listener returning invalid `contentTypes` value for images on Android. ([#17644](https://github.com/expo/expo/pull/17644) by [@barthap](https://github.com/barthap))
- Fixed `setStringAsync` causing bouncing in Safari. ([#18010](https://github.com/expo/expo/pull/18010) by [@barthap](https://github.com/barthap))

### 💡 Others

- Migrated Expo modules definitions to the new naming convention. ([#17193](https://github.com/expo/expo/pull/17193) by [@tsapeta](https://github.com/tsapeta))
- Migrated Android module to use Sweet API coroutines. ([#18036](https://github.com/expo/expo/pull/18036) by [@barthap](https://github.com/barthap))

## 3.0.1 — 2022-04-20

### 🐛 Bug fixes

- Fixed `setStringAsync` crashing when setting HTML content on web. ([#17115](https://github.com/expo/expo/pull/17115) by [@barthap](https://github.com/barthap))

## 3.0.0 — 2022-04-18

### 🛠 Breaking changes

- The `content` property of the clipboard event listener is now deprecated and always returns empty string and logs a warning message to the console. Use `getStringAsync()` instead.

### 🎉 New features

- Native module on Android is now written in Kotlin using the new API. ([#16269](https://github.com/expo/expo/pull/16269) by [@barthap](https://github.com/barthap))
- Added support for setting and getting images (`setImageAsync`, `hasImageAsync`, `getImageAsync`). ([#16391](https://github.com/expo/expo/pull/16391), [#16413](https://github.com/expo/expo/pull/16413), [#16481](https://github.com/expo/expo/pull/16481) by [@barthap](https://github.com/barthap))
- On iOS added support for setting and getting URLs (`setUrlAsync`, `hasUrlAsync`, `getUrlAsync`). ([#16391](https://github.com/expo/expo/pull/16391) by [@graszka22](https://github.com/graszka22), [@barthap](https://github.com/barthap))
- Added new method `hasStringAsync` that checks whether clipboard has text content. ([#16524](https://github.com/expo/expo/pull/16524) by [@barthap](https://github.com/barthap))
- Added support for HTML content in `getStringAsync` and `setStringAsync`. ([#16551](https://github.com/expo/expo/pull/16551), [#16687](https://github.com/expo/expo/pull/16687) by [@barthap](https://github.com/barthap))
- Added new property `contentTypes` to the clipboard event listener describing contents of the clipboard. ([#16787](https://github.com/expo/expo/pull/16787) by [@barthap](https://github.com/barthap))

### ⚠ Notices

- Deprecated `setString`. Use `setStringAsync` instead. ([#16320](https://github.com/expo/expo/pull/16320) by [@barthap](https://github.com/barthap))
- On Android bump `compileSdkVersion` to `31`, `targetSdkVersion` to `31` and `Java` version to `11`. ([#16941](https://github.com/expo/expo/pull/16941) by [@bbarthec](https://github.com/bbarthec))

## 2.1.1 - 2022-02-01

### 🐛 Bug fixes

- Fix `Plugin with id 'maven' not found` build error from Android Gradle 7. ([#16080](https://github.com/expo/expo/pull/16080) by [@kudo](https://github.com/kudo))

## 2.1.0 — 2021-12-03

### 🎉 New features

- Native module on iOS is now written in Swift using [Sweet API](https://blog.expo.dev/a-peek-into-the-upcoming-sweet-expo-module-api-6de6b9aca492). ([#14959](https://github.com/expo/expo/pull/14959) by [@tsapeta](https://github.com/tsapeta))

## 2.0.1 — 2021-10-01

_This version does not introduce any user-facing changes._

## 2.0.0 — 2021-09-28

### 🛠 Breaking changes

- Dropped support for iOS 11.0 ([#14383](https://github.com/expo/expo/pull/14383) by [@cruzach](https://github.com/cruzach))

### 🐛 Bug fixes

- Fix building errors from use_frameworks! in Podfile. ([#14523](https://github.com/expo/expo/pull/14523) by [@kudo](https://github.com/kudo))

### 💡 Others

- Clean up Android code. ([#13517](https://github.com/expo/expo/pull/13517) by [@mstach60161](https://github.com/mstach60161))
- Migrated from `@unimodules/core` to `expo-modules-core`. ([#13757](https://github.com/expo/expo/pull/13757) by [@tsapeta](https://github.com/tsapeta))

## 1.1.0 — 2021-06-16

### 🎉 New features

- Added Clipboard event listener ([#13050](https://github.com/expo/expo/pull/13050) by [@cruzach](https://github.com/cruzach))

### 🐛 Bug fixes

- Fixed `getStringAsync` causing crashes on Web when an exception is thrown. ([#12494](https://github.com/expo/expo/pull/12494) by [@robertherber](https://github.com/robertherber))
- Fixed newlines not being copied on web. ([#12951](https://github.com/expo/expo/pull/12951) by [@cruzach](https://github.com/cruzach))

## 1.0.2 — 2021-03-23

### 🐛 Bug fixes

- Remove peerDependencies and unimodulePeerDependencies from Expo modules. ([#11980](https://github.com/expo/expo/pull/11980) by [@brentvatne](https://github.com/brentvatne))

## 1.0.1 — 2020-12-08

_This version does not introduce any user-facing changes._

## 1.0.0 — 2020-12-07

### 🐛 Bug fixes

_This version does not introduce any user-facing changes._<|MERGE_RESOLUTION|>--- conflicted
+++ resolved
@@ -10,13 +10,12 @@
 
 ### 💡 Others
 
-<<<<<<< HEAD
+
  - [Android] Obfuscate clipped image filenames ([#39124](https://github.com/expo/expo/pull/39124) by [@kretkiewicz](https://github.com/kretkiewicz))
-=======
+
 ## 8.0.3 — 2025-08-25
 
 _This version does not introduce any user-facing changes._
->>>>>>> 144c76db
 
 ## 8.0.2 — 2025-08-16
 
