# Changelog

## Unpublished

### 🛠 Breaking changes

### 🎉 New features

### 🐛 Bug fixes

### 💡 Others

<<<<<<< HEAD

 - [Android] Obfuscate clipped image filenames ([#39124](https://github.com/expo/expo/pull/39124) by [@kretkiewicz](https://github.com/kretkiewicz))
=======
## 8.0.5 — 2025-08-31

_This version does not introduce any user-facing changes._

## 8.0.4 — 2025-08-27

_This version does not introduce any user-facing changes._
>>>>>>> 5141496b

## 8.0.3 — 2025-08-25

_This version does not introduce any user-facing changes._

## 8.0.2 — 2025-08-16

_This version does not introduce any user-facing changes._

## 8.0.1 — 2025-08-15

_This version does not introduce any user-facing changes._

## 8.0.0 — 2025-08-13

_This version does not introduce any user-facing changes._

## 7.1.5 - 2025-07-01

### 💡 Others

- [iOS] Refactor deprecated code ([#36714](https://github.com/expo/expo/pull/36714) by [@hirbod](https://github.com/hirbod))
- Remove "Please" from warnings and errors ([#36862](https://github.com/expo/expo/pull/36862) by [@brentvatne](https://github.com/brentvatne))

## 7.1.4 — 2025-04-30

_This version does not introduce any user-facing changes._

## 7.1.3 — 2025-04-25

_This version does not introduce any user-facing changes._

## 7.1.2 — 2025-04-14

_This version does not introduce any user-facing changes._

## 7.1.1 — 2025-04-09

_This version does not introduce any user-facing changes._

## 7.1.0 — 2025-04-04

### 💡 Others

- [Android] Started using expo modules gradle plugin. ([#34176](https://github.com/expo/expo/pull/34176) by [@lukmccall](https://github.com/lukmccall))
- [apple] Migrate remaining `expo-module.config.json` to unified platform syntax. ([#34445](https://github.com/expo/expo/pull/34445) by [@reichhartd](https://github.com/reichhartd))
- [iOS] Fix warnings which will become errors in Swift 6. ([#35288](https://github.com/expo/expo/pull/35288) by [@behenate](https://github.com/behenate))

## 7.0.1 - 2025-01-10

_This version does not introduce any user-facing changes._

## 7.0.0 — 2024-10-22

### 🛠 Breaking changes

- Bumped iOS deployment target to 15.1. ([#30840](https://github.com/expo/expo/pull/30840), [#30860](https://github.com/expo/expo/pull/30860) by [@tsapeta](https://github.com/tsapeta))

### 🐛 Bug fixes

- [iOS] fix ClipboardPasteButton asking for paste permission ([#30623](https://github.com/expo/expo/pull/30623) by [@vonovak](https://github.com/vonovak))
- Fixed issue when copying PNG images on Android. ([#29629](https://github.com/expo/expo/pull/29629) by [@weslley75](https://github.com/weslley75))
- Add missing `react`/`react-native` peer dependencies for isolated modules. ([#30463](https://github.com/expo/expo/pull/30463) by [@byCedric](https://github.com/byCedric))

### 💡 Others

- Removed redundant usage of `EventEmitter` instance. ([#28946](https://github.com/expo/expo/pull/28946) by [@tsapeta](https://github.com/tsapeta))
- Standardized Babel configuration to use `expo-module-scripts`. ([#31915](https://github.com/expo/expo/pull/31915) by [@reichhartd](https://github.com/reichhartd))

## 6.0.3 — 2024-05-01

_This version does not introduce any user-facing changes._

## 6.0.2 — 2024-04-24

### 💡 Others

- Update mocks for SDK51. ([#28424](https://github.com/expo/expo/pull/28424) by [@aleqsio](https://github.com/aleqsio))

## 6.0.1 — 2024-04-23

_This version does not introduce any user-facing changes._

## 6.0.0 — 2024-04-18

### 💡 Others

- drop unused web `name` property. ([#27437](https://github.com/expo/expo/pull/27437) by [@EvanBacon](https://github.com/EvanBacon))
- Rename `CornerStyle` and `DisplayMode` types to include `Type` suffix in name. ([#27190](https://github.com/expo/expo/pull/27190) by [@simek](https://github.com/simek))
- Removed deprecated backward compatible Gradle settings. ([#28083](https://github.com/expo/expo/pull/28083) by [@kudo](https://github.com/kudo))

## 5.0.1 - 2023-12-19

_This version does not introduce any user-facing changes._

## 5.0.0 — 2023-12-12

### 🐛 Bug fixes

- [Android] Fix path traversal vulnerability in `getFileForUri` function. ([#25549](https://github.com/expo/expo/pull/25549) by [@behenate](https://github.com/behenate))

## 4.8.0 — 2023-11-14

### 🛠 Breaking changes

- Bumped iOS deployment target to 13.4. ([#25063](https://github.com/expo/expo/pull/25063) by [@gabrieldonadel](https://github.com/gabrieldonadel))
- On `Android` bump `compileSdkVersion` and `targetSdkVersion` to `34`. ([#24708](https://github.com/expo/expo/pull/24708) by [@alanjhughes](https://github.com/alanjhughes))

## 4.7.0 — 2023-10-17

### 🛠 Breaking changes

- Dropped support for Android SDK 21 and 22. ([#24201](https://github.com/expo/expo/pull/24201) by [@behenate](https://github.com/behenate))

### 💡 Others

- Ship untranspiled JSX to support custom handling of `jsx` and `createElement`. ([#24889](https://github.com/expo/expo/pull/24889) by [@EvanBacon](https://github.com/EvanBacon))

## 4.6.0 — 2023-09-15

_This version does not introduce any user-facing changes._

## 4.5.0 — 2023-09-04

### 🎉 New features

- Added support for React Native 0.73. ([#24018](https://github.com/expo/expo/pull/24018) by [@kudo](https://github.com/kudo))

## 4.4.0 — 2023-08-02

_This version does not introduce any user-facing changes._

## 4.3.0 — 2023-06-21

### 📚 3rd party library updates

- Updated `robolectric` to `4.10`. ([#22395](https://github.com/expo/expo/pull/22395) by [@josephyanks](https://github.com/josephyanks))

### 🎉 New features

- On iOS, added native `ClipboardPasteButton` view that uses `UIPasteControl`. ([#22823](https://github.com/expo/expo/pull/22823) by [@alanjhughes](https://github.com/alanjhughes))

### 🐛 Bug fixes

- Fixed Android build warnings for Gradle version 8. ([#22537](https://github.com/expo/expo/pull/22537), [#22609](https://github.com/expo/expo/pull/22609) by [@kudo](https://github.com/kudo))

## 4.2.0 — 2023-05-08

_This version does not introduce any user-facing changes._

## 4.1.2 - 2023-03-03

### 🐛 Bug fixes

- Fixed crash in clipboard listener on Android SDK <26 ([#21383](https://github.com/expo/expo/pull/21383) by [@frw](https://github.com/frw))

## 4.1.1 — 2023-02-09

_This version does not introduce any user-facing changes._

## 4.1.0 — 2023-02-03

### 💡 Others

- On Android bump `compileSdkVersion` and `targetSdkVersion` to `33`. ([#20721](https://github.com/expo/expo/pull/20721) by [@lukmccall](https://github.com/lukmccall))

## 4.0.2 — 2022-12-30

### 🐛 Bug fixes

- Fixed the `ImageFormat` or the `StringFormat` not working in the release builds on Android. ([#20155](https://github.com/expo/expo/pull/20155) by [@lukmccall](https://github.com/lukmccall))

## 4.0.1 — 2022-10-30

### 🐛 Bug fixes

- Fixed clipboard listener is called twice on Android. ([#19723](https://github.com/expo/expo/pull/19723) by [@lukmccall](https://github.com/lukmccall))
- Fixed clipboard listener can crash the application during initialization on Android. ([#19723](https://github.com/expo/expo/pull/19723) by [@lukmccall](https://github.com/lukmccall))

## 4.0.0 — 2022-10-25

### 🛠 Breaking changes

- Bumped iOS deployment target to 13.0 and deprecated support for iOS 12. ([#18873](https://github.com/expo/expo/pull/18873) by [@tsapeta](https://github.com/tsapeta))

## 3.1.0 — 2022-07-07

### 🐛 Bug fixes

- Fixed clipboard listener returning invalid `contentTypes` value for images on Android. ([#17644](https://github.com/expo/expo/pull/17644) by [@barthap](https://github.com/barthap))
- Fixed `setStringAsync` causing bouncing in Safari. ([#18010](https://github.com/expo/expo/pull/18010) by [@barthap](https://github.com/barthap))

### 💡 Others

- Migrated Expo modules definitions to the new naming convention. ([#17193](https://github.com/expo/expo/pull/17193) by [@tsapeta](https://github.com/tsapeta))
- Migrated Android module to use Sweet API coroutines. ([#18036](https://github.com/expo/expo/pull/18036) by [@barthap](https://github.com/barthap))

## 3.0.1 — 2022-04-20

### 🐛 Bug fixes

- Fixed `setStringAsync` crashing when setting HTML content on web. ([#17115](https://github.com/expo/expo/pull/17115) by [@barthap](https://github.com/barthap))

## 3.0.0 — 2022-04-18

### 🛠 Breaking changes

- The `content` property of the clipboard event listener is now deprecated and always returns empty string and logs a warning message to the console. Use `getStringAsync()` instead.

### 🎉 New features

- Native module on Android is now written in Kotlin using the new API. ([#16269](https://github.com/expo/expo/pull/16269) by [@barthap](https://github.com/barthap))
- Added support for setting and getting images (`setImageAsync`, `hasImageAsync`, `getImageAsync`). ([#16391](https://github.com/expo/expo/pull/16391), [#16413](https://github.com/expo/expo/pull/16413), [#16481](https://github.com/expo/expo/pull/16481) by [@barthap](https://github.com/barthap))
- On iOS added support for setting and getting URLs (`setUrlAsync`, `hasUrlAsync`, `getUrlAsync`). ([#16391](https://github.com/expo/expo/pull/16391) by [@graszka22](https://github.com/graszka22), [@barthap](https://github.com/barthap))
- Added new method `hasStringAsync` that checks whether clipboard has text content. ([#16524](https://github.com/expo/expo/pull/16524) by [@barthap](https://github.com/barthap))
- Added support for HTML content in `getStringAsync` and `setStringAsync`. ([#16551](https://github.com/expo/expo/pull/16551), [#16687](https://github.com/expo/expo/pull/16687) by [@barthap](https://github.com/barthap))
- Added new property `contentTypes` to the clipboard event listener describing contents of the clipboard. ([#16787](https://github.com/expo/expo/pull/16787) by [@barthap](https://github.com/barthap))

### ⚠ Notices

- Deprecated `setString`. Use `setStringAsync` instead. ([#16320](https://github.com/expo/expo/pull/16320) by [@barthap](https://github.com/barthap))
- On Android bump `compileSdkVersion` to `31`, `targetSdkVersion` to `31` and `Java` version to `11`. ([#16941](https://github.com/expo/expo/pull/16941) by [@bbarthec](https://github.com/bbarthec))

## 2.1.1 - 2022-02-01

### 🐛 Bug fixes

- Fix `Plugin with id 'maven' not found` build error from Android Gradle 7. ([#16080](https://github.com/expo/expo/pull/16080) by [@kudo](https://github.com/kudo))

## 2.1.0 — 2021-12-03

### 🎉 New features

- Native module on iOS is now written in Swift using [Sweet API](https://blog.expo.dev/a-peek-into-the-upcoming-sweet-expo-module-api-6de6b9aca492). ([#14959](https://github.com/expo/expo/pull/14959) by [@tsapeta](https://github.com/tsapeta))

## 2.0.1 — 2021-10-01

_This version does not introduce any user-facing changes._

## 2.0.0 — 2021-09-28

### 🛠 Breaking changes

- Dropped support for iOS 11.0 ([#14383](https://github.com/expo/expo/pull/14383) by [@cruzach](https://github.com/cruzach))

### 🐛 Bug fixes

- Fix building errors from use_frameworks! in Podfile. ([#14523](https://github.com/expo/expo/pull/14523) by [@kudo](https://github.com/kudo))

### 💡 Others

- Clean up Android code. ([#13517](https://github.com/expo/expo/pull/13517) by [@mstach60161](https://github.com/mstach60161))
- Migrated from `@unimodules/core` to `expo-modules-core`. ([#13757](https://github.com/expo/expo/pull/13757) by [@tsapeta](https://github.com/tsapeta))

## 1.1.0 — 2021-06-16

### 🎉 New features

- Added Clipboard event listener ([#13050](https://github.com/expo/expo/pull/13050) by [@cruzach](https://github.com/cruzach))

### 🐛 Bug fixes

- Fixed `getStringAsync` causing crashes on Web when an exception is thrown. ([#12494](https://github.com/expo/expo/pull/12494) by [@robertherber](https://github.com/robertherber))
- Fixed newlines not being copied on web. ([#12951](https://github.com/expo/expo/pull/12951) by [@cruzach](https://github.com/cruzach))

## 1.0.2 — 2021-03-23

### 🐛 Bug fixes

- Remove peerDependencies and unimodulePeerDependencies from Expo modules. ([#11980](https://github.com/expo/expo/pull/11980) by [@brentvatne](https://github.com/brentvatne))

## 1.0.1 — 2020-12-08

_This version does not introduce any user-facing changes._

## 1.0.0 — 2020-12-07

### 🐛 Bug fixes

_This version does not introduce any user-facing changes._<|MERGE_RESOLUTION|>--- conflicted
+++ resolved
@@ -10,10 +10,9 @@
 
 ### 💡 Others
 
-<<<<<<< HEAD
 
  - [Android] Obfuscate clipped image filenames ([#39124](https://github.com/expo/expo/pull/39124) by [@kretkiewicz](https://github.com/kretkiewicz))
-=======
+
 ## 8.0.5 — 2025-08-31
 
 _This version does not introduce any user-facing changes._
@@ -21,7 +20,6 @@
 ## 8.0.4 — 2025-08-27
 
 _This version does not introduce any user-facing changes._
->>>>>>> 5141496b
 
 ## 8.0.3 — 2025-08-25
 
