import {
  getAssetForSource,
  loadSingleFontAsync,
  fontFamilyNeedsScoping,
  getNativeFontName,
} from './FontLoader';

<<<<<<< HEAD
import { FontSource, FontDisplay, FontResource } from './FontTypes';
=======
import ExpoFontLoader from './ExpoFontLoader';

/**
 * A font source can be a URI, a module ID, or an Expo Asset.
 */
type FontSource = string | number | Asset;

const isWeb = Platform.OS === 'web';
const isInClient = !isWeb && Constants.appOwnership === 'expo';
const isInIOSStandalone =
  Constants.appOwnership === 'standalone' && Platform.OS === 'ios';
>>>>>>> 36662f26

const loaded: { [name: string]: boolean } = {};
const loadPromises: { [name: string]: Promise<void> } = {};

<<<<<<< HEAD
=======
function fontFamilyNeedsScoping(name: string): boolean {
  return (
    (isInClient || isInIOSStandalone) &&
    !Constants.systemFonts.includes(name) &&
    name !== 'System' &&
    !name.includes(Constants.sessionId)
  );
}

>>>>>>> 36662f26
/**
 * Used to transform font family names to the scoped name. This does not need to
 * be called in standalone or bare apps but it will return unscoped font family
 * names if it is called in those contexts.
 * note(brentvatne): at some point we may want to warn if this is called
 * outside of a managed app.
 */
export function processFontFamily(name: string | null): string | null {
  if (!name || !fontFamilyNeedsScoping(name)) {
    return name;
  }

  if (!isLoaded(name)) {
    if (__DEV__) {
      if (isLoading(name)) {
        console.error(
          `You started loading the font "${name}", but used it before it finished loading.\n
- You need to wait for Font.loadAsync to complete before using the font.\n
- We recommend loading all fonts before rendering the app, and rendering only Expo.AppLoading while waiting for loading to complete.`
        );
      } else {
        console.error(
          `fontFamily "${name}" is not a system font and has not been loaded through Font.loadAsync.\n
- If you intended to use a system font, make sure you typed the name correctly and that it is supported by your device operating system.\n
- If this is a custom font, be sure to load it with Font.loadAsync.`
        );
      }
    }

    return 'System';
  }

  return `ExpoFont-${getNativeFontName(name)}`;
}

export function isLoaded(name: string): boolean {
  return loaded.hasOwnProperty(name);
}

export function isLoading(name: string): boolean {
  return loadPromises.hasOwnProperty(name);
}

export async function loadAsync(
  nameOrMap: string | { [name: string]: FontSource },
  source?: FontSource
): Promise<void> {
  if (typeof nameOrMap === 'object') {
    const fontMap = nameOrMap;
    const names = Object.keys(fontMap);
    await Promise.all(names.map(name => loadAsync(name, fontMap[name])));
    return;
  }

  const name = nameOrMap;

  if (loaded[name]) {
    return;
  }

  if (loadPromises[name]) {
    return loadPromises[name];
  }

  // Important: we want all callers that concurrently try to load the same font to await the same
  // promise. If we're here, we haven't created the promise yet. To ensure we create only one
  // promise in the program, we need to create the promise synchronously without yielding the event
  // loop from this point.

  if (!source) {
    throw new Error(`No source from which to load font "${name}"`);
  }
  const asset = getAssetForSource(source);
  loadPromises[name] = (async () => {
    try {
      await loadSingleFontAsync(name, asset);
      loaded[name] = true;
    } finally {
      delete loadPromises[name];
    }
  })();

  await loadPromises[name];
}

export {
  FontSource, 
  FontDisplay, 
  FontResource,
}

declare var module: any;

if (module && module.exports) {
  let wasImportWarningShown = false;
  // @ts-ignore: Temporarily define an export named "Font" for legacy compatibility
  Object.defineProperty(exports, 'Font', {
    get() {
      if (!wasImportWarningShown) {
        console.warn(
          `The syntax "import { Font } from 'expo-font'" is deprecated. Use "import * as Font from 'expo-font'" or import named exports instead. Support for the old syntax will be removed in SDK 33.`
        );
        wasImportWarningShown = true;
      }
      return {
        processFontFamily,
        isLoaded,
        isLoading,
        loadAsync,
        FontDisplay, 
      };
    },
  });
}<|MERGE_RESOLUTION|>--- conflicted
+++ resolved
@@ -5,37 +5,11 @@
   getNativeFontName,
 } from './FontLoader';
 
-<<<<<<< HEAD
 import { FontSource, FontDisplay, FontResource } from './FontTypes';
-=======
-import ExpoFontLoader from './ExpoFontLoader';
-
-/**
- * A font source can be a URI, a module ID, or an Expo Asset.
- */
-type FontSource = string | number | Asset;
-
-const isWeb = Platform.OS === 'web';
-const isInClient = !isWeb && Constants.appOwnership === 'expo';
-const isInIOSStandalone =
-  Constants.appOwnership === 'standalone' && Platform.OS === 'ios';
->>>>>>> 36662f26
 
 const loaded: { [name: string]: boolean } = {};
 const loadPromises: { [name: string]: Promise<void> } = {};
 
-<<<<<<< HEAD
-=======
-function fontFamilyNeedsScoping(name: string): boolean {
-  return (
-    (isInClient || isInIOSStandalone) &&
-    !Constants.systemFonts.includes(name) &&
-    name !== 'System' &&
-    !name.includes(Constants.sessionId)
-  );
-}
-
->>>>>>> 36662f26
 /**
  * Used to transform font family names to the scoped name. This does not need to
  * be called in standalone or bare apps but it will return unscoped font family
@@ -121,11 +95,7 @@
   await loadPromises[name];
 }
 
-export {
-  FontSource, 
-  FontDisplay, 
-  FontResource,
-}
+export { FontSource, FontDisplay, FontResource };
 
 declare var module: any;
 
@@ -145,7 +115,7 @@
         isLoaded,
         isLoading,
         loadAsync,
-        FontDisplay, 
+        FontDisplay,
       };
     },
   });
