--- conflicted
+++ resolved
@@ -8,12 +8,8 @@
 
 ### 🐛 Bug fixes
 
-<<<<<<< HEAD
-- Skip Cocoapods version check when not on macOS ([#27751](https://github.com/expo/expo/pull/27751) by [@keith-kurak](https://github.com/keith-kurak))
 - Fix error when fetching schema for unpublished SDK versions ([#28204](https://github.com/expo/expo/pull/28204) by [@leonhh](https://github.com/leonhh))
 
-=======
->>>>>>> 1c0f87e7
 ### 💡 Others
 
 ## 1.5.1 — 2024-04-18
