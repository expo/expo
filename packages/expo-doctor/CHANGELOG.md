# Changelog

## Unpublished

### 🛠 Breaking changes

### 🎉 New features

<<<<<<< HEAD
- Add links to changelogs for new package versions in version mismatch messages. ([#38765](https://github.com/expo/expo/pull/38765) by [@betomoedano](https://github.com/betomoedano))
=======
### 🐛 Bug fixes

### 💡 Others

- Bump `@vercel/ncc` build ([#38801](https://github.com/expo/expo/pull/38801) by [@kitten](https://github.com/kitten))

## 1.14.0 — 2025-08-13

### 🎉 New features

>>>>>>> c63094be
- Add a check for required peer dependencies ([#38445](https://github.com/expo/expo/pull/38445) by [@kadikraman](https://github.com/kadikraman))
- Add check that detects duplicated native modules ([#38683](https://github.com/expo/expo/pull/38683) by [@kitten](https://github.com/kitten))

### 💡 Others

- Switch Metro imports to `@expo/metro` wrapper package ([#38166](https://github.com/expo/expo/pull/38166) by [@kitten](https://github.com/kitten))
- Add missing packages to `DirectPackageInstallCheck` ([#38701](https://github.com/expo/expo/pull/38701) by [@kitten](https://github.com/kitten))
- Hide "no metadata available" for React Native Directory output if it's the only reported issue ([#38728](https://github.com/expo/expo/pull/38728) by [@kitten](https://github.com/kitten))

## 1.13.5 - 2025-07-03

_This version does not introduce any user-facing changes._

## 1.13.4 - 2025-07-01

### 🐛 Bug fixes

- Update to `getenv@2.0.0` to support upper case boolean environment variables ([#36688](https://github.com/expo/expo/pull/36688) by [@stephenlacy](https://github.com/stephenlacy))

### 💡 Others

- Remove "Please" from warnings and errors ([#36862](https://github.com/expo/expo/pull/36862) by [@brentvatne](https://github.com/brentvatne))

## 1.13.3 — 2025-05-06

_This version does not introduce any user-facing changes._

## 1.13.2 — 2025-04-30

_This version does not introduce any user-facing changes._

## 1.13.1 — 2025-04-25

_This version does not introduce any user-facing changes._

## 1.13.0 — 2025-04-22

### 🎉 New features

- Add new check for compatible Xcode version. ([#32130](https://github.com/expo/expo/pull/35961) by [@betomoedano](https://github.com/betomoedano))

## 1.12.11 — 2025-04-21

### 💡 Others

- Formatting improvements. ([#36151](https://github.com/expo/expo/pull/36151) by [@keith-kurak](https://github.com/keith-kurak))
- Exclude `@expo/*` packages from the New Architecture compatibility check. ([#36175](https://github.com/expo/expo/pull/36175) by [@Simek](https://github.com/Simek))

## 1.12.10 — 2025-04-14

_This version does not introduce any user-facing changes._

## 1.12.9 — 2025-04-08

### 💡 Others

- Added `.env` support. ([#33988](https://github.com/expo/expo/pull/33988) by [@kudo](https://github.com/kudo))

## 1.12.8 — 2025-03-13

### 💡 Others

- Drop `fast-glob` in favor of `glob`. ([#35082](https://github.com/expo/expo/pull/35082) by [@kitten](https://github.com/kitten))
- Output formatting improvements ([#35483](https://github.com/expo/expo/pull/35483) by [@keith-kurak](https://github.com/keith-kurak))

## 1.12.7 — 2025-02-14

### 💡 Others

- Fix false positives on Metro config check ([#34934](https://github.com/expo/expo/pull/34934) by [@keith-kurak](https://github.com/keith-kurak))

## 1.12.6 — 2025-02-13

### 🐛 Bug fixes

- Handle gitignore checks when git is unavailable. e.g. EAS Build. ([#32130](https://github.com/expo/expo/pull/32833) by [@betomoedano](https://github.com/betomoedano))

### 💡 Others

- Change metro.config check to look for custom transformer key instead of asset plugin. ([#34208](https://github.com/expo/expo/pull/34208) by [@EvanBacon](https://github.com/EvanBacon))
- Removed cmd.exe warning. ([#33357](https://github.com/expo/expo/pull/33357) by [@keith-kurak](https://github.com/keith-kurak))
- Exclude `@expo-google-fonts/*` packages from the New Architecture compatibility check. ([#34127](https://github.com/expo/expo/pull/34127) by [@Simek](https://github.com/Simek))
- Only show errors by default, add --verbose flag to see all passed checks. ([#34729](https://github.com/expo/expo/pull/34729) by [@keith-kurak](https://github.com/keith-kurak))

## 1.12.4 — 2024-11-14

_This version does not introduce any user-facing changes._

## 1.12.3 — 2024-11-05

### 🐛 Bug fixes

- Avoid using path mutations in glob patterns for Windows. ([#32617](https://github.com/expo/expo/pull/32617) by [@byCedric](https://github.com/byCedric))

## 1.12.2 — 2024-10-31

### 🐛 Bug fixes

- Remove `updates` and `jsEngine` from unintentionally-not-CNG check, since they are used by non-native code as well ([#322006](https://github.com/expo/expo/pull/322006) by [@keith-kurak](https://github.com/keith-kurak))

## 1.12.1 — 2024-10-31

### 🐛 Bug fixes

- Fix crash when using config plugins with an entry point other than app.plugin.js ([#32130](https://github.com/expo/expo/pull/32443) by [@keith-kurak](https://github.com/keith-kurak))

## 1.12.0 — 2024-10-25

### 🎉 New features

- Add support to disable appConfigFieldsNotSyncedCheck via package.json. ([#32130](https://github.com/expo/expo/pull/32130) by [@betomoedano](https://github.com/betomoedano))

### 💡 Others

- Added a ternary check to validate if the project uses EAS; if so, it displays the relevant EAS documentation. ([#32126](https://github.com/expo/expo/pull/32126) by [@betomoedano](https://github.com/betomoedano))

## 1.11.3 — 2024-10-22

_This version does not introduce any user-facing changes._

## 1.11.2 — 2024-10-17

### 🐛 Bug fixes

- Re-enable `--minify` flag for ncc and add try-catch for better error handling. ([#32218](https://github.com/expo/expo/pull/32218) by [@betomoedano](https://github.com/betomoedano))
- Fix project setup check running on EAS Build and failing ([#32106](https://github.com/expo/expo/pull/32106) by [@brentvatne](https://github.com/brentvatne))

## 1.11.1 — 2024-10-15

### 🐛 Bug fixes

- Remove `--minify` from ncc for now, in order to prevent log spam on errors.

## 1.11.0 — 2024-10-15

### 🎉 New features

- Show more info on network errors, allow overriding of network errors ([#31926](https://github.com/expo/expo/pull/31926) by [@keith-kurak](https://github.com/keith-kurak))
- Add support for `.easignore` files when performing project validations. ([#31334](https://github.com/expo/expo/pull/31334) by [@betomoedano](https://github.com/betomoedano))

### 🐛 Bug fixes

- fix conditional on iOS non-CNG check ([#31920](https://github.com/expo/expo/pull/31920) by [@keith-kurak](https://github.com/keith-kurak))

## 1.10.1 — 2024-08-28

### 🐛 Bug fixes

- Fix error when `expo-build-properties` is present but `android` key is not. ([#31228](https://github.com/expo/expo/pull/31228) by [@keith-kurak](https://github.com/keith-kurak))

## 1.10.0 — 2024-08-27

### 🎉 New features

- Warn if project is incompatible with upcoming Play Store Android API level requirements. ([#31067](https://github.com/expo/expo/pull/31067) by [@keith-kurak](https://github.com/keith-kurak))

## 1.9.1 — 2024-08-16

### 💡 Others

- Add check for native folders and configuration fields in app.json. This warns that EAS Build will not sync the fields if the native folders are present. ([#30817](https://github.com/expo/expo/pull/30817) by [@betomoedano](https://github.com/betomoedano))

## 1.9.0 — 2024-07-26

### 🐛 Bug fixes

- Drop `node-fetch` in favor of Node built-in `fetch` to support Node 22. ([#30551](https://github.com/expo/expo/pull/30551) by [@byCedric](https://github.com/byCedric))
- Add missing dependencies `fast-glob`, `getenv`, and `terminal-link`. ([#30551](https://github.com/expo/expo/pull/30551) by [@byCedric](https://github.com/byCedric))

### 💡 Others

- Rename `directoryCheck` to `reactNativeDirectoryCheck`. ([#30647](https://github.com/expo/expo/pull/30647) by [@brentvatne](https://github.com/brentvatne))

## 1.8.2 — 2024-07-19

### 💡 Others

- Make directory checks more configurable in package.json and improve check message. ([#30538](https://github.com/expo/expo/pull/30538) by [@brentvatne](https://github.com/brentvatne))

## 1.8.1 — 2024-07-19

### 🐛 Bug fixes

- Change default ignore to string for react-native rather than regex. ([#30532](https://github.com/expo/expo/pull/30532) by [@brentvatne](https://github.com/brentvatne))

## 1.8.0 — 2024-07-19

### 🎉 New features

- List unvalidated packages in directory check. Add `expo.doctor.directoryCheck.exclude` to **package.json** config to skip validating packages entirely. ([#30517](https://github.com/expo/expo/pull/30517) by [@brentvatne](https://github.com/brentvatne))

## 1.7.0 — 2024-07-18

### 🎉 New features

- Add experimental check to validate packages against known issues in React Native Directory. Enable it with `EXPO_DOCTOR_ENABLE_DIRECTORY_CHECK=1`. ([#30496](https://github.com/expo/expo/pull/30496) by [@brentvatne](https://github.com/brentvatne))

## 1.6.1 — 2024-05-16

_This version does not introduce any user-facing changes._

## 1.6.0 — 2024-05-01

### 🎉 New features

- Check if local modules native code is unintentionally gitignored ([#28484](https://github.com/expo/expo/pull/28484) by [@keith-kurak](https://github.com/keith-kurak))

### 🐛 Bug fixes

- Fix failed deep dependency checks when using npm@~10.6+ ([#28563](https://github.com/expo/expo/pull/28563) by [@keith-kurak](https://github.com/keith-kurak))

## 1.5.2 — 2024-04-24

### 🐛 Bug fixes

- Fix error when fetching schema for unpublished SDK versions ([#28204](https://github.com/expo/expo/pull/28204) by [@leonhh](https://github.com/leonhh))

## 1.5.1 — 2024-04-18

### 🐛 Bug fixes

- Skip Cocoapods version check when not on macOS ([#27751](https://github.com/expo/expo/pull/27751) by [@keith-kurak](https://github.com/keith-kurak))

## 1.5.0 — 2024-03-06

### 🎉 New features

- Warn if using Cocoapods versions 1.15.0 or 1.15.1. ([#26966](https://github.com/expo/expo/pull/26966) by [@keith-kurak](https://github.com/keith-kurak))

### 🐛 Bug fixes

- Fixed vulnerability with update semver from 7.5.3 to 7.5.4. ([#26876](https://github.com/expo/expo/pull/26876) by [@GaelCO](https://github.com/GaelCO))

## 1.4.0 — 2024-02-05

### 🎉 New features

- Added a check for expo-permissions in SDK50 as it will break the Android build if present ([#26929](https://github.com/expo/expo/pull/26929) by [@TomOConnor95](https://github.com/TomOConnor95))
- Check if a custom metro config doesn't extend @expo/metro-config. ([#26860](https://github.com/expo/expo/pull/26860) by [@keith-kurak](https://github.com/keith-kurak))
- Look for metro-config in deep dependency check, warn if inside resolutions. ([#26854](https://github.com/expo/expo/pull/26854) by [@keith-kurak](https://github.com/keith-kurak))

## 1.3.0 — 2023-12-15

### 🎉 New features

- Allow skipping dependency version check. ([#25822](https://github.com/expo/expo/pull/25822) by [@floatplane](https://github.com/floatplane))

## 1.2.0 — 2023-12-12

### 💡 Others

- Report if project has unused static config. ([#25674](https://github.com/expo/expo/pull/25674) by [@keith-kurak](https://github.com/keith-kurak))

## 1.1.6 — 2023-12-12

_This version does not introduce any user-facing changes._

## 1.1.5 — 2023-12-06

### 🐛 Bug fixes

- Fix bin command. ([#25672](https://github.com/expo/expo/pull/25672) by [@keith-kurak](https://github.com/keith-kurak))

## 1.1.4 — 2023-11-30

### 💡 Others

- Move package from `expo/expo-cli` to `expo/expo`. ([#25503](https://github.com/expo/expo/pull/25503) by [@keith-kurak](https://github.com/keith-kurak))<|MERGE_RESOLUTION|>--- conflicted
+++ resolved
@@ -6,9 +6,6 @@
 
 ### 🎉 New features
 
-<<<<<<< HEAD
-- Add links to changelogs for new package versions in version mismatch messages. ([#38765](https://github.com/expo/expo/pull/38765) by [@betomoedano](https://github.com/betomoedano))
-=======
 ### 🐛 Bug fixes
 
 ### 💡 Others
@@ -19,7 +16,6 @@
 
 ### 🎉 New features
 
->>>>>>> c63094be
 - Add a check for required peer dependencies ([#38445](https://github.com/expo/expo/pull/38445) by [@kadikraman](https://github.com/kadikraman))
 - Add check that detects duplicated native modules ([#38683](https://github.com/expo/expo/pull/38683) by [@kitten](https://github.com/kitten))
 
