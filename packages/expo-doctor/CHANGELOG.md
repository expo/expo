--- conflicted
+++ resolved
@@ -10,13 +10,11 @@
 
 ### 💡 Others
 
-<<<<<<< HEAD
 - Formatting improvements. ([#36151](https://github.com/expo/expo/pull/36151) by [@keith-kurak](https://github.com/keith-kurak))
-=======
+
 ## 1.12.10 — 2025-04-14
 
 _This version does not introduce any user-facing changes._
->>>>>>> e1e9bb11
 
 ## 1.12.9 — 2025-04-08
 
