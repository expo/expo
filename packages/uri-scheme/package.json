{
  "name": "uri-scheme",
  "version": "1.4.1",
  "description": "Interact with native URI schemes",
  "main": "build/index.js",
  "keywords": [
    "expo",
    "ios",
    "uri-scheme",
    "android"
  ],
  "repository": {
    "type": "git",
    "url": "https://github.com/expo/expo.git",
    "directory": "packages/uri-scheme"
  },
  "author": "Expo <support@expo.dev>",
  "license": "MIT",
  "bugs": {
    "url": "https://github.com/expo/expo/issues"
  },
  "homepage": "https://github.com/expo/expo/tree/main/packages/uri-scheme#readme",
  "bin": "cli.js",
  "files": [
    "build",
    "cli.js"
  ],
  "scripts": {
    "build": "ncc build ./src/index.ts -o build/",
    "build:prod": "ncc build ./src/index.ts -o build/ --minify --no-cache --no-source-map-register",
    "clean": "expo-module clean",
    "lint": "expo-module lint",
    "prepare": "yarn run clean && yarn run build:prod",
    "test": "expo-module test",
    "typecheck": "expo-module typecheck",
    "watch": "yarn run build --watch",
    "prepublishOnly": "expo-module prepublishOnly"
  },
  "devDependencies": {
<<<<<<< HEAD
    "@expo/config-plugins": "~9.1.1",
    "@expo/plist": "^0.3.0",
=======
    "@expo/config-plugins": "~9.1.2",
    "@expo/plist": "^0.3.1",
>>>>>>> cd391c95
    "@expo/spawn-async": "^1.7.2",
    "@types/prompts": "^2.0.6",
    "chalk": "^4.0.0",
    "commander": "^12.1.0",
    "expo-module-scripts": "^4.1.1",
    "glob": "^10.4.2",
    "prompts": "^2.3.2",
    "update-check": "^1.5.4"
  }
}<|MERGE_RESOLUTION|>--- conflicted
+++ resolved
@@ -37,13 +37,8 @@
     "prepublishOnly": "expo-module prepublishOnly"
   },
   "devDependencies": {
-<<<<<<< HEAD
-    "@expo/config-plugins": "~9.1.1",
-    "@expo/plist": "^0.3.0",
-=======
     "@expo/config-plugins": "~9.1.2",
     "@expo/plist": "^0.3.1",
->>>>>>> cd391c95
     "@expo/spawn-async": "^1.7.2",
     "@types/prompts": "^2.0.6",
     "chalk": "^4.0.0",
