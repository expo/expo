--- conflicted
+++ resolved
@@ -8,22 +8,16 @@
   @Field var markers: [MapMarker] = []
   @Field var annotations: [MapAnnotation] = []
   @Field var polylines: [ExpoAppleMapPolyline] = []
-<<<<<<< HEAD
   @Field var polygons: [Polygon] = []
-=======
   @Field var circles: [Circle] = []
->>>>>>> 7361fa56
   @Field var cameraPosition: CameraPosition
   @Field var uiSettings: MapUISettings = MapUISettings()
   @Field var properties: MapProperties = MapProperties()
   let onMapClick = EventDispatcher()
   let onMarkerClick = EventDispatcher()
   let onPolylineClick = EventDispatcher()
-<<<<<<< HEAD
   let onPolygonClick = EventDispatcher()
-=======
   let onCircleClick = EventDispatcher()
->>>>>>> 7361fa56
   let onCameraMove = EventDispatcher()
 }
 
