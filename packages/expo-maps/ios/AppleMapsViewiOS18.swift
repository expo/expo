import SwiftUI
import MapKit
import ExpoModulesCore

extension MKMapPoint {
  // Perpendicular distance (in metres) from `self` to the
  // line segment **AB**.
  func distance(toSegmentFrom a: MKMapPoint, to b: MKMapPoint) -> CLLocationDistance {
    let dx = b.x - a.x
    let dy = b.y - a.y

    // Degenerate segment => use point distance
    guard dx != 0 || dy != 0 else {
      return distance(to: a)
    }

    let t = ((x - a.x) * dx + (y - a.y) * dy) / (dx * dx + dy * dy)
    // Clamp the projection to the segment
    let clamped = max(0.0, min(1.0, t))

    let proj = MKMapPoint(
      x: a.x + clamped * dx,
      y: a.y + clamped * dy
    )

    return distance(to: proj)
  }
}

@available(iOS 18.0, *)
struct AppleMapsViewiOS18: View, AppleMapsViewProtocol {
  @EnvironmentObject var props: AppleMapsViewProps
  @ObservedObject private var state = AppleMapsViewiOS18State()

  func setCameraPosition(config: CameraPosition?) {
    withAnimation {
      state.mapCameraPosition = config.map(convertToMapCamera) ?? .userLocation(fallback: state.mapCameraPosition)
    }
  }

  func openLookAround(coordinate: Coordinate) async throws {
    if state.lookAroundScene != nil {
      throw LookAroundAlreadyPresentedException()
    }

    let scene = try await getLookAroundScene(from: CLLocationCoordinate2D(
      latitude: coordinate.latitude,
      longitude: coordinate.longitude
    ))

    if scene == nil {
      throw SceneUnavailableAtLocationException()
    }

    state.lookAroundScene = scene
    state.lookAroundPresented = true
  }

  var body: some View {
    let properties = props.properties
    let uiSettings = props.uiSettings

    // swiftlint:disable:next closure_body_length
    MapReader { reader in
      Map(position: $state.mapCameraPosition, selection: $state.selection) {
        ForEach(props.markers) { marker in
          Marker(
            marker.title,
            systemImage: marker.systemImage,
            coordinate: marker.clLocationCoordinate2D
          )
          .tint(marker.tintColor)
          .tag(MapSelection(marker.mapItem))
        }

        ForEach(props.polylines) { polyline in
          MapPolyline(coordinates: polyline.clLocationCoordinates2D)
            .stroke(polyline.color, lineWidth: polyline.width)
            .tag(MapSelection<MKMapItem>(polyline.mapItem))
        }

<<<<<<< HEAD
        ForEach(props.polygons) { polygon in
          renderPolygon(polygon)
=======
        ForEach(props.circles) { circle in
          renderCircle(circle)
>>>>>>> 7361fa56
        }

        ForEach(props.annotations) { annotation in
          Annotation(
            annotation.title,
            coordinate: annotation.clLocationCoordinate2D
          ) {
            ZStack {
              if let icon = annotation.icon {
                Image(uiImage: icon.ref)
                  .resizable()
                  .frame(width: 50, height: 50)
              } else {
                RoundedRectangle(cornerRadius: 5)
                  .fill(annotation.backgroundColor)
              }
              Text(annotation.text)
                .foregroundStyle(annotation.textColor)
                .padding(5)
            }
          }
        }
        UserAnnotation()
      }
      .onTapGesture(coordinateSpace: .local) { position in
        if let coordinate = reader.convert(position, from: .local) {
<<<<<<< HEAD
          // check if we hit a polygon and send an event
          if let hit = props.polygons.first(where: { polygon in
            isTapInsidePolygon(tapCoordinate: coordinate, polygonCoordinates: polygon.clLocationCoordinates2D)
          }) {
            let coords = hit.coordinates.map {
              [
                "latitude": $0.latitude,
                "longitude": $0.longitude
              ]
            }
            props.onPolygonClick([
=======
          // First check if we hit a circle and send an event
          if let hit = props.circles.first(where: { circle in
            isTapInsideCircle(
              tapCoordinate: coordinate,
              circleCenter: circle.clLocationCoordinate2D,
              radius: circle.radius
            )
          }) {
            props.onCircleClick([
>>>>>>> 7361fa56
              "id": hit.id,
              "color": hit.color,
              "lineColor": hit.lineColor,
              "lineWidth": hit.lineWidth,
<<<<<<< HEAD
              "coordinates": coords
=======
              "radius": hit.radius,
              "coordinates": [
                "latitude": hit.center.latitude,
                "longitude": hit.center.longitude
              ]
>>>>>>> 7361fa56
            ])
          }
          // Then check if we hit a polyline and send an event
          else if let hit = polyline(at: coordinate) {
            let coords = hit.coordinates.map {
              [
                "latitude": $0.latitude,
                "longitude": $0.longitude
              ]
            }
            props.onPolylineClick([
              "id": hit.id,
              "color": hit.color,
              "width": hit.width,
              "contourStyle": hit.contourStyle,
              "coordinates": coords
            ])
          }
          
          // Send an event of map click regardless
          props.onMapClick([
            "latitude": coordinate.latitude,
            "longitude": coordinate.longitude
          ])
        }
      }
      .mapControls {
        if uiSettings.compassEnabled {
          MapCompass()
        }
        if uiSettings.scaleBarEnabled {
          MapScaleView()
        }
        if uiSettings.togglePitchEnabled {
          MapPitchToggle()
        }
        if uiSettings.myLocationButtonEnabled {
          MapUserLocationButton()
        }
      }
      .onChange(of: props.cameraPosition) { _, newValue in
        state.mapCameraPosition = convertToMapCamera(position: newValue)
      }
      .onChange(of: state.selection, perform: handleSelectionChange)
      .onMapCameraChange(frequency: .onEnd) { context in
        let cameraPosition = context.region.center
        let longitudeDelta = context.region.span.longitudeDelta
        let zoomLevel = log2(360 / longitudeDelta)

        props.onCameraMove([
          "coordinates": [
            "latitude": cameraPosition.latitude,
            "longitude": cameraPosition.longitude
          ],
          "zoom": zoomLevel,
          "tilt": context.camera.pitch,
          "bearing": context.camera.heading
        ])
      }
      .mapFeatureSelectionAccessory(props.properties.selectionEnabled ? .automatic : nil)
      .mapStyle(properties.mapType.toMapStyle(
        showsTraffic: properties.isTrafficEnabled
      ))
      .lookAroundViewer(
        isPresented: $state.lookAroundPresented,
        initialScene: state.lookAroundScene,
        allowsNavigation: true,
        showsRoadLabels: true,
        pointsOfInterest: .all,
        onDismiss: {
          state.lookAroundScene = nil
          state.lookAroundPresented = false
        }
      )
      .onAppear {
        state.mapCameraPosition = convertToMapCamera(position: props.cameraPosition)
      }
    }
  }

  private func handleSelectionChange(_ newSelection: MapSelection<MKMapItem>?) {
    guard let item = newSelection?.value else {
      return
    }

    if let marker = props.markers.first(where: { $0.mapItem == item }) {
      props.onMarkerClick([
        "id": marker.id,
        "title": marker.title,
        "tintColor": marker.tintColor,
        "systemImage": marker.systemImage,
        "coordinates": [
          "latitude": marker.coordinates.latitude,
          "longitude": marker.coordinates.longitude
        ]
      ])
      return
    }
  }

  private func polyline(at tap: CLLocationCoordinate2D) -> ExpoAppleMapPolyline? {
    let tapPoint = MKMapPoint(tap)
    let threshold = props.properties.polylineTapThreshold

    return props.polylines.first { line in
      let pts = line.clLocationCoordinates2D.map(MKMapPoint.init)

      var minDist = CLLocationDistance.greatestFiniteMagnitude
      for (a, b) in zip(pts, pts.dropFirst()) {
        minDist = min(minDist, tapPoint.distance(toSegmentFrom: a, to: b))
        if minDist < threshold {
          return true
        }
      }
      return false
    }
  }

<<<<<<< HEAD
  // Point-in-polygon algorithm (Ray-casting)
  // See: https://rosettacode.org/wiki/Ray-casting_algorithm
  func isTapInsidePolygon(tapCoordinate: CLLocationCoordinate2D, polygonCoordinates: [CLLocationCoordinate2D]) -> Bool {
    var inside = false
    let n = polygonCoordinates.count
    var j = n - 1

    for i in 0..<n {
      let vi = polygonCoordinates[i]
      let vj = polygonCoordinates[j]

      // Check if the point's latitude is between the y-coordinates (latitude) of the edge
      // and if the point's longitude is to the left of the intersection with the edge
      if ((vi.latitude > tapCoordinate.latitude) != (vj.latitude > tapCoordinate.latitude)) &&
        (tapCoordinate.longitude < (vj.longitude - vi.longitude) * (tapCoordinate.latitude - vi.latitude) / (vj.latitude - vi.latitude) + vi.longitude) {
        inside.toggle()
      }
      j = i
    }

    return inside
=======
  func isTapInsideCircle(
    tapCoordinate: CLLocationCoordinate2D, circleCenter: CLLocationCoordinate2D, radius: Double
  ) -> Bool {
    // Convert coordinates to CLLocation for distance calculation
    let tapLocation = CLLocation(
      latitude: tapCoordinate.latitude, longitude: tapCoordinate.longitude)
    let circleCenterLocation = CLLocation(
      latitude: circleCenter.latitude, longitude: circleCenter.longitude)

    // Calculate distance between tap and circle center (in meters)
    let distance = tapLocation.distance(from: circleCenterLocation)

    // Return true if distance is less than or equal to the radius
    return distance <= radius
>>>>>>> 7361fa56
  }
}<|MERGE_RESOLUTION|>--- conflicted
+++ resolved
@@ -79,13 +79,12 @@
             .tag(MapSelection<MKMapItem>(polyline.mapItem))
         }
 
-<<<<<<< HEAD
         ForEach(props.polygons) { polygon in
           renderPolygon(polygon)
-=======
+        }
+
         ForEach(props.circles) { circle in
           renderCircle(circle)
->>>>>>> 7361fa56
         }
 
         ForEach(props.annotations) { annotation in
@@ -112,7 +111,6 @@
       }
       .onTapGesture(coordinateSpace: .local) { position in
         if let coordinate = reader.convert(position, from: .local) {
-<<<<<<< HEAD
           // check if we hit a polygon and send an event
           if let hit = props.polygons.first(where: { polygon in
             isTapInsidePolygon(tapCoordinate: coordinate, polygonCoordinates: polygon.clLocationCoordinates2D)
@@ -124,32 +122,33 @@
               ]
             }
             props.onPolygonClick([
-=======
-          // First check if we hit a circle and send an event
-          if let hit = props.circles.first(where: { circle in
+              "id": hit.id,
+              "color": hit.color,
+              "lineColor": hit.lineColor,
+              "lineWidth": hit.lineWidth,
+              "coordinates": coords
+            ])
+          }
+          
+          else if let hit = props.circles.first(where: { circle in
             isTapInsideCircle(
               tapCoordinate: coordinate,
               circleCenter: circle.clLocationCoordinate2D,
               radius: circle.radius
-            )
-          }) {
-            props.onCircleClick([
->>>>>>> 7361fa56
-              "id": hit.id,
-              "color": hit.color,
-              "lineColor": hit.lineColor,
-              "lineWidth": hit.lineWidth,
-<<<<<<< HEAD
-              "coordinates": coords
-=======
-              "radius": hit.radius,
-              "coordinates": [
-                "latitude": hit.center.latitude,
-                "longitude": hit.center.longitude
-              ]
->>>>>>> 7361fa56
-            ])
-          }
+            )}) {
+              props.onCircleClick([
+                "id": hit.id,
+                "color": hit.color,
+                "lineColor": hit.lineColor,
+                "lineWidth": hit.lineWidth,
+                "radius": hit.radius,
+                "coordinates": [
+                  "latitude": hit.center.latitude,
+                  "longitude": hit.center.longitude
+                ]
+              ])
+            }
+          
           // Then check if we hit a polyline and send an event
           else if let hit = polyline(at: coordinate) {
             let coords = hit.coordinates.map {
@@ -266,7 +265,6 @@
     }
   }
 
-<<<<<<< HEAD
   // Point-in-polygon algorithm (Ray-casting)
   // See: https://rosettacode.org/wiki/Ray-casting_algorithm
   func isTapInsidePolygon(tapCoordinate: CLLocationCoordinate2D, polygonCoordinates: [CLLocationCoordinate2D]) -> Bool {
@@ -288,7 +286,8 @@
     }
 
     return inside
-=======
+  }
+
   func isTapInsideCircle(
     tapCoordinate: CLLocationCoordinate2D, circleCenter: CLLocationCoordinate2D, radius: Double
   ) -> Bool {
@@ -303,6 +302,5 @@
 
     // Return true if distance is less than or equal to the radius
     return distance <= radius
->>>>>>> 7361fa56
   }
 }