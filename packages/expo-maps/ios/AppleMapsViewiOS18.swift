--- conflicted
+++ resolved
@@ -1,5 +1,5 @@
+import MapKit
 import SwiftUI
-import MapKit
 
 extension MKMapPoint {
   // Perpendicular distance (in metres) from `self` to the
@@ -33,7 +33,8 @@
 
   func setCameraPosition(config: CameraPosition?) {
     withAnimation {
-      state.mapCameraPosition = config.map(convertToMapCamera) ?? .userLocation(fallback: state.mapCameraPosition)
+      state.mapCameraPosition =
+        config.map(convertToMapCamera) ?? .userLocation(fallback: state.mapCameraPosition)
     }
   }
 
@@ -89,7 +90,7 @@
             let coords = hit.coordinates.map {
               [
                 "latitude": $0.latitude,
-                "longitude": $0.longitude
+                "longitude": $0.longitude,
               ]
             }
             props.onPolylineClick([
@@ -97,14 +98,14 @@
               "color": hit.color,
               "width": hit.width,
               "contourStyle": hit.contourStyle,
-              "coordinates": coords
+              "coordinates": coords,
             ])
           }
 
           // Send an event of map click regardless
           props.onMapClick([
             "latitude": coordinate.latitude,
-            "longitude": coordinate.longitude
+            "longitude": coordinate.longitude,
           ])
         }
       }
@@ -125,24 +126,7 @@
       .onChange(of: props.cameraPosition) { _, newValue in
         state.mapCameraPosition = convertToMapCamera(position: newValue)
       }
-<<<<<<< HEAD
-      .onChange(of: state.selection) { _, newValue in
-        if let marker = props.markers.first(where: { $0.mapItem == newValue?.value }) {
-          props.onMarkerClick([
-            "id": marker.id,
-            "title": marker.title,
-            "tintColor": marker.tintColor,
-            "systemImage": marker.systemImage,
-            "coordinates": [
-              "latitude": marker.coordinates.latitude,
-              "longitude": marker.coordinates.longitude
-            ]
-          ])
-        }
-      }
-=======
       .onChange(of: state.selection, perform: handleSelectionChange)
->>>>>>> 0ca65575
       .onMapCameraChange(frequency: .onEnd) { context in
         let cameraPosition = context.region.center
         let longitudeDelta = context.region.span.longitudeDelta
@@ -151,17 +135,19 @@
         props.onCameraMove([
           "coordinates": [
             "latitude": cameraPosition.latitude,
-            "longitude": cameraPosition.longitude
+            "longitude": cameraPosition.longitude,
           ],
           "zoom": zoomLevel,
           "tilt": context.camera.pitch,
-          "bearing": context.camera.heading
+          "bearing": context.camera.heading,
         ])
       }
       .mapFeatureSelectionAccessory(props.properties.selectionEnabled ? .automatic : nil)
-      .mapStyle(properties.mapType.toMapStyle(
-        showsTraffic: properties.isTrafficEnabled
-      ))
+      .mapStyle(
+        properties.mapType.toMapStyle(
+          showsTraffic: properties.isTrafficEnabled
+        )
+      )
       .onAppear {
         state.mapCameraPosition = convertToMapCamera(position: props.cameraPosition)
       }
@@ -175,13 +161,14 @@
 
     if let marker = props.markers.first(where: { $0.mapItem == item }) {
       props.onMarkerClick([
+        "id": marker.id,
         "title": marker.title,
         "tintColor": marker.tintColor,
         "systemImage": marker.systemImage,
         "coordinates": [
           "latitude": marker.coordinates.latitude,
-          "longitude": marker.coordinates.longitude
-        ]
+          "longitude": marker.coordinates.longitude,
+        ],
       ])
       return
     }
