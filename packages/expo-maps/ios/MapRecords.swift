--- conflicted
+++ resolved
@@ -84,7 +84,31 @@
   }
 }
 
-<<<<<<< HEAD
+struct Circle: Record, Identifiable {
+  @Field var id: String = UUID().uuidString
+
+  @Field var center: Coordinate
+  @Field var radius: Double
+  @Field var lineColor: Color?
+  @Field var lineWidth: Double?
+  @Field var color: Color = .green
+
+  var clLocationCoordinate2D: CLLocationCoordinate2D {
+    CLLocationCoordinate2D(
+      latitude: center.latitude,
+      longitude: center.longitude
+    )
+  }
+
+  var mkPlacemark: MKPlacemark {
+    MKPlacemark(coordinate: clLocationCoordinate2D)
+  }
+
+  var mapItem: MKMapItem {
+    MKMapItem(placemark: mkPlacemark)
+  }
+}
+
 struct Polygon: Record, Identifiable {
   @Field var id: String = UUID().uuidString
 
@@ -103,26 +127,6 @@
     MKPlacemark(
       coordinate: clLocationCoordinates2D.first ?? CLLocationCoordinate2D(latitude: 0, longitude: 0)
     )
-=======
-struct Circle: Record, Identifiable {
-  @Field var id: String = UUID().uuidString
-
-  @Field var center: Coordinate
-  @Field var radius: Double
-  @Field var lineColor: Color?
-  @Field var lineWidth: Double?
-  @Field var color: Color = .green
-
-  var clLocationCoordinate2D: CLLocationCoordinate2D {
-    CLLocationCoordinate2D(
-      latitude: center.latitude,
-      longitude: center.longitude
-    )
-  }
-
-  var mkPlacemark: MKPlacemark {
-    MKPlacemark(coordinate: clLocationCoordinate2D)
->>>>>>> 7361fa56
   }
 
   var mapItem: MKMapItem {
