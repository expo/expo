import SwiftUI
import MapKit
import ExpoModulesCore

@available(iOS 17.0, *)
struct AppleMapsViewiOS17: View, AppleMapsViewProtocol {
  @EnvironmentObject var props: AppleMapsViewProps
  @ObservedObject private var state = AppleMapsViewiOS17State()

  func setCameraPosition(config: CameraPosition?) {
    withAnimation {
      state.mapCameraPosition = config.map(convertToMapCamera) ?? .userLocation(fallback: state.mapCameraPosition)
    }
  }

  func openLookAround(coordinate: Coordinate) async throws {
    if state.lookAroundScene != nil {
      throw LookAroundAlreadyPresentedException()
    }

    let scene = try await getLookAroundScene(from: CLLocationCoordinate2D(
      latitude: coordinate.latitude,
      longitude: coordinate.longitude
    ))

    if scene == nil {
      throw SceneUnavailableAtLocationException()
    }

    state.lookAroundScene = scene
    state.lookAroundPresented = true
  }

  var body: some View {
    let properties = props.properties
    let uiSettings = props.uiSettings

    // swiftlint:disable:next closure_body_length
    MapReader { reader in
      Map(position: $state.mapCameraPosition) {
        ForEach(props.markers) { marker in
          Marker(
            marker.title,
            systemImage: marker.systemImage,
            coordinate: marker.clLocationCoordinate2D
          )
          .tint(marker.tintColor)
        }

        ForEach(props.polylines) { polyline in
          MapPolyline(coordinates: polyline.clLocationCoordinates2D)
            .stroke(polyline.color, lineWidth: polyline.width)
        }

<<<<<<< HEAD
        ForEach(props.polygons) { polygon in
          renderPolygon(polygon)
=======
        ForEach(props.circles) { circle in
          renderCircle(circle)
>>>>>>> 7361fa56
        }

        ForEach(props.annotations) { annotation in
          Annotation(
            annotation.title,
            coordinate: annotation.clLocationCoordinate2D
          ) {
            ZStack {
              if let icon = annotation.icon {
                Image(uiImage: icon.ref)
                  .resizable()
                  .frame(width: 50, height: 50)
              } else {
                RoundedRectangle(cornerRadius: 5)
                  .fill(annotation.backgroundColor)
              }
              Text(annotation.text)
                .foregroundStyle(annotation.textColor)
                .padding(5)
            }
          }
        }
        UserAnnotation()
      }
      .onTapGesture(coordinateSpace: .local) { position in
        if let coordinate = reader.convert(position, from: .local) {
          props.onMapClick([
            "latitude": coordinate.latitude,
            "longitude": coordinate.longitude
          ])
        }
      }
      .mapControls {
        if uiSettings.compassEnabled {
          MapCompass()
        }
        if uiSettings.scaleBarEnabled {
          MapScaleView()
        }
        if uiSettings.togglePitchEnabled {
          MapPitchToggle()
        }
        if uiSettings.myLocationButtonEnabled {
          MapUserLocationButton()
        }
      }
      .onChange(of: props.cameraPosition) { _, newValue in
        state.mapCameraPosition = convertToMapCamera(position: newValue)
      }
      .onMapCameraChange(frequency: .onEnd) { context in
        let cameraPosition = context.region.center
        let longitudeDelta = context.region.span.longitudeDelta
        let zoomLevel = log2(360 / longitudeDelta)

        props.onCameraMove([
          "coordinates": [
            "latitude": cameraPosition.latitude,
            "longitude": cameraPosition.longitude
          ],
          "zoom": zoomLevel,
          "tilt": context.camera.pitch,
          "bearing": context.camera.heading
        ])
      }
      .mapStyle(properties.mapType.toMapStyle(
        showsTraffic: properties.isTrafficEnabled
      ))
      .lookAroundViewer(
        isPresented: $state.lookAroundPresented,
        initialScene: state.lookAroundScene,
        allowsNavigation: true,
        showsRoadLabels: true,
        pointsOfInterest: .all,
        onDismiss: {
          state.lookAroundScene = nil
          state.lookAroundPresented = false
        }
      )
      .onAppear {
        state.mapCameraPosition = convertToMapCamera(position: props.cameraPosition)
      }
    }
  }
}<|MERGE_RESOLUTION|>--- conflicted
+++ resolved
@@ -52,13 +52,12 @@
             .stroke(polyline.color, lineWidth: polyline.width)
         }
 
-<<<<<<< HEAD
         ForEach(props.polygons) { polygon in
           renderPolygon(polygon)
-=======
+        }
+
         ForEach(props.circles) { circle in
           renderCircle(circle)
->>>>>>> 7361fa56
         }
 
         ForEach(props.annotations) { annotation in
