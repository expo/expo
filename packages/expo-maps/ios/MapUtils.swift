import SwiftUI
import MapKit

@available(iOS 17.0, *)
func convertToMapCamera(position: CameraPosition) -> MapCameraPosition {
  let coordinates = position.coordinates

  let longitudeDelta = 360 / pow(2, position.zoom)
  let latitudeDelta = longitudeDelta / cos(0 * .pi / 180)

  return MapCameraPosition.region(
    MKCoordinateRegion(
      center: CLLocationCoordinate2D(latitude: coordinates.latitude, longitude: coordinates.longitude),
      span: MKCoordinateSpan(latitudeDelta: latitudeDelta, longitudeDelta: longitudeDelta)
    )
  )
}

@available(iOS 17.0, *)
<<<<<<< HEAD
extension View {
  func renderPolygon(_ polygon: Polygon) -> some MapContent {
    let mapPolygon = MapPolygon(coordinates: polygon.clLocationCoordinates2D)
    return
      mapPolygon
      .stroke(polygon.lineColor ?? .clear, lineWidth: polygon.lineWidth ?? 0)
      .foregroundStyle(polygon.color)
=======
func getLookAroundScene(from coordinate: CLLocationCoordinate2D) async throws -> MKLookAroundScene? {
  do {
    return try await MKLookAroundSceneRequest(coordinate: coordinate).scene
  } catch {
    throw SceneUnavailableAtLocationException()
  }
}

@available(iOS 17.0, *)
extension View {
  func renderCircle(_ circle: Circle) -> some MapContent {
    let mapCircle = MapCircle(center: circle.clLocationCoordinate2D, radius: circle.radius)
    return mapCircle
      .stroke(circle.lineColor ?? .clear, lineWidth: circle.lineWidth ?? 0)
      .foregroundStyle(circle.color)
>>>>>>> 7361fa56
  }
}<|MERGE_RESOLUTION|>--- conflicted
+++ resolved
@@ -17,15 +17,6 @@
 }
 
 @available(iOS 17.0, *)
-<<<<<<< HEAD
-extension View {
-  func renderPolygon(_ polygon: Polygon) -> some MapContent {
-    let mapPolygon = MapPolygon(coordinates: polygon.clLocationCoordinates2D)
-    return
-      mapPolygon
-      .stroke(polygon.lineColor ?? .clear, lineWidth: polygon.lineWidth ?? 0)
-      .foregroundStyle(polygon.color)
-=======
 func getLookAroundScene(from coordinate: CLLocationCoordinate2D) async throws -> MKLookAroundScene? {
   do {
     return try await MKLookAroundSceneRequest(coordinate: coordinate).scene
@@ -41,6 +32,12 @@
     return mapCircle
       .stroke(circle.lineColor ?? .clear, lineWidth: circle.lineWidth ?? 0)
       .foregroundStyle(circle.color)
->>>>>>> 7361fa56
   }
+
+  func renderPolygon(_ polygon: Polygon) -> some MapContent {
+    let mapPolygon = MapPolygon(coordinates: polygon.clLocationCoordinates2D)
+      return mapPolygon
+        .stroke(polygon.lineColor ?? .clear, lineWidth: polygon.lineWidth ?? 0)
+        .foregroundStyle(polygon.color)
+   }
 }