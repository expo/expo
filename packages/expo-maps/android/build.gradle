--- conflicted
+++ resolved
@@ -14,21 +14,13 @@
 apply plugin: 'org.jetbrains.kotlin.plugin.compose'
 
 group = 'host.exp.exponent'
-<<<<<<< HEAD
-version = '0.9.0'
-=======
 version = '0.9.1'
->>>>>>> cd391c95
 
 android {
   namespace "expo.modules.maps"
   defaultConfig {
     versionCode 1
-<<<<<<< HEAD
-    versionName "0.9.0"
-=======
     versionName "0.9.1"
->>>>>>> cd391c95
   }
   buildFeatures {
     compose true
