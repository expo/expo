package expo.modules.maps

import android.Manifest
import expo.modules.interfaces.permissions.Permissions
import expo.modules.kotlin.Promise
import expo.modules.kotlin.functions.Coroutine
import expo.modules.kotlin.modules.Module
import expo.modules.kotlin.modules.ModuleDefinition

class MapsModule : Module() {
  override fun definition() = ModuleDefinition {
    Name("ExpoMaps")

    AsyncFunction("requestPermissionsAsync") { promise: Promise ->
      Permissions.askForPermissionsWithPermissionsManager(appContext.permissions, promise, Manifest.permission.ACCESS_FINE_LOCATION, Manifest.permission.ACCESS_COARSE_LOCATION)
    }

    AsyncFunction("getPermissionsAsync") { promise: Promise ->
      Permissions.getPermissionsWithPermissionsManager(appContext.permissions, promise, Manifest.permission.ACCESS_FINE_LOCATION, Manifest.permission.ACCESS_COARSE_LOCATION)
    }
<<<<<<< HEAD

    View(GoogleMapsView::class) {
      Events("onMapLoaded", "onMapClick", "onMapLongClick", "onPOIClick", "onMarkerClick", "onCameraMove")

      AsyncFunction("setCameraPosition") Coroutine { view: GoogleMapsView, config: SetCameraPositionConfig? ->
        view.setCameraPosition(config)
      }
    }
=======
>>>>>>> 27671b32
  }
}<|MERGE_RESOLUTION|>--- conflicted
+++ resolved
@@ -18,16 +18,5 @@
     AsyncFunction("getPermissionsAsync") { promise: Promise ->
       Permissions.getPermissionsWithPermissionsManager(appContext.permissions, promise, Manifest.permission.ACCESS_FINE_LOCATION, Manifest.permission.ACCESS_COARSE_LOCATION)
     }
-<<<<<<< HEAD
-
-    View(GoogleMapsView::class) {
-      Events("onMapLoaded", "onMapClick", "onMapLongClick", "onPOIClick", "onMarkerClick", "onCameraMove")
-
-      AsyncFunction("setCameraPosition") Coroutine { view: GoogleMapsView, config: SetCameraPositionConfig? ->
-        view.setCameraPosition(config)
-      }
-    }
-=======
->>>>>>> 27671b32
   }
 }