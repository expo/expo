--- conflicted
+++ resolved
@@ -1,9 +1,4 @@
 import type { SharedRef as SharedRefType } from 'expo/types';
-<<<<<<< HEAD
-import type { PermissionResponse } from 'expo-modules-core';
-import type { Ref } from 'react';
-=======
->>>>>>> 27671b32
 import type { StyleProp, ViewStyle } from 'react-native';
 import { Coordinates } from '../shared.types';
 export type Marker = {
