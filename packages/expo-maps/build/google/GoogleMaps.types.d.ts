--- conflicted
+++ resolved
@@ -63,21 +63,43 @@
 /**
  * @platform android
  */
-<<<<<<< HEAD
+export type GoogleMapsCircle = {
+    /**
+     * The unique identifier for the circle. This can be used to e.g. identify the clicked circle in the `onCircleClick` event.
+     */
+    id?: string;
+    /**
+     * The coordinates of the circle.
+     */
+    center: Coordinates;
+    /**
+     * The radius of the circle.
+     */
+    radius: number;
+    /**
+     * The color of the circle.
+     */
+    color?: ProcessedColorValue | string;
+    /**
+     * The color of the circle line.
+     */
+    lineColor?: ProcessedColorValue | string;
+    /**
+     * The width of the circle line.
+     */
+    lineWidth?: number;
+};
+/**
+ * @platform android
+ */
 export type GoogleMapsPolygon = {
     /**
      * The unique identifier for the polygon. This can be used to e.g. identify the clicked polygon in the `onPolygonClick` event.
-=======
-export type GoogleMapsCircle = {
-    /**
-     * The unique identifier for the circle. This can be used to e.g. identify the clicked circle in the `onCircleClick` event.
->>>>>>> 7361fa56
      */
     id?: string;
     /**
      * The coordinates of the circle.
      */
-<<<<<<< HEAD
     coordinates: Coordinates[];
     /**
      * The color of the polygon.
@@ -91,25 +113,6 @@
      * The color of the polygon.
      */
     lineColor?: ProcessedColorValue | string;
-=======
-    center: Coordinates;
-    /**
-     * The radius of the circle.
-     */
-    radius: number;
-    /**
-     * The color of the circle.
-     */
-    color?: ProcessedColorValue | string;
-    /**
-     * The color of the circle line.
-     */
-    lineColor?: ProcessedColorValue | string;
-    /**
-     * The width of the circle line.
-     */
-    lineWidth?: number;
->>>>>>> 7361fa56
 };
 /**
  * @platform android
@@ -264,15 +267,13 @@
      */
     polylines?: GoogleMapsPolyline[];
     /**
-<<<<<<< HEAD
      * The array of polygons to display on the map.
      */
     polygons?: GoogleMapsPolygon[];
-=======
+    /**
      * The array of circles to display on the map.
      */
     circles?: GoogleMapsCircle[];
->>>>>>> 7361fa56
     /**
      * The `MapUiSettings` to be used for UI-specific settings on the map.
      */
@@ -322,15 +323,13 @@
      */
     onPolylineClick?: (event: GoogleMapsPolyline) => void;
     /**
-<<<<<<< HEAD
      * Lambda invoked when the polygon is clicked.
      */
     onPolygonClick?: (event: GoogleMapsPolygon) => void;
-=======
+    /**
      * Lambda invoked when the circle is clicked.
      */
     onCircleClick?: (event: GoogleMapsCircle) => void;
->>>>>>> 7361fa56
     /**
      * Lambda invoked when the map was moved by the user.
      */
