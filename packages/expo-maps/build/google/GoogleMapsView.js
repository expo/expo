--- conflicted
+++ resolved
@@ -10,17 +10,7 @@
         userHandler?.(event.nativeEvent);
     }, [userHandler]);
 }
-<<<<<<< HEAD
-export const MapView = React.forwardRef(({ onMapLoaded, onMapClick, onMapLongClick, onPOIClick, onMarkerClick, onCameraMove, markers, ...props }, ref) => {
-    const nativeRef = React.useRef(null);
-    React.useImperativeHandle(ref, () => ({
-        setCameraPosition(config) {
-            nativeRef.current?.setCameraPosition(config);
-        },
-    }));
-=======
 export function GoogleMapsView({ onMapLoaded, onMapClick, onMapLongClick, onPOIClick, onMarkerClick, onCameraMove, markers, ...props }) {
->>>>>>> 3eea5108
     const onNativeMapLoaded = React.useCallback(() => {
         onMapLoaded?.();
     }, [onMapLoaded]);
