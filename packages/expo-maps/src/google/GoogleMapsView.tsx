import { requireNativeView } from 'expo';
import * as React from 'react';
import { Platform, processColor } from 'react-native';

import type {
  GoogleMapsViewProps,
  GoogleMapsViewType,
  SetCameraPositionConfig,
} from './GoogleMaps.types';

let NativeView: React.ComponentType<GoogleMapsViewProps> | null = null;

if (Platform.OS === 'android') {
  NativeView = requireNativeView('ExpoGoogleMaps');
}

function useNativeEvent<T>(userHandler?: (data: T) => void) {
  return React.useCallback(
    // TODO(@kitten): We unwrap a native payload here, but this isn't reflected in NativeView's prop types
    (event: any) => {
      userHandler?.(event.nativeEvent);
    },
    [userHandler]
  );
}

/**
 * @platform android
 */
export const GoogleMapsView = React.forwardRef<GoogleMapsViewType, GoogleMapsViewProps>(
  (
    {
      onMapLoaded,
      onMapClick,
      onMapLongClick,
      onPOIClick,
      onMarkerClick,
      onPolylineClick,
<<<<<<< HEAD
      onPolygonClick,
      onCameraMove,
      markers,
      polylines,
      polygons,
=======
      onCircleClick,
      onCameraMove,
      markers,
      polylines,
      circles,
>>>>>>> 7361fa56
      ...props
    },
    ref
  ) => {
    const nativeRef = React.useRef<GoogleMapsViewType>(null);
    React.useImperativeHandle(ref, () => ({
      setCameraPosition(config?: SetCameraPositionConfig) {
        nativeRef.current?.setCameraPosition(config);
      },
    }));

    const onNativeMapLoaded = React.useCallback(() => {
      onMapLoaded?.();
    }, [onMapLoaded]);
    const onNativeMapClick = useNativeEvent(onMapClick);
    const onNativeMapLongClick = useNativeEvent(onMapLongClick);
    const onNativePOIClick = useNativeEvent(onPOIClick);
    const onNativeMarkerClick = useNativeEvent(onMarkerClick);
    const onNativeCameraMove = useNativeEvent(onCameraMove);
    const onNativePolylineClick = useNativeEvent(onPolylineClick);
<<<<<<< HEAD
    const onNativePolygonClick = useNativeEvent(onPolygonClick);
=======
    const onNativeCircleClick = useNativeEvent(onCircleClick);
>>>>>>> 7361fa56

    const parsedPolylines = polylines?.map((polyline) => ({
      ...polyline,
      color: processColor(polyline.color) ?? undefined,
    }));

    const parsedCircles = circles?.map((circle) => ({
      ...circle,
      color: processColor(circle.color) ?? undefined,
      lineColor: processColor(circle.lineColor) ?? undefined,
    }));

    const parsedMarkers = markers?.map((marker) => ({
      ...marker,
      // @ts-expect-error
      icon: marker.icon?.__expo_shared_object_id__,
    }));

    const parsedPolygons = polygons?.map((polygon) => ({
      ...polygon,
      color: processColor(polygon.color) ?? undefined,
      lineColor: processColor(polygon.lineColor) ?? undefined,
    }));

    if (!NativeView) {
      return null;
    }
    return (
      <NativeView
        {...props}
        ref={nativeRef}
        markers={parsedMarkers}
        polylines={parsedPolylines}
<<<<<<< HEAD
        polygons={parsedPolygons}
=======
        circles={parsedCircles}
>>>>>>> 7361fa56
        onMapLoaded={onNativeMapLoaded}
        onMapClick={onNativeMapClick}
        onMapLongClick={onNativeMapLongClick}
        onPOIClick={onNativePOIClick}
        onMarkerClick={onNativeMarkerClick}
        onCameraMove={onNativeCameraMove}
        onPolylineClick={onNativePolylineClick}
<<<<<<< HEAD
        onPolygonClick={onNativePolygonClick}
=======
        onCircleClick={onNativeCircleClick}
>>>>>>> 7361fa56
      />
    );
  }
);<|MERGE_RESOLUTION|>--- conflicted
+++ resolved
@@ -36,19 +36,13 @@
       onPOIClick,
       onMarkerClick,
       onPolylineClick,
-<<<<<<< HEAD
+      onCircleClick,
       onPolygonClick,
       onCameraMove,
       markers,
       polylines,
+      circles,
       polygons,
-=======
-      onCircleClick,
-      onCameraMove,
-      markers,
-      polylines,
-      circles,
->>>>>>> 7361fa56
       ...props
     },
     ref
@@ -69,11 +63,8 @@
     const onNativeMarkerClick = useNativeEvent(onMarkerClick);
     const onNativeCameraMove = useNativeEvent(onCameraMove);
     const onNativePolylineClick = useNativeEvent(onPolylineClick);
-<<<<<<< HEAD
     const onNativePolygonClick = useNativeEvent(onPolygonClick);
-=======
     const onNativeCircleClick = useNativeEvent(onCircleClick);
->>>>>>> 7361fa56
 
     const parsedPolylines = polylines?.map((polyline) => ({
       ...polyline,
@@ -107,11 +98,8 @@
         ref={nativeRef}
         markers={parsedMarkers}
         polylines={parsedPolylines}
-<<<<<<< HEAD
         polygons={parsedPolygons}
-=======
         circles={parsedCircles}
->>>>>>> 7361fa56
         onMapLoaded={onNativeMapLoaded}
         onMapClick={onNativeMapClick}
         onMapLongClick={onNativeMapLongClick}
@@ -119,11 +107,8 @@
         onMarkerClick={onNativeMarkerClick}
         onCameraMove={onNativeCameraMove}
         onPolylineClick={onNativePolylineClick}
-<<<<<<< HEAD
         onPolygonClick={onNativePolygonClick}
-=======
         onCircleClick={onNativeCircleClick}
->>>>>>> 7361fa56
       />
     );
   }
