# Changelog

## Unpublished

### 🛠 Breaking changes

### 🎉 New features

### 🐛 Bug fixes

### 💡 Others

<<<<<<< HEAD
- [iOS] Lower minimum supported version to iOS 17. ([#36400](https://github.com/expo/expo/pull/36400) by [@alanjhughes](https://github.com/alanjhughes))
=======
## 0.9.5 — 2025-04-25

_This version does not introduce any user-facing changes._
>>>>>>> 3fb6192f

## 0.9.4 — 2025-04-21

### 🐛 Bug fixes

- Exported missing config plugin. ([#36177](https://github.com/expo/expo/pull/36177) by [@lukmccall](https://github.com/lukmccall))

## 0.9.3 — 2025-04-14

_This version does not introduce any user-facing changes._

## 0.9.2 — 2025-04-14

_This version does not introduce any user-facing changes._

## 0.9.1 — 2025-04-09

_This version does not introduce any user-facing changes._

## 0.9.0 — 2025-04-08

### 🛠 Breaking changes

- [Android] Add zoom, tilt, bearing to StreetView position ([#35938](https://github.com/expo/expo/pull/35938) by [@jakex7](https://github.com/jakex7))

## 0.8.0 — 2025-04-04

### 🛠 Breaking changes

- upgrade RN to 0.78 ([#35050](https://github.com/expo/expo/pull/35050) by [@vonovak](https://github.com/vonovak))

### 🐛 Bug fixes

- [Android] fix updating cameraPosition prop ([#35883](https://github.com/expo/expo/pull/35883) by [@jakex7](https://github.com/jakex7))

### 💡 Others

- [Android] Started using expo modules gradle plugin. ([#34176](https://github.com/expo/expo/pull/34176) by [@lukmccall](https://github.com/lukmccall))
- [apple] Migrate remaining `expo-module.config.json` to unified platform syntax. ([#34445](https://github.com/expo/expo/pull/34445) by [@reichhartd](https://github.com/reichhartd))
- Standardize platform key ordering in `expo-module.config.json`. ([#35003](https://github.com/expo/expo/pull/35003) by [@reichhartd](https://github.com/reichhartd))
- Migrated SwiftUI views with backward compatible `WithHostingView`. ([#35553](https://github.com/expo/expo/pull/35553) by [@kudo](https://github.com/kudo))

## 0.7.3 - 2025-02-14

### 🎉 New features

- [iOS] Implement setCameraPosition ([#34886](https://github.com/expo/expo/pull/34886) by [@jakex7](https://github.com/jakex7))

## 0.7.2 - 2025-02-10

_This version does not introduce any user-facing changes._

## 0.7.1 - 2025-02-06

_This version does not introduce any user-facing changes._

## 0.6.1 — 2024-10-29

_This version does not introduce any user-facing changes._

## 0.6.0 — 2024-10-22

### 🛠 Breaking changes

- Bumped iOS deployment target to 15.1. ([#30840](https://github.com/expo/expo/pull/30840) by [@tsapeta](https://github.com/tsapeta))

### 🐛 Bug fixes

- Removed usage of reserved keyword `module`. ([#30010](https://github.com/expo/expo/pull/30010) by [@EvanBacon](https://github.com/EvanBacon))
- Add missing `react` and `react-native` peer dependencies for isolated modules. ([#30475](https://github.com/expo/expo/pull/30475) by [@byCedric](https://github.com/byCedric))

### 💡 Others

- Removed redundant usage of `EventEmitter` instance. ([#28946](https://github.com/expo/expo/pull/28946) by [@tsapeta](https://github.com/tsapeta))
- Removed all `NativeModulesProxy` occurrences. ([#31496](https://github.com/expo/expo/pull/31496) by [@reichhartd](https://github.com/reichhartd))
- Removed old `Platform.Version` checks. ([#31557](https://github.com/expo/expo/pull/31557) by [@reichhartd](https://github.com/reichhartd))
- Standardized Babel configuration to use `expo-module-scripts`. ([#31915](https://github.com/expo/expo/pull/31915) by [@reichhartd](https://github.com/reichhartd))

## 0.5.0 - 2024-09-23

### 💡 Others

- drop unused web `name` property. ([#27437](https://github.com/expo/expo/pull/27437) by [@EvanBacon](https://github.com/EvanBacon))
- Removed deprecated backward compatible Gradle settings. ([#28083](https://github.com/expo/expo/pull/28083) by [@kudo](https://github.com/kudo))

## 0.4.1 - 2024-01-24

### 💡 Others

- Replace deprecated `com.facebook.react:react-native:+` Android dependency with `com.facebook.react:react-android`. ([#26237](https://github.com/expo/expo/pull/26237) by [@kudo](https://github.com/kudo))

## 0.4.0 — 2023-11-14

### 🛠 Breaking changes

- Bumped iOS deployment target to 13.4. ([#25063](https://github.com/expo/expo/pull/25063) by [@gabrieldonadel](https://github.com/gabrieldonadel))
- On `Android` bump `compileSdkVersion` and `targetSdkVersion` to `34`. ([#24708](https://github.com/expo/expo/pull/24708) by [@alanjhughes](https://github.com/alanjhughes))

## 0.3.0 — 2023-10-17

### 🛠 Breaking changes

- Dropped support for Android SDK 21 and 22. ([#24201](https://github.com/expo/expo/pull/24201) by [@behenate](https://github.com/behenate))

### 💡 Others

- Ship untranspiled JSX to support custom handling of `jsx` and `createElement`. ([#24889](https://github.com/expo/expo/pull/24889) by [@EvanBacon](https://github.com/EvanBacon))

## 0.2.0 — 2023-09-04

### 🎉 New features

- Added support for React Native 0.73. ([#24018](https://github.com/expo/expo/pull/24018) by [@kudo](https://github.com/kudo))

## 0.1.0 — 2023-06-21

### 🐛 Bug fixes

- Fixed Android build warnings for Gradle version 8. ([#22537](https://github.com/expo/expo/pull/22537), [#22609](https://github.com/expo/expo/pull/22609) by [@kudo](https://github.com/kudo))

### 💡 Others

- Moved the Google-Maps-iOS-Utils dependency to rely on git remote instead of a published package. ([#21249](https://github.com/expo/expo/pull/21249) by [@aleqsio](https://github.com/aleqsio))

## 0.0.2 — 2023-02-09

_This version does not introduce any user-facing changes._

## 0.0.1 — 2023-02-03

_This version does not introduce any user-facing changes._<|MERGE_RESOLUTION|>--- conflicted
+++ resolved
@@ -10,13 +10,11 @@
 
 ### 💡 Others
 
-<<<<<<< HEAD
 - [iOS] Lower minimum supported version to iOS 17. ([#36400](https://github.com/expo/expo/pull/36400) by [@alanjhughes](https://github.com/alanjhughes))
-=======
+
 ## 0.9.5 — 2025-04-25
 
 _This version does not introduce any user-facing changes._
->>>>>>> 3fb6192f
 
 ## 0.9.4 — 2025-04-21
 
