--- conflicted
+++ resolved
@@ -164,13 +164,8 @@
  * @param details A map of details for the calendar to be created.
  * @returns An [`ExpoCalendar`](#expocalendar) object representing the newly created calendar.
  */
-<<<<<<< HEAD
-export function createCalendarNext(details: Partial<Calendar> = {}): ExpoCalendar {
-  if (Platform.OS === 'android' || !InternalExpoCalendar.createCalendarNext) {
-=======
 export async function createCalendarNext(details: Partial<Calendar> = {}): Promise<ExpoCalendar> {
-  if (!InternalExpoCalendar.createCalendarNext) {
->>>>>>> 994b4f85
+    if (Platform.OS === 'android' || !InternalExpoCalendar.createCalendarNext) {
     throw new UnavailabilityError('Calendar', 'createCalendarNext');
   }
   const color = details.color ? processColor(details.color) : undefined;
@@ -192,12 +187,8 @@
   calendarIds: string[],
   startDate: Date,
   endDate: Date
-<<<<<<< HEAD
-): ExpoCalendarEvent[] {
+): Promise<ExpoCalendarEvent[]> {
   if (Platform.OS === 'android') return [];
-=======
-): Promise<ExpoCalendarEvent[]> {
->>>>>>> 994b4f85
   if (!InternalExpoCalendar.listEvents) {
     throw new UnavailabilityError('Calendar', 'listEvents');
   }
