--- conflicted
+++ resolved
@@ -58,13 +58,9 @@
 export default {
     getLocales() {
         const locales = getNavigatorLocales();
-<<<<<<< HEAD
-        return locales?.map((languageTag) => {
-=======
         return locales.map((languageTag) => {
             // TextInfo is an experimental API that is not available in all browsers.
             // We might want to consider using a locale lookup table instead.
->>>>>>> 7e21c968
             let locale = {};
             // Properties added only for compatibility with native, use `toLocaleString` instead.
             let digitGroupingSeparator = null;
