--- conflicted
+++ resolved
@@ -10,13 +10,11 @@
 
 ### 💡 Others
 
-<<<<<<< HEAD
-- [Web] Replace deprecated `textInfo` with `getTextInfo()` in `getLocales()`. ([#39255](https://github.com/expo/expo/pull/39255) by [@desii101](https://github.com/desii101))
-=======
+- [Web] Add fallback for deprecated Intl.Locale.prototype properties ([#39255](https://github.com/expo/expo/pull/39255) by [@desii101](https://github.com/desii101))
+
 ## 17.0.5 — 2025-08-31
 
 _This version does not introduce any user-facing changes._
->>>>>>> 056c0eeb
 
 ## 17.0.4 — 2025-08-27
 
