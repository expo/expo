--- conflicted
+++ resolved
@@ -10,9 +10,8 @@
 
 ### 💡 Others
 
-<<<<<<< HEAD
 - [iOS] Use newer, non-deprecated platform APIs in `getLocales()`. ([#24884](https://github.com/expo/expo/pull/24884) by [@aleqsio](https://github.com/aleqsio))
-=======
+
 ## 14.6.0 — 2023-10-17
 
 ### 🛠 Breaking changes
@@ -22,7 +21,6 @@
 ### 🐛 Bug fixes
 
 - [iOS] fix tvOS compilation. ([#24845](https://github.com/expo/expo/pull/24845) by [@douglowder](https://github.com/douglowder))
->>>>>>> bd390d2f
 
 ## 14.5.0 — 2023-09-04
 
