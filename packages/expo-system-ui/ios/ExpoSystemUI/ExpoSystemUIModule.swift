// Copyright 2021-present 650 Industries. (AKA Expo) All rights reserved.

import ExpoModulesCore

public class ExpoSystemUIModule: Module {
  
<<<<<<< HEAD
  public required init(appContext: AppContext) {
    super.init(appContext: appContext)
    
    // Set / reset the initial color on reload and app start.
    let color = Bundle.main.object(forInfoDictionaryKey: "RCTRootViewBackgroundColor") as? Int
    Self.setBackgroundColorAsync(color: color)
  }
  
=======
>>>>>>> b574deb5
  public func definition() -> ModuleDefinition {
    name("ExpoSystemUI")
    
    onCreate {
      // TODO: Maybe read from the app manifest instead of from Info.plist.
      // Set / reset the initial color on reload and app start.
      let color = Bundle.main.object(forInfoDictionaryKey: "RCTRootViewBackgroundColor") as? Int
      Self.setBackgroundColorAsync(color: color)
    }

<<<<<<< HEAD
    method("getBackgroundColorAsync") { () -> String? in
      Self.getBackgroundColor()
    }

    method("setBackgroundColorAsync") { (color: Int) in
=======
    function("getBackgroundColorAsync") { () -> String? in
      Self.getBackgroundColor()
    }

    function("setBackgroundColorAsync") { (color: Int) in
>>>>>>> b574deb5
      Self.setBackgroundColorAsync(color: color)
    }
  }

  static func getBackgroundColor() -> String? {
    var color: String? = nil
    EXUtilities.performSynchronously {
      // Get the root view controller of the delegate window.
      if let window = UIApplication.shared.delegate?.window, let backgroundColor = window?.rootViewController?.view.backgroundColor?.cgColor {
        color = EXUtilities.hexString(with: backgroundColor)
      }
    }
    return color
  }
  
  static func setBackgroundColorAsync(color: Int?) {
    EXUtilities.performSynchronously {
      if (color == nil) {
        if let window = UIApplication.shared.delegate?.window {
          window?.backgroundColor = nil
          window?.rootViewController?.view.backgroundColor = UIColor.white
        }
        return
      }
      let backgroundColor = EXUtilities.uiColor(color)
      // Set the app-wide window, this could have future issues when running multiple React apps,
      // i.e. dev client can't use expo-system-ui.
      // Without setting the window backgroundColor, native-stack modals will show the wrong color.
      if let window = UIApplication.shared.delegate?.window {
        window?.backgroundColor = backgroundColor
        window?.rootViewController?.view.backgroundColor = backgroundColor
      }
    }
  }
}<|MERGE_RESOLUTION|>--- conflicted
+++ resolved
@@ -4,17 +4,6 @@
 
 public class ExpoSystemUIModule: Module {
   
-<<<<<<< HEAD
-  public required init(appContext: AppContext) {
-    super.init(appContext: appContext)
-    
-    // Set / reset the initial color on reload and app start.
-    let color = Bundle.main.object(forInfoDictionaryKey: "RCTRootViewBackgroundColor") as? Int
-    Self.setBackgroundColorAsync(color: color)
-  }
-  
-=======
->>>>>>> b574deb5
   public func definition() -> ModuleDefinition {
     name("ExpoSystemUI")
     
@@ -25,19 +14,11 @@
       Self.setBackgroundColorAsync(color: color)
     }
 
-<<<<<<< HEAD
-    method("getBackgroundColorAsync") { () -> String? in
-      Self.getBackgroundColor()
-    }
-
-    method("setBackgroundColorAsync") { (color: Int) in
-=======
     function("getBackgroundColorAsync") { () -> String? in
       Self.getBackgroundColor()
     }
 
     function("setBackgroundColorAsync") { (color: Int) in
->>>>>>> b574deb5
       Self.setBackgroundColorAsync(color: color)
     }
   }
