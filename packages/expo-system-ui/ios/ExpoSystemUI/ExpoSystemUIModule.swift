// Copyright 2021-present 650 Industries. (AKA Expo) All rights reserved.

import ExpoModulesCore

public class ExpoSystemUIModule: Module {
  
  public required init(appContext: AppContext) {
    super.init(appContext: appContext)
    
    // TODO: Maybe read from the app manifest instead of from Info.plist.

    // Set / reset the initial color on reload and app start.
    let color = Bundle.main.object(forInfoDictionaryKey: "RCTRootViewBackgroundColor") as? Int
    Self.setBackgroundColorAsync(color: color)
  }
  
  public func definition() -> ModuleDefinition {
    name("ExpoSystemUI")

<<<<<<< HEAD
    method("getBackgroundColorAsync") { () -> String? in
      Self.getBackgroundColor()
    }

    method("setBackgroundColorAsync") { (color: Int) in
      Self.setBackgroundColorAsync(color: color)
    }
  }

  static func getBackgroundColor() -> String? {
    var color: String? = nil
    EXUtilities.performSynchronously {
      // Get the root view controller of the delegate window.
      if let window = UIApplication.shared.delegate?.window, let backgroundColor = window?.rootViewController?.view.backgroundColor?.cgColor {
        color = EXUtilities.hexString(with: backgroundColor)
      }
    }
    return color
  }
  
  static func setBackgroundColorAsync(color: Int?) {
    EXUtilities.performSynchronously {
      if (color == nil) {
        if let window = UIApplication.shared.delegate?.window {
          window?.backgroundColor = nil
          window?.rootViewController?.view.backgroundColor = UIColor.white
        }
        return
      }
      let backgroundColor = EXUtilities.uiColor(color)
      // Set the app-wide window, this could have future issues when running multiple React apps,
      // i.e. dev client can't use expo-system-ui.
      // Without setting the window backgroundColor, native-stack modals will show the wrong color.
      if let window = UIApplication.shared.delegate?.window {
        window?.backgroundColor = backgroundColor
        window?.rootViewController?.view.backgroundColor = backgroundColor
=======
    function("getBackgroundColorAsync") { () -> String? in
      var color: String? = nil
      EXUtilities.performSynchronously {
        if let backgroundColor = self.appContext?.utilities?.currentViewController()?.view.backgroundColor?.cgColor {
          color = EXUtilities.hexString(with: backgroundColor)
        }
      }
      return color
    }

    function("setBackgroundColorAsync") { (color: Int) in
      EXUtilities.performSynchronously {
        self.appContext?.utilities?.currentViewController()?.view.backgroundColor = EXUtilities.uiColor(color)
>>>>>>> de43828e
      }
    }
  }
}<|MERGE_RESOLUTION|>--- conflicted
+++ resolved
@@ -17,12 +17,11 @@
   public func definition() -> ModuleDefinition {
     name("ExpoSystemUI")
 
-<<<<<<< HEAD
-    method("getBackgroundColorAsync") { () -> String? in
+    function("getBackgroundColorAsync") { () -> String? in
       Self.getBackgroundColor()
     }
 
-    method("setBackgroundColorAsync") { (color: Int) in
+    function("setBackgroundColorAsync") { (color: Int) in
       Self.setBackgroundColorAsync(color: color)
     }
   }
@@ -54,21 +53,6 @@
       if let window = UIApplication.shared.delegate?.window {
         window?.backgroundColor = backgroundColor
         window?.rootViewController?.view.backgroundColor = backgroundColor
-=======
-    function("getBackgroundColorAsync") { () -> String? in
-      var color: String? = nil
-      EXUtilities.performSynchronously {
-        if let backgroundColor = self.appContext?.utilities?.currentViewController()?.view.backgroundColor?.cgColor {
-          color = EXUtilities.hexString(with: backgroundColor)
-        }
-      }
-      return color
-    }
-
-    function("setBackgroundColorAsync") { (color: Int) in
-      EXUtilities.performSynchronously {
-        self.appContext?.utilities?.currentViewController()?.view.backgroundColor = EXUtilities.uiColor(color)
->>>>>>> de43828e
       }
     }
   }
