--- conflicted
+++ resolved
@@ -10,13 +10,11 @@
 
 ### 💡 Others
 
-<<<<<<< HEAD
 - Update `defineTask` to accept type arguments. ([#21958](https://github.com/expo/expo/pull/21958) by [@kazuma0129](https://github.com/kazuma0129))
-=======
+
 ## 11.2.0 — 2023-05-08
 
 _This version does not introduce any user-facing changes._
->>>>>>> 1920fa42
 
 ## 11.1.1 — 2023-02-09
 
