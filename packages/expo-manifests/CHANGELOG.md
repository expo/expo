--- conflicted
+++ resolved
@@ -3,6 +3,8 @@
 ## Unpublished
 
 ### 🛠 Breaking changes
+
+- Drop support for `logUrl` which sent console logs to the legacy `expo-cli`. ([#18596](https://github.com/expo/expo/pull/18596) by [@EvanBacon](https://github.com/EvanBacon))
 
 ### 🎉 New features
 
@@ -26,13 +28,6 @@
 
 - Updated `junit` to `4.13.2`. ([#22395](https://github.com/expo/expo/pull/22395) by [@josephyanks](https://github.com/josephyanks))
 
-<<<<<<< HEAD
-### 🛠 Breaking changes
-
-- Drop support for `logUrl` which sent console logs to the legacy `expo-cli`. ([#18596](https://github.com/expo/expo/pull/18596) by [@EvanBacon](https://github.com/EvanBacon))
-
-=======
->>>>>>> a5319e60
 ### 🎉 New features
 
 - Added `Manifests.getPluginProperties()` helper to query dedicated package's properties inside the `plugins` config. ([#22701](https://github.com/expo/expo/pull/22701) by [@kudo](https://github.com/kudo))
