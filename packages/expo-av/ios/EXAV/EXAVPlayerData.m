// Copyright 2017-present 650 Industries. All rights reserved.

#import <EXAV/EXAVPlayerData.h>
<<<<<<< HEAD
#import <EXAV/EXResourceLoaderDelegate.h>

=======
#import <MobileCoreServices/MobileCoreServices.h>
>>>>>>> ee6c2476

// This struct is passed between the MTAudioProcessingTap callbacks.
typedef struct AVAudioTapProcessorContext {
  Boolean supportedTapProcessingFormat;
  Boolean isNonInterleaved;
  void *self; // a pointer to EXAVPlayerData
} AVAudioTapProcessorContext;

NSString *const EXAVPlayerDataStatusIsLoadedKeyPath = @"isLoaded";
NSString *const EXAVPlayerDataStatusURIKeyPath = @"uri";
NSString *const EXAVPlayerDataStatusHeadersKeyPath = @"headers";
NSString *const EXAVPlayerDataStatusDrmKeyPath = @"drm";
NSString *const EXAVPlayerDataStatusProgressUpdateIntervalMillisKeyPath = @"progressUpdateIntervalMillis";
NSString *const EXAVPlayerDataStatusDurationMillisKeyPath = @"durationMillis";
NSString *const EXAVPlayerDataStatusPositionMillisKeyPath = @"positionMillis";
NSString *const EXAVPlayerDataStatusSeekMillisToleranceBeforeKeyPath = @"seekMillisToleranceBefore";
NSString *const EXAVPlayerDataStatusSeekMillisToleranceAfterKeyPath = @"seekMillisToleranceAfter";
NSString *const EXAVPlayerDataStatusPlayableDurationMillisKeyPath = @"playableDurationMillis";
NSString *const EXAVPlayerDataStatusShouldPlayKeyPath = @"shouldPlay";
NSString *const EXAVPlayerDataStatusIsPlayingKeyPath = @"isPlaying";
NSString *const EXAVPlayerDataStatusIsBufferingKeyPath = @"isBuffering";
NSString *const EXAVPlayerDataStatusRateKeyPath = @"rate";
NSString *const EXAVPlayerDataStatusPitchCorrectionQualityKeyPath = @"pitchCorrectionQuality";
NSString *const EXAVPlayerDataStatusShouldCorrectPitchKeyPath = @"shouldCorrectPitch";
NSString *const EXAVPlayerDataStatusVolumeKeyPath = @"volume";
NSString *const EXAVPlayerDataStatusIsMutedKeyPath = @"isMuted";
NSString *const EXAVPlayerDataStatusIsLoopingKeyPath = @"isLooping";
NSString *const EXAVPlayerDataStatusDidJustFinishKeyPath = @"didJustFinish";
NSString *const EXAVPlayerDataStatusHasJustBeenInterruptedKeyPath = @"hasJustBeenInterrupted";

NSString *const EXAVPlayerDataObserverStatusKeyPath = @"status";
NSString *const EXAVPlayerDataObserverRateKeyPath = @"rate";
NSString *const EXAVPlayerDataObserverCurrentItemKeyPath = @"currentItem";
NSString *const EXAVPlayerDataObserverTimeControlStatusPath = @"timeControlStatus";
NSString *const EXAVPlayerDataObserverPlaybackBufferEmptyKeyPath = @"playbackBufferEmpty";
NSString *const EXAVPlayerDataObserverMetadataKeyPath = @"timedMetadata";

@interface EXAVPlayerData ()

@property (nonatomic, weak) EXAV *exAV;

@property (nonatomic, assign) BOOL isLoaded;
@property (nonatomic, strong) void (^loadFinishBlock)(BOOL success, NSDictionary *successStatus, NSString *error);

@property (nonatomic, strong) id <NSObject> timeObserver;
@property (nonatomic, strong) id <NSObject> finishObserver;
@property (nonatomic, strong) id <NSObject> playbackStalledObserver;
@property (nonatomic, strong) NSMapTable<NSObject *, NSMutableSet<NSString *> *> *observers;

@property (nonatomic, strong) NSNumber *progressUpdateIntervalMillis;
@property (nonatomic, assign) CMTime currentPosition;
@property (nonatomic, assign) BOOL shouldPlay;
@property (nonatomic, strong) NSNumber *rate;
@property (nonatomic, strong) NSString *pitchCorrectionQuality;
@property (nonatomic, strong) NSNumber *observedRate;
@property (nonatomic, assign) AVPlayerTimeControlStatus timeControlStatus;
@property (nonatomic, assign) BOOL shouldCorrectPitch;
@property (nonatomic, strong) NSNumber* volume;
@property (nonatomic, assign) BOOL isMuted;
@property (nonatomic, assign) BOOL isLooping;
@property (nonatomic, strong) NSArray<AVPlayerItem *> *items;

@property (nonatomic, strong) EXPromiseResolveBlock replayResolve;

@end

@implementation EXAVPlayerData
{
  EXAudioSampleCallback* _audioSampleBufferCallback;
}

#pragma mark - Static methods

+ (NSDictionary *)getUnloadedStatus
{
  return @{EXAVPlayerDataStatusIsLoadedKeyPath: @(NO)};
}

#pragma mark - Init and player loading

- (instancetype)initWithEXAV:(EXAV *)exAV
                  withSource:(NSDictionary *)source
                  withStatus:(NSDictionary *)parameters
         withLoadFinishBlock:(void (^)(BOOL success, NSDictionary *successStatus, NSString *error))loadFinishBlock
{
  if ((self = [super init])) {
    _exAV = exAV;
  
    _isLoaded = NO;
    _loadFinishBlock = loadFinishBlock;
  
    _player = nil;
  
    _url = [NSURL URLWithString:[source objectForKey:EXAVPlayerDataStatusURIKeyPath]];
    _headers = [self validatedRequestHeaders:source[EXAVPlayerDataStatusHeadersKeyPath]];
    _drmConfigs = extractDRMDictionary(source);
    _timeObserver = nil;
    _finishObserver = nil;
    _playbackStalledObserver = nil;
    _statusUpdateCallback = nil;
    _observers = [NSMapTable new];
  
    // These status props will be potentially reset by the following call to [self setStatus:parameters ...].
    _progressUpdateIntervalMillis = @(500);
    _currentPosition = kCMTimeZero;
    _timeControlStatus = 0;
    _shouldPlay = NO;
    _rate = @(1.0);
    _pitchCorrectionQuality = AVAudioTimePitchAlgorithmVarispeed;
    _observedRate = @(1.0);
    _shouldCorrectPitch = NO;
    _volume = @(1.0);
    _isMuted = NO;
    _isLooping = NO;
  
    [self setStatus:parameters resolver:nil rejecter:nil];
  
    [self _loadNewPlayer];
  }
  
  return self;
}

- (void)_loadNewPlayer
{
  NSArray *cookies = [[NSHTTPCookieStorage sharedHTTPCookieStorage] cookies];
<<<<<<< HEAD
  _avAsset = [AVURLAsset URLAssetWithURL:_url options:@{AVURLAssetHTTPCookiesKey : cookies, @"AVURLAssetHTTPHeaderFieldsKey": _headers}];
    NSLog(@"DRM Dictionary: %@", _drmConfigs);
    if ([_drmConfigs count] > 0) {
        NSLog(@"The dictionary has data");
        NSString *licenseServer = _drmConfigs[@"licenseServer"];
        NSString *certificateStringUrl = _drmConfigs[@"certificateUrl"];
        NSURL *certificateURL = [NSURL URLWithString:[certificateStringUrl stringByAddingPercentEscapesUsingEncoding:NSUTF8StringEncoding]];
        NSURL *keyServerUrl = [NSURL URLWithString:[licenseServer stringByAddingPercentEscapesUsingEncoding:NSUTF8StringEncoding]];
        BOOL base64Cert = [[_drmConfigs objectForKey:@"base64Cert"] boolValue];
        dispatch_queue_t resourceLoaderQueue = dispatch_queue_create("fairplay.queue", NULL);
        _resourceLoaderDelegate = [[EXResourceLoaderDelegate alloc] initWithCertificateData:certificateURL keyServerURL:keyServerUrl base64Cert:base64Cert];
        [_avAsset.resourceLoader setDelegate:_resourceLoaderDelegate queue:resourceLoaderQueue];
    }
  
=======
  NSURL *assetUrl = _url;

  // Ideally we would load the _url directly into the [AVURLAsset URLAssetWithURL:...], but iOS 17 introduced changes/bug, which breaks creating
  // an AVURLAsset from data uris. As a workaround we save the data into a file and play the audio from that file.
  if ([self _isBase64Audio:_url] && [[NSProcessInfo processInfo] isOperatingSystemAtLeastVersion:(NSOperatingSystemVersion){17, 0, 0}]) {
    NSURL *temporaryFileUrl = [self _saveBase64UrlToTempFile:_url];
    if (temporaryFileUrl == nil) {
      NSString *errorMessage = @"Failed to convert base64 string to an audio file";
      [self _finishLoadWithError:errorMessage];
      return;
    }
    assetUrl = temporaryFileUrl;
  }

  AVURLAsset *avAsset = [AVURLAsset URLAssetWithURL:assetUrl options:@{AVURLAssetHTTPCookiesKey : cookies, @"AVURLAssetHTTPHeaderFieldsKey": _headers}];
>>>>>>> ee6c2476
  // unless we preload, the asset will not necessarily load the duration by the time we try to play it.
  // http://stackoverflow.com/questions/20581567/avplayer-and-avfoundationerrordomain-code-11819
  EX_WEAKIFY(self);
  [_avAsset loadValuesAsynchronouslyForKeys:@[ @"duration" ] completionHandler:^{
    EX_ENSURE_STRONGIFY(self);

    // We prepare three items for AVQueuePlayer, so when the first finishes playing,
    // second can start playing and the third can start preparing to play.
    AVPlayerItem *firstplayerItem = [AVPlayerItem playerItemWithAsset:_avAsset];
    AVPlayerItem *secondPlayerItem = [AVPlayerItem playerItemWithAsset:_avAsset];
    AVPlayerItem *thirdPlayerItem = [AVPlayerItem playerItemWithAsset:_avAsset];
    self.items = @[firstplayerItem, secondPlayerItem, thirdPlayerItem];
    self.player = [AVQueuePlayer queuePlayerWithItems:@[firstplayerItem, secondPlayerItem, thirdPlayerItem]];
    if (self.player) {
      [self _addObserver:self.player forKeyPath:EXAVPlayerDataObserverStatusKeyPath];
      [self _addObserver:self.player.currentItem forKeyPath:EXAVPlayerDataObserverStatusKeyPath];
      [self _addObserver:self.player.currentItem forKeyPath:EXAVPlayerDataObserverMetadataKeyPath];
    } else {
      NSString *errorMessage = @"Load encountered an error: [AVPlayer playerWithPlayerItem:] returned nil.";
      [self _finishLoadWithError:errorMessage];
    }
  }];
}

- (void)_finishLoadingNewPlayer
{
  // Set up player with parameters
  EX_WEAKIFY(self);
  [_player seekToTime:_currentPosition completionHandler:^(BOOL finished) {
    EX_ENSURE_STRONGIFY(self);
    __strong EXAV *strongEXAV = self.exAV;
    if (strongEXAV) {
      dispatch_async(self.exAV.methodQueue, ^{
        EX_ENSURE_STRONGIFY(self);
        self.currentPosition = self.player.currentTime;

        self.player.currentItem.audioTimePitchAlgorithm = self.pitchCorrectionQuality;
        self.player.volume = self.volume.floatValue;
        self.player.muted = self.isMuted;
        [self _updateLooping:self.isLooping];

        [self _tryPlayPlayerWithRateAndMuteIfNecessary];

        self.isLoaded = YES;

        [self _addObserversForNewPlayer];

        if (self.loadFinishBlock) {
          self.loadFinishBlock(YES, [self getStatus], nil);
          self.loadFinishBlock = nil;
        }
      });
    }
  }];
}

#pragma mark - setStatus

- (BOOL)_shouldPlayerPlay
{
  return _shouldPlay && ![_rate isEqualToNumber:@(0)];
}

- (NSError *)_tryPlayPlayerWithRateAndMuteIfNecessary
{
  if (_player && [self _shouldPlayerPlay]) {
    NSError *error = [_exAV promoteAudioSessionIfNecessary];
    if (!error) {
      _player.muted = _isMuted;
      _player.rate = [_rate floatValue];
    }
    return error;
  }
  return nil;
}

- (void)_updateLooping:(BOOL)isLooping
{
  _isLooping = isLooping;
  if (_isLooping) {
    [_player setActionAtItemEnd:AVPlayerActionAtItemEndAdvance];
  } else {
    [_player setActionAtItemEnd:AVPlayerActionAtItemEndPause];
  }
}

- (void)setStatus:(NSDictionary *)parameters
         resolver:(EXPromiseResolveBlock)resolve
         rejecter:(EXPromiseRejectBlock)reject
{
  BOOL mustUpdateTimeObserver = NO;
  BOOL mustSeek = NO;
  
  if ([parameters objectForKey:EXAVPlayerDataStatusProgressUpdateIntervalMillisKeyPath] != nil) {
    NSNumber *progressUpdateIntervalMillis = parameters[EXAVPlayerDataStatusProgressUpdateIntervalMillisKeyPath];
    mustUpdateTimeObserver = ![progressUpdateIntervalMillis isEqualToNumber:_progressUpdateIntervalMillis];
    _progressUpdateIntervalMillis = progressUpdateIntervalMillis;
  }
  
  // To prevent a race condition, we set _currentPosition at the end of this method.
  CMTime newPosition = _currentPosition;
  
  if ([parameters objectForKey:EXAVPlayerDataStatusPositionMillisKeyPath] != nil) {
    NSNumber *currentPositionMillis = parameters[EXAVPlayerDataStatusPositionMillisKeyPath];
    
    // We only seek if the new position is different from _currentPosition by a whole number of milliseconds.
    mustSeek = currentPositionMillis.longValue != [self _getRoundedMillisFromCMTime:_currentPosition].longValue;
    if (mustSeek) {
      newPosition = CMTimeMakeWithSeconds(currentPositionMillis.floatValue / 1000, NSEC_PER_SEC);
    }
  }
  
  // Default values, see: https://developer.apple.com/documentation/avfoundation/avplayer/1388493-seek
  CMTime toleranceBefore = kCMTimePositiveInfinity;
  CMTime toleranceAfter = kCMTimePositiveInfinity;
  
  // We need to set toleranceBefore only if we will seek
  if (mustSeek && [parameters objectForKey:EXAVPlayerDataStatusSeekMillisToleranceBeforeKeyPath] != nil) {
    NSNumber *seekMillisToleranceBefore = parameters[EXAVPlayerDataStatusSeekMillisToleranceBeforeKeyPath];
    toleranceBefore = CMTimeMakeWithSeconds(seekMillisToleranceBefore.floatValue / 1000, NSEC_PER_SEC);
  }
  
  // We need to set toleranceAfter only if we will seek
  if (mustSeek && [parameters objectForKey:EXAVPlayerDataStatusSeekMillisToleranceAfterKeyPath] != nil) {
    NSNumber *seekMillisToleranceAfter = parameters[EXAVPlayerDataStatusSeekMillisToleranceAfterKeyPath];
    toleranceAfter = CMTimeMakeWithSeconds(seekMillisToleranceAfter.floatValue / 1000, NSEC_PER_SEC);
  }
  
  if ([parameters objectForKey:EXAVPlayerDataStatusShouldPlayKeyPath] != nil) {
    NSNumber *shouldPlay = parameters[EXAVPlayerDataStatusShouldPlayKeyPath];
    _shouldPlay = shouldPlay.boolValue;
  }
  
  if ([parameters objectForKey:EXAVPlayerDataStatusRateKeyPath] != nil) {
    NSNumber *rate = parameters[EXAVPlayerDataStatusRateKeyPath];
    _rate = rate;
  }
  
  if (parameters[EXAVPlayerDataStatusPitchCorrectionQualityKeyPath] != nil) {
    _pitchCorrectionQuality = parameters[EXAVPlayerDataStatusPitchCorrectionQualityKeyPath];
  }
  
  if ([parameters objectForKey:EXAVPlayerDataStatusShouldCorrectPitchKeyPath] != nil) {
    NSNumber *shouldCorrectPitch = parameters[EXAVPlayerDataStatusShouldCorrectPitchKeyPath];
    _shouldCorrectPitch = shouldCorrectPitch.boolValue;
  }
  if ([parameters objectForKey:EXAVPlayerDataStatusVolumeKeyPath] != nil) {
    NSNumber *volume = parameters[EXAVPlayerDataStatusVolumeKeyPath];
    _volume = volume;
  }
  if ([parameters objectForKey:EXAVPlayerDataStatusIsMutedKeyPath] != nil) {
    NSNumber *isMuted = parameters[EXAVPlayerDataStatusIsMutedKeyPath];
    _isMuted = isMuted.boolValue;
  }
  if ([parameters objectForKey:EXAVPlayerDataStatusIsLoopingKeyPath] != nil) {
    NSNumber *isLooping = parameters[EXAVPlayerDataStatusIsLoopingKeyPath];
    [self _updateLooping:isLooping.boolValue];
  }
  
  if (_player && _isLoaded) {
    // Pause / mute first if necessary.
    if (![self _shouldPlayerPlay]) {
      [_player pause];
    }

    if (_isMuted || ![self _isPlayerPlaying]) {
      _player.muted = _isMuted;
    }

    // Apply idempotent parameters.
    if (_shouldCorrectPitch) {
      _player.currentItem.audioTimePitchAlgorithm = _pitchCorrectionQuality;
    } else {
      _player.currentItem.audioTimePitchAlgorithm = AVAudioTimePitchAlgorithmVarispeed;
    }

    _player.volume = _volume.floatValue;
    
    // Apply parameters necessary after seek.
    EX_WEAKIFY(self);
    void (^applyPostSeekParameters)(BOOL) = ^(BOOL seekSucceeded) {
      EX_ENSURE_STRONGIFY(self);
      self.currentPosition = self.player.currentTime;

      if (mustUpdateTimeObserver) {
        [self _updateTimeObserver];
      }

      NSError *audioSessionError = [self _tryPlayPlayerWithRateAndMuteIfNecessary];

      if (audioSessionError) {
        if (reject) {
          reject(@"E_AV_PLAY", @"Play encountered an error: audio session not activated.", audioSessionError);
        }
      } else if (!seekSucceeded) {
        if (reject) {
          reject(@"E_AV_SEEKING", nil, EXErrorWithMessage(@"Seeking interrupted."));
        }
      } else if (resolve) {
        resolve([self getStatus]);
      }

      if (!resolve || !reject) {
        [self _callStatusUpdateCallback];
      }

      [self.exAV demoteAudioSessionIfPossible];
    };
    
    // Apply seek if necessary.
    if (mustSeek) {
      [_player seekToTime:newPosition toleranceBefore:toleranceBefore toleranceAfter:toleranceAfter completionHandler:^(BOOL seekSucceeded) {
        dispatch_async(self->_exAV.methodQueue, ^{
          applyPostSeekParameters(seekSucceeded);
        });
      }];
    } else {
      applyPostSeekParameters(YES);
    }
  } else {
    _currentPosition = newPosition; // Will be set in the new _player on the call to [self _finishLoadingNewPlayer].
    if (resolve) {
      resolve([EXAVPlayerData getUnloadedStatus]);
    }
  }
}

#pragma mark - getStatus

- (BOOL)_isPlayerPlaying
{
  if ([_player respondsToSelector:@selector(timeControlStatus)]) {
    // Only available after iOS 10
    return [_player timeControlStatus] == AVPlayerTimeControlStatusPlaying;
  } else {
    // timeControlStatus is preferable to this when available
    // See http://stackoverflow.com/questions/5655864/check-play-state-of-avplayer
    return _player.rate != 0 && _player.error == nil;
  }
}

- (NSNumber *)_getRoundedMillisFromCMTime:(CMTime)time
{
  return CMTIME_IS_INVALID(time) || CMTIME_IS_INDEFINITE(time) ? nil : @((long) (CMTimeGetSeconds(time) * 1000));
}

- (NSNumber *)_getClippedValueForValue:(NSNumber *)value withMin:(NSNumber *)min withMax:(NSNumber *)max
{
  return (min != nil && [value doubleValue] < [min doubleValue]) ? min
       : (max != nil && [value doubleValue] > [max doubleValue]) ? max
       : value;
}

- (double)getCurrentPositionPrecise
{
  NSNumber *durationMillis = [self _getRoundedMillisFromCMTime:_player.currentItem.duration];
  if (durationMillis) {
    durationMillis = @(MAX(durationMillis.longValue, 0));
  }

  NSNumber *positionMillis = [self _getRoundedMillisFromCMTime:[_player currentTime]];
  positionMillis = [self _getClippedValueForValue:positionMillis withMin:@(0) withMax:durationMillis];
  return positionMillis.doubleValue / 1000.0;
}

- (NSDictionary *)getStatus
{
  if (!_isLoaded || _player == nil) {
    return [EXAVPlayerData getUnloadedStatus];
  }
  
  AVPlayerItem *currentItem = _player.currentItem;
  if (_player.status != AVPlayerStatusReadyToPlay || currentItem.status != AVPlayerItemStatusReadyToPlay) {
    return [EXAVPlayerData getUnloadedStatus];
  }
  
  // Get duration and position:
  NSNumber *durationMillis = [self _getRoundedMillisFromCMTime:currentItem.duration];
  if (durationMillis) {
    durationMillis = [durationMillis doubleValue] < 0 ? 0 : durationMillis;
  }
  
  NSNumber *positionMillis = [self _getRoundedMillisFromCMTime:[_player currentTime]];
  positionMillis = [self _getClippedValueForValue:positionMillis withMin:@(0) withMax:durationMillis];
  
  // Calculate playable duration:
  NSNumber *playableDurationMillis;
  if (_player.status == AVPlayerStatusReadyToPlay) {
    __block CMTimeRange effectiveTimeRange;
    [currentItem.loadedTimeRanges enumerateObjectsUsingBlock:^(id obj, NSUInteger idx, BOOL *stop) {
      CMTimeRange timeRange = [obj CMTimeRangeValue];
      if (CMTimeRangeContainsTime(timeRange, currentItem.currentTime)) {
        effectiveTimeRange = timeRange;
        *stop = YES;
      }
    }];
    playableDurationMillis = [self _getRoundedMillisFromCMTime:CMTimeRangeGetEnd(effectiveTimeRange)];
    if (playableDurationMillis) {
      playableDurationMillis = [self _getClippedValueForValue:playableDurationMillis withMin:@(0) withMax:durationMillis];
    }
  }
  
  // Calculate if the player is buffering
  BOOL isPlaying = [self _isPlayerPlaying];
  BOOL isBuffering;
  if (isPlaying) {
    isBuffering = NO;
  } else if ([_player respondsToSelector:@selector(timeControlStatus)]) {
    // Only available after iOS 10
    isBuffering = _player.timeControlStatus == AVPlayerTimeControlStatusWaitingToPlayAtSpecifiedRate;
  } else {
    isBuffering = !_player.currentItem.isPlaybackLikelyToKeepUp && _player.currentItem.isPlaybackBufferEmpty;
  }
  
  // TODO : react-native-video includes the iOS-only keys seekableDuration and canReverse (etc) flags.
  //        Consider adding these.
  NSMutableDictionary *mutableStatus = [@{EXAVPlayerDataStatusIsLoadedKeyPath: @(YES),
                                          
                                          EXAVPlayerDataStatusURIKeyPath: [_url absoluteString],
                                          
                                          EXAVPlayerDataStatusProgressUpdateIntervalMillisKeyPath: _progressUpdateIntervalMillis,
                                          // positionMillis, playableDurationMillis, and durationMillis may be nil and are added after this definition.
                                          
                                          EXAVPlayerDataStatusShouldPlayKeyPath: @(_shouldPlay),
                                          EXAVPlayerDataStatusIsPlayingKeyPath: @(isPlaying),
                                          EXAVPlayerDataStatusIsBufferingKeyPath: @(isBuffering),
                                          
                                          EXAVPlayerDataStatusRateKeyPath: _rate,
                                          EXAVPlayerDataStatusShouldCorrectPitchKeyPath: @(_shouldCorrectPitch),
                                          EXAVPlayerDataStatusPitchCorrectionQualityKeyPath: _pitchCorrectionQuality,
                                          EXAVPlayerDataStatusVolumeKeyPath: @(_player.volume),
                                          EXAVPlayerDataStatusIsMutedKeyPath: @(_player.muted),
                                          EXAVPlayerDataStatusIsLoopingKeyPath: @(_isLooping),
                                          
                                          EXAVPlayerDataStatusDidJustFinishKeyPath: @(NO),
                                          EXAVPlayerDataStatusHasJustBeenInterruptedKeyPath: @(NO),
                                          } mutableCopy];
  
  mutableStatus[EXAVPlayerDataStatusPlayableDurationMillisKeyPath] = playableDurationMillis;
  mutableStatus[EXAVPlayerDataStatusDurationMillisKeyPath] = durationMillis;
  mutableStatus[EXAVPlayerDataStatusPositionMillisKeyPath] = positionMillis;
  
  return mutableStatus;
}

- (void)_callStatusUpdateCallbackWithExtraFields:(NSDictionary *)extraFields
{
  NSDictionary *status;
  if (extraFields) {
    NSMutableDictionary *mutableStatus = [[self getStatus] mutableCopy];
    [mutableStatus addEntriesFromDictionary:extraFields];
    status = mutableStatus;
  } else {
    status = [self getStatus];
  }
  if (_statusUpdateCallback) {
    _statusUpdateCallback(status);
  }
}

- (void)_callStatusUpdateCallback
{
  [self _callStatusUpdateCallbackWithExtraFields:nil];
}

#pragma mark - Replay

- (void)replayWithStatus:(NSDictionary *)status
                resolver:(EXPromiseResolveBlock)resolve
                rejecter:(EXPromiseRejectBlock)reject
{
  [self _callStatusUpdateCallbackWithExtraFields:@{
                                                   EXAVPlayerDataStatusHasJustBeenInterruptedKeyPath: @([self _isPlayerPlaying]),
                                                   }];
  // Player is in a prepared state and not playing, so we can just start to play with a regular `setStatus`.
  if (![self _isPlayerPlaying] && CMTimeCompare(_player.currentTime, kCMTimeZero) == 0) {
    [self setStatus:status resolver:resolve rejecter:reject];
  } else if ([_player.items count] > 1) {
    // There is an item ahead of the current item in the queue, so we can just advance to it (it should be seeked to 0)
    // and start to play with `setStatus`.
    [_player advanceToNextItem];
    [self setStatus:status resolver:resolve rejecter:reject];
  } else {
    // There is no item that we could advance to (replays happened to fast), so let's wait for the seeks to finish.
    // Then they will be added to the queue and the player will start to play, which we will know with KVO on `rate` or `timeControlStatus`.
    _replayResolve = resolve;
    if (status != nil) {
      [self setStatus:status resolver:nil rejecter:nil];
    }
  }
}

#pragma mark - Observers

- (void)_addObserver:(NSObject *)object forKeyPath:(NSString *)path
{
  [self _addObserver:object forKeyPath:path options:0];
}

- (void)_addObserver:(NSObject *)object forKeyPath:(NSString *)path options:(NSKeyValueObservingOptions)options
{
  @synchronized(_observers) {
    NSMutableSet<NSString *> *set = [_observers objectForKey:object];
    if (set == nil) {
      set = [NSMutableSet set];
      [_observers setObject:set forKey:object];
    }
    if (![set containsObject:path]) {
      [set addObject:path];
      [object addObserver:self forKeyPath:path options:options context:nil];
    }
  }
}

- (void)_tryRemoveObserver:(NSObject *)object forKeyPath:(NSString *)path
{
  @synchronized(_observers) {
    NSMutableSet<NSString *> *set = [_observers objectForKey:object];
    if (set) {
      if ([set containsObject:path]) {
        [set removeObject:path];
        if (!set.count) {
          [_observers removeObjectForKey:object];
        }
        [object removeObserver:self forKeyPath:path];
      }
    }
  }
}

- (void)_removeObservers
{
  [self _tryRemoveObserver:_player forKeyPath:EXAVPlayerDataObserverStatusKeyPath];
  [self _removeObserversForPlayerItems];
  [self _tryRemoveObserver:_player forKeyPath:EXAVPlayerDataObserverRateKeyPath];
  [self _tryRemoveObserver:_player forKeyPath:EXAVPlayerDataObserverCurrentItemKeyPath];
  [self _tryRemoveObserver:_player forKeyPath:EXAVPlayerDataObserverTimeControlStatusPath];
}

- (void)_removeTimeObserver
{
  if (_timeObserver) {
    [_player removeTimeObserver:_timeObserver];
    _timeObserver = nil;
  }
}

- (void)_removeObserversForPlayerItems
{
  for (AVPlayerItem *item in _items) {
    [self _removeObserversForPlayerItem:item];
  }
}

- (void)_removeObserversForPlayerItem:(AVPlayerItem *)playerItem
{
  [self _tryRemoveObserver:playerItem forKeyPath:EXAVPlayerDataObserverStatusKeyPath];
  
  NSNotificationCenter *center = [NSNotificationCenter defaultCenter];
  if (_finishObserver) {
    [center removeObserver:_finishObserver];
    _finishObserver = nil;
  }
  if (_playbackStalledObserver) {
    [center removeObserver:_playbackStalledObserver];
    _playbackStalledObserver = nil;
  }
  
  [self _tryRemoveObserver:playerItem forKeyPath:EXAVPlayerDataObserverPlaybackBufferEmptyKeyPath];
  [self _tryRemoveObserver:playerItem forKeyPath:EXAVPlayerDataObserverMetadataKeyPath];
}

- (void)_addObserversForPlayerItem:(AVPlayerItem *)playerItem
{
  NSNotificationCenter *center = [NSNotificationCenter defaultCenter];
  EX_WEAKIFY(self);
  
  void (^didPlayToEndTimeObserverBlock)(NSNotification *note) = ^(NSNotification *note) {
    EX_ENSURE_STRONGIFY(self);
    __strong EXAV *strongEXAV = self.exAV;
    if (strongEXAV) {
      dispatch_async(strongEXAV.methodQueue, ^{
        EX_ENSURE_STRONGIFY(self);
        [self _callStatusUpdateCallbackWithExtraFields:@{EXAVPlayerDataStatusDidJustFinishKeyPath: @(YES)}];
        // If the player is looping, we would only like to advance to next item (which is handled by actionAtItemEnd)
        if (!self.isLooping) {
          [self.player pause];
          self.shouldPlay = NO;
          __strong EXAV *strongEXAVInner = self.exAV;
          if (strongEXAVInner) {
            [strongEXAVInner demoteAudioSessionIfPossible];
          }
        }
      });
    }
  };
  
  _finishObserver = [center addObserverForName:AVPlayerItemDidPlayToEndTimeNotification
                                        object:[_player currentItem]
                                         queue:nil
                                    usingBlock:didPlayToEndTimeObserverBlock];
  
  void (^playbackStalledObserverBlock)(NSNotification *note) = ^(NSNotification *note) {
    EX_ENSURE_STRONGIFY(self);
    [self _callStatusUpdateCallback];
  };
  
  _playbackStalledObserver = [center addObserverForName:AVPlayerItemPlaybackStalledNotification
                                                 object:[_player currentItem]
                                                  queue:nil
                                             usingBlock:playbackStalledObserverBlock];
  [self _addObserver:playerItem forKeyPath:EXAVPlayerDataObserverPlaybackBufferEmptyKeyPath];
  [self _addObserver:playerItem forKeyPath:EXAVPlayerDataObserverStatusKeyPath];
  [self _addObserver:playerItem forKeyPath:EXAVPlayerDataObserverMetadataKeyPath];
}

- (void)_updateTimeObserver
{
  [self _removeTimeObserver];
  
  EX_WEAKIFY(self);
  
  CMTime interval = CMTimeMakeWithSeconds(_progressUpdateIntervalMillis.floatValue / 1000.0, NSEC_PER_SEC);
  
  void (^timeObserverBlock)(CMTime time) = ^(CMTime time) {
    EX_ENSURE_STRONGIFY(self);
    __strong EXAV *strongEXAV = self.exAV;
    if (strongEXAV) {
      dispatch_async(strongEXAV.methodQueue, ^{
        EX_ENSURE_STRONGIFY(self);
        
        if (self && self.player.status == AVPlayerStatusReadyToPlay) {
          self.currentPosition = time; // We keep track of _currentPosition to reset the AVPlayer in handleMediaServicesReset.
          [self _callStatusUpdateCallback];
        }
      });
    }
  };
  
  _timeObserver = [_player addPeriodicTimeObserverForInterval:interval
                                                        queue:NULL
                                                   usingBlock:timeObserverBlock];
}

- (void)_addObserversForNewPlayer
{
  [self _removeObservers];
  [self _updateTimeObserver];

  [self _addObserver:_player forKeyPath:EXAVPlayerDataObserverRateKeyPath];
  NSUInteger currentItemObservationOptions = NSKeyValueObservingOptionOld | NSKeyValueObservingOptionNew;
  [self _addObserver:_player forKeyPath:EXAVPlayerDataObserverCurrentItemKeyPath options:currentItemObservationOptions];
  [self _addObserver:_player forKeyPath:EXAVPlayerDataObserverTimeControlStatusPath]; // Only available after iOS 10
  [self _addObserversForPlayerItem:_player.currentItem];
}

- (void)observeValueForKeyPath:(NSString *)keyPath
                      ofObject:(id)object
                        change:(NSDictionary *)change
                       context:(void *)context
{
  if (_player == nil || (object != _player && ![_items containsObject:object])) {
    [super observeValueForKeyPath:keyPath ofObject:object change:change context:context];
    return;
  }
  
  __weak EXAVPlayerData *weakSelf = nil;

  // Specification of Objective-C always allows creation of weak references,
  // however on iOS trying to create a weak reference to a deallocated object
  // results in throwing an exception. If this happens we have nothing to do
  // as the EXAVPlayerData is being deallocated, so let's early return.
  //
  // See Stackoverflow question:
  // https://stackoverflow.com/questions/35991363/why-setting-object-that-is-undergoing-deallocation-to-weak-property-results-in-c#42329741
  @try {
     weakSelf = self;
  } @catch (NSException *exception) {
    return;
  }

  __strong EXAV *strongEXAV = _exAV;
  if (strongEXAV == nil) {
    return;
  }
  
  dispatch_async(strongEXAV.methodQueue, ^{
    __strong EXAVPlayerData *strongSelf = weakSelf;
    if (strongSelf) {
      if (object == strongSelf.player) {
        if ([keyPath isEqualToString:EXAVPlayerDataObserverStatusKeyPath]) {
          switch (strongSelf.player.status) {
            case AVPlayerStatusUnknown:
              break;
            case AVPlayerStatusReadyToPlay:
              if (!strongSelf.isLoaded && strongSelf.player.currentItem.status == AVPlayerItemStatusReadyToPlay) {
                [strongSelf _finishLoadingNewPlayer];
              }
              break;
            case AVPlayerStatusFailed: {
              strongSelf.isLoaded = NO;
              NSString *errorMessage = [NSString stringWithFormat:@"The AVPlayer instance has failed with the error code %li and domain \"%@\".", (long) strongSelf.player.error.code, strongSelf.player.error.domain];
              if (strongSelf.player.error.localizedFailureReason) {
                NSString *reasonMessage = [strongSelf.player.error.localizedFailureReason stringByAppendingString:@" - "];
                errorMessage = [reasonMessage stringByAppendingString:errorMessage];
              }
              if (strongSelf.loadFinishBlock) {
                strongSelf.loadFinishBlock(NO, nil, errorMessage);
                strongSelf.loadFinishBlock = nil;
              } else if (strongSelf.errorCallback) {
                strongSelf.errorCallback(errorMessage);
              }
              break;
            }
          }
        } else if ([keyPath isEqualToString:EXAVPlayerDataObserverRateKeyPath]) {
          if (strongSelf.player.rate != 0) {
            strongSelf.rate = @(strongSelf.player.rate);
          }
          // If replayResolve is not nil here, it means that we had to pause playback due to empty queue of rewinded items.
          // This clause handles iOS 9.
          if (strongSelf.player.rate > 0 && strongSelf.replayResolve) {
            strongSelf.replayResolve([strongSelf getStatus]);
            strongSelf.replayResolve = nil;
          }

          int observedRate = strongSelf.observedRate.floatValue * 1000;
          int currentRate = strongSelf.player.rate * 1000;

          if (abs(observedRate - currentRate) > 1) {
            [strongSelf _callStatusUpdateCallback];
            strongSelf.observedRate = @(strongSelf.player.rate);
          }
        } else if ([keyPath isEqualToString:EXAVPlayerDataObserverTimeControlStatusPath]) {
          bool statusChanged = strongSelf.player.timeControlStatus != strongSelf.timeControlStatus;
          strongSelf.timeControlStatus = strongSelf.player.timeControlStatus;
          if (statusChanged) {
            [strongSelf _callStatusUpdateCallback];
          }
          // If replayResolve is not nil here, it means that we had to pause playback due to empty queue of rewinded items.
          // This clause handles iOS 10+.
          if (strongSelf.timeControlStatus == AVPlayerTimeControlStatusPlaying && strongSelf.replayResolve) {
            strongSelf.replayResolve([strongSelf getStatus]);
            strongSelf.replayResolve = nil;
          }
        } else if ([keyPath isEqualToString:EXAVPlayerDataObserverCurrentItemKeyPath]) {
          [strongSelf _removeObserversForPlayerItems];
          [strongSelf _addObserversForPlayerItem:change[NSKeyValueChangeNewKey]];
          // Treadmill pattern, see: https://developer.apple.com/videos/play/wwdc2016/503/
          AVPlayerItem *removedPlayerItem = change[NSKeyValueChangeOldKey];
          if (removedPlayerItem && removedPlayerItem != (id)[NSNull null]) {
            // Observers may have been removed in _finishObserver or replayWithStatus:resolver:rejecter

            // Rewind player item and re-add to queue
            if (CMTimeCompare(removedPlayerItem.currentTime, kCMTimeZero) != 0) {
              // In some cases (when using HSLS/m3u8 files), the completionHandler
              // was not called after the stream had completed fully.
              // This appears to be a bug in iOS.
              // Therefore, do not wait for the seek to complete, but merely
              // initiate the seek and expect it to have completed when it's
              // this AVPlayerItem's turn to play.
              [removedPlayerItem seekToTime:kCMTimeZero completionHandler:nil];
            }
            [strongSelf.player insertItem:removedPlayerItem afterItem:nil];
          }
          
          if (self.sampleBufferCallback != nil) {
            // Tap is installed per item, so we re-install for the new item.
            [self installTap];
          }
        }
      } else if (object == strongSelf.player.currentItem) {
        if ([keyPath isEqualToString:EXAVPlayerDataObserverStatusKeyPath]) {
          switch (strongSelf.player.currentItem.status) {
            case AVPlayerItemStatusUnknown:
              break;
            case AVPlayerItemStatusReadyToPlay:
              if (!strongSelf.isLoaded && strongSelf.player.status == AVPlayerItemStatusReadyToPlay) {
                [strongSelf _finishLoadingNewPlayer];
              }
              break;
            case AVPlayerItemStatusFailed: {
              NSString *errorMessage = [NSString stringWithFormat:@"The AVPlayerItem instance has failed with the error code %li and domain \"%@\".", (long) strongSelf.player.currentItem.error.code, strongSelf.player.currentItem.error.domain];
              if (strongSelf.player.currentItem.error.localizedFailureReason) {
                NSString *reasonMessage = [strongSelf.player.currentItem.error.localizedFailureReason stringByAppendingString:@" - "];
                errorMessage = [reasonMessage stringByAppendingString:errorMessage];
              }
              if (strongSelf.loadFinishBlock) {
                strongSelf.loadFinishBlock(NO, nil, errorMessage);
                strongSelf.loadFinishBlock = nil;
              } else if (strongSelf.errorCallback) {
                strongSelf.errorCallback(errorMessage);
              }
              strongSelf.isLoaded = NO;
              break;
            }
          }
          [strongSelf _callStatusUpdateCallback];
        } else if ([keyPath isEqualToString:EXAVPlayerDataObserverPlaybackBufferEmptyKeyPath]) {
          [strongSelf _callStatusUpdateCallback];
        } else if ([keyPath isEqualToString:EXAVPlayerDataObserverMetadataKeyPath] && strongSelf.metadataUpdateCallback) {
          NSArray<AVMetadataItem *> *timedMetadata = strongSelf.player.currentItem.timedMetadata;
          NSMutableDictionary *metadata = [@{} mutableCopy];
          for (AVMetadataItem *item in timedMetadata) {
            if ([item.commonKey isEqual:AVMetadataCommonKeyTitle]) {
              NSString *title = item.stringValue;
              [metadata setObject:title forKey:@"title"];
              break;
            }
          }
          strongSelf.metadataUpdateCallback(metadata);
        }
      }
    }
  });
}

#pragma mark - Sample Buffer Callbacks & AudioMix Tap

- (void)setSampleBufferCallback:(EXAudioSampleCallback *)sampleBufferCallback
{
  if (sampleBufferCallback) {
    [self installTap];
  } else {
    [self uninstallTap];
  }
  
  _audioSampleBufferCallback = sampleBufferCallback;
}

- (EXAudioSampleCallback *)sampleBufferCallback
{
  return _audioSampleBufferCallback;
}

- (void)installTap
{
  AVPlayerItem *item = [_player currentItem];
  // TODO: What if a player item has multiple tracks?
  AVAssetTrack *track = item.tracks.firstObject.assetTrack;
  if (!track)
  {
    EXLogError(@"Failed to find a track in the current player item!");
    return;
  }

  AVMutableAudioMix *audioMix = [AVMutableAudioMix audioMix];
  if (audioMix) {
    AVMutableAudioMixInputParameters *audioMixInputParameters = [AVMutableAudioMixInputParameters audioMixInputParametersWithTrack:track];
    if (audioMixInputParameters) {
      MTAudioProcessingTapCallbacks callbacks;

      callbacks.version = kMTAudioProcessingTapCallbacksVersion_0;
      callbacks.clientInfo = (__bridge void *)self;
      callbacks.init = EXTapInit;
      callbacks.finalize = EXTapFinalize;
      callbacks.prepare = EXTapPrepare;
      callbacks.unprepare = EXTapUnprepare;
      callbacks.process = EXTapProcess;

      MTAudioProcessingTapRef audioProcessingTap;
      OSStatus status = MTAudioProcessingTapCreate(kCFAllocatorDefault, &callbacks, kMTAudioProcessingTapCreationFlag_PreEffects, &audioProcessingTap);
      if (status == noErr) {
        audioMixInputParameters.audioTapProcessor = audioProcessingTap;
        audioMix.inputParameters = @[audioMixInputParameters];

        [item setAudioMix:audioMix];

        CFRelease(audioProcessingTap);
      } else {
        EXLogError(@"Failed to create MTAudioProcessingTap!");
      }
    }
  }
}

- (void)uninstallTap
{
  AVPlayerItem *item = [_player currentItem];
  [item setAudioMix:nil];
}

#pragma mark - Audio Sample Buffer Callbacks (MTAudioProcessingTapCallbacks)

void EXTapInit(MTAudioProcessingTapRef tap, void *clientInfo, void **tapStorageOut)
{
  AVAudioTapProcessorContext *context = calloc(1, sizeof(AVAudioTapProcessorContext));

  // Initialize MTAudioProcessingTap context.
  context->isNonInterleaved = false;
  context->self = clientInfo;

  *tapStorageOut = context;
}

void EXTapFinalize(MTAudioProcessingTapRef tap)
{
  AVAudioTapProcessorContext *context = (AVAudioTapProcessorContext *)MTAudioProcessingTapGetStorage(tap);

  // Clear MTAudioProcessingTap context.
  context->self = NULL;

  free(context);
}

void EXTapPrepare(MTAudioProcessingTapRef tap, CMItemCount maxFrames, const AudioStreamBasicDescription *processingFormat)
{
  AVAudioTapProcessorContext *context = (AVAudioTapProcessorContext *)MTAudioProcessingTapGetStorage(tap);

  context->supportedTapProcessingFormat = true;

  if (processingFormat->mFormatID != kAudioFormatLinearPCM) {
    EXLogInfo(@"Audio Format ID for audioProcessingTap: LinearPCM");
    // TODO(barthap): Does LinearPCM work with the audio sample buffer callback?
  }
  if (!(processingFormat->mFormatFlags & kAudioFormatFlagIsFloat)) {
    EXLogInfo(@"Audio Format ID for audioProcessingTap: Float only");
    // TODO(barthap): Does Float work with the audio sample buffer callback?
  }

  if (processingFormat->mFormatFlags & kAudioFormatFlagIsNonInterleaved) {
    context->isNonInterleaved = true;
  }
}

void EXTapUnprepare(MTAudioProcessingTapRef tap)
{
  AVAudioTapProcessorContext *context =
    (AVAudioTapProcessorContext *)MTAudioProcessingTapGetStorage(tap);
  context->self = NULL;
}

void EXTapProcess(MTAudioProcessingTapRef tap, CMItemCount numberFrames, MTAudioProcessingTapFlags flags, AudioBufferList *bufferListInOut, CMItemCount *numberFramesOut, MTAudioProcessingTapFlags *flagsOut)
{
  AVAudioTapProcessorContext *context =
    (AVAudioTapProcessorContext *)MTAudioProcessingTapGetStorage(tap);

  if (!context->self) {
    EXLogWarn(@"Audio Processing Tap has been destroyed!");
    return;
  }

  EXAVPlayerData *_self = ((__bridge EXAVPlayerData *)context->self);

  if (!_self.sampleBufferCallback) {
    return;
  }

  // Get actual audio buffers from MTAudioProcessingTap
  OSStatus status = MTAudioProcessingTapGetSourceAudio(tap, numberFrames, bufferListInOut, flagsOut, NULL, numberFramesOut);
  if (noErr != status) {
    EXLogWarn(@"MTAudioProcessingTapGetSourceAudio: %d", (int)status);
    return;
  }

  double seconds = [_self getCurrentPositionPrecise];
  [_self.sampleBufferCallback callWithAudioBuffer:&bufferListInOut->mBuffers[0] andTimestamp:seconds];
}

#pragma mark - EXAVObject

- (void)pauseImmediately
{
  if (_player) {
    [_player pause];
  }
}

- (EXAVAudioSessionMode)getAudioSessionModeRequired
{
  if (_player && ([self _isPlayerPlaying] || [self _shouldPlayerPlay])) {
    return _isMuted ? EXAVAudioSessionModeActiveMuted : EXAVAudioSessionModeActive;
  }
  return EXAVAudioSessionModeInactive;
}

- (void)appDidForeground
{
  [self _tryPlayPlayerWithRateAndMuteIfNecessary];
}

- (void)appDidBackgroundStayActive:(BOOL)stayActive
{
  // EXAudio already forced pause.
}

- (void)handleAudioSessionInterruption:(NSNotification*)notification
{
  NSNumber *interruptionType = [[notification userInfo] objectForKey:AVAudioSessionInterruptionTypeKey];
  switch (interruptionType.unsignedIntegerValue) {
    case AVAudioSessionInterruptionTypeBegan:
      // System already forced pause.
      [self _callStatusUpdateCallback];
      break;
    case AVAudioSessionInterruptionTypeEnded:
      [self _tryPlayPlayerWithRateAndMuteIfNecessary];
      [self _callStatusUpdateCallback];
      break;
    default:
      break;
  }
}

- (void)handleMediaServicesReset:(void (^)(void))finishCallback
{
  // See here: https://developer.apple.com/library/content/qa/qa1749/_index.html
  // (this is an unlikely notification to receive, but best practices suggests that we catch it just in case)
  
  _isLoaded = NO;
  
  // We want to temporarily disable _statusUpdateCallback so that all of the new state changes don't trigger a waterfall of updates:
  void (^callback)(NSDictionary *) = _statusUpdateCallback;
  _statusUpdateCallback = nil;
    
  EX_WEAKIFY(self);
  _loadFinishBlock = ^(BOOL success, NSDictionary *successStatus, NSString *error) {
    EX_ENSURE_STRONGIFY(self);
    if (finishCallback != nil) {
      finishCallback();
    }
    if (self.statusUpdateCallback == nil) {
      self.statusUpdateCallback = callback;
    }
    [self _callStatusUpdateCallback];
    if (!success && self.errorCallback) {
      self.errorCallback(error);
    }
  };
  
  [self _removeTimeObserver];
  [self _removeObservers];
  
  [self _loadNewPlayer];
}

#pragma mark - NSObject Lifecycle

/*
 * Call this synchronously on the main thread to remove the EXAVPlayerData
 * as an observer before KVO messages are broadcasted on the main thread.
 */
- (void)cleanup
{
  // this triggers the audio tap removal
  [self setSampleBufferCallback:nil];
  [self _removeTimeObserver];
  [self _removeObservers];
}

- (void)dealloc
{
  [self cleanup];
}

# pragma mark - Utilities

/*
 * For a given NSDictionary returns a new NSDictionary with
 * entries only of type (String, String).
 */
- (NSDictionary *)validatedRequestHeaders:(NSDictionary *)requestHeaders
{
  NSMutableDictionary *validatedHeaders = [NSMutableDictionary new];
  for (id key in requestHeaders.allKeys) {
    id value = requestHeaders[key];
    if ([key isKindOfClass:[NSString class]] && [value isKindOfClass:[NSString class]]) {
      validatedHeaders[key] = value;
    }
  }
  return validatedHeaders;
}

<<<<<<< HEAD
NSDictionary *extractDRMDictionary(NSDictionary *source) {
    NSDictionary *headers = source[@"headers"];
    
    if (headers && [headers isKindOfClass:[NSDictionary class]]) {
        NSDictionary *drm = headers[@"drm"];
        
        if (drm && [drm isKindOfClass:[NSDictionary class]]) {
            return drm;
        }
    }
    
    return [NSDictionary dictionary]; // Return an empty dictionary if drm is not found
}
=======
// http://blog.ablepear.com/2010/08/how-to-get-file-extension-for-mime-type.html
- (NSString *)_fileExtensionForMimeType:(NSString *)mimeType {
  CFStringRef cfMimeType = (__bridge CFStringRef)mimeType;
  CFStringRef uti = UTTypeCreatePreferredIdentifierForTag(kUTTagClassMIMEType, cfMimeType, NULL);
  return (__bridge NSString *)(UTTypeCopyPreferredTagWithClass(uti, kUTTagClassFilenameExtension));
}

- (NSURL *)_saveBase64UrlToTempFile:(NSURL *)url {
  // base64 string format: `data:<mimeType>;base64,<data>` <- data contains only A-Z, a-z, 0-9, +, /, = characters
  NSString *base64String = [url absoluteString];
  NSInteger mimeTypeStartIndex = [[base64String componentsSeparatedByString:@":"] objectAtIndex:0].length + 1;
  NSInteger mimeTypeEndIndex = [[base64String componentsSeparatedByString:@";"] objectAtIndex:0].length;
  NSInteger dataStartIndex = [[base64String componentsSeparatedByString:@","] objectAtIndex:0].length + 1;
  NSString *mimeType = [base64String substringWithRange:NSMakeRange(mimeTypeStartIndex, mimeTypeEndIndex - mimeTypeStartIndex)];
  NSString *fileType = [self _fileExtensionForMimeType:mimeType];
  NSString *base64DataString = [base64String substringFromIndex:dataStartIndex];
  
  NSData *fileData = [[NSData alloc] initWithBase64EncodedString:base64DataString options:0];
  if (!fileData) {
    return nil;
  }

  NSString *tempDirectory = NSTemporaryDirectory();
  NSString *tempFileName = [NSString stringWithFormat:@"%@.%@", [[NSUUID UUID] UUIDString], fileType];
  NSString *tempFilePath = [tempDirectory stringByAppendingPathComponent:tempFileName];
  NSError *error = nil;

  [fileData writeToFile:tempFilePath options:NSDataWritingAtomic error:&error];
  if (error) {
    return nil;
  }
  return [NSURL fileURLWithPath:tempFilePath];
}

- (Boolean)_isBase64Audio:(NSURL *)url {
  return [[url absoluteString] hasPrefix:@"data:audio/"];
}

- (void)_finishLoadWithError:(NSString *)errorMessage {
  if (self.loadFinishBlock) {
    self.loadFinishBlock(NO, nil, errorMessage);
    self.loadFinishBlock = nil;
  } else if (self.errorCallback) {
    self.errorCallback(errorMessage);
  }
}

>>>>>>> ee6c2476
@end<|MERGE_RESOLUTION|>--- conflicted
+++ resolved
@@ -1,12 +1,8 @@
 // Copyright 2017-present 650 Industries. All rights reserved.
 
 #import <EXAV/EXAVPlayerData.h>
-<<<<<<< HEAD
 #import <EXAV/EXResourceLoaderDelegate.h>
-
-=======
 #import <MobileCoreServices/MobileCoreServices.h>
->>>>>>> ee6c2476
 
 // This struct is passed between the MTAudioProcessingTap callbacks.
 typedef struct AVAudioTapProcessorContext {
@@ -133,7 +129,22 @@
 - (void)_loadNewPlayer
 {
   NSArray *cookies = [[NSHTTPCookieStorage sharedHTTPCookieStorage] cookies];
-<<<<<<< HEAD
+
+  NSURL *assetUrl = _url;
+
+  // Ideally we would load the _url directly into the [AVURLAsset URLAssetWithURL:...], but iOS 17 introduced changes/bug, which breaks creating
+  // an AVURLAsset from data uris. As a workaround we save the data into a file and play the audio from that file.
+  if ([self _isBase64Audio:_url] && [[NSProcessInfo processInfo] isOperatingSystemAtLeastVersion:(NSOperatingSystemVersion){17, 0, 0}]) {
+    NSURL *temporaryFileUrl = [self _saveBase64UrlToTempFile:_url];
+    if (temporaryFileUrl == nil) {
+      NSString *errorMessage = @"Failed to convert base64 string to an audio file";
+      [self _finishLoadWithError:errorMessage];
+      return;
+    }
+    assetUrl = temporaryFileUrl;
+  }
+
+  _avAsset = [AVURLAsset URLAssetWithURL:assetUrl options:@{AVURLAssetHTTPCookiesKey : cookies, @"AVURLAssetHTTPHeaderFieldsKey": _headers}];
   _avAsset = [AVURLAsset URLAssetWithURL:_url options:@{AVURLAssetHTTPCookiesKey : cookies, @"AVURLAssetHTTPHeaderFieldsKey": _headers}];
     NSLog(@"DRM Dictionary: %@", _drmConfigs);
     if ([_drmConfigs count] > 0) {
@@ -148,23 +159,6 @@
         [_avAsset.resourceLoader setDelegate:_resourceLoaderDelegate queue:resourceLoaderQueue];
     }
   
-=======
-  NSURL *assetUrl = _url;
-
-  // Ideally we would load the _url directly into the [AVURLAsset URLAssetWithURL:...], but iOS 17 introduced changes/bug, which breaks creating
-  // an AVURLAsset from data uris. As a workaround we save the data into a file and play the audio from that file.
-  if ([self _isBase64Audio:_url] && [[NSProcessInfo processInfo] isOperatingSystemAtLeastVersion:(NSOperatingSystemVersion){17, 0, 0}]) {
-    NSURL *temporaryFileUrl = [self _saveBase64UrlToTempFile:_url];
-    if (temporaryFileUrl == nil) {
-      NSString *errorMessage = @"Failed to convert base64 string to an audio file";
-      [self _finishLoadWithError:errorMessage];
-      return;
-    }
-    assetUrl = temporaryFileUrl;
-  }
-
-  AVURLAsset *avAsset = [AVURLAsset URLAssetWithURL:assetUrl options:@{AVURLAssetHTTPCookiesKey : cookies, @"AVURLAssetHTTPHeaderFieldsKey": _headers}];
->>>>>>> ee6c2476
   // unless we preload, the asset will not necessarily load the duration by the time we try to play it.
   // http://stackoverflow.com/questions/20581567/avplayer-and-avfoundationerrordomain-code-11819
   EX_WEAKIFY(self);
@@ -1137,7 +1131,53 @@
   return validatedHeaders;
 }
 
-<<<<<<< HEAD
+
+// http://blog.ablepear.com/2010/08/how-to-get-file-extension-for-mime-type.html
+- (NSString *)_fileExtensionForMimeType:(NSString *)mimeType {
+  CFStringRef cfMimeType = (__bridge CFStringRef)mimeType;
+  CFStringRef uti = UTTypeCreatePreferredIdentifierForTag(kUTTagClassMIMEType, cfMimeType, NULL);
+  return (__bridge NSString *)(UTTypeCopyPreferredTagWithClass(uti, kUTTagClassFilenameExtension));
+}
+
+- (NSURL *)_saveBase64UrlToTempFile:(NSURL *)url {
+  // base64 string format: `data:<mimeType>;base64,<data>` <- data contains only A-Z, a-z, 0-9, +, /, = characters
+  NSString *base64String = [url absoluteString];
+  NSInteger mimeTypeStartIndex = [[base64String componentsSeparatedByString:@":"] objectAtIndex:0].length + 1;
+  NSInteger mimeTypeEndIndex = [[base64String componentsSeparatedByString:@";"] objectAtIndex:0].length;
+  NSInteger dataStartIndex = [[base64String componentsSeparatedByString:@","] objectAtIndex:0].length + 1;
+  NSString *mimeType = [base64String substringWithRange:NSMakeRange(mimeTypeStartIndex, mimeTypeEndIndex - mimeTypeStartIndex)];
+  NSString *fileType = [self _fileExtensionForMimeType:mimeType];
+  NSString *base64DataString = [base64String substringFromIndex:dataStartIndex];
+  
+  NSData *fileData = [[NSData alloc] initWithBase64EncodedString:base64DataString options:0];
+  if (!fileData) {
+    return nil;
+  }
+
+  NSString *tempDirectory = NSTemporaryDirectory();
+  NSString *tempFileName = [NSString stringWithFormat:@"%@.%@", [[NSUUID UUID] UUIDString], fileType];
+  NSString *tempFilePath = [tempDirectory stringByAppendingPathComponent:tempFileName];
+  NSError *error = nil;
+
+  [fileData writeToFile:tempFilePath options:NSDataWritingAtomic error:&error];
+  if (error) {
+    return nil;
+  }
+  return [NSURL fileURLWithPath:tempFilePath];
+}
+
+- (Boolean)_isBase64Audio:(NSURL *)url {
+  return [[url absoluteString] hasPrefix:@"data:audio/"];
+}
+
+- (void)_finishLoadWithError:(NSString *)errorMessage {
+  if (self.loadFinishBlock) {
+    self.loadFinishBlock(NO, nil, errorMessage);
+    self.loadFinishBlock = nil;
+  } else if (self.errorCallback) {
+    self.errorCallback(errorMessage);
+  }
+}
 NSDictionary *extractDRMDictionary(NSDictionary *source) {
     NSDictionary *headers = source[@"headers"];
     
@@ -1151,53 +1191,4 @@
     
     return [NSDictionary dictionary]; // Return an empty dictionary if drm is not found
 }
-=======
-// http://blog.ablepear.com/2010/08/how-to-get-file-extension-for-mime-type.html
-- (NSString *)_fileExtensionForMimeType:(NSString *)mimeType {
-  CFStringRef cfMimeType = (__bridge CFStringRef)mimeType;
-  CFStringRef uti = UTTypeCreatePreferredIdentifierForTag(kUTTagClassMIMEType, cfMimeType, NULL);
-  return (__bridge NSString *)(UTTypeCopyPreferredTagWithClass(uti, kUTTagClassFilenameExtension));
-}
-
-- (NSURL *)_saveBase64UrlToTempFile:(NSURL *)url {
-  // base64 string format: `data:<mimeType>;base64,<data>` <- data contains only A-Z, a-z, 0-9, +, /, = characters
-  NSString *base64String = [url absoluteString];
-  NSInteger mimeTypeStartIndex = [[base64String componentsSeparatedByString:@":"] objectAtIndex:0].length + 1;
-  NSInteger mimeTypeEndIndex = [[base64String componentsSeparatedByString:@";"] objectAtIndex:0].length;
-  NSInteger dataStartIndex = [[base64String componentsSeparatedByString:@","] objectAtIndex:0].length + 1;
-  NSString *mimeType = [base64String substringWithRange:NSMakeRange(mimeTypeStartIndex, mimeTypeEndIndex - mimeTypeStartIndex)];
-  NSString *fileType = [self _fileExtensionForMimeType:mimeType];
-  NSString *base64DataString = [base64String substringFromIndex:dataStartIndex];
-  
-  NSData *fileData = [[NSData alloc] initWithBase64EncodedString:base64DataString options:0];
-  if (!fileData) {
-    return nil;
-  }
-
-  NSString *tempDirectory = NSTemporaryDirectory();
-  NSString *tempFileName = [NSString stringWithFormat:@"%@.%@", [[NSUUID UUID] UUIDString], fileType];
-  NSString *tempFilePath = [tempDirectory stringByAppendingPathComponent:tempFileName];
-  NSError *error = nil;
-
-  [fileData writeToFile:tempFilePath options:NSDataWritingAtomic error:&error];
-  if (error) {
-    return nil;
-  }
-  return [NSURL fileURLWithPath:tempFilePath];
-}
-
-- (Boolean)_isBase64Audio:(NSURL *)url {
-  return [[url absoluteString] hasPrefix:@"data:audio/"];
-}
-
-- (void)_finishLoadWithError:(NSString *)errorMessage {
-  if (self.loadFinishBlock) {
-    self.loadFinishBlock(NO, nil, errorMessage);
-    self.loadFinishBlock = nil;
-  } else if (self.errorCallback) {
-    self.errorCallback(errorMessage);
-  }
-}
-
->>>>>>> ee6c2476
 @end