{
  "name": "expo-av",
  "version": "9.1.2",
  "description": "Expo universal module for Audio and Video playback",
  "main": "build/index.js",
  "types": "build/index.d.ts",
  "sideEffects": false,
  "scripts": {
    "build": "expo-module build",
    "clean": "expo-module clean",
    "lint": "expo-module lint",
    "test": "expo-module test",
    "prepare": "expo-module prepare",
    "prepublishOnly": "expo-module prepublishOnly",
    "expo-module": "expo-module"
  },
  "keywords": [
    "expo",
    "react-native",
    "audio",
    "video"
  ],
  "repository": {
    "type": "git",
    "url": "https://github.com/expo/expo.git",
    "directory": "packages/expo-av"
  },
  "bugs": {
    "url": "https://github.com/expo/expo/issues"
  },
  "author": "650 Industries, Inc.",
  "license": "MIT",
  "homepage": "https://docs.expo.io/versions/latest/sdk/av/",
  "dependencies": {
<<<<<<< HEAD
    "@expo/config-plugins": "^1.0.32",
    "expo-modules-core": "~0.0.1",
    "unimodules-permissions-interface": "~6.2.0"
=======
    "@expo/config-plugins": "^1.0.18",
    "expo-modules-core": "~0.0.1"
>>>>>>> fb3d99c5
  },
  "devDependencies": {
    "expo-module-scripts": "^2.0.0"
  }
}<|MERGE_RESOLUTION|>--- conflicted
+++ resolved
@@ -32,14 +32,8 @@
   "license": "MIT",
   "homepage": "https://docs.expo.io/versions/latest/sdk/av/",
   "dependencies": {
-<<<<<<< HEAD
     "@expo/config-plugins": "^1.0.32",
-    "expo-modules-core": "~0.0.1",
-    "unimodules-permissions-interface": "~6.2.0"
-=======
-    "@expo/config-plugins": "^1.0.18",
     "expo-modules-core": "~0.0.1"
->>>>>>> fb3d99c5
   },
   "devDependencies": {
     "expo-module-scripts": "^2.0.0"
