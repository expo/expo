--- conflicted
+++ resolved
@@ -37,14 +37,9 @@
     "babel-preset-expo": "^5.0.0",
     "expo-module-scripts": "^1.0.0"
   },
-<<<<<<< HEAD
-  "gitHead": "bbb5e571305640a9440180c0a5d7cdfdd9ed4fe9",
-  "dependencies": {
-    "nullthrows": "^1.1.1"
-=======
   "gitHead": "9119d190fbbf9f6a7a9c116e068d240e60e441fc",
   "dependencies": {
-    "lodash": "^4.17.11"
->>>>>>> c44fb80b
+    "lodash": "^4.17.11",
+    "nullthrows": "^1.1.0"
   }
 }