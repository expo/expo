# Changelog

## Unpublished

### 🛠 Breaking changes

- Dropped support for iOS 10.0 ([#11344](https://github.com/expo/expo/pull/11344) by [@tsapeta](https://github.com/tsapeta))

### 🎉 New features

### 🐛 Bug fixes

<<<<<<< HEAD
### 🎉 New features

- Add optional sound level information in `RecordingStatus` object described with `metering` key. Add `isMeteringEnabled` flag in `RecordingOptions` to enable computing this information. The flag is set to `true` by default in `RecordingOptions` presets (`RECORDING_OPTIONS_PRESET_HIGH_QUALITY`, `RECORDING_OPTIONS_PRESET_LOW_QUALITY`). ([#10759](https://github.com/expo/expo/pull/10759) by [@danieloi](https://github.com/danieloi))
=======
## 8.7.0 — 2020-11-17
>>>>>>> fe9f8eeb

### 🐛 Bug fixes

- Fix orientation being returned incorrectly for videos in portrait mode in onReadyForDisplay on iOS. ([#10449](https://github.com/expo/expo/pull/10449) by [@lachenmayer](https://github.com/lachenmayer))
- Fix looping stops after 3 times on iOS. ([#10602](https://github.com/expo/expo/pull/10602) by [@IjzerenHein](https://github.com/IjzerenHein))
- Fix Audio.stopAndUnloadAsync not handling no-data on Android. ([#9877](https://github.com/expo/expo/pull/9877) by [@IjzerenHein](https://github.com/IjzerenHein))

## 8.6.0 — 2020-08-18

_This version does not introduce any user-facing changes._

## 8.5.0 — 2020-08-11

### 🐛 Bug fixes

- Fix progress events when no playback is active on Android. ([#9545](https://github.com/expo/expo/pull/9545) by [@IjzerenHein](https://github.com/IjzerenHein))
- Fix Video resizeMode not updated on Android. ([#9567](https://github.com/expo/expo/pull/9567) by [@IjzerenHein](https://github.com/IjzerenHein))
- Fix Video source always reloaded when changing props on Android. ([#9569](https://github.com/expo/expo/pull/9569) by [@IjzerenHein](https://github.com/IjzerenHein))
- Fix blank Video after unlocking screen. ([#9586](https://github.com/expo/expo/pull/9586) by [@IjzerenHein](https://github.com/IjzerenHein))
- Fix exception on Android when loading invalid Video source. ([#9596](https://github.com/expo/expo/pull/9596) by [@IjzerenHein](https://github.com/IjzerenHein))
- Fix Audio prepareToRecordAsync after it failed once on iOS. ([#9612](https://github.com/expo/expo/pull/9612) by [@IjzerenHein](https://github.com/IjzerenHein))
- Improve error-messages on iOS. ([#9618](https://github.com/expo/expo/pull/9618) by [@IjzerenHein](https://github.com/IjzerenHein))

## 8.4.1 — 2020-07-29

### 🐛 Bug fixes

- Removed unused and potentionally unsafe call on iOS. ([#9436](https://github.com/expo/expo/pull/9436) by [@IjzerenHein](https://github.com/IjzerenHein))
- Fix onReadyForDisplay not emitted for HLS streams/m3u8 files on iOS. ([#9443](https://github.com/expo/expo/pull/9443) by [@IjzerenHein](https://github.com/IjzerenHein))

## 8.4.0 — 2020-07-24

### 🐛 Bug fixes

- Fix stability issues when changing source and/or useNativeControls on iOS. ([#9381](https://github.com/expo/expo/pull/9381) by [@IjzerenHein](https://github.com/IjzerenHein))
- Fix stability issue due to player-item observers not cleaned up on iOS. ([#9350](https://github.com/expo/expo/pull/9350) by [@IjzerenHein](https://github.com/IjzerenHein))
- Fix audio recording not working after reload app in iOS. ([#9283](https://github.com/expo/expo/pull/9283) by [@IjzerenHein](https://github.com/IjzerenHein))
- Fix native fullscreen events not emitted on iOS. ([#9323](https://github.com/expo/expo/pull/9323) by [@IjzerenHein](https://github.com/IjzerenHein))
- Fix duplicate full-screen will-dismiss event on iOS. ([#9366](https://github.com/expo/expo/pull/9366) by [@IjzerenHein](https://github.com/IjzerenHein))
- Fix mem-leak when unmounting Video component on iOS. ([#9379](https://github.com/expo/expo/pull/9379) by [@IjzerenHein](https://github.com/IjzerenHein))
- Fix audio not resumable when app is in background on iOS (react-native-music-control usage). ([#9363](https://github.com/expo/expo/pull/9363) by [@IjzerenHein](https://github.com/IjzerenHein))
- Fix posterStyle warning. ([#9384](https://github.com/expo/expo/pull/9384) by [@IjzerenHein](https://github.com/IjzerenHein))
- Fix audio-session not de-activated after unloading sound on iOS. ([#9365](https://github.com/expo/expo/pull/9365) by [@IjzerenHein](https://github.com/IjzerenHein))
- Fix debugger break in XCode when removing observations. ([#9334](https://github.com/expo/expo/pull/9334) by [@IjzerenHein](https://github.com/IjzerenHein))

## 8.3.0 — 2020-07-08

### 🎉 New features

- [av] Delete `prop-types` in favor of TypeScript. ([#8679](https://github.com/expo/expo/pull/8679) by [@EvanBacon](https://github.com/EvanBacon))
- [av] Directly import `createElement` from `react-native-web` for RNW v12 support. ([#8773](https://github.com/expo/expo/pull/8773) by [@EvanBacon](https://github.com/EvanBacon))

### 🐛 Bug fixes

- Allow playing media files embedded as resources in an Android APK. ([#8936](https://github.com/expo/expo/pull/8936) by [@esamelson](https://github.com/esamelson))

## 8.2.1 — 2020-05-29

_This version does not introduce any user-facing changes._

## 8.2.0 — 2020-05-27

### 🐛 Bug fixes

- Fix unable to call presentFullScreenPlayer twice. ([#8343](https://github.com/expo/expo/pull/8343) by [@IjzerenHein](https://github.com/IjzerenHein))
- Fixed multiplied callbacks in `expo-av` after replaying ([#7193](https://github.com/expo/expo/pull/7193) by [@mczernek](https://github.com/mczernek))
- Fixed `Plaback.loadAsync()` return type. ([#7559](https://github.com/expo/expo/pull/7559) by [@awinograd](https://github.com/awinograd))
- Fixed the adaptive streaming for exoplayer on android. ([#8380](https://github.com/expo/expo/pull/8363) by [@watchinharrison](https://github.com/watchinharrison))<|MERGE_RESOLUTION|>--- conflicted
+++ resolved
@@ -10,13 +10,13 @@
 
 ### 🐛 Bug fixes
 
-<<<<<<< HEAD
+
 ### 🎉 New features
 
 - Add optional sound level information in `RecordingStatus` object described with `metering` key. Add `isMeteringEnabled` flag in `RecordingOptions` to enable computing this information. The flag is set to `true` by default in `RecordingOptions` presets (`RECORDING_OPTIONS_PRESET_HIGH_QUALITY`, `RECORDING_OPTIONS_PRESET_LOW_QUALITY`). ([#10759](https://github.com/expo/expo/pull/10759) by [@danieloi](https://github.com/danieloi))
-=======
+
 ## 8.7.0 — 2020-11-17
->>>>>>> fe9f8eeb
+
 
 ### 🐛 Bug fixes
 
