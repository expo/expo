--- conflicted
+++ resolved
@@ -6,11 +6,8 @@
 
 ### 🎉 New features
 
-<<<<<<< HEAD
 - Added a `subtitles` parameter to the status object for passing a list of available subtitles in an HLS stream. ([#23998](https://github.com/expo/expo/pull/23998) by [@mojavad](https://github.com/mojavad))
-=======
 - Added support for React Native 0.73. ([#24018](https://github.com/expo/expo/pull/24018) by [@kudo](https://github.com/kudo))
->>>>>>> 9c8c85f2
 
 ### 🐛 Bug fixes
 
