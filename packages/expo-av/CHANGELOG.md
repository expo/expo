--- conflicted
+++ resolved
@@ -8,16 +8,14 @@
 
 ### 🐛 Bug fixes
 
-<<<<<<< HEAD
 - Fixed media.play and media.pause call on the web aren't properly awaited. ([#20439](https://github.com/expo/expo/pull/20439)) by [@zhigang1992](https://github.com/zhigang1992)
-=======
+
 ### 💡 Others
 
 ## 13.1.0 — 2022-12-30
 
 ### 🐛 Bug fixes
 
->>>>>>> df72b035
 - Fixed build errors when testing on React Native nightly builds. ([#19805](https://github.com/expo/expo/pull/19805) by [@kudo](https://github.com/kudo))
 - Fixed crashes when ProGuard or R8 is enabled on Android. ([#20197](https://github.com/expo/expo/pull/20197) by [@lukmccall](https://github.com/lukmccall))
 - Added React Native 0.71 support. ([#20470](https://github.com/expo/expo/pull/20470) by [@kudo](https://github.com/kudo))
