--- conflicted
+++ resolved
@@ -8,11 +8,8 @@
 
 ### 🐛 Bug fixes
 
-<<<<<<< HEAD
 - Fixed putting app to background stops non-mixable audio playback in other apps on iOS ([#20380](https://github.com/expo/expo/pull/20380) by [@de1acr0ix](https://github.com/de1acr0ix))
-=======
 - Fixed Android build warnings for Gradle version 8. ([#22537](https://github.com/expo/expo/pull/22537), [#22609](https://github.com/expo/expo/pull/22609) by [@kudo](https://github.com/kudo))
->>>>>>> f2776b43
 
 ### 💡 Others
 
