# Changelog

## Unpublished

### 🛠 Breaking changes

### 🎉 New features

### 🐛 Bug fixes

<<<<<<< HEAD
- Fixed not finding the `Expo Go` on Android 11+ when the user tries to scan the QR code. ([#12328](https://github.com/expo/expo/pull/12328) by [@lukmccall](https://github.com/lukmccall))
=======
- Account for rubocop formatting in plugin. ([#12480](https://github.com/expo/expo/pull/12480) by [@EvanBacon](https://github.com/EvanBacon))
>>>>>>> 67281215

## 0.3.1 — 2021-04-09

### 🐛 Bug fixes

- Fix misspellings in READMEs. ([#12346](https://github.com/expo/expo/pull/12346) by [@wschurman](https://github.com/wschurman))

## 0.3.0 — 2021-03-24

### 🎉 New features

- Rewrote UI and added a dark theme support. ([#12236](https://github.com/expo/expo/pull/12236) by [@lukmccall](https://github.com/lukmccall))
- Fetched the development session if the user is logged into his Expo account. ([#12236](https://github.com/expo/expo/pull/12236) by [@lukmccall](https://github.com/lukmccall))<|MERGE_RESOLUTION|>--- conflicted
+++ resolved
@@ -8,11 +8,8 @@
 
 ### 🐛 Bug fixes
 
-<<<<<<< HEAD
 - Fixed not finding the `Expo Go` on Android 11+ when the user tries to scan the QR code. ([#12328](https://github.com/expo/expo/pull/12328) by [@lukmccall](https://github.com/lukmccall))
-=======
 - Account for rubocop formatting in plugin. ([#12480](https://github.com/expo/expo/pull/12480) by [@EvanBacon](https://github.com/EvanBacon))
->>>>>>> 67281215
 
 ## 0.3.1 — 2021-04-09
 
