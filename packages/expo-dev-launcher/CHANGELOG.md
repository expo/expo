# Changelog

## Unpublished

### 🛠 Breaking changes

- Reset Updates module state on each dev client load. ([#13346](https://github.com/expo/expo/pull/13346) by [@esamelson](https://github.com/esamelson))

### 🎉 New features

- Added expo-updates integration to config plugin. ([#13198](https://github.com/expo/expo/pull/13198) by [@esamelson](https://github.com/esamelson))

### 🐛 Bug fixes

<<<<<<< HEAD
- [plugin] Use Node module resolution to find package paths for Podfile ([#13382](https://github.com/expo/expo/pull/13382) by [@fson](https://github.com/fson))
=======
- Fixed switching from published to local bundle loading on Android. ([#13363](https://github.com/expo/expo/pull/13363) by [@esamelson](https://github.com/esamelson))
>>>>>>> fc22d334

### 💡 Others

## 0.5.1 — 2021-06-16

_This version does not introduce any user-facing changes._

## 0.5.0 — 2021-06-10

### 🛠 Breaking changes

- Renamed the iOS protocol in expo-updates-interface to EXUpdatesExternalInterface. ([#13214](https://github.com/expo/expo/pull/13214) by [@esamelson](https://github.com/esamelson))

## 0.4.0 — 2021-06-08

### 🎉 New features

- Added ability to load published projects via expo-updates. (Android: [#13031](https://github.com/expo/expo/pull/13031) and iOS: [#13087](https://github.com/expo/expo/pull/13087) by [@esamelson](https://github.com/esamelson))
- Support remote JavaScript inspecting. ([#13041](https://github.com/expo/expo/pull/13041) by [@kudo](https://github.com/kudo))
- Updated the footer style on the main screen. ([#13000](https://github.com/expo/expo/pull/13000) by [@lukmccall](https://github.com/lukmccall))

### 🐛 Bug fixes

- Updates integration: make Update nullable in onSuccess callback ([#13136](https://github.com/expo/expo/pull/13136) by [@esamelson](https://github.com/esamelson))
- Reduced app crashes when the user is spamming deep links on Android. ([#13020](https://github.com/expo/expo/pull/13020) by [@lukmccall](https://github.com/lukmccall))
- Shown the error screen on deep link failure on iOS. ([#13002](https://github.com/expo/expo/pull/13002) by [@lukmccall](https://github.com/lukmccall))

## 0.3.4 — 2021-05-20

### 🐛 Bug fixes

- Fixed the application hanging on the splash screen on iOS. ([#12971](https://github.com/expo/expo/pull/12971) by [@lukmccall](https://github.com/lukmccall))

## 0.3.3 — 2021-05-13

### 🐛 Bug fixes

- Fix flash of dev launcher screen during launch and incorrect dev menu shown on the 1st launch. ([#12765](https://github.com/expo/expo/pull/12765) by [@fson](https://github.com/fson))

## 0.3.2 — 2021-05-12

### 🎉 New features

- [plugin] Prevent plugin from running multiple times in a single process. ([#12715](https://github.com/expo/expo/pull/12715) by [@EvanBacon](https://github.com/EvanBacon))
- [plugin] Added AppDelegate tests. ([#12651](https://github.com/expo/expo/pull/12651) by [@EvanBacon](https://github.com/EvanBacon))
- Added the ability to open managed apps inside the dev-launcher. ([#12698](https://github.com/expo/expo/pull/12698) by [@lukmccall](https://github.com/lukmccall))
- Included `expo-dev-launcher` in `expo-dev-client` package, an easier way to install it. ([#12765](https://github.com/expo/expo/pull/12765) by [@fson](https://github.com/fson))
- Added better URL validation. ([#12799](https://github.com/expo/expo/pull/12799) by [@lukmccall](https://github.com/lukmccall))
- Added better error handling. ([#12848](https://github.com/expo/expo/pull/12848) and [#12800](https://github.com/expo/expo/pull/12800) by [@lukmccall](https://github.com/lukmccall))

### 🐛 Bug fixes

- Fixed not finding the `Expo Go` on Android 11+ when the user tries to scan the QR code. ([#12328](https://github.com/expo/expo/pull/12328) by [@lukmccall](https://github.com/lukmccall))
- Account for rubocop formatting in plugin. ([#12480](https://github.com/expo/expo/pull/12480) by [@EvanBacon](https://github.com/EvanBacon))
- Fix bundled images. ([#12668](https://github.com/expo/expo/pull/12668) by [@fson](https://github.com/fson))
- Enable kotlin in all modules. ([#12716](https://github.com/expo/expo/pull/12716) by [@wschurman](https://github.com/wschurman))
- [plugin] Fix config plugin not including `expo-dev-launcher` in `Podfile`. ([#12828](https://github.com/expo/expo/pull/12828) by [@fson](https://github.com/fson))
- Fix incorrect color of safe area view on iOS. ([#12851](https://github.com/expo/expo/pull/12851) by [@lukmccall](https://github.com/lukmccall))
- Fixed application crashing with the `VerifyError` exception on Android. ([#12855](https://github.com/expo/expo/pull/12855) by [@lukmccall](https://github.com/lukmccall))
- Fixed XCode warnings. ([#12798](https://github.com/expo/expo/pull/12798) by [@lukmccall](https://github.com/lukmccall))

## 0.3.1 — 2021-04-09

### 🐛 Bug fixes

- Fix misspellings in READMEs. ([#12346](https://github.com/expo/expo/pull/12346) by [@wschurman](https://github.com/wschurman))

## 0.3.0 — 2021-03-24

### 🎉 New features

- Rewrote UI and added a dark theme support. ([#12236](https://github.com/expo/expo/pull/12236) by [@lukmccall](https://github.com/lukmccall))
- Fetched the development session if the user is logged into his Expo account. ([#12236](https://github.com/expo/expo/pull/12236) by [@lukmccall](https://github.com/lukmccall))<|MERGE_RESOLUTION|>--- conflicted
+++ resolved
@@ -12,11 +12,8 @@
 
 ### 🐛 Bug fixes
 
-<<<<<<< HEAD
+- Fixed switching from published to local bundle loading on Android. ([#13363](https://github.com/expo/expo/pull/13363) by [@esamelson](https://github.com/esamelson))
 - [plugin] Use Node module resolution to find package paths for Podfile ([#13382](https://github.com/expo/expo/pull/13382) by [@fson](https://github.com/fson))
-=======
-- Fixed switching from published to local bundle loading on Android. ([#13363](https://github.com/expo/expo/pull/13363) by [@esamelson](https://github.com/esamelson))
->>>>>>> fc22d334
 
 ### 💡 Others
 
