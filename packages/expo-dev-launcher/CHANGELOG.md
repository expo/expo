# Changelog

## Unpublished

### 🛠 Breaking changes

### 🎉 New features

- Add debug settings for EAS Updates (admin only) ([#17842](https://github.com/expo/expo/pull/17842) by [@ajsmth](https://github.com/ajsmth))

### 🐛 Bug fixes

<<<<<<< HEAD
- Fixed the application crashing when the user forces a dark mode only for the dev-client app in the system setting on Android. ([#17858](https://github.com/expo/expo/pull/17858) by [@lukmccall](https://github.com/lukmccall))
=======
- Fixed the error screen is sometimes empty on Android. ([#17857](https://github.com/expo/expo/pull/17857) by [@lukmccall](https://github.com/lukmccall))
>>>>>>> 98b2cb50

### 💡 Others

## 1.0.0 — 2022-06-09

### 🐛 Bug fixes

- Fixed the singleton `RCTBridge.currentBridge` instance value be override by expo-dev-launcher bridge instance on iOS. ([#17780](https://github.com/expo/expo/pull/17780) by [@kudo](https://github.com/kudo))

## 0.11.7 — 2022-06-07

### 🐛 Bug fixes

- Fix opening published EAS Update from URL on Android. ([#17734](https://github.com/expo/expo/pull/17734) by [@esamelson](https://github.com/esamelson))

### 💡 Others

- Stop persisting remote debugging setting between app loads on iOS. ([#17650](https://github.com/expo/expo/pull/17650) by [@esamelson](https://github.com/esamelson))
- Autodetect dev-launcher packager on iOS. ([#17712](https://github.com/expo/expo/pull/17712) by [@douglowder](https://github.com/douglowder))

## 0.11.6 — 2022-05-19

_This version does not introduce any user-facing changes._

## 0.11.5 — 2022-05-06

_This version does not introduce any user-facing changes._

## 0.11.4 — 2022-05-05

### 🐛 Bug fixes

- Fix crash on initial deep link ([#17268](https://github.com/expo/expo/pull/17268) by [@ajsmth](https://github.com/ajsmth))
- Fix remote debugging crashing the application on iOS. ([#17248](https://github.com/expo/expo/pull/17248) by [@lukmccall](https://github.com/lukmccall))
- Fix reload button on iOS native error screen in certain cases. ([#17272](https://github.com/expo/expo/pull/17272) by [@esamelson](https://github.com/esamelson))
- Fix infinite query refetching on extensions panel. ([#17314](https://github.com/expo/expo/pull/17314) by [@ajsmth](https://github.com/ajsmth))
- Fix airplane mode hanging on splash screen. ([#17325](https://github.com/expo/expo/pull/17325) by [@ajsmth](https://github.com/ajsmth))

## 0.11.3 — 2022-04-26

### 🐛 Bug fixes

- Fix the error screen sometimes not showing on iOS. ([#17216](https://github.com/expo/expo/pull/17216) by [@lukmccall](https://github.com/lukmccall))

## 0.11.2 — 2022-04-25

_This version does not introduce any user-facing changes._

## 0.11.1 — 2022-04-21

_This version does not introduce any user-facing changes._

## 0.11.0 — 2022-04-20

### 🎉 New features

- Add expo-modules and ReactDelegate-based automatic setup on iOS. ([#16190](https://github.com/expo/expo/pull/16190) by [@esamelson](https://github.com/esamelson))
- Add support for auto-setup with updates integration on iOS. ([#16230](https://github.com/expo/expo/pull/16230) by [@esamelson](https://github.com/esamelson))
- Send uncaught exceptions to the bundler server if possible. ([#15938](https://github.com/expo/expo/pull/15938) & [#15964](https://github.com/expo/expo/pull/15964) by [@lukmccall](https://github.com/lukmccall))
- Add support for React Native `0.67.X`. ([#16038](https://github.com/expo/expo/pull/16038) by [@kudo](https://github.com/kudo))
- Add the crash report screen. ([#16341](https://github.com/expo/expo/pull/16341) by [@lukmccall](https://github.com/lukmccall))
- Add the `isDevelopmentBuild` function to determine if you are running in a development build. ([#16486](https://github.com/expo/expo/pull/16486) by [@lukmccall](https://github.com/lukmccall))
- Add expo-modules automatic setup on Android. ([#16441](https://github.com/expo/expo/pull/16441) by [@esamelson](https://github.com/esamelson))
- Add support for auto-setup with updates integration on Android. ([#16442](https://github.com/expo/expo/pull/16442) by [@esamelson](https://github.com/esamelson))
- Remove regex-based config plugin mods in SDK 45+ projects. ([#16495](https://github.com/expo/expo/pull/16495) by [@esamelson](https://github.com/esamelson))
- Restore ability of host apps to disable dev client. ([#16521](https://github.com/expo/expo/pull/16521) by [@esamelson](https://github.com/esamelson))

### 🐛 Bug fixes

- Fix `androidNavigationBar` app.json config settings having no effect at runtime ([#15030](https://github.com/expo/expo/issues/15030)). ([#16711](https://github.com/expo/expo/pull/16711) by [@esamelson](https://github.com/esamelson))
- Removed the unused `jcenter()` maven dependencies. ([#16846](https://github.com/expo/expo/pull/16846) by [@kudo](https://github.com/kudo))
- Fix app not appearing after deeplinking from cold boot on iOS. ([#17010](https://github.com/expo/expo/pull/17010) by [@ajsmth](https://github.com/ajsmth))
- Fix `RCTStatusBarManager module requires that the UIViewControllerBasedStatusBarAppearance to be false.` on iOS. ([#17022](https://github.com/expo/expo/pull/17022) by [@lukmccall](https://github.com/lukmccall))
- Fix loading published projects on Android. ([#17069](https://github.com/expo/expo/pull/17069) by [@esamelson](https://github.com/esamelson))

### 💡 Others

- Move unrelated dev-menu functions into dev-launcher. ([#16124](https://github.com/expo/expo/pull/16124) by [@ajsmth](https://github.com/ajsmth))
- Simplify dev-launcher / dev-menu relationship on iOS. ([#16067](https://github.com/expo/expo/pull/16067) by [@ajsmth](https://github.com/ajsmth))
- Simplify dev-launcher / dev-menu relationship on Android. ([#16228](https://github.com/expo/expo/pull/16228) by [@ajsmth](https://github.com/ajsmth))
- Compatibility with expo-dev-menu auto-setup on iOS. ([#16496](https://github.com/expo/expo/pull/16496) by [@esamelson](https://github.com/esamelson))
- Remove initialization side effects. ([#16522](https://github.com/expo/expo/pull/16522) by [@esamelson](https://github.com/esamelson))
- Use expo-manifests `logUrl` getter instead of accessing raw JSON. ([#16709](https://github.com/expo/expo/pull/16709) by [@esamelson](https://github.com/esamelson))
- Add ability for to launch a specific update through expo-updates-interface. ([#16865](https://github.com/expo/expo/pull/16865) by [@esamelson](https://github.com/esamelson))
- Remove config plugin for better error handling in index.js ([#17025](https://github.com/expo/expo/pull/17025) by [@lukmccall](https://github.com/lukmccall))

### ⚠️ Notices

- On Android bump `compileSdkVersion` to `31`, `targetSdkVersion` to `31` and `Java` version to `11`. ([#16941](https://github.com/expo/expo/pull/16941) by [@bbarthec](https://github.com/bbarthec))

## 0.10.4 — 2022-02-07

### 🐛 Bug fixes

- Fix opening published projects on Android. ([#16157](https://github.com/expo/expo/pull/16157) by [@esamelson](https://github.com/esamelson))

## 0.10.3 — 2022-02-01

### 🐛 Bug fixes

- Added `android:exported="true"` to the activity, cause on Android 12 and higher it needs to [explicity declared](https://developer.android.com/about/versions/12/behavior-changes-12#exported). ([#16367](https://github.com/expo/expo/pull/16367) by [@wbroek](https://github.com/wbroek))
- Fix build errors on React Native 0.66 caused by `okio` and `okhttp`. ([#15632](https://github.com/expo/expo/pull/15632) by [@kudo](https://github.com/kudo))
- Fix `Plugin with id 'maven' not found` build error from Android Gradle 7. ([#16080](https://github.com/expo/expo/pull/16080) by [@kudo](https://github.com/kudo))
- Fix regression in deep linking configuration. ([#16125](https://github.com/expo/expo/pull/16125) by [@ajsmth](https://github.com/ajsmth))

## 0.10.2 — 2022-01-18

_This version does not introduce any user-facing changes._

## 0.10.1 — 2022-01-17

### 🐛 Bug fixes

- Fix bug on iOS where all URL schemes, rather than just `exp`, were replaced with `http`. ([#15796](https://github.com/expo/expo/pull/15796) by [@esamelson](https://github.com/esamelson))
- Fix detecting import when using double quotes. ([#15898](https://github.com/expo/expo/pull/15898) by [@janicduplessis](https://github.com/janicduplessis))

## 0.10.0 — 2021-12-22

### 🎉 New features

- Add persisted installation ID and include in manifest requests. ([#15538](https://github.com/expo/expo/pull/15538) by [@esamelson](https://github.com/esamelson))
- Improve dev session request logic and use device ID when available. ([#15542](https://github.com/expo/expo/pull/15542) by [@esamelson](https://github.com/esamelson))
- Improve error handling when opening the app from a deep link on Android. ([#15637](https://github.com/expo/expo/pull/15637) by [@lukmccall](https://github.com/lukmccall))
- Implement redesigned native error screen. ([#15618](https://github.com/expo/expo/pull/15618) & [#15531](https://github.com/expo/expo/pull/15531) by [@lukmccall](https://github.com/lukmccall))
- Redesign the home screen. ([#15343](https://github.com/expo/expo/pull/15343) by [#ajsmth](https://github.com/ajsmth))

### 💡 Others

- Updated `@expo/config-plugins` from `4.0.2` to `4.0.14` ([#15621](https://github.com/expo/expo/pull/15621) by [@EvanBacon](https://github.com/EvanBacon))

## 0.9.1 — 2021-12-15

### 🐛 Bug fixes

- Fix plugin when `MainActivity.onNewIntent` exists. ([#15459](https://github.com/expo/expo/pull/15459) by [@janicduplessis](https://github.com/janicduplessis))
- Fix plugin when `expo-updates` is not present. ([#15541](https://github.com/expo/expo/pull/15541) by [@esamelson](https://github.com/esamelson))
- Include expo-platform header in manifest requests. ([#15563](https://github.com/expo/expo/pull/15563) by [@esamelson](https://github.com/esamelson))
- Fix plugin compatibility with SDK 44. ([#15562](https://github.com/expo/expo/pull/15562) & [#15570](https://github.com/expo/expo/pull/15570) by [@lukmccall](https://github.com/lukmccall) & [@esamelson](https://github.com/esamelson))

## 0.9.0 — 2021-12-03

### 🎉 New features

- Added support for React Native `0.66.X`. ([#15242](https://github.com/expo/expo/pull/15242) by [@lukmccall](https://github.com/lukmccall))

### 🐛 Bug fixes

- Fix `No native splash screen registered for given view controller` error happening when project is using both `expo-dev-client` and `expo-splash-screen` packages. ([#14745](https://github.com/expo/expo/pull/14745) by [@kudo](https://github.com/kudo))
- Fix cannot load url that starts with exp. (by [@lukmccall](https://github.com/lukmccall))

## 0.8.4 — 2021-10-21

### 🐛 Bug fixes

- Fix crash in SDK 42 Android projects. (by [@esamelson](https://github.com/esamelson))

## 0.8.3 — 2021-10-15

### 🐛 Bug fixes

- Fix config plugin compatibility with expo-screen-orientation. ([#14752](https://github.com/expo/expo/pull/14752) by [@esamelson](https://github.com/esamelson))

## 0.8.2 — 2021-10-15

### 🐛 Bug fixes

- Fix `No native splash screen registered for given view controller` error happening when project is using both `expo-dev-client` and `expo-splash-screen` packages. ([#14745](https://github.com/expo/expo/pull/14745) by [@kudo](https://github.com/kudo))

## 0.8.1 — 2021-10-07

_This version does not introduce any user-facing changes._

## 0.8.0 — 2021-10-07

### 🛠 Breaking changes

- Added a native dependency on the `expo-manifests` package. **Projects without `react-native-unimodules` or `expo-modules-core` installed will need to follow the upgrade guide [here](https://docs.expo.dev/clients/upgrading/) when upgrading from an older version of this package.** ([#14461](https://github.com/expo/expo/pull/14461) by [@esamelson](https://github.com/esamelson))
- Replace Android DevLauncherManifest class with `expo-manifests`. ([#14462](https://github.com/expo/expo/pull/14462) by [@esamelson](https://github.com/esamelson))
- Replace iOS EXDevLauncherManifest class with `expo-manifests`. ([#14463](https://github.com/expo/expo/pull/14463) by [@esamelson](https://github.com/esamelson))

### 🎉 New features

- Suppress the `"main" has not been registered` exception if it was caused by a different error. ([#14363](https://github.com/expo/expo/pull/14363) by [@lukmccall](https://github.com/lukmccall))
- Added support for SDK 43. ([#14633](https://github.com/expo/expo/pull/14633) & [#14635](https://github.com/expo/expo/pull/14635) by [@lukmccall](https://github.com/lukmccall))

### 🐛 Bug fixes

- Fix intent that started activity isn't passed further. ([#14097](https://github.com/expo/expo/pull/14097) by [@lukmccall](https://github.com/lukmccall))
- Fix building errors from use_frameworks! in Podfile. ([#14523](https://github.com/expo/expo/pull/14523) by [@kudo](https://github.com/kudo))

### 💡 Others

- Updated `@expo/config-plugins` ([#14443](https://github.com/expo/expo/pull/14443) by [@EvanBacon](https://github.com/EvanBacon))

## 0.7.0 — 2021-09-02

### 🎉 New features

- Fix compatibility with RN 0.65. ([#14064](https://github.com/expo/expo/pull/14064) by [@lukmccall](https://github.com/lukmccall))
- Add manifestURL to exported constants. ([#14195](https://github.com/expo/expo/pull/14195) by [@esamelson](https://github.com/esamelson))
- Add flag to disable auto-launch of dev menu on start. ([#14196](https://github.com/expo/expo/pull/14196) by [@esamelson](https://github.com/esamelson))

### 🐛 Bug fixes

- Fixed crashes when the app doesn't have custom deep link scheme on iOS. ([#14026](https://github.com/expo/expo/pull/14026) by [@lukmccall](https://github.com/lukmccall))
- Fix config plugin not idempotent. ([#14065](https://github.com/expo/expo/pull/14065) by [@lukmccall](https://github.com/lukmccall))
- Fix React Native version checker in build.gradle. ([#14251](https://github.com/expo/expo/pull/14251) by [@esamelson](https://github.com/esamelson))
- Fixed Cmd+D opening two dev menus. ([#14204](https://github.com/expo/expo/pull/14204) by [@fson](https://github.com/fson))

### 💡 Others

- Display linking scheme used by app in launcher URL field ([#13930](https://github.com/expo/expo/pull/13930) by [@fson](https://github.com/fson))

## 0.6.7 — 2021-08-06

### 🐛 Bug fixes

- Fixed issue with opening multiple different published apps. ([#13926](https://github.com/expo/expo/pull/13926) by [@esamelson](https://github.com/esamelson))

## 0.6.6 — 2021-08-04

### 🐛 Bug fixes

- Fixed issue where Expo-hosted manifest URLs with `/index.exp?...` suffix could not be opened properly. ([#13825](https://github.com/expo/expo/pull/13825) by [@esamelson](https://github.com/esamelson))

### 💡 Others

- Add basic setup for iOS unit tests. ([#13824](https://github.com/expo/expo/pull/13824) by [@esamelson](https://github.com/esamelson))

## 0.6.5 — 2021-07-16

### 🐛 Bug fixes

- Fixed compatibility with React Native 0.64.X. ([#13632](https://github.com/expo/expo/pull/13632) by [@lukmccall](https://github.com/lukmccall))
- Updated plugin to only initialize UpdatesDevLauncherController in debug builds. ([#13597](https://github.com/expo/expo/pull/13597) by [@esamelson](https://github.com/esamelson))

## 0.6.4 — 2021-07-08

### 🐛 Bug fixes

- Fixed Android release builds. ([#13544](https://github.com/expo/expo/pull/13544) by [@esamelson](https://github.com/esamelson))
- Fixed web compatibility. ([#13535](https://github.com/expo/expo/pull/13535) by [@lukmccall](https://github.com/lukmccall))

## 0.6.3 — 2021-06-30

### 🐛 Bug fixes

- [plugin] Fixed error handlers weren't initialize after running `expo run:ios`. ([#13438](https://github.com/expo/expo/pull/13438) by [@lukmccall](https://github.com/lukmccall))
- Order dev menu items consistently across platforms. ([#13449](https://github.com/expo/expo/pull/13449) by [@lukmccall](https://github.com/lukmccall))
- Fixed error message when trying to load a production app without expo-updates. ([#13458](https://github.com/expo/expo/pull/13458) by [@esamelson](https://github.com/esamelson))

## 0.6.2 — 2021-06-28

### 🐛 Bug fixes

- Fixed can't reload app from the blue screen. ([#13422](https://github.com/expo/expo/pull/13422) by [@lukmccall](https://github.com/lukmccall))
- Fixed `JSPackagerClient` wasn't close on React Native 0.63.4 what may lead to various bugs on Android. ([#13423](https://github.com/expo/expo/pull/13423) by [@lukmccall](https://github.com/lukmccall))
- Fixed the blue screen was shown instead of the LogBox on iOS. ([#13421](https://github.com/expo/expo/pull/13421) by [@lukmccall](https://github.com/lukmccall))

## 0.6.1 — 2021-06-24

### 🛠 Breaking changes

- Reset Updates module state on each dev client load. ([#13346](https://github.com/expo/expo/pull/13346) by [@esamelson](https://github.com/esamelson))
- Ensure error handler is initialized. ([#13384](https://github.com/expo/expo/pull/13384) by [@lukmccall](https://github.com/lukmccall))

### 🎉 New features

- Added expo-updates integration to config plugin. ([#13198](https://github.com/expo/expo/pull/13198) by [@esamelson](https://github.com/esamelson))

### 🐛 Bug fixes

- Fixed switching from published to local bundle loading on Android. ([#13363](https://github.com/expo/expo/pull/13363) by [@esamelson](https://github.com/esamelson))
- [plugin] Use Node module resolution to find package paths for Podfile ([#13382](https://github.com/expo/expo/pull/13382) by [@fson](https://github.com/fson))
- Send expo-updates-environment: DEVELOPMENT header in manifest requests. ([#13375](https://github.com/expo/expo/pull/13375) by [@esamelson](https://github.com/esamelson))

## 0.5.1 — 2021-06-16

_This version does not introduce any user-facing changes._

## 0.5.0 — 2021-06-10

### 🛠 Breaking changes

- Renamed the iOS protocol in expo-updates-interface to EXUpdatesExternalInterface. ([#13214](https://github.com/expo/expo/pull/13214) by [@esamelson](https://github.com/esamelson))

## 0.4.0 — 2021-06-08

### 🎉 New features

- Added ability to load published projects via expo-updates. (Android: [#13031](https://github.com/expo/expo/pull/13031) and iOS: [#13087](https://github.com/expo/expo/pull/13087) by [@esamelson](https://github.com/esamelson))
- Support remote JavaScript inspecting. ([#13041](https://github.com/expo/expo/pull/13041) by [@kudo](https://github.com/kudo))
- Updated the footer style on the main screen. ([#13000](https://github.com/expo/expo/pull/13000) by [@lukmccall](https://github.com/lukmccall))

### 🐛 Bug fixes

- Updates integration: make Update nullable in onSuccess callback ([#13136](https://github.com/expo/expo/pull/13136) by [@esamelson](https://github.com/esamelson))
- Reduced app crashes when the user is spamming deep links on Android. ([#13020](https://github.com/expo/expo/pull/13020) by [@lukmccall](https://github.com/lukmccall))
- Shown the error screen on deep link failure on iOS. ([#13002](https://github.com/expo/expo/pull/13002) by [@lukmccall](https://github.com/lukmccall))

## 0.3.4 — 2021-05-20

### 🐛 Bug fixes

- Fixed the application hanging on the splash screen on iOS. ([#12971](https://github.com/expo/expo/pull/12971) by [@lukmccall](https://github.com/lukmccall))

## 0.3.3 — 2021-05-13

### 🐛 Bug fixes

- Fix flash of dev launcher screen during launch and incorrect dev menu shown on the 1st launch. ([#12765](https://github.com/expo/expo/pull/12765) by [@fson](https://github.com/fson))

## 0.3.2 — 2021-05-12

### 🎉 New features

- [plugin] Prevent plugin from running multiple times in a single process. ([#12715](https://github.com/expo/expo/pull/12715) by [@EvanBacon](https://github.com/EvanBacon))
- [plugin] Added AppDelegate tests. ([#12651](https://github.com/expo/expo/pull/12651) by [@EvanBacon](https://github.com/EvanBacon))
- Added the ability to open managed apps inside the dev-launcher. ([#12698](https://github.com/expo/expo/pull/12698) by [@lukmccall](https://github.com/lukmccall))
- Included `expo-dev-launcher` in `expo-dev-client` package, an easier way to install it. ([#12765](https://github.com/expo/expo/pull/12765) by [@fson](https://github.com/fson))
- Added better URL validation. ([#12799](https://github.com/expo/expo/pull/12799) by [@lukmccall](https://github.com/lukmccall))
- Added better error handling. ([#12848](https://github.com/expo/expo/pull/12848) and [#12800](https://github.com/expo/expo/pull/12800) by [@lukmccall](https://github.com/lukmccall))

### 🐛 Bug fixes

- Fixed not finding the `Expo Go` on Android 11+ when the user tries to scan the QR code. ([#12328](https://github.com/expo/expo/pull/12328) by [@lukmccall](https://github.com/lukmccall))
- Account for rubocop formatting in plugin. ([#12480](https://github.com/expo/expo/pull/12480) by [@EvanBacon](https://github.com/EvanBacon))
- Fix bundled images. ([#12668](https://github.com/expo/expo/pull/12668) by [@fson](https://github.com/fson))
- Enable kotlin in all modules. ([#12716](https://github.com/expo/expo/pull/12716) by [@wschurman](https://github.com/wschurman))
- [plugin] Fix config plugin not including `expo-dev-launcher` in `Podfile`. ([#12828](https://github.com/expo/expo/pull/12828) by [@fson](https://github.com/fson))
- Fix incorrect color of safe area view on iOS. ([#12851](https://github.com/expo/expo/pull/12851) by [@lukmccall](https://github.com/lukmccall))
- Fixed application crashing with the `VerifyError` exception on Android. ([#12855](https://github.com/expo/expo/pull/12855) by [@lukmccall](https://github.com/lukmccall))
- Fixed XCode warnings. ([#12798](https://github.com/expo/expo/pull/12798) by [@lukmccall](https://github.com/lukmccall))

## 0.3.1 — 2021-04-09

### 🐛 Bug fixes

- Fix misspellings in READMEs. ([#12346](https://github.com/expo/expo/pull/12346) by [@wschurman](https://github.com/wschurman))

## 0.3.0 — 2021-03-24

### 🎉 New features

- Rewrote UI and added a dark theme support. ([#12236](https://github.com/expo/expo/pull/12236) by [@lukmccall](https://github.com/lukmccall))
- Fetched the development session if the user is logged into his Expo account. ([#12236](https://github.com/expo/expo/pull/12236) by [@lukmccall](https://github.com/lukmccall))<|MERGE_RESOLUTION|>--- conflicted
+++ resolved
@@ -10,11 +10,8 @@
 
 ### 🐛 Bug fixes
 
-<<<<<<< HEAD
 - Fixed the application crashing when the user forces a dark mode only for the dev-client app in the system setting on Android. ([#17858](https://github.com/expo/expo/pull/17858) by [@lukmccall](https://github.com/lukmccall))
-=======
 - Fixed the error screen is sometimes empty on Android. ([#17857](https://github.com/expo/expo/pull/17857) by [@lukmccall](https://github.com/lukmccall))
->>>>>>> 98b2cb50
 
 ### 💡 Others
 
