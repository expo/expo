# Changelog

## Unpublished

### 🛠 Breaking changes

### 🎉 New features

### 🐛 Bug fixes

<<<<<<< HEAD
- Fix crash on initial deep link ([#17268](https://github.com/expo/expo/pull/17268) by [@ajsmth](https://github.com/ajsmth))
=======
- Fix remote debugging crashing the application on iOS. ([#17248](https://github.com/expo/expo/pull/17248) by [@lukmccall](https://github.com/lukmccall))
>>>>>>> 08eed45c

### 💡 Others

## 0.11.3 — 2022-04-26

### 🐛 Bug fixes

- Fix the error screen sometimes not showing on iOS. ([#17216](https://github.com/expo/expo/pull/17216) by [@lukmccall](https://github.com/lukmccall))

## 0.11.2 — 2022-04-25

_This version does not introduce any user-facing changes._

## 0.11.1 — 2022-04-21

_This version does not introduce any user-facing changes._

## 0.11.0 — 2022-04-20

### 🎉 New features

- Add expo-modules and ReactDelegate-based automatic setup on iOS. ([#16190](https://github.com/expo/expo/pull/16190) by [@esamelson](https://github.com/esamelson))
- Add support for auto-setup with updates integration on iOS. ([#16230](https://github.com/expo/expo/pull/16230) by [@esamelson](https://github.com/esamelson))
- Send uncaught exceptions to the bundler server if possible. ([#15938](https://github.com/expo/expo/pull/15938) & [#15964](https://github.com/expo/expo/pull/15964) by [@lukmccall](https://github.com/lukmccall))
- Add support for React Native `0.67.X`. ([#16038](https://github.com/expo/expo/pull/16038) by [@kudo](https://github.com/kudo))
- Add the crash report screen. ([#16341](https://github.com/expo/expo/pull/16341) by [@lukmccall](https://github.com/lukmccall))
- Add the `isDevelopmentBuild` function to determine if you are running in a development build. ([#16486](https://github.com/expo/expo/pull/16486) by [@lukmccall](https://github.com/lukmccall))
- Add expo-modules automatic setup on Android. ([#16441](https://github.com/expo/expo/pull/16441) by [@esamelson](https://github.com/esamelson))
- Add support for auto-setup with updates integration on Android. ([#16442](https://github.com/expo/expo/pull/16442) by [@esamelson](https://github.com/esamelson))
- Remove regex-based config plugin mods in SDK 45+ projects. ([#16495](https://github.com/expo/expo/pull/16495) by [@esamelson](https://github.com/esamelson))
- Restore ability of host apps to disable dev client. ([#16521](https://github.com/expo/expo/pull/16521) by [@esamelson](https://github.com/esamelson))

### 🐛 Bug fixes

- Fix `androidNavigationBar` app.json config settings having no effect at runtime ([#15030](https://github.com/expo/expo/issues/15030)). ([#16711](https://github.com/expo/expo/pull/16711) by [@esamelson](https://github.com/esamelson))
- Removed the unused `jcenter()` maven dependencies. ([#16846](https://github.com/expo/expo/pull/16846) by [@kudo](https://github.com/kudo))
- Fix app not appearing after deeplinking from cold boot on iOS. ([#17010](https://github.com/expo/expo/pull/17010) by [@ajsmth](https://github.com/ajsmth))
- Fix `RCTStatusBarManager module requires that the UIViewControllerBasedStatusBarAppearance to be false.` on iOS. ([#17022](https://github.com/expo/expo/pull/17022) by [@lukmccall](https://github.com/lukmccall))
- Fix loading published projects on Android. ([#17069](https://github.com/expo/expo/pull/17069) by [@esamelson](https://github.com/esamelson))

### 💡 Others

- Move unrelated dev-menu functions into dev-launcher. ([#16124](https://github.com/expo/expo/pull/16124) by [@ajsmth](https://github.com/ajsmth))
- Simplify dev-launcher / dev-menu relationship on iOS. ([#16067](https://github.com/expo/expo/pull/16067) by [@ajsmth](https://github.com/ajsmth))
- Simplify dev-launcher / dev-menu relationship on Android. ([#16228](https://github.com/expo/expo/pull/16228) by [@ajsmth](https://github.com/ajsmth))
- Compatibility with expo-dev-menu auto-setup on iOS. ([#16496](https://github.com/expo/expo/pull/16496) by [@esamelson](https://github.com/esamelson))
- Remove initialization side effects. ([#16522](https://github.com/expo/expo/pull/16522) by [@esamelson](https://github.com/esamelson))
- Use expo-manifests `logUrl` getter instead of accessing raw JSON. ([#16709](https://github.com/expo/expo/pull/16709) by [@esamelson](https://github.com/esamelson))
- Add ability for to launch a specific update through expo-updates-interface. ([#16865](https://github.com/expo/expo/pull/16865) by [@esamelson](https://github.com/esamelson))
- Remove config plugin for better error handling in index.js ([#17025](https://github.com/expo/expo/pull/17025) by [@lukmccall](https://github.com/lukmccall))

### ⚠️ Notices

- On Android bump `compileSdkVersion` to `31`, `targetSdkVersion` to `31` and `Java` version to `11`. ([#16941](https://github.com/expo/expo/pull/16941) by [@bbarthec](https://github.com/bbarthec))

## 0.10.4 — 2022-02-07

### 🐛 Bug fixes

- Fix opening published projects on Android. ([#16157](https://github.com/expo/expo/pull/16157) by [@esamelson](https://github.com/esamelson))

## 0.10.3 — 2022-02-01

### 🐛 Bug fixes

- Added `android:exported="true"` to the activity, cause on Android 12 and higher it needs to [explicity declared](https://developer.android.com/about/versions/12/behavior-changes-12#exported). ([#16367](https://github.com/expo/expo/pull/16367) by [@wbroek](https://github.com/wbroek))
- Fix build errors on React Native 0.66 caused by `okio` and `okhttp`. ([#15632](https://github.com/expo/expo/pull/15632) by [@kudo](https://github.com/kudo))
- Fix `Plugin with id 'maven' not found` build error from Android Gradle 7. ([#16080](https://github.com/expo/expo/pull/16080) by [@kudo](https://github.com/kudo))
- Fix regression in deep linking configuration. ([#16125](https://github.com/expo/expo/pull/16125) by [@ajsmth](https://github.com/ajsmth))

## 0.10.2 — 2022-01-18

_This version does not introduce any user-facing changes._

## 0.10.1 — 2022-01-17

### 🐛 Bug fixes

- Fix bug on iOS where all URL schemes, rather than just `exp`, were replaced with `http`. ([#15796](https://github.com/expo/expo/pull/15796) by [@esamelson](https://github.com/esamelson))
- Fix detecting import when using double quotes. ([#15898](https://github.com/expo/expo/pull/15898) by [@janicduplessis](https://github.com/janicduplessis))

## 0.10.0 — 2021-12-22

### 🎉 New features

- Add persisted installation ID and include in manifest requests. ([#15538](https://github.com/expo/expo/pull/15538) by [@esamelson](https://github.com/esamelson))
- Improve dev session request logic and use device ID when available. ([#15542](https://github.com/expo/expo/pull/15542) by [@esamelson](https://github.com/esamelson))
- Improve error handling when opening the app from a deep link on Android. ([#15637](https://github.com/expo/expo/pull/15637) by [@lukmccall](https://github.com/lukmccall))
- Implement redesigned native error screen. ([#15618](https://github.com/expo/expo/pull/15618) & [#15531](https://github.com/expo/expo/pull/15531) by [@lukmccall](https://github.com/lukmccall))
- Redesign the home screen. ([#15343](https://github.com/expo/expo/pull/15343) by [#ajsmth](https://github.com/ajsmth))

### 💡 Others

- Updated `@expo/config-plugins` from `4.0.2` to `4.0.14` ([#15621](https://github.com/expo/expo/pull/15621) by [@EvanBacon](https://github.com/EvanBacon))

## 0.9.1 — 2021-12-15

### 🐛 Bug fixes

- Fix plugin when `MainActivity.onNewIntent` exists. ([#15459](https://github.com/expo/expo/pull/15459) by [@janicduplessis](https://github.com/janicduplessis))
- Fix plugin when `expo-updates` is not present. ([#15541](https://github.com/expo/expo/pull/15541) by [@esamelson](https://github.com/esamelson))
- Include expo-platform header in manifest requests. ([#15563](https://github.com/expo/expo/pull/15563) by [@esamelson](https://github.com/esamelson))
- Fix plugin compatibility with SDK 44. ([#15562](https://github.com/expo/expo/pull/15562) & [#15570](https://github.com/expo/expo/pull/15570) by [@lukmccall](https://github.com/lukmccall) & [@esamelson](https://github.com/esamelson))

## 0.9.0 — 2021-12-03

### 🎉 New features

- Added support for React Native `0.66.X`. ([#15242](https://github.com/expo/expo/pull/15242) by [@lukmccall](https://github.com/lukmccall))

### 🐛 Bug fixes

- Fix `No native splash screen registered for given view controller` error happening when project is using both `expo-dev-client` and `expo-splash-screen` packages. ([#14745](https://github.com/expo/expo/pull/14745) by [@kudo](https://github.com/kudo))
- Fix cannot load url that starts with exp. (by [@lukmccall](https://github.com/lukmccall))

## 0.8.4 — 2021-10-21

### 🐛 Bug fixes

- Fix crash in SDK 42 Android projects. (by [@esamelson](https://github.com/esamelson))

## 0.8.3 — 2021-10-15

### 🐛 Bug fixes

- Fix config plugin compatibility with expo-screen-orientation. ([#14752](https://github.com/expo/expo/pull/14752) by [@esamelson](https://github.com/esamelson))

## 0.8.2 — 2021-10-15

### 🐛 Bug fixes

- Fix `No native splash screen registered for given view controller` error happening when project is using both `expo-dev-client` and `expo-splash-screen` packages. ([#14745](https://github.com/expo/expo/pull/14745) by [@kudo](https://github.com/kudo))

## 0.8.1 — 2021-10-07

_This version does not introduce any user-facing changes._

## 0.8.0 — 2021-10-07

### 🛠 Breaking changes

- Added a native dependency on the `expo-manifests` package. **Projects without `react-native-unimodules` or `expo-modules-core` installed will need to follow the upgrade guide [here](https://docs.expo.dev/clients/upgrading/) when upgrading from an older version of this package.** ([#14461](https://github.com/expo/expo/pull/14461) by [@esamelson](https://github.com/esamelson))
- Replace Android DevLauncherManifest class with `expo-manifests`. ([#14462](https://github.com/expo/expo/pull/14462) by [@esamelson](https://github.com/esamelson))
- Replace iOS EXDevLauncherManifest class with `expo-manifests`. ([#14463](https://github.com/expo/expo/pull/14463) by [@esamelson](https://github.com/esamelson))

### 🎉 New features

- Suppress the `"main" has not been registered` exception if it was caused by a different error. ([#14363](https://github.com/expo/expo/pull/14363) by [@lukmccall](https://github.com/lukmccall))
- Added support for SDK 43. ([#14633](https://github.com/expo/expo/pull/14633) & [#14635](https://github.com/expo/expo/pull/14635) by [@lukmccall](https://github.com/lukmccall))

### 🐛 Bug fixes

- Fix intent that started activity isn't passed further. ([#14097](https://github.com/expo/expo/pull/14097) by [@lukmccall](https://github.com/lukmccall))
- Fix building errors from use_frameworks! in Podfile. ([#14523](https://github.com/expo/expo/pull/14523) by [@kudo](https://github.com/kudo))

### 💡 Others

- Updated `@expo/config-plugins` ([#14443](https://github.com/expo/expo/pull/14443) by [@EvanBacon](https://github.com/EvanBacon))

## 0.7.0 — 2021-09-02

### 🎉 New features

- Fix compatibility with RN 0.65. ([#14064](https://github.com/expo/expo/pull/14064) by [@lukmccall](https://github.com/lukmccall))
- Add manifestURL to exported constants. ([#14195](https://github.com/expo/expo/pull/14195) by [@esamelson](https://github.com/esamelson))
- Add flag to disable auto-launch of dev menu on start. ([#14196](https://github.com/expo/expo/pull/14196) by [@esamelson](https://github.com/esamelson))

### 🐛 Bug fixes

- Fixed crashes when the app doesn't have custom deep link scheme on iOS. ([#14026](https://github.com/expo/expo/pull/14026) by [@lukmccall](https://github.com/lukmccall))
- Fix config plugin not idempotent. ([#14065](https://github.com/expo/expo/pull/14065) by [@lukmccall](https://github.com/lukmccall))
- Fix React Native version checker in build.gradle. ([#14251](https://github.com/expo/expo/pull/14251) by [@esamelson](https://github.com/esamelson))
- Fixed Cmd+D opening two dev menus. ([#14204](https://github.com/expo/expo/pull/14204) by [@fson](https://github.com/fson))

### 💡 Others

- Display linking scheme used by app in launcher URL field ([#13930](https://github.com/expo/expo/pull/13930) by [@fson](https://github.com/fson))

## 0.6.7 — 2021-08-06

### 🐛 Bug fixes

- Fixed issue with opening multiple different published apps. ([#13926](https://github.com/expo/expo/pull/13926) by [@esamelson](https://github.com/esamelson))

## 0.6.6 — 2021-08-04

### 🐛 Bug fixes

- Fixed issue where Expo-hosted manifest URLs with `/index.exp?...` suffix could not be opened properly. ([#13825](https://github.com/expo/expo/pull/13825) by [@esamelson](https://github.com/esamelson))

### 💡 Others

- Add basic setup for iOS unit tests. ([#13824](https://github.com/expo/expo/pull/13824) by [@esamelson](https://github.com/esamelson))

## 0.6.5 — 2021-07-16

### 🐛 Bug fixes

- Fixed compatibility with React Native 0.64.X. ([#13632](https://github.com/expo/expo/pull/13632) by [@lukmccall](https://github.com/lukmccall))
- Updated plugin to only initialize UpdatesDevLauncherController in debug builds. ([#13597](https://github.com/expo/expo/pull/13597) by [@esamelson](https://github.com/esamelson))

## 0.6.4 — 2021-07-08

### 🐛 Bug fixes

- Fixed Android release builds. ([#13544](https://github.com/expo/expo/pull/13544) by [@esamelson](https://github.com/esamelson))
- Fixed web compatibility. ([#13535](https://github.com/expo/expo/pull/13535) by [@lukmccall](https://github.com/lukmccall))

## 0.6.3 — 2021-06-30

### 🐛 Bug fixes

- [plugin] Fixed error handlers weren't initialize after running `expo run:ios`. ([#13438](https://github.com/expo/expo/pull/13438) by [@lukmccall](https://github.com/lukmccall))
- Order dev menu items consistently across platforms. ([#13449](https://github.com/expo/expo/pull/13449) by [@lukmccall](https://github.com/lukmccall))
- Fixed error message when trying to load a production app without expo-updates. ([#13458](https://github.com/expo/expo/pull/13458) by [@esamelson](https://github.com/esamelson))

## 0.6.2 — 2021-06-28

### 🐛 Bug fixes

- Fixed can't reload app from the blue screen. ([#13422](https://github.com/expo/expo/pull/13422) by [@lukmccall](https://github.com/lukmccall))
- Fixed `JSPackagerClient` wasn't close on React Native 0.63.4 what may lead to various bugs on Android. ([#13423](https://github.com/expo/expo/pull/13423) by [@lukmccall](https://github.com/lukmccall))
- Fixed the blue screen was shown instead of the LogBox on iOS. ([#13421](https://github.com/expo/expo/pull/13421) by [@lukmccall](https://github.com/lukmccall))

## 0.6.1 — 2021-06-24

### 🛠 Breaking changes

- Reset Updates module state on each dev client load. ([#13346](https://github.com/expo/expo/pull/13346) by [@esamelson](https://github.com/esamelson))
- Ensure error handler is initialized. ([#13384](https://github.com/expo/expo/pull/13384) by [@lukmccall](https://github.com/lukmccall))

### 🎉 New features

- Added expo-updates integration to config plugin. ([#13198](https://github.com/expo/expo/pull/13198) by [@esamelson](https://github.com/esamelson))

### 🐛 Bug fixes

- Fixed switching from published to local bundle loading on Android. ([#13363](https://github.com/expo/expo/pull/13363) by [@esamelson](https://github.com/esamelson))
- [plugin] Use Node module resolution to find package paths for Podfile ([#13382](https://github.com/expo/expo/pull/13382) by [@fson](https://github.com/fson))
- Send expo-updates-environment: DEVELOPMENT header in manifest requests. ([#13375](https://github.com/expo/expo/pull/13375) by [@esamelson](https://github.com/esamelson))

## 0.5.1 — 2021-06-16

_This version does not introduce any user-facing changes._

## 0.5.0 — 2021-06-10

### 🛠 Breaking changes

- Renamed the iOS protocol in expo-updates-interface to EXUpdatesExternalInterface. ([#13214](https://github.com/expo/expo/pull/13214) by [@esamelson](https://github.com/esamelson))

## 0.4.0 — 2021-06-08

### 🎉 New features

- Added ability to load published projects via expo-updates. (Android: [#13031](https://github.com/expo/expo/pull/13031) and iOS: [#13087](https://github.com/expo/expo/pull/13087) by [@esamelson](https://github.com/esamelson))
- Support remote JavaScript inspecting. ([#13041](https://github.com/expo/expo/pull/13041) by [@kudo](https://github.com/kudo))
- Updated the footer style on the main screen. ([#13000](https://github.com/expo/expo/pull/13000) by [@lukmccall](https://github.com/lukmccall))

### 🐛 Bug fixes

- Updates integration: make Update nullable in onSuccess callback ([#13136](https://github.com/expo/expo/pull/13136) by [@esamelson](https://github.com/esamelson))
- Reduced app crashes when the user is spamming deep links on Android. ([#13020](https://github.com/expo/expo/pull/13020) by [@lukmccall](https://github.com/lukmccall))
- Shown the error screen on deep link failure on iOS. ([#13002](https://github.com/expo/expo/pull/13002) by [@lukmccall](https://github.com/lukmccall))

## 0.3.4 — 2021-05-20

### 🐛 Bug fixes

- Fixed the application hanging on the splash screen on iOS. ([#12971](https://github.com/expo/expo/pull/12971) by [@lukmccall](https://github.com/lukmccall))

## 0.3.3 — 2021-05-13

### 🐛 Bug fixes

- Fix flash of dev launcher screen during launch and incorrect dev menu shown on the 1st launch. ([#12765](https://github.com/expo/expo/pull/12765) by [@fson](https://github.com/fson))

## 0.3.2 — 2021-05-12

### 🎉 New features

- [plugin] Prevent plugin from running multiple times in a single process. ([#12715](https://github.com/expo/expo/pull/12715) by [@EvanBacon](https://github.com/EvanBacon))
- [plugin] Added AppDelegate tests. ([#12651](https://github.com/expo/expo/pull/12651) by [@EvanBacon](https://github.com/EvanBacon))
- Added the ability to open managed apps inside the dev-launcher. ([#12698](https://github.com/expo/expo/pull/12698) by [@lukmccall](https://github.com/lukmccall))
- Included `expo-dev-launcher` in `expo-dev-client` package, an easier way to install it. ([#12765](https://github.com/expo/expo/pull/12765) by [@fson](https://github.com/fson))
- Added better URL validation. ([#12799](https://github.com/expo/expo/pull/12799) by [@lukmccall](https://github.com/lukmccall))
- Added better error handling. ([#12848](https://github.com/expo/expo/pull/12848) and [#12800](https://github.com/expo/expo/pull/12800) by [@lukmccall](https://github.com/lukmccall))

### 🐛 Bug fixes

- Fixed not finding the `Expo Go` on Android 11+ when the user tries to scan the QR code. ([#12328](https://github.com/expo/expo/pull/12328) by [@lukmccall](https://github.com/lukmccall))
- Account for rubocop formatting in plugin. ([#12480](https://github.com/expo/expo/pull/12480) by [@EvanBacon](https://github.com/EvanBacon))
- Fix bundled images. ([#12668](https://github.com/expo/expo/pull/12668) by [@fson](https://github.com/fson))
- Enable kotlin in all modules. ([#12716](https://github.com/expo/expo/pull/12716) by [@wschurman](https://github.com/wschurman))
- [plugin] Fix config plugin not including `expo-dev-launcher` in `Podfile`. ([#12828](https://github.com/expo/expo/pull/12828) by [@fson](https://github.com/fson))
- Fix incorrect color of safe area view on iOS. ([#12851](https://github.com/expo/expo/pull/12851) by [@lukmccall](https://github.com/lukmccall))
- Fixed application crashing with the `VerifyError` exception on Android. ([#12855](https://github.com/expo/expo/pull/12855) by [@lukmccall](https://github.com/lukmccall))
- Fixed XCode warnings. ([#12798](https://github.com/expo/expo/pull/12798) by [@lukmccall](https://github.com/lukmccall))

## 0.3.1 — 2021-04-09

### 🐛 Bug fixes

- Fix misspellings in READMEs. ([#12346](https://github.com/expo/expo/pull/12346) by [@wschurman](https://github.com/wschurman))

## 0.3.0 — 2021-03-24

### 🎉 New features

- Rewrote UI and added a dark theme support. ([#12236](https://github.com/expo/expo/pull/12236) by [@lukmccall](https://github.com/lukmccall))
- Fetched the development session if the user is logged into his Expo account. ([#12236](https://github.com/expo/expo/pull/12236) by [@lukmccall](https://github.com/lukmccall))<|MERGE_RESOLUTION|>--- conflicted
+++ resolved
@@ -8,11 +8,8 @@
 
 ### 🐛 Bug fixes
 
-<<<<<<< HEAD
 - Fix crash on initial deep link ([#17268](https://github.com/expo/expo/pull/17268) by [@ajsmth](https://github.com/ajsmth))
-=======
 - Fix remote debugging crashing the application on iOS. ([#17248](https://github.com/expo/expo/pull/17248) by [@lukmccall](https://github.com/lukmccall))
->>>>>>> 08eed45c
 
 ### 💡 Others
 
