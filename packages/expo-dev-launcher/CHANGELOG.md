--- conflicted
+++ resolved
@@ -7,17 +7,16 @@
 ### 🎉 New features
 
 ### 🐛 Bug fixes
+
 - Fetch dev sessions whenever navigating to the launcher home screen. ([#24378](https://github.com/expo/expo/pull/24378), [#24502](https://github.com/expo/expo/pull/24502) by [@gabrieldonadel](https://github.com/gabrieldonadel))
 
 ### 💡 Others
 
-<<<<<<< HEAD
 - Drop support for configuring SDK 44 and below with Prebuild. ([#24504](https://github.com/expo/expo/pull/24504) by [@EvanBacon](https://github.com/EvanBacon))
-=======
+
 ## 3.2.1 — 2023-09-18
 
 _This version does not introduce any user-facing changes._
->>>>>>> fe80dcf9
 
 ## 2.4.12 — 2023-09-16
 
