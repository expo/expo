# Changelog

## Unpublished

### 🛠 Breaking changes

### 🎉 New features

### 🐛 Bug fixes

### 💡 Others

<<<<<<< HEAD
- Move unrelated dev-menu functions into dev-launcher. ([#16124](https://github.com/expo/expo/pull/16124) by [@ajsmth](https://github.com/ajsmth))
- Simplify dev-launcher / dev-menu relationship on iOS. ([#16067](https://github.com/expo/expo/pull/16067) by [@ajsmth](https://github.com/ajsmth))

=======
- Simplify dev-launcher / dev-menu relationship on iOS. ([#16067](https://github.com/expo/expo/pull/16067) by [@ajsmth](https://github.com/ajsmth))

## 0.10.4 — 2022-02-07

### 🐛 Bug fixes

- Fix opening published projects on Android. ([#16157](https://github.com/expo/expo/pull/16157) by [@esamelson](https://github.com/esamelson))
>>>>>>> 823d91d1

## 0.10.3 — 2022-02-01

### 🐛 Bug fixes

- Fix build errors on React Native 0.66 caused by `okio` and `okhttp`. ([#15632](https://github.com/expo/expo/pull/15632) by [@kudo](https://github.com/kudo))
- Fix `Plugin with id 'maven' not found` build error from Android Gradle 7. ([#16080](https://github.com/expo/expo/pull/16080) by [@kudo](https://github.com/kudo))
- Fix regression in deep linking configuration. ([#16125](https://github.com/expo/expo/pull/16125) by [@ajsmth](https://github.com/ajsmth))

## 0.10.2 — 2022-01-18

_This version does not introduce any user-facing changes._

<<<<<<< HEAD

=======
>>>>>>> 823d91d1
## 0.10.1 — 2022-01-17

### 🐛 Bug fixes

- Fix bug on iOS where all URL schemes, rather than just `exp`, were replaced with `http`. ([#15796](https://github.com/expo/expo/pull/15796) by [@esamelson](https://github.com/esamelson))
- Fix detecting import when using double quotes. ([#15898](https://github.com/expo/expo/pull/15898) by [@janicduplessis](https://github.com/janicduplessis))

## 0.10.0 — 2021-12-22

### 🎉 New features

- Add persisted installation ID and include in manifest requests. ([#15538](https://github.com/expo/expo/pull/15538) by [@esamelson](https://github.com/esamelson))
- Improve dev session request logic and use device ID when available. ([#15542](https://github.com/expo/expo/pull/15542) by [@esamelson](https://github.com/esamelson))
- Improve error handling when opening the app from a deep link on Android. ([#15637](https://github.com/expo/expo/pull/15637) by [@lukmccall](https://github.com/lukmccall))
- Implement redesigned native error screen. ([#15618](https://github.com/expo/expo/pull/15618) & [#15531](https://github.com/expo/expo/pull/15531) by [@lukmccall](https://github.com/lukmccall))
- Redesign the home screen. ([#15343](https://github.com/expo/expo/pull/15343) by [#ajsmth](https://github.com/ajsmth))

### 💡 Others

- Updated `@expo/config-plugins` from `4.0.2` to `4.0.14` ([#15621](https://github.com/expo/expo/pull/15621) by [@EvanBacon](https://github.com/EvanBacon))

## 0.9.1 — 2021-12-15

### 🐛 Bug fixes

- Fix plugin when `MainActivity.onNewIntent` exists. ([#15459](https://github.com/expo/expo/pull/15459) by [@janicduplessis](https://github.com/janicduplessis))
- Fix plugin when `expo-updates` is not present. ([#15541](https://github.com/expo/expo/pull/15541) by [@esamelson](https://github.com/esamelson))
- Include expo-platform header in manifest requests. ([#15563](https://github.com/expo/expo/pull/15563) by [@esamelson](https://github.com/esamelson))
- Fix plugin compatibility with SDK 44. ([#15562](https://github.com/expo/expo/pull/15562) & [#15570](https://github.com/expo/expo/pull/15570) by [@lukmccall](https://github.com/lukmccall) & [@esamelson](https://github.com/esamelson))

## 0.9.0 — 2021-12-03

### 🎉 New features

- Added support for th React Native `0.66.X`. ([#15242](https://github.com/expo/expo/pull/15242) by [@lukmccall](https://github.com/lukmccall))

### 🐛 Bug fixes

- Fix `No native splash screen registered for given view controller` error happening when project is using both `expo-dev-client` and `expo-splash-screen` packages. ([#14745](https://github.com/expo/expo/pull/14745) by [@kudo](https://github.com/kudo))
- Fix cannot load url that starts with exp. (by [@lukmccall](https://github.com/lukmccall))

## 0.8.4 — 2021-10-21

### 🐛 Bug fixes

- Fix crash in SDK 42 Android projects. (by [@esamelson](https://github.com/esamelson))

## 0.8.3 — 2021-10-15

### 🐛 Bug fixes

- Fix config plugin compatibility with expo-screen-orientation. ([#14752](https://github.com/expo/expo/pull/14752) by [@esamelson](https://github.com/esamelson))

## 0.8.2 — 2021-10-15

### 🐛 Bug fixes

- Fix `No native splash screen registered for given view controller` error happening when project is using both `expo-dev-client` and `expo-splash-screen` packages. ([#14745](https://github.com/expo/expo/pull/14745) by [@kudo](https://github.com/kudo))

## 0.8.1 — 2021-10-07

_This version does not introduce any user-facing changes._

## 0.8.0 — 2021-10-07

### 🛠 Breaking changes

- Added a native dependency on the `expo-manifests` package. **Projects without `react-native-unimodules` or `expo-modules-core` installed will need to follow the upgrade guide [here](https://docs.expo.dev/clients/upgrading/) when upgrading from an older version of this package.** ([#14461](https://github.com/expo/expo/pull/14461) by [@esamelson](https://github.com/esamelson))
- Replace Android DevLauncherManifest class with `expo-manifests`. ([#14462](https://github.com/expo/expo/pull/14462) by [@esamelson](https://github.com/esamelson))
- Replace iOS EXDevLauncherManifest class with `expo-manifests`. ([#14463](https://github.com/expo/expo/pull/14463) by [@esamelson](https://github.com/esamelson))

### 🎉 New features

- Suppress the `"main" has not been registered` exception if it was caused by a different error. ([#14363](https://github.com/expo/expo/pull/14363) by [@lukmccall](https://github.com/lukmccall))
- Added support for SDK 43. ([#14633](https://github.com/expo/expo/pull/14633) & [#14635](https://github.com/expo/expo/pull/14635) by [@lukmccall](https://github.com/lukmccall))

### 🐛 Bug fixes

- Fix intent that started activity isn't passed further. ([#14097](https://github.com/expo/expo/pull/14097) by [@lukmccall](https://github.com/lukmccall))
- Fix building errors from use_frameworks! in Podfile. ([#14523](https://github.com/expo/expo/pull/14523) by [@kudo](https://github.com/kudo))

### 💡 Others

- Updated `@expo/config-plugins` ([#14443](https://github.com/expo/expo/pull/14443) by [@EvanBacon](https://github.com/EvanBacon))

## 0.7.0 — 2021-09-02

### 🎉 New features

- Fix compatibility with RN 0.65. ([#14064](https://github.com/expo/expo/pull/14064) by [@lukmccall](https://github.com/lukmccall))
- Add manifestURL to exported constants. ([#14195](https://github.com/expo/expo/pull/14195) by [@esamelson](https://github.com/esamelson))
- Add flag to disable auto-launch of dev menu on start. ([#14196](https://github.com/expo/expo/pull/14196) by [@esamelson](https://github.com/esamelson))

### 🐛 Bug fixes

- Fixed crashes when the app doesn't have custom deep link scheme on iOS. ([#14026](https://github.com/expo/expo/pull/14026) by [@lukmccall](https://github.com/lukmccall))
- Fix config plugin not idempotent. ([#14065](https://github.com/expo/expo/pull/14065) by [@lukmccall](https://github.com/lukmccall))
- Fix React Native version checker in build.gradle. ([#14251](https://github.com/expo/expo/pull/14251) by [@esamelson](https://github.com/esamelson))
- Fixed Cmd+D opening two dev menus. ([#14204](https://github.com/expo/expo/pull/14204) by [@fson](https://github.com/fson))

### 💡 Others

- Display linking scheme used by app in launcher URL field ([#13930](https://github.com/expo/expo/pull/13930) by [@fson](https://github.com/fson))

## 0.6.7 — 2021-08-06

### 🐛 Bug fixes

- Fixed issue with opening multiple different published apps. ([#13926](https://github.com/expo/expo/pull/13926) by [@esamelson](https://github.com/esamelson))

## 0.6.6 — 2021-08-04

### 🐛 Bug fixes

- Fixed issue where Expo-hosted manifest URLs with `/index.exp?...` suffix could not be opened properly. ([#13825](https://github.com/expo/expo/pull/13825) by [@esamelson](https://github.com/esamelson))

### 💡 Others

- Add basic setup for iOS unit tests. ([#13824](https://github.com/expo/expo/pull/13824) by [@esamelson](https://github.com/esamelson))

## 0.6.5 — 2021-07-16

### 🐛 Bug fixes

- Fixed compatibility with React Native 0.64.X. ([#13632](https://github.com/expo/expo/pull/13632) by [@lukmccall](https://github.com/lukmccall))
- Updated plugin to only initialize UpdatesDevLauncherController in debug builds. ([#13597](https://github.com/expo/expo/pull/13597) by [@esamelson](https://github.com/esamelson))

## 0.6.4 — 2021-07-08

### 🐛 Bug fixes

- Fixed Android release builds. ([#13544](https://github.com/expo/expo/pull/13544) by [@esamelson](https://github.com/esamelson))
- Fixed web compatibility. ([#13535](https://github.com/expo/expo/pull/13535) by [@lukmccall](https://github.com/lukmccall))

## 0.6.3 — 2021-06-30

### 🐛 Bug fixes

- [plugin] Fixed error handlers weren't initialize after running `expo run:ios`. ([#13438](https://github.com/expo/expo/pull/13438) by [@lukmccall](https://github.com/lukmccall))
- Order dev menu items consistently across platforms. ([#13449](https://github.com/expo/expo/pull/13449) by [@lukmccall](https://github.com/lukmccall))
- Fixed error message when trying to load a production app without expo-updates. ([#13458](https://github.com/expo/expo/pull/13458) by [@esamelson](https://github.com/esamelson))

## 0.6.2 — 2021-06-28

### 🐛 Bug fixes

- Fixed can't reload app from the blue screen. ([#13422](https://github.com/expo/expo/pull/13422) by [@lukmccall](https://github.com/lukmccall))
- Fixed `JSPackagerClient` wasn't close on React Native 0.63.4 what may lead to various bugs on Android. ([#13423](https://github.com/expo/expo/pull/13423) by [@lukmccall](https://github.com/lukmccall))
- Fixed the blue screen was shown instead of the LogBox on iOS. ([#13421](https://github.com/expo/expo/pull/13421) by [@lukmccall](https://github.com/lukmccall))

## 0.6.1 — 2021-06-24

### 🛠 Breaking changes

- Reset Updates module state on each dev client load. ([#13346](https://github.com/expo/expo/pull/13346) by [@esamelson](https://github.com/esamelson))
- Ensure error handler is initialized. ([#13384](https://github.com/expo/expo/pull/13384) by [@lukmccall](https://github.com/lukmccall))

### 🎉 New features

- Added expo-updates integration to config plugin. ([#13198](https://github.com/expo/expo/pull/13198) by [@esamelson](https://github.com/esamelson))

### 🐛 Bug fixes

- Fixed switching from published to local bundle loading on Android. ([#13363](https://github.com/expo/expo/pull/13363) by [@esamelson](https://github.com/esamelson))
- [plugin] Use Node module resolution to find package paths for Podfile ([#13382](https://github.com/expo/expo/pull/13382) by [@fson](https://github.com/fson))
- Send expo-updates-environment: DEVELOPMENT header in manifest requests. ([#13375](https://github.com/expo/expo/pull/13375) by [@esamelson](https://github.com/esamelson))

## 0.5.1 — 2021-06-16

_This version does not introduce any user-facing changes._

## 0.5.0 — 2021-06-10

### 🛠 Breaking changes

- Renamed the iOS protocol in expo-updates-interface to EXUpdatesExternalInterface. ([#13214](https://github.com/expo/expo/pull/13214) by [@esamelson](https://github.com/esamelson))

## 0.4.0 — 2021-06-08

### 🎉 New features

- Added ability to load published projects via expo-updates. (Android: [#13031](https://github.com/expo/expo/pull/13031) and iOS: [#13087](https://github.com/expo/expo/pull/13087) by [@esamelson](https://github.com/esamelson))
- Support remote JavaScript inspecting. ([#13041](https://github.com/expo/expo/pull/13041) by [@kudo](https://github.com/kudo))
- Updated the footer style on the main screen. ([#13000](https://github.com/expo/expo/pull/13000) by [@lukmccall](https://github.com/lukmccall))

### 🐛 Bug fixes

- Updates integration: make Update nullable in onSuccess callback ([#13136](https://github.com/expo/expo/pull/13136) by [@esamelson](https://github.com/esamelson))
- Reduced app crashes when the user is spamming deep links on Android. ([#13020](https://github.com/expo/expo/pull/13020) by [@lukmccall](https://github.com/lukmccall))
- Shown the error screen on deep link failure on iOS. ([#13002](https://github.com/expo/expo/pull/13002) by [@lukmccall](https://github.com/lukmccall))

## 0.3.4 — 2021-05-20

### 🐛 Bug fixes

- Fixed the application hanging on the splash screen on iOS. ([#12971](https://github.com/expo/expo/pull/12971) by [@lukmccall](https://github.com/lukmccall))

## 0.3.3 — 2021-05-13

### 🐛 Bug fixes

- Fix flash of dev launcher screen during launch and incorrect dev menu shown on the 1st launch. ([#12765](https://github.com/expo/expo/pull/12765) by [@fson](https://github.com/fson))

## 0.3.2 — 2021-05-12

### 🎉 New features

- [plugin] Prevent plugin from running multiple times in a single process. ([#12715](https://github.com/expo/expo/pull/12715) by [@EvanBacon](https://github.com/EvanBacon))
- [plugin] Added AppDelegate tests. ([#12651](https://github.com/expo/expo/pull/12651) by [@EvanBacon](https://github.com/EvanBacon))
- Added the ability to open managed apps inside the dev-launcher. ([#12698](https://github.com/expo/expo/pull/12698) by [@lukmccall](https://github.com/lukmccall))
- Included `expo-dev-launcher` in `expo-dev-client` package, an easier way to install it. ([#12765](https://github.com/expo/expo/pull/12765) by [@fson](https://github.com/fson))
- Added better URL validation. ([#12799](https://github.com/expo/expo/pull/12799) by [@lukmccall](https://github.com/lukmccall))
- Added better error handling. ([#12848](https://github.com/expo/expo/pull/12848) and [#12800](https://github.com/expo/expo/pull/12800) by [@lukmccall](https://github.com/lukmccall))

### 🐛 Bug fixes

- Fixed not finding the `Expo Go` on Android 11+ when the user tries to scan the QR code. ([#12328](https://github.com/expo/expo/pull/12328) by [@lukmccall](https://github.com/lukmccall))
- Account for rubocop formatting in plugin. ([#12480](https://github.com/expo/expo/pull/12480) by [@EvanBacon](https://github.com/EvanBacon))
- Fix bundled images. ([#12668](https://github.com/expo/expo/pull/12668) by [@fson](https://github.com/fson))
- Enable kotlin in all modules. ([#12716](https://github.com/expo/expo/pull/12716) by [@wschurman](https://github.com/wschurman))
- [plugin] Fix config plugin not including `expo-dev-launcher` in `Podfile`. ([#12828](https://github.com/expo/expo/pull/12828) by [@fson](https://github.com/fson))
- Fix incorrect color of safe area view on iOS. ([#12851](https://github.com/expo/expo/pull/12851) by [@lukmccall](https://github.com/lukmccall))
- Fixed application crashing with the `VerifyError` exception on Android. ([#12855](https://github.com/expo/expo/pull/12855) by [@lukmccall](https://github.com/lukmccall))
- Fixed XCode warnings. ([#12798](https://github.com/expo/expo/pull/12798) by [@lukmccall](https://github.com/lukmccall))

## 0.3.1 — 2021-04-09

### 🐛 Bug fixes

- Fix misspellings in READMEs. ([#12346](https://github.com/expo/expo/pull/12346) by [@wschurman](https://github.com/wschurman))

## 0.3.0 — 2021-03-24

### 🎉 New features

- Rewrote UI and added a dark theme support. ([#12236](https://github.com/expo/expo/pull/12236) by [@lukmccall](https://github.com/lukmccall))
- Fetched the development session if the user is logged into his Expo account. ([#12236](https://github.com/expo/expo/pull/12236) by [@lukmccall](https://github.com/lukmccall))<|MERGE_RESOLUTION|>--- conflicted
+++ resolved
@@ -10,19 +10,16 @@
 
 ### 💡 Others
 
-<<<<<<< HEAD
+
 - Move unrelated dev-menu functions into dev-launcher. ([#16124](https://github.com/expo/expo/pull/16124) by [@ajsmth](https://github.com/ajsmth))
 - Simplify dev-launcher / dev-menu relationship on iOS. ([#16067](https://github.com/expo/expo/pull/16067) by [@ajsmth](https://github.com/ajsmth))
 
-=======
-- Simplify dev-launcher / dev-menu relationship on iOS. ([#16067](https://github.com/expo/expo/pull/16067) by [@ajsmth](https://github.com/ajsmth))
 
 ## 0.10.4 — 2022-02-07
 
 ### 🐛 Bug fixes
 
 - Fix opening published projects on Android. ([#16157](https://github.com/expo/expo/pull/16157) by [@esamelson](https://github.com/esamelson))
->>>>>>> 823d91d1
 
 ## 0.10.3 — 2022-02-01
 
@@ -36,10 +33,6 @@
 
 _This version does not introduce any user-facing changes._
 
-<<<<<<< HEAD
-
-=======
->>>>>>> 823d91d1
 ## 0.10.1 — 2022-01-17
 
 ### 🐛 Bug fixes
