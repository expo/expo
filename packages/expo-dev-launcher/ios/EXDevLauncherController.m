#import <React/RCTBundleURLProvider.h>
#import <React/RCTRootView.h>
#import <React/RCTDevLoadingViewSetEnabled.h>
#import <React/RCTDevMenu.h>
#import <React/RCTAsyncLocalStorage.h>
#import <React/RCTDevSettings.h>
#import <React/RCTRootContentView.h>
#import <React/RCTAppearance.h>
#import <React/RCTConstants.h>
#import <React/RCTKeyCommands.h>

#import "EXDevLauncherController.h"
#import "EXDevLauncherRCTBridge.h"
#import "EXDevLauncherManifestParser.h"
#import "EXDevLauncherLoadingView.h"
#import "EXDevLauncherRCTDevSettings.h"
#import "EXDevLauncherInternal.h"
#import "EXDevLauncherUpdatesHelper.h"
#import "EXDevLauncherAuth.h"
#import "RCTPackagerConnection+EXDevLauncherPackagerConnectionInterceptor.h"

#if __has_include(<EXDevLauncher/EXDevLauncher-Swift.h>)
// For cocoapods framework, the generated swift header will be inside EXDevLauncher module
#import <EXDevLauncher/EXDevLauncher-Swift.h>
#else
#import <EXDevLauncher-Swift.h>
#endif

#import <EXManifests/EXManifestsManifestFactory.h>

@import EXDevMenu;

#ifdef EX_DEV_LAUNCHER_VERSION
#define STRINGIZE(x) #x
#define STRINGIZE2(x) STRINGIZE(x)

#define VERSION @ STRINGIZE2(EX_DEV_LAUNCHER_VERSION)
#endif

// Uncomment the below and set it to a React Native bundler URL to develop the launcher JS
//  #define DEV_LAUNCHER_URL "http://localhost:8090//index.bundle?platform=ios&dev=true&minify=false"

@interface EXDevLauncherController ()

@property (nonatomic, weak) UIWindow *window;
@property (nonatomic, weak) id<EXDevLauncherControllerDelegate> delegate;
@property (nonatomic, strong) NSDictionary *launchOptions;
@property (nonatomic, strong) NSURL *sourceUrl;
@property (nonatomic, assign) BOOL shouldPreferUpdatesInterfaceSourceUrl;
@property (nonatomic, strong) EXDevLauncherRecentlyOpenedAppsRegistry *recentlyOpenedAppsRegistry;
@property (nonatomic, strong) EXManifestsManifest *manifest;
@property (nonatomic, strong) NSURL *manifestURL;
@property (nonatomic, strong) NSURL *possibleManifestURL;
@property (nonatomic, strong) EXDevLauncherErrorManager *errorManager;
@property (nonatomic, strong) EXDevLauncherInstallationIDHelper *installationIDHelper;
@property (nonatomic, assign) BOOL isStarted;

@end


@implementation EXDevLauncherController

+ (instancetype)sharedInstance
{
  static EXDevLauncherController *theController;
  static dispatch_once_t once;
  dispatch_once(&once, ^{
    if (!theController) {
      theController = [[EXDevLauncherController alloc] init];
    }
  });
  return theController;
}

- (instancetype)init {
  if (self = [super init]) {
    self.recentlyOpenedAppsRegistry = [EXDevLauncherRecentlyOpenedAppsRegistry new];
    self.pendingDeepLinkRegistry = [EXDevLauncherPendingDeepLinkRegistry new];
    self.errorManager = [[EXDevLauncherErrorManager alloc] initWithController:self];
    self.installationIDHelper = [EXDevLauncherInstallationIDHelper new];
    self.shouldPreferUpdatesInterfaceSourceUrl = NO;
  }
  return self;
}

- (NSArray<id<RCTBridgeModule>> *)extraModulesForBridge:(RCTBridge *)bridge
{
  
  NSMutableArray *modules = [[DevMenuVendoredModulesUtils vendoredModules] mutableCopy];
  
  [modules addObject:[RCTDevMenu new]];
  [modules addObject:[RCTAsyncLocalStorage new]];
  [modules addObject:[EXDevLauncherLoadingView new]];
  [modules addObject:[EXDevLauncherRCTDevSettings new]];
  [modules addObject:[EXDevLauncherInternal new]];
  [modules addObject:[EXDevLauncherAuth new]];
  
  return modules;
}

+ (NSString * _Nullable)version {
#ifdef VERSION
  return VERSION;
#endif
  return nil;
}

- (NSURL *)sourceURLForBridge:(RCTBridge *)bridge
{
#ifdef DEV_LAUNCHER_URL
  // LAN url for developing launcher JS
  return [NSURL URLWithString:@(DEV_LAUNCHER_URL)];
#else
  NSURL *bundleURL = [[NSBundle mainBundle] URLForResource:@"EXDevLauncher" withExtension:@"bundle"];
  return [[NSBundle bundleWithURL:bundleURL] URLForResource:@"main" withExtension:@"jsbundle"];
#endif
}

- (NSDictionary *)recentlyOpenedApps
{
  return [_recentlyOpenedAppsRegistry recentlyOpenedApps];
}

- (void)clearRecentlyOpenedApps
{
  return [_recentlyOpenedAppsRegistry clearRegistry];
}

- (NSDictionary<UIApplicationLaunchOptionsKey, NSObject*> *)getLaunchOptions;
{
  NSURL *deepLink = [self.pendingDeepLinkRegistry consumePendingDeepLink];
  if (!deepLink) {
    return nil;
  }
  
  return @{
    UIApplicationLaunchOptionsURLKey: deepLink
  };
}

- (EXManifestsManifest *)appManifest
{
  return self.manifest;
}

- (NSURL * _Nullable)appManifestURL
{
  return self.manifestURL;
}

- (nullable NSURL *)appManifestURLWithFallback
{
  if (_manifestURL) {
    return _manifestURL;
  }
  return _possibleManifestURL;
}

- (UIWindow *)currentWindow
{
  return _window;
}

- (EXDevLauncherErrorManager *)errorManage
{
  return _errorManager;
}

- (void)startWithWindow:(UIWindow *)window delegate:(id<EXDevLauncherControllerDelegate>)delegate launchOptions:(NSDictionary *)launchOptions
{
  _isStarted = YES;
  _delegate = delegate;
  _launchOptions = launchOptions;
  _window = window;
  EXDevLauncherUncaughtExceptionHandler.isInstalled = true;

  if (!launchOptions[UIApplicationLaunchOptionsURLKey]) {
    [self navigateToLauncher];
  } else {
    // For deeplink launch, we need the keyWindow for expo-splash-screen to setup correctly.
    [_window makeKeyWindow];
  }
}

- (void)autoSetupPrepare:(id<EXDevLauncherControllerDelegate>)delegate launchOptions:(NSDictionary * _Nullable)launchOptions
{
  _delegate = delegate;
  _launchOptions = launchOptions;
  EXDevLauncherBundleURLProviderInterceptor.isInstalled = true;
}

- (void)autoSetupStart:(UIWindow *)window
{
  if (_delegate != nil) {
    [self startWithWindow:window delegate:_delegate launchOptions:_launchOptions];
  } else {
    @throw [NSException exceptionWithName:NSInternalInconsistencyException reason:@"[EXDevLauncherController autoSetupStart:] was called before autoSetupPrepare:. Make sure you've set up expo-modules correctly in AppDelegate and are using ReactDelegate to create a bridge before calling [super application:didFinishLaunchingWithOptions:]." userInfo:nil];
  }
}

- (void)navigateToLauncher
{
  [_appBridge invalidate];
  [self invalidateDevMenuApp];
  
  self.manifest = nil;
  self.manifestURL = nil;

  if (@available(iOS 12, *)) {
    [self _applyUserInterfaceStyle:UIUserInterfaceStyleUnspecified];
  }
  
  [self _removeInitModuleObserver];

  _launcherBridge = [[EXDevLauncherRCTBridge alloc] initWithDelegate:self launchOptions:_launchOptions];
  
  NSMutableDictionary *insets = [NSMutableDictionary new];
  [insets setObject:@(0) forKey:@"top"];
  [insets setObject:@(0) forKey:@"right"];
  [insets setObject:@(0) forKey:@"bottom"];
  [insets setObject:@(0) forKey:@"left"];
  
  if (@available(iOS 11.0, *)) {
    UIWindow* window = [[UIApplication sharedApplication] keyWindow];
    UIEdgeInsets safeAreaInsets = window.safeAreaInsets;
    
    [insets setObject:@(safeAreaInsets.top) forKey:@"top"];
    [insets setObject:@(safeAreaInsets.right) forKey:@"right"];
    [insets setObject:@(safeAreaInsets.bottom) forKey:@"bottom"];
    [insets setObject:@(safeAreaInsets.left) forKey:@"left"];
  }
  

  RCTRootView *rootView = [[RCTRootView alloc] initWithBridge:_launcherBridge
                                                   moduleName:@"main"
                                            initialProperties:@{
                                              @"insets": insets,
                                              @"isSimulator":
                                                              #if TARGET_IPHONE_SIMULATOR
                                                              @YES
                                                              #else
                                                              @NO
                                                              #endif
                                              
                                            }];

  [self _ensureUserInterfaceStyleIsInSyncWithTraitEnv:rootView];
  
  [[NSNotificationCenter defaultCenter] addObserver:self
                                           selector:@selector(onAppContentDidAppear)
                                               name:RCTContentDidAppearNotification
                                             object:rootView];

  rootView.backgroundColor = [[UIColor alloc] initWithRed:1.0f green:1.0f blue:1.0f alpha:1];

  UIViewController *rootViewController = [UIViewController new];
  rootViewController.view = rootView;
  _window.rootViewController = rootViewController;

#if RCT_DEV && defined(DEV_LAUNCHER_URL)
    // Connect to the websocket
    [[RCTPackagerConnection sharedPackagerConnection] setSocketConnectionURL:[NSURL URLWithString:@DEV_LAUNCHER_URL]];
#endif
  
  [_window makeKeyAndVisible];
}

- (BOOL)onDeepLink:(NSURL *)url options:(NSDictionary *)options
{
  if (![EXDevLauncherURLHelper isDevLauncherURL:url]) {
    return [self _handleExternalDeepLink:url options:options];
  }
  
  if (![EXDevLauncherURLHelper hasUrlQueryParam:url]) {
    // edgecase: this is a dev launcher url but it doesnt specify what url to open
    // fallback to navigating to the launcher home screen
    [self navigateToLauncher];
    return true;
  }
  
  [self loadApp:url onSuccess:nil onError:^(NSError *error) {
    __weak typeof(self) weakSelf = self;
    dispatch_async(dispatch_get_main_queue(), ^{
      typeof(self) self = weakSelf;
      if (!self) {
        return;
      }
      
      EXDevLauncherAppError *appError = [[EXDevLauncherAppError alloc] initWithMessage:error.description stack:nil];
      [self.errorManager showError:appError];
    });
  }];
  
  return true;
}

- (BOOL)_handleExternalDeepLink:(NSURL *)url options:(NSDictionary *)options
{
  if ([self isAppRunning]) {
    return false;
  }
  
  self.pendingDeepLinkRegistry.pendingDeepLink = url;

  // cold boot -- need to initialize the dev launcher app RN app to handle the link
  if (![_launcherBridge isValid]) {
    [self navigateToLauncher];
  }
  
  return true;
}

- (nullable NSURL *)sourceUrl
{
  if (_shouldPreferUpdatesInterfaceSourceUrl && _updatesInterface && _updatesInterface.launchAssetURL) {
    return _updatesInterface.launchAssetURL;
  }
  return _sourceUrl;
}

- (BOOL)isEASUpdateURL:(NSURL *)url
{
  if ([url.host isEqual: @"u.expo.dev"]) {
    return true;
  }
  
  return false;
}

-(void)loadApp:(NSURL *)url onSuccess:(void (^ _Nullable)(void))onSuccess onError:(void (^ _Nullable)(NSError *error))onError
{
  [self loadApp:url withProjectUrl:nil onSuccess:onSuccess onError:onError];
}

/**
 * This method is the external entry point into loading an app with the dev launcher (e.g. via the
 * dev launcher UI or a deep link). It takes a URL, determines what type of server it points to
 * (react-native-cli, expo-cli, or published project), downloads a manifest if there is one,
 * downloads all the project's assets (via expo-updates) in the case of a published project, and
 * then calls `_initAppWithUrl:bundleUrl:manifest:` if successful.
 */
- (void)loadApp:(NSURL *)url withProjectUrl:(NSURL * _Nullable)projectUrl onSuccess:(void (^ _Nullable)(void))onSuccess onError:(void (^ _Nullable)(NSError *error))onError
{
<<<<<<< HEAD
  EXDevLauncherUrl *devLauncherUrl = [[EXDevLauncherUrl alloc] init:url];
  NSURL *expoUrl = devLauncherUrl.url;
  
=======
  [self _resetRemoteDebuggingForAppLoad];
>>>>>>> 6097718a
  _possibleManifestURL = expoUrl;
  BOOL isEASUpdate = [self isEASUpdateURL:expoUrl];
  
  // an update url requires a matching projectUrl
  // if one isn't provided, default to the configured project url in Expo.plist
  if (isEASUpdate && projectUrl == nil) {
    NSString *projectUrlString = [self getUpdatesConfigForKey:@"EXUpdatesURL"];
    projectUrl = [NSURL URLWithString:projectUrlString];
  }
  
  // if there is no project url and its not an updates url, the project url can be the same as the app url
  if (!isEASUpdate && projectUrl == nil) {
    projectUrl = expoUrl;
  }
  
  NSString *installationID = [_installationIDHelper getOrCreateInstallationID];

  NSDictionary *updatesConfiguration = [EXDevLauncherUpdatesHelper createUpdatesConfigurationWithURL:expoUrl
                                                                                          projectURL:projectUrl
                                                                                      installationID:installationID];

  void (^launchReactNativeApp)(void) = ^{
    self->_shouldPreferUpdatesInterfaceSourceUrl = NO;
    RCTDevLoadingViewSetEnabled(NO);
    [self.recentlyOpenedAppsRegistry appWasOpened:[expoUrl absoluteString] queryParams:devLauncherUrl.queryParams manifest:nil];
    if ([expoUrl.path isEqual:@"/"] || [expoUrl.path isEqual:@""]) {
      [self _initAppWithUrl:expoUrl bundleUrl:[NSURL URLWithString:@"index.bundle?platform=ios&dev=true&minify=false" relativeToURL:expoUrl] manifest:nil];
    } else {
      [self _initAppWithUrl:expoUrl bundleUrl:expoUrl manifest:nil];
    }
    if (onSuccess) {
      onSuccess();
    }
  };

  void (^launchExpoApp)(NSURL *, EXManifestsManifest *) = ^(NSURL *bundleURL, EXManifestsManifest *manifest) {
    self->_shouldPreferUpdatesInterfaceSourceUrl = !manifest.isUsingDeveloperTool;
    RCTDevLoadingViewSetEnabled(manifest.isUsingDeveloperTool);
    [self.recentlyOpenedAppsRegistry appWasOpened:[expoUrl absoluteString] queryParams:devLauncherUrl.queryParams manifest:manifest];
    [self _initAppWithUrl:expoUrl bundleUrl:bundleURL manifest:manifest];
    if (onSuccess) {
      onSuccess();
    }
  };

  if (_updatesInterface) {
    [_updatesInterface reset];
  }

  EXDevLauncherManifestParser *manifestParser = [[EXDevLauncherManifestParser alloc] initWithURL:expoUrl installationID:installationID session:[NSURLSession sharedSession]];
  
  void (^onIsManifestURL)(BOOL) = ^(BOOL isManifestURL) {
    if (!isManifestURL) {
      // assume this is a direct URL to a bundle hosted by metro
      launchReactNativeApp();
      return;
    }

    if (!self->_updatesInterface) {
      [manifestParser tryToParseManifest:^(EXManifestsManifest *manifest) {
        if (!manifest.isUsingDeveloperTool) {
          onError([NSError errorWithDomain:@"DevelopmentClient" code:1 userInfo:@{NSLocalizedDescriptionKey: @"expo-updates is not properly installed or integrated. In order to load published projects with this development client, follow all installation and setup instructions for both the expo-dev-client and expo-updates packages."}]);
          return;
        }
        launchExpoApp([NSURL URLWithString:manifest.bundleUrl], manifest);
      } onError:onError];
      return;
    }

    [self->_updatesInterface fetchUpdateWithConfiguration:updatesConfiguration onManifest:^BOOL(NSDictionary *manifest) {
      EXManifestsManifest *devLauncherManifest = [EXManifestsManifestFactory manifestForManifestJSON:manifest];
      if (devLauncherManifest.isUsingDeveloperTool) {
        // launch right away rather than continuing to load through EXUpdates
        launchExpoApp([NSURL URLWithString:devLauncherManifest.bundleUrl], devLauncherManifest);
        return NO;
      }
      return YES;
    } progress:^(NSUInteger successfulAssetCount, NSUInteger failedAssetCount, NSUInteger totalAssetCount) {
      // do nothing for now
    } success:^(NSDictionary * _Nullable manifest) {
      if (manifest) {
        launchExpoApp(self->_updatesInterface.launchAssetURL, [EXManifestsManifestFactory manifestForManifestJSON:manifest]);
      }
    } error:onError];
  };
  
  [manifestParser isManifestURLWithCompletion:onIsManifestURL onError:^(NSError * _Nonnull error) {
    if (@available(iOS 14, *)) {
      // Try to retry if the network connection was rejected because of the luck of the lan network permission.
      static BOOL shouldRetry = true;
      NSString *host = expoUrl.host;

      if (shouldRetry && ([host hasPrefix:@"192.168."] || [host hasPrefix:@"172."] || [host hasPrefix:@"10."])) {
        shouldRetry = false;
        [manifestParser isManifestURLWithCompletion:onIsManifestURL onError:onError];
        return;
      }
    }
    
    onError(error);
  }];
}

/**
 * Internal helper method for this class, which takes a bundle URL and (optionally) a manifest and
 * launches the app in the bridge and UI.
 *
 * The bundle URL may point to a locally downloaded file (for published projects) or a remote
 * packager server (for locally hosted projects in development).
 */
- (void)_initAppWithUrl:(NSURL *)appUrl bundleUrl:(NSURL *)bundleUrl manifest:(EXManifestsManifest * _Nullable)manifest
{
  self.manifest = manifest;
  self.manifestURL = appUrl;
  _possibleManifestURL = nil;
  __block UIInterfaceOrientation orientation = [EXDevLauncherManifestHelper exportManifestOrientation:manifest.orientation];
  __block UIColor *backgroundColor = [EXDevLauncherManifestHelper hexStringToColor:manifest.iosOrRootBackgroundColor];
  
  __weak __typeof(self) weakSelf = self;
  dispatch_async(dispatch_get_main_queue(), ^{
    if (!weakSelf) {
      return;
    }
    __typeof(self) self = weakSelf;
    
    self.sourceUrl = bundleUrl;
    
#if RCT_DEV
    // Connect to the websocket
    [[RCTPackagerConnection sharedPackagerConnection] setSocketConnectionURL:bundleUrl];
#endif
    
    if (@available(iOS 12, *)) {
      UIUserInterfaceStyle userInterfaceStyle = [EXDevLauncherManifestHelper exportManifestUserInterfaceStyle:manifest.userInterfaceStyle];
      [self _applyUserInterfaceStyle:userInterfaceStyle];
      
      // Fix for the community react-native-appearance.
      // RNC appearance checks the global trait collection and doesn't have another way to override the user interface.
      // So we swap `currentTraitCollection` with one from the root view controller.
      // Note that the root view controller will have the correct value of `userInterfaceStyle`.
      if (@available(iOS 13.0, *)) {
        if (userInterfaceStyle != UIUserInterfaceStyleUnspecified) {
          UITraitCollection.currentTraitCollection = [self.window.rootViewController.traitCollection copy];
        }
      }
    }

    [self _addInitModuleObserver];
    
    [self.delegate devLauncherController:self didStartWithSuccess:YES];
    
    [self setDevMenuAppBridge];
    
    [self _ensureUserInterfaceStyleIsInSyncWithTraitEnv:self.window.rootViewController];

    [[UIDevice currentDevice] setValue:@(orientation) forKey:@"orientation"];
    [UIViewController attemptRotationToDeviceOrientation];
    
    if (backgroundColor) {
      self.window.rootViewController.view.backgroundColor = backgroundColor;
      self.window.backgroundColor = backgroundColor;
    }

    if (self.updatesInterface) {
      self.updatesInterface.bridge = self.appBridge;
    }
  });
}

- (BOOL)isAppRunning
{
  return [_appBridge isValid];
}

/**
 * Temporary `expo-splash-screen` fix.
 *
 * The dev-launcher's bridge doesn't contain unimodules. So the module shows a splash screen but never hides.
 * For now, we just remove the splash screen view when the launcher is loaded.
 */
- (void)onAppContentDidAppear
{
  [[NSNotificationCenter defaultCenter] removeObserver:self name:RCTContentDidAppearNotification object:nil];

  dispatch_async(dispatch_get_main_queue(), ^{
    NSArray<UIView *> *views = [[[self->_window rootViewController] view] subviews];
    for (UIView *view in views) {
      if (![view isKindOfClass:[RCTRootContentView class]]) {
        [view removeFromSuperview];
      }
    }
  });
}

/**
 * We need that function to sync the dev-menu user interface with the main application.
 */
- (void)_ensureUserInterfaceStyleIsInSyncWithTraitEnv:(id<UITraitEnvironment>)env
{
  [[NSNotificationCenter defaultCenter] postNotificationName:RCTUserInterfaceStyleDidChangeNotification
                                                      object:env
                                                    userInfo:@{
                                                      RCTUserInterfaceStyleDidChangeNotificationTraitCollectionKey : env.traitCollection
                                                    }];
}

- (void)_applyUserInterfaceStyle:(UIUserInterfaceStyle)userInterfaceStyle API_AVAILABLE(ios(12.0))
{
  NSString *colorSchema = nil;
  if (userInterfaceStyle == UIUserInterfaceStyleDark) {
    colorSchema = @"dark";
  } else if (userInterfaceStyle == UIUserInterfaceStyleLight) {
    colorSchema = @"light";
  }
  
  // change RN appearance
  RCTOverrideAppearancePreference(colorSchema);
}

- (void)_addInitModuleObserver {
  [[NSNotificationCenter defaultCenter] addObserver:self selector:@selector(didInitializeModule:) name:RCTDidInitializeModuleNotification object:nil];
}

- (void)_removeInitModuleObserver {
  [[NSNotificationCenter defaultCenter] removeObserver:self name:RCTDidInitializeModuleNotification object:nil];
}

- (void)didInitializeModule:(NSNotification *)note {
  id<RCTBridgeModule> module = note.userInfo[@"module"];
  if ([module isKindOfClass:[RCTDevMenu class]]) {
    // RCTDevMenu registers its global keyboard commands at init.
    // To avoid clashes with keyboard commands registered by expo-dev-client, we unregister some of them
    // and this needs to happen after the module has been initialized.
    // RCTDevMenu registers its commands here: https://github.com/facebook/react-native/blob/f3e8ea9c2910b33db17001e98b96720b07dce0b3/React/CoreModules/RCTDevMenu.mm#L130-L135
    // expo-dev-menu registers its commands here: https://github.com/expo/expo/blob/6da15324ff0b4a9cb24055e9815b8aa11f0ac3af/packages/expo-dev-menu/ios/Interceptors/DevMenuKeyCommandsInterceptor.swift#L27-L29
    [[RCTKeyCommands sharedInstance] unregisterKeyCommandWithInput:@"d"
                                                     modifierFlags:UIKeyModifierCommand];
  }
}

-(NSDictionary *)getBuildInfo
{ 
  NSMutableDictionary *buildInfo = [NSMutableDictionary new];

  NSString *appIcon = [self getAppIcon];
  NSString *runtimeVersion = [self getUpdatesConfigForKey:@"EXUpdatesRuntimeVersion"];
  NSString *sdkVersion = [self getUpdatesConfigForKey:@"EXUpdatesSDKVersion"];
  NSString *appVersion = [self getFormattedAppVersion];
  NSString *appName = [[NSBundle mainBundle] objectForInfoDictionaryKey: @"CFBundleDisplayName"] ?: [[NSBundle mainBundle] objectForInfoDictionaryKey: @"CFBundleExecutable"];
  
  [buildInfo setObject:appName forKey:@"appName"];
  [buildInfo setObject:appIcon forKey:@"appIcon"];
  [buildInfo setObject:appVersion forKey:@"appVersion"];
  [buildInfo setObject:runtimeVersion forKey:@"runtimeVersion"];
  [buildInfo setObject:sdkVersion forKey:@"sdkVersion"];

  return buildInfo;
}

-(NSString *)getAppIcon 
{
  NSString *appIcon = @"";
  NSString *appIconName = [[[[[[NSBundle mainBundle] infoDictionary] objectForKey:@"CFBundleIcons"] objectForKey:@"CFBundlePrimaryIcon"] objectForKey:@"CFBundleIconFiles"]  lastObject];
  
  if (appIconName != nil) {
    NSString *resourcePath = [[NSBundle mainBundle] resourcePath];
    NSString *appIconPath = [[resourcePath stringByAppendingString:appIconName] stringByAppendingString:@".png"];
    appIcon = [@"file://" stringByAppendingString:appIconPath];
  }
  
  return appIcon;
}

-(NSString *)getUpdatesConfigForKey:(NSString *)key
{
  NSString *value = @"";
  NSString *path = [[NSBundle mainBundle] pathForResource:@"Expo" ofType:@"plist"];
  
  if (path != nil) {
    NSDictionary *expoConfig = [NSDictionary dictionaryWithContentsOfFile:path];
    
    if (expoConfig != nil) {
      value = [expoConfig objectForKey:key] ?: @"";
    }
  }

  return value;
}

-(NSString *)getFormattedAppVersion 
{
  NSString *shortVersion = [[NSBundle mainBundle] objectForInfoDictionaryKey:@"CFBundleShortVersionString"];
  NSString *buildVersion = [[NSBundle mainBundle] objectForInfoDictionaryKey:@"CFBundleVersion"];
  NSString *appVersion = [NSString stringWithFormat:@"%@ (%@)", shortVersion, buildVersion];
  return appVersion;
}

-(void)copyToClipboard:(NSString *)content {
  UIPasteboard *clipboard = [UIPasteboard generalPasteboard];
  clipboard.string = (content ? : @"");
}

- (void)setDevMenuAppBridge
{
  DevMenuManager *manager = [DevMenuManager shared];
  manager.currentBridge = self.appBridge;
  
  if (self.manifest != nil) {
    manager.currentManifest = self.manifest;
    manager.currentManifestURL = self.manifestURL;
  }
}

- (void)invalidateDevMenuApp
{
  DevMenuManager *manager = [DevMenuManager shared];
  manager.currentBridge = nil;
  manager.currentManifest = nil;
  manager.currentManifestURL = nil;
}

-(NSDictionary *)getUpdatesConfig
{
  NSMutableDictionary *updatesConfig = [NSMutableDictionary new];
  
  NSString *runtimeVersion = [self getUpdatesConfigForKey:@"EXUpdatesRuntimeVersion"];
  NSString *sdkVersion = [self getUpdatesConfigForKey:@"EXUpdatesSDKVersion"];
  
  // url structure for EASUpdates: `http://u.expo.dev/{appId}`
  // this url field is added to app.json.updates when running `eas update:configure`
  // the `u.expo.dev` determines that it is the modern manifest protocol
  NSString *projectUrl = [self getUpdatesConfigForKey:@"EXUpdatesURL"];
  NSURL *url = [NSURL URLWithString:projectUrl];
  NSString *appId = [[url pathComponents] lastObject];
  
  BOOL isModernManifestProtocol = [[url host] isEqualToString:@"u.expo.dev"] || [[url host] isEqualToString:@"staging-u.expo.dev"];
  BOOL expoUpdatesInstalled = EXDevLauncherController.sharedInstance.updatesInterface != nil;
  BOOL hasAppId = appId.length > 0;
  
  BOOL usesEASUpdates = isModernManifestProtocol && expoUpdatesInstalled && hasAppId;
  
  [updatesConfig setObject:runtimeVersion forKey:@"runtimeVersion"];
  [updatesConfig setObject:sdkVersion forKey:@"sdkVersion"];
  
  
  if (usesEASUpdates) {
    [updatesConfig setObject:appId forKey:@"appId"];
    [updatesConfig setObject:projectUrl forKey:@"projectUrl"];
  }
  
  [updatesConfig setObject:@(usesEASUpdates) forKey:@"usesEASUpdates"];
    
  return updatesConfig;
}

/**
 * Reset remote debugging to its initial setting. Relies on behavior from react-native's
 * RCTDevSettings.mm and must be kept in sync there.
 */
- (void)_resetRemoteDebuggingForAppLoad
{
  // Must be kept in sync with RCTDevSettings.mm
  NSString *kRCTDevSettingsUserDefaultsKey = @"RCTDevMenu";
  NSString *kRCTDevSettingIsDebuggingRemotely = @"isDebuggingRemotely";

  NSUserDefaults *userDefaults = [NSUserDefaults standardUserDefaults];
  NSMutableDictionary *existingSettings = ((NSDictionary *)[userDefaults objectForKey:kRCTDevSettingsUserDefaultsKey]).mutableCopy;
  if (!existingSettings) {
    return;
  }
  [existingSettings removeObjectForKey:kRCTDevSettingIsDebuggingRemotely];
  [userDefaults setObject:existingSettings forKey:kRCTDevSettingsUserDefaultsKey];
}


@end<|MERGE_RESOLUTION|>--- conflicted
+++ resolved
@@ -341,13 +341,9 @@
  */
 - (void)loadApp:(NSURL *)url withProjectUrl:(NSURL * _Nullable)projectUrl onSuccess:(void (^ _Nullable)(void))onSuccess onError:(void (^ _Nullable)(NSError *error))onError
 {
-<<<<<<< HEAD
   EXDevLauncherUrl *devLauncherUrl = [[EXDevLauncherUrl alloc] init:url];
-  NSURL *expoUrl = devLauncherUrl.url;
-  
-=======
+  NSURL *expoUrl = devLauncherUrl.url; 
   [self _resetRemoteDebuggingForAppLoad];
->>>>>>> 6097718a
   _possibleManifestURL = expoUrl;
   BOOL isEASUpdate = [self isEASUpdateURL:expoUrl];
   
