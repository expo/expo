--- conflicted
+++ resolved
@@ -1,11 +1,7 @@
 {
   "name": "expo-dev-launcher",
   "title": "Expo Development Launcher",
-<<<<<<< HEAD
-  "version": "5.1.1",
-=======
   "version": "5.1.2",
->>>>>>> cd391c95
   "description": "Pre-release version of the Expo development launcher package for testing.",
   "main": "build/DevLauncher.js",
   "types": "build/DevLauncher.d.ts",
@@ -35,11 +31,7 @@
   "homepage": "https://docs.expo.dev",
   "dependencies": {
     "ajv": "8.11.0",
-<<<<<<< HEAD
-    "expo-dev-menu": "6.1.1",
-=======
     "expo-dev-menu": "6.1.2",
->>>>>>> cd391c95
     "expo-manifests": "~0.16.0",
     "resolve-from": "^5.0.0"
   },
@@ -51,11 +43,7 @@
     "@testing-library/jest-native": "^4.0.4",
     "@testing-library/react-native": "^13.1.0",
     "babel-plugin-module-resolver": "^5.0.0",
-<<<<<<< HEAD
-    "babel-preset-expo": "~13.1.0",
-=======
     "babel-preset-expo": "~13.1.1",
->>>>>>> cd391c95
     "date-fns": "^2.28.0",
     "expo-dev-client-components": "2.1.0",
     "expo-module-scripts": "^4.1.1",
