--- conflicted
+++ resolved
@@ -87,17 +87,7 @@
   }
 
   private fun sanitizeUrlString(url: String): Uri {
-<<<<<<< HEAD
     return Uri.parse(url.trim())
-=======
-    val parsedUrl = Uri.parse(url.trim())
-    val appUrl = if (isDevLauncherUrl(parsedUrl)) {
-      requireNotNull(getAppUrlFromDevLauncherUrl(parsedUrl)) { "The provided url doesn't contain the app url." }
-    } else {
-      parsedUrl
-    }
-    return appUrl
->>>>>>> 744639a8
   }
 
   @ReactMethod
