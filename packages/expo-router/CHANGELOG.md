--- conflicted
+++ resolved
@@ -6,12 +6,8 @@
 
 ### 🎉 New features
 
-<<<<<<< HEAD
 - Add support for DOM components. ([#32338](https://github.com/expo/expo/pull/32338) by [@EvanBacon](https://github.com/EvanBacon))
-- Document `router.reload()` for RSC mode. ([#32246](https://github.com/expo/expo/pull/32246) by [@EvanBacon](https://github.com/EvanBacon))
-
-=======
->>>>>>> 8a6789bd
+
 ### 🐛 Bug fixes
 
 ### 💡 Others
