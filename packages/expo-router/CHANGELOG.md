# Changelog

## Unpublished

### 🛠 Breaking changes

### 🎉 New features

### 🐛 Bug fixes

<<<<<<< HEAD
- Fix typed route using `\` instead of `/` in windows ([#33146](https://github.com/expo/expo/pull/33146) by [@imranbarbhuiya](https://github.com/imranbarbhuiya))
=======
- Fix hash links causing page reload when there is no history with a starting hash ([#33161](https://github.com/expo/expo/pull/33161) by [@marklawlor](https://github.com/marklawlor))
>>>>>>> 67cd46ea

### 💡 Others

## 4.0.7 — 2024-11-19

### 🐛 Bug fixes

- Fix `<Link>` using a hash href causing a full page reload on web. ([#32645](https://github.com/expo/expo/pull/32645) by [@marklawlor](https://github.com/marklawlor))

## 4.0.6 — 2024-11-15

### 🎉 New features

- Add `withAnchor` and `relativeToDirectory` options to `<Redirect />`. ([#32847](https://github.com/expo/expo/pull/32847) by [@marklawlor](https://github.com/marklawlor))
- Add `router.dismissTo(<href>)` and `<Link dismissTo href={} />` ([#32933](https://github.com/expo/expo/pull/32933) by [@marklawlor](https://github.com/marklawlor))

### 🐛 Bug fixes

- Fix Typed Routes incorrectly collapsing group index routes ([#32890](https://github.com/expo/expo/pull/32890) by [@marklawlor](https://github.com/marklawlor))
- Fix relative Hrefs not including search params ([#32931](https://github.com/expo/expo/pull/32931) by [@marklawlor](https://github.com/marklawlor))

## 4.0.5 — 2024-11-13

- Prevent from disabling edge-to-edge ([#32854](https://github.com/expo/expo/pull/32854) by [@zoontek](https://github.com/zoontek))

## 4.0.4 — 2024-11-13

_This version does not introduce any user-facing changes._

## 4.0.3 — 2024-11-13

### 💡 Others

- Rename `experiments.reactServerActions` -> `experiments.reactServerFunctions` and other RSC flags. ([#32791](https://github.com/expo/expo/pull/32791) by [@EvanBacon](https://github.com/EvanBacon))
- Appearance tweaks for the Unmatched route internal page. ([#32817](https://github.com/expo/expo/pull/32817) by [@Simek](https://github.com/Simek))

## 4.0.2 — 2024-11-11

_This version does not introduce any user-facing changes._

## 4.0.1 — 2024-11-11

_This version does not introduce any user-facing changes._

## 4.0.0 — 2024-11-10

### 🎉 New features

- Add `expo-router` integration with `@expo/cli install` command. ([#32679](https://github.com/expo/expo/pull/32679) by [@marklawlor](https://github.com/marklawlor))

## 4.0.0-preview.14 — 2024-11-07

### 💡 Others

- Tweaks and fixes for the internal Sitemap page. ([#29756](https://github.com/expo/expo/pull/29756) by [@Simek](https://github.com/Simek))
- Appearance tweaks for the Onboard welcome page. ([#32620](https://github.com/expo/expo/pull/32620), [#32653](https://github.com/expo/expo/pull/32653)) by [@Simek](https://github.com/Simek)

## 4.0.0-preview.13 — 2024-11-05

### 🎉 New features

- Add RSC support for `Stack.Screen`, `Tabs.Screen`, and `Drawer.Screen` components. ([#32607](https://github.com/expo/expo/pull/32607) by [@EvanBacon](https://github.com/EvanBacon))

### 💡 Others

- Remove `expo-splash-screen` dependency without changing behavior ([#32610](https://github.com/expo/expo/pull/32610) by [@brentvatne](https://github.com/brentvatne))

## 4.0.0-preview.12 — 2024-11-04

### 🛠 Breaking changes

- Remove generic from `Href` type, navigation hooks and functions ([#31764](https://github.com/expo/expo/pull/31764) by [@marklawlor](https://github.com/marklawlor))

### 💡 Others

- Move server action env to `@expo/metro-runtime`. ([#32597](https://github.com/expo/expo/pull/32597) by [@EvanBacon](https://github.com/EvanBacon))
- Don't assume reanimated exists when testing expo-router ([#27548](https://github.com/expo/expo/pull/27548)) by [@henrymoulton](https://github.com/henrymoulton)

## 4.0.0-preview.11 — 2024-10-31

_This version does not introduce any user-facing changes._

## 4.0.0-preview.10 — 2024-10-31

### 🐛 Bug fixes

- Support protocol hrefs on native. ([#31646](https://github.com/expo/expo/pull/31646) by [@marklawlor](https://github.com/marklawlor))

## 4.0.0-preview.9 — 2024-10-31

_This version does not introduce any user-facing changes._

## 4.0.0-preview.8 — 2024-10-30

_This version does not introduce any user-facing changes._

## 4.0.0-preview.7 — 2024-10-30

### 🎉 New features

- Add server action-only mode. ([#32432](https://github.com/expo/expo/pull/32432) by [@EvanBacon](https://github.com/EvanBacon))

## 4.0.0-preview.6 — 2024-10-29

### 🐛 Bug fixes

- Update `@react-navigation/core` imports to `@react-navigation/native` ([#32391](https://github.com/expo/expo/pull/32391) by [@marklawlor](https://github.com/marklawlor))

## 4.0.0-preview.5 — 2024-10-29

### 🐛 Bug fixes

- Fix deep links to apps that use unusual characters in their schemes. ([#32424](https://github.com/expo/expo/pull/32424) by [@marklawlor](https://github.com/marklawlor))

## 4.0.0-preview.4 — 2024-10-28

_This version does not introduce any user-facing changes._

## 4.0.0-preview.3 — 2024-10-26

### 🎉 New features

- Add support for DOM components. ([#32338](https://github.com/expo/expo/pull/32338) by [@EvanBacon](https://github.com/EvanBacon))

### 🐛 Bug fixes

- Include `expo-router/ui` in public export. ([#32362](https://github.com/expo/expo/pull/32362) by [@EvanBacon](https://github.com/EvanBacon))

## 4.0.0-preview.2 — 2024-10-25

### 🎉 New features

- Document `router.reload()` for RSC mode. ([#32246](https://github.com/expo/expo/pull/32246) by [@EvanBacon](https://github.com/EvanBacon))

## 4.0.0-preview.1 — 2024-10-24

### 💡 Others

- Remove unused console log. ([#32249](https://github.com/expo/expo/pull/32249) by [@EvanBacon](https://github.com/EvanBacon))

## 4.0.0-preview.0 — 2024-10-22

### 🛠 Breaking changes

- Bumped iOS deployment target to 15.1. ([#30840](https://github.com/expo/expo/pull/30840) by [@tsapeta](https://github.com/tsapeta))
- Update to React Navigation v7 ([#28109](https://github.com/expo/expo/pull/28109) by [@marklawlor](https://github.com/marklawlor))

### 🎉 New features

- Add `expo-router/rsc/headers` for accessing request headers in server components. ([#32099](https://github.com/expo/expo/pull/32099) by [@EvanBacon](https://github.com/EvanBacon))
- Add aliases for bridge modules in RSC. ([#32095](https://github.com/expo/expo/pull/32095) by [@EvanBacon](https://github.com/EvanBacon))
- Add experimental support for React Server Actions in Expo Router. ([#31959](https://github.com/expo/expo/pull/31959) by [@EvanBacon](https://github.com/EvanBacon))
- server routing and static exports ([#31500](https://github.com/expo/expo/pull/31500) by [@EvanBacon](https://github.com/EvanBacon))
- Added `expo-router/link` export. ([#31174](https://github.com/expo/expo/pull/31174) by [@EvanBacon](https://github.com/EvanBacon))
- Added production exports for experimental server renderer. ([#30850](https://github.com/expo/expo/pull/30850) by [@EvanBacon](https://github.com/EvanBacon))
- Added experimental server renderer. ([#30334](https://github.com/expo/expo/pull/30334) by [@EvanBacon](https://github.com/EvanBacon))
- Add virtual client boundary. ([#30534](https://github.com/expo/expo/pull/30534) by [@EvanBacon](https://github.com/EvanBacon))
- Add better errors and warnings for malformed route exports. ([#30332](https://github.com/expo/expo/pull/30332) by [@EvanBacon](https://github.com/EvanBacon))
- Added `client-only` and `server-only` dependencies. ([#29646](https://github.com/expo/expo/pull/29646) by [@EvanBacon](https://github.com/EvanBacon))
- Add `relativeToDirectory` option to `<Link />` and imperative navigation. ([#30675](https://github.com/expo/expo/pull/30675) by [@marklawlor](https://github.com/marklawlor))
- Fix parsing URLs hash on the web after location update ([#31375](https://github.com/expo/expo/pull/31375) by [@marklawlor](https://github.com/marklawlor))
- Add `routerOptions` prop and improved types of `<Navigator />`. ([#31289](https://github.com/expo/expo/pull/31289) by [@marklawlor](https://github.com/marklawlor))
- Render the default StatusBar before screens are rendered. ([#31624](https://github.com/expo/expo/pull/31624) by [@marklawlor](https://github.com/marklawlor))
- Add `expo-router/ui` with new `Tabs` component ([#30767](https://github.com/expo/expo/pull/30767) by [@marklawlor](https://github.com/marklawlor))
- Add `withAnchor` to navigation options and `<Link />`. ([#31763](https://github.com/expo/expo/pull/31763) by [@marklawlor](https://github.com/marklawlor))
- Add `sitemap` option to `expo-router` config plugin to disable sitemap. ([#31701](https://github.com/expo/expo/pull/31701) by [@marklawlor](https://github.com/marklawlor))

### 🐛 Bug fixes

- Fix Head module in dev clients. ([#32019](https://github.com/expo/expo/pull/32019) by [@EvanBacon](https://github.com/EvanBacon))
- Fix styling bug in native production error boundary. ([#31791](https://github.com/expo/expo/pull/31791) by [@EvanBacon](https://github.com/EvanBacon))
- Fix search params in RSC. ([#31641](https://github.com/expo/expo/pull/31641) by [@EvanBacon](https://github.com/EvanBacon))
- Fix reloading RSC requests in production. ([#31491](https://github.com/expo/expo/pull/31491) by [@EvanBacon](https://github.com/EvanBacon))
- Use empty cache requests to support loading RSC fresh on each request in native production builds. ([#31491](https://github.com/expo/expo/pull/31491) by [@EvanBacon](https://github.com/EvanBacon))
- Fix RSC errors when a missing module is loaded. ([#31491](https://github.com/expo/expo/pull/31491) by [@EvanBacon](https://github.com/EvanBacon))
- Fix nested server actions. ([#31019](https://github.com/expo/expo/pull/31019) by [@EvanBacon](https://github.com/EvanBacon))
- Add client boundary callback for production exports. ([#30747](https://github.com/expo/expo/pull/30747) by [@EvanBacon](https://github.com/EvanBacon))
- Prevent duplicated `NSUserActivityTypes` strings in prebuild. ([#25114](https://github.com/expo/expo/pull/25114) by [@yjose](https://github.com/yjose))
- Fix Fash Refresh on \_layout files that export unstable_settings ([#29977](https://github.com/expo/expo/pull/29977) by [@marklawlor](https://github.com/marklawlor))
- Fix creating/parsing URLs with array search params. ([#30268](https://github.com/expo/expo/pull/30268) by [@marklawlor](https://github.com/marklawlor))
- Fix incorrect routing sorting for static paths ([#30909](https://github.com/expo/expo/pull/30909) by [@marklawlor](https://github.com/marklawlor))
- Fix hoisted index routes being incorrectly sorted. ([#31212](https://github.com/expo/expo/pull/31212) by [@marklawlor](https://github.com/marklawlor))
- Fix Typed Routes crashing on folder rename. ([#31221](https://github.com/expo/expo/pull/31221) by [@marklawlor](https://github.com/marklawlor))
- Fix incorrect initialRouteName for nested groups. ([#31025](https://github.com/expo/expo/pull/31025) by [@marklawlor](https://github.com/marklawlor))
- Ensure `router.replace()` falls back correctly on `<Drawer />` navigators. ([#26381](https://github.com/expo/expo/pull/26381) by [@jleem99](https://github.com/jleem99))
- Fix passing style array to `<Link />` when using `asChild`. ([#31373](https://github.com/expo/expo/pull/31373) by [@marklawlor](https://github.com/marklawlor))
- Add `legacy_subscribe` to `+native-intent`. ([#31765](https://github.com/expo/expo/pull/31765) by [@marklawlor](https://github.com/marklawlor))
- Fix `<Slot />` inside headless `<Tabs />` causing invalid navigation state. ([#32114](https://github.com/expo/expo/pull/32114) by [@marklawlor](https://github.com/marklawlor))
- Ensure generated screens do not appear in default `<Tabs />`. ([#32180](https://github.com/expo/expo/pull/32180) by [@marklawlor](https://github.com/marklawlor))

### 💡 Others

- Enable location polyfill by default with RSC enabled. ([#32188](https://github.com/expo/expo/pull/32188) by [@EvanBacon](https://github.com/EvanBacon))
- Add comments. ([#31543](https://github.com/expo/expo/pull/31543) by [@EvanBacon](https://github.com/EvanBacon))
- Drop `expo-status-bar`. ([#31097](https://github.com/expo/expo/pull/31097) by [@EvanBacon](https://github.com/EvanBacon))
- Support RSC only being hosted at platform subpaths. ([#30875](https://github.com/expo/expo/pull/30875) by [@EvanBacon](https://github.com/EvanBacon))
- Add basic RSC tests for views. ([#30589](https://github.com/expo/expo/pull/30589) by [@EvanBacon](https://github.com/EvanBacon))
- Import `@expo/metro-runtime` internals from `src` directory. ([#30300](https://github.com/expo/expo/pull/30300) by [@EvanBacon](https://github.com/EvanBacon))
- Prevent creating params object with null prototype ([#30009](https://github.com/expo/expo/pull/30009) by [@marklawlor](https://github.com/marklawlor))
- Fix Typed Routes clashing types and allow strict types for hooks. ([#29612](https://github.com/expo/expo/pull/29612) by [@marklawlor](https://github.com/marklawlor))
- Update `setParams` types to be a `Partial<>` ([#30570](https://github.com/expo/expo/pull/30570) by [@marklawlor](https://github.com/marklawlor))
- Remove `act` when running `runOnlyPendingTimers` in testing library. ([#30635](https://github.com/expo/expo/pull/30635) by [@marklawlor](https://github.com/marklawlor))
- Remove debugger code ([#30686](https://github.com/expo/expo/pull/30686) by [@marklawlor](https://github.com/marklawlor))
- Fix project linting errors ([#30687](https://github.com/expo/expo/pull/30687) by [@marklawlor](https://github.com/marklawlor))
- Fix useGlobalSearchParams returning a string value for params ([#30415](https://github.com/expo/expo/pull/30415) by [@marklawlor](https://github.com/marklawlor))

## 3.5.23 - 2024-08-14

_This version does not introduce any user-facing changes._

## 3.5.22 - 2024-08-14

_This version does not introduce any user-facing changes._

## 3.5.21 - 2024-08-07

### 🐛 Bug fixes

- Ensure navigation keeps within the closest group. ([#30266](https://github.com/expo/expo/pull/30266) by [@marklawlor](https://github.com/marklawlor))
- Fix Typed Routes with hoisted routes and groups. ([#30810](https://github.com/expo/expo/pull/30810) by [@marklawlor](https://github.com/marklawlor))

## 3.5.19 - 2024-07-29

### 🐛 Bug fixes

- Fix deep linking to Expo Go. ([#30283](https://github.com/expo/expo/pull/30283) by [@EvanBacon](https://github.com/EvanBacon))
- Fix pushing multiple hashes on web. ([#29990](https://github.com/expo/expo/pull/29990) by [@marklawlor](https://github.com/marklawlor))

### 💡 Others

- Update TypeScript types for Screen options function ([#30074](https://github.com/expo/expo/pull/30074) by [@vilnytskyi](https://github.com/vilnytskyi))

## 3.5.18 - 2024-07-11

### 🐛 Bug fixes

- Ensure initial route is created with params ([#27223](https://github.com/expo/expo/pull/27223) by [@marklawlor](https://github.com/marklawlor))

## 3.5.17 - 2024-06-27

### 🐛 Bug fixes

- Fix server hosting root html in a group with a layout. ([#29948](https://github.com/expo/expo/pull/29948) by [@EvanBacon](https://github.com/EvanBacon))

### 💡 Others

- Update URL params docblocks ([#29799](https://github.com/expo/expo/pull/29799) by [@aaron-mota](https://github.com/aaron-mota))

## 3.5.16 - 2024-06-10

### 💡 Others

- Split up getRoutes method for SSR. ([#29232](https://github.com/expo/expo/pull/29232) by [@EvanBacon](https://github.com/EvanBacon))

## 3.5.15 - 2024-06-03

### 🐛 Bug fixes

- Fix generating types in a loop ([#29157](https://github.com/expo/expo/pull/29157) by [@kadikraman](https://github.com/kadikraman))

## 3.5.14 — 2024-05-15

### 🐛 Bug fixes

- Additional fixes for deep links from expo.dev QR codes ([#28882](https://github.com/expo/expo/pull/28882) by [@marklawlor](https://github.com/marklawlor))

## 3.5.13 — 2024-05-14

### 🐛 Bug fixes

- Fix deep links from expo.dev QR codes ([#28881](https://github.com/expo/expo/pull/28881) by [@marklawlor](https://github.com/marklawlor))

## 3.5.12 — 2024-05-13

### 🐛 Bug fixes

- Fix Sitemap crashing when `UIViewControllerBasedStatusBarAppearance` is set to `YES` ([#28724](https://github.com/expo/expo/pull/28665) by [@hirbod](https://github.com/hirbod))

## 3.5.11 — 2024-05-09

### 🐛 Bug fixes

- Fix Typed Routes generating incorrect routes and crashing when moving files ([#28665](https://github.com/expo/expo/pull/28665) by [@marklawlor](https://github.com/marklawlor))
- Fix `_layout` files with platform extensions incorrectly registering as a route ([#28699](https://github.com/expo/expo/pull/28699) by [@marklawlor](https://github.com/marklawlor))

## 3.5.10 — 2024-05-07

### 🐛 Bug fixes

- Fix `useMemo` crash when adding new routes.

## 3.5.9 — 2024-05-06

### 💡 Others

- Use `ReactDOMServer.renderToString` to support React 19 beta. ([#28592](https://github.com/expo/expo/pull/28592) by [@EvanBacon](https://github.com/EvanBacon))

## 3.5.8 — 2024-05-03

_This version does not introduce any user-facing changes._

## 3.5.7 — 2024-05-02

_This version does not introduce any user-facing changes._

## 3.5.6 — 2024-05-01

### 🎉 New features

- Allow platform extensions for layout and route files ([#27408](https://github.com/expo/expo/pull/27408) by [@marklawlor](https://github.com/marklawlor))
- Add `linking` prop to `<ExpoRoot />` ([#27757](https://github.com/expo/expo/pull/27757) by [@marklawlor](https://github.com/marklawlor))
- Add `+native-intent` file support. ([#28113](https://github.com/expo/expo/pull/28113) by [@marklawlor](https://github.com/marklawlor))

### 🐛 Bug fixes

- Fix missing types for Link when using Typed Routes ([#28467](https://github.com/expo/expo/pull/28467) by [@marklawlor](https://github.com/marklawlor))
- Prevent crash when `EXPO_ROUTER_APP_ROOT` directory does not exist ([#28466](https://github.com/expo/expo/pull/28466) by [@marklawlor](https://github.com/marklawlor))

## 3.5.5 — 2024-04-29

### 🐛 Bug fixes

- Fix `useLocalSearchParams` not passing all parameters to nested navigators. ([#28468](https://github.com/expo/expo/pull/28468) by [@marklawlor](https://github.com/marklawlor))
- Fix incorrect require.context regex for Android ([#28490](https://github.com/expo/expo/pull/28490) by [@marklawlor](https://github.com/marklawlor))
- Switch to react-native-helmet-async (fork of react-helmet-async) in order remove react-dom peer dependency. ([#28532](https://github.com/expo/expo/pull/28532) by [@brentvatne](https://github.com/brentvatne))

## 3.5.4 — 2024-04-26

### 🎉 New features

- Allow platform extensions for layout and route files ([#27408](https://github.com/expo/expo/pull/27408) by [@marklawlor](https://github.com/marklawlor))

## 3.5.3 — 2024-04-25

_This version does not introduce any user-facing changes._

## 3.5.2 — 2024-04-23

### 🐛 Bug fixes

- Fix support loading abstract Expo Go URLs with multiple segments. ([#28376](https://github.com/expo/expo/pull/28376) by [@EvanBacon](https://github.com/EvanBacon))

## 3.5.1 — 2024-04-22

_This version does not introduce any user-facing changes._

## 3.5.0 — 2024-04-18

### 🎉 New features

- Mark React client components with "use client" directives. ([#27300](https://github.com/expo/expo/pull/27300) by [@EvanBacon](https://github.com/EvanBacon))
- Add URL hash support ([#27105](https://github.com/expo/expo/pull/27105) by [@marklawlor](https://github.com/marklawlor))
- Type `Href` is no longer generic ([#27690](https://github.com/expo/expo/pull/27690) by [@marklawlor](https://github.com/marklawlor))

### 🐛 Bug fixes

- Ensure navigation events target the correct navigator ([#27485](https://github.com/expo/expo/pull/27485) by [@marklawlor](https://github.com/marklawlor))
- Fix using array syntax `(a,b)` with server output. ([#27462](https://github.com/expo/expo/pull/27462) by [@EvanBacon](https://github.com/EvanBacon))
- Fix issue with skipping all imports. ([#27238](https://github.com/expo/expo/pull/27238) by [@EvanBacon](https://github.com/EvanBacon))
- Include search parameters in the default Screen.getId() function. ([#26710](https://github.com/expo/expo/pull/26710) by [@marklawlor](https://github.com/marklawlor))
- Fix sitemap missing paths ([#26507](https://github.com/expo/expo/pull/26507) by [@marklawlor](https://github.com/marklawlor))
- API routes incorrectly reporting duplicate routes ([#26507](https://github.com/expo/expo/pull/26507) by [@marklawlor](https://github.com/marklawlor))
- Invalid nested +html routes ([#26507](https://github.com/expo/expo/pull/26507) by [@marklawlor](https://github.com/marklawlor))
- Routes under shared routes using the wrong layout ([#26507](https://github.com/expo/expo/pull/26507) by [@marklawlor](https://github.com/marklawlor))
- Update typed route generation ([#26578](https://github.com/expo/expo/pull/26578) by [@marklawlor](https://github.com/marklawlor))
- Fix `push` navigation not adding to history while inside a group ([#26678](https://github.com/expo/expo/pull/26678) by [@marklawlor](https://github.com/marklawlor))
- Fix using parenthesis in urls ([#27120](https://github.com/expo/expo/pull/27120) by [@marklawlor](https://github.com/marklawlor))
- Fix `push` navigation not pushing the same route multiple times ([#27307](https://github.com/expo/expo/pull/27307) by [@marklawlor](https://github.com/marklawlor))
- Fix router.navigate will only push when path parameters change ([#27285](https://github.com/expo/expo/pull/27285) by [@marklawlor](https://github.com/marklawlor))
- Fix incorrect route generation of array shared groups with brackets ([#27459](https://github.com/expo/expo/pull/27459) by [@marklawlor](https://github.com/marklawlor))
- Fix incorrect initial URL on web when using baseUrl ([#27287](https://github.com/expo/expo/pull/27287) by [@marklawlor](https://github.com/marklawlor))
- Cancel ExpoRouter SplashScreen during test teardown ([#27620](https://github.com/expo/expo/pull/27620) by [@marklawlor](https://github.com/marklawlor))
- Export `toHaveRouterState` and other matcher types from `expo-router/testing-library` ([#27646](https://github.com/expo/expo/pull/27646) by [@marklawlor](https://github.com/marklawlor))
- Fix missing types from typed routes ([#27412](https://github.com/expo/expo/pull/27412) by [@marklawlor](https://github.com/marklawlor))
- Fork NavigationContainer on web to use custom linking context ([#27712](https://github.com/expo/expo/pull/27712) by [@marklawlor](https://github.com/marklawlor))
- Fix relative navigation on hoisted routes ([#27778](https://github.com/expo/expo/pull/27778) by [@marklawlor](https://github.com/marklawlor))
- Fix setting an initial location to a hoisted index router in a group ([#27935](https://github.com/expo/expo/pull/27935) by [@marklawlor](https://github.com/marklawlor))
- Flush test timers after each navigation ([#27981](https://github.com/expo/expo/pull/27981) by [@marklawlor](https://github.com/marklawlor))

### 💡 Others

- Enable Jest tests for all platforms ([#27407](https://github.com/expo/expo/pull/27407) by [@marklawlor](https://github.com/marklawlor))

## 3.4.8 - 2024-02-29

### 🎉 New features

- Allow the file extension to be specified for `renderRouter`'s filepaths ([#26510](https://github.com/expo/expo/pull/26510) by [@marklawlor](https://github.com/marklawlor))
- Allow `renderRouter()` to accept an array of strings to quickly mock multiple empty components. ([#26651](https://github.com/expo/expo/pull/26651) by [@marklawlor](https://github.com/marklawlor))
- Add `.dismiss(), .dismissAll() and .canDismiss()` to `router` APIs. ([#26711](https://github.com/expo/expo/pull/26711) by [@marklawlor](https://github.com/marklawlor))

## 3.4.7 - 2024-02-06

### 🐛 Bug fixes

- Fix issue with top-level catch-all not matching client-side routing behavior. ([#26861](https://github.com/expo/expo/pull/26861) by [@EvanBacon](https://github.com/EvanBacon))

### 💡 Others

- Reduce usage of `expo-constants`. ([#26834](https://github.com/expo/expo/pull/26834) by [@EvanBacon](https://github.com/EvanBacon))

## 3.4.6 - 2024-01-26

_This version does not introduce any user-facing changes._

## 3.4.5 - 2024-01-23

### 🐛 Bug fixes

- Remove error hiding system. ([#26607](https://github.com/expo/expo/pull/26607) by [@EvanBacon](https://github.com/EvanBacon))
- Make `@testing-library/jest-native` usage optional ([#26650](https://github.com/expo/expo/pull/26650) by [@marklawlor](https://github.com/marklawlor))

## 3.4.4 - 2024-01-20

### 🎉 New features

- Add `useNavigationContainerRef` to access the root NavigationContainer ref. ([#26529](https://github.com/expo/expo/pull/26529) by [@EvanBacon](https://github.com/EvanBacon))

### 💡 Others

- Deprecate `useRootNavigation` in favor of `useNavigationContainerRef`. ([#26529](https://github.com/expo/expo/pull/26529) by [@EvanBacon](https://github.com/EvanBacon))
- Remove duplicate context mocking functions ([#26651](https://github.com/expo/expo/pull/26651) by [@marklawlor](https://github.com/marklawlor))
- Update to remove `ExpoRequest`/`ExpoResponse` imports from `@expo/server`. ([#27261](https://github.com/expo/expo/pull/27261) by [@kitten](https://github.com/kitten))

## 3.4.3 - 2024-01-18

_This version does not introduce any user-facing changes._

## 3.4.2 - 2024-01-10

_This version does not introduce any user-facing changes._

## 3.4.1 - 2023-12-19

### 🐛 Bug fixes

- Fix `<Drawer />` navigator navigation. ([#25985](https://github.com/expo/expo/pull/25985) by [@marklawlor](https://github.com/marklawlor))

## 3.4.0 — 2023-12-15

### 🎉 New features

- Add `router.pushOrPop` and `navigate` to `pushOrPop` ([#24600](https://github.com/expo/expo/pull/24600) by [@marklawlor](https://github.com/marklawlor))
- Add `toHavePathnameWithParams` matcher to `expo-router/testing-library`. ([#25955](https://github.com/expo/expo/pull/25955) by [@marklawlor](https://github.com/marklawlor))

### 🐛 Bug fixes

- Allow pushing to the same route multiple times. ([#24600](https://github.com/expo/expo/pull/24600) by [@marklawlor](https://github.com/marklawlor))
- Remove `not-found` URL parameter on web `not-found` pages. ([#25955](https://github.com/expo/expo/pull/25955) by [@marklawlor](https://github.com/marklawlor))

## 3.3.1 — 2023-12-12

### 💡 Others

- Change `peerDependencies` for `expo` and remove `metro`. ([#25886](https://github.com/expo/expo/pull/25886) by [@EvanBacon](https://github.com/EvanBacon))

## 3.3.0 — 2023-12-12

- Ensure search parameters are always decoded ([#25589](https://github.com/expo/expo/pull/25589) by [@marklawlor](https://github.com/marklawlor))

### 🛠 Breaking changes

- Change default CSS reset to align with `react-native-web@0.19.8`. ([#25429](https://github.com/expo/expo/pull/25429) by [@EvanBacon](https://github.com/EvanBacon))

### 🎉 New features

- Add route-based bundle splitting on web. ([#25627](https://github.com/expo/expo/pull/25627) by [@EvanBacon](https://github.com/EvanBacon))
- Change `unstable_src` to `root` in the Expo Router Config Plugin. ([#25658](https://github.com/expo/expo/pull/25658) by [@EvanBacon](https://github.com/EvanBacon))
- Support linking to `mailto:`, and other common links with the `<Link />` component and `router` API. ([#25486](https://github.com/expo/expo/pull/25486) by [@EvanBacon](https://github.com/EvanBacon))
- Added support for React Native 0.73.0. ([#24971](https://github.com/expo/expo/pull/24971), [#25453](https://github.com/expo/expo/pull/25453) by [@gabrieldonadel](https://github.com/gabrieldonadel))
- Warn in development when a path and query parameter with the same name is used. ([#24386](https://github.com/expo/expo/pull/24386) by [@marklawlor](https://github.com/marklawlor))

### 🐛 Bug fixes

- Fix traversing `generateStaticParams`. ([#25440](https://github.com/expo/expo/pull/25440) by [@EvanBacon](https://github.com/EvanBacon))
- Fix `state.routes.at is not a function` error on navigation.
- Only mock `react-native-reanimated` if package is installed. ([#25588](https://github.com/expo/expo/pull/25588) by [@marklawlor](https://github.com/marklawlor))
- Import `@expo/metro-runtime` from build dir. ([#25655](https://github.com/expo/expo/pull/25655) by [@EvanBacon](https://github.com/EvanBacon))

### 💡 Others

- Disable suspense loader in production. ([#25436](https://github.com/expo/expo/pull/25436) by [@EvanBacon](https://github.com/EvanBacon))
- Removed unused `dateModified` field from `MetadataOptions` in the head module. ([#25467](https://github.com/expo/expo/pull/25467) by [@tsapeta](https://github.com/tsapeta))

## 3.2.0 — 2023-11-14

### 🛠 Breaking changes

- Drop support for rendering `<SplashScreen />` as a React component. `SplashScreen` now re-exports `expo-splash-screen`. ([#24893](https://github.com/expo/expo/pull/24893) by [@EvanBacon](https://github.com/EvanBacon))
- The Babel plugin `expo-router/babel` has been moved to `babel-preset-expo` and will be enabled automatically when `expo-router` is installed. ([#24779](https://github.com/expo/expo/pull/24779) by [@EvanBacon](https://github.com/EvanBacon))
- Bumped iOS deployment target to 13.4. ([#25063](https://github.com/expo/expo/pull/25063) by [@gabrieldonadel](https://github.com/gabrieldonadel))

### 🎉 New features

- Include static routes from `generateStaticParams` in server manifest. ([#25003](https://github.com/expo/expo/pull/25003) by [@EvanBacon](https://github.com/EvanBacon))
- Add web-only `target`, `rel`, and `download` props to the `Link` component. ([#24908](https://github.com/expo/expo/pull/24908) by [@EvanBacon](https://github.com/EvanBacon))
- Add `className` prop to `Link` component. ([#24797](https://github.com/expo/expo/pull/24797) by [@EvanBacon](https://github.com/EvanBacon))
- Add `file` to server manifest format to represent the location of the file on disk. ([#24739](https://github.com/expo/expo/pull/24739) by [@EvanBacon](https://github.com/EvanBacon))
- Add new `+not-found` convention for 404s. ([#24528](https://github.com/expo/expo/pull/24528) by [@EvanBacon](https://github.com/EvanBacon))

### 🐛 Bug fixes

- Fix query parameter encoding. ([#25198](https://github.com/expo/expo/pull/25198) by [@EvanBacon](https://github.com/EvanBacon))
- Prevent circular navigation references. ([#24548](https://github.com/expo/expo/pull/24548) by [@EvanBacon](https://github.com/EvanBacon))
- Fix navigating to shared routes. ([#24218](https://github.com/expo/expo/pull/24218) by [@marklawlor](https://github.com/marklawlor))
- Fix navigation target for nested layouts ([#24598](https://github.com/expo/expo/pull/24598) by [@marklawlor](https://github.com/marklawlor))
- Fix `renderRouter` on windows ([#24674](https://github.com/expo/expo/pull/24674) by [@marklawlor](https://github.com/marklawlor))
- Fix relative hrefs when inside a group ([#25111](https://github.com/expo/expo/pull/25111) by [@marklawlor](https://github.com/marklawlor))
- Fix `renderRouter` `Cannot set properties of undefined` error. ([#25110](https://github.com/expo/expo/pull/25110) by [@marklawlor](https://github.com/marklawlor))
- Fix relative hrefs from index routes ([#25309](https://github.com/expo/expo/pull/25309) by [@marklawlor](https://github.com/marklawlor))

### 💡 Others

- Rename experimental `basePath` setting to `baseUrl`. ([#25305](https://github.com/expo/expo/pull/25305) by [@EvanBacon](https://github.com/EvanBacon))
- Move web `AppContainer` alias to `expo/cli`. ([#25148](https://github.com/expo/expo/pull/25148) by [@EvanBacon](https://github.com/EvanBacon))
- Fix build. ([#25005](https://github.com/expo/expo/pull/25005) by [@EvanBacon](https://github.com/EvanBacon))
- Ship untranspiled JSX to support custom handling of `jsx` and `createElement`. ([#24889](https://github.com/expo/expo/pull/24889) by [@EvanBacon](https://github.com/EvanBacon))
- Throw unhandled actions in tests. ([#24525](https://github.com/expo/expo/pull/24525) by [@EvanBacon](https://github.com/EvanBacon))
- Migrate to new standard `URL` support on native. ([#24941](https://github.com/expo/expo/pull/24941) by [@EvanBacon](https://github.com/EvanBacon))

## 3.1.2 — 2023-09-18

### 🐛 Bug fixes

- Include `_ctx-html` file in public release. ([#24472](https://github.com/expo/expo/pull/24472) by [@EvanBacon](https://github.com/EvanBacon))

## 3.1.1 — 2023-09-15

### 🛠 Breaking changes

- Expo Router no longer automatically injects `react-native-gesture-handler`. Users must now add this in layout routes. ([#24314](https://github.com/expo/expo/pull/24314) by [@EvanBacon](https://github.com/EvanBacon))
- Drop client-side mocking for `__dirname` and `__filename`. ([#24348](https://github.com/expo/expo/pull/24348) by [@EvanBacon](https://github.com/EvanBacon))

### 🎉 New features

- Add server manifest. ([#24429](https://github.com/expo/expo/pull/24429) by [@EvanBacon](https://github.com/EvanBacon))

### 🐛 Bug fixes

- Infinite renders when using ErrorBoundary in a nested layout. ([#24317](https://github.com/expo/expo/pull/24317) by [@marklawlor](https://github.com/marklawlor))
- Navigation across nested `_layout` when using `router.replace()` and `<Redirect />` ([#24457](https://github.com/expo/expo/pull/24457) by [@marklawlor](https://github.com/marklawlor))

### 💡 Others

- Ignore root HTML automatically in the context module. ([#24388](https://github.com/expo/expo/pull/24388) by [@EvanBacon](https://github.com/EvanBacon))
- Compile to cjs to support running directly in Node.js. ([#24349](https://github.com/expo/expo/pull/24349) by [@EvanBacon](https://github.com/EvanBacon))
- Fix build. ([#24309](https://github.com/expo/expo/pull/24309) by [@EvanBacon](https://github.com/EvanBacon))

## 3.1.0 — 2023-09-04

- Fix false positive redirect deprecation since version 2.0.1 when using `<Screen />`. ([#23932](https://github.com/expo/expo/pull/23932) by [@sync](https://github.com/sync))

### 🛠 Breaking changes

- Remove `@bacons/react-views` -> the undocumented `hoverStyle` property is no longer supported on `<Link />`. ([#23889](https://github.com/expo/expo/pull/23889) by [@EvanBacon](https://github.com/EvanBacon))
- Remove deprecated hooks `useSearchParams` and `useLink` ([#24219](https://github.com/expo/expo/pull/24219) by [@marklawlor](https://github.com/marklawlor))
- Remove deprecated `<Screen />` prop `redirect` ([#24219](https://github.com/expo/expo/pull/24219) by [@marklawlor](https://github.com/marklawlor))

### 🎉 New features

- Add support for `experiments.basePath` and hosting from sub-paths. ([#23911](https://github.com/expo/expo/pull/23911) by [@EvanBacon](https://github.com/EvanBacon))
- Add types for the `unstable_styles` export of CSS Modules. ([#24244](https://github.com/expo/expo/pull/24244) by [@EvanBacon](https://github.com/EvanBacon))
- Tree shake error symbolication code in production. ([#24215](https://github.com/expo/expo/pull/24215) by [@EvanBacon](https://github.com/EvanBacon))
- Add static font extraction support with `expo-font`. ([#24027](https://github.com/expo/expo/pull/24027) by [@EvanBacon](https://github.com/EvanBacon))

### 🐛 Bug fixes

- Support `push` going back to sibling with nested stack from a modal. ([#24166](https://github.com/expo/expo/pull/24166) by [@EvanBacon](https://github.com/EvanBacon))
- Use deeper clone to prevent state leak. ([#24149](https://github.com/expo/expo/pull/24149) by [@EvanBacon](https://github.com/EvanBacon))
- Prevent double renders when pushing stacks. ([#24147](https://github.com/expo/expo/pull/24147) by [@EvanBacon](https://github.com/EvanBacon))
- Patch `react-native-web` AppContainer to prevent adding extra divs. ([#24093](https://github.com/expo/expo/pull/24093) by [@EvanBacon](https://github.com/EvanBacon))
- Allow pushing "sibling" routes by the same name. ([#23833](https://github.com/expo/expo/pull/23833) by [@EvanBacon](https://github.com/EvanBacon))
- Prevent throwing in `canGoBack` before the navigation has mounted. ([#23959](https://github.com/expo/expo/pull/23959) by [@EvanBacon](https://github.com/EvanBacon))
- Fix error overlay not being applied on web. ([#24052](https://github.com/expo/expo/pull/24052) by [@EvanBacon](https://github.com/EvanBacon))
- Add missing `listener` types. ([#24174](https://github.com/expo/expo/pull/24174) by [@muneebahmedayub](https://github.com/muneebahmedayub))

### 💡 Others

- Move entry registration to `expo`. ([#23891](https://github.com/expo/expo/pull/23891) by [@EvanBacon](https://github.com/EvanBacon))
- Drop unused tests. ([#23890](https://github.com/expo/expo/pull/23890) by [@EvanBacon](https://github.com/EvanBacon))
- Fix `yarn tsc` in the repo. ([#23887](https://github.com/expo/expo/pull/23887) by [@EvanBacon](https://github.com/EvanBacon))

## 3.0.0 — 2023-08-02

### 🛠 Breaking changes

- Migrate to expo/expo monorepo. ([#23725](https://github.com/expo/expo/pull/23725) by [@EvanBacon](https://github.com/EvanBacon))
- Change source directory in production to use `build` instead of `src`. ([#23725](https://github.com/expo/expo/pull/23725) by [@EvanBacon](https://github.com/EvanBacon))
- Fold `expo-head` into `expo-router`. ([#23725](https://github.com/expo/expo/pull/23725) by [@EvanBacon](https://github.com/EvanBacon))

### 🐛 Bug fixes

- Fix exports. ([#23789](https://github.com/expo/expo/pull/23789) by [@EvanBacon](https://github.com/EvanBacon))<|MERGE_RESOLUTION|>--- conflicted
+++ resolved
@@ -8,11 +8,8 @@
 
 ### 🐛 Bug fixes
 
-<<<<<<< HEAD
 - Fix typed route using `\` instead of `/` in windows ([#33146](https://github.com/expo/expo/pull/33146) by [@imranbarbhuiya](https://github.com/imranbarbhuiya))
-=======
 - Fix hash links causing page reload when there is no history with a starting hash ([#33161](https://github.com/expo/expo/pull/33161) by [@marklawlor](https://github.com/marklawlor))
->>>>>>> 67cd46ea
 
 ### 💡 Others
 
