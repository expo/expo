# Changelog

## Unpublished

### 🛠 Breaking changes

### 🎉 New features

### 🐛 Bug fixes

<<<<<<< HEAD
- Fix useFocusEffect being called twice when tapping a tab or going back in a stack. ([#38856](https://github.com/expo/expo/pull/38856) by [@desii101](https://github.com/desii101))
=======
- fix link preview error, when preview is open to a tab without a Stack ([#38969](https://github.com/expo/expo/pull/38969) by [@Ubax](https://github.com/Ubax))
>>>>>>> 2ee0b69e

### 💡 Others

- validate BottomTabs props ([#38959](https://github.com/expo/expo/pull/38959) by [@Ubax](https://github.com/Ubax))
- use deffered value to fix performance for heavy tabs ([#38841](https://github.com/expo/expo/pull/38841) by [@Ubax](https://github.com/Ubax))

## 6.0.0-beta.3 — 2025-08-18

### 🐛 Bug fixes

- remove error when link with preview is used for external link ([#38939](https://github.com/expo/expo/pull/38939) by [@Ubax](https://github.com/Ubax))
- [Internal] Remove internal `SafeAreaViewSlot` to remove `SafeAreaView` import warning ([#38899](https://github.com/expo/expo/pull/38899) by [@kitten](https://github.com/kitten))
- improve animation for stack push from different tab ([#38927](https://github.com/expo/expo/pull/38927) by [@Ubax](https://github.com/Ubax))

### 💡 Others

- Throw an error when tabs are nested ([#38651](https://github.com/expo/expo/pull/38651) by [@Ubax](https://github.com/Ubax))
- refactor internal params logic ([#38929](https://github.com/expo/expo/pull/38929) by [@Ubax](https://github.com/Ubax))

## 6.0.0-beta.2 — 2025-08-16

### 🛠 Breaking changes

- For `expo-router/testing-library`, `@testing-library/react-native` must now be installed separately and it's an optional peer dependency ([#38887](https://github.com/expo/expo/pull/38887) by [@kitten](https://github.com/kitten))

### 🐛 Bug fixes

- Remove unused peer dependency on `@testing-library/jest-native` ([#38886](https://github.com/expo/expo/pull/38886) by [@kitten](https://github.com/kitten))

## 6.0.0-beta.1 — 2025-08-15

### 🎉 New features

- Add web tabs ([#38435](https://github.com/expo/expo/pull/38435) by [@Ubax](https://github.com/Ubax))

### 🐛 Bug fixes

- [iOS] Suppress native link preview for Apple TV. ([#38814](https://github.com/expo/expo/pull/38814) by [@douglowder](https://github.com/douglowder))
- fix navigation to hidden tabs ([#38829](https://github.com/expo/expo/pull/38829) by [@Ubax](https://github.com/Ubax))
- add missing fields and checks to tabs API ([#38845](https://github.com/expo/expo/pull/38845) by [@Ubax](https://github.com/Ubax))
- Remove reliance of deferred routing (for protected routes) on `ExpoRoot` update ([#38872](https://github.com/expo/expo/pull/38872) by [@kitten](https://github.com/kitten))

### 💡 Others

- remove global enableFreeze(false) ([#38837](https://github.com/expo/expo/pull/38837) by [@Ubax](https://github.com/Ubax))
- Remove deprecated `@testing-library/jest-native` in favor of `@testing-library/react-native` ([#37361](https://github.com/expo/expo/pull/37361) by [@byCedric](https://github.com/byCedric))
- Replace `schema-utils` with `@expo/schema-utils` ([#38863](https://github.com/expo/expo/pull/38863) by [@kitten](https://github.com/kitten))

## 6.0.0-beta.0 — 2025-08-13

### 🎉 New features

- Add modal component ([#37365](https://github.com/expo/expo/pull/37365) by [@Ubax](https://github.com/Ubax))
- Add experimental link preview (iOS only) ([#37336](https://github.com/expo/expo/pull/37336) by [@Ubax](https://github.com/Ubax))
- Allow for multiple children in Link.Trigger ([#37700](https://github.com/expo/expo/pull/37700) by [@Ubax](https://github.com/Ubax))
- Add icon prop to Link.MenuAction ([#37783](https://github.com/expo/expo/pull/37783) by [@Ubax](https://github.com/Ubax))
- Add submenus to link preview context menu ([#37784](https://github.com/expo/expo/pull/37784) by [@Ubax](https://github.com/Ubax))
- [web] Add styled modals and sheets on web with a custom modal stack using vaul ([#37767](https://github.com/expo/expo/pull/37767) by [@hirbod](https://github.com/hirbod))
- [web] Add transparent modal support and allow modal stacking ([#37856](https://github.com/expo/expo/pull/37856) by [@hirbod](https://github.com/hirbod))
- [web] Use web modal in `Modal` ([#37732](https://github.com/expo/expo/pull/37732) by [@Ubax](https://github.com/Ubax))
- Support external URLs with static redirects ([#38041](https://github.com/expo/expo/pull/38041) by [@hassankhan](https://github.com/hassankhan))
- Add closeOnNavigation prop to modal ([#38198](https://github.com/expo/expo/pull/38198) by [@Ubax](https://github.com/Ubax))
- Add `location.origin`, Expo SDK version and Hermes version to sitemap UI ([#38201](https://github.com/expo/expo/pull/38201) by [@hassankhan](https://github.com/hassankhan))
- Add option to show only Link menu actions without preview ([#38398](https://github.com/expo/expo/pull/38398) by [@Ubax](https://github.com/Ubax))
- Add more customization options to Link.Preview menu ([#38401](https://github.com/expo/expo/pull/38401) by [@Ubax](https://github.com/Ubax))
- Native bottom tabs ([#37912](https://github.com/expo/expo/pull/37912) by [@Ubax](https://github.com/Ubax))
- Allow running server middleware with `+middleware.ts` ([#38330](https://github.com/expo/expo/pull/38330) by [@hassankhan](https://github.com/hassankhan))
- NativeTabs dynamic options ([#38581](https://github.com/expo/expo/pull/38581) by [@Ubax](https://github.com/Ubax))
- add option to set border radius of highlight ([#38779](https://github.com/expo/expo/pull/38779) by [@Ubax](https://github.com/Ubax))
- remove highlightBorderRadius prop ([#38796](https://github.com/expo/expo/pull/38796) by [@Ubax](https://github.com/Ubax)

### 🐛 Bug fixes

- use boxShadow style props to reduce warnings. ([#38022](https://github.com/expo/expo/pull/38022) by [@EvanBacon](https://github.com/EvanBacon))
- fix link with preview on web and Android ([#37800](https://github.com/expo/expo/pull/37800) by [@Ubax](https://github.com/Ubax))
- fix <Stack.Screen> in HrefPreview ([#37830](https://github.com/expo/expo/pull/37830) by [@Ubax](https://github.com/Ubax))
- fix white screen when opening preview too fast ([#37858](https://github.com/expo/expo/pull/37858) by [@Ubax](https://github.com/Ubax))
- fix screen freeze after preview navigation ([#37881](https://github.com/expo/expo/pull/37881) by [@Ubax](https://github.com/Ubax))
- fix detents in Modal ([#37981](https://github.com/expo/expo/pull/37981) by [@Ubax](https://github.com/Ubax))
- fix(web): a11y focus trap issues in web modals ([#38026](https://github.com/expo/expo/pull/38026) by [@hirbod](https://github.com/hirbod))
- Fix web modal styling ([#38040](https://github.com/expo/expo/pull/38040) by [@Ubax](https://github.com/Ubax))
- fix(web): fitToContents modal support on desktop, aligned default styles more with iOS ([#38028](https://github.com/expo/expo/pull/38028) by [@hirbod](https://github.com/hirbod))
- fix navigation from preview to modal ([#37832](https://github.com/expo/expo/pull/37832) by [@Ubax](https://github.com/Ubax))
- Fix children update in modal ([#38064](https://github.com/expo/expo/pull/38064) by [@Ubax](https://github.com/Ubax))
- Add static rewrites support to export and server-side handling ([#37930](https://github.com/expo/expo/pull/37930) by [@hassankhan](https://github.com/hassankhan))
- Fix old arch build with LinkPreview code ([#38305](https://github.com/expo/expo/pull/38305) by [@Ubax](https://github.com/Ubax))
- [web] fix modal INP lag and upgraded Vaul to 1.1.2 ([#38444](https://github.com/expo/expo/pull/38444) by [@hirbod](https://github.com/hirbod))
- [iOS] Add compiler flags for new arch to expo router ([#38397](https://github.com/expo/expo/pull/38397) by [@Ubax](https://github.com/Ubax))
- Fix modal with detents fixToContents on Android ([#38440](https://github.com/expo/expo/pull/38440) by [@Ubax](https://github.com/Ubax))
- Fix detents in web modal ([#38446](https://github.com/expo/expo/pull/38446) by [@Ubax](https://github.com/Ubax))
- Fix Link Preview between two separate stacks ([#38299](https://github.com/expo/expo/pull/38299) by [@Ubax](https://github.com/Ubax))
- Fix preloading of Unmatched screen ([#38556](https://github.com/expo/expo/pull/38556) by [@Ubax](https://github.com/Ubax))
- Fix context menu updates ([#38561](https://github.com/expo/expo/pull/38561) by [@Ubax](https://github.com/Ubax))
- Fix issues with link preview in heavy views ([#38534](https://github.com/expo/expo/pull/38534) by [@Ubax](https://github.com/Ubax))
- Fix Link Preview navigation in NativeTabs ([#38283](https://github.com/expo/expo/pull/38283) by [@Ubax](https://github.com/Ubax))
- add option to hide label and show empty badge ([#38668](https://github.com/expo/expo/pull/38668) by [@Ubax](https://github.com/Ubax))
- add unstable-native-tabs to files in package.json ([#38742](https://github.com/expo/expo/pull/38742) by [@Ubax](https://github.com/Ubax))
- fix native tabs transitions with heavy views ([#38761](https://github.com/expo/expo/pull/38761) by [@Ubax](https://github.com/Ubax))
- remove clip to bounds for Link.Preview ([#38763](https://github.com/expo/expo/pull/38763) by [@Ubax](https://github.com/Ubax))
- fix preloading of protected routes ([#38789](https://github.com/expo/expo/pull/38789) by [@Ubax](https://github.com/Ubax))
- fix link preview native navigation without tabs ([#38787](https://github.com/expo/expo/pull/38787) by [@Ubax](https://github.com/Ubax))
- fix link preview on iPad ([#38791](https://github.com/expo/expo/pull/38791) by [@Ubax](https://github.com/Ubax))
- revert heavy tabs optimization ([#38802](https://github.com/expo/expo/pull/38802) by [@Ubax](https://github.com/Ubax))

### 💡 Others

- Clean up sitemap and add static hermes info. ([#38494](https://github.com/expo/expo/pull/38494) by [@EvanBacon](https://github.com/EvanBacon))
- Fix web modal code being imported on native. ([#38553](https://github.com/expo/expo/pull/38553) by [@EvanBacon](https://github.com/EvanBacon))
- Create href preview component ([#37335](https://github.com/expo/expo/pull/37335) by [@Ubax](https://github.com/Ubax))
- Add formsheet warning ([#37982](https://github.com/expo/expo/pull/37982) by [@Ubax](https://github.com/Ubax))
- Extract screen search logic to swift ([#38320](https://github.com/expo/expo/pull/38320) by [@Ubax](https://github.com/Ubax))
- Throw error when Stack.Screen is used with name outside of layout ([#38116](https://github.com/expo/expo/pull/38116) by [@Ubax](https://github.com/Ubax))
- Update dependencies and peer dependencies to align with transitive dependencies and missing optional peers ([#38530](https://github.com/expo/expo/pull/38530) by [@kitten](https://github.com/kitten))
- Update doctor checks to not assume project has a `@react-navigation/native` direct dependency ([#38547](https://github.com/expo/expo/pull/38547) by [@kitten](https://github.com/kitten))
- Upgrade rnscreens to nigthly version and remove RNSDismissibleModalProtocol patch ([#38522](https://github.com/expo/expo/pull/38522) by [@Ubax](https://github.com/Ubax))
- Move not-found and site map to root stack navigator ([#38417](https://github.com/expo/expo/pull/38417) by [@Ubax](https://github.com/Ubax))
- Hide standalone Modal export ([#38648](https://github.com/expo/expo/pull/38648) by [@Ubax](https://github.com/Ubax))
- Refactor link preview to show components in docs ([#38696](https://github.com/expo/expo/pull/38696) by [@Ubax](https://github.com/Ubax))
- refactor tabs for docs export ([#38684](https://github.com/expo/expo/pull/38684) by [@Ubax](https://github.com/Ubax))
- Use `@expo/server/private` for RSC Middleware imports ([#38717](https://github.com/expo/expo/pull/38717) by [@krystofwoldrich](https://github.com/krystofwoldrich))

## 5.1.4 - 2025-07-18

### 🐛 Bug fixes

- Unhandled rejections due to missing SplashModule internal functions in Expo Go ([#38045](https://github.com/expo/expo/pull/38045)) by [@krystofwoldrich](https://github.com/krystofwoldrich)) ([#38045](https://github.com/expo/expo/pull/38045) by [@krystofwoldrich](https://github.com/krystofwoldrich))

## 5.1.3 - 2025-07-03

### 🐛 Bug fixes

- fix web back/forward buttons ([#37747](https://github.com/expo/expo/pull/37747) by [@Ubax](https://github.com/Ubax))

## 5.1.1 - 2025-06-26

### 🐛 Bug fixes

- Fork StackRouter getStateFromAction to fix freezing screens ([#37086](https://github.com/expo/expo/pull/37086) by [@marklawlor](https://github.com/marklawlor))
- Fix inconsistent global param decoding ([#36973](https://github.com/expo/expo/pull/36973) by [@marklawlor](https://github.com/marklawlor))
- Prevent error when using `<Screen options />` with prefetching ([#36866](https://github.com/expo/expo/pull/36866) by [@marklawlor](https://github.com/marklawlor))
- Fix static redirects ([#36962](https://github.com/expo/expo/pull/36962) by [@marklawlor](https://github.com/marklawlor))
- Fix typed routes generation for dynamic routes with query params ([#37340](https://github.com/expo/expo/pull/37340) by [@titozzz](https://github.com/titozzz))

## 5.1.0 - 2025-06-11

### 🎉 New features

- Headless useSitemap() hook. ([#36895](https://github.com/expo/expo/pull/36895) by [@douglowder](https://github.com/douglowder))
- Add Tabs.Protected ([#37085](https://github.com/expo/expo/pull/37085) by [@marklawlor](https://github.com/marklawlor))

### 🐛 Bug fixes

- Fix RSC middleware not requiring output modules from a stable base path resulting in missing modules ([#36819](https://github.com/expo/expo/pull/36819) by [@kitten](https://github.com/kitten))
- Prioritize static routes over dynamic routes within same group ([#36765](https://github.com/expo/expo/pull/36765) by [@marklawlor](https://github.com/marklawlor))
- Fix deep linking showing incorrect screen ([#36864](https://github.com/expo/expo/pull/36864) by [@marklawlor](https://github.com/marklawlor))
- Fix useRootNavigationState() error when used in root layout ([#37023](https://github.com/expo/expo/pull/37023) by [@marklawlor](https://github.com/marklawlor))

### 💡 Others

- Remove "Please" from warnings and errors ([#36862](https://github.com/expo/expo/pull/36862) by [@brentvatne](https://github.com/brentvatne))
- Remove internal routes from sitemap and add unit tests for this screen ([#36856](https://github.com/expo/expo/pull/36856) by [@Ubax](https://github.com/Ubax))
- Refactor sitemap file item to separate components for layout and standard route ([#36870](https://github.com/expo/expo/pull/36870) by [@Ubax](https://github.com/Ubax))
- Collapse nested routes in Sitemap ([#36882](https://github.com/expo/expo/pull/36882) by [@Ubax](https://github.com/Ubax))
- Update matching patterns for pathname groups and parameters ([#36961](https://github.com/expo/expo/pull/36961) by [@kitten](https://github.com/kitten))

## 5.0.7 — 2025-05-13

### 🐛 Bug fixes

- Flush state before imperative navigation ([#36699](https://github.com/expo/expo/pull/36699) by [@marklawlor](https://github.com/marklawlor))
- Fix web url from updating during initial load with nested navigators ([#36690](https://github.com/expo/expo/pull/36690) by [@marklawlor](https://github.com/marklawlor))
- Esacpe unsafe property characters when generating params in typed routes output ([#36824](https://github.com/expo/expo/pull/36824) by [@kitten](https://github.com/kitten))
- Fix useLocalSearchParams returning "undefined" for deleted params ([#36811](https://github.com/expo/expo/pull/36811) by [@marklawlor](https://github.com/marklawlor))
- Fix `DefaultNavigator` insets being too large when the app is running in edge-to-edge mode. ([#36855](https://github.com/expo/expo/pull/36855) by [@behenate](https://github.com/behenate))

## 5.0.6 — 2025-05-06

### 🐛 Bug fixes

- Fix <Tabs /> behaviour with replace and backHistory=order ([#36481](https://github.com/expo/expo/pull/36481) by [@marklawlor](https://github.com/marklawlor))

## 5.0.5 — 2025-05-02

### 🐛 Bug fixes

- Fix incorrect route info for nested tabs when navigating via touch ([#36558](https://github.com/expo/expo/pull/36558) by [@marklawlor](https://github.com/marklawlor))
- Prevent incorrect warning when using custom navigators ([#36508](https://github.com/expo/expo/pull/36508) by [@marklawlor](https://github.com/marklawlor))

### 💡 Others

- Switch useContext to use ([#36414](https://github.com/expo/expo/pull/36414) by [@marklawlor](https://github.com/marklawlor))
- Include tests in typecheck. Use seperate build tsconfig ([#36485](https://github.com/expo/expo/pull/36485) by [@marklawlor](https://github.com/marklawlor))

## 5.0.4 — 2025-05-01

### 🐛 Bug fixes

- Fix useNavigation() retrieving the incorrect parent for nested navigator ([#36509](https://github.com/expo/expo/pull/36509) by [@marklawlor](https://github.com/marklawlor))

## 5.0.3 — 2025-04-28

### 💡 Others

- Remove dev-only stack trace view from default error boundary. ([#36409](https://github.com/expo/expo/pull/36409) by [@EvanBacon](https://github.com/EvanBacon))

## 5.0.2 — 2025-04-28

### 🎉 New features

- Add <Screen.Protected /> ([#36243](https://github.com/expo/expo/pull/36243) by [@marklawlor](https://github.com/marklawlor))

## 5.0.2-preview.6 — 2025-04-25

### 💡 Others

- bump e2e tests to React 19 and fix lint ([#36344](https://github.com/expo/expo/pull/36344) by [@EvanBacon](https://github.com/EvanBacon))
- Refactor route state to utilize useStateForPath() ([#36199](https://github.com/expo/expo/pull/36199) by [@marklawlor](https://github.com/marklawlor))
- Cleanup router store after #36199 ([#36383](https://github.com/expo/expo/pull/36383) by [@marklawlor](https://github.com/marklawlor))
- Fix require cycle in router store ([#36386](https://github.com/expo/expo/pull/36386) by [@marklawlor](https://github.com/marklawlor))

## 5.0.2-preview.5 — 2025-04-22

_This version does not introduce any user-facing changes._

## 5.0.2-preview.4 — 2025-04-14

_This version does not introduce any user-facing changes._

## 5.0.2-preview.3 — 2025-04-11

### 💡 Others

- bump @radix-ui/react-slot ([#36089](https://github.com/expo/expo/pull/36089) by [@leonhh](https://github.com/leonhh))

## 5.0.2-preview.2 — 2025-04-11

_This version does not introduce any user-facing changes._

## 5.0.2-preview.1 — 2025-04-09

_This version does not introduce any user-facing changes._

## 5.0.2-preview.0 — 2025-04-08

_This version does not introduce any user-facing changes._

## 5.0.1-preview.1 — 2025-04-08

### 🐛 Bug fixes

- Unpack default exports correctly from server actions using `expo-router/_async-server-import` ([#35948](https://github.com/expo/expo/pull/35948) by [@byCedric](https://github.com/byCedric))

## 5.0.1-preview.0 — 2025-04-05

_This version does not introduce any user-facing changes._

## 5.0.0-preview.0 — 2025-04-04

### 🛠 Breaking changes

- Wrap app in root `<Slot />` navigator ([#35613](https://github.com/expo/expo/pull/35613) by [@marklawlor](https://github.com/marklawlor))
- Use UNSTABLE_router & add 'dangerouslySingular' prop ([#35595](https://github.com/expo/expo/pull/35595) by [@marklawlor](https://github.com/marklawlor))

### 🎉 New features

- Add static redirects to config plugin. ([#34734](https://github.com/expo/expo/pull/34734) by [@marklawlor](https://github.com/marklawlor))
- Add `router.preload(<href>)` and `<Link preload href={}>` to error boundary. ([#34558](https://github.com/expo/expo/pull/34558) by [@marklawlor](https://github.com/marklawlor))

### 🐛 Bug fixes

- Fix initial URL when using Expo Go ([#34596](https://github.com/expo/expo/pull/34596) by [@marklawlor](https://github.com/marklawlor))

### 💡 Others

- Improve route `displayName` for debugging component stacks. ([#35867](https://github.com/expo/expo/pull/35867) by [@EvanBacon](https://github.com/EvanBacon))
- Temporarily Remove RSC dependency. ([#34505](https://github.com/expo/expo/pull/34505) by [@EvanBacon](https://github.com/EvanBacon))
- Use `expo-linking` to synchronously get the initial URL. This fixes App Clips and improves RSC support. ([#34328](https://github.com/expo/expo/pull/34328) by [@EvanBacon](https://github.com/EvanBacon))
- Polyfill relative fetch requests and `window.location` by default. ([#34169](https://github.com/expo/expo/pull/34169) by [@EvanBacon](https://github.com/EvanBacon))
- Fix linting errors ([#34033](https://github.com/expo/expo/pull/34033) by [@marklawlor](https://github.com/marklawlor))
- [apple] Migrate remaining `expo-module.config.json` to unified platform syntax. ([#34445](https://github.com/expo/expo/pull/34445) by [@reichhartd](https://github.com/reichhartd))
- Add Sitemap to exported views ([#34144](https://github.com/expo/expo/pull/34144) by [@davidavz](https://github.com/davidavz))
- Fix tests after dependency update ([#35035](https://github.com/expo/expo/pull/35035) by [@marklawlor](https://github.com/marklawlor))
- Update TypeScript for React 19 ([#35217](https://github.com/expo/expo/pull/35217) by [@marklawlor](https://github.com/marklawlor))
- Removed vendored `react-helmet-async` package.json ([#35746](https://github.com/expo/expo/pull/35746) by [@marklawlor](https://github.com/marklawlor))

### 🐛 Bug fixes

- Fix regex on `expo-router/matcher` `matchLastGroupName` allows to use it on `IOS < 16.4` ([#33350](https://github.com/expo/expo/pull/33350) by [@antonio-serrat](https://github.com/Antonio-Serat))
- Fix pushing the same route multiple times and `__EXPO_ROUTER_key` incorrectly showing up in query parameters ([#33430](https://github.com/expo/expo/pull/33430) by [@stephentuso](https://github.com/stephentuso))

## 4.0.20 - 2025-04-02

_This version does not introduce any user-facing changes._

## 4.0.20-rc.0 - 2025-04-02

### 🐛 Bug fixes

- Fix `this.config` crash on startup. ([#35833](https://github.com/expo/expo/pull/35833) by [@marklawlor](https://github.com/marklawlor))

## 4.0.19 - 2025-03-14

_This version does not introduce any user-facing changes._

## 4.0.18 - 2025-03-11

### 🐛 Bug fixes

- Fix Fast Refresh not detecting file system updates. ([#34509](https://github.com/expo/expo/pull/34509) by [@marklawlor](https://github.com/marklawlor))
- Fix getPathFromState generating an invalid path for hoisted index routes. ([#34668](https://github.com/expo/expo/pull/34668) by [@marklawlor](https://github.com/marklawlor))

## 4.0.17 - 2025-01-19

### 🎉 New features

- Add partial support for `generateStaticParams` in React Server Components router. ([#34093](https://github.com/expo/expo/pull/34093) by [@EvanBacon](https://github.com/EvanBacon))
- Add server error handling to error boundary. ([#33971](https://github.com/expo/expo/pull/33971) by [@EvanBacon](https://github.com/EvanBacon))

## 4.0.16 - 2025-01-08

### 🐛 Bug fixes

- Fix error 'WeakSet key must be an object' in fast-refresh for invalid exports like cpp host objects. ([#34026](https://github.com/expo/expo/pull/34026) by [@chrfalch](https://github.com/chrfalch))
- Fix render store (unstable_headers) on native platforms. ([#33978](https://github.com/expo/expo/pull/33978) by [@EvanBacon](https://github.com/EvanBacon))

### 💡 Others

- Add less aggressive babel plugin migration warning. ([#33640](https://github.com/expo/expo/pull/33640) by [@EvanBacon](https://github.com/EvanBacon))

## 4.0.15 - 2024-12-24

### 💡 Others

- Bump react-navigation versions. ([#33758](https://github.com/expo/expo/pull/33758) by [@marklawlor](https://github.com/marklawlor))
- Add `withLayoutContext` example. ([#34346](https://github.com/expo/expo/pull/34346) by [@keith-kurak](https://github.com/keith-kurak))

## 4.0.14 - 2024-12-19

### 🐛 Bug fixes

- Prevent base url from being appended to external links. ([#31420](https://github.com/expo/expo/pull/31420) by [@6TELOIV](https://github.com/6teloiv)) ([#31420](https://github.com/expo/expo/pull/31420) by [@6teloiv](https://github.com/6teloiv))
- Fix baseURL being removed when refreshing the app on web. ([#33481](https://github.com/expo/expo/pull/33481) by [@marklawlor](https://github.com/marklawlor))
- Fix navigation when using browser back/forward ([#33524](https://github.com/expo/expo/pull/33524) by [@stephentuso](https://github.com/stephentuso))
- Fix `useNavigation` hook unable to find parent navigator for hoisted routes and relative hrefs ([#33035](https://github.com/expo/expo/pull/33035) by [@marklawlor](https://github.com/marklawlor))

## 4.0.13 - 2024-12-16

_This version does not introduce any user-facing changes._

## 4.0.12 - 2024-12-10

### 🐛 Bug fixes

- Fix `fileURLtoFilePath` returning valid UNIX os paths to resolve client and server boundary entries on Windows. ([#33540](https://github.com/expo/expo/pull/33540) by [@byCedric](https://github.com/byCedric))

## 4.0.10 - 2024-11-29

_This version does not introduce any user-facing changes._

## 4.0.9 — 2024-11-22

### 🐛 Bug fixes

- Fix using style arrays on `expo-router/ui` `<Tab>` components ([#32887](https://github.com/expo/expo/pull/32887) by [@marklawlor](https://github.com/marklawlor))

## 4.0.8 — 2024-11-22

### 🐛 Bug fixes

- Fix typed route using `\` instead of `/` in windows ([#33146](https://github.com/expo/expo/pull/33146) by [@imranbarbhuiya](https://github.com/imranbarbhuiya))
- Fix hash links causing page reload when there is no history with a starting hash ([#33161](https://github.com/expo/expo/pull/33161) by [@marklawlor](https://github.com/marklawlor))
- Change `react-native-screens` to have its version managed by the SDK ([#33167](https://github.com/expo/expo/pull/33167) by [@marklawlor](https://github.com/marklawlor))
- Change CLI doctor integration to only validate `@react-navigation/*` packages ([#33168](https://github.com/expo/expo/pull/33168) by [@marklawlor](https://github.com/marklawlor))

## 4.0.7 — 2024-11-19

### 🐛 Bug fixes

- Fix `<Link>` using a hash href causing a full page reload on web. ([#32645](https://github.com/expo/expo/pull/32645) by [@marklawlor](https://github.com/marklawlor))

## 4.0.6 — 2024-11-15

### 🎉 New features

- Add `withAnchor` and `relativeToDirectory` options to `<Redirect />`. ([#32847](https://github.com/expo/expo/pull/32847) by [@marklawlor](https://github.com/marklawlor))
- Add `router.dismissTo(<href>)` and `<Link dismissTo href={} />` ([#32933](https://github.com/expo/expo/pull/32933) by [@marklawlor](https://github.com/marklawlor))

### 🐛 Bug fixes

- Add missing dependency for React Server environments. ([#33121](https://github.com/expo/expo/pull/33121) by [@EvanBacon](https://github.com/EvanBacon))
- Fix Typed Routes incorrectly collapsing group index routes ([#32890](https://github.com/expo/expo/pull/32890) by [@marklawlor](https://github.com/marklawlor))
- Fix relative Hrefs not including search params ([#32931](https://github.com/expo/expo/pull/32931) by [@marklawlor](https://github.com/marklawlor))

## 4.0.5 — 2024-11-13

- Prevent from disabling edge-to-edge ([#32854](https://github.com/expo/expo/pull/32854) by [@zoontek](https://github.com/zoontek))

## 4.0.4 — 2024-11-13

_This version does not introduce any user-facing changes._

## 4.0.3 — 2024-11-13

### 💡 Others

- Rename `experiments.reactServerActions` -> `experiments.reactServerFunctions` and other RSC flags. ([#32791](https://github.com/expo/expo/pull/32791) by [@EvanBacon](https://github.com/EvanBacon))
- Appearance tweaks for the Unmatched route internal page. ([#32817](https://github.com/expo/expo/pull/32817) by [@Simek](https://github.com/Simek))

## 4.0.2 — 2024-11-11

_This version does not introduce any user-facing changes._

## 4.0.1 — 2024-11-11

_This version does not introduce any user-facing changes._

## 4.0.0 — 2024-11-10

### 🎉 New features

- Add `expo-router` integration with `@expo/cli install` command. ([#32679](https://github.com/expo/expo/pull/32679) by [@marklawlor](https://github.com/marklawlor))

## 4.0.0-preview.14 — 2024-11-07

### 💡 Others

- Tweaks and fixes for the internal Sitemap page. ([#29756](https://github.com/expo/expo/pull/29756) by [@Simek](https://github.com/Simek))
- Appearance tweaks for the Onboard welcome page. ([#32620](https://github.com/expo/expo/pull/32620), [#32653](https://github.com/expo/expo/pull/32653)) by [@Simek](https://github.com/Simek)

## 4.0.0-preview.13 — 2024-11-05

### 🎉 New features

- Add RSC support for `Stack.Screen`, `Tabs.Screen`, and `Drawer.Screen` components. ([#32607](https://github.com/expo/expo/pull/32607) by [@EvanBacon](https://github.com/EvanBacon))

### 💡 Others

- Remove `expo-splash-screen` dependency without changing behavior ([#32610](https://github.com/expo/expo/pull/32610) by [@brentvatne](https://github.com/brentvatne))

## 4.0.0-preview.12 — 2024-11-04

### 🛠 Breaking changes

- Remove generic from `Href` type, navigation hooks and functions ([#31764](https://github.com/expo/expo/pull/31764) by [@marklawlor](https://github.com/marklawlor))

### 💡 Others

- Move server action env to `@expo/metro-runtime`. ([#32597](https://github.com/expo/expo/pull/32597) by [@EvanBacon](https://github.com/EvanBacon))
- Don't assume reanimated exists when testing expo-router ([#27548](https://github.com/expo/expo/pull/27548)) by [@henrymoulton](https://github.com/henrymoulton)
- Add `anchor` to `unstable_settings` ([#28644](https://github.com/expo/expo/pull/28644) by [@marklawlor](https://github.com/marklawlor))

## 4.0.0-preview.11 — 2024-10-31

_This version does not introduce any user-facing changes._

## 4.0.0-preview.10 — 2024-10-31

### 🐛 Bug fixes

- Support protocol hrefs on native. ([#31646](https://github.com/expo/expo/pull/31646) by [@marklawlor](https://github.com/marklawlor))

## 4.0.0-preview.9 — 2024-10-31

_This version does not introduce any user-facing changes._

## 4.0.0-preview.8 — 2024-10-30

_This version does not introduce any user-facing changes._

## 4.0.0-preview.7 — 2024-10-30

### 🎉 New features

- Add server action-only mode. ([#32432](https://github.com/expo/expo/pull/32432) by [@EvanBacon](https://github.com/EvanBacon))

## 4.0.0-preview.6 — 2024-10-29

### 🐛 Bug fixes

- Update `@react-navigation/core` imports to `@react-navigation/native` ([#32391](https://github.com/expo/expo/pull/32391) by [@marklawlor](https://github.com/marklawlor))

## 4.0.0-preview.5 — 2024-10-29

### 🐛 Bug fixes

- Fix deep links to apps that use unusual characters in their schemes. ([#32424](https://github.com/expo/expo/pull/32424) by [@marklawlor](https://github.com/marklawlor))

## 4.0.0-preview.4 — 2024-10-28

_This version does not introduce any user-facing changes._

## 4.0.0-preview.3 — 2024-10-26

### 🎉 New features

- Add support for DOM components. ([#32338](https://github.com/expo/expo/pull/32338) by [@EvanBacon](https://github.com/EvanBacon))

### 🐛 Bug fixes

- Include `expo-router/ui` in public export. ([#32362](https://github.com/expo/expo/pull/32362) by [@EvanBacon](https://github.com/EvanBacon))

## 4.0.0-preview.2 — 2024-10-25

### 🎉 New features

- Document `router.reload()` for RSC mode. ([#32246](https://github.com/expo/expo/pull/32246) by [@EvanBacon](https://github.com/EvanBacon))

## 4.0.0-preview.1 — 2024-10-24

### 💡 Others

- Remove unused console log. ([#32249](https://github.com/expo/expo/pull/32249) by [@EvanBacon](https://github.com/EvanBacon))

## 4.0.0-preview.0 — 2024-10-22

### 🛠 Breaking changes

- Bumped iOS deployment target to 15.1. ([#30840](https://github.com/expo/expo/pull/30840) by [@tsapeta](https://github.com/tsapeta))
- Update to React Navigation v7 ([#28109](https://github.com/expo/expo/pull/28109) by [@marklawlor](https://github.com/marklawlor))

### 🎉 New features

- Add `expo-router/rsc/headers` for accessing request headers in server components. ([#32099](https://github.com/expo/expo/pull/32099) by [@EvanBacon](https://github.com/EvanBacon))
- Add aliases for bridge modules in RSC. ([#32095](https://github.com/expo/expo/pull/32095) by [@EvanBacon](https://github.com/EvanBacon))
- Add experimental support for React Server Actions in Expo Router. ([#31959](https://github.com/expo/expo/pull/31959) by [@EvanBacon](https://github.com/EvanBacon))
- server routing and static exports ([#31500](https://github.com/expo/expo/pull/31500) by [@EvanBacon](https://github.com/EvanBacon))
- Added `expo-router/link` export. ([#31174](https://github.com/expo/expo/pull/31174) by [@EvanBacon](https://github.com/EvanBacon))
- Added production exports for experimental server renderer. ([#30850](https://github.com/expo/expo/pull/30850) by [@EvanBacon](https://github.com/EvanBacon))
- Added experimental server renderer. ([#30334](https://github.com/expo/expo/pull/30334) by [@EvanBacon](https://github.com/EvanBacon))
- Add virtual client boundary. ([#30534](https://github.com/expo/expo/pull/30534) by [@EvanBacon](https://github.com/EvanBacon))
- Add better errors and warnings for malformed route exports. ([#30332](https://github.com/expo/expo/pull/30332) by [@EvanBacon](https://github.com/EvanBacon))
- Added `client-only` and `server-only` dependencies. ([#29646](https://github.com/expo/expo/pull/29646) by [@EvanBacon](https://github.com/EvanBacon))
- Add `relativeToDirectory` option to `<Link />` and imperative navigation. ([#30675](https://github.com/expo/expo/pull/30675) by [@marklawlor](https://github.com/marklawlor))
- Fix parsing URLs hash on the web after location update ([#31375](https://github.com/expo/expo/pull/31375) by [@marklawlor](https://github.com/marklawlor))
- Add `routerOptions` prop and improved types of `<Navigator />`. ([#31289](https://github.com/expo/expo/pull/31289) by [@marklawlor](https://github.com/marklawlor))
- Render the default StatusBar before screens are rendered. ([#31624](https://github.com/expo/expo/pull/31624) by [@marklawlor](https://github.com/marklawlor))
- Add `expo-router/ui` with new `Tabs` component ([#30767](https://github.com/expo/expo/pull/30767) by [@marklawlor](https://github.com/marklawlor))
- Add `withAnchor` to navigation options and `<Link />`. ([#31763](https://github.com/expo/expo/pull/31763) by [@marklawlor](https://github.com/marklawlor))
- Add `sitemap` option to `expo-router` config plugin to disable sitemap. ([#31701](https://github.com/expo/expo/pull/31701) by [@marklawlor](https://github.com/marklawlor))

### 🐛 Bug fixes

- Fix Head module in dev clients. ([#32019](https://github.com/expo/expo/pull/32019) by [@EvanBacon](https://github.com/EvanBacon))
- Fix styling bug in native production error boundary. ([#31791](https://github.com/expo/expo/pull/31791) by [@EvanBacon](https://github.com/EvanBacon))
- Fix search params in RSC. ([#31641](https://github.com/expo/expo/pull/31641) by [@EvanBacon](https://github.com/EvanBacon))
- Fix reloading RSC requests in production. ([#31491](https://github.com/expo/expo/pull/31491) by [@EvanBacon](https://github.com/EvanBacon))
- Use empty cache requests to support loading RSC fresh on each request in native production builds. ([#31491](https://github.com/expo/expo/pull/31491) by [@EvanBacon](https://github.com/EvanBacon))
- Fix RSC errors when a missing module is loaded. ([#31491](https://github.com/expo/expo/pull/31491) by [@EvanBacon](https://github.com/EvanBacon))
- Fix nested server actions. ([#31019](https://github.com/expo/expo/pull/31019) by [@EvanBacon](https://github.com/EvanBacon))
- Add client boundary callback for production exports. ([#30747](https://github.com/expo/expo/pull/30747) by [@EvanBacon](https://github.com/EvanBacon))
- Prevent duplicated `NSUserActivityTypes` strings in prebuild. ([#25114](https://github.com/expo/expo/pull/25114) by [@yjose](https://github.com/yjose))
- Fix Fash Refresh on \_layout files that export unstable_settings ([#29977](https://github.com/expo/expo/pull/29977) by [@marklawlor](https://github.com/marklawlor))
- Fix creating/parsing URLs with array search params. ([#30268](https://github.com/expo/expo/pull/30268) by [@marklawlor](https://github.com/marklawlor))
- Fix incorrect routing sorting for static paths ([#30909](https://github.com/expo/expo/pull/30909) by [@marklawlor](https://github.com/marklawlor))
- Fix hoisted index routes being incorrectly sorted. ([#31212](https://github.com/expo/expo/pull/31212) by [@marklawlor](https://github.com/marklawlor))
- Fix Typed Routes crashing on folder rename. ([#31221](https://github.com/expo/expo/pull/31221) by [@marklawlor](https://github.com/marklawlor))
- Fix incorrect initialRouteName for nested groups. ([#31025](https://github.com/expo/expo/pull/31025) by [@marklawlor](https://github.com/marklawlor))
- Ensure `router.replace()` falls back correctly on `<Drawer />` navigators. ([#26381](https://github.com/expo/expo/pull/26381) by [@jleem99](https://github.com/jleem99))
- Fix passing style array to `<Link />` when using `asChild`. ([#31373](https://github.com/expo/expo/pull/31373) by [@marklawlor](https://github.com/marklawlor))
- Add `legacy_subscribe` to `+native-intent`. ([#31765](https://github.com/expo/expo/pull/31765) by [@marklawlor](https://github.com/marklawlor))
- Fix `<Slot />` inside headless `<Tabs />` causing invalid navigation state. ([#32114](https://github.com/expo/expo/pull/32114) by [@marklawlor](https://github.com/marklawlor))
- Ensure generated screens do not appear in default `<Tabs />`. ([#32180](https://github.com/expo/expo/pull/32180) by [@marklawlor](https://github.com/marklawlor))

### 💡 Others

- Enable location polyfill by default with RSC enabled. ([#32188](https://github.com/expo/expo/pull/32188) by [@EvanBacon](https://github.com/EvanBacon))
- Add comments. ([#31543](https://github.com/expo/expo/pull/31543) by [@EvanBacon](https://github.com/EvanBacon))
- Drop `expo-status-bar`. ([#31097](https://github.com/expo/expo/pull/31097) by [@EvanBacon](https://github.com/EvanBacon))
- Support RSC only being hosted at platform subpaths. ([#30875](https://github.com/expo/expo/pull/30875) by [@EvanBacon](https://github.com/EvanBacon))
- Add basic RSC tests for views. ([#30589](https://github.com/expo/expo/pull/30589) by [@EvanBacon](https://github.com/EvanBacon))
- Import `@expo/metro-runtime` internals from `src` directory. ([#30300](https://github.com/expo/expo/pull/30300) by [@EvanBacon](https://github.com/EvanBacon))
- Prevent creating params object with null prototype ([#30009](https://github.com/expo/expo/pull/30009) by [@marklawlor](https://github.com/marklawlor))
- Fix Typed Routes clashing types and allow strict types for hooks. ([#29612](https://github.com/expo/expo/pull/29612) by [@marklawlor](https://github.com/marklawlor))
- Update `setParams` types to be a `Partial<>` ([#30570](https://github.com/expo/expo/pull/30570) by [@marklawlor](https://github.com/marklawlor))
- Remove `act` when running `runOnlyPendingTimers` in testing library. ([#30635](https://github.com/expo/expo/pull/30635) by [@marklawlor](https://github.com/marklawlor))
- Remove debugger code ([#30686](https://github.com/expo/expo/pull/30686) by [@marklawlor](https://github.com/marklawlor))
- Fix project linting errors ([#30687](https://github.com/expo/expo/pull/30687) by [@marklawlor](https://github.com/marklawlor))
- Fix useGlobalSearchParams returning a string value for params ([#30415](https://github.com/expo/expo/pull/30415) by [@marklawlor](https://github.com/marklawlor))

## 3.5.23 - 2024-08-14

_This version does not introduce any user-facing changes._

## 3.5.22 - 2024-08-14

_This version does not introduce any user-facing changes._

## 3.5.21 - 2024-08-07

### 🐛 Bug fixes

- Ensure navigation keeps within the closest group. ([#30266](https://github.com/expo/expo/pull/30266) by [@marklawlor](https://github.com/marklawlor))
- Fix Typed Routes with hoisted routes and groups. ([#30810](https://github.com/expo/expo/pull/30810) by [@marklawlor](https://github.com/marklawlor))

## 3.5.19 - 2024-07-29

### 🐛 Bug fixes

- Fix deep linking to Expo Go. ([#30283](https://github.com/expo/expo/pull/30283) by [@EvanBacon](https://github.com/EvanBacon))
- Fix pushing multiple hashes on web. ([#29990](https://github.com/expo/expo/pull/29990) by [@marklawlor](https://github.com/marklawlor))

### 💡 Others

- Update TypeScript types for Screen options function ([#30074](https://github.com/expo/expo/pull/30074) by [@vilnytskyi](https://github.com/vilnytskyi))

## 3.5.18 - 2024-07-11

### 🐛 Bug fixes

- Ensure initial route is created with params ([#27223](https://github.com/expo/expo/pull/27223) by [@marklawlor](https://github.com/marklawlor))

## 3.5.17 - 2024-06-27

### 🐛 Bug fixes

- Fix server hosting root html in a group with a layout. ([#29948](https://github.com/expo/expo/pull/29948) by [@EvanBacon](https://github.com/EvanBacon))

### 💡 Others

- Update URL params docblocks ([#29799](https://github.com/expo/expo/pull/29799) by [@aaron-mota](https://github.com/aaron-mota))

## 3.5.16 - 2024-06-10

### 💡 Others

- Split up getRoutes method for SSR. ([#29232](https://github.com/expo/expo/pull/29232) by [@EvanBacon](https://github.com/EvanBacon))

## 3.5.15 - 2024-06-03

### 🐛 Bug fixes

- Fix generating types in a loop ([#29157](https://github.com/expo/expo/pull/29157) by [@kadikraman](https://github.com/kadikraman))

## 3.5.14 — 2024-05-15

### 🐛 Bug fixes

- Additional fixes for deep links from expo.dev QR codes ([#28882](https://github.com/expo/expo/pull/28882) by [@marklawlor](https://github.com/marklawlor))

## 3.5.13 — 2024-05-14

### 🐛 Bug fixes

- Fix deep links from expo.dev QR codes ([#28881](https://github.com/expo/expo/pull/28881) by [@marklawlor](https://github.com/marklawlor))

## 3.5.12 — 2024-05-13

### 🐛 Bug fixes

- Fix Sitemap crashing when `UIViewControllerBasedStatusBarAppearance` is set to `YES` ([#28724](https://github.com/expo/expo/pull/28665) by [@hirbod](https://github.com/hirbod))

## 3.5.11 — 2024-05-09

### 🐛 Bug fixes

- Fix Typed Routes generating incorrect routes and crashing when moving files ([#28665](https://github.com/expo/expo/pull/28665) by [@marklawlor](https://github.com/marklawlor))
- Fix `_layout` files with platform extensions incorrectly registering as a route ([#28699](https://github.com/expo/expo/pull/28699) by [@marklawlor](https://github.com/marklawlor))

## 3.5.10 — 2024-05-07

### 🐛 Bug fixes

- Fix `useMemo` crash when adding new routes.

## 3.5.9 — 2024-05-06

### 💡 Others

- Use `ReactDOMServer.renderToString` to support React 19 beta. ([#28592](https://github.com/expo/expo/pull/28592) by [@EvanBacon](https://github.com/EvanBacon))

## 3.5.8 — 2024-05-03

_This version does not introduce any user-facing changes._

## 3.5.7 — 2024-05-02

_This version does not introduce any user-facing changes._

## 3.5.6 — 2024-05-01

### 🎉 New features

- Allow platform extensions for layout and route files ([#27408](https://github.com/expo/expo/pull/27408) by [@marklawlor](https://github.com/marklawlor))
- Add `linking` prop to `<ExpoRoot />` ([#27757](https://github.com/expo/expo/pull/27757) by [@marklawlor](https://github.com/marklawlor))
- Add `+native-intent` file support. ([#28113](https://github.com/expo/expo/pull/28113) by [@marklawlor](https://github.com/marklawlor))

### 🐛 Bug fixes

- Fix missing types for Link when using Typed Routes ([#28467](https://github.com/expo/expo/pull/28467) by [@marklawlor](https://github.com/marklawlor))
- Prevent crash when `EXPO_ROUTER_APP_ROOT` directory does not exist ([#28466](https://github.com/expo/expo/pull/28466) by [@marklawlor](https://github.com/marklawlor))

## 3.5.5 — 2024-04-29

### 🐛 Bug fixes

- Fix `useLocalSearchParams` not passing all parameters to nested navigators. ([#28468](https://github.com/expo/expo/pull/28468) by [@marklawlor](https://github.com/marklawlor))
- Fix incorrect require.context regex for Android ([#28490](https://github.com/expo/expo/pull/28490) by [@marklawlor](https://github.com/marklawlor))
- Switch to react-native-helmet-async (fork of react-helmet-async) in order remove react-dom peer dependency. ([#28532](https://github.com/expo/expo/pull/28532) by [@brentvatne](https://github.com/brentvatne))

## 3.5.4 — 2024-04-26

### 🎉 New features

- Allow platform extensions for layout and route files ([#27408](https://github.com/expo/expo/pull/27408) by [@marklawlor](https://github.com/marklawlor))

## 3.5.3 — 2024-04-25

_This version does not introduce any user-facing changes._

## 3.5.2 — 2024-04-23

### 🐛 Bug fixes

- Fix support loading abstract Expo Go URLs with multiple segments. ([#28376](https://github.com/expo/expo/pull/28376) by [@EvanBacon](https://github.com/EvanBacon))

## 3.5.1 — 2024-04-22

_This version does not introduce any user-facing changes._

## 3.5.0 — 2024-04-18

### 🎉 New features

- Mark React client components with "use client" directives. ([#27300](https://github.com/expo/expo/pull/27300) by [@EvanBacon](https://github.com/EvanBacon))
- Add URL hash support ([#27105](https://github.com/expo/expo/pull/27105) by [@marklawlor](https://github.com/marklawlor))
- Type `Href` is no longer generic ([#27690](https://github.com/expo/expo/pull/27690) by [@marklawlor](https://github.com/marklawlor))

### 🐛 Bug fixes

- Ensure navigation events target the correct navigator ([#27485](https://github.com/expo/expo/pull/27485) by [@marklawlor](https://github.com/marklawlor))
- Fix using array syntax `(a,b)` with server output. ([#27462](https://github.com/expo/expo/pull/27462) by [@EvanBacon](https://github.com/EvanBacon))
- Fix issue with skipping all imports. ([#27238](https://github.com/expo/expo/pull/27238) by [@EvanBacon](https://github.com/EvanBacon))
- Include search parameters in the default Screen.getId() function. ([#26710](https://github.com/expo/expo/pull/26710) by [@marklawlor](https://github.com/marklawlor))
- Fix sitemap missing paths ([#26507](https://github.com/expo/expo/pull/26507) by [@marklawlor](https://github.com/marklawlor))
- API routes incorrectly reporting duplicate routes ([#26507](https://github.com/expo/expo/pull/26507) by [@marklawlor](https://github.com/marklawlor))
- Invalid nested +html routes ([#26507](https://github.com/expo/expo/pull/26507) by [@marklawlor](https://github.com/marklawlor))
- Routes under shared routes using the wrong layout ([#26507](https://github.com/expo/expo/pull/26507) by [@marklawlor](https://github.com/marklawlor))
- Update typed route generation ([#26578](https://github.com/expo/expo/pull/26578) by [@marklawlor](https://github.com/marklawlor))
- Fix `push` navigation not adding to history while inside a group ([#26678](https://github.com/expo/expo/pull/26678) by [@marklawlor](https://github.com/marklawlor))
- Fix using parenthesis in urls ([#27120](https://github.com/expo/expo/pull/27120) by [@marklawlor](https://github.com/marklawlor))
- Fix `push` navigation not pushing the same route multiple times ([#27307](https://github.com/expo/expo/pull/27307) by [@marklawlor](https://github.com/marklawlor))
- Fix router.navigate will only push when path parameters change ([#27285](https://github.com/expo/expo/pull/27285) by [@marklawlor](https://github.com/marklawlor))
- Fix incorrect route generation of array shared groups with brackets ([#27459](https://github.com/expo/expo/pull/27459) by [@marklawlor](https://github.com/marklawlor))
- Fix incorrect initial URL on web when using baseUrl ([#27287](https://github.com/expo/expo/pull/27287) by [@marklawlor](https://github.com/marklawlor))
- Cancel ExpoRouter SplashScreen during test teardown ([#27620](https://github.com/expo/expo/pull/27620) by [@marklawlor](https://github.com/marklawlor))
- Export `toHaveRouterState` and other matcher types from `expo-router/testing-library` ([#27646](https://github.com/expo/expo/pull/27646) by [@marklawlor](https://github.com/marklawlor))
- Fix missing types from typed routes ([#27412](https://github.com/expo/expo/pull/27412) by [@marklawlor](https://github.com/marklawlor))
- Fork NavigationContainer on web to use custom linking context ([#27712](https://github.com/expo/expo/pull/27712) by [@marklawlor](https://github.com/marklawlor))
- Fix relative navigation on hoisted routes ([#27778](https://github.com/expo/expo/pull/27778) by [@marklawlor](https://github.com/marklawlor))
- Fix setting an initial location to a hoisted index router in a group ([#27935](https://github.com/expo/expo/pull/27935) by [@marklawlor](https://github.com/marklawlor))
- Flush test timers after each navigation ([#27981](https://github.com/expo/expo/pull/27981) by [@marklawlor](https://github.com/marklawlor))

### 💡 Others

- Enable Jest tests for all platforms ([#27407](https://github.com/expo/expo/pull/27407) by [@marklawlor](https://github.com/marklawlor))

## 3.4.8 - 2024-02-29

### 🎉 New features

- Allow the file extension to be specified for `renderRouter`'s filepaths ([#26510](https://github.com/expo/expo/pull/26510) by [@marklawlor](https://github.com/marklawlor))
- Allow `renderRouter()` to accept an array of strings to quickly mock multiple empty components. ([#26651](https://github.com/expo/expo/pull/26651) by [@marklawlor](https://github.com/marklawlor))
- Add `.dismiss(), .dismissAll() and .canDismiss()` to `router` APIs. ([#26711](https://github.com/expo/expo/pull/26711) by [@marklawlor](https://github.com/marklawlor))

## 3.4.7 - 2024-02-06

### 🐛 Bug fixes

- Fix issue with top-level catch-all not matching client-side routing behavior. ([#26861](https://github.com/expo/expo/pull/26861) by [@EvanBacon](https://github.com/EvanBacon))

### 💡 Others

- Reduce usage of `expo-constants`. ([#26834](https://github.com/expo/expo/pull/26834) by [@EvanBacon](https://github.com/EvanBacon))

## 3.4.6 - 2024-01-26

_This version does not introduce any user-facing changes._

## 3.4.5 - 2024-01-23

### 🐛 Bug fixes

- Remove error hiding system. ([#26607](https://github.com/expo/expo/pull/26607) by [@EvanBacon](https://github.com/EvanBacon))
- Make `@testing-library/jest-native` usage optional ([#26650](https://github.com/expo/expo/pull/26650) by [@marklawlor](https://github.com/marklawlor))

## 3.4.4 - 2024-01-20

### 🎉 New features

- Add `useNavigationContainerRef` to access the root NavigationContainer ref. ([#26529](https://github.com/expo/expo/pull/26529) by [@EvanBacon](https://github.com/EvanBacon))

### 💡 Others

- Deprecate `useRootNavigation` in favor of `useNavigationContainerRef`. ([#26529](https://github.com/expo/expo/pull/26529) by [@EvanBacon](https://github.com/EvanBacon))
- Remove duplicate context mocking functions ([#26651](https://github.com/expo/expo/pull/26651) by [@marklawlor](https://github.com/marklawlor))
- Update to remove `ExpoRequest`/`ExpoResponse` imports from `@expo/server`. ([#27261](https://github.com/expo/expo/pull/27261) by [@kitten](https://github.com/kitten))

## 3.4.3 - 2024-01-18

_This version does not introduce any user-facing changes._

## 3.4.2 - 2024-01-10

_This version does not introduce any user-facing changes._

## 3.4.1 - 2023-12-19

### 🐛 Bug fixes

- Fix `<Drawer />` navigator navigation. ([#25985](https://github.com/expo/expo/pull/25985) by [@marklawlor](https://github.com/marklawlor))

## 3.4.0 — 2023-12-15

### 🎉 New features

- Add `router.pushOrPop` and `navigate` to `pushOrPop` ([#24600](https://github.com/expo/expo/pull/24600) by [@marklawlor](https://github.com/marklawlor))
- Add `toHavePathnameWithParams` matcher to `expo-router/testing-library`. ([#25955](https://github.com/expo/expo/pull/25955) by [@marklawlor](https://github.com/marklawlor))

### 🐛 Bug fixes

- Allow pushing to the same route multiple times. ([#24600](https://github.com/expo/expo/pull/24600) by [@marklawlor](https://github.com/marklawlor))
- Remove `not-found` URL parameter on web `not-found` pages. ([#25955](https://github.com/expo/expo/pull/25955) by [@marklawlor](https://github.com/marklawlor))

## 3.3.1 — 2023-12-12

### 💡 Others

- Change `peerDependencies` for `expo` and remove `metro`. ([#25886](https://github.com/expo/expo/pull/25886) by [@EvanBacon](https://github.com/EvanBacon))

## 3.3.0 — 2023-12-12

- Ensure search parameters are always decoded ([#25589](https://github.com/expo/expo/pull/25589) by [@marklawlor](https://github.com/marklawlor))

### 🛠 Breaking changes

- Change default CSS reset to align with `react-native-web@0.19.8`. ([#25429](https://github.com/expo/expo/pull/25429) by [@EvanBacon](https://github.com/EvanBacon))

### 🎉 New features

- Add route-based bundle splitting on web. ([#25627](https://github.com/expo/expo/pull/25627) by [@EvanBacon](https://github.com/EvanBacon))
- Change `unstable_src` to `root` in the Expo Router Config Plugin. ([#25658](https://github.com/expo/expo/pull/25658) by [@EvanBacon](https://github.com/EvanBacon))
- Support linking to `mailto:`, and other common links with the `<Link />` component and `router` API. ([#25486](https://github.com/expo/expo/pull/25486) by [@EvanBacon](https://github.com/EvanBacon))
- Added support for React Native 0.73.0. ([#24971](https://github.com/expo/expo/pull/24971), [#25453](https://github.com/expo/expo/pull/25453) by [@gabrieldonadel](https://github.com/gabrieldonadel))
- Warn in development when a path and query parameter with the same name is used. ([#24386](https://github.com/expo/expo/pull/24386) by [@marklawlor](https://github.com/marklawlor))

### 🐛 Bug fixes

- Fix traversing `generateStaticParams`. ([#25440](https://github.com/expo/expo/pull/25440) by [@EvanBacon](https://github.com/EvanBacon))
- Fix `state.routes.at is not a function` error on navigation.
- Only mock `react-native-reanimated` if package is installed. ([#25588](https://github.com/expo/expo/pull/25588) by [@marklawlor](https://github.com/marklawlor))
- Import `@expo/metro-runtime` from build dir. ([#25655](https://github.com/expo/expo/pull/25655) by [@EvanBacon](https://github.com/EvanBacon))

### 💡 Others

- Disable suspense loader in production. ([#25436](https://github.com/expo/expo/pull/25436) by [@EvanBacon](https://github.com/EvanBacon))
- Removed unused `dateModified` field from `MetadataOptions` in the head module. ([#25467](https://github.com/expo/expo/pull/25467) by [@tsapeta](https://github.com/tsapeta))

## 3.2.0 — 2023-11-14

### 🛠 Breaking changes

- Drop support for rendering `<SplashScreen />` as a React component. `SplashScreen` now re-exports `expo-splash-screen`. ([#24893](https://github.com/expo/expo/pull/24893) by [@EvanBacon](https://github.com/EvanBacon))
- The Babel plugin `expo-router/babel` has been moved to `babel-preset-expo` and will be enabled automatically when `expo-router` is installed. ([#24779](https://github.com/expo/expo/pull/24779) by [@EvanBacon](https://github.com/EvanBacon))
- Bumped iOS deployment target to 13.4. ([#25063](https://github.com/expo/expo/pull/25063) by [@gabrieldonadel](https://github.com/gabrieldonadel))

### 🎉 New features

- Include static routes from `generateStaticParams` in server manifest. ([#25003](https://github.com/expo/expo/pull/25003) by [@EvanBacon](https://github.com/EvanBacon))
- Add web-only `target`, `rel`, and `download` props to the `Link` component. ([#24908](https://github.com/expo/expo/pull/24908) by [@EvanBacon](https://github.com/EvanBacon))
- Add `className` prop to `Link` component. ([#24797](https://github.com/expo/expo/pull/24797) by [@EvanBacon](https://github.com/EvanBacon))
- Add `file` to server manifest format to represent the location of the file on disk. ([#24739](https://github.com/expo/expo/pull/24739) by [@EvanBacon](https://github.com/EvanBacon))
- Add new `+not-found` convention for 404s. ([#24528](https://github.com/expo/expo/pull/24528) by [@EvanBacon](https://github.com/EvanBacon))

### 🐛 Bug fixes

- Fix query parameter encoding. ([#25198](https://github.com/expo/expo/pull/25198) by [@EvanBacon](https://github.com/EvanBacon))
- Prevent circular navigation references. ([#24548](https://github.com/expo/expo/pull/24548) by [@EvanBacon](https://github.com/EvanBacon))
- Fix navigating to shared routes. ([#24218](https://github.com/expo/expo/pull/24218) by [@marklawlor](https://github.com/marklawlor))
- Fix navigation target for nested layouts ([#24598](https://github.com/expo/expo/pull/24598) by [@marklawlor](https://github.com/marklawlor))
- Fix `renderRouter` on windows ([#24674](https://github.com/expo/expo/pull/24674) by [@marklawlor](https://github.com/marklawlor))
- Fix relative hrefs when inside a group ([#25111](https://github.com/expo/expo/pull/25111) by [@marklawlor](https://github.com/marklawlor))
- Fix `renderRouter` `Cannot set properties of undefined` error. ([#25110](https://github.com/expo/expo/pull/25110) by [@marklawlor](https://github.com/marklawlor))
- Fix relative hrefs from index routes ([#25309](https://github.com/expo/expo/pull/25309) by [@marklawlor](https://github.com/marklawlor))

### 💡 Others

- Rename experimental `basePath` setting to `baseUrl`. ([#25305](https://github.com/expo/expo/pull/25305) by [@EvanBacon](https://github.com/EvanBacon))
- Move web `AppContainer` alias to `expo/cli`. ([#25148](https://github.com/expo/expo/pull/25148) by [@EvanBacon](https://github.com/EvanBacon))
- Fix build. ([#25005](https://github.com/expo/expo/pull/25005) by [@EvanBacon](https://github.com/EvanBacon))
- Ship untranspiled JSX to support custom handling of `jsx` and `createElement`. ([#24889](https://github.com/expo/expo/pull/24889) by [@EvanBacon](https://github.com/EvanBacon))
- Throw unhandled actions in tests. ([#24525](https://github.com/expo/expo/pull/24525) by [@EvanBacon](https://github.com/EvanBacon))
- Migrate to new standard `URL` support on native. ([#24941](https://github.com/expo/expo/pull/24941) by [@EvanBacon](https://github.com/EvanBacon))

## 3.1.2 — 2023-09-18

### 🐛 Bug fixes

- Include `_ctx-html` file in public release. ([#24472](https://github.com/expo/expo/pull/24472) by [@EvanBacon](https://github.com/EvanBacon))

## 3.1.1 — 2023-09-15

### 🛠 Breaking changes

- Expo Router no longer automatically injects `react-native-gesture-handler`. Users must now add this in layout routes. ([#24314](https://github.com/expo/expo/pull/24314) by [@EvanBacon](https://github.com/EvanBacon))
- Drop client-side mocking for `__dirname` and `__filename`. ([#24348](https://github.com/expo/expo/pull/24348) by [@EvanBacon](https://github.com/EvanBacon))

### 🎉 New features

- Add server manifest. ([#24429](https://github.com/expo/expo/pull/24429) by [@EvanBacon](https://github.com/EvanBacon))

### 🐛 Bug fixes

- Infinite renders when using ErrorBoundary in a nested layout. ([#24317](https://github.com/expo/expo/pull/24317) by [@marklawlor](https://github.com/marklawlor))
- Navigation across nested `_layout` when using `router.replace()` and `<Redirect />` ([#24457](https://github.com/expo/expo/pull/24457) by [@marklawlor](https://github.com/marklawlor))

### 💡 Others

- Ignore root HTML automatically in the context module. ([#24388](https://github.com/expo/expo/pull/24388) by [@EvanBacon](https://github.com/EvanBacon))
- Compile to cjs to support running directly in Node.js. ([#24349](https://github.com/expo/expo/pull/24349) by [@EvanBacon](https://github.com/EvanBacon))
- Fix build. ([#24309](https://github.com/expo/expo/pull/24309) by [@EvanBacon](https://github.com/EvanBacon))

## 3.1.0 — 2023-09-04

- Fix false positive redirect deprecation since version 2.0.1 when using `<Screen />`. ([#23932](https://github.com/expo/expo/pull/23932) by [@sync](https://github.com/sync))

### 🛠 Breaking changes

- Remove `@bacons/react-views` -> the undocumented `hoverStyle` property is no longer supported on `<Link />`. ([#23889](https://github.com/expo/expo/pull/23889) by [@EvanBacon](https://github.com/EvanBacon))
- Remove deprecated hooks `useSearchParams` and `useLink` ([#24219](https://github.com/expo/expo/pull/24219) by [@marklawlor](https://github.com/marklawlor))
- Remove deprecated `<Screen />` prop `redirect` ([#24219](https://github.com/expo/expo/pull/24219) by [@marklawlor](https://github.com/marklawlor))

### 🎉 New features

- Add support for `experiments.basePath` and hosting from sub-paths. ([#23911](https://github.com/expo/expo/pull/23911) by [@EvanBacon](https://github.com/EvanBacon))
- Add types for the `unstable_styles` export of CSS Modules. ([#24244](https://github.com/expo/expo/pull/24244) by [@EvanBacon](https://github.com/EvanBacon))
- Tree shake error symbolication code in production. ([#24215](https://github.com/expo/expo/pull/24215) by [@EvanBacon](https://github.com/EvanBacon))
- Add static font extraction support with `expo-font`. ([#24027](https://github.com/expo/expo/pull/24027) by [@EvanBacon](https://github.com/EvanBacon))

### 🐛 Bug fixes

- Support `push` going back to sibling with nested stack from a modal. ([#24166](https://github.com/expo/expo/pull/24166) by [@EvanBacon](https://github.com/EvanBacon))
- Use deeper clone to prevent state leak. ([#24149](https://github.com/expo/expo/pull/24149) by [@EvanBacon](https://github.com/EvanBacon))
- Prevent double renders when pushing stacks. ([#24147](https://github.com/expo/expo/pull/24147) by [@EvanBacon](https://github.com/EvanBacon))
- Patch `react-native-web` AppContainer to prevent adding extra divs. ([#24093](https://github.com/expo/expo/pull/24093) by [@EvanBacon](https://github.com/EvanBacon))
- Allow pushing "sibling" routes by the same name. ([#23833](https://github.com/expo/expo/pull/23833) by [@EvanBacon](https://github.com/EvanBacon))
- Prevent throwing in `canGoBack` before the navigation has mounted. ([#23959](https://github.com/expo/expo/pull/23959) by [@EvanBacon](https://github.com/EvanBacon))
- Fix error overlay not being applied on web. ([#24052](https://github.com/expo/expo/pull/24052) by [@EvanBacon](https://github.com/EvanBacon))
- Add missing `listener` types. ([#24174](https://github.com/expo/expo/pull/24174) by [@muneebahmedayub](https://github.com/muneebahmedayub))

### 💡 Others

- Move entry registration to `expo`. ([#23891](https://github.com/expo/expo/pull/23891) by [@EvanBacon](https://github.com/EvanBacon))
- Drop unused tests. ([#23890](https://github.com/expo/expo/pull/23890) by [@EvanBacon](https://github.com/EvanBacon))
- Fix `yarn tsc` in the repo. ([#23887](https://github.com/expo/expo/pull/23887) by [@EvanBacon](https://github.com/EvanBacon))

## 3.0.0 — 2023-08-02

### 🛠 Breaking changes

- Migrate to expo/expo monorepo. ([#23725](https://github.com/expo/expo/pull/23725) by [@EvanBacon](https://github.com/EvanBacon))
- Change source directory in production to use `build` instead of `src`. ([#23725](https://github.com/expo/expo/pull/23725) by [@EvanBacon](https://github.com/EvanBacon))
- Fold `expo-head` into `expo-router`. ([#23725](https://github.com/expo/expo/pull/23725) by [@EvanBacon](https://github.com/EvanBacon))

### 🐛 Bug fixes

- Fix exports. ([#23789](https://github.com/expo/expo/pull/23789) by [@EvanBacon](https://github.com/EvanBacon))<|MERGE_RESOLUTION|>--- conflicted
+++ resolved
@@ -8,11 +8,8 @@
 
 ### 🐛 Bug fixes
 
-<<<<<<< HEAD
+- fix link preview error, when preview is open to a tab without a Stack ([#38969](https://github.com/expo/expo/pull/38969) by [@Ubax](https://github.com/Ubax))
 - Fix useFocusEffect being called twice when tapping a tab or going back in a stack. ([#38856](https://github.com/expo/expo/pull/38856) by [@desii101](https://github.com/desii101))
-=======
-- fix link preview error, when preview is open to a tab without a Stack ([#38969](https://github.com/expo/expo/pull/38969) by [@Ubax](https://github.com/Ubax))
->>>>>>> 2ee0b69e
 
 ### 💡 Others
 
