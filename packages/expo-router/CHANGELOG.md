# Changelog

## Unpublished

### 🛠 Breaking changes

### 🎉 New features

### 🐛 Bug fixes

<<<<<<< HEAD
=======
### 💡 Others

- Add less aggressive babel plugin migration warning. ([#33640](https://github.com/expo/expo/pull/33640) by [@EvanBacon](https://github.com/EvanBacon))

### 🐛 Bug fixes

>>>>>>> b3aeeeac
- Fix regex on `expo-router/matcher` `matchLastGroupName` allows to use it on `IOS < 16.4` ([#33350](https://github.com/expo/expo/pull/33350) by [@antonio-serrat](https://github.com/Antonio-Serat))
- Fix pushing the same route multiple times and `__EXPO_ROUTER_key` incorrectly showing up in query parameters ([#33430](https://github.com/expo/expo/pull/33430) by [@stephentuso](https://github.com/stephentuso))
- Fix handling URL with both hash and params ([#33646](https://github.com/expo/expo/pull/33646) by [@stephentuso](https://github.com/stephentuso))

### 💡 Others

## 4.0.15 - 2024-12-24

### 💡 Others

- Bump react-navigation versions. ([#33758](https://github.com/expo/expo/pull/33758) by [@marklawlor](https://github.com/marklawlor))

## 4.0.14 - 2024-12-19

### 🐛 Bug fixes

- Prevent base url from being appended to external links. ([#31420](https://github.com/expo/expo/pull/31420) by [@6TELOIV](https://github.com/6teloiv)) ([#31420](https://github.com/expo/expo/pull/31420) by [@6teloiv](https://github.com/6teloiv))
- Fix baseURL being removed when refreshing the app on web. ([#33481](https://github.com/expo/expo/pull/33481) by [@marklawlor](https://github.com/marklawlor))
- Fix navigation when using browser back/forward ([#33524](https://github.com/expo/expo/pull/33524) by [@stephentuso](https://github.com/stephentuso))
- Fix `useNavigation` hook unable to find parent navigator for hoisted routes and relative hrefs ([#33035](https://github.com/expo/expo/pull/33035) by [@marklawlor](https://github.com/marklawlor))

## 4.0.13 - 2024-12-16

_This version does not introduce any user-facing changes._

## 4.0.12 - 2024-12-10

### 🐛 Bug fixes

- Fix `fileURLtoFilePath` returning valid UNIX os paths to resolve client and server boundary entries on Windows. ([#33540](https://github.com/expo/expo/pull/33540) by [@byCedric](https://github.com/byCedric))

## 4.0.10 - 2024-11-29

_This version does not introduce any user-facing changes._

## 4.0.9 — 2024-11-22

### 🐛 Bug fixes

- Fix using style arrays on `expo-router/ui` `<Tab>` components ([#32887](https://github.com/expo/expo/pull/32887) by [@marklawlor](https://github.com/marklawlor))

## 4.0.8 — 2024-11-22

### 🐛 Bug fixes

- Fix typed route using `\` instead of `/` in windows ([#33146](https://github.com/expo/expo/pull/33146) by [@imranbarbhuiya](https://github.com/imranbarbhuiya))
- Fix hash links causing page reload when there is no history with a starting hash ([#33161](https://github.com/expo/expo/pull/33161) by [@marklawlor](https://github.com/marklawlor))
- Change `react-native-screens` to have its version managed by the SDK ([#33167](https://github.com/expo/expo/pull/33167) by [@marklawlor](https://github.com/marklawlor))
- Change CLI doctor integration to only validate `@react-navigation/*` packages ([#33168](https://github.com/expo/expo/pull/33168) by [@marklawlor](https://github.com/marklawlor))

## 4.0.7 — 2024-11-19

### 🐛 Bug fixes

- Fix `<Link>` using a hash href causing a full page reload on web. ([#32645](https://github.com/expo/expo/pull/32645) by [@marklawlor](https://github.com/marklawlor))

## 4.0.6 — 2024-11-15

### 🎉 New features

- Add `withAnchor` and `relativeToDirectory` options to `<Redirect />`. ([#32847](https://github.com/expo/expo/pull/32847) by [@marklawlor](https://github.com/marklawlor))
- Add `router.dismissTo(<href>)` and `<Link dismissTo href={} />` ([#32933](https://github.com/expo/expo/pull/32933) by [@marklawlor](https://github.com/marklawlor))

### 🐛 Bug fixes

- Add missing dependency for React Server environments. ([#33121](https://github.com/expo/expo/pull/33121) by [@EvanBacon](https://github.com/EvanBacon))
- Fix Typed Routes incorrectly collapsing group index routes ([#32890](https://github.com/expo/expo/pull/32890) by [@marklawlor](https://github.com/marklawlor))
- Fix relative Hrefs not including search params ([#32931](https://github.com/expo/expo/pull/32931) by [@marklawlor](https://github.com/marklawlor))

## 4.0.5 — 2024-11-13

- Prevent from disabling edge-to-edge ([#32854](https://github.com/expo/expo/pull/32854) by [@zoontek](https://github.com/zoontek))

## 4.0.4 — 2024-11-13

_This version does not introduce any user-facing changes._

## 4.0.3 — 2024-11-13

### 💡 Others

- Rename `experiments.reactServerActions` -> `experiments.reactServerFunctions` and other RSC flags. ([#32791](https://github.com/expo/expo/pull/32791) by [@EvanBacon](https://github.com/EvanBacon))
- Appearance tweaks for the Unmatched route internal page. ([#32817](https://github.com/expo/expo/pull/32817) by [@Simek](https://github.com/Simek))

## 4.0.2 — 2024-11-11

_This version does not introduce any user-facing changes._

## 4.0.1 — 2024-11-11

_This version does not introduce any user-facing changes._

## 4.0.0 — 2024-11-10

### 🎉 New features

- Add `expo-router` integration with `@expo/cli install` command. ([#32679](https://github.com/expo/expo/pull/32679) by [@marklawlor](https://github.com/marklawlor))

## 4.0.0-preview.14 — 2024-11-07

### 💡 Others

- Tweaks and fixes for the internal Sitemap page. ([#29756](https://github.com/expo/expo/pull/29756) by [@Simek](https://github.com/Simek))
- Appearance tweaks for the Onboard welcome page. ([#32620](https://github.com/expo/expo/pull/32620), [#32653](https://github.com/expo/expo/pull/32653)) by [@Simek](https://github.com/Simek)

## 4.0.0-preview.13 — 2024-11-05

### 🎉 New features

- Add RSC support for `Stack.Screen`, `Tabs.Screen`, and `Drawer.Screen` components. ([#32607](https://github.com/expo/expo/pull/32607) by [@EvanBacon](https://github.com/EvanBacon))

### 💡 Others

- Remove `expo-splash-screen` dependency without changing behavior ([#32610](https://github.com/expo/expo/pull/32610) by [@brentvatne](https://github.com/brentvatne))

## 4.0.0-preview.12 — 2024-11-04

### 🛠 Breaking changes

- Remove generic from `Href` type, navigation hooks and functions ([#31764](https://github.com/expo/expo/pull/31764) by [@marklawlor](https://github.com/marklawlor))

### 💡 Others

- Move server action env to `@expo/metro-runtime`. ([#32597](https://github.com/expo/expo/pull/32597) by [@EvanBacon](https://github.com/EvanBacon))
- Don't assume reanimated exists when testing expo-router ([#27548](https://github.com/expo/expo/pull/27548)) by [@henrymoulton](https://github.com/henrymoulton)

## 4.0.0-preview.11 — 2024-10-31

_This version does not introduce any user-facing changes._

## 4.0.0-preview.10 — 2024-10-31

### 🐛 Bug fixes

- Support protocol hrefs on native. ([#31646](https://github.com/expo/expo/pull/31646) by [@marklawlor](https://github.com/marklawlor))

## 4.0.0-preview.9 — 2024-10-31

_This version does not introduce any user-facing changes._

## 4.0.0-preview.8 — 2024-10-30

_This version does not introduce any user-facing changes._

## 4.0.0-preview.7 — 2024-10-30

### 🎉 New features

- Add server action-only mode. ([#32432](https://github.com/expo/expo/pull/32432) by [@EvanBacon](https://github.com/EvanBacon))

## 4.0.0-preview.6 — 2024-10-29

### 🐛 Bug fixes

- Update `@react-navigation/core` imports to `@react-navigation/native` ([#32391](https://github.com/expo/expo/pull/32391) by [@marklawlor](https://github.com/marklawlor))

## 4.0.0-preview.5 — 2024-10-29

### 🐛 Bug fixes

- Fix deep links to apps that use unusual characters in their schemes. ([#32424](https://github.com/expo/expo/pull/32424) by [@marklawlor](https://github.com/marklawlor))

## 4.0.0-preview.4 — 2024-10-28

_This version does not introduce any user-facing changes._

## 4.0.0-preview.3 — 2024-10-26

### 🎉 New features

- Add support for DOM components. ([#32338](https://github.com/expo/expo/pull/32338) by [@EvanBacon](https://github.com/EvanBacon))

### 🐛 Bug fixes

- Include `expo-router/ui` in public export. ([#32362](https://github.com/expo/expo/pull/32362) by [@EvanBacon](https://github.com/EvanBacon))

## 4.0.0-preview.2 — 2024-10-25

### 🎉 New features

- Document `router.reload()` for RSC mode. ([#32246](https://github.com/expo/expo/pull/32246) by [@EvanBacon](https://github.com/EvanBacon))

## 4.0.0-preview.1 — 2024-10-24

### 💡 Others

- Remove unused console log. ([#32249](https://github.com/expo/expo/pull/32249) by [@EvanBacon](https://github.com/EvanBacon))

## 4.0.0-preview.0 — 2024-10-22

### 🛠 Breaking changes

- Bumped iOS deployment target to 15.1. ([#30840](https://github.com/expo/expo/pull/30840) by [@tsapeta](https://github.com/tsapeta))
- Update to React Navigation v7 ([#28109](https://github.com/expo/expo/pull/28109) by [@marklawlor](https://github.com/marklawlor))

### 🎉 New features

- Add `expo-router/rsc/headers` for accessing request headers in server components. ([#32099](https://github.com/expo/expo/pull/32099) by [@EvanBacon](https://github.com/EvanBacon))
- Add aliases for bridge modules in RSC. ([#32095](https://github.com/expo/expo/pull/32095) by [@EvanBacon](https://github.com/EvanBacon))
- Add experimental support for React Server Actions in Expo Router. ([#31959](https://github.com/expo/expo/pull/31959) by [@EvanBacon](https://github.com/EvanBacon))
- server routing and static exports ([#31500](https://github.com/expo/expo/pull/31500) by [@EvanBacon](https://github.com/EvanBacon))
- Added `expo-router/link` export. ([#31174](https://github.com/expo/expo/pull/31174) by [@EvanBacon](https://github.com/EvanBacon))
- Added production exports for experimental server renderer. ([#30850](https://github.com/expo/expo/pull/30850) by [@EvanBacon](https://github.com/EvanBacon))
- Added experimental server renderer. ([#30334](https://github.com/expo/expo/pull/30334) by [@EvanBacon](https://github.com/EvanBacon))
- Add virtual client boundary. ([#30534](https://github.com/expo/expo/pull/30534) by [@EvanBacon](https://github.com/EvanBacon))
- Add better errors and warnings for malformed route exports. ([#30332](https://github.com/expo/expo/pull/30332) by [@EvanBacon](https://github.com/EvanBacon))
- Added `client-only` and `server-only` dependencies. ([#29646](https://github.com/expo/expo/pull/29646) by [@EvanBacon](https://github.com/EvanBacon))
- Add `relativeToDirectory` option to `<Link />` and imperative navigation. ([#30675](https://github.com/expo/expo/pull/30675) by [@marklawlor](https://github.com/marklawlor))
- Fix parsing URLs hash on the web after location update ([#31375](https://github.com/expo/expo/pull/31375) by [@marklawlor](https://github.com/marklawlor))
- Add `routerOptions` prop and improved types of `<Navigator />`. ([#31289](https://github.com/expo/expo/pull/31289) by [@marklawlor](https://github.com/marklawlor))
- Render the default StatusBar before screens are rendered. ([#31624](https://github.com/expo/expo/pull/31624) by [@marklawlor](https://github.com/marklawlor))
- Add `expo-router/ui` with new `Tabs` component ([#30767](https://github.com/expo/expo/pull/30767) by [@marklawlor](https://github.com/marklawlor))
- Add `withAnchor` to navigation options and `<Link />`. ([#31763](https://github.com/expo/expo/pull/31763) by [@marklawlor](https://github.com/marklawlor))
- Add `sitemap` option to `expo-router` config plugin to disable sitemap. ([#31701](https://github.com/expo/expo/pull/31701) by [@marklawlor](https://github.com/marklawlor))

### 🐛 Bug fixes

- Fix Head module in dev clients. ([#32019](https://github.com/expo/expo/pull/32019) by [@EvanBacon](https://github.com/EvanBacon))
- Fix styling bug in native production error boundary. ([#31791](https://github.com/expo/expo/pull/31791) by [@EvanBacon](https://github.com/EvanBacon))
- Fix search params in RSC. ([#31641](https://github.com/expo/expo/pull/31641) by [@EvanBacon](https://github.com/EvanBacon))
- Fix reloading RSC requests in production. ([#31491](https://github.com/expo/expo/pull/31491) by [@EvanBacon](https://github.com/EvanBacon))
- Use empty cache requests to support loading RSC fresh on each request in native production builds. ([#31491](https://github.com/expo/expo/pull/31491) by [@EvanBacon](https://github.com/EvanBacon))
- Fix RSC errors when a missing module is loaded. ([#31491](https://github.com/expo/expo/pull/31491) by [@EvanBacon](https://github.com/EvanBacon))
- Fix nested server actions. ([#31019](https://github.com/expo/expo/pull/31019) by [@EvanBacon](https://github.com/EvanBacon))
- Add client boundary callback for production exports. ([#30747](https://github.com/expo/expo/pull/30747) by [@EvanBacon](https://github.com/EvanBacon))
- Prevent duplicated `NSUserActivityTypes` strings in prebuild. ([#25114](https://github.com/expo/expo/pull/25114) by [@yjose](https://github.com/yjose))
- Fix Fash Refresh on \_layout files that export unstable_settings ([#29977](https://github.com/expo/expo/pull/29977) by [@marklawlor](https://github.com/marklawlor))
- Fix creating/parsing URLs with array search params. ([#30268](https://github.com/expo/expo/pull/30268) by [@marklawlor](https://github.com/marklawlor))
- Fix incorrect routing sorting for static paths ([#30909](https://github.com/expo/expo/pull/30909) by [@marklawlor](https://github.com/marklawlor))
- Fix hoisted index routes being incorrectly sorted. ([#31212](https://github.com/expo/expo/pull/31212) by [@marklawlor](https://github.com/marklawlor))
- Fix Typed Routes crashing on folder rename. ([#31221](https://github.com/expo/expo/pull/31221) by [@marklawlor](https://github.com/marklawlor))
- Fix incorrect initialRouteName for nested groups. ([#31025](https://github.com/expo/expo/pull/31025) by [@marklawlor](https://github.com/marklawlor))
- Ensure `router.replace()` falls back correctly on `<Drawer />` navigators. ([#26381](https://github.com/expo/expo/pull/26381) by [@jleem99](https://github.com/jleem99))
- Fix passing style array to `<Link />` when using `asChild`. ([#31373](https://github.com/expo/expo/pull/31373) by [@marklawlor](https://github.com/marklawlor))
- Add `legacy_subscribe` to `+native-intent`. ([#31765](https://github.com/expo/expo/pull/31765) by [@marklawlor](https://github.com/marklawlor))
- Fix `<Slot />` inside headless `<Tabs />` causing invalid navigation state. ([#32114](https://github.com/expo/expo/pull/32114) by [@marklawlor](https://github.com/marklawlor))
- Ensure generated screens do not appear in default `<Tabs />`. ([#32180](https://github.com/expo/expo/pull/32180) by [@marklawlor](https://github.com/marklawlor))

### 💡 Others

- Enable location polyfill by default with RSC enabled. ([#32188](https://github.com/expo/expo/pull/32188) by [@EvanBacon](https://github.com/EvanBacon))
- Add comments. ([#31543](https://github.com/expo/expo/pull/31543) by [@EvanBacon](https://github.com/EvanBacon))
- Drop `expo-status-bar`. ([#31097](https://github.com/expo/expo/pull/31097) by [@EvanBacon](https://github.com/EvanBacon))
- Support RSC only being hosted at platform subpaths. ([#30875](https://github.com/expo/expo/pull/30875) by [@EvanBacon](https://github.com/EvanBacon))
- Add basic RSC tests for views. ([#30589](https://github.com/expo/expo/pull/30589) by [@EvanBacon](https://github.com/EvanBacon))
- Import `@expo/metro-runtime` internals from `src` directory. ([#30300](https://github.com/expo/expo/pull/30300) by [@EvanBacon](https://github.com/EvanBacon))
- Prevent creating params object with null prototype ([#30009](https://github.com/expo/expo/pull/30009) by [@marklawlor](https://github.com/marklawlor))
- Fix Typed Routes clashing types and allow strict types for hooks. ([#29612](https://github.com/expo/expo/pull/29612) by [@marklawlor](https://github.com/marklawlor))
- Update `setParams` types to be a `Partial<>` ([#30570](https://github.com/expo/expo/pull/30570) by [@marklawlor](https://github.com/marklawlor))
- Remove `act` when running `runOnlyPendingTimers` in testing library. ([#30635](https://github.com/expo/expo/pull/30635) by [@marklawlor](https://github.com/marklawlor))
- Remove debugger code ([#30686](https://github.com/expo/expo/pull/30686) by [@marklawlor](https://github.com/marklawlor))
- Fix project linting errors ([#30687](https://github.com/expo/expo/pull/30687) by [@marklawlor](https://github.com/marklawlor))
- Fix useGlobalSearchParams returning a string value for params ([#30415](https://github.com/expo/expo/pull/30415) by [@marklawlor](https://github.com/marklawlor))

## 3.5.23 - 2024-08-14

_This version does not introduce any user-facing changes._

## 3.5.22 - 2024-08-14

_This version does not introduce any user-facing changes._

## 3.5.21 - 2024-08-07

### 🐛 Bug fixes

- Ensure navigation keeps within the closest group. ([#30266](https://github.com/expo/expo/pull/30266) by [@marklawlor](https://github.com/marklawlor))
- Fix Typed Routes with hoisted routes and groups. ([#30810](https://github.com/expo/expo/pull/30810) by [@marklawlor](https://github.com/marklawlor))

## 3.5.19 - 2024-07-29

### 🐛 Bug fixes

- Fix deep linking to Expo Go. ([#30283](https://github.com/expo/expo/pull/30283) by [@EvanBacon](https://github.com/EvanBacon))
- Fix pushing multiple hashes on web. ([#29990](https://github.com/expo/expo/pull/29990) by [@marklawlor](https://github.com/marklawlor))

### 💡 Others

- Update TypeScript types for Screen options function ([#30074](https://github.com/expo/expo/pull/30074) by [@vilnytskyi](https://github.com/vilnytskyi))

## 3.5.18 - 2024-07-11

### 🐛 Bug fixes

- Ensure initial route is created with params ([#27223](https://github.com/expo/expo/pull/27223) by [@marklawlor](https://github.com/marklawlor))

## 3.5.17 - 2024-06-27

### 🐛 Bug fixes

- Fix server hosting root html in a group with a layout. ([#29948](https://github.com/expo/expo/pull/29948) by [@EvanBacon](https://github.com/EvanBacon))

### 💡 Others

- Update URL params docblocks ([#29799](https://github.com/expo/expo/pull/29799) by [@aaron-mota](https://github.com/aaron-mota))

## 3.5.16 - 2024-06-10

### 💡 Others

- Split up getRoutes method for SSR. ([#29232](https://github.com/expo/expo/pull/29232) by [@EvanBacon](https://github.com/EvanBacon))

## 3.5.15 - 2024-06-03

### 🐛 Bug fixes

- Fix generating types in a loop ([#29157](https://github.com/expo/expo/pull/29157) by [@kadikraman](https://github.com/kadikraman))

## 3.5.14 — 2024-05-15

### 🐛 Bug fixes

- Additional fixes for deep links from expo.dev QR codes ([#28882](https://github.com/expo/expo/pull/28882) by [@marklawlor](https://github.com/marklawlor))

## 3.5.13 — 2024-05-14

### 🐛 Bug fixes

- Fix deep links from expo.dev QR codes ([#28881](https://github.com/expo/expo/pull/28881) by [@marklawlor](https://github.com/marklawlor))

## 3.5.12 — 2024-05-13

### 🐛 Bug fixes

- Fix Sitemap crashing when `UIViewControllerBasedStatusBarAppearance` is set to `YES` ([#28724](https://github.com/expo/expo/pull/28665) by [@hirbod](https://github.com/hirbod))

## 3.5.11 — 2024-05-09

### 🐛 Bug fixes

- Fix Typed Routes generating incorrect routes and crashing when moving files ([#28665](https://github.com/expo/expo/pull/28665) by [@marklawlor](https://github.com/marklawlor))
- Fix `_layout` files with platform extensions incorrectly registering as a route ([#28699](https://github.com/expo/expo/pull/28699) by [@marklawlor](https://github.com/marklawlor))

## 3.5.10 — 2024-05-07

### 🐛 Bug fixes

- Fix `useMemo` crash when adding new routes.

## 3.5.9 — 2024-05-06

### 💡 Others

- Use `ReactDOMServer.renderToString` to support React 19 beta. ([#28592](https://github.com/expo/expo/pull/28592) by [@EvanBacon](https://github.com/EvanBacon))

## 3.5.8 — 2024-05-03

_This version does not introduce any user-facing changes._

## 3.5.7 — 2024-05-02

_This version does not introduce any user-facing changes._

## 3.5.6 — 2024-05-01

### 🎉 New features

- Allow platform extensions for layout and route files ([#27408](https://github.com/expo/expo/pull/27408) by [@marklawlor](https://github.com/marklawlor))
- Add `linking` prop to `<ExpoRoot />` ([#27757](https://github.com/expo/expo/pull/27757) by [@marklawlor](https://github.com/marklawlor))
- Add `+native-intent` file support. ([#28113](https://github.com/expo/expo/pull/28113) by [@marklawlor](https://github.com/marklawlor))

### 🐛 Bug fixes

- Fix missing types for Link when using Typed Routes ([#28467](https://github.com/expo/expo/pull/28467) by [@marklawlor](https://github.com/marklawlor))
- Prevent crash when `EXPO_ROUTER_APP_ROOT` directory does not exist ([#28466](https://github.com/expo/expo/pull/28466) by [@marklawlor](https://github.com/marklawlor))

## 3.5.5 — 2024-04-29

### 🐛 Bug fixes

- Fix `useLocalSearchParams` not passing all parameters to nested navigators. ([#28468](https://github.com/expo/expo/pull/28468) by [@marklawlor](https://github.com/marklawlor))
- Fix incorrect require.context regex for Android ([#28490](https://github.com/expo/expo/pull/28490) by [@marklawlor](https://github.com/marklawlor))
- Switch to react-native-helmet-async (fork of react-helmet-async) in order remove react-dom peer dependency. ([#28532](https://github.com/expo/expo/pull/28532) by [@brentvatne](https://github.com/brentvatne))

## 3.5.4 — 2024-04-26

### 🎉 New features

- Allow platform extensions for layout and route files ([#27408](https://github.com/expo/expo/pull/27408) by [@marklawlor](https://github.com/marklawlor))

## 3.5.3 — 2024-04-25

_This version does not introduce any user-facing changes._

## 3.5.2 — 2024-04-23

### 🐛 Bug fixes

- Fix support loading abstract Expo Go URLs with multiple segments. ([#28376](https://github.com/expo/expo/pull/28376) by [@EvanBacon](https://github.com/EvanBacon))

## 3.5.1 — 2024-04-22

_This version does not introduce any user-facing changes._

## 3.5.0 — 2024-04-18

### 🎉 New features

- Mark React client components with "use client" directives. ([#27300](https://github.com/expo/expo/pull/27300) by [@EvanBacon](https://github.com/EvanBacon))
- Add URL hash support ([#27105](https://github.com/expo/expo/pull/27105) by [@marklawlor](https://github.com/marklawlor))
- Type `Href` is no longer generic ([#27690](https://github.com/expo/expo/pull/27690) by [@marklawlor](https://github.com/marklawlor))

### 🐛 Bug fixes

- Ensure navigation events target the correct navigator ([#27485](https://github.com/expo/expo/pull/27485) by [@marklawlor](https://github.com/marklawlor))
- Fix using array syntax `(a,b)` with server output. ([#27462](https://github.com/expo/expo/pull/27462) by [@EvanBacon](https://github.com/EvanBacon))
- Fix issue with skipping all imports. ([#27238](https://github.com/expo/expo/pull/27238) by [@EvanBacon](https://github.com/EvanBacon))
- Include search parameters in the default Screen.getId() function. ([#26710](https://github.com/expo/expo/pull/26710) by [@marklawlor](https://github.com/marklawlor))
- Fix sitemap missing paths ([#26507](https://github.com/expo/expo/pull/26507) by [@marklawlor](https://github.com/marklawlor))
- API routes incorrectly reporting duplicate routes ([#26507](https://github.com/expo/expo/pull/26507) by [@marklawlor](https://github.com/marklawlor))
- Invalid nested +html routes ([#26507](https://github.com/expo/expo/pull/26507) by [@marklawlor](https://github.com/marklawlor))
- Routes under shared routes using the wrong layout ([#26507](https://github.com/expo/expo/pull/26507) by [@marklawlor](https://github.com/marklawlor))
- Update typed route generation ([#26578](https://github.com/expo/expo/pull/26578) by [@marklawlor](https://github.com/marklawlor))
- Fix `push` navigation not adding to history while inside a group ([#26678](https://github.com/expo/expo/pull/26678) by [@marklawlor](https://github.com/marklawlor))
- Fix using parenthesis in urls ([#27120](https://github.com/expo/expo/pull/27120) by [@marklawlor](https://github.com/marklawlor))
- Fix `push` navigation not pushing the same route multiple times ([#27307](https://github.com/expo/expo/pull/27307) by [@marklawlor](https://github.com/marklawlor))
- Fix router.navigate will only push when path parameters change ([#27285](https://github.com/expo/expo/pull/27285) by [@marklawlor](https://github.com/marklawlor))
- Fix incorrect route generation of array shared groups with brackets ([#27459](https://github.com/expo/expo/pull/27459) by [@marklawlor](https://github.com/marklawlor))
- Fix incorrect initial URL on web when using baseUrl ([#27287](https://github.com/expo/expo/pull/27287) by [@marklawlor](https://github.com/marklawlor))
- Cancel ExpoRouter SplashScreen during test teardown ([#27620](https://github.com/expo/expo/pull/27620) by [@marklawlor](https://github.com/marklawlor))
- Export `toHaveRouterState` and other matcher types from `expo-router/testing-library` ([#27646](https://github.com/expo/expo/pull/27646) by [@marklawlor](https://github.com/marklawlor))
- Fix missing types from typed routes ([#27412](https://github.com/expo/expo/pull/27412) by [@marklawlor](https://github.com/marklawlor))
- Fork NavigationContainer on web to use custom linking context ([#27712](https://github.com/expo/expo/pull/27712) by [@marklawlor](https://github.com/marklawlor))
- Fix relative navigation on hoisted routes ([#27778](https://github.com/expo/expo/pull/27778) by [@marklawlor](https://github.com/marklawlor))
- Fix setting an initial location to a hoisted index router in a group ([#27935](https://github.com/expo/expo/pull/27935) by [@marklawlor](https://github.com/marklawlor))
- Flush test timers after each navigation ([#27981](https://github.com/expo/expo/pull/27981) by [@marklawlor](https://github.com/marklawlor))

### 💡 Others

- Enable Jest tests for all platforms ([#27407](https://github.com/expo/expo/pull/27407) by [@marklawlor](https://github.com/marklawlor))

## 3.4.8 - 2024-02-29

### 🎉 New features

- Allow the file extension to be specified for `renderRouter`'s filepaths ([#26510](https://github.com/expo/expo/pull/26510) by [@marklawlor](https://github.com/marklawlor))
- Allow `renderRouter()` to accept an array of strings to quickly mock multiple empty components. ([#26651](https://github.com/expo/expo/pull/26651) by [@marklawlor](https://github.com/marklawlor))
- Add `.dismiss(), .dismissAll() and .canDismiss()` to `router` APIs. ([#26711](https://github.com/expo/expo/pull/26711) by [@marklawlor](https://github.com/marklawlor))

## 3.4.7 - 2024-02-06

### 🐛 Bug fixes

- Fix issue with top-level catch-all not matching client-side routing behavior. ([#26861](https://github.com/expo/expo/pull/26861) by [@EvanBacon](https://github.com/EvanBacon))

### 💡 Others

- Reduce usage of `expo-constants`. ([#26834](https://github.com/expo/expo/pull/26834) by [@EvanBacon](https://github.com/EvanBacon))

## 3.4.6 - 2024-01-26

_This version does not introduce any user-facing changes._

## 3.4.5 - 2024-01-23

### 🐛 Bug fixes

- Remove error hiding system. ([#26607](https://github.com/expo/expo/pull/26607) by [@EvanBacon](https://github.com/EvanBacon))
- Make `@testing-library/jest-native` usage optional ([#26650](https://github.com/expo/expo/pull/26650) by [@marklawlor](https://github.com/marklawlor))

## 3.4.4 - 2024-01-20

### 🎉 New features

- Add `useNavigationContainerRef` to access the root NavigationContainer ref. ([#26529](https://github.com/expo/expo/pull/26529) by [@EvanBacon](https://github.com/EvanBacon))

### 💡 Others

- Deprecate `useRootNavigation` in favor of `useNavigationContainerRef`. ([#26529](https://github.com/expo/expo/pull/26529) by [@EvanBacon](https://github.com/EvanBacon))
- Remove duplicate context mocking functions ([#26651](https://github.com/expo/expo/pull/26651) by [@marklawlor](https://github.com/marklawlor))
- Update to remove `ExpoRequest`/`ExpoResponse` imports from `@expo/server`. ([#27261](https://github.com/expo/expo/pull/27261) by [@kitten](https://github.com/kitten))

## 3.4.3 - 2024-01-18

_This version does not introduce any user-facing changes._

## 3.4.2 - 2024-01-10

_This version does not introduce any user-facing changes._

## 3.4.1 - 2023-12-19

### 🐛 Bug fixes

- Fix `<Drawer />` navigator navigation. ([#25985](https://github.com/expo/expo/pull/25985) by [@marklawlor](https://github.com/marklawlor))

## 3.4.0 — 2023-12-15

### 🎉 New features

- Add `router.pushOrPop` and `navigate` to `pushOrPop` ([#24600](https://github.com/expo/expo/pull/24600) by [@marklawlor](https://github.com/marklawlor))
- Add `toHavePathnameWithParams` matcher to `expo-router/testing-library`. ([#25955](https://github.com/expo/expo/pull/25955) by [@marklawlor](https://github.com/marklawlor))

### 🐛 Bug fixes

- Allow pushing to the same route multiple times. ([#24600](https://github.com/expo/expo/pull/24600) by [@marklawlor](https://github.com/marklawlor))
- Remove `not-found` URL parameter on web `not-found` pages. ([#25955](https://github.com/expo/expo/pull/25955) by [@marklawlor](https://github.com/marklawlor))

## 3.3.1 — 2023-12-12

### 💡 Others

- Change `peerDependencies` for `expo` and remove `metro`. ([#25886](https://github.com/expo/expo/pull/25886) by [@EvanBacon](https://github.com/EvanBacon))

## 3.3.0 — 2023-12-12

- Ensure search parameters are always decoded ([#25589](https://github.com/expo/expo/pull/25589) by [@marklawlor](https://github.com/marklawlor))

### 🛠 Breaking changes

- Change default CSS reset to align with `react-native-web@0.19.8`. ([#25429](https://github.com/expo/expo/pull/25429) by [@EvanBacon](https://github.com/EvanBacon))

### 🎉 New features

- Add route-based bundle splitting on web. ([#25627](https://github.com/expo/expo/pull/25627) by [@EvanBacon](https://github.com/EvanBacon))
- Change `unstable_src` to `root` in the Expo Router Config Plugin. ([#25658](https://github.com/expo/expo/pull/25658) by [@EvanBacon](https://github.com/EvanBacon))
- Support linking to `mailto:`, and other common links with the `<Link />` component and `router` API. ([#25486](https://github.com/expo/expo/pull/25486) by [@EvanBacon](https://github.com/EvanBacon))
- Added support for React Native 0.73.0. ([#24971](https://github.com/expo/expo/pull/24971), [#25453](https://github.com/expo/expo/pull/25453) by [@gabrieldonadel](https://github.com/gabrieldonadel))
- Warn in development when a path and query parameter with the same name is used. ([#24386](https://github.com/expo/expo/pull/24386) by [@marklawlor](https://github.com/marklawlor))

### 🐛 Bug fixes

- Fix traversing `generateStaticParams`. ([#25440](https://github.com/expo/expo/pull/25440) by [@EvanBacon](https://github.com/EvanBacon))
- Fix `state.routes.at is not a function` error on navigation.
- Only mock `react-native-reanimated` if package is installed. ([#25588](https://github.com/expo/expo/pull/25588) by [@marklawlor](https://github.com/marklawlor))
- Import `@expo/metro-runtime` from build dir. ([#25655](https://github.com/expo/expo/pull/25655) by [@EvanBacon](https://github.com/EvanBacon))

### 💡 Others

- Disable suspense loader in production. ([#25436](https://github.com/expo/expo/pull/25436) by [@EvanBacon](https://github.com/EvanBacon))
- Removed unused `dateModified` field from `MetadataOptions` in the head module. ([#25467](https://github.com/expo/expo/pull/25467) by [@tsapeta](https://github.com/tsapeta))

## 3.2.0 — 2023-11-14

### 🛠 Breaking changes

- Drop support for rendering `<SplashScreen />` as a React component. `SplashScreen` now re-exports `expo-splash-screen`. ([#24893](https://github.com/expo/expo/pull/24893) by [@EvanBacon](https://github.com/EvanBacon))
- The Babel plugin `expo-router/babel` has been moved to `babel-preset-expo` and will be enabled automatically when `expo-router` is installed. ([#24779](https://github.com/expo/expo/pull/24779) by [@EvanBacon](https://github.com/EvanBacon))
- Bumped iOS deployment target to 13.4. ([#25063](https://github.com/expo/expo/pull/25063) by [@gabrieldonadel](https://github.com/gabrieldonadel))

### 🎉 New features

- Include static routes from `generateStaticParams` in server manifest. ([#25003](https://github.com/expo/expo/pull/25003) by [@EvanBacon](https://github.com/EvanBacon))
- Add web-only `target`, `rel`, and `download` props to the `Link` component. ([#24908](https://github.com/expo/expo/pull/24908) by [@EvanBacon](https://github.com/EvanBacon))
- Add `className` prop to `Link` component. ([#24797](https://github.com/expo/expo/pull/24797) by [@EvanBacon](https://github.com/EvanBacon))
- Add `file` to server manifest format to represent the location of the file on disk. ([#24739](https://github.com/expo/expo/pull/24739) by [@EvanBacon](https://github.com/EvanBacon))
- Add new `+not-found` convention for 404s. ([#24528](https://github.com/expo/expo/pull/24528) by [@EvanBacon](https://github.com/EvanBacon))

### 🐛 Bug fixes

- Fix query parameter encoding. ([#25198](https://github.com/expo/expo/pull/25198) by [@EvanBacon](https://github.com/EvanBacon))
- Prevent circular navigation references. ([#24548](https://github.com/expo/expo/pull/24548) by [@EvanBacon](https://github.com/EvanBacon))
- Fix navigating to shared routes. ([#24218](https://github.com/expo/expo/pull/24218) by [@marklawlor](https://github.com/marklawlor))
- Fix navigation target for nested layouts ([#24598](https://github.com/expo/expo/pull/24598) by [@marklawlor](https://github.com/marklawlor))
- Fix `renderRouter` on windows ([#24674](https://github.com/expo/expo/pull/24674) by [@marklawlor](https://github.com/marklawlor))
- Fix relative hrefs when inside a group ([#25111](https://github.com/expo/expo/pull/25111) by [@marklawlor](https://github.com/marklawlor))
- Fix `renderRouter` `Cannot set properties of undefined` error. ([#25110](https://github.com/expo/expo/pull/25110) by [@marklawlor](https://github.com/marklawlor))
- Fix relative hrefs from index routes ([#25309](https://github.com/expo/expo/pull/25309) by [@marklawlor](https://github.com/marklawlor))

### 💡 Others

- Rename experimental `basePath` setting to `baseUrl`. ([#25305](https://github.com/expo/expo/pull/25305) by [@EvanBacon](https://github.com/EvanBacon))
- Move web `AppContainer` alias to `expo/cli`. ([#25148](https://github.com/expo/expo/pull/25148) by [@EvanBacon](https://github.com/EvanBacon))
- Fix build. ([#25005](https://github.com/expo/expo/pull/25005) by [@EvanBacon](https://github.com/EvanBacon))
- Ship untranspiled JSX to support custom handling of `jsx` and `createElement`. ([#24889](https://github.com/expo/expo/pull/24889) by [@EvanBacon](https://github.com/EvanBacon))
- Throw unhandled actions in tests. ([#24525](https://github.com/expo/expo/pull/24525) by [@EvanBacon](https://github.com/EvanBacon))
- Migrate to new standard `URL` support on native. ([#24941](https://github.com/expo/expo/pull/24941) by [@EvanBacon](https://github.com/EvanBacon))

## 3.1.2 — 2023-09-18

### 🐛 Bug fixes

- Include `_ctx-html` file in public release. ([#24472](https://github.com/expo/expo/pull/24472) by [@EvanBacon](https://github.com/EvanBacon))

## 3.1.1 — 2023-09-15

### 🛠 Breaking changes

- Expo Router no longer automatically injects `react-native-gesture-handler`. Users must now add this in layout routes. ([#24314](https://github.com/expo/expo/pull/24314) by [@EvanBacon](https://github.com/EvanBacon))
- Drop client-side mocking for `__dirname` and `__filename`. ([#24348](https://github.com/expo/expo/pull/24348) by [@EvanBacon](https://github.com/EvanBacon))

### 🎉 New features

- Add server manifest. ([#24429](https://github.com/expo/expo/pull/24429) by [@EvanBacon](https://github.com/EvanBacon))

### 🐛 Bug fixes

- Infinite renders when using ErrorBoundary in a nested layout. ([#24317](https://github.com/expo/expo/pull/24317) by [@marklawlor](https://github.com/marklawlor))
- Navigation across nested `_layout` when using `router.replace()` and `<Redirect />` ([#24457](https://github.com/expo/expo/pull/24457) by [@marklawlor](https://github.com/marklawlor))

### 💡 Others

- Ignore root HTML automatically in the context module. ([#24388](https://github.com/expo/expo/pull/24388) by [@EvanBacon](https://github.com/EvanBacon))
- Compile to cjs to support running directly in Node.js. ([#24349](https://github.com/expo/expo/pull/24349) by [@EvanBacon](https://github.com/EvanBacon))
- Fix build. ([#24309](https://github.com/expo/expo/pull/24309) by [@EvanBacon](https://github.com/EvanBacon))

## 3.1.0 — 2023-09-04

- Fix false positive redirect deprecation since version 2.0.1 when using `<Screen />`. ([#23932](https://github.com/expo/expo/pull/23932) by [@sync](https://github.com/sync))

### 🛠 Breaking changes

- Remove `@bacons/react-views` -> the undocumented `hoverStyle` property is no longer supported on `<Link />`. ([#23889](https://github.com/expo/expo/pull/23889) by [@EvanBacon](https://github.com/EvanBacon))
- Remove deprecated hooks `useSearchParams` and `useLink` ([#24219](https://github.com/expo/expo/pull/24219) by [@marklawlor](https://github.com/marklawlor))
- Remove deprecated `<Screen />` prop `redirect` ([#24219](https://github.com/expo/expo/pull/24219) by [@marklawlor](https://github.com/marklawlor))

### 🎉 New features

- Add support for `experiments.basePath` and hosting from sub-paths. ([#23911](https://github.com/expo/expo/pull/23911) by [@EvanBacon](https://github.com/EvanBacon))
- Add types for the `unstable_styles` export of CSS Modules. ([#24244](https://github.com/expo/expo/pull/24244) by [@EvanBacon](https://github.com/EvanBacon))
- Tree shake error symbolication code in production. ([#24215](https://github.com/expo/expo/pull/24215) by [@EvanBacon](https://github.com/EvanBacon))
- Add static font extraction support with `expo-font`. ([#24027](https://github.com/expo/expo/pull/24027) by [@EvanBacon](https://github.com/EvanBacon))

### 🐛 Bug fixes

- Support `push` going back to sibling with nested stack from a modal. ([#24166](https://github.com/expo/expo/pull/24166) by [@EvanBacon](https://github.com/EvanBacon))
- Use deeper clone to prevent state leak. ([#24149](https://github.com/expo/expo/pull/24149) by [@EvanBacon](https://github.com/EvanBacon))
- Prevent double renders when pushing stacks. ([#24147](https://github.com/expo/expo/pull/24147) by [@EvanBacon](https://github.com/EvanBacon))
- Patch `react-native-web` AppContainer to prevent adding extra divs. ([#24093](https://github.com/expo/expo/pull/24093) by [@EvanBacon](https://github.com/EvanBacon))
- Allow pushing "sibling" routes by the same name. ([#23833](https://github.com/expo/expo/pull/23833) by [@EvanBacon](https://github.com/EvanBacon))
- Prevent throwing in `canGoBack` before the navigation has mounted. ([#23959](https://github.com/expo/expo/pull/23959) by [@EvanBacon](https://github.com/EvanBacon))
- Fix error overlay not being applied on web. ([#24052](https://github.com/expo/expo/pull/24052) by [@EvanBacon](https://github.com/EvanBacon))
- Add missing `listener` types. ([#24174](https://github.com/expo/expo/pull/24174) by [@muneebahmedayub](https://github.com/muneebahmedayub))

### 💡 Others

- Move entry registration to `expo`. ([#23891](https://github.com/expo/expo/pull/23891) by [@EvanBacon](https://github.com/EvanBacon))
- Drop unused tests. ([#23890](https://github.com/expo/expo/pull/23890) by [@EvanBacon](https://github.com/EvanBacon))
- Fix `yarn tsc` in the repo. ([#23887](https://github.com/expo/expo/pull/23887) by [@EvanBacon](https://github.com/EvanBacon))

## 3.0.0 — 2023-08-02

### 🛠 Breaking changes

- Migrate to expo/expo monorepo. ([#23725](https://github.com/expo/expo/pull/23725) by [@EvanBacon](https://github.com/EvanBacon))
- Change source directory in production to use `build` instead of `src`. ([#23725](https://github.com/expo/expo/pull/23725) by [@EvanBacon](https://github.com/EvanBacon))
- Fold `expo-head` into `expo-router`. ([#23725](https://github.com/expo/expo/pull/23725) by [@EvanBacon](https://github.com/EvanBacon))

### 🐛 Bug fixes

- Fix exports. ([#23789](https://github.com/expo/expo/pull/23789) by [@EvanBacon](https://github.com/EvanBacon))<|MERGE_RESOLUTION|>--- conflicted
+++ resolved
@@ -8,20 +8,13 @@
 
 ### 🐛 Bug fixes
 
-<<<<<<< HEAD
-=======
-### 💡 Others
-
-- Add less aggressive babel plugin migration warning. ([#33640](https://github.com/expo/expo/pull/33640) by [@EvanBacon](https://github.com/EvanBacon))
-
-### 🐛 Bug fixes
-
->>>>>>> b3aeeeac
 - Fix regex on `expo-router/matcher` `matchLastGroupName` allows to use it on `IOS < 16.4` ([#33350](https://github.com/expo/expo/pull/33350) by [@antonio-serrat](https://github.com/Antonio-Serat))
 - Fix pushing the same route multiple times and `__EXPO_ROUTER_key` incorrectly showing up in query parameters ([#33430](https://github.com/expo/expo/pull/33430) by [@stephentuso](https://github.com/stephentuso))
 - Fix handling URL with both hash and params ([#33646](https://github.com/expo/expo/pull/33646) by [@stephentuso](https://github.com/stephentuso))
 
 ### 💡 Others
+
+- Add less aggressive babel plugin migration warning. ([#33640](https://github.com/expo/expo/pull/33640) by [@EvanBacon](https://github.com/EvanBacon))
 
 ## 4.0.15 - 2024-12-24
 
