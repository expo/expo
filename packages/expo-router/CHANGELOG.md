# Changelog

## Unpublished

### 🛠 Breaking changes

### 🎉 New features

### 🐛 Bug fixes

### 💡 Others

- validate BottomTabs props ([#38959](https://github.com/expo/expo/pull/38959) by [@Ubax](https://github.com/Ubax))

## 6.0.0-beta.3 — 2025-08-18

### 🐛 Bug fixes

- remove error when link with preview is used for external link ([#38939](https://github.com/expo/expo/pull/38939) by [@Ubax](https://github.com/Ubax))
- [Internal] Remove internal `SafeAreaViewSlot` to remove `SafeAreaView` import warning ([#38899](https://github.com/expo/expo/pull/38899) by [@kitten](https://github.com/kitten))
- improve animation for stack push from different tab ([#38927](https://github.com/expo/expo/pull/38927) by [@Ubax](https://github.com/Ubax))

### 💡 Others

- Throw an error when tabs are nested ([#38651](https://github.com/expo/expo/pull/38651) by [@Ubax](https://github.com/Ubax))
- refactor internal params logic ([#38929](https://github.com/expo/expo/pull/38929) by [@Ubax](https://github.com/Ubax))

## 6.0.0-beta.2 — 2025-08-16

### 🛠 Breaking changes

- For `expo-router/testing-library`, `@testing-library/react-native` must now be installed separately and it's an optional peer dependency ([#38887](https://github.com/expo/expo/pull/38887) by [@kitten](https://github.com/kitten))

### 🐛 Bug fixes

- Remove unused peer dependency on `@testing-library/jest-native` ([#38886](https://github.com/expo/expo/pull/38886) by [@kitten](https://github.com/kitten))

## 6.0.0-beta.1 — 2025-08-15

### 🎉 New features

- Add web tabs ([#38435](https://github.com/expo/expo/pull/38435) by [@Ubax](https://github.com/Ubax))

### 🐛 Bug fixes

- [iOS] Suppress native link preview for Apple TV. ([#38814](https://github.com/expo/expo/pull/38814) by [@douglowder](https://github.com/douglowder))
- fix navigation to hidden tabs ([#38829](https://github.com/expo/expo/pull/38829) by [@Ubax](https://github.com/Ubax))
- add missing fields and checks to tabs API ([#38845](https://github.com/expo/expo/pull/38845) by [@Ubax](https://github.com/Ubax))
<<<<<<< HEAD
- Fix useFocusEffect being called twice when tapping a tab or going back in a stack. ([#38856](https://github.com/expo/expo/pull/38856) by [@desii101](https://github.com/desii101))
=======
- Remove reliance of deferred routing (for protected routes) on `ExpoRoot` update ([#38872](https://github.com/expo/expo/pull/38872) by [@kitten](https://github.com/kitten))
>>>>>>> 63121c45

### 💡 Others

- remove global enableFreeze(false) ([#38837](https://github.com/expo/expo/pull/38837) by [@Ubax](https://github.com/Ubax))
- Remove deprecated `@testing-library/jest-native` in favor of `@testing-library/react-native` ([#37361](https://github.com/expo/expo/pull/37361) by [@byCedric](https://github.com/byCedric))
- Replace `schema-utils` with `@expo/schema-utils` ([#38863](https://github.com/expo/expo/pull/38863) by [@kitten](https://github.com/kitten))

## 6.0.0-beta.0 — 2025-08-13

### 🎉 New features

- Add modal component ([#37365](https://github.com/expo/expo/pull/37365) by [@Ubax](https://github.com/Ubax))
- Add experimental link preview (iOS only) ([#37336](https://github.com/expo/expo/pull/37336) by [@Ubax](https://github.com/Ubax))
- Allow for multiple children in Link.Trigger ([#37700](https://github.com/expo/expo/pull/37700) by [@Ubax](https://github.com/Ubax))
- Add icon prop to Link.MenuAction ([#37783](https://github.com/expo/expo/pull/37783) by [@Ubax](https://github.com/Ubax))
- Add submenus to link preview context menu ([#37784](https://github.com/expo/expo/pull/37784) by [@Ubax](https://github.com/Ubax))
- [web] Add styled modals and sheets on web with a custom modal stack using vaul ([#37767](https://github.com/expo/expo/pull/37767) by [@hirbod](https://github.com/hirbod))
- [web] Add transparent modal support and allow modal stacking ([#37856](https://github.com/expo/expo/pull/37856) by [@hirbod](https://github.com/hirbod))
- [web] Use web modal in `Modal` ([#37732](https://github.com/expo/expo/pull/37732) by [@Ubax](https://github.com/Ubax))
- Support external URLs with static redirects ([#38041](https://github.com/expo/expo/pull/38041) by [@hassankhan](https://github.com/hassankhan))
- Add closeOnNavigation prop to modal ([#38198](https://github.com/expo/expo/pull/38198) by [@Ubax](https://github.com/Ubax))
- Add `location.origin`, Expo SDK version and Hermes version to sitemap UI ([#38201](https://github.com/expo/expo/pull/38201) by [@hassankhan](https://github.com/hassankhan))
- Add option to show only Link menu actions without preview ([#38398](https://github.com/expo/expo/pull/38398) by [@Ubax](https://github.com/Ubax))
- Add more customization options to Link.Preview menu ([#38401](https://github.com/expo/expo/pull/38401) by [@Ubax](https://github.com/Ubax))
- Native bottom tabs ([#37912](https://github.com/expo/expo/pull/37912) by [@Ubax](https://github.com/Ubax))
- Allow running server middleware with `+middleware.ts` ([#38330](https://github.com/expo/expo/pull/38330) by [@hassankhan](https://github.com/hassankhan))
- NativeTabs dynamic options ([#38581](https://github.com/expo/expo/pull/38581) by [@Ubax](https://github.com/Ubax))
- add option to set border radius of highlight ([#38779](https://github.com/expo/expo/pull/38779) by [@Ubax](https://github.com/Ubax))
- remove highlightBorderRadius prop ([#38796](https://github.com/expo/expo/pull/38796) by [@Ubax](https://github.com/Ubax)

### 🐛 Bug fixes

- use boxShadow style props to reduce warnings. ([#38022](https://github.com/expo/expo/pull/38022) by [@EvanBacon](https://github.com/EvanBacon))
- fix link with preview on web and Android ([#37800](https://github.com/expo/expo/pull/37800) by [@Ubax](https://github.com/Ubax))
- fix <Stack.Screen> in HrefPreview ([#37830](https://github.com/expo/expo/pull/37830) by [@Ubax](https://github.com/Ubax))
- fix white screen when opening preview too fast ([#37858](https://github.com/expo/expo/pull/37858) by [@Ubax](https://github.com/Ubax))
- fix screen freeze after preview navigation ([#37881](https://github.com/expo/expo/pull/37881) by [@Ubax](https://github.com/Ubax))
- fix detents in Modal ([#37981](https://github.com/expo/expo/pull/37981) by [@Ubax](https://github.com/Ubax))
- fix(web): a11y focus trap issues in web modals ([#38026](https://github.com/expo/expo/pull/38026) by [@hirbod](https://github.com/hirbod))
- Fix web modal styling ([#38040](https://github.com/expo/expo/pull/38040) by [@Ubax](https://github.com/Ubax))
- fix(web): fitToContents modal support on desktop, aligned default styles more with iOS ([#38028](https://github.com/expo/expo/pull/38028) by [@hirbod](https://github.com/hirbod))
- fix navigation from preview to modal ([#37832](https://github.com/expo/expo/pull/37832) by [@Ubax](https://github.com/Ubax))
- Fix children update in modal ([#38064](https://github.com/expo/expo/pull/38064) by [@Ubax](https://github.com/Ubax))
- Add static rewrites support to export and server-side handling ([#37930](https://github.com/expo/expo/pull/37930) by [@hassankhan](https://github.com/hassankhan))
- Fix old arch build with LinkPreview code ([#38305](https://github.com/expo/expo/pull/38305) by [@Ubax](https://github.com/Ubax))
- [web] fix modal INP lag and upgraded Vaul to 1.1.2 ([#38444](https://github.com/expo/expo/pull/38444) by [@hirbod](https://github.com/hirbod))
- [iOS] Add compiler flags for new arch to expo router ([#38397](https://github.com/expo/expo/pull/38397) by [@Ubax](https://github.com/Ubax))
- Fix modal with detents fixToContents on Android ([#38440](https://github.com/expo/expo/pull/38440) by [@Ubax](https://github.com/Ubax))
- Fix detents in web modal ([#38446](https://github.com/expo/expo/pull/38446) by [@Ubax](https://github.com/Ubax))
- Fix Link Preview between two separate stacks ([#38299](https://github.com/expo/expo/pull/38299) by [@Ubax](https://github.com/Ubax))
- Fix preloading of Unmatched screen ([#38556](https://github.com/expo/expo/pull/38556) by [@Ubax](https://github.com/Ubax))
- Fix context menu updates ([#38561](https://github.com/expo/expo/pull/38561) by [@Ubax](https://github.com/Ubax))
- Fix issues with link preview in heavy views ([#38534](https://github.com/expo/expo/pull/38534) by [@Ubax](https://github.com/Ubax))
- Fix Link Preview navigation in NativeTabs ([#38283](https://github.com/expo/expo/pull/38283) by [@Ubax](https://github.com/Ubax))
- add option to hide label and show empty badge ([#38668](https://github.com/expo/expo/pull/38668) by [@Ubax](https://github.com/Ubax))
- add unstable-native-tabs to files in package.json ([#38742](https://github.com/expo/expo/pull/38742) by [@Ubax](https://github.com/Ubax))
- fix native tabs transitions with heavy views ([#38761](https://github.com/expo/expo/pull/38761) by [@Ubax](https://github.com/Ubax))
- remove clip to bounds for Link.Preview ([#38763](https://github.com/expo/expo/pull/38763) by [@Ubax](https://github.com/Ubax))
- fix preloading of protected routes ([#38789](https://github.com/expo/expo/pull/38789) by [@Ubax](https://github.com/Ubax))
- fix link preview native navigation without tabs ([#38787](https://github.com/expo/expo/pull/38787) by [@Ubax](https://github.com/Ubax))
- fix link preview on iPad ([#38791](https://github.com/expo/expo/pull/38791) by [@Ubax](https://github.com/Ubax))
- revert heavy tabs optimization ([#38802](https://github.com/expo/expo/pull/38802) by [@Ubax](https://github.com/Ubax))

### 💡 Others

- Clean up sitemap and add static hermes info. ([#38494](https://github.com/expo/expo/pull/38494) by [@EvanBacon](https://github.com/EvanBacon))
- Fix web modal code being imported on native. ([#38553](https://github.com/expo/expo/pull/38553) by [@EvanBacon](https://github.com/EvanBacon))
- Create href preview component ([#37335](https://github.com/expo/expo/pull/37335) by [@Ubax](https://github.com/Ubax))
- Add formsheet warning ([#37982](https://github.com/expo/expo/pull/37982) by [@Ubax](https://github.com/Ubax))
- Extract screen search logic to swift ([#38320](https://github.com/expo/expo/pull/38320) by [@Ubax](https://github.com/Ubax))
- Throw error when Stack.Screen is used with name outside of layout ([#38116](https://github.com/expo/expo/pull/38116) by [@Ubax](https://github.com/Ubax))
- Update dependencies and peer dependencies to align with transitive dependencies and missing optional peers ([#38530](https://github.com/expo/expo/pull/38530) by [@kitten](https://github.com/kitten))
- Update doctor checks to not assume project has a `@react-navigation/native` direct dependency ([#38547](https://github.com/expo/expo/pull/38547) by [@kitten](https://github.com/kitten))
- Upgrade rnscreens to nigthly version and remove RNSDismissibleModalProtocol patch ([#38522](https://github.com/expo/expo/pull/38522) by [@Ubax](https://github.com/Ubax))
- Move not-found and site map to root stack navigator ([#38417](https://github.com/expo/expo/pull/38417) by [@Ubax](https://github.com/Ubax))
- Hide standalone Modal export ([#38648](https://github.com/expo/expo/pull/38648) by [@Ubax](https://github.com/Ubax))
- Refactor link preview to show components in docs ([#38696](https://github.com/expo/expo/pull/38696) by [@Ubax](https://github.com/Ubax))
- refactor tabs for docs export ([#38684](https://github.com/expo/expo/pull/38684) by [@Ubax](https://github.com/Ubax))
- Use `@expo/server/private` for RSC Middleware imports ([#38717](https://github.com/expo/expo/pull/38717) by [@krystofwoldrich](https://github.com/krystofwoldrich))

## 5.1.4 - 2025-07-18

### 🐛 Bug fixes

- Unhandled rejections due to missing SplashModule internal functions in Expo Go ([#38045](https://github.com/expo/expo/pull/38045)) by [@krystofwoldrich](https://github.com/krystofwoldrich)) ([#38045](https://github.com/expo/expo/pull/38045) by [@krystofwoldrich](https://github.com/krystofwoldrich))

## 5.1.3 - 2025-07-03

### 🐛 Bug fixes

- fix web back/forward buttons ([#37747](https://github.com/expo/expo/pull/37747) by [@Ubax](https://github.com/Ubax))

## 5.1.1 - 2025-06-26

### 🐛 Bug fixes

- Fork StackRouter getStateFromAction to fix freezing screens ([#37086](https://github.com/expo/expo/pull/37086) by [@marklawlor](https://github.com/marklawlor))
- Fix inconsistent global param decoding ([#36973](https://github.com/expo/expo/pull/36973) by [@marklawlor](https://github.com/marklawlor))
- Prevent error when using `<Screen options />` with prefetching ([#36866](https://github.com/expo/expo/pull/36866) by [@marklawlor](https://github.com/marklawlor))
- Fix static redirects ([#36962](https://github.com/expo/expo/pull/36962) by [@marklawlor](https://github.com/marklawlor))
- Fix typed routes generation for dynamic routes with query params ([#37340](https://github.com/expo/expo/pull/37340) by [@titozzz](https://github.com/titozzz))

## 5.1.0 - 2025-06-11

### 🎉 New features

- Headless useSitemap() hook. ([#36895](https://github.com/expo/expo/pull/36895) by [@douglowder](https://github.com/douglowder))
- Add Tabs.Protected ([#37085](https://github.com/expo/expo/pull/37085) by [@marklawlor](https://github.com/marklawlor))

### 🐛 Bug fixes

- Fix RSC middleware not requiring output modules from a stable base path resulting in missing modules ([#36819](https://github.com/expo/expo/pull/36819) by [@kitten](https://github.com/kitten))
- Prioritize static routes over dynamic routes within same group ([#36765](https://github.com/expo/expo/pull/36765) by [@marklawlor](https://github.com/marklawlor))
- Fix deep linking showing incorrect screen ([#36864](https://github.com/expo/expo/pull/36864) by [@marklawlor](https://github.com/marklawlor))
- Fix useRootNavigationState() error when used in root layout ([#37023](https://github.com/expo/expo/pull/37023) by [@marklawlor](https://github.com/marklawlor))

### 💡 Others

- Remove "Please" from warnings and errors ([#36862](https://github.com/expo/expo/pull/36862) by [@brentvatne](https://github.com/brentvatne))
- Remove internal routes from sitemap and add unit tests for this screen ([#36856](https://github.com/expo/expo/pull/36856) by [@Ubax](https://github.com/Ubax))
- Refactor sitemap file item to separate components for layout and standard route ([#36870](https://github.com/expo/expo/pull/36870) by [@Ubax](https://github.com/Ubax))
- Collapse nested routes in Sitemap ([#36882](https://github.com/expo/expo/pull/36882) by [@Ubax](https://github.com/Ubax))
- Update matching patterns for pathname groups and parameters ([#36961](https://github.com/expo/expo/pull/36961) by [@kitten](https://github.com/kitten))

## 5.0.7 — 2025-05-13

### 🐛 Bug fixes

- Flush state before imperative navigation ([#36699](https://github.com/expo/expo/pull/36699) by [@marklawlor](https://github.com/marklawlor))
- Fix web url from updating during initial load with nested navigators ([#36690](https://github.com/expo/expo/pull/36690) by [@marklawlor](https://github.com/marklawlor))
- Esacpe unsafe property characters when generating params in typed routes output ([#36824](https://github.com/expo/expo/pull/36824) by [@kitten](https://github.com/kitten))
- Fix useLocalSearchParams returning "undefined" for deleted params ([#36811](https://github.com/expo/expo/pull/36811) by [@marklawlor](https://github.com/marklawlor))
- Fix `DefaultNavigator` insets being too large when the app is running in edge-to-edge mode. ([#36855](https://github.com/expo/expo/pull/36855) by [@behenate](https://github.com/behenate))

## 5.0.6 — 2025-05-06

### 🐛 Bug fixes

- Fix <Tabs /> behaviour with replace and backHistory=order ([#36481](https://github.com/expo/expo/pull/36481) by [@marklawlor](https://github.com/marklawlor))

## 5.0.5 — 2025-05-02

### 🐛 Bug fixes

- Fix incorrect route info for nested tabs when navigating via touch ([#36558](https://github.com/expo/expo/pull/36558) by [@marklawlor](https://github.com/marklawlor))
- Prevent incorrect warning when using custom navigators ([#36508](https://github.com/expo/expo/pull/36508) by [@marklawlor](https://github.com/marklawlor))

### 💡 Others

- Switch useContext to use ([#36414](https://github.com/expo/expo/pull/36414) by [@marklawlor](https://github.com/marklawlor))
- Include tests in typecheck. Use seperate build tsconfig ([#36485](https://github.com/expo/expo/pull/36485) by [@marklawlor](https://github.com/marklawlor))

## 5.0.4 — 2025-05-01

### 🐛 Bug fixes

- Fix useNavigation() retrieving the incorrect parent for nested navigator ([#36509](https://github.com/expo/expo/pull/36509) by [@marklawlor](https://github.com/marklawlor))

## 5.0.3 — 2025-04-28

### 💡 Others

- Remove dev-only stack trace view from default error boundary. ([#36409](https://github.com/expo/expo/pull/36409) by [@EvanBacon](https://github.com/EvanBacon))

## 5.0.2 — 2025-04-28

### 🎉 New features

- Add <Screen.Protected /> ([#36243](https://github.com/expo/expo/pull/36243) by [@marklawlor](https://github.com/marklawlor))

## 5.0.2-preview.6 — 2025-04-25

### 💡 Others

- bump e2e tests to React 19 and fix lint ([#36344](https://github.com/expo/expo/pull/36344) by [@EvanBacon](https://github.com/EvanBacon))
- Refactor route state to utilize useStateForPath() ([#36199](https://github.com/expo/expo/pull/36199) by [@marklawlor](https://github.com/marklawlor))
- Cleanup router store after #36199 ([#36383](https://github.com/expo/expo/pull/36383) by [@marklawlor](https://github.com/marklawlor))
- Fix require cycle in router store ([#36386](https://github.com/expo/expo/pull/36386) by [@marklawlor](https://github.com/marklawlor))

## 5.0.2-preview.5 — 2025-04-22

_This version does not introduce any user-facing changes._

## 5.0.2-preview.4 — 2025-04-14

_This version does not introduce any user-facing changes._

## 5.0.2-preview.3 — 2025-04-11

### 💡 Others

- bump @radix-ui/react-slot ([#36089](https://github.com/expo/expo/pull/36089) by [@leonhh](https://github.com/leonhh))

## 5.0.2-preview.2 — 2025-04-11

_This version does not introduce any user-facing changes._

## 5.0.2-preview.1 — 2025-04-09

_This version does not introduce any user-facing changes._

## 5.0.2-preview.0 — 2025-04-08

_This version does not introduce any user-facing changes._

## 5.0.1-preview.1 — 2025-04-08

### 🐛 Bug fixes

- Unpack default exports correctly from server actions using `expo-router/_async-server-import` ([#35948](https://github.com/expo/expo/pull/35948) by [@byCedric](https://github.com/byCedric))

## 5.0.1-preview.0 — 2025-04-05

_This version does not introduce any user-facing changes._

## 5.0.0-preview.0 — 2025-04-04

### 🛠 Breaking changes

- Wrap app in root `<Slot />` navigator ([#35613](https://github.com/expo/expo/pull/35613) by [@marklawlor](https://github.com/marklawlor))
- Use UNSTABLE_router & add 'dangerouslySingular' prop ([#35595](https://github.com/expo/expo/pull/35595) by [@marklawlor](https://github.com/marklawlor))

### 🎉 New features

- Add static redirects to config plugin. ([#34734](https://github.com/expo/expo/pull/34734) by [@marklawlor](https://github.com/marklawlor))
- Add `router.preload(<href>)` and `<Link preload href={}>` to error boundary. ([#34558](https://github.com/expo/expo/pull/34558) by [@marklawlor](https://github.com/marklawlor))

### 🐛 Bug fixes

- Fix initial URL when using Expo Go ([#34596](https://github.com/expo/expo/pull/34596) by [@marklawlor](https://github.com/marklawlor))

### 💡 Others

- Improve route `displayName` for debugging component stacks. ([#35867](https://github.com/expo/expo/pull/35867) by [@EvanBacon](https://github.com/EvanBacon))
- Temporarily Remove RSC dependency. ([#34505](https://github.com/expo/expo/pull/34505) by [@EvanBacon](https://github.com/EvanBacon))
- Use `expo-linking` to synchronously get the initial URL. This fixes App Clips and improves RSC support. ([#34328](https://github.com/expo/expo/pull/34328) by [@EvanBacon](https://github.com/EvanBacon))
- Polyfill relative fetch requests and `window.location` by default. ([#34169](https://github.com/expo/expo/pull/34169) by [@EvanBacon](https://github.com/EvanBacon))
- Fix linting errors ([#34033](https://github.com/expo/expo/pull/34033) by [@marklawlor](https://github.com/marklawlor))
- [apple] Migrate remaining `expo-module.config.json` to unified platform syntax. ([#34445](https://github.com/expo/expo/pull/34445) by [@reichhartd](https://github.com/reichhartd))
- Add Sitemap to exported views ([#34144](https://github.com/expo/expo/pull/34144) by [@davidavz](https://github.com/davidavz))
- Fix tests after dependency update ([#35035](https://github.com/expo/expo/pull/35035) by [@marklawlor](https://github.com/marklawlor))
- Update TypeScript for React 19 ([#35217](https://github.com/expo/expo/pull/35217) by [@marklawlor](https://github.com/marklawlor))
- Removed vendored `react-helmet-async` package.json ([#35746](https://github.com/expo/expo/pull/35746) by [@marklawlor](https://github.com/marklawlor))

### 🐛 Bug fixes

- Fix regex on `expo-router/matcher` `matchLastGroupName` allows to use it on `IOS < 16.4` ([#33350](https://github.com/expo/expo/pull/33350) by [@antonio-serrat](https://github.com/Antonio-Serat))
- Fix pushing the same route multiple times and `__EXPO_ROUTER_key` incorrectly showing up in query parameters ([#33430](https://github.com/expo/expo/pull/33430) by [@stephentuso](https://github.com/stephentuso))

## 4.0.20 - 2025-04-02

_This version does not introduce any user-facing changes._

## 4.0.20-rc.0 - 2025-04-02

### 🐛 Bug fixes

- Fix `this.config` crash on startup. ([#35833](https://github.com/expo/expo/pull/35833) by [@marklawlor](https://github.com/marklawlor))

## 4.0.19 - 2025-03-14

_This version does not introduce any user-facing changes._

## 4.0.18 - 2025-03-11

### 🐛 Bug fixes

- Fix Fast Refresh not detecting file system updates. ([#34509](https://github.com/expo/expo/pull/34509) by [@marklawlor](https://github.com/marklawlor))
- Fix getPathFromState generating an invalid path for hoisted index routes. ([#34668](https://github.com/expo/expo/pull/34668) by [@marklawlor](https://github.com/marklawlor))

## 4.0.17 - 2025-01-19

### 🎉 New features

- Add partial support for `generateStaticParams` in React Server Components router. ([#34093](https://github.com/expo/expo/pull/34093) by [@EvanBacon](https://github.com/EvanBacon))
- Add server error handling to error boundary. ([#33971](https://github.com/expo/expo/pull/33971) by [@EvanBacon](https://github.com/EvanBacon))

## 4.0.16 - 2025-01-08

### 🐛 Bug fixes

- Fix error 'WeakSet key must be an object' in fast-refresh for invalid exports like cpp host objects. ([#34026](https://github.com/expo/expo/pull/34026) by [@chrfalch](https://github.com/chrfalch))
- Fix render store (unstable_headers) on native platforms. ([#33978](https://github.com/expo/expo/pull/33978) by [@EvanBacon](https://github.com/EvanBacon))

### 💡 Others

- Add less aggressive babel plugin migration warning. ([#33640](https://github.com/expo/expo/pull/33640) by [@EvanBacon](https://github.com/EvanBacon))

## 4.0.15 - 2024-12-24

### 💡 Others

- Bump react-navigation versions. ([#33758](https://github.com/expo/expo/pull/33758) by [@marklawlor](https://github.com/marklawlor))
- Add `withLayoutContext` example. ([#34346](https://github.com/expo/expo/pull/34346) by [@keith-kurak](https://github.com/keith-kurak))

## 4.0.14 - 2024-12-19

### 🐛 Bug fixes

- Prevent base url from being appended to external links. ([#31420](https://github.com/expo/expo/pull/31420) by [@6TELOIV](https://github.com/6teloiv)) ([#31420](https://github.com/expo/expo/pull/31420) by [@6teloiv](https://github.com/6teloiv))
- Fix baseURL being removed when refreshing the app on web. ([#33481](https://github.com/expo/expo/pull/33481) by [@marklawlor](https://github.com/marklawlor))
- Fix navigation when using browser back/forward ([#33524](https://github.com/expo/expo/pull/33524) by [@stephentuso](https://github.com/stephentuso))
- Fix `useNavigation` hook unable to find parent navigator for hoisted routes and relative hrefs ([#33035](https://github.com/expo/expo/pull/33035) by [@marklawlor](https://github.com/marklawlor))

## 4.0.13 - 2024-12-16

_This version does not introduce any user-facing changes._

## 4.0.12 - 2024-12-10

### 🐛 Bug fixes

- Fix `fileURLtoFilePath` returning valid UNIX os paths to resolve client and server boundary entries on Windows. ([#33540](https://github.com/expo/expo/pull/33540) by [@byCedric](https://github.com/byCedric))

## 4.0.10 - 2024-11-29

_This version does not introduce any user-facing changes._

## 4.0.9 — 2024-11-22

### 🐛 Bug fixes

- Fix using style arrays on `expo-router/ui` `<Tab>` components ([#32887](https://github.com/expo/expo/pull/32887) by [@marklawlor](https://github.com/marklawlor))

## 4.0.8 — 2024-11-22

### 🐛 Bug fixes

- Fix typed route using `\` instead of `/` in windows ([#33146](https://github.com/expo/expo/pull/33146) by [@imranbarbhuiya](https://github.com/imranbarbhuiya))
- Fix hash links causing page reload when there is no history with a starting hash ([#33161](https://github.com/expo/expo/pull/33161) by [@marklawlor](https://github.com/marklawlor))
- Change `react-native-screens` to have its version managed by the SDK ([#33167](https://github.com/expo/expo/pull/33167) by [@marklawlor](https://github.com/marklawlor))
- Change CLI doctor integration to only validate `@react-navigation/*` packages ([#33168](https://github.com/expo/expo/pull/33168) by [@marklawlor](https://github.com/marklawlor))

## 4.0.7 — 2024-11-19

### 🐛 Bug fixes

- Fix `<Link>` using a hash href causing a full page reload on web. ([#32645](https://github.com/expo/expo/pull/32645) by [@marklawlor](https://github.com/marklawlor))

## 4.0.6 — 2024-11-15

### 🎉 New features

- Add `withAnchor` and `relativeToDirectory` options to `<Redirect />`. ([#32847](https://github.com/expo/expo/pull/32847) by [@marklawlor](https://github.com/marklawlor))
- Add `router.dismissTo(<href>)` and `<Link dismissTo href={} />` ([#32933](https://github.com/expo/expo/pull/32933) by [@marklawlor](https://github.com/marklawlor))

### 🐛 Bug fixes

- Add missing dependency for React Server environments. ([#33121](https://github.com/expo/expo/pull/33121) by [@EvanBacon](https://github.com/EvanBacon))
- Fix Typed Routes incorrectly collapsing group index routes ([#32890](https://github.com/expo/expo/pull/32890) by [@marklawlor](https://github.com/marklawlor))
- Fix relative Hrefs not including search params ([#32931](https://github.com/expo/expo/pull/32931) by [@marklawlor](https://github.com/marklawlor))

## 4.0.5 — 2024-11-13

- Prevent from disabling edge-to-edge ([#32854](https://github.com/expo/expo/pull/32854) by [@zoontek](https://github.com/zoontek))

## 4.0.4 — 2024-11-13

_This version does not introduce any user-facing changes._

## 4.0.3 — 2024-11-13

### 💡 Others

- Rename `experiments.reactServerActions` -> `experiments.reactServerFunctions` and other RSC flags. ([#32791](https://github.com/expo/expo/pull/32791) by [@EvanBacon](https://github.com/EvanBacon))
- Appearance tweaks for the Unmatched route internal page. ([#32817](https://github.com/expo/expo/pull/32817) by [@Simek](https://github.com/Simek))

## 4.0.2 — 2024-11-11

_This version does not introduce any user-facing changes._

## 4.0.1 — 2024-11-11

_This version does not introduce any user-facing changes._

## 4.0.0 — 2024-11-10

### 🎉 New features

- Add `expo-router` integration with `@expo/cli install` command. ([#32679](https://github.com/expo/expo/pull/32679) by [@marklawlor](https://github.com/marklawlor))

## 4.0.0-preview.14 — 2024-11-07

### 💡 Others

- Tweaks and fixes for the internal Sitemap page. ([#29756](https://github.com/expo/expo/pull/29756) by [@Simek](https://github.com/Simek))
- Appearance tweaks for the Onboard welcome page. ([#32620](https://github.com/expo/expo/pull/32620), [#32653](https://github.com/expo/expo/pull/32653)) by [@Simek](https://github.com/Simek)

## 4.0.0-preview.13 — 2024-11-05

### 🎉 New features

- Add RSC support for `Stack.Screen`, `Tabs.Screen`, and `Drawer.Screen` components. ([#32607](https://github.com/expo/expo/pull/32607) by [@EvanBacon](https://github.com/EvanBacon))

### 💡 Others

- Remove `expo-splash-screen` dependency without changing behavior ([#32610](https://github.com/expo/expo/pull/32610) by [@brentvatne](https://github.com/brentvatne))

## 4.0.0-preview.12 — 2024-11-04

### 🛠 Breaking changes

- Remove generic from `Href` type, navigation hooks and functions ([#31764](https://github.com/expo/expo/pull/31764) by [@marklawlor](https://github.com/marklawlor))

### 💡 Others

- Move server action env to `@expo/metro-runtime`. ([#32597](https://github.com/expo/expo/pull/32597) by [@EvanBacon](https://github.com/EvanBacon))
- Don't assume reanimated exists when testing expo-router ([#27548](https://github.com/expo/expo/pull/27548)) by [@henrymoulton](https://github.com/henrymoulton)
- Add `anchor` to `unstable_settings` ([#28644](https://github.com/expo/expo/pull/28644) by [@marklawlor](https://github.com/marklawlor))

## 4.0.0-preview.11 — 2024-10-31

_This version does not introduce any user-facing changes._

## 4.0.0-preview.10 — 2024-10-31

### 🐛 Bug fixes

- Support protocol hrefs on native. ([#31646](https://github.com/expo/expo/pull/31646) by [@marklawlor](https://github.com/marklawlor))

## 4.0.0-preview.9 — 2024-10-31

_This version does not introduce any user-facing changes._

## 4.0.0-preview.8 — 2024-10-30

_This version does not introduce any user-facing changes._

## 4.0.0-preview.7 — 2024-10-30

### 🎉 New features

- Add server action-only mode. ([#32432](https://github.com/expo/expo/pull/32432) by [@EvanBacon](https://github.com/EvanBacon))

## 4.0.0-preview.6 — 2024-10-29

### 🐛 Bug fixes

- Update `@react-navigation/core` imports to `@react-navigation/native` ([#32391](https://github.com/expo/expo/pull/32391) by [@marklawlor](https://github.com/marklawlor))

## 4.0.0-preview.5 — 2024-10-29

### 🐛 Bug fixes

- Fix deep links to apps that use unusual characters in their schemes. ([#32424](https://github.com/expo/expo/pull/32424) by [@marklawlor](https://github.com/marklawlor))

## 4.0.0-preview.4 — 2024-10-28

_This version does not introduce any user-facing changes._

## 4.0.0-preview.3 — 2024-10-26

### 🎉 New features

- Add support for DOM components. ([#32338](https://github.com/expo/expo/pull/32338) by [@EvanBacon](https://github.com/EvanBacon))

### 🐛 Bug fixes

- Include `expo-router/ui` in public export. ([#32362](https://github.com/expo/expo/pull/32362) by [@EvanBacon](https://github.com/EvanBacon))

## 4.0.0-preview.2 — 2024-10-25

### 🎉 New features

- Document `router.reload()` for RSC mode. ([#32246](https://github.com/expo/expo/pull/32246) by [@EvanBacon](https://github.com/EvanBacon))

## 4.0.0-preview.1 — 2024-10-24

### 💡 Others

- Remove unused console log. ([#32249](https://github.com/expo/expo/pull/32249) by [@EvanBacon](https://github.com/EvanBacon))

## 4.0.0-preview.0 — 2024-10-22

### 🛠 Breaking changes

- Bumped iOS deployment target to 15.1. ([#30840](https://github.com/expo/expo/pull/30840) by [@tsapeta](https://github.com/tsapeta))
- Update to React Navigation v7 ([#28109](https://github.com/expo/expo/pull/28109) by [@marklawlor](https://github.com/marklawlor))

### 🎉 New features

- Add `expo-router/rsc/headers` for accessing request headers in server components. ([#32099](https://github.com/expo/expo/pull/32099) by [@EvanBacon](https://github.com/EvanBacon))
- Add aliases for bridge modules in RSC. ([#32095](https://github.com/expo/expo/pull/32095) by [@EvanBacon](https://github.com/EvanBacon))
- Add experimental support for React Server Actions in Expo Router. ([#31959](https://github.com/expo/expo/pull/31959) by [@EvanBacon](https://github.com/EvanBacon))
- server routing and static exports ([#31500](https://github.com/expo/expo/pull/31500) by [@EvanBacon](https://github.com/EvanBacon))
- Added `expo-router/link` export. ([#31174](https://github.com/expo/expo/pull/31174) by [@EvanBacon](https://github.com/EvanBacon))
- Added production exports for experimental server renderer. ([#30850](https://github.com/expo/expo/pull/30850) by [@EvanBacon](https://github.com/EvanBacon))
- Added experimental server renderer. ([#30334](https://github.com/expo/expo/pull/30334) by [@EvanBacon](https://github.com/EvanBacon))
- Add virtual client boundary. ([#30534](https://github.com/expo/expo/pull/30534) by [@EvanBacon](https://github.com/EvanBacon))
- Add better errors and warnings for malformed route exports. ([#30332](https://github.com/expo/expo/pull/30332) by [@EvanBacon](https://github.com/EvanBacon))
- Added `client-only` and `server-only` dependencies. ([#29646](https://github.com/expo/expo/pull/29646) by [@EvanBacon](https://github.com/EvanBacon))
- Add `relativeToDirectory` option to `<Link />` and imperative navigation. ([#30675](https://github.com/expo/expo/pull/30675) by [@marklawlor](https://github.com/marklawlor))
- Fix parsing URLs hash on the web after location update ([#31375](https://github.com/expo/expo/pull/31375) by [@marklawlor](https://github.com/marklawlor))
- Add `routerOptions` prop and improved types of `<Navigator />`. ([#31289](https://github.com/expo/expo/pull/31289) by [@marklawlor](https://github.com/marklawlor))
- Render the default StatusBar before screens are rendered. ([#31624](https://github.com/expo/expo/pull/31624) by [@marklawlor](https://github.com/marklawlor))
- Add `expo-router/ui` with new `Tabs` component ([#30767](https://github.com/expo/expo/pull/30767) by [@marklawlor](https://github.com/marklawlor))
- Add `withAnchor` to navigation options and `<Link />`. ([#31763](https://github.com/expo/expo/pull/31763) by [@marklawlor](https://github.com/marklawlor))
- Add `sitemap` option to `expo-router` config plugin to disable sitemap. ([#31701](https://github.com/expo/expo/pull/31701) by [@marklawlor](https://github.com/marklawlor))

### 🐛 Bug fixes

- Fix Head module in dev clients. ([#32019](https://github.com/expo/expo/pull/32019) by [@EvanBacon](https://github.com/EvanBacon))
- Fix styling bug in native production error boundary. ([#31791](https://github.com/expo/expo/pull/31791) by [@EvanBacon](https://github.com/EvanBacon))
- Fix search params in RSC. ([#31641](https://github.com/expo/expo/pull/31641) by [@EvanBacon](https://github.com/EvanBacon))
- Fix reloading RSC requests in production. ([#31491](https://github.com/expo/expo/pull/31491) by [@EvanBacon](https://github.com/EvanBacon))
- Use empty cache requests to support loading RSC fresh on each request in native production builds. ([#31491](https://github.com/expo/expo/pull/31491) by [@EvanBacon](https://github.com/EvanBacon))
- Fix RSC errors when a missing module is loaded. ([#31491](https://github.com/expo/expo/pull/31491) by [@EvanBacon](https://github.com/EvanBacon))
- Fix nested server actions. ([#31019](https://github.com/expo/expo/pull/31019) by [@EvanBacon](https://github.com/EvanBacon))
- Add client boundary callback for production exports. ([#30747](https://github.com/expo/expo/pull/30747) by [@EvanBacon](https://github.com/EvanBacon))
- Prevent duplicated `NSUserActivityTypes` strings in prebuild. ([#25114](https://github.com/expo/expo/pull/25114) by [@yjose](https://github.com/yjose))
- Fix Fash Refresh on \_layout files that export unstable_settings ([#29977](https://github.com/expo/expo/pull/29977) by [@marklawlor](https://github.com/marklawlor))
- Fix creating/parsing URLs with array search params. ([#30268](https://github.com/expo/expo/pull/30268) by [@marklawlor](https://github.com/marklawlor))
- Fix incorrect routing sorting for static paths ([#30909](https://github.com/expo/expo/pull/30909) by [@marklawlor](https://github.com/marklawlor))
- Fix hoisted index routes being incorrectly sorted. ([#31212](https://github.com/expo/expo/pull/31212) by [@marklawlor](https://github.com/marklawlor))
- Fix Typed Routes crashing on folder rename. ([#31221](https://github.com/expo/expo/pull/31221) by [@marklawlor](https://github.com/marklawlor))
- Fix incorrect initialRouteName for nested groups. ([#31025](https://github.com/expo/expo/pull/31025) by [@marklawlor](https://github.com/marklawlor))
- Ensure `router.replace()` falls back correctly on `<Drawer />` navigators. ([#26381](https://github.com/expo/expo/pull/26381) by [@jleem99](https://github.com/jleem99))
- Fix passing style array to `<Link />` when using `asChild`. ([#31373](https://github.com/expo/expo/pull/31373) by [@marklawlor](https://github.com/marklawlor))
- Add `legacy_subscribe` to `+native-intent`. ([#31765](https://github.com/expo/expo/pull/31765) by [@marklawlor](https://github.com/marklawlor))
- Fix `<Slot />` inside headless `<Tabs />` causing invalid navigation state. ([#32114](https://github.com/expo/expo/pull/32114) by [@marklawlor](https://github.com/marklawlor))
- Ensure generated screens do not appear in default `<Tabs />`. ([#32180](https://github.com/expo/expo/pull/32180) by [@marklawlor](https://github.com/marklawlor))

### 💡 Others

- Enable location polyfill by default with RSC enabled. ([#32188](https://github.com/expo/expo/pull/32188) by [@EvanBacon](https://github.com/EvanBacon))
- Add comments. ([#31543](https://github.com/expo/expo/pull/31543) by [@EvanBacon](https://github.com/EvanBacon))
- Drop `expo-status-bar`. ([#31097](https://github.com/expo/expo/pull/31097) by [@EvanBacon](https://github.com/EvanBacon))
- Support RSC only being hosted at platform subpaths. ([#30875](https://github.com/expo/expo/pull/30875) by [@EvanBacon](https://github.com/EvanBacon))
- Add basic RSC tests for views. ([#30589](https://github.com/expo/expo/pull/30589) by [@EvanBacon](https://github.com/EvanBacon))
- Import `@expo/metro-runtime` internals from `src` directory. ([#30300](https://github.com/expo/expo/pull/30300) by [@EvanBacon](https://github.com/EvanBacon))
- Prevent creating params object with null prototype ([#30009](https://github.com/expo/expo/pull/30009) by [@marklawlor](https://github.com/marklawlor))
- Fix Typed Routes clashing types and allow strict types for hooks. ([#29612](https://github.com/expo/expo/pull/29612) by [@marklawlor](https://github.com/marklawlor))
- Update `setParams` types to be a `Partial<>` ([#30570](https://github.com/expo/expo/pull/30570) by [@marklawlor](https://github.com/marklawlor))
- Remove `act` when running `runOnlyPendingTimers` in testing library. ([#30635](https://github.com/expo/expo/pull/30635) by [@marklawlor](https://github.com/marklawlor))
- Remove debugger code ([#30686](https://github.com/expo/expo/pull/30686) by [@marklawlor](https://github.com/marklawlor))
- Fix project linting errors ([#30687](https://github.com/expo/expo/pull/30687) by [@marklawlor](https://github.com/marklawlor))
- Fix useGlobalSearchParams returning a string value for params ([#30415](https://github.com/expo/expo/pull/30415) by [@marklawlor](https://github.com/marklawlor))

## 3.5.23 - 2024-08-14

_This version does not introduce any user-facing changes._

## 3.5.22 - 2024-08-14

_This version does not introduce any user-facing changes._

## 3.5.21 - 2024-08-07

### 🐛 Bug fixes

- Ensure navigation keeps within the closest group. ([#30266](https://github.com/expo/expo/pull/30266) by [@marklawlor](https://github.com/marklawlor))
- Fix Typed Routes with hoisted routes and groups. ([#30810](https://github.com/expo/expo/pull/30810) by [@marklawlor](https://github.com/marklawlor))

## 3.5.19 - 2024-07-29

### 🐛 Bug fixes

- Fix deep linking to Expo Go. ([#30283](https://github.com/expo/expo/pull/30283) by [@EvanBacon](https://github.com/EvanBacon))
- Fix pushing multiple hashes on web. ([#29990](https://github.com/expo/expo/pull/29990) by [@marklawlor](https://github.com/marklawlor))

### 💡 Others

- Update TypeScript types for Screen options function ([#30074](https://github.com/expo/expo/pull/30074) by [@vilnytskyi](https://github.com/vilnytskyi))

## 3.5.18 - 2024-07-11

### 🐛 Bug fixes

- Ensure initial route is created with params ([#27223](https://github.com/expo/expo/pull/27223) by [@marklawlor](https://github.com/marklawlor))

## 3.5.17 - 2024-06-27

### 🐛 Bug fixes

- Fix server hosting root html in a group with a layout. ([#29948](https://github.com/expo/expo/pull/29948) by [@EvanBacon](https://github.com/EvanBacon))

### 💡 Others

- Update URL params docblocks ([#29799](https://github.com/expo/expo/pull/29799) by [@aaron-mota](https://github.com/aaron-mota))

## 3.5.16 - 2024-06-10

### 💡 Others

- Split up getRoutes method for SSR. ([#29232](https://github.com/expo/expo/pull/29232) by [@EvanBacon](https://github.com/EvanBacon))

## 3.5.15 - 2024-06-03

### 🐛 Bug fixes

- Fix generating types in a loop ([#29157](https://github.com/expo/expo/pull/29157) by [@kadikraman](https://github.com/kadikraman))

## 3.5.14 — 2024-05-15

### 🐛 Bug fixes

- Additional fixes for deep links from expo.dev QR codes ([#28882](https://github.com/expo/expo/pull/28882) by [@marklawlor](https://github.com/marklawlor))

## 3.5.13 — 2024-05-14

### 🐛 Bug fixes

- Fix deep links from expo.dev QR codes ([#28881](https://github.com/expo/expo/pull/28881) by [@marklawlor](https://github.com/marklawlor))

## 3.5.12 — 2024-05-13

### 🐛 Bug fixes

- Fix Sitemap crashing when `UIViewControllerBasedStatusBarAppearance` is set to `YES` ([#28724](https://github.com/expo/expo/pull/28665) by [@hirbod](https://github.com/hirbod))

## 3.5.11 — 2024-05-09

### 🐛 Bug fixes

- Fix Typed Routes generating incorrect routes and crashing when moving files ([#28665](https://github.com/expo/expo/pull/28665) by [@marklawlor](https://github.com/marklawlor))
- Fix `_layout` files with platform extensions incorrectly registering as a route ([#28699](https://github.com/expo/expo/pull/28699) by [@marklawlor](https://github.com/marklawlor))

## 3.5.10 — 2024-05-07

### 🐛 Bug fixes

- Fix `useMemo` crash when adding new routes.

## 3.5.9 — 2024-05-06

### 💡 Others

- Use `ReactDOMServer.renderToString` to support React 19 beta. ([#28592](https://github.com/expo/expo/pull/28592) by [@EvanBacon](https://github.com/EvanBacon))

## 3.5.8 — 2024-05-03

_This version does not introduce any user-facing changes._

## 3.5.7 — 2024-05-02

_This version does not introduce any user-facing changes._

## 3.5.6 — 2024-05-01

### 🎉 New features

- Allow platform extensions for layout and route files ([#27408](https://github.com/expo/expo/pull/27408) by [@marklawlor](https://github.com/marklawlor))
- Add `linking` prop to `<ExpoRoot />` ([#27757](https://github.com/expo/expo/pull/27757) by [@marklawlor](https://github.com/marklawlor))
- Add `+native-intent` file support. ([#28113](https://github.com/expo/expo/pull/28113) by [@marklawlor](https://github.com/marklawlor))

### 🐛 Bug fixes

- Fix missing types for Link when using Typed Routes ([#28467](https://github.com/expo/expo/pull/28467) by [@marklawlor](https://github.com/marklawlor))
- Prevent crash when `EXPO_ROUTER_APP_ROOT` directory does not exist ([#28466](https://github.com/expo/expo/pull/28466) by [@marklawlor](https://github.com/marklawlor))

## 3.5.5 — 2024-04-29

### 🐛 Bug fixes

- Fix `useLocalSearchParams` not passing all parameters to nested navigators. ([#28468](https://github.com/expo/expo/pull/28468) by [@marklawlor](https://github.com/marklawlor))
- Fix incorrect require.context regex for Android ([#28490](https://github.com/expo/expo/pull/28490) by [@marklawlor](https://github.com/marklawlor))
- Switch to react-native-helmet-async (fork of react-helmet-async) in order remove react-dom peer dependency. ([#28532](https://github.com/expo/expo/pull/28532) by [@brentvatne](https://github.com/brentvatne))

## 3.5.4 — 2024-04-26

### 🎉 New features

- Allow platform extensions for layout and route files ([#27408](https://github.com/expo/expo/pull/27408) by [@marklawlor](https://github.com/marklawlor))

## 3.5.3 — 2024-04-25

_This version does not introduce any user-facing changes._

## 3.5.2 — 2024-04-23

### 🐛 Bug fixes

- Fix support loading abstract Expo Go URLs with multiple segments. ([#28376](https://github.com/expo/expo/pull/28376) by [@EvanBacon](https://github.com/EvanBacon))

## 3.5.1 — 2024-04-22

_This version does not introduce any user-facing changes._

## 3.5.0 — 2024-04-18

### 🎉 New features

- Mark React client components with "use client" directives. ([#27300](https://github.com/expo/expo/pull/27300) by [@EvanBacon](https://github.com/EvanBacon))
- Add URL hash support ([#27105](https://github.com/expo/expo/pull/27105) by [@marklawlor](https://github.com/marklawlor))
- Type `Href` is no longer generic ([#27690](https://github.com/expo/expo/pull/27690) by [@marklawlor](https://github.com/marklawlor))

### 🐛 Bug fixes

- Ensure navigation events target the correct navigator ([#27485](https://github.com/expo/expo/pull/27485) by [@marklawlor](https://github.com/marklawlor))
- Fix using array syntax `(a,b)` with server output. ([#27462](https://github.com/expo/expo/pull/27462) by [@EvanBacon](https://github.com/EvanBacon))
- Fix issue with skipping all imports. ([#27238](https://github.com/expo/expo/pull/27238) by [@EvanBacon](https://github.com/EvanBacon))
- Include search parameters in the default Screen.getId() function. ([#26710](https://github.com/expo/expo/pull/26710) by [@marklawlor](https://github.com/marklawlor))
- Fix sitemap missing paths ([#26507](https://github.com/expo/expo/pull/26507) by [@marklawlor](https://github.com/marklawlor))
- API routes incorrectly reporting duplicate routes ([#26507](https://github.com/expo/expo/pull/26507) by [@marklawlor](https://github.com/marklawlor))
- Invalid nested +html routes ([#26507](https://github.com/expo/expo/pull/26507) by [@marklawlor](https://github.com/marklawlor))
- Routes under shared routes using the wrong layout ([#26507](https://github.com/expo/expo/pull/26507) by [@marklawlor](https://github.com/marklawlor))
- Update typed route generation ([#26578](https://github.com/expo/expo/pull/26578) by [@marklawlor](https://github.com/marklawlor))
- Fix `push` navigation not adding to history while inside a group ([#26678](https://github.com/expo/expo/pull/26678) by [@marklawlor](https://github.com/marklawlor))
- Fix using parenthesis in urls ([#27120](https://github.com/expo/expo/pull/27120) by [@marklawlor](https://github.com/marklawlor))
- Fix `push` navigation not pushing the same route multiple times ([#27307](https://github.com/expo/expo/pull/27307) by [@marklawlor](https://github.com/marklawlor))
- Fix router.navigate will only push when path parameters change ([#27285](https://github.com/expo/expo/pull/27285) by [@marklawlor](https://github.com/marklawlor))
- Fix incorrect route generation of array shared groups with brackets ([#27459](https://github.com/expo/expo/pull/27459) by [@marklawlor](https://github.com/marklawlor))
- Fix incorrect initial URL on web when using baseUrl ([#27287](https://github.com/expo/expo/pull/27287) by [@marklawlor](https://github.com/marklawlor))
- Cancel ExpoRouter SplashScreen during test teardown ([#27620](https://github.com/expo/expo/pull/27620) by [@marklawlor](https://github.com/marklawlor))
- Export `toHaveRouterState` and other matcher types from `expo-router/testing-library` ([#27646](https://github.com/expo/expo/pull/27646) by [@marklawlor](https://github.com/marklawlor))
- Fix missing types from typed routes ([#27412](https://github.com/expo/expo/pull/27412) by [@marklawlor](https://github.com/marklawlor))
- Fork NavigationContainer on web to use custom linking context ([#27712](https://github.com/expo/expo/pull/27712) by [@marklawlor](https://github.com/marklawlor))
- Fix relative navigation on hoisted routes ([#27778](https://github.com/expo/expo/pull/27778) by [@marklawlor](https://github.com/marklawlor))
- Fix setting an initial location to a hoisted index router in a group ([#27935](https://github.com/expo/expo/pull/27935) by [@marklawlor](https://github.com/marklawlor))
- Flush test timers after each navigation ([#27981](https://github.com/expo/expo/pull/27981) by [@marklawlor](https://github.com/marklawlor))

### 💡 Others

- Enable Jest tests for all platforms ([#27407](https://github.com/expo/expo/pull/27407) by [@marklawlor](https://github.com/marklawlor))

## 3.4.8 - 2024-02-29

### 🎉 New features

- Allow the file extension to be specified for `renderRouter`'s filepaths ([#26510](https://github.com/expo/expo/pull/26510) by [@marklawlor](https://github.com/marklawlor))
- Allow `renderRouter()` to accept an array of strings to quickly mock multiple empty components. ([#26651](https://github.com/expo/expo/pull/26651) by [@marklawlor](https://github.com/marklawlor))
- Add `.dismiss(), .dismissAll() and .canDismiss()` to `router` APIs. ([#26711](https://github.com/expo/expo/pull/26711) by [@marklawlor](https://github.com/marklawlor))

## 3.4.7 - 2024-02-06

### 🐛 Bug fixes

- Fix issue with top-level catch-all not matching client-side routing behavior. ([#26861](https://github.com/expo/expo/pull/26861) by [@EvanBacon](https://github.com/EvanBacon))

### 💡 Others

- Reduce usage of `expo-constants`. ([#26834](https://github.com/expo/expo/pull/26834) by [@EvanBacon](https://github.com/EvanBacon))

## 3.4.6 - 2024-01-26

_This version does not introduce any user-facing changes._

## 3.4.5 - 2024-01-23

### 🐛 Bug fixes

- Remove error hiding system. ([#26607](https://github.com/expo/expo/pull/26607) by [@EvanBacon](https://github.com/EvanBacon))
- Make `@testing-library/jest-native` usage optional ([#26650](https://github.com/expo/expo/pull/26650) by [@marklawlor](https://github.com/marklawlor))

## 3.4.4 - 2024-01-20

### 🎉 New features

- Add `useNavigationContainerRef` to access the root NavigationContainer ref. ([#26529](https://github.com/expo/expo/pull/26529) by [@EvanBacon](https://github.com/EvanBacon))

### 💡 Others

- Deprecate `useRootNavigation` in favor of `useNavigationContainerRef`. ([#26529](https://github.com/expo/expo/pull/26529) by [@EvanBacon](https://github.com/EvanBacon))
- Remove duplicate context mocking functions ([#26651](https://github.com/expo/expo/pull/26651) by [@marklawlor](https://github.com/marklawlor))
- Update to remove `ExpoRequest`/`ExpoResponse` imports from `@expo/server`. ([#27261](https://github.com/expo/expo/pull/27261) by [@kitten](https://github.com/kitten))

## 3.4.3 - 2024-01-18

_This version does not introduce any user-facing changes._

## 3.4.2 - 2024-01-10

_This version does not introduce any user-facing changes._

## 3.4.1 - 2023-12-19

### 🐛 Bug fixes

- Fix `<Drawer />` navigator navigation. ([#25985](https://github.com/expo/expo/pull/25985) by [@marklawlor](https://github.com/marklawlor))

## 3.4.0 — 2023-12-15

### 🎉 New features

- Add `router.pushOrPop` and `navigate` to `pushOrPop` ([#24600](https://github.com/expo/expo/pull/24600) by [@marklawlor](https://github.com/marklawlor))
- Add `toHavePathnameWithParams` matcher to `expo-router/testing-library`. ([#25955](https://github.com/expo/expo/pull/25955) by [@marklawlor](https://github.com/marklawlor))

### 🐛 Bug fixes

- Allow pushing to the same route multiple times. ([#24600](https://github.com/expo/expo/pull/24600) by [@marklawlor](https://github.com/marklawlor))
- Remove `not-found` URL parameter on web `not-found` pages. ([#25955](https://github.com/expo/expo/pull/25955) by [@marklawlor](https://github.com/marklawlor))

## 3.3.1 — 2023-12-12

### 💡 Others

- Change `peerDependencies` for `expo` and remove `metro`. ([#25886](https://github.com/expo/expo/pull/25886) by [@EvanBacon](https://github.com/EvanBacon))

## 3.3.0 — 2023-12-12

- Ensure search parameters are always decoded ([#25589](https://github.com/expo/expo/pull/25589) by [@marklawlor](https://github.com/marklawlor))

### 🛠 Breaking changes

- Change default CSS reset to align with `react-native-web@0.19.8`. ([#25429](https://github.com/expo/expo/pull/25429) by [@EvanBacon](https://github.com/EvanBacon))

### 🎉 New features

- Add route-based bundle splitting on web. ([#25627](https://github.com/expo/expo/pull/25627) by [@EvanBacon](https://github.com/EvanBacon))
- Change `unstable_src` to `root` in the Expo Router Config Plugin. ([#25658](https://github.com/expo/expo/pull/25658) by [@EvanBacon](https://github.com/EvanBacon))
- Support linking to `mailto:`, and other common links with the `<Link />` component and `router` API. ([#25486](https://github.com/expo/expo/pull/25486) by [@EvanBacon](https://github.com/EvanBacon))
- Added support for React Native 0.73.0. ([#24971](https://github.com/expo/expo/pull/24971), [#25453](https://github.com/expo/expo/pull/25453) by [@gabrieldonadel](https://github.com/gabrieldonadel))
- Warn in development when a path and query parameter with the same name is used. ([#24386](https://github.com/expo/expo/pull/24386) by [@marklawlor](https://github.com/marklawlor))

### 🐛 Bug fixes

- Fix traversing `generateStaticParams`. ([#25440](https://github.com/expo/expo/pull/25440) by [@EvanBacon](https://github.com/EvanBacon))
- Fix `state.routes.at is not a function` error on navigation.
- Only mock `react-native-reanimated` if package is installed. ([#25588](https://github.com/expo/expo/pull/25588) by [@marklawlor](https://github.com/marklawlor))
- Import `@expo/metro-runtime` from build dir. ([#25655](https://github.com/expo/expo/pull/25655) by [@EvanBacon](https://github.com/EvanBacon))

### 💡 Others

- Disable suspense loader in production. ([#25436](https://github.com/expo/expo/pull/25436) by [@EvanBacon](https://github.com/EvanBacon))
- Removed unused `dateModified` field from `MetadataOptions` in the head module. ([#25467](https://github.com/expo/expo/pull/25467) by [@tsapeta](https://github.com/tsapeta))

## 3.2.0 — 2023-11-14

### 🛠 Breaking changes

- Drop support for rendering `<SplashScreen />` as a React component. `SplashScreen` now re-exports `expo-splash-screen`. ([#24893](https://github.com/expo/expo/pull/24893) by [@EvanBacon](https://github.com/EvanBacon))
- The Babel plugin `expo-router/babel` has been moved to `babel-preset-expo` and will be enabled automatically when `expo-router` is installed. ([#24779](https://github.com/expo/expo/pull/24779) by [@EvanBacon](https://github.com/EvanBacon))
- Bumped iOS deployment target to 13.4. ([#25063](https://github.com/expo/expo/pull/25063) by [@gabrieldonadel](https://github.com/gabrieldonadel))

### 🎉 New features

- Include static routes from `generateStaticParams` in server manifest. ([#25003](https://github.com/expo/expo/pull/25003) by [@EvanBacon](https://github.com/EvanBacon))
- Add web-only `target`, `rel`, and `download` props to the `Link` component. ([#24908](https://github.com/expo/expo/pull/24908) by [@EvanBacon](https://github.com/EvanBacon))
- Add `className` prop to `Link` component. ([#24797](https://github.com/expo/expo/pull/24797) by [@EvanBacon](https://github.com/EvanBacon))
- Add `file` to server manifest format to represent the location of the file on disk. ([#24739](https://github.com/expo/expo/pull/24739) by [@EvanBacon](https://github.com/EvanBacon))
- Add new `+not-found` convention for 404s. ([#24528](https://github.com/expo/expo/pull/24528) by [@EvanBacon](https://github.com/EvanBacon))

### 🐛 Bug fixes

- Fix query parameter encoding. ([#25198](https://github.com/expo/expo/pull/25198) by [@EvanBacon](https://github.com/EvanBacon))
- Prevent circular navigation references. ([#24548](https://github.com/expo/expo/pull/24548) by [@EvanBacon](https://github.com/EvanBacon))
- Fix navigating to shared routes. ([#24218](https://github.com/expo/expo/pull/24218) by [@marklawlor](https://github.com/marklawlor))
- Fix navigation target for nested layouts ([#24598](https://github.com/expo/expo/pull/24598) by [@marklawlor](https://github.com/marklawlor))
- Fix `renderRouter` on windows ([#24674](https://github.com/expo/expo/pull/24674) by [@marklawlor](https://github.com/marklawlor))
- Fix relative hrefs when inside a group ([#25111](https://github.com/expo/expo/pull/25111) by [@marklawlor](https://github.com/marklawlor))
- Fix `renderRouter` `Cannot set properties of undefined` error. ([#25110](https://github.com/expo/expo/pull/25110) by [@marklawlor](https://github.com/marklawlor))
- Fix relative hrefs from index routes ([#25309](https://github.com/expo/expo/pull/25309) by [@marklawlor](https://github.com/marklawlor))

### 💡 Others

- Rename experimental `basePath` setting to `baseUrl`. ([#25305](https://github.com/expo/expo/pull/25305) by [@EvanBacon](https://github.com/EvanBacon))
- Move web `AppContainer` alias to `expo/cli`. ([#25148](https://github.com/expo/expo/pull/25148) by [@EvanBacon](https://github.com/EvanBacon))
- Fix build. ([#25005](https://github.com/expo/expo/pull/25005) by [@EvanBacon](https://github.com/EvanBacon))
- Ship untranspiled JSX to support custom handling of `jsx` and `createElement`. ([#24889](https://github.com/expo/expo/pull/24889) by [@EvanBacon](https://github.com/EvanBacon))
- Throw unhandled actions in tests. ([#24525](https://github.com/expo/expo/pull/24525) by [@EvanBacon](https://github.com/EvanBacon))
- Migrate to new standard `URL` support on native. ([#24941](https://github.com/expo/expo/pull/24941) by [@EvanBacon](https://github.com/EvanBacon))

## 3.1.2 — 2023-09-18

### 🐛 Bug fixes

- Include `_ctx-html` file in public release. ([#24472](https://github.com/expo/expo/pull/24472) by [@EvanBacon](https://github.com/EvanBacon))

## 3.1.1 — 2023-09-15

### 🛠 Breaking changes

- Expo Router no longer automatically injects `react-native-gesture-handler`. Users must now add this in layout routes. ([#24314](https://github.com/expo/expo/pull/24314) by [@EvanBacon](https://github.com/EvanBacon))
- Drop client-side mocking for `__dirname` and `__filename`. ([#24348](https://github.com/expo/expo/pull/24348) by [@EvanBacon](https://github.com/EvanBacon))

### 🎉 New features

- Add server manifest. ([#24429](https://github.com/expo/expo/pull/24429) by [@EvanBacon](https://github.com/EvanBacon))

### 🐛 Bug fixes

- Infinite renders when using ErrorBoundary in a nested layout. ([#24317](https://github.com/expo/expo/pull/24317) by [@marklawlor](https://github.com/marklawlor))
- Navigation across nested `_layout` when using `router.replace()` and `<Redirect />` ([#24457](https://github.com/expo/expo/pull/24457) by [@marklawlor](https://github.com/marklawlor))

### 💡 Others

- Ignore root HTML automatically in the context module. ([#24388](https://github.com/expo/expo/pull/24388) by [@EvanBacon](https://github.com/EvanBacon))
- Compile to cjs to support running directly in Node.js. ([#24349](https://github.com/expo/expo/pull/24349) by [@EvanBacon](https://github.com/EvanBacon))
- Fix build. ([#24309](https://github.com/expo/expo/pull/24309) by [@EvanBacon](https://github.com/EvanBacon))

## 3.1.0 — 2023-09-04

- Fix false positive redirect deprecation since version 2.0.1 when using `<Screen />`. ([#23932](https://github.com/expo/expo/pull/23932) by [@sync](https://github.com/sync))

### 🛠 Breaking changes

- Remove `@bacons/react-views` -> the undocumented `hoverStyle` property is no longer supported on `<Link />`. ([#23889](https://github.com/expo/expo/pull/23889) by [@EvanBacon](https://github.com/EvanBacon))
- Remove deprecated hooks `useSearchParams` and `useLink` ([#24219](https://github.com/expo/expo/pull/24219) by [@marklawlor](https://github.com/marklawlor))
- Remove deprecated `<Screen />` prop `redirect` ([#24219](https://github.com/expo/expo/pull/24219) by [@marklawlor](https://github.com/marklawlor))

### 🎉 New features

- Add support for `experiments.basePath` and hosting from sub-paths. ([#23911](https://github.com/expo/expo/pull/23911) by [@EvanBacon](https://github.com/EvanBacon))
- Add types for the `unstable_styles` export of CSS Modules. ([#24244](https://github.com/expo/expo/pull/24244) by [@EvanBacon](https://github.com/EvanBacon))
- Tree shake error symbolication code in production. ([#24215](https://github.com/expo/expo/pull/24215) by [@EvanBacon](https://github.com/EvanBacon))
- Add static font extraction support with `expo-font`. ([#24027](https://github.com/expo/expo/pull/24027) by [@EvanBacon](https://github.com/EvanBacon))

### 🐛 Bug fixes

- Support `push` going back to sibling with nested stack from a modal. ([#24166](https://github.com/expo/expo/pull/24166) by [@EvanBacon](https://github.com/EvanBacon))
- Use deeper clone to prevent state leak. ([#24149](https://github.com/expo/expo/pull/24149) by [@EvanBacon](https://github.com/EvanBacon))
- Prevent double renders when pushing stacks. ([#24147](https://github.com/expo/expo/pull/24147) by [@EvanBacon](https://github.com/EvanBacon))
- Patch `react-native-web` AppContainer to prevent adding extra divs. ([#24093](https://github.com/expo/expo/pull/24093) by [@EvanBacon](https://github.com/EvanBacon))
- Allow pushing "sibling" routes by the same name. ([#23833](https://github.com/expo/expo/pull/23833) by [@EvanBacon](https://github.com/EvanBacon))
- Prevent throwing in `canGoBack` before the navigation has mounted. ([#23959](https://github.com/expo/expo/pull/23959) by [@EvanBacon](https://github.com/EvanBacon))
- Fix error overlay not being applied on web. ([#24052](https://github.com/expo/expo/pull/24052) by [@EvanBacon](https://github.com/EvanBacon))
- Add missing `listener` types. ([#24174](https://github.com/expo/expo/pull/24174) by [@muneebahmedayub](https://github.com/muneebahmedayub))

### 💡 Others

- Move entry registration to `expo`. ([#23891](https://github.com/expo/expo/pull/23891) by [@EvanBacon](https://github.com/EvanBacon))
- Drop unused tests. ([#23890](https://github.com/expo/expo/pull/23890) by [@EvanBacon](https://github.com/EvanBacon))
- Fix `yarn tsc` in the repo. ([#23887](https://github.com/expo/expo/pull/23887) by [@EvanBacon](https://github.com/EvanBacon))

## 3.0.0 — 2023-08-02

### 🛠 Breaking changes

- Migrate to expo/expo monorepo. ([#23725](https://github.com/expo/expo/pull/23725) by [@EvanBacon](https://github.com/EvanBacon))
- Change source directory in production to use `build` instead of `src`. ([#23725](https://github.com/expo/expo/pull/23725) by [@EvanBacon](https://github.com/EvanBacon))
- Fold `expo-head` into `expo-router`. ([#23725](https://github.com/expo/expo/pull/23725) by [@EvanBacon](https://github.com/EvanBacon))

### 🐛 Bug fixes

- Fix exports. ([#23789](https://github.com/expo/expo/pull/23789) by [@EvanBacon](https://github.com/EvanBacon))<|MERGE_RESOLUTION|>--- conflicted
+++ resolved
@@ -7,6 +7,8 @@
 ### 🎉 New features
 
 ### 🐛 Bug fixes
+
+- Fix useFocusEffect being called twice when tapping a tab or going back in a stack. ([#38856](https://github.com/expo/expo/pull/38856) by [@desii101](https://github.com/desii101))
 
 ### 💡 Others
 
@@ -46,11 +48,7 @@
 - [iOS] Suppress native link preview for Apple TV. ([#38814](https://github.com/expo/expo/pull/38814) by [@douglowder](https://github.com/douglowder))
 - fix navigation to hidden tabs ([#38829](https://github.com/expo/expo/pull/38829) by [@Ubax](https://github.com/Ubax))
 - add missing fields and checks to tabs API ([#38845](https://github.com/expo/expo/pull/38845) by [@Ubax](https://github.com/Ubax))
-<<<<<<< HEAD
-- Fix useFocusEffect being called twice when tapping a tab or going back in a stack. ([#38856](https://github.com/expo/expo/pull/38856) by [@desii101](https://github.com/desii101))
-=======
 - Remove reliance of deferred routing (for protected routes) on `ExpoRoot` update ([#38872](https://github.com/expo/expo/pull/38872) by [@kitten](https://github.com/kitten))
->>>>>>> 63121c45
 
 ### 💡 Others
 
