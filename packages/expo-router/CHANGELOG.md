--- conflicted
+++ resolved
@@ -8,11 +8,8 @@
 
 ### 🐛 Bug fixes
 
-<<<<<<< HEAD
 - Fix missing types for Link when using Typed Routes ([#28467](https://github.com/expo/expo/pull/28467) by [@marklawlor](https://github.com/marklawlor))
-=======
 - Prevent crash when `EXPO_ROUTER_APP_ROOT` directory does not exist ([#28466](https://github.com/expo/expo/pull/28466) by [@marklawlor](https://github.com/marklawlor))
->>>>>>> 8f6d111c
 
 ### 💡 Others
 
