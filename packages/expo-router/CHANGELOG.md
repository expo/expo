# Changelog

## Unpublished

### 🛠 Breaking changes

### 🎉 New features

### 🐛 Bug fixes

### 💡 Others

## 4.0.6 — 2024-11-15

### 🎉 New features

- Add `withAnchor` and `relativeToDirectory` options to `<Redirect />`. ([#32847](https://github.com/expo/expo/pull/32847) by [@marklawlor](https://github.com/marklawlor))

### 🐛 Bug fixes

<<<<<<< HEAD
- Fix Typed Routes incorrectly collapsing group index routes ([#32890](https://github.com/expo/expo/pull/32890) by [@marklawlor](https://github.com/marklawlor))
- Fix relative Hrefs not including search params ([#32931](https://github.com/expo/expo/pull/32931) by [@marklawlor](https://github.com/marklawlor))

## 4.0.5 — 2024-11-13

- Prevent from disabling edge-to-edge ([#32854](https://github.com/expo/expo/pull/32854) by [@zoontek](https://github.com/zoontek))

## 4.0.4 — 2024-11-13

_This version does not introduce any user-facing changes._

## 4.0.3 — 2024-11-13
=======
- Fix useLocalSearchParms() hook from returning [object object] string when params are nested in nested navigators. ([#32386](https://github.com/expo/expo/pull/32386) by [@KennethStarkRL](https://github.com/KennethStarkRL))
>>>>>>> bcc43246

### 💡 Others

- Rename `experiments.reactServerActions` -> `experiments.reactServerFunctions` and other RSC flags. ([#32791](https://github.com/expo/expo/pull/32791) by [@EvanBacon](https://github.com/EvanBacon))
- Appearance tweaks for the Unmatched route internal page. ([#32817](https://github.com/expo/expo/pull/32817) by [@Simek](https://github.com/Simek))

## 4.0.2 — 2024-11-11

_This version does not introduce any user-facing changes._

## 4.0.1 — 2024-11-11

_This version does not introduce any user-facing changes._

## 4.0.0 — 2024-11-10

### 🎉 New features

- Add `expo-router` integration with `@expo/cli install` command. ([#32679](https://github.com/expo/expo/pull/32679) by [@marklawlor](https://github.com/marklawlor))

## 4.0.0-preview.14 — 2024-11-07

### 💡 Others

- Tweaks and fixes for the internal Sitemap page. ([#29756](https://github.com/expo/expo/pull/29756) by [@Simek](https://github.com/Simek))
- Appearance tweaks for the Onboard welcome page. ([#32620](https://github.com/expo/expo/pull/32620), [#32653](https://github.com/expo/expo/pull/32653)) by [@Simek](https://github.com/Simek)

## 4.0.0-preview.13 — 2024-11-05

### 🎉 New features

- Add RSC support for `Stack.Screen`, `Tabs.Screen`, and `Drawer.Screen` components. ([#32607](https://github.com/expo/expo/pull/32607) by [@EvanBacon](https://github.com/EvanBacon))

### 💡 Others

- Remove `expo-splash-screen` dependency without changing behavior ([#32610](https://github.com/expo/expo/pull/32610) by [@brentvatne](https://github.com/brentvatne))

## 4.0.0-preview.12 — 2024-11-04

### 🛠 Breaking changes

- Remove generic from `Href` type, navigation hooks and functions ([#31764](https://github.com/expo/expo/pull/31764) by [@marklawlor](https://github.com/marklawlor))

### 💡 Others

- Move server action env to `@expo/metro-runtime`. ([#32597](https://github.com/expo/expo/pull/32597) by [@EvanBacon](https://github.com/EvanBacon))
- Don't assume reanimated exists when testing expo-router ([#27548](https://github.com/expo/expo/pull/27548)) by [@henrymoulton](https://github.com/henrymoulton)

## 4.0.0-preview.11 — 2024-10-31

_This version does not introduce any user-facing changes._

## 4.0.0-preview.10 — 2024-10-31

### 🐛 Bug fixes

- Support protocol hrefs on native. ([#31646](https://github.com/expo/expo/pull/31646) by [@marklawlor](https://github.com/marklawlor))

## 4.0.0-preview.9 — 2024-10-31

_This version does not introduce any user-facing changes._

## 4.0.0-preview.8 — 2024-10-30

_This version does not introduce any user-facing changes._

## 4.0.0-preview.7 — 2024-10-30

### 🎉 New features

- Add server action-only mode. ([#32432](https://github.com/expo/expo/pull/32432) by [@EvanBacon](https://github.com/EvanBacon))

## 4.0.0-preview.6 — 2024-10-29

### 🐛 Bug fixes

- Update `@react-navigation/core` imports to `@react-navigation/native` ([#32391](https://github.com/expo/expo/pull/32391) by [@marklawlor](https://github.com/marklawlor))

## 4.0.0-preview.5 — 2024-10-29

### 🐛 Bug fixes

- Fix deep links to apps that use unusual characters in their schemes. ([#32424](https://github.com/expo/expo/pull/32424) by [@marklawlor](https://github.com/marklawlor))

## 4.0.0-preview.4 — 2024-10-28

_This version does not introduce any user-facing changes._

## 4.0.0-preview.3 — 2024-10-26

### 🎉 New features

- Add support for DOM components. ([#32338](https://github.com/expo/expo/pull/32338) by [@EvanBacon](https://github.com/EvanBacon))

### 🐛 Bug fixes

- Include `expo-router/ui` in public export. ([#32362](https://github.com/expo/expo/pull/32362) by [@EvanBacon](https://github.com/EvanBacon))

## 4.0.0-preview.2 — 2024-10-25

### 🎉 New features

- Document `router.reload()` for RSC mode. ([#32246](https://github.com/expo/expo/pull/32246) by [@EvanBacon](https://github.com/EvanBacon))

## 4.0.0-preview.1 — 2024-10-24

### 💡 Others

- Remove unused console log. ([#32249](https://github.com/expo/expo/pull/32249) by [@EvanBacon](https://github.com/EvanBacon))

## 4.0.0-preview.0 — 2024-10-22

### 🛠 Breaking changes

- Bumped iOS deployment target to 15.1. ([#30840](https://github.com/expo/expo/pull/30840) by [@tsapeta](https://github.com/tsapeta))
- Update to React Navigation v7 ([#28109](https://github.com/expo/expo/pull/28109) by [@marklawlor](https://github.com/marklawlor))

### 🎉 New features

- Add `expo-router/rsc/headers` for accessing request headers in server components. ([#32099](https://github.com/expo/expo/pull/32099) by [@EvanBacon](https://github.com/EvanBacon))
- Add aliases for bridge modules in RSC. ([#32095](https://github.com/expo/expo/pull/32095) by [@EvanBacon](https://github.com/EvanBacon))
- Add experimental support for React Server Actions in Expo Router. ([#31959](https://github.com/expo/expo/pull/31959) by [@EvanBacon](https://github.com/EvanBacon))
- server routing and static exports ([#31500](https://github.com/expo/expo/pull/31500) by [@EvanBacon](https://github.com/EvanBacon))
- Added `expo-router/link` export. ([#31174](https://github.com/expo/expo/pull/31174) by [@EvanBacon](https://github.com/EvanBacon))
- Added production exports for experimental server renderer. ([#30850](https://github.com/expo/expo/pull/30850) by [@EvanBacon](https://github.com/EvanBacon))
- Added experimental server renderer. ([#30334](https://github.com/expo/expo/pull/30334) by [@EvanBacon](https://github.com/EvanBacon))
- Add virtual client boundary. ([#30534](https://github.com/expo/expo/pull/30534) by [@EvanBacon](https://github.com/EvanBacon))
- Add better errors and warnings for malformed route exports. ([#30332](https://github.com/expo/expo/pull/30332) by [@EvanBacon](https://github.com/EvanBacon))
- Added `client-only` and `server-only` dependencies. ([#29646](https://github.com/expo/expo/pull/29646) by [@EvanBacon](https://github.com/EvanBacon))
- Add `relativeToDirectory` option to `<Link />` and imperative navigation. ([#30675](https://github.com/expo/expo/pull/30675) by [@marklawlor](https://github.com/marklawlor))
- Fix parsing URLs hash on the web after location update ([#31375](https://github.com/expo/expo/pull/31375) by [@marklawlor](https://github.com/marklawlor))
- Add `routerOptions` prop and improved types of `<Navigator />`. ([#31289](https://github.com/expo/expo/pull/31289) by [@marklawlor](https://github.com/marklawlor))
- Render the default StatusBar before screens are rendered. ([#31624](https://github.com/expo/expo/pull/31624) by [@marklawlor](https://github.com/marklawlor))
- Add `expo-router/ui` with new `Tabs` component ([#30767](https://github.com/expo/expo/pull/30767) by [@marklawlor](https://github.com/marklawlor))
- Add `withAnchor` to navigation options and `<Link />`. ([#31763](https://github.com/expo/expo/pull/31763) by [@marklawlor](https://github.com/marklawlor))
- Add `sitemap` option to `expo-router` config plugin to disable sitemap. ([#31701](https://github.com/expo/expo/pull/31701) by [@marklawlor](https://github.com/marklawlor))

### 🐛 Bug fixes

- Fix Head module in dev clients. ([#32019](https://github.com/expo/expo/pull/32019) by [@EvanBacon](https://github.com/EvanBacon))
- Fix styling bug in native production error boundary. ([#31791](https://github.com/expo/expo/pull/31791) by [@EvanBacon](https://github.com/EvanBacon))
- Fix search params in RSC. ([#31641](https://github.com/expo/expo/pull/31641) by [@EvanBacon](https://github.com/EvanBacon))
- Fix reloading RSC requests in production. ([#31491](https://github.com/expo/expo/pull/31491) by [@EvanBacon](https://github.com/EvanBacon))
- Use empty cache requests to support loading RSC fresh on each request in native production builds. ([#31491](https://github.com/expo/expo/pull/31491) by [@EvanBacon](https://github.com/EvanBacon))
- Fix RSC errors when a missing module is loaded. ([#31491](https://github.com/expo/expo/pull/31491) by [@EvanBacon](https://github.com/EvanBacon))
- Fix nested server actions. ([#31019](https://github.com/expo/expo/pull/31019) by [@EvanBacon](https://github.com/EvanBacon))
- Add client boundary callback for production exports. ([#30747](https://github.com/expo/expo/pull/30747) by [@EvanBacon](https://github.com/EvanBacon))
- Prevent duplicated `NSUserActivityTypes` strings in prebuild. ([#25114](https://github.com/expo/expo/pull/25114) by [@yjose](https://github.com/yjose))
- Fix Fash Refresh on \_layout files that export unstable_settings ([#29977](https://github.com/expo/expo/pull/29977) by [@marklawlor](https://github.com/marklawlor))
- Fix creating/parsing URLs with array search params. ([#30268](https://github.com/expo/expo/pull/30268) by [@marklawlor](https://github.com/marklawlor))
- Fix incorrect routing sorting for static paths ([#30909](https://github.com/expo/expo/pull/30909) by [@marklawlor](https://github.com/marklawlor))
- Fix hoisted index routes being incorrectly sorted. ([#31212](https://github.com/expo/expo/pull/31212) by [@marklawlor](https://github.com/marklawlor))
- Fix Typed Routes crashing on folder rename. ([#31221](https://github.com/expo/expo/pull/31221) by [@marklawlor](https://github.com/marklawlor))
- Fix incorrect initialRouteName for nested groups. ([#31025](https://github.com/expo/expo/pull/31025) by [@marklawlor](https://github.com/marklawlor))
- Ensure `router.replace()` falls back correctly on `<Drawer />` navigators. ([#26381](https://github.com/expo/expo/pull/26381) by [@jleem99](https://github.com/jleem99))
- Fix passing style array to `<Link />` when using `asChild`. ([#31373](https://github.com/expo/expo/pull/31373) by [@marklawlor](https://github.com/marklawlor))
- Add `legacy_subscribe` to `+native-intent`. ([#31765](https://github.com/expo/expo/pull/31765) by [@marklawlor](https://github.com/marklawlor))
- Fix `<Slot />` inside headless `<Tabs />` causing invalid navigation state. ([#32114](https://github.com/expo/expo/pull/32114) by [@marklawlor](https://github.com/marklawlor))
- Ensure generated screens do not appear in default `<Tabs />`. ([#32180](https://github.com/expo/expo/pull/32180) by [@marklawlor](https://github.com/marklawlor))

### 💡 Others

- Enable location polyfill by default with RSC enabled. ([#32188](https://github.com/expo/expo/pull/32188) by [@EvanBacon](https://github.com/EvanBacon))
- Add comments. ([#31543](https://github.com/expo/expo/pull/31543) by [@EvanBacon](https://github.com/EvanBacon))
- Drop `expo-status-bar`. ([#31097](https://github.com/expo/expo/pull/31097) by [@EvanBacon](https://github.com/EvanBacon))
- Support RSC only being hosted at platform subpaths. ([#30875](https://github.com/expo/expo/pull/30875) by [@EvanBacon](https://github.com/EvanBacon))
- Add basic RSC tests for views. ([#30589](https://github.com/expo/expo/pull/30589) by [@EvanBacon](https://github.com/EvanBacon))
- Import `@expo/metro-runtime` internals from `src` directory. ([#30300](https://github.com/expo/expo/pull/30300) by [@EvanBacon](https://github.com/EvanBacon))
- Prevent creating params object with null prototype ([#30009](https://github.com/expo/expo/pull/30009) by [@marklawlor](https://github.com/marklawlor))
- Fix Typed Routes clashing types and allow strict types for hooks. ([#29612](https://github.com/expo/expo/pull/29612) by [@marklawlor](https://github.com/marklawlor))
- Update `setParams` types to be a `Partial<>` ([#30570](https://github.com/expo/expo/pull/30570) by [@marklawlor](https://github.com/marklawlor))
- Remove `act` when running `runOnlyPendingTimers` in testing library. ([#30635](https://github.com/expo/expo/pull/30635) by [@marklawlor](https://github.com/marklawlor))
- Remove debugger code ([#30686](https://github.com/expo/expo/pull/30686) by [@marklawlor](https://github.com/marklawlor))
- Fix project linting errors ([#30687](https://github.com/expo/expo/pull/30687) by [@marklawlor](https://github.com/marklawlor))
- Fix useGlobalSearchParams returning a string value for params ([#30415](https://github.com/expo/expo/pull/30415) by [@marklawlor](https://github.com/marklawlor))

## 3.5.23 - 2024-08-14

_This version does not introduce any user-facing changes._

## 3.5.22 - 2024-08-14

_This version does not introduce any user-facing changes._

## 3.5.21 - 2024-08-07

### 🐛 Bug fixes

- Ensure navigation keeps within the closest group. ([#30266](https://github.com/expo/expo/pull/30266) by [@marklawlor](https://github.com/marklawlor))
- Fix Typed Routes with hoisted routes and groups. ([#30810](https://github.com/expo/expo/pull/30810) by [@marklawlor](https://github.com/marklawlor))

## 3.5.19 - 2024-07-29

### 🐛 Bug fixes

- Fix deep linking to Expo Go. ([#30283](https://github.com/expo/expo/pull/30283) by [@EvanBacon](https://github.com/EvanBacon))
- Fix pushing multiple hashes on web. ([#29990](https://github.com/expo/expo/pull/29990) by [@marklawlor](https://github.com/marklawlor))

### 💡 Others

- Update TypeScript types for Screen options function ([#30074](https://github.com/expo/expo/pull/30074) by [@vilnytskyi](https://github.com/vilnytskyi))

## 3.5.18 - 2024-07-11

### 🐛 Bug fixes

- Ensure initial route is created with params ([#27223](https://github.com/expo/expo/pull/27223) by [@marklawlor](https://github.com/marklawlor))

## 3.5.17 - 2024-06-27

### 🐛 Bug fixes

- Fix server hosting root html in a group with a layout. ([#29948](https://github.com/expo/expo/pull/29948) by [@EvanBacon](https://github.com/EvanBacon))

### 💡 Others

- Update URL params docblocks ([#29799](https://github.com/expo/expo/pull/29799) by [@aaron-mota](https://github.com/aaron-mota))

## 3.5.16 - 2024-06-10

### 💡 Others

- Split up getRoutes method for SSR. ([#29232](https://github.com/expo/expo/pull/29232) by [@EvanBacon](https://github.com/EvanBacon))

## 3.5.15 - 2024-06-03

### 🐛 Bug fixes

- Fix generating types in a loop ([#29157](https://github.com/expo/expo/pull/29157) by [@kadikraman](https://github.com/kadikraman))

## 3.5.14 — 2024-05-15

### 🐛 Bug fixes

- Additional fixes for deep links from expo.dev QR codes ([#28882](https://github.com/expo/expo/pull/28882) by [@marklawlor](https://github.com/marklawlor))

## 3.5.13 — 2024-05-14

### 🐛 Bug fixes

- Fix deep links from expo.dev QR codes ([#28881](https://github.com/expo/expo/pull/28881) by [@marklawlor](https://github.com/marklawlor))

## 3.5.12 — 2024-05-13

### 🐛 Bug fixes

- Fix Sitemap crashing when `UIViewControllerBasedStatusBarAppearance` is set to `YES` ([#28724](https://github.com/expo/expo/pull/28665) by [@hirbod](https://github.com/hirbod))

## 3.5.11 — 2024-05-09

### 🐛 Bug fixes

- Fix Typed Routes generating incorrect routes and crashing when moving files ([#28665](https://github.com/expo/expo/pull/28665) by [@marklawlor](https://github.com/marklawlor))
- Fix `_layout` files with platform extensions incorrectly registering as a route ([#28699](https://github.com/expo/expo/pull/28699) by [@marklawlor](https://github.com/marklawlor))

## 3.5.10 — 2024-05-07

### 🐛 Bug fixes

- Fix `useMemo` crash when adding new routes.

## 3.5.9 — 2024-05-06

### 💡 Others

- Use `ReactDOMServer.renderToString` to support React 19 beta. ([#28592](https://github.com/expo/expo/pull/28592) by [@EvanBacon](https://github.com/EvanBacon))

## 3.5.8 — 2024-05-03

_This version does not introduce any user-facing changes._

## 3.5.7 — 2024-05-02

_This version does not introduce any user-facing changes._

## 3.5.6 — 2024-05-01

### 🎉 New features

- Allow platform extensions for layout and route files ([#27408](https://github.com/expo/expo/pull/27408) by [@marklawlor](https://github.com/marklawlor))
- Add `linking` prop to `<ExpoRoot />` ([#27757](https://github.com/expo/expo/pull/27757) by [@marklawlor](https://github.com/marklawlor))
- Add `+native-intent` file support. ([#28113](https://github.com/expo/expo/pull/28113) by [@marklawlor](https://github.com/marklawlor))

### 🐛 Bug fixes

- Fix missing types for Link when using Typed Routes ([#28467](https://github.com/expo/expo/pull/28467) by [@marklawlor](https://github.com/marklawlor))
- Prevent crash when `EXPO_ROUTER_APP_ROOT` directory does not exist ([#28466](https://github.com/expo/expo/pull/28466) by [@marklawlor](https://github.com/marklawlor))

## 3.5.5 — 2024-04-29

### 🐛 Bug fixes

- Fix `useLocalSearchParams` not passing all parameters to nested navigators. ([#28468](https://github.com/expo/expo/pull/28468) by [@marklawlor](https://github.com/marklawlor))
- Fix incorrect require.context regex for Android ([#28490](https://github.com/expo/expo/pull/28490) by [@marklawlor](https://github.com/marklawlor))
- Switch to react-native-helmet-async (fork of react-helmet-async) in order remove react-dom peer dependency. ([#28532](https://github.com/expo/expo/pull/28532) by [@brentvatne](https://github.com/brentvatne))

## 3.5.4 — 2024-04-26

### 🎉 New features

- Allow platform extensions for layout and route files ([#27408](https://github.com/expo/expo/pull/27408) by [@marklawlor](https://github.com/marklawlor))

## 3.5.3 — 2024-04-25

_This version does not introduce any user-facing changes._

## 3.5.2 — 2024-04-23

### 🐛 Bug fixes

- Fix support loading abstract Expo Go URLs with multiple segments. ([#28376](https://github.com/expo/expo/pull/28376) by [@EvanBacon](https://github.com/EvanBacon))

## 3.5.1 — 2024-04-22

_This version does not introduce any user-facing changes._

## 3.5.0 — 2024-04-18

### 🎉 New features

- Mark React client components with "use client" directives. ([#27300](https://github.com/expo/expo/pull/27300) by [@EvanBacon](https://github.com/EvanBacon))
- Add URL hash support ([#27105](https://github.com/expo/expo/pull/27105) by [@marklawlor](https://github.com/marklawlor))
- Type `Href` is no longer generic ([#27690](https://github.com/expo/expo/pull/27690) by [@marklawlor](https://github.com/marklawlor))

### 🐛 Bug fixes

- Ensure navigation events target the correct navigator ([#27485](https://github.com/expo/expo/pull/27485) by [@marklawlor](https://github.com/marklawlor))
- Fix using array syntax `(a,b)` with server output. ([#27462](https://github.com/expo/expo/pull/27462) by [@EvanBacon](https://github.com/EvanBacon))
- Fix issue with skipping all imports. ([#27238](https://github.com/expo/expo/pull/27238) by [@EvanBacon](https://github.com/EvanBacon))
- Include search parameters in the default Screen.getId() function. ([#26710](https://github.com/expo/expo/pull/26710) by [@marklawlor](https://github.com/marklawlor))
- Fix sitemap missing paths ([#26507](https://github.com/expo/expo/pull/26507) by [@marklawlor](https://github.com/marklawlor))
- API routes incorrectly reporting duplicate routes ([#26507](https://github.com/expo/expo/pull/26507) by [@marklawlor](https://github.com/marklawlor))
- Invalid nested +html routes ([#26507](https://github.com/expo/expo/pull/26507) by [@marklawlor](https://github.com/marklawlor))
- Routes under shared routes using the wrong layout ([#26507](https://github.com/expo/expo/pull/26507) by [@marklawlor](https://github.com/marklawlor))
- Update typed route generation ([#26578](https://github.com/expo/expo/pull/26578) by [@marklawlor](https://github.com/marklawlor))
- Fix `push` navigation not adding to history while inside a group ([#26678](https://github.com/expo/expo/pull/26678) by [@marklawlor](https://github.com/marklawlor))
- Fix using parenthesis in urls ([#27120](https://github.com/expo/expo/pull/27120) by [@marklawlor](https://github.com/marklawlor))
- Fix `push` navigation not pushing the same route multiple times ([#27307](https://github.com/expo/expo/pull/27307) by [@marklawlor](https://github.com/marklawlor))
- Fix router.navigate will only push when path parameters change ([#27285](https://github.com/expo/expo/pull/27285) by [@marklawlor](https://github.com/marklawlor))
- Fix incorrect route generation of array shared groups with brackets ([#27459](https://github.com/expo/expo/pull/27459) by [@marklawlor](https://github.com/marklawlor))
- Fix incorrect initial URL on web when using baseUrl ([#27287](https://github.com/expo/expo/pull/27287) by [@marklawlor](https://github.com/marklawlor))
- Cancel ExpoRouter SplashScreen during test teardown ([#27620](https://github.com/expo/expo/pull/27620) by [@marklawlor](https://github.com/marklawlor))
- Export `toHaveRouterState` and other matcher types from `expo-router/testing-library` ([#27646](https://github.com/expo/expo/pull/27646) by [@marklawlor](https://github.com/marklawlor))
- Fix missing types from typed routes ([#27412](https://github.com/expo/expo/pull/27412) by [@marklawlor](https://github.com/marklawlor))
- Fork NavigationContainer on web to use custom linking context ([#27712](https://github.com/expo/expo/pull/27712) by [@marklawlor](https://github.com/marklawlor))
- Fix relative navigation on hoisted routes ([#27778](https://github.com/expo/expo/pull/27778) by [@marklawlor](https://github.com/marklawlor))
- Fix setting an initial location to a hoisted index router in a group ([#27935](https://github.com/expo/expo/pull/27935) by [@marklawlor](https://github.com/marklawlor))
- Flush test timers after each navigation ([#27981](https://github.com/expo/expo/pull/27981) by [@marklawlor](https://github.com/marklawlor))

### 💡 Others

- Enable Jest tests for all platforms ([#27407](https://github.com/expo/expo/pull/27407) by [@marklawlor](https://github.com/marklawlor))

## 3.4.8 - 2024-02-29

### 🎉 New features

- Allow the file extension to be specified for `renderRouter`'s filepaths ([#26510](https://github.com/expo/expo/pull/26510) by [@marklawlor](https://github.com/marklawlor))
- Allow `renderRouter()` to accept an array of strings to quickly mock multiple empty components. ([#26651](https://github.com/expo/expo/pull/26651) by [@marklawlor](https://github.com/marklawlor))
- Add `.dismiss(), .dismissAll() and .canDismiss()` to `router` APIs. ([#26711](https://github.com/expo/expo/pull/26711) by [@marklawlor](https://github.com/marklawlor))

## 3.4.7 - 2024-02-06

### 🐛 Bug fixes

- Fix issue with top-level catch-all not matching client-side routing behavior. ([#26861](https://github.com/expo/expo/pull/26861) by [@EvanBacon](https://github.com/EvanBacon))

### 💡 Others

- Reduce usage of `expo-constants`. ([#26834](https://github.com/expo/expo/pull/26834) by [@EvanBacon](https://github.com/EvanBacon))

## 3.4.6 - 2024-01-26

_This version does not introduce any user-facing changes._

## 3.4.5 - 2024-01-23

### 🐛 Bug fixes

- Remove error hiding system. ([#26607](https://github.com/expo/expo/pull/26607) by [@EvanBacon](https://github.com/EvanBacon))
- Make `@testing-library/jest-native` usage optional ([#26650](https://github.com/expo/expo/pull/26650) by [@marklawlor](https://github.com/marklawlor))

## 3.4.4 - 2024-01-20

### 🎉 New features

- Add `useNavigationContainerRef` to access the root NavigationContainer ref. ([#26529](https://github.com/expo/expo/pull/26529) by [@EvanBacon](https://github.com/EvanBacon))

### 💡 Others

- Deprecate `useRootNavigation` in favor of `useNavigationContainerRef`. ([#26529](https://github.com/expo/expo/pull/26529) by [@EvanBacon](https://github.com/EvanBacon))
- Remove duplicate context mocking functions ([#26651](https://github.com/expo/expo/pull/26651) by [@marklawlor](https://github.com/marklawlor))
- Update to remove `ExpoRequest`/`ExpoResponse` imports from `@expo/server`. ([#27261](https://github.com/expo/expo/pull/27261) by [@kitten](https://github.com/kitten))

## 3.4.3 - 2024-01-18

_This version does not introduce any user-facing changes._

## 3.4.2 - 2024-01-10

_This version does not introduce any user-facing changes._

## 3.4.1 - 2023-12-19

### 🐛 Bug fixes

- Fix `<Drawer />` navigator navigation. ([#25985](https://github.com/expo/expo/pull/25985) by [@marklawlor](https://github.com/marklawlor))

## 3.4.0 — 2023-12-15

### 🎉 New features

- Add `router.pushOrPop` and `navigate` to `pushOrPop` ([#24600](https://github.com/expo/expo/pull/24600) by [@marklawlor](https://github.com/marklawlor))
- Add `toHavePathnameWithParams` matcher to `expo-router/testing-library`. ([#25955](https://github.com/expo/expo/pull/25955) by [@marklawlor](https://github.com/marklawlor))

### 🐛 Bug fixes

- Allow pushing to the same route multiple times. ([#24600](https://github.com/expo/expo/pull/24600) by [@marklawlor](https://github.com/marklawlor))
- Remove `not-found` URL parameter on web `not-found` pages. ([#25955](https://github.com/expo/expo/pull/25955) by [@marklawlor](https://github.com/marklawlor))

## 3.3.1 — 2023-12-12

### 💡 Others

- Change `peerDependencies` for `expo` and remove `metro`. ([#25886](https://github.com/expo/expo/pull/25886) by [@EvanBacon](https://github.com/EvanBacon))

## 3.3.0 — 2023-12-12

- Ensure search parameters are always decoded ([#25589](https://github.com/expo/expo/pull/25589) by [@marklawlor](https://github.com/marklawlor))

### 🛠 Breaking changes

- Change default CSS reset to align with `react-native-web@0.19.8`. ([#25429](https://github.com/expo/expo/pull/25429) by [@EvanBacon](https://github.com/EvanBacon))

### 🎉 New features

- Add route-based bundle splitting on web. ([#25627](https://github.com/expo/expo/pull/25627) by [@EvanBacon](https://github.com/EvanBacon))
- Change `unstable_src` to `root` in the Expo Router Config Plugin. ([#25658](https://github.com/expo/expo/pull/25658) by [@EvanBacon](https://github.com/EvanBacon))
- Support linking to `mailto:`, and other common links with the `<Link />` component and `router` API. ([#25486](https://github.com/expo/expo/pull/25486) by [@EvanBacon](https://github.com/EvanBacon))
- Added support for React Native 0.73.0. ([#24971](https://github.com/expo/expo/pull/24971), [#25453](https://github.com/expo/expo/pull/25453) by [@gabrieldonadel](https://github.com/gabrieldonadel))
- Warn in development when a path and query parameter with the same name is used. ([#24386](https://github.com/expo/expo/pull/24386) by [@marklawlor](https://github.com/marklawlor))

### 🐛 Bug fixes

- Fix traversing `generateStaticParams`. ([#25440](https://github.com/expo/expo/pull/25440) by [@EvanBacon](https://github.com/EvanBacon))
- Fix `state.routes.at is not a function` error on navigation.
- Only mock `react-native-reanimated` if package is installed. ([#25588](https://github.com/expo/expo/pull/25588) by [@marklawlor](https://github.com/marklawlor))
- Import `@expo/metro-runtime` from build dir. ([#25655](https://github.com/expo/expo/pull/25655) by [@EvanBacon](https://github.com/EvanBacon))

### 💡 Others

- Disable suspense loader in production. ([#25436](https://github.com/expo/expo/pull/25436) by [@EvanBacon](https://github.com/EvanBacon))
- Removed unused `dateModified` field from `MetadataOptions` in the head module. ([#25467](https://github.com/expo/expo/pull/25467) by [@tsapeta](https://github.com/tsapeta))

## 3.2.0 — 2023-11-14

### 🛠 Breaking changes

- Drop support for rendering `<SplashScreen />` as a React component. `SplashScreen` now re-exports `expo-splash-screen`. ([#24893](https://github.com/expo/expo/pull/24893) by [@EvanBacon](https://github.com/EvanBacon))
- The Babel plugin `expo-router/babel` has been moved to `babel-preset-expo` and will be enabled automatically when `expo-router` is installed. ([#24779](https://github.com/expo/expo/pull/24779) by [@EvanBacon](https://github.com/EvanBacon))
- Bumped iOS deployment target to 13.4. ([#25063](https://github.com/expo/expo/pull/25063) by [@gabrieldonadel](https://github.com/gabrieldonadel))

### 🎉 New features

- Include static routes from `generateStaticParams` in server manifest. ([#25003](https://github.com/expo/expo/pull/25003) by [@EvanBacon](https://github.com/EvanBacon))
- Add web-only `target`, `rel`, and `download` props to the `Link` component. ([#24908](https://github.com/expo/expo/pull/24908) by [@EvanBacon](https://github.com/EvanBacon))
- Add `className` prop to `Link` component. ([#24797](https://github.com/expo/expo/pull/24797) by [@EvanBacon](https://github.com/EvanBacon))
- Add `file` to server manifest format to represent the location of the file on disk. ([#24739](https://github.com/expo/expo/pull/24739) by [@EvanBacon](https://github.com/EvanBacon))
- Add new `+not-found` convention for 404s. ([#24528](https://github.com/expo/expo/pull/24528) by [@EvanBacon](https://github.com/EvanBacon))

### 🐛 Bug fixes

- Fix query parameter encoding. ([#25198](https://github.com/expo/expo/pull/25198) by [@EvanBacon](https://github.com/EvanBacon))
- Prevent circular navigation references. ([#24548](https://github.com/expo/expo/pull/24548) by [@EvanBacon](https://github.com/EvanBacon))
- Fix navigating to shared routes. ([#24218](https://github.com/expo/expo/pull/24218) by [@marklawlor](https://github.com/marklawlor))
- Fix navigation target for nested layouts ([#24598](https://github.com/expo/expo/pull/24598) by [@marklawlor](https://github.com/marklawlor))
- Fix `renderRouter` on windows ([#24674](https://github.com/expo/expo/pull/24674) by [@marklawlor](https://github.com/marklawlor))
- Fix relative hrefs when inside a group ([#25111](https://github.com/expo/expo/pull/25111) by [@marklawlor](https://github.com/marklawlor))
- Fix `renderRouter` `Cannot set properties of undefined` error. ([#25110](https://github.com/expo/expo/pull/25110) by [@marklawlor](https://github.com/marklawlor))
- Fix relative hrefs from index routes ([#25309](https://github.com/expo/expo/pull/25309) by [@marklawlor](https://github.com/marklawlor))

### 💡 Others

- Rename experimental `basePath` setting to `baseUrl`. ([#25305](https://github.com/expo/expo/pull/25305) by [@EvanBacon](https://github.com/EvanBacon))
- Move web `AppContainer` alias to `expo/cli`. ([#25148](https://github.com/expo/expo/pull/25148) by [@EvanBacon](https://github.com/EvanBacon))
- Fix build. ([#25005](https://github.com/expo/expo/pull/25005) by [@EvanBacon](https://github.com/EvanBacon))
- Ship untranspiled JSX to support custom handling of `jsx` and `createElement`. ([#24889](https://github.com/expo/expo/pull/24889) by [@EvanBacon](https://github.com/EvanBacon))
- Throw unhandled actions in tests. ([#24525](https://github.com/expo/expo/pull/24525) by [@EvanBacon](https://github.com/EvanBacon))
- Migrate to new standard `URL` support on native. ([#24941](https://github.com/expo/expo/pull/24941) by [@EvanBacon](https://github.com/EvanBacon))

## 3.1.2 — 2023-09-18

### 🐛 Bug fixes

- Include `_ctx-html` file in public release. ([#24472](https://github.com/expo/expo/pull/24472) by [@EvanBacon](https://github.com/EvanBacon))

## 3.1.1 — 2023-09-15

### 🛠 Breaking changes

- Expo Router no longer automatically injects `react-native-gesture-handler`. Users must now add this in layout routes. ([#24314](https://github.com/expo/expo/pull/24314) by [@EvanBacon](https://github.com/EvanBacon))
- Drop client-side mocking for `__dirname` and `__filename`. ([#24348](https://github.com/expo/expo/pull/24348) by [@EvanBacon](https://github.com/EvanBacon))

### 🎉 New features

- Add server manifest. ([#24429](https://github.com/expo/expo/pull/24429) by [@EvanBacon](https://github.com/EvanBacon))

### 🐛 Bug fixes

- Infinite renders when using ErrorBoundary in a nested layout. ([#24317](https://github.com/expo/expo/pull/24317) by [@marklawlor](https://github.com/marklawlor))
- Navigation across nested `_layout` when using `router.replace()` and `<Redirect />` ([#24457](https://github.com/expo/expo/pull/24457) by [@marklawlor](https://github.com/marklawlor))

### 💡 Others

- Ignore root HTML automatically in the context module. ([#24388](https://github.com/expo/expo/pull/24388) by [@EvanBacon](https://github.com/EvanBacon))
- Compile to cjs to support running directly in Node.js. ([#24349](https://github.com/expo/expo/pull/24349) by [@EvanBacon](https://github.com/EvanBacon))
- Fix build. ([#24309](https://github.com/expo/expo/pull/24309) by [@EvanBacon](https://github.com/EvanBacon))

## 3.1.0 — 2023-09-04

- Fix false positive redirect deprecation since version 2.0.1 when using `<Screen />`. ([#23932](https://github.com/expo/expo/pull/23932) by [@sync](https://github.com/sync))

### 🛠 Breaking changes

- Remove `@bacons/react-views` -> the undocumented `hoverStyle` property is no longer supported on `<Link />`. ([#23889](https://github.com/expo/expo/pull/23889) by [@EvanBacon](https://github.com/EvanBacon))
- Remove deprecated hooks `useSearchParams` and `useLink` ([#24219](https://github.com/expo/expo/pull/24219) by [@marklawlor](https://github.com/marklawlor))
- Remove deprecated `<Screen />` prop `redirect` ([#24219](https://github.com/expo/expo/pull/24219) by [@marklawlor](https://github.com/marklawlor))

### 🎉 New features

- Add support for `experiments.basePath` and hosting from sub-paths. ([#23911](https://github.com/expo/expo/pull/23911) by [@EvanBacon](https://github.com/EvanBacon))
- Add types for the `unstable_styles` export of CSS Modules. ([#24244](https://github.com/expo/expo/pull/24244) by [@EvanBacon](https://github.com/EvanBacon))
- Tree shake error symbolication code in production. ([#24215](https://github.com/expo/expo/pull/24215) by [@EvanBacon](https://github.com/EvanBacon))
- Add static font extraction support with `expo-font`. ([#24027](https://github.com/expo/expo/pull/24027) by [@EvanBacon](https://github.com/EvanBacon))

### 🐛 Bug fixes

- Support `push` going back to sibling with nested stack from a modal. ([#24166](https://github.com/expo/expo/pull/24166) by [@EvanBacon](https://github.com/EvanBacon))
- Use deeper clone to prevent state leak. ([#24149](https://github.com/expo/expo/pull/24149) by [@EvanBacon](https://github.com/EvanBacon))
- Prevent double renders when pushing stacks. ([#24147](https://github.com/expo/expo/pull/24147) by [@EvanBacon](https://github.com/EvanBacon))
- Patch `react-native-web` AppContainer to prevent adding extra divs. ([#24093](https://github.com/expo/expo/pull/24093) by [@EvanBacon](https://github.com/EvanBacon))
- Allow pushing "sibling" routes by the same name. ([#23833](https://github.com/expo/expo/pull/23833) by [@EvanBacon](https://github.com/EvanBacon))
- Prevent throwing in `canGoBack` before the navigation has mounted. ([#23959](https://github.com/expo/expo/pull/23959) by [@EvanBacon](https://github.com/EvanBacon))
- Fix error overlay not being applied on web. ([#24052](https://github.com/expo/expo/pull/24052) by [@EvanBacon](https://github.com/EvanBacon))
- Add missing `listener` types. ([#24174](https://github.com/expo/expo/pull/24174) by [@muneebahmedayub](https://github.com/muneebahmedayub))

### 💡 Others

- Move entry registration to `expo`. ([#23891](https://github.com/expo/expo/pull/23891) by [@EvanBacon](https://github.com/EvanBacon))
- Drop unused tests. ([#23890](https://github.com/expo/expo/pull/23890) by [@EvanBacon](https://github.com/EvanBacon))
- Fix `yarn tsc` in the repo. ([#23887](https://github.com/expo/expo/pull/23887) by [@EvanBacon](https://github.com/EvanBacon))

## 3.0.0 — 2023-08-02

### 🛠 Breaking changes

- Migrate to expo/expo monorepo. ([#23725](https://github.com/expo/expo/pull/23725) by [@EvanBacon](https://github.com/EvanBacon))
- Change source directory in production to use `build` instead of `src`. ([#23725](https://github.com/expo/expo/pull/23725) by [@EvanBacon](https://github.com/EvanBacon))
- Fold `expo-head` into `expo-router`. ([#23725](https://github.com/expo/expo/pull/23725) by [@EvanBacon](https://github.com/EvanBacon))

### 🐛 Bug fixes

- Fix exports. ([#23789](https://github.com/expo/expo/pull/23789) by [@EvanBacon](https://github.com/EvanBacon))<|MERGE_RESOLUTION|>--- conflicted
+++ resolved
@@ -8,6 +8,8 @@
 
 ### 🐛 Bug fixes
 
+- Fix useLocalSearchParms() hook from returning [object object] string when params are nested in nested navigators. ([#32386](https://github.com/expo/expo/pull/32386) by [@KennethStarkRL](https://github.com/KennethStarkRL))
+
 ### 💡 Others
 
 ## 4.0.6 — 2024-11-15
@@ -18,7 +20,6 @@
 
 ### 🐛 Bug fixes
 
-<<<<<<< HEAD
 - Fix Typed Routes incorrectly collapsing group index routes ([#32890](https://github.com/expo/expo/pull/32890) by [@marklawlor](https://github.com/marklawlor))
 - Fix relative Hrefs not including search params ([#32931](https://github.com/expo/expo/pull/32931) by [@marklawlor](https://github.com/marklawlor))
 
@@ -31,9 +32,6 @@
 _This version does not introduce any user-facing changes._
 
 ## 4.0.3 — 2024-11-13
-=======
-- Fix useLocalSearchParms() hook from returning [object object] string when params are nested in nested navigators. ([#32386](https://github.com/expo/expo/pull/32386) by [@KennethStarkRL](https://github.com/KennethStarkRL))
->>>>>>> bcc43246
 
 ### 💡 Others
 
