--- conflicted
+++ resolved
@@ -13,15 +13,12 @@
 
 ### 💡 Others
 
-<<<<<<< HEAD
 ## 3.4.4 - 2024-01-18
 
 ### 🐛 Bug fixes
 
 - Fixed `router.push` issues encountered when the route is the same screen, but with different params, the route wouldn't get pushed to the stack. `router.push` now adds the screen to the stack if the screen is the same but the params changed. by [@kennethstarkrl](https://github.com/kennethstarkrl))
-=======
 - Deprecate `useRootNavigation` in favor of `useNavigationContainerRef`. ([#26529](https://github.com/expo/expo/pull/26529) by [@EvanBacon](https://github.com/EvanBacon))
->>>>>>> fa3b79ef
 
 ## 3.4.3 - 2024-01-18
 
