# Changelog

## Unpublished

### 🛠 Breaking changes

### 🎉 New features

### 🐛 Bug fixes

### 💡 Others

<<<<<<< HEAD
- Split up getRoutes method for SSR. ([#29232](https://github.com/expo/expo/pull/29232) by [@EvanBacon](https://github.com/EvanBacon))
=======
## 3.5.15 - 2024-06-03

### 🐛 Bug fixes

- Fix generating types in a loop ([#29157](https://github.com/expo/expo/pull/29157) by [@kadikraman](https://github.com/kadikraman))
>>>>>>> 29ee21a3

## 3.5.14 — 2024-05-15

### 🐛 Bug fixes

- Additional fixes for deep links from expo.dev QR codes ([#28882](https://github.com/expo/expo/pull/28882) by [@marklawlor](https://github.com/marklawlor))

## 3.5.13 — 2024-05-14

### 🐛 Bug fixes

- Fix deep links from expo.dev QR codes ([#28881](https://github.com/expo/expo/pull/28881) by [@marklawlor](https://github.com/marklawlor))

## 3.5.12 — 2024-05-13

### 🐛 Bug fixes

- Fix Sitemap crashing when `UIViewControllerBasedStatusBarAppearance` is set to `YES` ([#28724](https://github.com/expo/expo/pull/28665) by [@hirbod](https://github.com/hirbod))

## 3.5.11 — 2024-05-09

### 🐛 Bug fixes

- Fix Typed Routes generating incorrect routes and crashing when moving files ([#28665](https://github.com/expo/expo/pull/28665) by [@marklawlor](https://github.com/marklawlor))
- Fix `_layout` files with platform extensions incorrectly registering as a route ([#28699](https://github.com/expo/expo/pull/28699) by [@marklawlor](https://github.com/marklawlor))

## 3.5.10 — 2024-05-07

### 🐛 Bug fixes

- Fix `useMemo` crash when adding new routes.

## 3.5.9 — 2024-05-06

### 💡 Others

- Use `ReactDOMServer.renderToString` to support React 19 beta. ([#28592](https://github.com/expo/expo/pull/28592) by [@EvanBacon](https://github.com/EvanBacon))

## 3.5.8 — 2024-05-03

_This version does not introduce any user-facing changes._

## 3.5.7 — 2024-05-02

_This version does not introduce any user-facing changes._

## 3.5.6 — 2024-05-01

### 🎉 New features

- Allow platform extensions for layout and route files ([#27408](https://github.com/expo/expo/pull/27408) by [@marklawlor](https://github.com/marklawlor))
- Add `linking` prop to `<ExpoRoot />` ([#27757](https://github.com/expo/expo/pull/27757) by [@marklawlor](https://github.com/marklawlor))
- Add `+native-intent` file support. ([#28113](https://github.com/expo/expo/pull/28113) by [@marklawlor](https://github.com/marklawlor))

### 🐛 Bug fixes

- Fix missing types for Link when using Typed Routes ([#28467](https://github.com/expo/expo/pull/28467) by [@marklawlor](https://github.com/marklawlor))
- Prevent crash when `EXPO_ROUTER_APP_ROOT` directory does not exist ([#28466](https://github.com/expo/expo/pull/28466) by [@marklawlor](https://github.com/marklawlor))

## 3.5.5 — 2024-04-29

### 🐛 Bug fixes

- Fix `useLocalSearchParams` not passing all parameters to nested navigators. ([#28468](https://github.com/expo/expo/pull/28468) by [@marklawlor](https://github.com/marklawlor))
- Fix incorrect require.context regex for Android ([#28490](https://github.com/expo/expo/pull/28490) by [@marklawlor](https://github.com/marklawlor))
- Switch to react-native-helmet-async (fork of react-helmet-async) in order remove react-dom peer dependency. ([#28532](https://github.com/expo/expo/pull/28532) by [@brentvatne](https://github.com/brentvatne))

## 3.5.4 — 2024-04-26

### 🎉 New features

- Allow platform extensions for layout and route files ([#27408](https://github.com/expo/expo/pull/27408) by [@marklawlor](https://github.com/marklawlor))

## 3.5.3 — 2024-04-25

_This version does not introduce any user-facing changes._

## 3.5.2 — 2024-04-23

### 🐛 Bug fixes

- Fix support loading abstract Expo Go URLs with multiple segments. ([#28376](https://github.com/expo/expo/pull/28376) by [@EvanBacon](https://github.com/EvanBacon))

## 3.5.1 — 2024-04-22

_This version does not introduce any user-facing changes._

## 3.5.0 — 2024-04-18

### 🎉 New features

- Mark React client components with "use client" directives. ([#27300](https://github.com/expo/expo/pull/27300) by [@EvanBacon](https://github.com/EvanBacon))
- Add URL hash support ([#27105](https://github.com/expo/expo/pull/27105) by [@marklawlor](https://github.com/marklawlor))
- Type `Href` is no longer generic ([#27690](https://github.com/expo/expo/pull/27690) by [@marklawlor](https://github.com/marklawlor))

### 🐛 Bug fixes

- Ensure navigation events target the correct navigator ([#27485](https://github.com/expo/expo/pull/27485) by [@marklawlor](https://github.com/marklawlor))
- Fix using array syntax `(a,b)` with server output. ([#27462](https://github.com/expo/expo/pull/27462) by [@EvanBacon](https://github.com/EvanBacon))
- Fix issue with skipping all imports. ([#27238](https://github.com/expo/expo/pull/27238) by [@EvanBacon](https://github.com/EvanBacon))
- Include search parameters in the default Screen.getId() function. ([#26710](https://github.com/expo/expo/pull/26710) by [@marklawlor](https://github.com/marklawlor))
- Fix sitemap missing paths ([#26507](https://github.com/expo/expo/pull/26507) by [@marklawlor](https://github.com/marklawlor))
- API routes incorrectly reporting duplicate routes ([#26507](https://github.com/expo/expo/pull/26507) by [@marklawlor](https://github.com/marklawlor))
- Invalid nested +html routes ([#26507](https://github.com/expo/expo/pull/26507) by [@marklawlor](https://github.com/marklawlor))
- Routes under shared routes using the wrong layout ([#26507](https://github.com/expo/expo/pull/26507) by [@marklawlor](https://github.com/marklawlor))
- Update typed route generation ([#26578](https://github.com/expo/expo/pull/26578) by [@marklawlor](https://github.com/marklawlor))
- Fix `push` navigation not adding to history while inside a group ([#26678](https://github.com/expo/expo/pull/26678) by [@marklawlor](https://github.com/marklawlor))
- Fix using parenthesis in urls ([#27120](https://github.com/expo/expo/pull/27120) by [@marklawlor](https://github.com/marklawlor))
- Fix `push` navigation not pushing the same route multiple times ([#27307](https://github.com/expo/expo/pull/27307) by [@marklawlor](https://github.com/marklawlor))
- Fix router.navigate will only push when path parameters change ([#27285](https://github.com/expo/expo/pull/27285) by [@marklawlor](https://github.com/marklawlor))
- Fix incorrect route generation of array shared groups with brackets ([#27459](https://github.com/expo/expo/pull/27459) by [@marklawlor](https://github.com/marklawlor))
- Fix incorrect initial URL on web when using baseUrl ([#27287](https://github.com/expo/expo/pull/27287) by [@marklawlor](https://github.com/marklawlor))
- Cancel ExpoRouter SplashScreen during test teardown ([#27620](https://github.com/expo/expo/pull/27620) by [@marklawlor](https://github.com/marklawlor))
- Export `toHaveRouterState` and other matcher types from `expo-router/testing-library` ([#27646](https://github.com/expo/expo/pull/27646) by [@marklawlor](https://github.com/marklawlor))
- Fix missing types from typed routes ([#27412](https://github.com/expo/expo/pull/27412) by [@marklawlor](https://github.com/marklawlor))
- Fork NavigationContainer on web to use custom linking context ([#27712](https://github.com/expo/expo/pull/27712) by [@marklawlor](https://github.com/marklawlor))
- Fix relative navigation on hoisted routes ([#27778](https://github.com/expo/expo/pull/27778) by [@marklawlor](https://github.com/marklawlor))
- Fix setting an initial location to a hoisted index router in a group ([#27935](https://github.com/expo/expo/pull/27935) by [@marklawlor](https://github.com/marklawlor))

### 💡 Others

- Enable Jest tests for all platforms ([#27407](https://github.com/expo/expo/pull/27407) by [@marklawlor](https://github.com/marklawlor))

## 3.4.8 - 2024-02-29

### 🎉 New features

- Allow the file extension to be specified for `renderRouter`'s filepaths ([#26510](https://github.com/expo/expo/pull/26510) by [@marklawlor](https://github.com/marklawlor))
- Allow `renderRouter()` to accept an array of strings to quickly mock multiple empty components. ([#26651](https://github.com/expo/expo/pull/26651) by [@marklawlor](https://github.com/marklawlor))
- Add `.dismiss(), .dismissAll() and .canDismiss()` to `router` APIs. ([#26711](https://github.com/expo/expo/pull/26711) by [@marklawlor](https://github.com/marklawlor))

## 3.4.7 - 2024-02-06

### 🐛 Bug fixes

- Fix issue with top-level catch-all not matching client-side routing behavior. ([#26861](https://github.com/expo/expo/pull/26861) by [@EvanBacon](https://github.com/EvanBacon))

### 💡 Others

- Reduce usage of `expo-constants`. ([#26834](https://github.com/expo/expo/pull/26834) by [@EvanBacon](https://github.com/EvanBacon))

## 3.4.6 - 2024-01-26

_This version does not introduce any user-facing changes._

## 3.4.5 - 2024-01-23

### 🐛 Bug fixes

- Remove error hiding system. ([#26607](https://github.com/expo/expo/pull/26607) by [@EvanBacon](https://github.com/EvanBacon))
- Make `@testing-library/jest-native` usage optional ([#26650](https://github.com/expo/expo/pull/26650) by [@marklawlor](https://github.com/marklawlor))

## 3.4.4 - 2024-01-20

### 🎉 New features

- Add `useNavigationContainerRef` to access the root NavigationContainer ref. ([#26529](https://github.com/expo/expo/pull/26529) by [@EvanBacon](https://github.com/EvanBacon))

### 💡 Others

- Deprecate `useRootNavigation` in favor of `useNavigationContainerRef`. ([#26529](https://github.com/expo/expo/pull/26529) by [@EvanBacon](https://github.com/EvanBacon))
- Remove duplicate context mocking functions ([#26651](https://github.com/expo/expo/pull/26651) by [@marklawlor](https://github.com/marklawlor))
- Update to remove `ExpoRequest`/`ExpoResponse` imports from `@expo/server`. ([#27261](https://github.com/expo/expo/pull/27261) by [@kitten](https://github.com/kitten))

## 3.4.3 - 2024-01-18

_This version does not introduce any user-facing changes._

## 3.4.2 - 2024-01-10

_This version does not introduce any user-facing changes._

## 3.4.1 - 2023-12-19

### 🐛 Bug fixes

- Fix `<Drawer />` navigator navigation. ([#25985](https://github.com/expo/expo/pull/25985) by [@marklawlor](https://github.com/marklawlor))

## 3.4.0 — 2023-12-15

### 🎉 New features

- Add `router.pushOrPop` and `navigate` to `pushOrPop` ([#24600](https://github.com/expo/expo/pull/24600) by [@marklawlor](https://github.com/marklawlor))
- Add `toHavePathnameWithParams` matcher to `expo-router/testing-library`. ([#25955](https://github.com/expo/expo/pull/25955) by [@marklawlor](https://github.com/marklawlor))

### 🐛 Bug fixes

- Allow pushing to the same route multiple times. ([#24600](https://github.com/expo/expo/pull/24600) by [@marklawlor](https://github.com/marklawlor))
- Remove `not-found` URL parameter on web `not-found` pages. ([#25955](https://github.com/expo/expo/pull/25955) by [@marklawlor](https://github.com/marklawlor))

## 3.3.1 — 2023-12-12

### 💡 Others

- Change `peerDependencies` for `expo` and remove `metro`. ([#25886](https://github.com/expo/expo/pull/25886) by [@EvanBacon](https://github.com/EvanBacon))

## 3.3.0 — 2023-12-12

- Ensure search parameters are always decoded ([#25589](https://github.com/expo/expo/pull/25589) by [@marklawlor](https://github.com/marklawlor))

### 🛠 Breaking changes

- Change default CSS reset to align with `react-native-web@0.19.8`. ([#25429](https://github.com/expo/expo/pull/25429) by [@EvanBacon](https://github.com/EvanBacon))

### 🎉 New features

- Add route-based bundle splitting on web. ([#25627](https://github.com/expo/expo/pull/25627) by [@EvanBacon](https://github.com/EvanBacon))
- Change `unstable_src` to `root` in the Expo Router Config Plugin. ([#25658](https://github.com/expo/expo/pull/25658) by [@EvanBacon](https://github.com/EvanBacon))
- Support linking to `mailto:`, and other common links with the `<Link />` component and `router` API. ([#25486](https://github.com/expo/expo/pull/25486) by [@EvanBacon](https://github.com/EvanBacon))
- Added support for React Native 0.73.0. ([#24971](https://github.com/expo/expo/pull/24971), [#25453](https://github.com/expo/expo/pull/25453) by [@gabrieldonadel](https://github.com/gabrieldonadel))
- Warn in development when a path and query parameter with the same name is used. ([#24386](https://github.com/expo/expo/pull/24386) by [@marklawlor](https://github.com/marklawlor))

### 🐛 Bug fixes

- Fix traversing `generateStaticParams`. ([#25440](https://github.com/expo/expo/pull/25440) by [@EvanBacon](https://github.com/EvanBacon))
- Fix `state.routes.at is not a function` error on navigation.
- Only mock `react-native-reanimated` if package is installed. ([#25588](https://github.com/expo/expo/pull/25588) by [@marklawlor](https://github.com/marklawlor))
- Import `@expo/metro-runtime` from build dir. ([#25655](https://github.com/expo/expo/pull/25655) by [@EvanBacon](https://github.com/EvanBacon))

### 💡 Others

- Disable suspense loader in production. ([#25436](https://github.com/expo/expo/pull/25436) by [@EvanBacon](https://github.com/EvanBacon))
- Removed unused `dateModified` field from `MetadataOptions` in the head module. ([#25467](https://github.com/expo/expo/pull/25467) by [@tsapeta](https://github.com/tsapeta))

## 3.2.0 — 2023-11-14

### 🛠 Breaking changes

- Drop support for rendering `<SplashScreen />` as a React component. `SplashScreen` now re-exports `expo-splash-screen`. ([#24893](https://github.com/expo/expo/pull/24893) by [@EvanBacon](https://github.com/EvanBacon))
- The Babel plugin `expo-router/babel` has been moved to `babel-preset-expo` and will be enabled automatically when `expo-router` is installed. ([#24779](https://github.com/expo/expo/pull/24779) by [@EvanBacon](https://github.com/EvanBacon))
- Bumped iOS deployment target to 13.4. ([#25063](https://github.com/expo/expo/pull/25063) by [@gabrieldonadel](https://github.com/gabrieldonadel))

### 🎉 New features

- Include static routes from `generateStaticParams` in server manifest. ([#25003](https://github.com/expo/expo/pull/25003) by [@EvanBacon](https://github.com/EvanBacon))
- Add web-only `target`, `rel`, and `download` props to the `Link` component. ([#24908](https://github.com/expo/expo/pull/24908) by [@EvanBacon](https://github.com/EvanBacon))
- Add `className` prop to `Link` component. ([#24797](https://github.com/expo/expo/pull/24797) by [@EvanBacon](https://github.com/EvanBacon))
- Add `file` to server manifest format to represent the location of the file on disk. ([#24739](https://github.com/expo/expo/pull/24739) by [@EvanBacon](https://github.com/EvanBacon))
- Add new `+not-found` convention for 404s. ([#24528](https://github.com/expo/expo/pull/24528) by [@EvanBacon](https://github.com/EvanBacon))

### 🐛 Bug fixes

- Fix query parameter encoding. ([#25198](https://github.com/expo/expo/pull/25198) by [@EvanBacon](https://github.com/EvanBacon))
- Prevent circular navigation references. ([#24548](https://github.com/expo/expo/pull/24548) by [@EvanBacon](https://github.com/EvanBacon))
- Fix navigating to shared routes. ([#24218](https://github.com/expo/expo/pull/24218) by [@marklawlor](https://github.com/marklawlor))
- Fix navigation target for nested layouts ([#24598](https://github.com/expo/expo/pull/24598) by [@marklawlor](https://github.com/marklawlor))
- Fix `renderRouter` on windows ([#24674](https://github.com/expo/expo/pull/24674) by [@marklawlor](https://github.com/marklawlor))
- Fix relative hrefs when inside a group ([#25111](https://github.com/expo/expo/pull/25111) by [@marklawlor](https://github.com/marklawlor))
- Fix `renderRouter` `Cannot set properties of undefined` error. ([#25110](https://github.com/expo/expo/pull/25110) by [@marklawlor](https://github.com/marklawlor))
- Fix relative hrefs from index routes ([#25309](https://github.com/expo/expo/pull/25309) by [@marklawlor](https://github.com/marklawlor))

### 💡 Others

- Rename experimental `basePath` setting to `baseUrl`. ([#25305](https://github.com/expo/expo/pull/25305) by [@EvanBacon](https://github.com/EvanBacon))
- Move web `AppContainer` alias to `expo/cli`. ([#25148](https://github.com/expo/expo/pull/25148) by [@EvanBacon](https://github.com/EvanBacon))
- Fix build. ([#25005](https://github.com/expo/expo/pull/25005) by [@EvanBacon](https://github.com/EvanBacon))
- Ship untranspiled JSX to support custom handling of `jsx` and `createElement`. ([#24889](https://github.com/expo/expo/pull/24889) by [@EvanBacon](https://github.com/EvanBacon))
- Throw unhandled actions in tests. ([#24525](https://github.com/expo/expo/pull/24525) by [@EvanBacon](https://github.com/EvanBacon))
- Migrate to new standard `URL` support on native. ([#24941](https://github.com/expo/expo/pull/24941) by [@EvanBacon](https://github.com/EvanBacon))

## 3.1.2 — 2023-09-18

### 🐛 Bug fixes

- Include `_ctx-html` file in public release. ([#24472](https://github.com/expo/expo/pull/24472) by [@EvanBacon](https://github.com/EvanBacon))

## 3.1.1 — 2023-09-15

### 🛠 Breaking changes

- Expo Router no longer automatically injects `react-native-gesture-handler`. Users must now add this in layout routes. ([#24314](https://github.com/expo/expo/pull/24314) by [@EvanBacon](https://github.com/EvanBacon))
- Drop client-side mocking for `__dirname` and `__filename`. ([#24348](https://github.com/expo/expo/pull/24348) by [@EvanBacon](https://github.com/EvanBacon))

### 🎉 New features

- Add server manifest. ([#24429](https://github.com/expo/expo/pull/24429) by [@EvanBacon](https://github.com/EvanBacon))

### 🐛 Bug fixes

- Infinite renders when using ErrorBoundary in a nested layout. ([#24317](https://github.com/expo/expo/pull/24317) by [@marklawlor](https://github.com/marklawlor))
- Navigation across nested `_layout` when using `router.replace()` and `<Redirect />` ([#24457](https://github.com/expo/expo/pull/24457) by [@marklawlor](https://github.com/marklawlor))

### 💡 Others

- Ignore root HTML automatically in the context module. ([#24388](https://github.com/expo/expo/pull/24388) by [@EvanBacon](https://github.com/EvanBacon))
- Compile to cjs to support running directly in Node.js. ([#24349](https://github.com/expo/expo/pull/24349) by [@EvanBacon](https://github.com/EvanBacon))
- Fix build. ([#24309](https://github.com/expo/expo/pull/24309) by [@EvanBacon](https://github.com/EvanBacon))

## 3.1.0 — 2023-09-04

- Fix false positive redirect deprecation since version 2.0.1 when using `<Screen />`. ([#23932](https://github.com/expo/expo/pull/23932) by [@sync](https://github.com/sync))

### 🛠 Breaking changes

- Remove `@bacons/react-views` -> the undocumented `hoverStyle` property is no longer supported on `<Link />`. ([#23889](https://github.com/expo/expo/pull/23889) by [@EvanBacon](https://github.com/EvanBacon))
- Remove deprecated hooks `useSearchParams` and `useLink` ([#24219](https://github.com/expo/expo/pull/24219) by [@marklawlor](https://github.com/marklawlor))
- Remove deprecated `<Screen />` prop `redirect` ([#24219](https://github.com/expo/expo/pull/24219) by [@marklawlor](https://github.com/marklawlor))

### 🎉 New features

- Add support for `experiments.basePath` and hosting from sub-paths. ([#23911](https://github.com/expo/expo/pull/23911) by [@EvanBacon](https://github.com/EvanBacon))
- Add types for the `unstable_styles` export of CSS Modules. ([#24244](https://github.com/expo/expo/pull/24244) by [@EvanBacon](https://github.com/EvanBacon))
- Tree shake error symbolication code in production. ([#24215](https://github.com/expo/expo/pull/24215) by [@EvanBacon](https://github.com/EvanBacon))
- Add static font extraction support with `expo-font`. ([#24027](https://github.com/expo/expo/pull/24027) by [@EvanBacon](https://github.com/EvanBacon))

### 🐛 Bug fixes

- Support `push` going back to sibling with nested stack from a modal. ([#24166](https://github.com/expo/expo/pull/24166) by [@EvanBacon](https://github.com/EvanBacon))
- Use deeper clone to prevent state leak. ([#24149](https://github.com/expo/expo/pull/24149) by [@EvanBacon](https://github.com/EvanBacon))
- Prevent double renders when pushing stacks. ([#24147](https://github.com/expo/expo/pull/24147) by [@EvanBacon](https://github.com/EvanBacon))
- Patch `react-native-web` AppContainer to prevent adding extra divs. ([#24093](https://github.com/expo/expo/pull/24093) by [@EvanBacon](https://github.com/EvanBacon))
- Allow pushing "sibling" routes by the same name. ([#23833](https://github.com/expo/expo/pull/23833) by [@EvanBacon](https://github.com/EvanBacon))
- Prevent throwing in `canGoBack` before the navigation has mounted. ([#23959](https://github.com/expo/expo/pull/23959) by [@EvanBacon](https://github.com/EvanBacon))
- Fix error overlay not being applied on web. ([#24052](https://github.com/expo/expo/pull/24052) by [@EvanBacon](https://github.com/EvanBacon))
- Add missing `listener` types. ([#24174](https://github.com/expo/expo/pull/24174) by [@muneebahmedayub](https://github.com/muneebahmedayub))

### 💡 Others

- Move entry registration to `expo`. ([#23891](https://github.com/expo/expo/pull/23891) by [@EvanBacon](https://github.com/EvanBacon))
- Drop unused tests. ([#23890](https://github.com/expo/expo/pull/23890) by [@EvanBacon](https://github.com/EvanBacon))
- Fix `yarn tsc` in the repo. ([#23887](https://github.com/expo/expo/pull/23887) by [@EvanBacon](https://github.com/EvanBacon))

## 3.0.0 — 2023-08-02

### 🛠 Breaking changes

- Migrate to expo/expo monorepo. ([#23725](https://github.com/expo/expo/pull/23725) by [@EvanBacon](https://github.com/EvanBacon))
- Change source directory in production to use `build` instead of `src`. ([#23725](https://github.com/expo/expo/pull/23725) by [@EvanBacon](https://github.com/EvanBacon))
- Fold `expo-head` into `expo-router`. ([#23725](https://github.com/expo/expo/pull/23725) by [@EvanBacon](https://github.com/EvanBacon))

### 🐛 Bug fixes

- Fix exports. ([#23789](https://github.com/expo/expo/pull/23789) by [@EvanBacon](https://github.com/EvanBacon))<|MERGE_RESOLUTION|>--- conflicted
+++ resolved
@@ -10,15 +10,13 @@
 
 ### 💡 Others
 
-<<<<<<< HEAD
 - Split up getRoutes method for SSR. ([#29232](https://github.com/expo/expo/pull/29232) by [@EvanBacon](https://github.com/EvanBacon))
-=======
+
 ## 3.5.15 - 2024-06-03
 
 ### 🐛 Bug fixes
 
 - Fix generating types in a loop ([#29157](https://github.com/expo/expo/pull/29157) by [@kadikraman](https://github.com/kadikraman))
->>>>>>> 29ee21a3
 
 ## 3.5.14 — 2024-05-15
 
