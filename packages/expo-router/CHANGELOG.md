--- conflicted
+++ resolved
@@ -10,13 +10,11 @@
 
 ### 💡 Others
 
-<<<<<<< HEAD
 - Use `ReactDOMServer.renderToString` to support React 19 beta. ([#28592](https://github.com/expo/expo/pull/28592) by [@EvanBacon](https://github.com/EvanBacon))
-=======
+
 ## 3.5.8 — 2024-05-03
 
 _This version does not introduce any user-facing changes._
->>>>>>> 6d629fd4
 
 ## 3.5.7 — 2024-05-02
 
