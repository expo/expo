--- conflicted
+++ resolved
@@ -10,9 +10,8 @@
 
 ### 💡 Others
 
-<<<<<<< HEAD
 - Tweaks and fixes for the internal Sitemap page. ([#29756](https://github.com/expo/expo/pull/29756) by [@Simek](https://github.com/Simek))
-=======
+
 ## 4.0.0-preview.13 — 2024-11-05
 
 ### 🎉 New features
@@ -22,7 +21,6 @@
 ### 💡 Others
 
 - Remove expo-splash-screen dependency without changing behavior ([#32610](https://github.com/expo/expo/pull/32610) by [@brentvatne](https://github.com/brentvatne))
->>>>>>> 00a55ba5
 
 ## 4.0.0-preview.12 — 2024-11-04
 
