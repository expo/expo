--- conflicted
+++ resolved
@@ -127,31 +127,6 @@
   return {
     name: 'expo-router',
     visitor: {
-<<<<<<< HEAD
-      // Add support for Node.js __filename
-      // Identifier(path, state) {
-      //   // Prevent converting object keys
-      //   if (path.parentPath.isObjectProperty()) {
-      //     return;
-      //   }
-
-      //   if (path.node.name === '__filename') {
-      //     path.replaceWith(
-      //       t.stringLiteral(
-      //         // `/index.js` is the value used by Webpack.
-      //         getRelPath(state)
-      //       )
-      //     );
-      //   }
-      //   // Add support for Node.js `__dirname`.
-      //   // This static value comes from Webpack somewhere.
-      //   if (path.node.name === '__dirname') {
-      //     path.replaceWith(t.stringLiteral('/'));
-      //   }
-      // },
-
-=======
->>>>>>> 6c5f8b44
       // Convert `process.env.EXPO_ROUTER_APP_ROOT` to a string literal
       MemberExpression(path, state) {
         if (
