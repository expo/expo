--- conflicted
+++ resolved
@@ -79,14 +79,10 @@
   return (
     <View style={styles.container} testID="expo-router-sitemap">
       {canOverrideStatusBarBehavior && <StatusBar barStyle="light-content" />}
-<<<<<<< HEAD
       <ScrollView
         contentContainerStyle={styles.scroll}
         automaticallyAdjustContentInsets
         contentInsetAdjustmentBehavior="automatic">
-=======
-      <ScrollView contentContainerStyle={styles.scroll} contentInsetAdjustmentBehavior="automatic">
->>>>>>> c7e00439
         {children.map((child) => (
           <View testID="sitemap-item-container" key={child.contextKey} style={styles.itemContainer}>
             <SitemapItem node={child} />
