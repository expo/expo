--- conflicted
+++ resolved
@@ -1,9 +1,6 @@
 'use client';
 
-<<<<<<< HEAD
-=======
 import * as SplashScreen from 'expo-splash-screen';
->>>>>>> 8b79a503
 import React, { Component, type ComponentType, type PropsWithChildren } from 'react';
 
 import { MetroServerError } from '../rsc/router/errors';
