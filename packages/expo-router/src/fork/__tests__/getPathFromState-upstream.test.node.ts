--- conflicted
+++ resolved
@@ -201,7 +201,6 @@
   });
 });
 
-<<<<<<< HEAD
 it('appends basePath', () => {
   Constants.expoConfig = {
     experiments: {
@@ -233,7 +232,8 @@
   };
 
   expect(getPathFromState<object>(state, config)).toBe(path);
-=======
+});
+
 it(`does not mutate incomplete state during invocation`, () => {
   const inputState = {
     stale: false,
@@ -284,7 +284,6 @@
 
   expect(inputState).toEqual(staticCopy);
   expect(JSON.stringify(inputState)).not.toMatch(/UNKNOWN/);
->>>>>>> be7b8fb5
 });
 
 it(`supports resolving nonexistent, nested synthetic states into paths that cannot be resolved`, () => {
