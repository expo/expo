'use client';

import { type NavigationProp, type ParamListBase } from '@react-navigation/native';
import { nanoid } from 'nanoid/non-secure';
import { useEffect, useState } from 'react';
import { StyleSheet, ViewProps } from 'react-native';
import { type ScreenProps } from 'react-native-screens';

import { useModalContext, type ModalConfig } from './ModalContext';
import { useNavigation } from '../useNavigation';
import { areDetentsValid } from './utils';

export interface ModalProps extends ViewProps {
  /**
   * The content of the modal.
   */
  children?: React.ReactNode;
  /**
   * Whether the modal is visible or not.
   * When set to `true`, the modal will be opened.
   * When set to `false`, the modal will be closed.
   */
  visible: boolean;
  /**
   * Callback that is called after modal is closed.
   * This is called when the modal is closed programmatically or when the user dismisses it.
   */
  onClose?: () => void;
  /**
   * Callback that is called after modal is shown.
   */
  onShow?: () => void;
  /**
   * The animation type for the modal.
   * This can be one of 'none', 'slide', or 'fade'.
   */
  animationType?: ModalConfig['animationType'];
  /**
   * The presentation style for the modal.
   * This can be one of 'fullScreen', 'pageSheet', 'formSheet', or 'overFullScreen'.
   * - `fullScreen`: The modal covers the entire screen. When `transparent` is set to `true`, it will fallback to `overFullScreen`.
   * - `pageSheet`: The modal is presented as a page sheet on iOS. Defaults to `fullScreen` on Android.
   * - `formSheet`: The modal is presented as a form sheet.
   * - `overFullScreen`: The modal is presented over the full screen, allowing interaction with the underlying content.
   *
   * @default 'fullScreen'
   */
  presentationStyle?: ModalConfig['presentationStyle'];
  /**
   * Whether the modal should be rendered as a transparent overlay.
   * This will render the modal without a background, allowing the content behind it to be visible.
   *
   * On Android, this will fallback to `overFullScreen` presentation style.
   */
  transparent?: boolean;
  /**
   * See {@link ScreenProps["sheetAllowedDetents"]}.
   *
   * Describes heights where a sheet can rest.
   * Works only when `presentation` is set to `formSheet`.
   *
   * Heights should be described as fraction (a number from `[0, 1]` interval) of screen height / maximum detent height.
   * You can pass an array of ascending values each defining allowed sheet detent. iOS accepts any number of detents,
   * while **Android is limited to three**.
   *
   * @default 'fitToContents'
   */
  detents?: ModalConfig['detents'];
  /**
   * Determines whether the modal should close when navigating away from the screen that opened it.
   *
   * If set to `true`, the modal will close when the user navigates to a different screen.
   *
   * If set to `false`, the modal will remain open when pushing a new screen.
   * However, it will still close when navigating back or replacing the current screen.
   */
  closeOnNavigation?: boolean;
  /**
   * See {@link ScreenProps["unstable_sheetFooter"]}.
   *
   * Footer component that can be used alongside formSheet stack presentation style.
   * Works only when `presentation` is set to `formSheet`.
   *
   * Please note that this prop is marked as unstable and might be subject of breaking changes,
   * including removal.
   *
   * @platform android
   */
  unstable_footer?: ModalConfig['unstable_footer'];
}

/**
 * A standalone modal component that can be used in Expo Router apps.
 * It always renders on top of the application's content.
 * Internally, the modal is rendered as a `Stack.Screen`, with the presentation style determined by the `presentationStyle` prop.
 *
 * **Props should be set before the modal is opened. Changes to the props will take effect after the modal is reopened.**
 *
 * This component is not linkable. If you need to link to a modal, use `<Stack.Screen options={{ presentationStyle: "modal" }} />` instead.
 *
 * @example
 * ```tsx
 * import { Modal } from 'expo-router';
 *
 * function Page() {
 *  const [modalVisible, setModalVisible] = useState(false);
 *  return (
 *    <Modal
 *      visible={modalVisible}
 *      onClose={() => setModalVisible(false)}
 *    >
 *      <Text>Hello World</Text>
 *    </Modal>
 *  );
 * }
 */
export function Modal(props: ModalProps) {
  const {
    children,
    visible,
    onClose,
    onShow,
    animationType,
    presentationStyle,
    transparent,
    detents,
    closeOnNavigation,
    unstable_footer,
    ...viewProps
  } = props;
  const { openModal, updateModal, closeModal, addEventListener } = useModalContext();
  const [currentModalId, setCurrentModalId] = useState<string | undefined>();
  const navigation = useNavigation<NavigationProp<ParamListBase>>();
  useEffect(() => {
    if (!areDetentsValid(detents)) {
      throw new Error(`Invalid detents provided to Modal: ${JSON.stringify(detents)}`);
    }
  }, [detents]);
  useEffect(() => {
    if (
      __DEV__ &&
      presentationStyle === 'formSheet' &&
      detents !== 'fitToContents' &&
      process.env.EXPO_OS === 'ios' &&
      StyleSheet.flatten(props.style)?.flex
    ) {
      console.warn(
        // TODO: ENG-16230: Add warning link to documentation
        'The `formSheet` presentation style does not support flex styles on iOS. Consider using a fixed height view or scroll view with `fitToContents` detent instead. See '
      );
    }
  }, [props.style, presentationStyle, detents]);
  useEffect(() => {
    if (visible) {
      const newId = nanoid();
      openModal({
        animationType,
        presentationStyle,
        transparent,
        viewProps,
        component: children,
        uniqueId: newId,
        parentNavigationProp: navigation,
<<<<<<< HEAD
        unstable_footer,
        detents: detents ?? 'fitToContents',
=======
        detents: detents ?? (presentationStyle === 'formSheet' ? 'fitToContents' : undefined),
>>>>>>> 192ca644
      });
      setCurrentModalId(newId);
      return () => {
        closeModal(newId);
      };
    }
    return () => {};
  }, [visible]);

  useEffect(() => {
    if (navigation.isFocused()) {
      return navigation.addListener('blur', () => {
        if (currentModalId && closeOnNavigation) {
          closeModal(currentModalId);
        }
      });
    }
    return () => {};
  }, [navigation, closeModal, currentModalId, closeOnNavigation]);

  useEffect(() => {
    if (currentModalId && visible) {
      updateModal(currentModalId, {
        component: children,
        unstable_footer,
      });
    }
  }, [children, unstable_footer]);

  useEffect(() => {
    if (currentModalId) {
      const unsubscribeShow = addEventListener('show', (id) => {
        if (id === currentModalId) {
          onShow?.();
        }
      });
      const unsubscribeClose = addEventListener('close', (id) => {
        if (id === currentModalId) {
          onClose?.();
          setCurrentModalId(undefined);
        }
      });
      return () => {
        unsubscribeShow();
        unsubscribeClose();
      };
    }
    return () => {};
  }, [currentModalId, addEventListener, onClose, onShow]);
  return null;
}<|MERGE_RESOLUTION|>--- conflicted
+++ resolved
@@ -161,12 +161,8 @@
         component: children,
         uniqueId: newId,
         parentNavigationProp: navigation,
-<<<<<<< HEAD
+        detents: detents ?? (presentationStyle === 'formSheet' ? 'fitToContents' : undefined),
         unstable_footer,
-        detents: detents ?? 'fitToContents',
-=======
-        detents: detents ?? (presentationStyle === 'formSheet' ? 'fitToContents' : undefined),
->>>>>>> 192ca644
       });
       setCurrentModalId(newId);
       return () => {
