'use client';

import { type NavigationProp, type ParamListBase } from '@react-navigation/native';
import { nanoid } from 'nanoid/non-secure';
import { useEffect, useState } from 'react';
import { StyleSheet, ViewProps } from 'react-native';
import { type ScreenProps } from 'react-native-screens';

import { useModalContext, type ModalConfig } from './ModalContext';
import { useNavigation } from '../useNavigation';
import { areDetentsValid } from './utils';

export interface ModalProps extends ViewProps {
  /**
   * The content of the modal.
   */
  children?: React.ReactNode;
  /**
   * Whether the modal is visible or not.
   * When set to `true`, the modal will be opened.
   * When set to `false`, the modal will be closed.
   */
  visible: boolean;
  /**
   * Callback that is called after modal is closed.
   * This is called when the modal is closed programmatically or when the user dismisses it.
   */
  onClose?: () => void;
  /**
   * Callback that is called after modal is shown.
   */
  onShow?: () => void;
  /**
   * The animation type for the modal.
   * This can be one of 'none', 'slide', or 'fade'.
   */
  animationType?: ModalConfig['animationType'];
  /**
   * The presentation style for the modal.
   * This can be one of 'fullScreen', 'pageSheet', 'formSheet', or 'overFullScreen'.
   * - `fullScreen`: The modal covers the entire screen. When `transparent` is set to `true`, it will fallback to `overFullScreen`.
   * - `pageSheet`: The modal is presented as a page sheet on iOS. Defaults to `fullScreen` on Android.
   * - `formSheet`: The modal is presented as a form sheet.
   * - `overFullScreen`: The modal is presented over the full screen, allowing interaction with the underlying content.
   *
   * @default 'fullScreen'
   */
  presentationStyle?: ModalConfig['presentationStyle'];
  /**
   * Whether the modal should be rendered as a transparent overlay.
   * This will render the modal without a background, allowing the content behind it to be visible.
   *
   * On Android, this will fallback to `overFullScreen` presentation style.
   */
  transparent?: boolean;
  /**
   * See {@link ScreenProps["sheetAllowedDetents"]}.
   *
   * Describes heights where a sheet can rest.
   * Works only when `presentation` is set to `formSheet`.
   *
   * Heights should be described as fraction (a number from `[0, 1]` interval) of screen height / maximum detent height.
   * You can pass an array of ascending values each defining allowed sheet detent. iOS accepts any number of detents,
   * while **Android is limited to three**.
   *
   * @default 'fitToContents'
   */
  detents?: ModalConfig['detents'];
  /**
<<<<<<< HEAD
   * See {@link ScreenProps["sheetCornerRadius"]}.
   *
   * The corner radius that the sheet will try to render with.
   * Works only when `presentation` is set to `formSheet`.
   */
  cornerRadius?: ModalConfig['cornerRadius'];
=======
   * Determines whether the modal should close when navigating away from the screen that opened it.
   *
   * If set to `true`, the modal will close when the user navigates to a different screen.
   *
   * If set to `false`, the modal will remain open when pushing a new screen.
   * However, it will still close when navigating back or replacing the current screen.
   */
  closeOnNavigation?: boolean;
>>>>>>> e3f7564d
}

/**
 * A standalone modal component that can be used in Expo Router apps.
 * It always renders on top of the application's content.
 * Internally, the modal is rendered as a `Stack.Screen`, with the presentation style determined by the `presentationStyle` prop.
 *
 * **Props should be set before the modal is opened. Changes to the props will take effect after the modal is reopened.**
 *
 * This component is not linkable. If you need to link to a modal, use `<Stack.Screen options={{ presentationStyle: "modal" }} />` instead.
 *
 * @example
 * ```tsx
 * import { Modal } from 'expo-router';
 *
 * function Page() {
 *  const [modalVisible, setModalVisible] = useState(false);
 *  return (
 *    <Modal
 *      visible={modalVisible}
 *      onClose={() => setModalVisible(false)}
 *    >
 *      <Text>Hello World</Text>
 *    </Modal>
 *  );
 * }
 */
export function Modal(props: ModalProps) {
  const {
    children,
    visible,
    onClose,
    onShow,
    animationType,
    presentationStyle,
    transparent,
    detents,
<<<<<<< HEAD
    cornerRadius,
=======
    closeOnNavigation,
>>>>>>> e3f7564d
    ...viewProps
  } = props;
  const { openModal, updateModal, closeModal, addEventListener } = useModalContext();
  const [currentModalId, setCurrentModalId] = useState<string | undefined>();
  const navigation = useNavigation<NavigationProp<ParamListBase>>();
  useEffect(() => {
    if (!areDetentsValid(detents)) {
      throw new Error(`Invalid detents provided to Modal: ${JSON.stringify(detents)}`);
    }
  }, [detents]);
  useEffect(() => {
    if (
      __DEV__ &&
      presentationStyle === 'formSheet' &&
      detents !== 'fitToContents' &&
      process.env.EXPO_OS === 'ios' &&
      StyleSheet.flatten(props.style)?.flex
    ) {
      console.warn(
        // TODO: ENG-16230: Add warning link to documentation
        'The `formSheet` presentation style does not support flex styles on iOS. Consider using a fixed height view or scroll view with `fitToContents` detent instead. See '
      );
    }
  }, [props.style, presentationStyle, detents]);
  useEffect(() => {
    if (visible) {
      const newId = nanoid();
      openModal({
        animationType,
        presentationStyle,
        transparent,
        viewProps,
        component: children,
        uniqueId: newId,
        parentNavigationProp: navigation,
        detents: detents ?? 'fitToContents',
        cornerRadius,
      });
      setCurrentModalId(newId);
      return () => {
        closeModal(newId);
      };
    }
    return () => {};
  }, [visible]);

  useEffect(() => {
    if (navigation.isFocused()) {
      return navigation.addListener('blur', () => {
        if (currentModalId && closeOnNavigation) {
          closeModal(currentModalId);
        }
      });
    }
    return () => {};
  }, [navigation, closeModal, currentModalId, closeOnNavigation]);

  useEffect(() => {
    if (currentModalId && visible) {
      updateModal(currentModalId, {
        component: children,
      });
    }
  }, [children]);

  useEffect(() => {
    if (currentModalId) {
      const unsubscribeShow = addEventListener('show', (id) => {
        if (id === currentModalId) {
          onShow?.();
        }
      });
      const unsubscribeClose = addEventListener('close', (id) => {
        if (id === currentModalId) {
          onClose?.();
          setCurrentModalId(undefined);
        }
      });
      return () => {
        unsubscribeShow();
        unsubscribeClose();
      };
    }
    return () => {};
  }, [currentModalId, addEventListener, onClose, onShow]);
  return null;
}<|MERGE_RESOLUTION|>--- conflicted
+++ resolved
@@ -67,23 +67,21 @@
    */
   detents?: ModalConfig['detents'];
   /**
-<<<<<<< HEAD
+   * Determines whether the modal should close when navigating away from the screen that opened it.
+   *
+   * If set to `true`, the modal will close when the user navigates to a different screen.
+   *
+   * If set to `false`, the modal will remain open when pushing a new screen.
+   * However, it will still close when navigating back or replacing the current screen.
+   */
+  closeOnNavigation?: boolean;
+  /**
    * See {@link ScreenProps["sheetCornerRadius"]}.
    *
    * The corner radius that the sheet will try to render with.
    * Works only when `presentation` is set to `formSheet`.
    */
   cornerRadius?: ModalConfig['cornerRadius'];
-=======
-   * Determines whether the modal should close when navigating away from the screen that opened it.
-   *
-   * If set to `true`, the modal will close when the user navigates to a different screen.
-   *
-   * If set to `false`, the modal will remain open when pushing a new screen.
-   * However, it will still close when navigating back or replacing the current screen.
-   */
-  closeOnNavigation?: boolean;
->>>>>>> e3f7564d
 }
 
 /**
@@ -121,11 +119,8 @@
     presentationStyle,
     transparent,
     detents,
-<<<<<<< HEAD
+    closeOnNavigation,
     cornerRadius,
-=======
-    closeOnNavigation,
->>>>>>> e3f7564d
     ...viewProps
   } = props;
   const { openModal, updateModal, closeModal, addEventListener } = useModalContext();
