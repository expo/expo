--- conflicted
+++ resolved
@@ -70,7 +70,18 @@
 
 const defaultFetchCache: FetchCache = {};
 
+const NO_CACHE_HEADERS: Record<string, string> =
+  process.env.EXPO_OS === 'web'
+    ? {}
+    : // These are needed for iOS + Prod to get updates after the first request.
+      {
+        'Cache-Control': 'no-cache',
+        Pragma: 'no-cache',
+        Expires: '0',
+      };
+
 const ACTION_HEADERS = {
+  ...NO_CACHE_HEADERS,
   accept: RSC_CONTENT_TYPE,
   'expo-platform': process.env.EXPO_OS!,
 };
@@ -170,48 +181,25 @@
 
 const prefetchedParams = new WeakMap<Promise<unknown>, unknown>();
 
-const NO_CACHE_HEADERS: Record<string, string> =
-  process.env.EXPO_OS === 'web'
-    ? {}
-    : // These are needed for iOS + Prod to get updates after the first request.
-      {
-        'Cache-Control': 'no-cache',
-        Pragma: 'no-cache',
-        Expires: '0',
-      };
-
 const fetchRSCInternal = (url: string, params: unknown) =>
   params === undefined
     ? fetch(url, {
         // Disable caching
         headers: {
+          ...NO_CACHE_HEADERS,
           'expo-platform': process.env.EXPO_OS!,
-          ...NO_CACHE_HEADERS,
         },
       })
     : typeof params === 'string'
-<<<<<<< HEAD
       ? fetch(url, {
           headers: {
+            ...NO_CACHE_HEADERS,
             'expo-platform': process.env.EXPO_OS!,
-            ...NO_CACHE_HEADERS,
             'X-Expo-Params': params,
           },
         })
       : encodeReply(params).then((body) =>
-          fetch(url, {
-            headers: {
-              'expo-platform': process.env.EXPO_OS!,
-              ...NO_CACHE_HEADERS,
-            },
-            method: 'POST',
-            body,
-          })
-=======
-      ? fetch(url, { headers: { 'expo-platform': process.env.EXPO_OS!, 'X-Expo-Params': params } })
-      : encodeReply(params).then((body) =>
           fetch(url, { method: 'POST', headers: ACTION_HEADERS, body })
->>>>>>> d1ff2b55
         );
 
 export const fetchRSC = (
