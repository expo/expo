--- conflicted
+++ resolved
@@ -22,14 +22,9 @@
   return {
     // TODO: This may have a predefined origin attached in the future.
     unstable_globalHref: path,
-<<<<<<< HEAD
     pathname: stripBaseUrl(path, baseUrl).split('?')['0'],
+    isIndex: isIndexPath(state),
     ...getNormalizedStatePath(qualified, baseUrl),
-=======
-    isIndex: isIndexPath(state),
-    pathname: stripBasePath(path, basePath).split('?')['0'],
-    ...getNormalizedStatePath(qualified, basePath),
->>>>>>> 1107c900
   };
 }
 
