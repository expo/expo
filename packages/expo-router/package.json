--- conflicted
+++ resolved
@@ -1,10 +1,6 @@
 {
   "name": "expo-router",
-<<<<<<< HEAD
-  "version": "5.0.2-preview.0",
-=======
   "version": "5.0.2-preview.1",
->>>>>>> cd391c95
   "description": "Expo Router is a file-based router for React Native and web applications.",
   "author": "650 Industries, Inc.",
   "license": "MIT",
