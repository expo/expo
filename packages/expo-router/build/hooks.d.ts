--- conflicted
+++ resolved
@@ -3,19 +3,11 @@
 type SearchParams = Record<string, string | string[]>;
 export declare function useRootNavigationState(): import("./fork/getStateFromPath").ResultState;
 export declare function useRouteInfo(): import("./LocationProvider").UrlObject;
-<<<<<<< HEAD
-/** @deprecated Use [`useNavigationContainerRef`](#usenavigationcontainerref) instead, which returns a React `ref`. */
-export declare function useRootNavigation(): import("@react-navigation/native").NavigationContainerRef<ReactNavigation.RootParamList> | null;
-/** @return The root `<NavigationContainer />` ref for the app. The `ref.current` may be `null` if the `<NavigationContainer />` hasn't mounted yet. */
-export declare function useNavigationContainerRef(): import("@react-navigation/native").NavigationContainerRefWithCurrent<ReactNavigation.RootParamList>;
-export declare function useRouter(): ExpoRouter.Router;
-=======
 /** @deprecated use `useNavigationContainerRef()` instead, which returns a React ref. */
 export declare function useRootNavigation(): import("@react-navigation/core").NavigationContainerRef<ReactNavigation.RootParamList> | null;
 /** @return the root `<NavigationContainer />` ref for the app. The `ref.current` may be `null` if the `<NavigationContainer />` hasn't mounted yet. */
 export declare function useNavigationContainerRef(): import("@react-navigation/core").NavigationContainerRefWithCurrent<ReactNavigation.RootParamList>;
 export declare function useRouter(): Router;
->>>>>>> b3addc32
 /**
  * @private
  * @returns The current global pathname with query params attached. This may change in the future to include the hostname from a predefined universal link. For example, `/foobar?hey=world` becomes `https://acme.dev/foobar?hey=world`.
@@ -55,30 +47,8 @@
  * const [first, second] = useSegments<['settings'] | ['[user]'] | ['[user]', 'followers']>()
  * ```
  */
-<<<<<<< HEAD
-export declare function useSegments<TSegments extends string[] = string[]>(): TSegments;
-/**
- * Global selected route location without search parameters. For example, `/acme?foo=bar` -> `/acme`. Segments will be normalized: `/[id]?id=normal` -> `/normal`.
- *
- * @example
- * ```tsx app/profile/[user].tsx
- * import { Text } from 'react-native';
- * import { useSegments } from 'expo-router';
- *
- * export default function Route() {
- *   // segments = ["profile", "[user]"]</b>
- *   const segments = useSegments();
- *
- *   return <Text>Hello</Text>;
- *
- * }
- * ```
- *
- */
-=======
 export declare function useSegments<TSegments extends Routes | RouteSegments<Routes> = Routes>(): TSegments extends string ? RouteSegments<TSegments> : TSegments;
 /** @returns global selected pathname without query parameters. */
->>>>>>> b3addc32
 export declare function usePathname(): string;
 /**
  * Get the globally selected query parameters, including dynamic path segments. This function will update even when the route is not focused.
@@ -110,46 +80,13 @@
 export declare function useGlobalSearchParams<TParams extends SearchParams = UnknownOutputParams>(): RouteParams<TParams>;
 export declare function useGlobalSearchParams<TRoute extends Routes, TParams extends SearchParams = UnknownOutputParams>(): RouteParams<TRoute, TParams>;
 /**
-<<<<<<< HEAD
- * Get the URL search parameters for the contextually focused route. For example, `/acme?foo=bar` -> `{ foo: "bar" }`.
-=======
  * Returns the URL parameters for the contextually focused route. e.g. `/acme?foo=bar` -> `{ foo: "bar" }`.
->>>>>>> b3addc32
  * This is useful for stacks where you may push a new screen that changes the query parameters.
  * For dynamic routes, both the route parameters and the search parameters are returned.
  *
-<<<<<<< HEAD
- * To observe updates even when the invoking route is not focused, use [`useGlobalSearchParams`](#useglobalsearchparams).
- *
- * When `/abc/home` pushes `/123/shop`, `useGlobalSearchParams` returns `{ first: undefined, second: '123' }` on `app/[first]/home.tsx`
- * because the global URL has changed.
- *
- * However, you may want the params to remain `{ first: 'abc' }` to reflect the context of the screen. In this
- * case, you can use `useLocalSearchParams` to ensure the params `{ first: 'abc' }` are still returned in `app/[first]/home.tsx`
- *
- * > **Note:** See [local versus global search parameters](/router/reference/search-parameters/#local-versus-global-search-parameters) for usage
- * > information.
- *
- * Route URL example: `acme://profile/baconbrix?extra=info`.
- *
- * @example
- * ```ts app/profile/[user].tsx
- * import { Text } from 'react-native';
- * import { useLocalSearchParams } from 'expo-router';
- *
- * export default function Route() {
- *  const { user, extra } = useLocalSearchParams();
- *
- *  return <Text>User: {user}</Text>;
- * }
- * ```
- *
- *
-=======
  * To observe updates even when the invoking route is not focused, use `useGlobalSearchParams()`.
  *
  * @see `useGlobalSearchParams`
->>>>>>> b3addc32
  */
 export declare function useLocalSearchParams<TParams extends SearchParams = UnknownOutputParams>(): RouteParams<TParams>;
 export declare function useLocalSearchParams<TRoute extends Routes, TParams extends SearchParams = UnknownOutputParams>(): RouteParams<TRoute, TParams>;
