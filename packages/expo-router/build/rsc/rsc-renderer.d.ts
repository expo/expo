--- conflicted
+++ resolved
@@ -7,11 +7,7 @@
  *
  * From waku https://github.com/dai-shi/waku/blob/32d52242c1450b5f5965860e671ff73c42da8bd0/packages/waku/src/lib/renderers/rsc-renderer.ts
  */
-<<<<<<< HEAD
-import type { ReactNode } from 'react';
-=======
 import './runtime';
->>>>>>> 3a2f0aa6
 import { type EntriesDev } from './server';
 export interface RenderContext<T = unknown> {
     rerender: (input: string, searchParams?: URLSearchParams) => void;
@@ -44,20 +40,5 @@
     loadServerModuleRsc: (url: string) => Promise<any>;
 };
 export declare function renderRsc(args: RenderRscArgs, opts: RenderRscOpts): Promise<ReadableStream>;
-export type GetSsrConfigArgs = {
-    config: Omit<ResolvedConfig, 'middleware'>;
-    pathname: string;
-    searchParams: URLSearchParams;
-};
-type GetSsrConfigOpts = {
-    entries: EntriesDev;
-    resolveClientEntry: ResolveClientEntry;
-};
-export declare function getSsrConfig(args: GetSsrConfigArgs, opts: GetSsrConfigOpts): Promise<{
-    body: ReadableStream<any>;
-    input: string;
-    searchParams?: URLSearchParams | undefined;
-    html: ReactNode;
-} | null>;
 export {};
 //# sourceMappingURL=rsc-renderer.d.ts.map