--- conflicted
+++ resolved
@@ -79,19 +79,13 @@
         });
     }, []);
     const componentIds = (0, common_js_1.getComponentIds)(route.path);
-<<<<<<< HEAD
-    // TODO: strip when "is exporting".
-    const refetchRoute = () => {
-        const loc = parseRoute(new URL(getHref()));
-        const input = (0, common_js_1.getInputString)(loc.path);
-        refetch(input, loc.query);
-    };
-    if (process.env.NODE_ENV === 'development') {
-        globalThis.__EXPO_RSC_RELOAD_LISTENERS__ ||= [];
-        const index = globalThis.__EXPO_RSC_RELOAD_LISTENERS__.indexOf(globalThis.__EXPO_REFETCH_ROUTE__);
-        if (index !== -1) {
-            globalThis.__EXPO_RSC_RELOAD_LISTENERS__.splice(index, 1, refetchRoute);
-=======
+    //  const refetchRoute = () => {
+    //   const loc = parseRoute(new URL(getHref()));
+    //   const input = getInputString(loc.path);
+    //   refetch(input, loc.query);
+    //   refetch(input, JSON.stringify({ query: route.query }));
+    // };
+    // globalThis.__EXPO_REFETCH_ROUTE_NO_CACHE__ = refetchRoute;
     const [cached, setCached] = (0, react_1.useState)(() => {
         return Object.fromEntries(componentIds.map((id) => [id, route]));
     });
@@ -181,7 +175,6 @@
                 top: element ? element.getBoundingClientRect().top + window.scrollY : 0,
                 behavior: state?.expo_new_path ? 'instant' : 'auto',
             });
->>>>>>> d1ff2b55
         }
         else {
             // TODO: Native
@@ -195,10 +188,6 @@
     if (process.env.EXPO_OS === 'web') {
         return window.history;
     }
-<<<<<<< HEAD
-    globalThis.__EXPO_REFETCH_ROUTE_NO_CACHE__ = refetchRoute;
-    return (0, react_1.createElement)(RouterContext.Provider, { value: { route } }, componentIds.reduceRight((acc, id) => (0, react_1.createElement)(host_js_1.Slot, { id, fallback: acc }, acc), null));
-=======
     // Native shim
     return {
         pushState: () => { },
@@ -207,7 +196,6 @@
         forward: () => { },
         state: {},
     };
->>>>>>> d1ff2b55
 }
 function useRouter_UNSTABLE() {
     const router = (0, react_1.useContext)(RouterContext);
