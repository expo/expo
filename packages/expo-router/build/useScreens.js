'use client';
"use strict";
var __importDefault = (this && this.__importDefault) || function (mod) {
    return (mod && mod.__esModule) ? mod : { "default": mod };
};
Object.defineProperty(exports, "__esModule", { value: true });
exports.getSingularId = exports.routeToScreen = exports.screenOptionsFactory = exports.getQualifiedRouteComponent = exports.useSortedScreens = void 0;
const react_1 = __importDefault(require("react"));
const Route_1 = require("./Route");
const import_mode_1 = __importDefault(require("./import-mode"));
const primitives_1 = require("./primitives");
const EmptyRoute_1 = require("./views/EmptyRoute");
const SuspenseFallback_1 = require("./views/SuspenseFallback");
const Try_1 = require("./views/Try");
function getSortedChildren(children, order, initialRouteName) {
    if (!order?.length) {
        return children
            .sort((0, Route_1.sortRoutesWithInitial)(initialRouteName))
            .map((route) => ({ route, props: {} }));
    }
    const entries = [...children];
    const ordered = order
        .map(({ name, redirect, initialParams, listeners, options, getId, dangerouslySingular: singular, }) => {
        if (!entries.length) {
            console.warn(`[Layout children]: Too many screens defined. Route "${name}" is extraneous.`);
            return null;
        }
        const matchIndex = entries.findIndex((child) => child.route === name);
        if (matchIndex === -1) {
            console.warn(`[Layout children]: No route named "${name}" exists in nested children:`, children.map(({ route }) => route));
            return null;
        }
        else {
            // Get match and remove from entries
            const match = entries[matchIndex];
            entries.splice(matchIndex, 1);
            // Ensure to return null after removing from entries.
            if (redirect) {
                if (typeof redirect === 'string') {
                    throw new Error(`Redirecting to a specific route is not supported yet.`);
                }
                return null;
            }
            if (getId) {
                console.warn(`Deprecated: prop 'getId' on screen ${name} is deprecated. Please rename the prop to 'dangerouslySingular'`);
                if (singular) {
                    console.warn(`Screen ${name} cannot use both getId and dangerouslySingular together.`);
                }
            }
            else if (singular) {
                // If singular is set, use it as the getId function.
                if (typeof singular === 'string') {
                    getId = () => singular;
                }
                else if (typeof singular === 'function' && name) {
                    getId = (options) => singular(name, options.params || {});
                }
                else if (singular === true && name) {
                    getId = (options) => getSingularId(name, options);
                }
            }
            return {
                route: match,
                props: { initialParams, listeners, options, getId },
            };
        }
    })
        .filter(Boolean);
    // Add any remaining children
    ordered.push(...entries.sort((0, Route_1.sortRoutesWithInitial)(initialRouteName)).map((route) => ({ route, props: {} })));
    return ordered;
}
/**
 * @returns React Navigation screens sorted by the `route` property.
 */
function useSortedScreens(order) {
    const node = (0, Route_1.useRouteNode)();
    const sorted = node?.children?.length
        ? getSortedChildren(node.children, order, node.initialRouteName)
        : [];
    return react_1.default.useMemo(() => sorted.map((value) => routeToScreen(value.route, value.props)), [sorted]);
}
exports.useSortedScreens = useSortedScreens;
function fromImport(value, { ErrorBoundary, ...component }) {
    // If possible, add a more helpful display name for the component stack to improve debugging of React errors such as `Text strings must be rendered within a <Text> component.`.
    if (component?.default && __DEV__) {
        component.default.displayName ??= `${component.default.name ?? 'Route'}(${value.contextKey})`;
    }
    if (ErrorBoundary) {
        const Wrapped = react_1.default.forwardRef((props, ref) => {
            const children = react_1.default.createElement(component.default || EmptyRoute_1.EmptyRoute, {
                ...props,
                ref,
            });
            return <Try_1.Try catch={ErrorBoundary}>{children}</Try_1.Try>;
        });
        if (__DEV__) {
            Wrapped.displayName = `ErrorBoundary(${value.contextKey})`;
        }
        return {
            default: Wrapped,
        };
    }
    if (process.env.NODE_ENV !== 'production') {
        if (typeof component.default === 'object' &&
            component.default &&
            Object.keys(component.default).length === 0) {
            return { default: EmptyRoute_1.EmptyRoute };
        }
    }
    return { default: component.default };
}
function fromLoadedRoute(value, res) {
    if (!(res instanceof Promise)) {
        return fromImport(value, res);
    }
    return res.then(fromImport.bind(null, value));
}
// TODO: Maybe there's a more React-y way to do this?
// Without this store, the process enters a recursive loop.
const qualifiedStore = new WeakMap();
/** Wrap the component with various enhancements and add access to child routes. */
function getQualifiedRouteComponent(value) {
    if (qualifiedStore.has(value)) {
        return qualifiedStore.get(value);
    }
    let ScreenComponent;
    // TODO: This ensures sync doesn't use React.lazy, but it's not ideal.
    if (import_mode_1.default === 'lazy') {
        ScreenComponent = react_1.default.lazy(async () => {
            const res = value.loadRoute();
            return fromLoadedRoute(value, res);
        });
        if (__DEV__) {
            ScreenComponent.displayName = `AsyncRoute(${value.route})`;
        }
    }
    else {
        const res = value.loadRoute();
<<<<<<< HEAD
        const Component = fromImport(value, res).default;
        ScreenComponent = react_1.default.forwardRef((props, ref) => {
            return <Component {...props} ref={ref}/>;
        });
=======
        ScreenComponent = fromImport(value, res).default;
>>>>>>> e89c4e59
    }
    function BaseRoute({ 
    // Remove these React Navigation props to
    // enforce usage of expo-router hooks (where the query params are correct).
    route, navigation, 
    // Pass all other props to the component
    ...props }) {
        return (<Route_1.Route node={value} route={route}>
        <react_1.default.Suspense fallback={<SuspenseFallback_1.SuspenseFallback route={value}/>}>
          <ScreenComponent {...props} 
        // Expose the template segment path, e.g. `(home)`, `[foo]`, `index`
        // the intention is to make it possible to deduce shared routes.
        segment={value.route}/>
        </react_1.default.Suspense>
      </Route_1.Route>);
    }
    if (__DEV__) {
        BaseRoute.displayName = `Route(${value.route})`;
    }
    qualifiedStore.set(value, BaseRoute);
    return BaseRoute;
}
exports.getQualifiedRouteComponent = getQualifiedRouteComponent;
function screenOptionsFactory(route, options) {
    return (args) => {
        // Only eager load generated components
        const staticOptions = route.generated ? route.loadRoute()?.getNavOptions : null;
        const staticResult = typeof staticOptions === 'function' ? staticOptions(args) : staticOptions;
        const dynamicResult = typeof options === 'function' ? options?.(args) : options;
        const output = {
            ...staticResult,
            ...dynamicResult,
        };
        // Prevent generated screens from showing up in the tab bar.
        if (route.generated) {
            output.tabBarItemStyle = { display: 'none' };
            output.tabBarButton = () => null;
            // TODO: React Navigation doesn't provide a way to prevent rendering the drawer item.
            output.drawerItemStyle = { height: 0, display: 'none' };
        }
        return output;
    };
}
exports.screenOptionsFactory = screenOptionsFactory;
function routeToScreen(route, { options, getId, ...props } = {}) {
    return (<primitives_1.Screen {...props} name={route.route} key={route.route} getId={getId} options={screenOptionsFactory(route, options)} getComponent={() => getQualifiedRouteComponent(route)}/>);
}
exports.routeToScreen = routeToScreen;
function getSingularId(name, options = {}) {
    return name
        .split('/')
        .map((segment) => {
        if (segment.startsWith('[...')) {
            return options.params?.[segment.slice(4, -1)]?.join('/') || segment;
        }
        else if (segment.startsWith('[')) {
            return options.params?.[segment.slice(1, -1)] || segment;
        }
        else {
            return segment;
        }
    })
        .join('/');
}
exports.getSingularId = getSingularId;
//# sourceMappingURL=useScreens.js.map<|MERGE_RESOLUTION|>--- conflicted
+++ resolved
@@ -137,14 +137,7 @@
     }
     else {
         const res = value.loadRoute();
-<<<<<<< HEAD
-        const Component = fromImport(value, res).default;
-        ScreenComponent = react_1.default.forwardRef((props, ref) => {
-            return <Component {...props} ref={ref}/>;
-        });
-=======
         ScreenComponent = fromImport(value, res).default;
->>>>>>> e89c4e59
     }
     function BaseRoute({ 
     // Remove these React Navigation props to
