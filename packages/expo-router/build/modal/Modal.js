--- conflicted
+++ resolved
@@ -34,11 +34,7 @@
  * }
  */
 function Modal(props) {
-<<<<<<< HEAD
-    const { children, visible, onClose, onShow, onDetentChange, animationType, presentationStyle, transparent, detents, ...viewProps } = props;
-=======
     const { children, visible, onClose, onShow, animationType, presentationStyle, transparent, detents, closeOnNavigation, ...viewProps } = props;
->>>>>>> e3f7564d
     const { openModal, updateModal, closeModal, addEventListener } = (0, ModalContext_1.useModalContext)();
     const [currentModalId, setCurrentModalId] = (0, react_1.useState)();
     const navigation = (0, useNavigation_1.useNavigation)();
@@ -108,15 +104,9 @@
                     setCurrentModalId(undefined);
                 }
             });
-            const unsubscribeDetentChange = addEventListener('detentChange', (id, data) => {
-                if (id === currentModalId) {
-                    onDetentChange?.(data);
-                }
-            });
             return () => {
                 unsubscribeShow();
                 unsubscribeClose();
-                unsubscribeDetentChange();
             };
         }
         return () => { };
