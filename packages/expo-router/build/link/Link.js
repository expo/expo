"use strict";
var __createBinding = (this && this.__createBinding) || (Object.create ? (function(o, m, k, k2) {
    if (k2 === undefined) k2 = k;
    var desc = Object.getOwnPropertyDescriptor(m, k);
    if (!desc || ("get" in desc ? !m.__esModule : desc.writable || desc.configurable)) {
      desc = { enumerable: true, get: function() { return m[k]; } };
    }
    Object.defineProperty(o, k2, desc);
}) : (function(o, m, k, k2) {
    if (k2 === undefined) k2 = k;
    o[k2] = m[k];
}));
var __setModuleDefault = (this && this.__setModuleDefault) || (Object.create ? (function(o, v) {
    Object.defineProperty(o, "default", { enumerable: true, value: v });
}) : function(o, v) {
    o["default"] = v;
});
var __importStar = (this && this.__importStar) || function (mod) {
    if (mod && mod.__esModule) return mod;
    var result = {};
    if (mod != null) for (var k in mod) if (k !== "default" && Object.prototype.hasOwnProperty.call(mod, k)) __createBinding(result, mod, k);
    __setModuleDefault(result, mod);
    return result;
};
var __importDefault = (this && this.__importDefault) || function (mod) {
    return (mod && mod.__esModule) ? mod : { "default": mod };
};
Object.defineProperty(exports, "__esModule", { value: true });
exports.Link = exports.Redirect = void 0;
// Fork of @react-navigation/native Link.tsx with `href` and `replace` support added and
// `to` / `action` support removed.
const react_slot_1 = require("@radix-ui/react-slot");
const React = __importStar(require("react"));
const react_native_1 = require("react-native");
const href_1 = require("./href");
const useLinkToPathProps_1 = __importDefault(require("./useLinkToPathProps"));
const hooks_1 = require("../hooks");
const useFocusEffect_1 = require("../useFocusEffect");
/** Redirects to the href as soon as the component is mounted. */
function Redirect({ href }) {
    const router = (0, hooks_1.useRouter)();
    (0, useFocusEffect_1.useFocusEffect)(() => {
        try {
            router.replace(href);
        }
        catch (error) {
            console.error(error);
        }
    });
    return null;
}
exports.Redirect = Redirect;
/**
 * Component to render link to another route using a path.
 * Uses an anchor tag on the web.
 *
 * @param props.href Absolute path to route (e.g. `/feeds/hot`).
 * @param props.replace Should replace the current route without adding to the history.
 * @param props.asChild Forward props to child component. Useful for custom buttons.
 * @param props.children Child elements to render the content.
 * @param props.className On web, this sets the HTML `class` directly. On native, this can be used with CSS interop tools like Nativewind.
 */
exports.Link = React.forwardRef(ExpoRouterLink);
exports.Link.resolveHref = href_1.resolveHref;
// Mutate the style prop to add the className on web.
function useInteropClassName(props) {
    if (react_native_1.Platform.OS !== 'web') {
        return props.style;
    }
    // eslint-disable-next-line react-hooks/rules-of-hooks
    return React.useMemo(() => {
        if (props.className == null) {
            return props.style;
        }
        const cssStyle = {
            $$css: true,
            __routerLinkClassName: props.className,
        };
        if (Array.isArray(props.style)) {
            return [...props.style, cssStyle];
        }
        return [props.style, cssStyle];
    }, [props.style, props.className]);
}
const useHrefAttrs = react_native_1.Platform.select({
    web: function useHrefAttrs({ asChild, rel, target, download }) {
        return React.useMemo(() => {
            const hrefAttrs = {
                rel,
                target,
                download,
            };
            if (asChild) {
                return hrefAttrs;
            }
            return {
                hrefAttrs,
            };
        }, [asChild, rel, target, download]);
    },
    default: function useHrefAttrs() {
        return {};
    },
});
function ExpoRouterLink({ href, replace, 
// TODO: This does not prevent default on the anchor tag.
asChild, rel, target, download, ...rest }, ref) {
    // Mutate the style prop to add the className on web.
    const style = useInteropClassName(rest);
    // If not passing asChild, we need to forward the props to the anchor tag using React Native Web's `hrefAttrs`.
    const hrefAttrs = useHrefAttrs({ asChild, rel, target, download });
    const resolvedHref = React.useMemo(() => {
        if (href == null) {
            throw new Error('Link: href is required');
        }
        return (0, href_1.resolveHref)(href);
    }, [href]);
    const props = (0, useLinkToPathProps_1.default)({ href: resolvedHref, replace });
    const onPress = (e) => {
        if ('onPress' in rest) {
            rest.onPress?.(e);
        }
        props.onPress(e);
    };
    const Element = asChild ? react_slot_1.Slot : react_native_1.Text;
    // Avoid using createElement directly, favoring JSX, to allow tools like Nativewind to perform custom JSX handling on native.
<<<<<<< HEAD
    return (React.createElement(Element, { ref: ref, ...props, ...hrefAttrs, ...rest, style: style, ...react_native_1.Platform.select({
            web: {
                onClick: onPress,
            },
            default: { onPress },
        }) }));
=======
    return (<Element ref={ref} {...props} {...rest} style={style} {...react_native_1.Platform.select({
        web: {
            onClick: onPress,
        },
        default: { onPress },
    })}/>);
>>>>>>> 551de299
}
//# sourceMappingURL=Link.js.map<|MERGE_RESOLUTION|>--- conflicted
+++ resolved
@@ -82,33 +82,11 @@
         return [props.style, cssStyle];
     }, [props.style, props.className]);
 }
-const useHrefAttrs = react_native_1.Platform.select({
-    web: function useHrefAttrs({ asChild, rel, target, download }) {
-        return React.useMemo(() => {
-            const hrefAttrs = {
-                rel,
-                target,
-                download,
-            };
-            if (asChild) {
-                return hrefAttrs;
-            }
-            return {
-                hrefAttrs,
-            };
-        }, [asChild, rel, target, download]);
-    },
-    default: function useHrefAttrs() {
-        return {};
-    },
-});
 function ExpoRouterLink({ href, replace, 
 // TODO: This does not prevent default on the anchor tag.
-asChild, rel, target, download, ...rest }, ref) {
+asChild, ...rest }, ref) {
     // Mutate the style prop to add the className on web.
     const style = useInteropClassName(rest);
-    // If not passing asChild, we need to forward the props to the anchor tag using React Native Web's `hrefAttrs`.
-    const hrefAttrs = useHrefAttrs({ asChild, rel, target, download });
     const resolvedHref = React.useMemo(() => {
         if (href == null) {
             throw new Error('Link: href is required');
@@ -124,20 +102,11 @@
     };
     const Element = asChild ? react_slot_1.Slot : react_native_1.Text;
     // Avoid using createElement directly, favoring JSX, to allow tools like Nativewind to perform custom JSX handling on native.
-<<<<<<< HEAD
-    return (React.createElement(Element, { ref: ref, ...props, ...hrefAttrs, ...rest, style: style, ...react_native_1.Platform.select({
-            web: {
-                onClick: onPress,
-            },
-            default: { onPress },
-        }) }));
-=======
     return (<Element ref={ref} {...props} {...rest} style={style} {...react_native_1.Platform.select({
         web: {
             onClick: onPress,
         },
         default: { onPress },
     })}/>);
->>>>>>> 551de299
 }
 //# sourceMappingURL=Link.js.map