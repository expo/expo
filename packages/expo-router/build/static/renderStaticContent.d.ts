--- conflicted
+++ resolved
@@ -4,18 +4,7 @@
  * This source code is licensed under the MIT license found in the
  * LICENSE file in the root directory of this source tree.
  */
-<<<<<<< HEAD
-import React from 'react';
-import { Options } from '../getRoutes';
-/** Get the linking manifest from a Node.js process. */
-declare function getManifest(options?: Options): Promise<{
-    initialRouteName: undefined;
-    screens: Record<string, import("../getReactNavigationConfig").Screen>;
-}>;
-export declare function getRootReactComponent(location: URL): Promise<React.ReactElement>;
-=======
 import '@expo/metro-runtime';
->>>>>>> 93b689fb
 export declare function getStaticContent(location: URL): Promise<string>;
 export { getBuildTimeServerManifestAsync, getManifest } from './getServerManifest';
 //# sourceMappingURL=renderStaticContent.d.ts.map