--- conflicted
+++ resolved
@@ -1,15 +1,5 @@
 // Copyright © 2024 650 Industries.
 'use client';
-<<<<<<< HEAD
-import React from 'react';
-import { Image, StyleSheet, Text, View, ScrollView, Platform, StatusBar, useWindowDimensions, } from 'react-native';
-import { useSafeAreaInsets } from 'react-native-safe-area-context';
-import { Pressable } from './Pressable';
-import { useExpoRouter } from '../global-state/router-store';
-import { router } from '../imperative-api';
-import { Link } from '../link/Link';
-import { matchDeepDynamicRouteName } from '../matchers';
-=======
 "use strict";
 var __importDefault = (this && this.__importDefault) || function (mod) {
     return (mod && mod.__esModule) ? mod : { "default": mod };
@@ -25,9 +15,8 @@
 const Link_1 = require("../link/Link");
 const matchers_1 = require("../matchers");
 const statusbar_1 = require("../utils/statusbar");
->>>>>>> 27b40e9d
 const INDENT = 24;
-export function getNavOptions() {
+function getNavOptions() {
     return {
         title: 'sitemap',
         headerShown: false,
@@ -48,14 +37,6 @@
         },
     };
 }
-<<<<<<< HEAD
-export function Sitemap() {
-    const { top, bottom } = useSafeAreaInsets();
-    const { width } = useWindowDimensions();
-    return (<View style={styles.container}>
-      <StatusBar barStyle="light-content"/>
-      <View style={[
-=======
 exports.getNavOptions = getNavOptions;
 function Sitemap() {
     const { top, bottom } = (0, react_native_safe_area_context_1.useSafeAreaInsets)();
@@ -63,13 +44,12 @@
     return (<react_native_1.View style={styles.container}>
       {!statusbar_1.hasViewControllerBasedStatusBarAppearance && <react_native_1.StatusBar barStyle="light-content"/>}
       <react_native_1.View style={[
->>>>>>> 27b40e9d
             styles.main,
             {
                 minWidth: Math.min(960, width * 0.9),
             },
         ]}>
-        <ScrollView contentContainerStyle={[
+        <react_native_1.ScrollView contentContainerStyle={[
             styles.scroll,
             {
                 paddingTop: top + 12,
@@ -77,27 +57,28 @@
             },
         ]} style={{ flex: 1 }}>
           <FileSystemView />
-        </ScrollView>
-      </View>
-    </View>);
+        </react_native_1.ScrollView>
+      </react_native_1.View>
+    </react_native_1.View>);
 }
+exports.Sitemap = Sitemap;
 function FileSystemView() {
-    const routes = useExpoRouter().getSortedRoutes();
+    const routes = (0, router_store_1.useExpoRouter)().getSortedRoutes();
     return (<>
-      {routes.map((child) => (<View key={child.contextKey} style={styles.itemContainer}>
+      {routes.map((child) => (<react_native_1.View key={child.contextKey} style={styles.itemContainer}>
           <FileItem route={child}/>
-        </View>))}
+        </react_native_1.View>))}
     </>);
 }
 function FileItem({ route, level = 0, parents = [], isInitial = false, }) {
     const disabled = route.children.length > 0;
-    const segments = React.useMemo(() => [...parents, ...route.route.split('/')], [parents, route.route]);
-    const href = React.useMemo(() => {
+    const segments = react_1.default.useMemo(() => [...parents, ...route.route.split('/')], [parents, route.route]);
+    const href = react_1.default.useMemo(() => {
         return ('/' +
             segments
                 .map((v) => {
                 // add an extra layer of entropy to the url for deep dynamic routes
-                if (matchDeepDynamicRouteName(v)) {
+                if ((0, matchers_1.matchDeepDynamicRouteName)(v)) {
                     return v + '/' + Date.now();
                 }
                 // index must be erased but groups can be preserved.
@@ -106,7 +87,7 @@
                 .filter(Boolean)
                 .join('/'));
     }, [segments, route.route]);
-    const filename = React.useMemo(() => {
+    const filename = react_1.default.useMemo(() => {
         const segments = route.contextKey.split('/');
         // join last two segments for layout routes
         if (route.contextKey.match(/_layout\.[jt]sx?$/)) {
@@ -119,16 +100,16 @@
     }, [route]);
     const info = isInitial ? 'Initial' : route.generated ? 'Virtual' : '';
     return (<>
-      {!route.internal && (<Link accessibilityLabel={route.contextKey} href={href} onPress={() => {
-                if (Platform.OS !== 'web' && router.canGoBack()) {
+      {!route.internal && (<Link_1.Link accessibilityLabel={route.contextKey} href={href} onPress={() => {
+                if (react_native_1.Platform.OS !== 'web' && imperative_api_1.router.canGoBack()) {
                     // Ensure the modal pops
-                    router.back();
+                    imperative_api_1.router.back();
                 }
             }} style={{ flex: 1, display: 'flex' }} disabled={disabled} asChild 
         // Ensure we replace the history so you can't go back to this page.
         replace>
-          <Pressable style={{ flex: 1 }}>
-            {({ pressed, hovered }) => (<View style={[
+          <Pressable_1.Pressable style={{ flex: 1 }}>
+            {({ pressed, hovered }) => (<react_native_1.View style={[
                     styles.itemPressable,
                     {
                         paddingLeft: INDENT + level * INDENT,
@@ -137,31 +118,31 @@
                     pressed && { backgroundColor: '#323232' },
                     disabled && { opacity: 0.4 },
                 ]}>
-                <View style={{ flexDirection: 'row', alignItems: 'center' }}>
+                <react_native_1.View style={{ flexDirection: 'row', alignItems: 'center' }}>
                   {route.children.length ? <PkgIcon /> : <FileIcon />}
-                  <Text style={styles.filename}>{filename}</Text>
-                </View>
+                  <react_native_1.Text style={styles.filename}>{filename}</react_native_1.Text>
+                </react_native_1.View>
 
-                <View style={{ flexDirection: 'row', alignItems: 'center' }}>
-                  {!!info && (<Text style={[styles.virtual, !disabled && { marginRight: 8 }]}>{info}</Text>)}
+                <react_native_1.View style={{ flexDirection: 'row', alignItems: 'center' }}>
+                  {!!info && (<react_native_1.Text style={[styles.virtual, !disabled && { marginRight: 8 }]}>{info}</react_native_1.Text>)}
                   {!disabled && <ForwardIcon />}
-                </View>
-              </View>)}
-          </Pressable>
-        </Link>)}
+                </react_native_1.View>
+              </react_native_1.View>)}
+          </Pressable_1.Pressable>
+        </Link_1.Link>)}
       {route.children.map((child) => (<FileItem key={child.contextKey} route={child} isInitial={route.initialRouteName === child.route} parents={segments} level={level + (route.generated ? 0 : 1)}/>))}
     </>);
 }
 function FileIcon() {
-    return <Image style={styles.image} source={require('expo-router/assets/file.png')}/>;
+    return <react_native_1.Image style={styles.image} source={require('expo-router/assets/file.png')}/>;
 }
 function PkgIcon() {
-    return <Image style={styles.image} source={require('expo-router/assets/pkg.png')}/>;
+    return <react_native_1.Image style={styles.image} source={require('expo-router/assets/pkg.png')}/>;
 }
 function ForwardIcon() {
-    return <Image style={styles.image} source={require('expo-router/assets/forward.png')}/>;
+    return <react_native_1.Image style={styles.image} source={require('expo-router/assets/forward.png')}/>;
 }
-const styles = StyleSheet.create({
+const styles = react_native_1.StyleSheet.create({
     container: {
         backgroundColor: 'black',
         flex: 1,
@@ -191,7 +172,7 @@
         flexDirection: 'row',
         justifyContent: 'space-between',
         alignItems: 'center',
-        ...Platform.select({
+        ...react_native_1.Platform.select({
             web: {
                 transitionDuration: '100ms',
             },
