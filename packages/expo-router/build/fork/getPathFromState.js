--- conflicted
+++ resolved
@@ -1,11 +1,7 @@
 "use strict";
 Object.defineProperty(exports, "__esModule", { value: true });
-<<<<<<< HEAD
-exports.appendBaseUrl = exports.deepEqual = exports.getPathDataFromState = void 0;
-=======
 exports.appendBaseUrl = exports.decodeParams = exports.deepEqual = exports.getPathDataFromState = void 0;
 const core_1 = require("@react-navigation/core");
->>>>>>> ea5d3f54
 const matchers_1 = require("../matchers");
 const DEFAULT_SCREENS = {};
 const getActiveRoute = (state) => {
@@ -79,30 +75,12 @@
     return getPathDataFromState(state, _options).path;
 }
 exports.default = getPathFromState;
-const formatToList = (items) => items.map((key) => `- ${key}`).join('\n');
-function validatePathConfig(config, root = true) {
-    const validKeys = ['initialRouteName', 'screens'];
-    if (!root) {
-        validKeys.push('path', 'exact', 'stringify', 'parse');
-    }
-    const invalidKeys = Object.keys(config).filter((key) => !validKeys.includes(key));
-    if (invalidKeys.length) {
-        throw new Error(`Found invalid properties in the configuration:\n${formatToList(invalidKeys)}\n\nDid you forget to specify them under a 'screens' property?\n\nYou can only specify the following properties:\n${formatToList(validKeys)}\n\nSee https://reactnavigation.org/docs/configuring-links for more details on how to specify a linking configuration.`);
-    }
-    if (config.screens) {
-        Object.entries(config.screens).forEach(([_, value]) => {
-            if (typeof value !== 'string') {
-                validatePathConfig(value, false);
-            }
-        });
-    }
-}
 function getPathDataFromState(state, _options = { screens: DEFAULT_SCREENS }) {
     if (state == null) {
         throw Error("Got 'undefined' for the navigation state. You must pass a valid state object.");
     }
     const { preserveGroups, preserveDynamicRoutes, ...options } = _options;
-    validatePathConfig(options);
+    (0, core_1.validatePathConfig)(options);
     // Expo Router disallows usage without a linking config.
     if (Object.is(options.screens, DEFAULT_SCREENS)) {
         throw Error("You must pass a 'screens' object to 'getPathFromState' to generate a path.");
