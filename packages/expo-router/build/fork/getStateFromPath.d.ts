import { PathConfigMap } from '@react-navigation/native';
import type { NavigationState, PartialState } from '@react-navigation/routers';
import type { ExpoOptions, ExpoRouteConfig } from './getStateFromPath-forks';
import { RouterStore } from '../global-state/router-store';
export type Options<ParamList extends object> = ExpoOptions & {
    path?: string;
    initialRouteName?: string;
    screens: PathConfigMap<ParamList>;
};
type ParseConfig = Record<string, (value: string) => any>;
export type RouteConfig = ExpoRouteConfig & {
    screen: string;
    regex?: RegExp;
    path: string;
    pattern: string;
    routeNames: string[];
    parse?: ParseConfig;
};
export type InitialRouteConfig = {
    initialRouteName: string;
    parentScreens: string[];
};
export type ResultState = PartialState<NavigationState> & {
    state?: ResultState;
};
export type ParsedRoute = {
    name: string;
    path?: string;
    params?: Record<string, any> | undefined;
};
/**
 * Utility to parse a path string to initial state object accepted by the container.
 * This is useful for deep linking when we need to handle the incoming URL.
 *
 * @example
 * ```js
 * getStateFromPath(
 *   '/chat/jane/42',
 *   {
 *     screens: {
 *       Chat: {
 *         path: 'chat/:author/:id',
 *         parse: { id: Number }
 *       }
 *     }
 *   }
 * )
 * ```
 * @param path Path string to parse and convert, e.g. /foo/bar?count=42.
 * @param options Extra options to fine-tune how to parse the path.
 */
<<<<<<< HEAD
export default function getStateFromPath<ParamList extends object>(this: RouterStore | undefined | void, path: string, options?: Options<ParamList>): ResultState | undefined;
export declare function getMatchableRouteConfigs<ParamList extends object>(options?: Options<ParamList>, previousSegments?: string[]): {
    configs: {
        isInitial: boolean;
        type: "layout" | "static" | "dynamic";
        screen: string;
        regex?: RegExp | undefined;
        path: string;
        pattern: string;
        routeNames: string[];
        expandedRouteNames: string[];
        parse?: ParseConfig | undefined;
        hasChildren: boolean;
        userReadableName: string;
        _route?: RouteNode | undefined;
        isIndex: boolean;
        parts: string[];
    }[];
    initialRoutes: InitialRouteConfig[];
};
export declare function stripBaseUrl(path: string, baseUrl?: string | undefined): string;
=======
export declare function getStateFromPath<ParamList extends object>(this: RouterStore | undefined | void, path: string, options?: Options<ParamList>): ResultState | undefined;
>>>>>>> 918bfd3d
export {};
//# sourceMappingURL=getStateFromPath.d.ts.map<|MERGE_RESOLUTION|>--- conflicted
+++ resolved
@@ -49,30 +49,6 @@
  * @param path Path string to parse and convert, e.g. /foo/bar?count=42.
  * @param options Extra options to fine-tune how to parse the path.
  */
-<<<<<<< HEAD
-export default function getStateFromPath<ParamList extends object>(this: RouterStore | undefined | void, path: string, options?: Options<ParamList>): ResultState | undefined;
-export declare function getMatchableRouteConfigs<ParamList extends object>(options?: Options<ParamList>, previousSegments?: string[]): {
-    configs: {
-        isInitial: boolean;
-        type: "layout" | "static" | "dynamic";
-        screen: string;
-        regex?: RegExp | undefined;
-        path: string;
-        pattern: string;
-        routeNames: string[];
-        expandedRouteNames: string[];
-        parse?: ParseConfig | undefined;
-        hasChildren: boolean;
-        userReadableName: string;
-        _route?: RouteNode | undefined;
-        isIndex: boolean;
-        parts: string[];
-    }[];
-    initialRoutes: InitialRouteConfig[];
-};
-export declare function stripBaseUrl(path: string, baseUrl?: string | undefined): string;
-=======
 export declare function getStateFromPath<ParamList extends object>(this: RouterStore | undefined | void, path: string, options?: Options<ParamList>): ResultState | undefined;
->>>>>>> 918bfd3d
 export {};
 //# sourceMappingURL=getStateFromPath.d.ts.map