<<<<<<< HEAD
import escape from 'escape-string-regexp';
import Constants from 'expo-constants';
import * as queryString from 'query-string';
import URL from 'url-parse';
import { findFocusedRoute } from './findFocusedRoute';
import validatePathConfig from './validatePathConfig';
import { matchGroupName, stripGroupSegmentsFromPath } from '../matchers';
export function getUrlWithReactNavigationConcessions(path, basePath = Constants.expoConfig?.experiments?.basePath) {
    const parsed = new URL(path, 'https://acme.com');
=======
"use strict";
var __createBinding = (this && this.__createBinding) || (Object.create ? (function(o, m, k, k2) {
    if (k2 === undefined) k2 = k;
    var desc = Object.getOwnPropertyDescriptor(m, k);
    if (!desc || ("get" in desc ? !m.__esModule : desc.writable || desc.configurable)) {
      desc = { enumerable: true, get: function() { return m[k]; } };
    }
    Object.defineProperty(o, k2, desc);
}) : (function(o, m, k, k2) {
    if (k2 === undefined) k2 = k;
    o[k2] = m[k];
}));
var __setModuleDefault = (this && this.__setModuleDefault) || (Object.create ? (function(o, v) {
    Object.defineProperty(o, "default", { enumerable: true, value: v });
}) : function(o, v) {
    o["default"] = v;
});
var __importStar = (this && this.__importStar) || function (mod) {
    if (mod && mod.__esModule) return mod;
    var result = {};
    if (mod != null) for (var k in mod) if (k !== "default" && Object.prototype.hasOwnProperty.call(mod, k)) __createBinding(result, mod, k);
    __setModuleDefault(result, mod);
    return result;
};
var __importDefault = (this && this.__importDefault) || function (mod) {
    return (mod && mod.__esModule) ? mod : { "default": mod };
};
Object.defineProperty(exports, "__esModule", { value: true });
exports.getMatchableRouteConfigs = exports.getUrlWithReactNavigationConcessions = void 0;
const escape_string_regexp_1 = __importDefault(require("escape-string-regexp"));
const queryString = __importStar(require("query-string"));
const url_parse_1 = __importDefault(require("url-parse"));
const findFocusedRoute_1 = require("./findFocusedRoute");
const validatePathConfig_1 = __importDefault(require("./validatePathConfig"));
const matchers_1 = require("../matchers");
function getUrlWithReactNavigationConcessions(path) {
    const parsed = new url_parse_1.default(path, 'https://acme.com');
>>>>>>> 0ac667e5
    const pathname = parsed.pathname;
    // Make sure there is a trailing slash
    return {
        // The slashes are at the end, not the beginning
        nonstandardPathname: stripBasePath(pathname, basePath).replace(/^\/+/g, '').replace(/\/+$/g, '') + '/',
        // React Navigation doesn't support hashes, so here
        inputPathnameWithoutHash: stripBasePath(path, basePath).replace(/#.*$/, ''),
    };
}
exports.getUrlWithReactNavigationConcessions = getUrlWithReactNavigationConcessions;
/**
 * Utility to parse a path string to initial state object accepted by the container.
 * This is useful for deep linking when we need to handle the incoming URL.
 *
 * @example
 * ```js
 * getStateFromPath(
 *   '/chat/jane/42',
 *   {
 *     screens: {
 *       Chat: {
 *         path: 'chat/:author/:id',
 *         parse: { id: Number }
 *       }
 *     }
 *   }
 * )
 * ```
 * @param path Path string to parse and convert, e.g. /foo/bar?count=42.
 * @param options Extra options to fine-tune how to parse the path.
 */
function getStateFromPath(path, options) {
    const { initialRoutes, configs } = getMatchableRouteConfigs(options);
    return getStateFromPathWithConfigs(path, configs, initialRoutes);
}
exports.default = getStateFromPath;
function getMatchableRouteConfigs(options) {
    if (options) {
        (0, validatePathConfig_1.default)(options);
    }
    const screens = options?.screens;
    // Expo Router disallows usage without a linking config.
    if (!screens) {
        throw Error("You must pass a 'screens' object to 'getStateFromPath' to generate a path.");
    }
    // This will be mutated...
    const initialRoutes = [];
    if (options?.initialRouteName) {
        initialRoutes.push({
            initialRouteName: options.initialRouteName,
            parentScreens: [],
        });
    }
    // Create a normalized configs array which will be easier to use.
    const converted = Object.keys(screens)
        .map((key) => createNormalizedConfigs(key, screens, [], initialRoutes))
        .flat();
    const resolvedInitialPatterns = initialRoutes.map((route) => joinPaths(...route.parentScreens, route.initialRouteName));
    const convertedWithInitial = converted.map((config) => ({
        ...config,
        // TODO(EvanBacon): Probably a safer way to do this
        // Mark initial routes to give them potential priority over other routes that match.
        isInitial: resolvedInitialPatterns.includes(config.routeNames.join('/')),
    }));
    // Sort in order of resolution. This is extremely important for the algorithm to work.
    const configs = convertedWithInitial.sort(sortConfigs);
    // Assert any duplicates before we start parsing.
    assertConfigDuplicates(configs);
    return { configs, initialRoutes };
}
exports.getMatchableRouteConfigs = getMatchableRouteConfigs;
function assertConfigDuplicates(configs) {
    // Check for duplicate patterns in the config
    configs.reduce((acc, config) => {
        // NOTE(EvanBacon): Uses the regex pattern as key to detect duplicate slugs.
        const indexedKey = config.regex?.toString() ?? config.pattern;
        const alpha = acc[indexedKey];
        // NOTE(EvanBacon): Skips checking nodes that have children.
        if (alpha && !alpha.hasChildren && !config.hasChildren) {
            const a = alpha.routeNames;
            const b = config.routeNames;
            // It's not a problem if the path string omitted from a inner most screen
            // For example, it's ok if a path resolves to `A > B > C` or `A > B`
            const intersects = a.length > b.length ? b.every((it, i) => a[i] === it) : a.every((it, i) => b[i] === it);
            if (!intersects) {
                // NOTE(EvanBacon): Adds more context to the error message since we know about the
                // file-based routing.
                const last = config.pattern.split('/').pop();
                const routeType = last?.startsWith(':')
                    ? 'dynamic route'
                    : last?.startsWith('*')
                        ? 'dynamic-rest route'
                        : 'route';
                throw new Error(`The ${routeType} pattern '${config.pattern || '/'}' resolves to both '${alpha.userReadableName}' and '${config.userReadableName}'. Patterns must be unique and cannot resolve to more than one route.`);
            }
        }
        return Object.assign(acc, {
            [indexedKey]: config,
        });
    }, {});
}
function sortConfigs(a, b) {
    // Sort config so that:
    // - the most exhaustive ones are always at the beginning
    // - patterns with wildcard are always at the end
    // If 2 patterns are same, move the one with less route names up
    // This is an error state, so it's only useful for consistent error messages
    if (a.pattern === b.pattern) {
        return b.routeNames.join('>').localeCompare(a.routeNames.join('>'));
    }
    // If one of the patterns starts with the other, it's more exhaustive
    // So move it up
    if (a.pattern.startsWith(b.pattern) &&
        // NOTE(EvanBacon): This is a hack to make sure that `*` is always at the end
        b.screen !== 'index') {
        return -1;
    }
    if (b.pattern.startsWith(a.pattern) && a.screen !== 'index') {
        return 1;
    }
    // NOTE(EvanBacon): Here we append `index` if the screen was `index` so the length is the same
    // as a slug or wildcard when nested more than one level deep.
    // This is so we can compare the length of the pattern, e.g. `foo/*` > `foo` vs `*` < ``.
    const aParts = a.pattern
        .split('/')
        // Strip out group names to ensure they don't affect the priority.
        .filter((part) => (0, matchers_1.matchGroupName)(part) == null);
    if (a.screen === 'index') {
        aParts.push('index');
    }
    const bParts = b.pattern.split('/').filter((part) => (0, matchers_1.matchGroupName)(part) == null);
    if (b.screen === 'index') {
        bParts.push('index');
    }
    for (let i = 0; i < Math.max(aParts.length, bParts.length); i++) {
        // if b is longer, b get higher priority
        if (aParts[i] == null) {
            return 1;
        }
        // if a is longer, a get higher priority
        if (bParts[i] == null) {
            return -1;
        }
        const aWildCard = aParts[i].startsWith('*');
        const bWildCard = bParts[i].startsWith('*');
        // if both are wildcard we compare next component
        if (aWildCard && bWildCard) {
            continue;
        }
        // if only a is wild card, b get higher priority
        if (aWildCard) {
            return 1;
        }
        // if only b is wild card, a get higher priority
        if (bWildCard) {
            return -1;
        }
        const aSlug = aParts[i].startsWith(':');
        const bSlug = bParts[i].startsWith(':');
        // if both are wildcard we compare next component
        if (aSlug && bSlug) {
            continue;
        }
        // if only a is wild card, b get higher priority
        if (aSlug) {
            return 1;
        }
        // if only b is wild card, a get higher priority
        if (bSlug) {
            return -1;
        }
    }
    // Sort initial routes with a higher priority than routes which will push more screens
    // this ensures shared routes go to the shortest path.
    if (a.isInitial && !b.isInitial) {
        return -1;
    }
    if (!a.isInitial && b.isInitial) {
        return 1;
    }
    return bParts.length - aParts.length;
}
function getStateFromEmptyPathWithConfigs(path, configs, initialRoutes) {
    // We need to add special handling of empty path so navigation to empty path also works
    // When handling empty path, we should only look at the root level config
    // NOTE(EvanBacon): We only care about matching leaf nodes.
    const leafNodes = configs
        .filter((config) => !config.hasChildren)
        .map((value) => {
        return {
            ...value,
            // Collapse all levels of group segments before testing.
            // This enables `app/(one)/(two)/index.js` to be matched.
            path: (0, matchers_1.stripGroupSegmentsFromPath)(value.path),
        };
    });
    const match = leafNodes.find((config) => 
    // NOTE(EvanBacon): Test leaf node index routes that either don't have a regex or match an empty string.
    config.path === '' && (!config.regex || config.regex.test(''))) ??
        leafNodes.find((config) => 
        // NOTE(EvanBacon): Test leaf node dynamic routes that match an empty string.
        config.path.startsWith(':') && config.regex.test('')) ??
        // NOTE(EvanBacon): Test leaf node deep dynamic routes that match a slash.
        // This should be done last to enable dynamic routes having a higher priority.
        leafNodes.find((config) => config.path.startsWith('*') && config.regex.test('/'));
    if (!match) {
        return undefined;
    }
    const routes = match.routeNames.map((name) => {
        if (!match._route) {
            return { name };
        }
        return {
            name,
            _route: match._route,
        };
    });
    return createNestedStateObject(path, routes, configs, initialRoutes);
}
function getStateFromPathWithConfigs(path, configs, initialRoutes) {
    const formattedPaths = getUrlWithReactNavigationConcessions(path);
    if (formattedPaths.nonstandardPathname === '/') {
        return getStateFromEmptyPathWithConfigs(formattedPaths.inputPathnameWithoutHash, configs, initialRoutes);
    }
    // We match the whole path against the regex instead of segments
    // This makes sure matches such as wildcard will catch any unmatched routes, even if nested
    const routes = matchAgainstConfigs(formattedPaths.nonstandardPathname, configs);
    if (routes == null) {
        return undefined;
    }
    // This will always be empty if full path matched
    return createNestedStateObject(formattedPaths.inputPathnameWithoutHash, routes, configs, initialRoutes);
}
const joinPaths = (...paths) => []
    .concat(...paths.map((p) => p.split('/')))
    .filter(Boolean)
    .join('/');
function matchAgainstConfigs(remaining, configs) {
    let routes;
    let remainingPath = remaining;
    // Go through all configs, and see if the next path segment matches our regex
    for (const config of configs) {
        if (!config.regex) {
            continue;
        }
        const match = remainingPath.match(config.regex);
        // If our regex matches, we need to extract params from the path
        if (!match) {
            continue;
        }
        // TODO: Add support for wildcard routes
        const matchedParams = config.pattern
            ?.split('/')
            .filter((p) => p.match(/^[:*]/))
            .reduce((acc, p, i) => {
            if (p.match(/^\*/)) {
                return {
                    ...acc,
                    [p]: match[(i + 1) * 2], //?.replace(/\//, ""),
                };
            }
            return Object.assign(acc, {
                // The param segments appear every second item starting from 2 in the regex match result.
                // This will only work if we ensure groups aren't included in the match.
                [p]: match[(i + 1) * 2]?.replace(/\//, ''),
            });
        }, {});
        const routeFromName = (name) => {
            const config = configs.find((c) => c.screen === name);
            if (!config?.path) {
                return { name };
            }
            const segments = config.path.split('/');
            const params = {};
            segments
                .filter((p) => p.match(/^[:*]/))
                .forEach((p) => {
                let value = matchedParams[p];
                if (value) {
                    if (p.match(/^\*/)) {
                        // Convert to an array before providing as a route.
                        value = value?.split('/').filter(Boolean);
                    }
                    const key = p.replace(/^[:*]/, '').replace(/\?$/, '');
                    params[key] = config.parse?.[key] ? config.parse[key](value) : value;
                }
            });
            if (params && Object.keys(params).length) {
                return { name, params };
            }
            return { name };
        };
        routes = config.routeNames.map((name) => {
            if (!config._route) {
                return { ...routeFromName(name) };
            }
            return {
                ...routeFromName(name),
                _route: config._route,
            };
        });
        // TODO(EvanBacon): Maybe we should warn / assert if multiple slugs use the same param name.
        const combinedParams = routes.reduce((acc, r) => Object.assign(acc, r.params), {});
        const hasCombinedParams = Object.keys(combinedParams).length > 0;
        // Combine all params so a route `[foo]/[bar]/other.js` has access to `{ foo, bar }`
        routes = routes.map((r) => {
            if (hasCombinedParams) {
                r.params = combinedParams;
            }
            return r;
        });
        remainingPath = remainingPath.replace(match[1], '');
        break;
    }
    return routes;
}
function equalHeritage(a, b) {
    if (a.length !== b.length) {
        return false;
    }
    for (let i = 0; i < a.length; i++) {
        if (a[i].localeCompare(b[i]) !== 0) {
            return false;
        }
    }
    return true;
}
const createNormalizedConfigs = (screen, routeConfig, routeNames = [], initials = [], parentScreens = [], parentPattern) => {
    const configs = [];
    routeNames.push(screen);
    parentScreens.push(screen);
    const config = routeConfig[screen];
    if (typeof config === 'string') {
        // TODO: This should never happen with the addition of `_route`
        // If a string is specified as the value of the key(e.g. Foo: '/path'), use it as the pattern
        const pattern = parentPattern ? joinPaths(parentPattern, config) : config;
        configs.push(createConfigItem(screen, routeNames, pattern, config, false));
    }
    else if (typeof config === 'object') {
        let pattern;
        const { _route } = config;
        // if an object is specified as the value (e.g. Foo: { ... }),
        // it can have `path` property and
        // it could have `screens` prop which has nested configs
        if (typeof config.path === 'string') {
            if (config.exact && config.path === undefined) {
                throw new Error("A 'path' needs to be specified when specifying 'exact: true'. If you don't want this screen in the URL, specify it as empty string, e.g. `path: ''`.");
            }
            pattern =
                config.exact !== true
                    ? joinPaths(parentPattern || '', config.path || '')
                    : config.path || '';
            configs.push(createConfigItem(screen, routeNames, pattern, config.path, config.screens ? !!Object.keys(config.screens)?.length : false, config.parse, _route));
        }
        if (config.screens) {
            // property `initialRouteName` without `screens` has no purpose
            if (config.initialRouteName) {
                initials.push({
                    initialRouteName: config.initialRouteName,
                    parentScreens,
                });
            }
            Object.keys(config.screens).forEach((nestedConfig) => {
                const result = createNormalizedConfigs(nestedConfig, config.screens, routeNames, initials, [...parentScreens], pattern ?? parentPattern);
                configs.push(...result);
            });
        }
    }
    routeNames.pop();
    return configs;
};
function formatRegexPattern(it) {
    // Allow spaces in file path names.
    it = it.replace(' ', '%20');
    if (it.startsWith(':')) {
        // TODO: Remove unused match group
        return `(([^/]+\\/)${it.endsWith('?') ? '?' : ''})`;
    }
    else if (it.startsWith('*')) {
        return `((.*\\/)${it.endsWith('?') ? '?' : ''})`;
    }
    // Strip groups from the matcher
    if ((0, matchers_1.matchGroupName)(it) != null) {
        // Groups are optional segments
        // this enables us to match `/bar` and `/(foo)/bar` for the same route
        // NOTE(EvanBacon): Ignore this match in the regex to avoid capturing the group
        return `(?:${(0, escape_string_regexp_1.default)(it)}\\/)?`;
    }
    return (0, escape_string_regexp_1.default)(it) + `\\/`;
}
const createConfigItem = (screen, routeNames, pattern, path, hasChildren, parse, _route) => {
    // Normalize pattern to remove any leading, trailing slashes, duplicate slashes etc.
    pattern = pattern.split('/').filter(Boolean).join('/');
    const regex = pattern
        ? new RegExp(`^(${pattern.split('/').map(formatRegexPattern).join('')})$`)
        : undefined;
    return {
        screen,
        regex,
        pattern,
        path,
        // The routeNames array is mutated, so copy it to keep the current state
        routeNames: [...routeNames],
        parse,
        userReadableName: [...routeNames.slice(0, -1), path || screen].join('/'),
        hasChildren: !!hasChildren,
        _route,
    };
};
const findParseConfigForRoute = (routeName, routeConfigs) => {
    for (const config of routeConfigs) {
        if (routeName === config.routeNames[config.routeNames.length - 1]) {
            return config.parse;
        }
    }
    return undefined;
};
// Try to find an initial route connected with the one passed
const findInitialRoute = (routeName, parentScreens, initialRoutes) => {
    for (const config of initialRoutes) {
        if (equalHeritage(parentScreens, config.parentScreens)) {
            // If the parents are the same but the route name doesn't match the initial route
            // then we return the initial route.
            return routeName !== config.initialRouteName ? config.initialRouteName : undefined;
        }
    }
    return undefined;
};
// returns state object with values depending on whether
// it is the end of state and if there is initialRoute for this level
const createStateObject = (initialRoute, route, isEmpty) => {
    if (isEmpty) {
        if (initialRoute) {
            return {
                index: 1,
                routes: [{ name: initialRoute }, route],
            };
        }
        return {
            routes: [route],
        };
    }
    if (initialRoute) {
        return {
            index: 1,
            routes: [{ name: initialRoute }, { ...route, state: { routes: [] } }],
        };
    }
    return {
        routes: [{ ...route, state: { routes: [] } }],
    };
};
const createNestedStateObject = (path, routes, routeConfigs, initialRoutes) => {
    let route = routes.shift();
    const parentScreens = [];
    let initialRoute = findInitialRoute(route.name, parentScreens, initialRoutes);
    parentScreens.push(route.name);
    const state = createStateObject(initialRoute, route, routes.length === 0);
    if (routes.length > 0) {
        let nestedState = state;
        while ((route = routes.shift())) {
            initialRoute = findInitialRoute(route.name, parentScreens, initialRoutes);
            const nestedStateIndex = nestedState.index || nestedState.routes.length - 1;
            nestedState.routes[nestedStateIndex].state = createStateObject(initialRoute, route, routes.length === 0);
            if (routes.length > 0) {
                nestedState = nestedState.routes[nestedStateIndex].state;
            }
            parentScreens.push(route.name);
        }
    }
    route = (0, findFocusedRoute_1.findFocusedRoute)(state);
    // Remove groups from the path while preserving a trailing slash.
    route.path = (0, matchers_1.stripGroupSegmentsFromPath)(path);
    const params = parseQueryParams(route.path, findParseConfigForRoute(route.name, routeConfigs));
    if (params) {
        const resolvedParams = { ...route.params, ...params };
        if (Object.keys(resolvedParams).length > 0) {
            route.params = resolvedParams;
        }
        else {
            delete route.params;
        }
    }
    return state;
};
const parseQueryParams = (path, parseConfig) => {
    const query = path.split('?')[1];
    const params = queryString.parse(query);
    if (parseConfig) {
        Object.keys(params).forEach((name) => {
            if (Object.hasOwnProperty.call(parseConfig, name) && typeof params[name] === 'string') {
                params[name] = parseConfig[name](params[name]);
            }
        });
    }
    return Object.keys(params).length ? params : undefined;
};
function stripBasePath(path, assetPrefix) {
    if (process.env.NODE_ENV !== 'development') {
        if (assetPrefix) {
            return path.replace(/^\/+/g, '').replace(new RegExp(`^${escape(assetPrefix)}/`, 'g'), '');
        }
    }
    return path;
}
//# sourceMappingURL=getStateFromPath.js.map<|MERGE_RESOLUTION|>--- conflicted
+++ resolved
@@ -1,14 +1,3 @@
-<<<<<<< HEAD
-import escape from 'escape-string-regexp';
-import Constants from 'expo-constants';
-import * as queryString from 'query-string';
-import URL from 'url-parse';
-import { findFocusedRoute } from './findFocusedRoute';
-import validatePathConfig from './validatePathConfig';
-import { matchGroupName, stripGroupSegmentsFromPath } from '../matchers';
-export function getUrlWithReactNavigationConcessions(path, basePath = Constants.expoConfig?.experiments?.basePath) {
-    const parsed = new URL(path, 'https://acme.com');
-=======
 "use strict";
 var __createBinding = (this && this.__createBinding) || (Object.create ? (function(o, m, k, k2) {
     if (k2 === undefined) k2 = k;
@@ -46,14 +35,13 @@
 const matchers_1 = require("../matchers");
 function getUrlWithReactNavigationConcessions(path) {
     const parsed = new url_parse_1.default(path, 'https://acme.com');
->>>>>>> 0ac667e5
     const pathname = parsed.pathname;
     // Make sure there is a trailing slash
     return {
         // The slashes are at the end, not the beginning
-        nonstandardPathname: stripBasePath(pathname, basePath).replace(/^\/+/g, '').replace(/\/+$/g, '') + '/',
+        nonstandardPathname: pathname.replace(/^\/+/g, '').replace(/\/+$/g, '') + '/',
         // React Navigation doesn't support hashes, so here
-        inputPathnameWithoutHash: stripBasePath(path, basePath).replace(/#.*$/, ''),
+        inputPathnameWithoutHash: path.replace(/#.*$/, ''),
     };
 }
 exports.getUrlWithReactNavigationConcessions = getUrlWithReactNavigationConcessions;
@@ -544,12 +532,4 @@
     }
     return Object.keys(params).length ? params : undefined;
 };
-function stripBasePath(path, assetPrefix) {
-    if (process.env.NODE_ENV !== 'development') {
-        if (assetPrefix) {
-            return path.replace(/^\/+/g, '').replace(new RegExp(`^${escape(assetPrefix)}/`, 'g'), '');
-        }
-    }
-    return path;
-}
 //# sourceMappingURL=getStateFromPath.js.map