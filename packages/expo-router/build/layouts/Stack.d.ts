/// <reference types="react" />
import { ParamListBase, StackNavigationState } from '@react-navigation/native';
import { NativeStackNavigationEventMap, NativeStackNavigationOptions } from '@react-navigation/native-stack';
export declare const Stack: import("react").ForwardRefExoticComponent<Omit<Omit<import("@react-navigation/native").DefaultRouterOptions<string> & {
    id?: string | undefined;
    children: import("react").ReactNode;
    screenListeners?: Partial<{
        transitionStart: import("@react-navigation/native").EventListenerCallback<NativeStackNavigationEventMap, "transitionStart">;
        transitionEnd: import("@react-navigation/native").EventListenerCallback<NativeStackNavigationEventMap, "transitionEnd">;
        focus: import("@react-navigation/native").EventListenerCallback<NativeStackNavigationEventMap, "focus">;
        blur: import("@react-navigation/native").EventListenerCallback<NativeStackNavigationEventMap, "blur">;
        state: import("@react-navigation/native").EventListenerCallback<NativeStackNavigationEventMap, "state">;
        beforeRemove: import("@react-navigation/native").EventListenerCallback<NativeStackNavigationEventMap, "beforeRemove">;
    }> | ((props: {
        route: import("@react-navigation/native").RouteProp<ParamListBase, string>;
        navigation: any;
    }) => Partial<{
        transitionStart: import("@react-navigation/native").EventListenerCallback<NativeStackNavigationEventMap, "transitionStart">;
        transitionEnd: import("@react-navigation/native").EventListenerCallback<NativeStackNavigationEventMap, "transitionEnd">;
        focus: import("@react-navigation/native").EventListenerCallback<NativeStackNavigationEventMap, "focus">;
        blur: import("@react-navigation/native").EventListenerCallback<NativeStackNavigationEventMap, "blur">;
        state: import("@react-navigation/native").EventListenerCallback<NativeStackNavigationEventMap, "state">;
        beforeRemove: import("@react-navigation/native").EventListenerCallback<NativeStackNavigationEventMap, "beforeRemove">;
    }>) | undefined;
    screenOptions?: NativeStackNavigationOptions | ((props: {
        route: import("@react-navigation/native").RouteProp<ParamListBase, string>;
        navigation: any;
    }) => NativeStackNavigationOptions) | undefined;
<<<<<<< HEAD
} & import("@react-navigation/routers").StackRouterOptions, "children" | "id" | "initialRouteName" | "screenListeners" | "screenOptions"> & import("@react-navigation/routers").DefaultRouterOptions<string> & {
=======
} & import("@react-navigation/native").StackRouterOptions, "initialRouteName" | "children" | "id" | "screenListeners" | "screenOptions"> & import("@react-navigation/native").DefaultRouterOptions<string> & {
>>>>>>> 080145be
    id?: string | undefined;
    children: import("react").ReactNode;
    screenListeners?: Partial<{
        transitionStart: import("@react-navigation/native").EventListenerCallback<NativeStackNavigationEventMap, "transitionStart">;
        transitionEnd: import("@react-navigation/native").EventListenerCallback<NativeStackNavigationEventMap, "transitionEnd">;
        focus: import("@react-navigation/native").EventListenerCallback<NativeStackNavigationEventMap, "focus">;
        blur: import("@react-navigation/native").EventListenerCallback<NativeStackNavigationEventMap, "blur">;
        state: import("@react-navigation/native").EventListenerCallback<NativeStackNavigationEventMap, "state">;
        beforeRemove: import("@react-navigation/native").EventListenerCallback<NativeStackNavigationEventMap, "beforeRemove">;
    }> | ((props: {
        route: import("@react-navigation/native").RouteProp<ParamListBase, string>;
        navigation: any;
    }) => Partial<{
        transitionStart: import("@react-navigation/native").EventListenerCallback<NativeStackNavigationEventMap, "transitionStart">;
        transitionEnd: import("@react-navigation/native").EventListenerCallback<NativeStackNavigationEventMap, "transitionEnd">;
        focus: import("@react-navigation/native").EventListenerCallback<NativeStackNavigationEventMap, "focus">;
        blur: import("@react-navigation/native").EventListenerCallback<NativeStackNavigationEventMap, "blur">;
        state: import("@react-navigation/native").EventListenerCallback<NativeStackNavigationEventMap, "state">;
        beforeRemove: import("@react-navigation/native").EventListenerCallback<NativeStackNavigationEventMap, "beforeRemove">;
    }>) | undefined;
    screenOptions?: NativeStackNavigationOptions | ((props: {
        route: import("@react-navigation/native").RouteProp<ParamListBase, string>;
        navigation: any;
    }) => NativeStackNavigationOptions) | undefined;
}, "children"> & Partial<Pick<Omit<import("@react-navigation/native").DefaultRouterOptions<string> & {
    id?: string | undefined;
    children: import("react").ReactNode;
    screenListeners?: Partial<{
        transitionStart: import("@react-navigation/native").EventListenerCallback<NativeStackNavigationEventMap, "transitionStart">;
        transitionEnd: import("@react-navigation/native").EventListenerCallback<NativeStackNavigationEventMap, "transitionEnd">;
        focus: import("@react-navigation/native").EventListenerCallback<NativeStackNavigationEventMap, "focus">;
        blur: import("@react-navigation/native").EventListenerCallback<NativeStackNavigationEventMap, "blur">;
        state: import("@react-navigation/native").EventListenerCallback<NativeStackNavigationEventMap, "state">;
        beforeRemove: import("@react-navigation/native").EventListenerCallback<NativeStackNavigationEventMap, "beforeRemove">;
    }> | ((props: {
        route: import("@react-navigation/native").RouteProp<ParamListBase, string>;
        navigation: any;
    }) => Partial<{
        transitionStart: import("@react-navigation/native").EventListenerCallback<NativeStackNavigationEventMap, "transitionStart">;
        transitionEnd: import("@react-navigation/native").EventListenerCallback<NativeStackNavigationEventMap, "transitionEnd">;
        focus: import("@react-navigation/native").EventListenerCallback<NativeStackNavigationEventMap, "focus">;
        blur: import("@react-navigation/native").EventListenerCallback<NativeStackNavigationEventMap, "blur">;
        state: import("@react-navigation/native").EventListenerCallback<NativeStackNavigationEventMap, "state">;
        beforeRemove: import("@react-navigation/native").EventListenerCallback<NativeStackNavigationEventMap, "beforeRemove">;
    }>) | undefined;
    screenOptions?: NativeStackNavigationOptions | ((props: {
        route: import("@react-navigation/native").RouteProp<ParamListBase, string>;
        navigation: any;
    }) => NativeStackNavigationOptions) | undefined;
<<<<<<< HEAD
} & import("@react-navigation/routers").StackRouterOptions, "children" | "id" | "initialRouteName" | "screenListeners" | "screenOptions"> & import("@react-navigation/routers").DefaultRouterOptions<string> & {
=======
} & import("@react-navigation/native").StackRouterOptions, "initialRouteName" | "children" | "id" | "screenListeners" | "screenOptions"> & import("@react-navigation/native").DefaultRouterOptions<string> & {
>>>>>>> 080145be
    id?: string | undefined;
    children: import("react").ReactNode;
    screenListeners?: Partial<{
        transitionStart: import("@react-navigation/native").EventListenerCallback<NativeStackNavigationEventMap, "transitionStart">;
        transitionEnd: import("@react-navigation/native").EventListenerCallback<NativeStackNavigationEventMap, "transitionEnd">;
        focus: import("@react-navigation/native").EventListenerCallback<NativeStackNavigationEventMap, "focus">;
        blur: import("@react-navigation/native").EventListenerCallback<NativeStackNavigationEventMap, "blur">;
        state: import("@react-navigation/native").EventListenerCallback<NativeStackNavigationEventMap, "state">;
        beforeRemove: import("@react-navigation/native").EventListenerCallback<NativeStackNavigationEventMap, "beforeRemove">;
    }> | ((props: {
        route: import("@react-navigation/native").RouteProp<ParamListBase, string>;
        navigation: any;
    }) => Partial<{
        transitionStart: import("@react-navigation/native").EventListenerCallback<NativeStackNavigationEventMap, "transitionStart">;
        transitionEnd: import("@react-navigation/native").EventListenerCallback<NativeStackNavigationEventMap, "transitionEnd">;
        focus: import("@react-navigation/native").EventListenerCallback<NativeStackNavigationEventMap, "focus">;
        blur: import("@react-navigation/native").EventListenerCallback<NativeStackNavigationEventMap, "blur">;
        state: import("@react-navigation/native").EventListenerCallback<NativeStackNavigationEventMap, "state">;
        beforeRemove: import("@react-navigation/native").EventListenerCallback<NativeStackNavigationEventMap, "beforeRemove">;
    }>) | undefined;
    screenOptions?: NativeStackNavigationOptions | ((props: {
        route: import("@react-navigation/native").RouteProp<ParamListBase, string>;
        navigation: any;
    }) => NativeStackNavigationOptions) | undefined;
}, "children">> & import("react").RefAttributes<unknown>> & {
    Screen: (props: import("../useScreens").ScreenProps<NativeStackNavigationOptions, StackNavigationState<ParamListBase>, NativeStackNavigationEventMap>) => null;
};
export default Stack;
//# sourceMappingURL=Stack.d.ts.map<|MERGE_RESOLUTION|>--- conflicted
+++ resolved
@@ -26,11 +26,7 @@
         route: import("@react-navigation/native").RouteProp<ParamListBase, string>;
         navigation: any;
     }) => NativeStackNavigationOptions) | undefined;
-<<<<<<< HEAD
-} & import("@react-navigation/routers").StackRouterOptions, "children" | "id" | "initialRouteName" | "screenListeners" | "screenOptions"> & import("@react-navigation/routers").DefaultRouterOptions<string> & {
-=======
 } & import("@react-navigation/native").StackRouterOptions, "initialRouteName" | "children" | "id" | "screenListeners" | "screenOptions"> & import("@react-navigation/native").DefaultRouterOptions<string> & {
->>>>>>> 080145be
     id?: string | undefined;
     children: import("react").ReactNode;
     screenListeners?: Partial<{
@@ -80,11 +76,7 @@
         route: import("@react-navigation/native").RouteProp<ParamListBase, string>;
         navigation: any;
     }) => NativeStackNavigationOptions) | undefined;
-<<<<<<< HEAD
-} & import("@react-navigation/routers").StackRouterOptions, "children" | "id" | "initialRouteName" | "screenListeners" | "screenOptions"> & import("@react-navigation/routers").DefaultRouterOptions<string> & {
-=======
 } & import("@react-navigation/native").StackRouterOptions, "initialRouteName" | "children" | "id" | "screenListeners" | "screenOptions"> & import("@react-navigation/native").DefaultRouterOptions<string> & {
->>>>>>> 080145be
     id?: string | undefined;
     children: import("react").ReactNode;
     screenListeners?: Partial<{
