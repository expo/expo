--- conflicted
+++ resolved
@@ -58,13 +58,8 @@
   readme = replaceAll('description', description, readme);
 
   if (isIOS) {
-<<<<<<< HEAD
-    const podspecs = glob.sync('{ios/**/,}*.podspec');
+    const podspecs = globSync('{ios/**/,}*.podspec');
     const podspecPath = podspecs[0] ?? '';
-=======
-    const podspecs = globSync('{ios/**/,}*.podspec');
-    const podspecPath = podspecs[0];
->>>>>>> bcf1410c
     const podName = (() => {
       const parts = podspecPath.split('/');
       return parts[parts.length - 1].replace('.podspec', '');
