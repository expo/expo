#!/usr/bin/env node
'use strict';

const childProcess = require('child_process');
const fs = require('fs');
const path = require('path');
const process = require('process');

const args = process.argv.slice(2);

// If the command is used like `yarn lint plugin` then set the target to `plugin/src`
if (args[0] === 'plugin') {
  args.shift();
  args.push('plugins/src');

  if (!fs.existsSync(path.join(process.cwd(), 'plugin'))) {
    // Good DX cuz Expo
    console.log(
      `\n\x1b[33mThe \`plugin/src\` folder does not exist in this project; please create it and try again.\x1b[0m\n\n`
    );
    process.exit();
  }
} else {
  args.unshift('src');
}

childProcess.spawnSync(path.join(__dirname, 'expo-module-eslint'), args, { stdio: 'inherit' });

/*
#!/usr/bin/env bash

set -eo pipefail

script_dir="$(dirname "$0")"

args=()

# If the command is used like `yarn lint plugin` then set the target to `plugin/src`
if [ "$1" == "plugin" ]; then
  # Push the rest of the arguments minus the `plugin` arg
  args+=("${@:2}")
  args+=("plugin/src")
  if ! [[ -d plugin ]]; then
    # Good DX cuz Expo
    printf "\n\033[1;33mThe \`plugin/src\` folder does not exist in this project; please create it and try again.\033[0m\n\n"
    exit 0
  fi
else
<<<<<<< HEAD
  args+=("src")
  args+=("$@")
fi


"$script_dir/expo-module-eslint" "${args[@]}"
*/
=======
  args+=("$@") 
  args+=("src") 
fi

"$script_dir/expo-module-eslint" "${args[@]}" 
>>>>>>> 851a93f9
<|MERGE_RESOLUTION|>--- conflicted
+++ resolved
@@ -46,18 +46,9 @@
     exit 0
   fi
 else
-<<<<<<< HEAD
   args+=("src")
   args+=("$@")
 fi
 
-
 "$script_dir/expo-module-eslint" "${args[@]}"
-*/
-=======
-  args+=("$@") 
-  args+=("src") 
-fi
-
-"$script_dir/expo-module-eslint" "${args[@]}" 
->>>>>>> 851a93f9
+*/