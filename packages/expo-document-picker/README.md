# expo-document-picker

Provides access to the system's UI for selecting documents from the available providers on the user's device.

# API documentation

- [Documentation for the main branch](https://github.com/expo/expo/blob/main/docs/pages/versions/unversioned/sdk/document-picker.md)
- [Documentation for the latest stable release](https://docs.expo.dev/versions/latest/sdk/document-picker/)

# Installation in managed Expo projects

For [managed](https://docs.expo.dev/versions/latest/introduction/managed-vs-bare/) Expo projects, please follow the installation instructions in the [API documentation for the latest stable release](https://docs.expo.dev/versions/latest/sdk/document-picker/).

# Installation in bare React Native projects

For bare React Native projects, you must ensure that you have [installed and configured the `expo` package](https://docs.expo.dev/bare/installing-expo-modules/) before continuing.

### Add the package to your npm dependencies

```
expo install expo-document-picker
```

### Configure for iOS

Run `npx pod-install` after installing the npm package.

### Configure for Android

No additional set up necessary.

### Plugin

You can change the `com.apple.developer.icloud-container-environment` entitlement using the `iCloudContainerEnvironment` property.

`app.json`

```json
{
  "ios": {
    "usesIcloudStorage": true,
    "bundleIdentifier": "com.yourname.yourapp"
  },
  "plugins": ["expo-document-picker"]
}
```

<<<<<<< HEAD
> Running `expo prebuild` will generate a the native project locally with the applied changes in your iOS Entitlements file.
=======
> Running `expo prebuild` will generate a the [native project locally](https://docs.expo.io/workflow/customizing/) with the applied changes in your iOS Entitlements file.
>>>>>>> 21d44206

# Contributing

Contributions are very welcome! Please refer to guidelines described in the [contributing guide](https://github.com/expo/expo#contributing).<|MERGE_RESOLUTION|>--- conflicted
+++ resolved
@@ -45,11 +45,7 @@
 }
 ```
 
-<<<<<<< HEAD
-> Running `expo prebuild` will generate a the native project locally with the applied changes in your iOS Entitlements file.
-=======
 > Running `expo prebuild` will generate a the [native project locally](https://docs.expo.io/workflow/customizing/) with the applied changes in your iOS Entitlements file.
->>>>>>> 21d44206
 
 # Contributing
 
