# Changelog

## Unpublished

### 🛠 Breaking changes

### 🎉 New features

### 🐛 Bug fixes

<<<<<<< HEAD
- Fixed `UIDocumentPickerViewController` being `nil` on iOS 14 and thus causing the hard-crash of the application. ([#10327](https://github.com/expo/expo/pull/10327) by [@bbarthec](https://github.com/bbarthec))
=======
- Fixed `Promise` not being fulfilled if the document picker view controller was being dismissed by gesture on iOS. ([#10325](https://github.com/expo/expo/pull/10325) by [@sjchmiela](https://github.com/sjchmiela))
>>>>>>> bc49cd4b

## 8.4.0 — 2020-08-18

### 🐛 Bug fixes

- Fixed iOS bug, where it could be impossible to select only videos. ([#9720](https://github.com/expo/expo/pull/9720) by [@barthap](https://github.com/barthap))

## 8.3.0 — 2020-07-27

### 🐛 Bug fixes

- Fixed `getDocumentAsync` crashing when picking a folder on iOS. ([#8930](https://github.com/expo/expo/pull/8930) by [@lukmccall](https://github.com/lukmccall))

## 8.2.1 — 2020-05-29

*This version does not introduce any user-facing changes.*

## 8.2.0 — 2020-05-27

*This version does not introduce any user-facing changes.*<|MERGE_RESOLUTION|>--- conflicted
+++ resolved
@@ -8,11 +8,8 @@
 
 ### 🐛 Bug fixes
 
-<<<<<<< HEAD
 - Fixed `UIDocumentPickerViewController` being `nil` on iOS 14 and thus causing the hard-crash of the application. ([#10327](https://github.com/expo/expo/pull/10327) by [@bbarthec](https://github.com/bbarthec))
-=======
 - Fixed `Promise` not being fulfilled if the document picker view controller was being dismissed by gesture on iOS. ([#10325](https://github.com/expo/expo/pull/10325) by [@sjchmiela](https://github.com/sjchmiela))
->>>>>>> bc49cd4b
 
 ## 8.4.0 — 2020-08-18
 
