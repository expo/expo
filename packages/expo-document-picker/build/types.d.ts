--- conflicted
+++ resolved
@@ -2,16 +2,7 @@
  *
  */
 export declare type DocumentPickerOptions = {
-<<<<<<< HEAD
     type?: string | string[];
-=======
-    /**
-     * The [MIME type](https://en.wikipedia.org/wiki/Media_type) of the documents that are available
-     * to be picked. Is also supports wildcards like `'image/*'` to choose any image. To allow any type
-     * of document you can use `'&ast;/*'`.
-     * @default `'&ast;/*'`
-     */
-    type?: string;
     /**
      * If `true`, the picked file is copied to [`FileSystem.CacheDirectory`](filesystem.md#filesystemcachedirectory),
      * which allows other Expo APIs to read the file immediately. This may impact performance for
@@ -19,7 +10,6 @@
      * particularly large files and your app does not need immediate read access.
      * @default `true`
      */
->>>>>>> 055667b0
     copyToCacheDirectory?: boolean;
     /**
      * __Web Only.__ Allows multiple files to be selected from the system UI.
