--- conflicted
+++ resolved
@@ -130,10 +130,6 @@
       e.printStackTrace()
       return null
     }
-<<<<<<< HEAD
-    return outputFilePath
-=======
     return Uri.fromFile(outputFile).toString()
->>>>>>> 1cefc4ec
   }
 }