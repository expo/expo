{
  "name": "install-expo-modules",
  "version": "0.11.7",
  "license": "MIT",
  "description": "Tools to install expo-modules for existing react-native projects",
  "keywords": [
    "expo",
    "expo-modules",
    "npx",
    "react-native",
    "react"
  ],
  "bin": "build/index.js",
  "main": "build/index.js",
  "files": [
    "build"
  ],
  "scripts": {
    "build": "ncc build ./src/index.ts -o build/",
    "build:prod": "ncc build ./src/index.ts -o build/ --minify --no-cache --no-source-map-register",
    "clean": "expo-module clean",
    "lint": "expo-module lint",
    "prepare": "expo-module clean && yarn run build:prod",
    "prepublishOnly": "expo-module prepublishOnly",
    "test": "expo-module test",
    "typecheck": "expo-module typecheck",
    "watch": "yarn run build --watch"
  },
  "homepage": "https://github.com/expo/expo/tree/main/packages/install-expo-modules#readme",
  "bugs": {
    "url": "https://github.com/expo/expo/issues"
  },
  "repository": {
    "type": "git",
    "url": "https://github.com/expo/expo.git",
    "directory": "packages/install-expo-modules"
  },
  "devDependencies": {
<<<<<<< HEAD
    "@expo/config": "~11.0.0",
    "@expo/config-plugins": "~9.1.1",
    "@expo/package-manager": "^1.8.0",
=======
    "@expo/config": "~11.0.1",
    "@expo/config-plugins": "~9.1.2",
    "@expo/package-manager": "^1.8.1",
>>>>>>> cd391c95
    "@types/prompts": "^2.0.6",
    "@types/semver": "^6.0.0",
    "chalk": "^4.1.2",
    "commander": "^12.1.0",
    "expo-module-scripts": "^4.1.1",
    "find-up": "^5.0.0",
    "glob": "^10.4.2",
    "prompts": "^2.3.2",
    "resolve-from": "^5.0.0",
    "semver": "7.5.4",
    "terminal-link": "^2.1.1",
    "xcparse": "^0.0.3"
  },
  "publishConfig": {
    "access": "public"
  }
}<|MERGE_RESOLUTION|>--- conflicted
+++ resolved
@@ -36,15 +36,9 @@
     "directory": "packages/install-expo-modules"
   },
   "devDependencies": {
-<<<<<<< HEAD
-    "@expo/config": "~11.0.0",
-    "@expo/config-plugins": "~9.1.1",
-    "@expo/package-manager": "^1.8.0",
-=======
     "@expo/config": "~11.0.1",
     "@expo/config-plugins": "~9.1.2",
     "@expo/package-manager": "^1.8.1",
->>>>>>> cd391c95
     "@types/prompts": "^2.0.6",
     "@types/semver": "^6.0.0",
     "chalk": "^4.1.2",
