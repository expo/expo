--- conflicted
+++ resolved
@@ -46,15 +46,9 @@
     "memfs": "^3.2.0"
   },
   "dependencies": {
-<<<<<<< HEAD
-    "@expo/config": "~11.0.0",
-    "@expo/config-plugins": "~9.1.1",
-    "@expo/env": "~1.0.1",
-=======
     "@expo/config": "~11.0.1",
     "@expo/config-plugins": "~9.1.2",
     "@expo/env": "~1.0.2",
->>>>>>> cd391c95
     "@expo/spawn-async": "^1.7.2",
     "arg": "5.0.2",
     "chalk": "^4.0.0",
