--- conflicted
+++ resolved
@@ -1,21 +1,4 @@
-<<<<<<< HEAD
 export type LocalAuthenticationResult = { success: true } | { success: false; error: string; warning?: string };
-=======
-// @needsAudit
-/**
- * An object returned by [`authenticateAsync`](#localauthenticationauthenticateasyncoptions) method.
- */
-export type LocalAuthenticationResult = {
-  /**
-   * A boolean indicating whether or not the authentication was successful.
-   */
-  success: boolean;
-  /**
-   * The error code in the case when authentication fails.
-   */
-  error?: string;
-};
->>>>>>> a78aad5b
 
 // @needsAudit
 export enum AuthenticationType {
