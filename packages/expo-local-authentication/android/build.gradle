--- conflicted
+++ resolved
@@ -1,22 +1,3 @@
-<<<<<<< HEAD
-buildscript {
-  // The Android Gradle plugin is only required when opening the android folder stand-alone.
-  // This avoids unnecessary downloads and potential conflicts when the library is included as a
-  // module dependency in an application project.
-  if (project == rootProject) {
-    repositories {
-      google()
-      jcenter()
-    }
-
-    dependencies {
-      classpath("com.android.tools.build:gradle:3.5.3")
-    }
-  }
-}
-
-=======
->>>>>>> 2ada573d
 apply plugin: 'com.android.library'
 apply plugin: 'maven'
 
