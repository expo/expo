// Copyright 2015-present 650 Industries. All rights reserved.
package expo.modules.localauthentication

import android.app.Activity
import android.app.KeyguardManager
import android.content.Context
import android.content.Intent
import android.os.Build
import android.os.Bundle
import androidx.biometric.BiometricManager
import androidx.biometric.BiometricPrompt
import androidx.biometric.BiometricPrompt.PromptInfo
import androidx.fragment.app.FragmentActivity
import org.unimodules.core.ExportedModule
import org.unimodules.core.ModuleRegistry
import org.unimodules.core.ModuleRegistryDelegate
import org.unimodules.core.Promise
import org.unimodules.core.interfaces.ActivityEventListener
import org.unimodules.core.interfaces.ActivityProvider
import org.unimodules.core.interfaces.ExpoMethod
import org.unimodules.core.interfaces.services.UIManager
import java.util.*
import java.util.concurrent.Executor
import java.util.concurrent.Executors

class LocalAuthenticationModule(context: Context) : ExportedModule(context), ActivityEventListener {
  private val AUTHENTICATION_TYPE_FINGERPRINT = 1
  private val AUTHENTICATION_TYPE_FACIAL_RECOGNITION = 2
  private val AUTHENTICATION_TYPE_IRIS = 3
  private val SECURITY_LEVEL_NONE = 0
  private val SECURITY_LEVEL_SECRET = 1
  private val SECURITY_LEVEL_BIOMETRIC = 2
  private val biometricManager = BiometricManager.from(context)
  private val packageManager = context.packageManager
  private var biometricPrompt: BiometricPrompt? = null
  private var promise: Promise? = null
  private var isAuthenticating = false
  private val moduleRegistryDelegate: ModuleRegistryDelegate = ModuleRegistryDelegate()
  private val uIManager: UIManager by moduleRegistry()

  private inline fun <reified T> moduleRegistry() = moduleRegistryDelegate.getFromModuleRegistry<T>()

  private fun convertErrorCode(code: Int): String {
    return when (code) {
      BiometricPrompt.ERROR_CANCELED, BiometricPrompt.ERROR_NEGATIVE_BUTTON, BiometricPrompt.ERROR_USER_CANCELED -> "user_cancel"
      BiometricPrompt.ERROR_HW_NOT_PRESENT, BiometricPrompt.ERROR_HW_UNAVAILABLE, BiometricPrompt.ERROR_NO_BIOMETRICS, BiometricPrompt.ERROR_NO_DEVICE_CREDENTIAL -> "not_available"
      BiometricPrompt.ERROR_LOCKOUT, BiometricPrompt.ERROR_LOCKOUT_PERMANENT -> "lockout"
      BiometricPrompt.ERROR_NO_SPACE -> "no_space"
      BiometricPrompt.ERROR_TIMEOUT -> "timeout"
      BiometricPrompt.ERROR_UNABLE_TO_PROCESS -> "unable_to_process"
      else -> "unknown"
    }
  }

  private val authenticationCallback: BiometricPrompt.AuthenticationCallback = object : BiometricPrompt.AuthenticationCallback() {
    override fun onAuthenticationSucceeded(result: BiometricPrompt.AuthenticationResult) {
      isAuthenticating = false
      biometricPrompt = null
      promise?.resolve(
        Bundle().apply {
          putBoolean("success", true)
        }
      )
      promise = null
    }

    override fun onAuthenticationError(errMsgId: Int, errString: CharSequence) {
      isAuthenticating = false
      biometricPrompt = null
<<<<<<< HEAD
      promise?.resolve(Bundle().apply {
        putBoolean("success", false)
        putString("error", convertErrorCode(errMsgId))
        putString("warning", errString.toString())
      })
=======
      promise?.resolve(
        Bundle().apply {
          putBoolean("success", false)
          putString("error", convertErrorCode(errMsgId))
          putString("message", errString.toString())
        }
      )
>>>>>>> f7e2308b
      promise = null
    }
  }

  override fun getName(): String {
    return "ExpoLocalAuthentication"
  }

  override fun onCreate(moduleRegistry: ModuleRegistry) {
    moduleRegistryDelegate.onCreate(moduleRegistry)
    uIManager.registerActivityEventListener(this)
  }

  @ExpoMethod
  fun supportedAuthenticationTypesAsync(promise: Promise) {
    val result = biometricManager.canAuthenticate(BiometricManager.Authenticators.BIOMETRIC_WEAK)
    val results: MutableList<Int> = ArrayList()
    if (result == BiometricManager.BIOMETRIC_ERROR_NO_HARDWARE) {
      promise.resolve(results)
      return
    }

    // note(cedric): replace hardcoded system feature strings with constants from
    // PackageManager when dropping support for Android SDK 28
    if (Build.VERSION.SDK_INT >= Build.VERSION_CODES.M) {
      if (packageManager.hasSystemFeature("android.hardware.fingerprint")) {
        results.add(AUTHENTICATION_TYPE_FINGERPRINT)
      }
    }
    if (Build.VERSION.SDK_INT >= 29) {
      if (packageManager.hasSystemFeature("android.hardware.biometrics.face")) {
        results.add(AUTHENTICATION_TYPE_FACIAL_RECOGNITION)
      }
      if (packageManager.hasSystemFeature("android.hardware.biometrics.iris")) {
        results.add(AUTHENTICATION_TYPE_IRIS)
      }
    }
    promise.resolve(results)
  }

  @ExpoMethod
  fun hasHardwareAsync(promise: Promise) {
    val result = biometricManager.canAuthenticate(BiometricManager.Authenticators.BIOMETRIC_WEAK)
    promise.resolve(result != BiometricManager.BIOMETRIC_ERROR_NO_HARDWARE)
  }

  @ExpoMethod
  fun isEnrolledAsync(promise: Promise) {
    val result = biometricManager.canAuthenticate(BiometricManager.Authenticators.BIOMETRIC_WEAK)
    promise.resolve(result == BiometricManager.BIOMETRIC_SUCCESS)
  }

  @ExpoMethod
  fun getEnrolledLevelAsync(promise: Promise) {
    var level = SECURITY_LEVEL_NONE
    if (isDeviceSecure) {
      level = SECURITY_LEVEL_SECRET
    }
    val result = biometricManager.canAuthenticate(BiometricManager.Authenticators.BIOMETRIC_WEAK)
    if (result == BiometricManager.BIOMETRIC_SUCCESS) {
      level = SECURITY_LEVEL_BIOMETRIC
    }
    promise.resolve(level)
  }

  @ExpoMethod
  fun authenticateAsync(options: Map<String?, Any?>, promise: Promise) {
    if (Build.VERSION.SDK_INT < Build.VERSION_CODES.M) {
      promise.reject("E_NOT_SUPPORTED", "Cannot display biometric prompt on android versions below 6.0")
      return
    }
    if (currentActivity == null) {
      promise.reject("E_NOT_FOREGROUND", "Cannot display biometric prompt when the app is not in the foreground")
      return
    }
    if (!keyguardManager.isDeviceSecure) {
<<<<<<< HEAD
      promise.resolve(Bundle().apply {
        putBoolean("success", false)
        putString("error", "not_enrolled")
        putString("warning", "KeyguardManager#isDeviceSecure() returned false")
      })
=======
      promise.resolve(
        Bundle().apply {
          putBoolean("success", false)
          putString("error", "not_enrolled")
          putString("message", "KeyguardManager#isDeviceSecure() returned false")
        }
      )
>>>>>>> f7e2308b
      return
    }
    val fragmentActivity = currentActivity as FragmentActivity?
    if (fragmentActivity == null) {
<<<<<<< HEAD
      promise.resolve(Bundle().apply {
        putBoolean("success", false)
        putString("error", "not_available")
        putString("warning", "getCurrentActivity() returned null")
      })
=======
      promise.resolve(
        Bundle().apply {
          putBoolean("success", false)
          putString("error", "not_available")
          putString("message", "getCurrentActivity() returned null")
        }
      )
>>>>>>> f7e2308b
      return
    }

    // BiometricPrompt callbacks are invoked on the main thread so also run this there to avoid
    // having to do locking.
    uIManager.runOnUiQueueThread(
      Runnable {
        if (isAuthenticating) {
          this.promise?.resolve(
            Bundle().apply {
              putBoolean("success", false)
              putString("error", "app_cancel")
            }
          )
          this.promise = promise
          return@Runnable
        }
        val promptMessage = if (options.containsKey("promptMessage")) {
          options["promptMessage"] as String?
        } else {
          ""
        }
        val cancelLabel = if (options.containsKey("cancelLabel")) {
          options["cancelLabel"] as String?
        } else {
          ""
        }
        val disableDeviceFallback = if (options.containsKey("disableDeviceFallback")) {
          options["disableDeviceFallback"] as Boolean?
        } else {
          false
        }
        isAuthenticating = true
        this.promise = promise
        val executor: Executor = Executors.newSingleThreadExecutor()
        biometricPrompt = BiometricPrompt(fragmentActivity, executor, authenticationCallback)
        val promptInfoBuilder = PromptInfo.Builder()
        promptMessage?.let {
          promptInfoBuilder.setTitle(it)
        }
        if (disableDeviceFallback == true) {
          cancelLabel?.let {
            promptInfoBuilder.setNegativeButtonText(it)
          }
        } else {
          promptInfoBuilder.setAllowedAuthenticators(
            BiometricManager.Authenticators.BIOMETRIC_WEAK
              or BiometricManager.Authenticators.DEVICE_CREDENTIAL
          )
        }
        val promptInfo = promptInfoBuilder.build()
        try {
          biometricPrompt!!.authenticate(promptInfo)
        } catch (ex: NullPointerException) {
          promise.reject("E_INTERNAL_ERRROR", "Canceled authentication due to an internal error")
        }
      }
    )
  }

  @ExpoMethod
  fun cancelAuthenticate(promise: Promise) {
    uIManager.runOnUiQueueThread {
      biometricPrompt?.cancelAuthentication()
      isAuthenticating = false
      promise.resolve(null)
    }
  }

  override fun onActivityResult(activity: Activity, requestCode: Int, resultCode: Int, data: Intent?) {
    // If the user uses PIN as an authentication method, the result will be passed to the `onActivityResult`.
    // Unfortunately, react-native doesn't pass this value to the underlying fragment - we won't resolve the promise.
    // So we need to do it manually.
    if (activity is FragmentActivity) {
      val fragment = activity.supportFragmentManager.findFragmentByTag("androidx.biometric.BiometricFragment")
      fragment?.onActivityResult(requestCode and 0xffff, resultCode, data)
    }
  }

  override fun onNewIntent(intent: Intent) = Unit

  // NOTE: `KeyguardManager#isKeyguardSecure()` considers SIM locked state,
  // but it will be ignored on falling-back to device credential on biometric authentication.
  // That means, setting level to `SECURITY_LEVEL_SECRET` might be misleading for some users.
  // But there is no equivalent APIs prior to M.
  // `andriodx.biometric.BiometricManager#canAuthenticate(int)` looks like an alternative,
  // but specifying `BiometricManager.Authenticators.DEVICE_CREDENTIAL` alone is not
  // supported prior to API 30.
  // https://developer.android.com/reference/androidx/biometric/BiometricManager#canAuthenticate(int)
  private val isDeviceSecure: Boolean
    get() = if (Build.VERSION.SDK_INT >= Build.VERSION_CODES.M) {
      keyguardManager.isDeviceSecure
    } else {
      // NOTE: `KeyguardManager#isKeyguardSecure()` considers SIM locked state,
      // but it will be ignored on falling-back to device credential on biometric authentication.
      // That means, setting level to `SECURITY_LEVEL_SECRET` might be misleading for some users.
      // But there is no equivalent APIs prior to M.
      // `andriodx.biometric.BiometricManager#canAuthenticate(int)` looks like an alternative,
      // but specifying `BiometricManager.Authenticators.DEVICE_CREDENTIAL` alone is not
      // supported prior to API 30.
      // https://developer.android.com/reference/androidx/biometric/BiometricManager#canAuthenticate(int)
      keyguardManager.isKeyguardSecure
    }

  private val keyguardManager: KeyguardManager
    get() = context.getSystemService(Context.KEYGUARD_SERVICE) as KeyguardManager
  private val currentActivity: Activity?
    get() {
      val activityProvider: ActivityProvider by moduleRegistry()
      return activityProvider.currentActivity
    }
}<|MERGE_RESOLUTION|>--- conflicted
+++ resolved
@@ -67,21 +67,11 @@
     override fun onAuthenticationError(errMsgId: Int, errString: CharSequence) {
       isAuthenticating = false
       biometricPrompt = null
-<<<<<<< HEAD
       promise?.resolve(Bundle().apply {
         putBoolean("success", false)
         putString("error", convertErrorCode(errMsgId))
         putString("warning", errString.toString())
       })
-=======
-      promise?.resolve(
-        Bundle().apply {
-          putBoolean("success", false)
-          putString("error", convertErrorCode(errMsgId))
-          putString("message", errString.toString())
-        }
-      )
->>>>>>> f7e2308b
       promise = null
     }
   }
@@ -158,40 +148,20 @@
       return
     }
     if (!keyguardManager.isDeviceSecure) {
-<<<<<<< HEAD
       promise.resolve(Bundle().apply {
         putBoolean("success", false)
         putString("error", "not_enrolled")
         putString("warning", "KeyguardManager#isDeviceSecure() returned false")
       })
-=======
-      promise.resolve(
-        Bundle().apply {
-          putBoolean("success", false)
-          putString("error", "not_enrolled")
-          putString("message", "KeyguardManager#isDeviceSecure() returned false")
-        }
-      )
->>>>>>> f7e2308b
       return
     }
     val fragmentActivity = currentActivity as FragmentActivity?
     if (fragmentActivity == null) {
-<<<<<<< HEAD
       promise.resolve(Bundle().apply {
         putBoolean("success", false)
         putString("error", "not_available")
         putString("warning", "getCurrentActivity() returned null")
       })
-=======
-      promise.resolve(
-        Bundle().apply {
-          putBoolean("success", false)
-          putString("error", "not_available")
-          putString("message", "getCurrentActivity() returned null")
-        }
-      )
->>>>>>> f7e2308b
       return
     }
 
