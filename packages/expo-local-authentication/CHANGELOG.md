# Changelog

## Unpublished

### 🛠 Breaking changes

### 🎉 New features

### 🐛 Bug fixes

<<<<<<< HEAD
- [Android] Fixed device credentials fallback when biometric sensors are unavailable ([#22388](https://github.com/expo/expo/pull/22388) by [@hubastard](https://github.com/hubastard))
=======
- Fixed Android build warnings for Gradle version 8. ([#22537](https://github.com/expo/expo/pull/22537) by [@kudo](https://github.com/kudo))
>>>>>>> 7eb7eb7a

### 💡 Others

## 13.4.0 — 2023-05-08

_This version does not introduce any user-facing changes._

## 13.3.0 - 2023-04-10

### 🐛 Bug fixes

- On iOS, fix incorrect nil check when checking for `NSFaceIDUsageDescription` in the Info.plist. ([#21500](https://github.com/expo/expo/pull/21500) by [@alanjhughes](https://github.com/alanjhughes))

## 13.2.1 — 2023-02-09

_This version does not introduce any user-facing changes._

## 13.2.0 — 2023-02-03

### 💡 Others

- On Android bump `compileSdkVersion` and `targetSdkVersion` to `33`. ([#20721](https://github.com/expo/expo/pull/20721) by [@lukmccall](https://github.com/lukmccall))

## 13.1.0 — 2022-12-30

### 🎉 New features

- Native module on iOS is now written in Swift using the Sweet API. ([#19980](https://github.com/expo/expo/pull/19980) by [@fobos531](https://github.com/fobos531))

## 13.0.2 — 2022-11-02

_This version does not introduce any user-facing changes._

## 13.0.1 — 2022-10-28

_This version does not introduce any user-facing changes._

## 13.0.0 — 2022-10-25

### 🛠 Breaking changes

- Bumped iOS deployment target to 13.0 and deprecated support for iOS 12. ([#18873](https://github.com/expo/expo/pull/18873) by [@tsapeta](https://github.com/tsapeta))

### 💡 Others

- [plugin] Migrate import from @expo/config-plugins to expo/config-plugins and @expo/config-types to expo/config. ([#18855](https://github.com/expo/expo/pull/18855) by [@brentvatne](https://github.com/brentvatne))
- Updated docs link. ([#18972](https://github.com/expo/expo/pull/18972) by [@EvanBacon](https://github.com/EvanBacon))
- Drop `@expo/config-plugins` dependency in favor of peer dependency on `expo`. ([#18595](https://github.com/expo/expo/pull/18595) by [@EvanBacon](https://github.com/EvanBacon))

## 12.3.0 — 2022-07-07

_This version does not introduce any user-facing changes._

## 12.2.0 — 2022-04-18

### 🎉 New features

- Add the ability to set confirmation requirement on Android. ([#16793](https://github.com/expo/expo/pull/16793) by [@fguitton](https://github.com/fguitton))

### 🐛 Bug fixes

- On Android fixed `BiometricPrompt.ERROR_CANCELED` returned when fallbacking to PIN/Pattern/Password authentication method. ([#16927](https://github.com/expo/expo/pull/16927) by [@bbarthec](https://github.com/bbarthec), [@Polidoro-root](https://github.com/Polidoro-root))

### 💡 Others

- Updated `@expo/config-plugins` from `4.0.2` to `4.0.14` ([#15621](https://github.com/expo/expo/pull/15621) by [@EvanBacon](https://github.com/EvanBacon))
- Updated `androix.biometric.biometric` from `1.1.0` to `1.2.0-alphas04`. ([#16927](https://github.com/expo/expo/pull/16927) by [@bbarthec](https://github.com/bbarthec), ([#16927](https://github.com/expo/expo/pull/16927) by [@bbarthec](https://github.com/bbarthec), [@Polidoro-root](https://github.com/Polidoro-root))
- Bumped `compileSdkVersion` from `30` to `31`. ([#16927](https://github.com/expo/expo/pull/16927) by [@bbarthec](https://github.com/bbarthec), ([#16927](https://github.com/expo/expo/pull/16927) by [@bbarthec](https://github.com/bbarthec), [@Polidoro-root](https://github.com/Polidoro-root))

### ⚠️ Notices

- On Android bump `compileSdkVersion` to `31`, `targetSdkVersion` to `31` and `Java` version to `11`. ([#16941](https://github.com/expo/expo/pull/16941) by [@bbarthec](https://github.com/bbarthec))

## 12.1.1 - 2022-02-01

### 🐛 Bug fixes

- Fix `Plugin with id 'maven' not found` build error from Android Gradle 7. ([#16080](https://github.com/expo/expo/pull/16080) by [@kudo](https://github.com/kudo))

## 12.1.0 — 2021-12-03

_This version does not introduce any user-facing changes._

## 12.0.0 — 2021-09-28

### 🛠 Breaking changes

- Dropped support for iOS 11.0 ([#14383](https://github.com/expo/expo/pull/14383) by [@cruzach](https://github.com/cruzach))

### 🐛 Bug fixes

- Added missing definition on type LocalAuthenticationResult. ([#13636](https://github.com/expo/expo/pull/13636) by [@mstach60161](https://github.com/mstach60161))
- Fixed detection of the available authentication types on some Samsung devices on Android. ([#14300](https://github.com/expo/expo/pull/14300) by [@beaur](https://github.com/beaur))
- Fix building errors from use_frameworks! in Podfile. ([#14523](https://github.com/expo/expo/pull/14523) by [@kudo](https://github.com/kudo))

### 💡 Others

- Rewrite module from Java to Kotlin. ([#13582](https://github.com/expo/expo/pull/13582) by [@mstach60161](https://github.com/mstach60161))
- Updated `@expo/config-plugins` ([#14443](https://github.com/expo/expo/pull/14443) by [@EvanBacon](https://github.com/EvanBacon))

## 11.1.0 — 2021-06-16

### 🐛 Bug fixes

- Enable kotlin in all modules. ([#12716](https://github.com/expo/expo/pull/12716) by [@wschurman](https://github.com/wschurman))
- Fixed `authenticateAsync` not resolving when the user used PIN on some Android devices. ([#13023](https://github.com/expo/expo/pull/13023) by [@lukmccall](https://github.com/lukmccall))

### 💡 Others

- Removed unnecessary dependency on `unimodules-constants-interface`. ([#12876](https://github.com/expo/expo/pull/12876) by [@tsapeta](https://github.com/tsapeta))
- Build Android code using Java 8 to fix Android instrumented test build error. ([#12939](https://github.com/expo/expo/pull/12939) by [@kudo](https://github.com/kudo))

## 11.0.2 — 2021-04-13

_This version does not introduce any user-facing changes._

## 11.0.1 — 2021-04-09

### 🐛 Bug fixes

- Avoid LAContext#biometryType bug on iOS 11.0.0. ([#12413](https://github.com/expo/expo/pull/12413) by [@mickamy](https://github.com/mickamy/))
- Do not require activity existence on getKeyguardManager. ([#12400](https://github.com/expo/expo/pull/12400) by [@mickamy](https://github.com/mickamy/))
- Flip `isAuthenticating` when the user dismisses the authentication dialog on Android. ([#12728](https://github.com/expo/expo/pull/12728) by [@mickamy](https://github.com/mickamy/))

## 11.0.0 — 2021-03-10

### 🛠 Breaking changes

- Remove deprecated support for passing a string to `authenticateAsync` in favor of the `promptMessage` option. ([#11906](https://github.com/expo/expo/pull/11906) by [@EvanBacon](https://github.com/EvanBacon))

### 🎉 New features

- Converted plugin to TypeScript. ([#11715](https://github.com/expo/expo/pull/11715) by [@EvanBacon](https://github.com/EvanBacon))
- Updated Android build configuration to target Android 11 (added support for Android SDK 30). ([#11647](https://github.com/expo/expo/pull/11647) by [@bbarthec](https://github.com/bbarthec))
- Added method to know enrolled security level of device. ([#11780](https://github.com/expo/expo/pull/11780) by [@mickamy](https://github.com/mickamy))

### 🐛 Bug fixes

- Remove peerDependencies and unimodulePeerDependencies from Expo modules. ([#11980](https://github.com/expo/expo/pull/11980) by [@brentvatne](https://github.com/brentvatne))

## 10.0.0 — 2021-01-15

### 🛠 Breaking changes

- Dropped support for iOS 10.0 ([#11344](https://github.com/expo/expo/pull/11344) by [@tsapeta](https://github.com/tsapeta))

### 🎉 New features

- Created config plugins ([#11538](https://github.com/expo/expo/pull/11538) by [@EvanBacon](https://github.com/EvanBacon))

## 9.5.0 — 2020-11-17

### 🐛 Bug fixes

- Guard against crash on Android when `FragmentActivity` is null creating the Biometric Prompt. ([#10679](https://github.com/expo/expo/pull/10679) by [@vascofg](https://github.com/vascofg))
- Guard against Null Pointer Exception on Android when calling `authenticate` on the Biometric Prompt after resuming the app on some devices. ([#10965](https://github.com/expo/expo/pull/10965) by [@vascofg](https://github.com/vascofg))

## 9.4.0 — 2020-10-12

### 🐛 Bug fixes

- Fixed `cancelAuthenticate` not working in Android as expected. ([#10482](https://github.com/expo/expo/pull/10482) by [@huisf](https://github.com/HuiSF))

## 9.3.0 — 2020-08-18

_This version does not introduce any user-facing changes._

## 9.2.0 — 2020-07-02

### 🐛 Bug fixes

- Fix crash when `NSFaceIDUsageDescription` is not provided and device fallback is disabled. ([#8595](https://github.com/expo/expo/pull/8595) by [@tsapeta](https://github.com/tsapeta))
- Added missing biometric permission to Android. ([#8692](https://github.com/expo/expo/pull/8692) by [@byCedric](https://github.com/byCedric))
- Use hardcoded system feature strings to support Android SDK 28. ([#9034](https://github.com/expo/expo/pull/9034) by [@bycedric](https://github.com/bycedric))

## 9.1.1 — 2020-05-29

_This version does not introduce any user-facing changes._

## 9.1.0 — 2020-05-27

### 🎉 New features

- Added support for `promptMessage`, `cancelLabel` and `disableDeviceFallback` on Android. ([#8219](https://github.com/expo/expo/pull/8219) by [@diegolmello](https://github.com/diegolmello))
- Added iris local authentication type for Android. ([#8431](https://github.com/expo/expo/pull/8364) by [@bycedric](https://github.com/bycedric))

### 🐛 Bug fixes

- Added estimate of supported authentication types for Android. ([#8431](https://github.com/expo/expo/pull/8431) by [@bycedric](https://github.com/bycedric))

### 💡 Others

- Removed `console.warn` from the `authenticateAsync` function, preventing running it every time the user cancels authentication or authentication fails. ([#19803](https://github.com/expo/expo/pull/19803) by [@GustavoMont](https://github.com/GustavoMont))<|MERGE_RESOLUTION|>--- conflicted
+++ resolved
@@ -8,11 +8,8 @@
 
 ### 🐛 Bug fixes
 
-<<<<<<< HEAD
 - [Android] Fixed device credentials fallback when biometric sensors are unavailable ([#22388](https://github.com/expo/expo/pull/22388) by [@hubastard](https://github.com/hubastard))
-=======
 - Fixed Android build warnings for Gradle version 8. ([#22537](https://github.com/expo/expo/pull/22537) by [@kudo](https://github.com/kudo))
->>>>>>> 7eb7eb7a
 
 ### 💡 Others
 
