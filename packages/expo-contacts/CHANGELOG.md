# Changelog

## Unpublished

<<<<<<< HEAD
- Fixed an issue on iOS with presentFormAsync where dates were not displayed. ([#31780](https://github.com/expo/expo/pull/31780) by [@mlecoq](https://github.com/mlecoq))
- Fixed an issue on android where phone number and email labels were ignored on contact creation. ([#31309](https://github.com/expo/expo/pull/31309) by [@mlecoq](https://github.com/mlecoq))
- Fixed an issue where the `requestPermissionsAsync` promise throws when denying access to contacts on iOS. ([#29529](https://github.com/expo/expo/pull/29529) by [@jp1987](https://github.com/jp1987))
- Fixed an issue where the `presentFormAsync` promise doesn't resolve when the form is closed on Android. ([#29201](https://github.com/expo/expo/pull/29201) by [@jp1987](https://github.com/jp1987))
- Fixed an issue where the `presentContactPickerAsync` promise doesn't resolve when using the Android back button. ([#29202](https://github.com/expo/expo/pull/29202) by [@jp1987](https://github.com/jp1987))

=======
>>>>>>> a26e7bca
### 🛠 Breaking changes

- Bumped iOS deployment target to 15.1. ([#30840](https://github.com/expo/expo/pull/30840) by [@tsapeta](https://github.com/tsapeta))

### 🎉 New features

### 🐛 Bug fixes

- Fixed an iOS issue where the contact's birthday isn't displayed when the year is set. ([#31948](https://github.com/expo/expo/pull/31948) by [@chrfalch](https://github.com/chrfalch))
- Fixed an Android issue where creating a contact with a birthday was not saved. ([#30131](https://github.com/expo/expo/issues/30131) by [@Eric013](https://github.com/Eric013))
- Fixed an issue on android where phone number and email labels were ignored on contact creation. ([#31309](https://github.com/expo/expo/pull/31309) by [@mlecoq](https://github.com/mlecoq))
- Fixed an issue where the `requestPermissionsAsync` promise throws when denying access to contacts on iOS. ([#29529](https://github.com/expo/expo/pull/29529) by [@jp1987](https://github.com/jp1987))
- Fixed an issue where the `presentFormAsync` promise doesn't resolve when the form is closed on Android. ([#29201](https://github.com/expo/expo/pull/29201) by [@jp1987](https://github.com/jp1987))
- Fixed an issue where the `presentContactPickerAsync` promise doesn't resolve when using the Android back button. ([#29202](https://github.com/expo/expo/pull/29202) by [@jp1987](https://github.com/jp1987))
- Fixed an issue where only paths of urls were stored in contacts and social profiles were only stored when all fields were filled. ([#29199](https://github.com/expo/expo/pull/29199) by [@mlecoq](https://github.com/mlecoq))
- Fixed an iOS issue where the Cancel button is not visible on the unknown contact form. ([#29555](https://github.com/expo/expo/pull/29555) by [@Tug](https://github.com/Tug))
- Add missing `react-native` peer dependencies for isolated modules. ([#30465](https://github.com/expo/expo/pull/30465) by [@byCedric](https://github.com/byCedric))

### 💡 Others

## 13.0.5 - 2024-07-22

### 💡 Others

- Handle new permission status on `iOS` 18. ([#29639](https://github.com/expo/expo/pull/29639) by [@alanjhughes](https://github.com/alanjhughes))

## 13.0.4 - 2024-06-10

_This version does not introduce any user-facing changes._

## 13.0.3 — 2024-05-01

_This version does not introduce any user-facing changes._

## 13.0.2 — 2024-04-26

_This version does not introduce any user-facing changes._

## 13.0.1 — 2024-04-23

_This version does not introduce any user-facing changes._

## 13.0.0 — 2024-04-18

### 🎉 New features

- It is now possible to select contacts using OS-provided native contact pickers. ([#27541](https://github.com/expo/expo/pull/27541) by [@fobos531](https://github.com/fobos531))

### 🐛 Bug fixes

- Fixed an issue where contacts could not be edited on either platform. ([#27703](https://github.com/expo/expo/pull/27703) by [@alanjhughes](https://github.com/alanjhughes))

### 💡 Others

- Prevent config plugin from writing permissions until prebuild. ([#28107](https://github.com/expo/expo/pull/28107) by [@EvanBacon](https://github.com/EvanBacon))
- drop unused web `name` property. ([#27437](https://github.com/expo/expo/pull/27437) by [@EvanBacon](https://github.com/EvanBacon))
- Reuse React Native `ShareOptions` type for `shareContactAsync` parameter typing. ([#26208](https://github.com/expo/expo/pull/26208) by [@Simek](https://github.com/Simek))
- [iOS] Migrate to Expo Modules. ([#25696](https://github.com/expo/expo/pull/25696) by [@alanjhughes](https://github.com/alanjhughes))
- Removed deprecated backward compatible Gradle settings. ([#28083](https://github.com/expo/expo/pull/28083) by [@kudo](https://github.com/kudo))

## 12.8.2 - 2023-12-19

_This version does not introduce any user-facing changes._

## 12.8.1 — 2023-12-13

_This version does not introduce any user-facing changes._

## 12.8.0 — 2023-12-12

_This version does not introduce any user-facing changes._

## 12.7.0 — 2023-11-14

### 🛠 Breaking changes

- Bumped iOS deployment target to 13.4. ([#25063](https://github.com/expo/expo/pull/25063) by [@gabrieldonadel](https://github.com/gabrieldonadel))
- On `Android` bump `compileSdkVersion` and `targetSdkVersion` to `34`. ([#24708](https://github.com/expo/expo/pull/24708) by [@alanjhughes](https://github.com/alanjhughes))

### 💡 Others

- Renamed `unimodule.json` to `expo-module.config.json`. ([#25100](https://github.com/expo/expo/pull/25100) by [@reichhartd](https://github.com/reichhartd))
- Migrated codebase to use Expo Modules API. ([#24991](https://github.com/expo/expo/pull/24991) by [@lukmccall](https://github.com/lukmccall))

## 12.6.0 — 2023-10-17

### 🛠 Breaking changes

- Dropped support for Android SDK 21 and 22. ([#24201](https://github.com/expo/expo/pull/24201) by [@behenate](https://github.com/behenate))

## 12.5.1 — 2023-09-18

_This version does not introduce any user-facing changes._

## 12.5.0 — 2023-09-15

_This version does not introduce any user-facing changes._

## 12.4.0 — 2023-09-04

### 🎉 New features

- Added support for React Native 0.73. ([#24018](https://github.com/expo/expo/pull/24018) by [@kudo](https://github.com/kudo))

### 🐛 Bug fixes

- [Android] Fix `addContactAsync` failing when an e-mail or a phone number is provided with an id. ([#23877](https://github.com/expo/expo/pull/23877) by [@behenate](https://github.com/behenate))

## 12.3.1 — 2023-08-02

_This version does not introduce any user-facing changes._

## 12.3.0 — 2023-07-28

### 💡 Others

- Fork `uuid@3.4.0` and move into `expo-modules-core`. Remove the original dependency. ([#23249](https://github.com/expo/expo/pull/23249) by [@alanhughes](https://github.com/alanjhughes))

## 12.2.0 — 2023-06-21

### 🐛 Bug fixes

- Fixed Android build warnings for Gradle version 8. ([#22537](https://github.com/expo/expo/pull/22537), [#22609](https://github.com/expo/expo/pull/22609) by [@kudo](https://github.com/kudo))

## 12.1.0 — 2023-05-08

_This version does not introduce any user-facing changes._

## 12.0.1 — 2023-02-09

_This version does not introduce any user-facing changes._

## 12.0.0 — 2023-02-03

### 🛠 Breaking changes

- Remove deprecated and legacy contact fields constants. ([#20269](https://github.com/expo/expo/pull/20269) by [@Simek](https://github.com/Simek))

### 💡 Others

- Simplify exported types. ([#20269](https://github.com/expo/expo/pull/20269) by [@Simek](https://github.com/Simek))
- On Android bump `compileSdkVersion` and `targetSdkVersion` to `33`. ([#20721](https://github.com/expo/expo/pull/20721) by [@lukmccall](https://github.com/lukmccall))

## 11.0.1 — 2022-10-28

_This version does not introduce any user-facing changes._

## 11.0.0 — 2022-10-25

### 🛠 Breaking changes

- Bumped iOS deployment target to 13.0 and deprecated support for iOS 12. ([#18873](https://github.com/expo/expo/pull/18873) by [@tsapeta](https://github.com/tsapeta))

### 💡 Others

- [plugin] Migrate import from @expo/config-plugins to expo/config-plugins and @expo/config-types to expo/config. ([#18855](https://github.com/expo/expo/pull/18855) by [@brentvatne](https://github.com/brentvatne))
- Drop `@expo/config-plugins` dependency in favor of peer dependency on `expo`. ([#18595](https://github.com/expo/expo/pull/18595) by [@EvanBacon](https://github.com/EvanBacon))

## 10.3.0 — 2022-07-07

_This version does not introduce any user-facing changes._

## 10.2.0 — 2022-04-18

### 💡 Others

- Updated `@expo/config-plugins` from `4.0.2` to `4.0.14` ([#15621](https://github.com/expo/expo/pull/15621) by [@EvanBacon](https://github.com/EvanBacon))

### ⚠️ Notices

- On Android bump `compileSdkVersion` to `31`, `targetSdkVersion` to `31` and `Java` version to `11`. ([#16941](https://github.com/expo/expo/pull/16941) by [@bbarthec](https://github.com/bbarthec))

## 10.1.1 - 2022-02-01

### 🐛 Bug fixes

- Fix `Plugin with id 'maven' not found` build error from Android Gradle 7. ([#16080](https://github.com/expo/expo/pull/16080) by [@kudo](https://github.com/kudo))

## 10.1.0 — 2021-12-03

_This version does not introduce any user-facing changes._

## 10.0.1 — 2021-10-01

_This version does not introduce any user-facing changes._

## 10.0.0 — 2021-09-28

### 🛠 Breaking changes

- Added `AndroidManifest.xml` queries for intent handling. ([#13388](https://github.com/expo/expo/pull/13388) by [@EvanBacon](https://github.com/EvanBacon))
- `Contacts.presentFormAsync` now resolves when the native form closes. ([#13699](https://github.com/expo/expo/pull/13699) by [@dsokal](https://github.com/dsokal))
- Dropped support for iOS 11.0 ([#14383](https://github.com/expo/expo/pull/14383) by [@cruzach](https://github.com/cruzach))

### 🐛 Bug fixes

- Fixed Android intent XML parsing issues. ([#13401](https://github.com/expo/expo/pull/13401) by [@quicksnap](https://github.com/quicksnap))
- Fix building errors from use_frameworks! in Podfile. ([#14523](https://github.com/expo/expo/pull/14523) by [@kudo](https://github.com/kudo))

### 💡 Others

- Updated `@expo/config-plugins` ([#14443](https://github.com/expo/expo/pull/14443) by [@EvanBacon](https://github.com/EvanBacon))

## 9.2.0 — 2021-06-16

### 🐛 Bug fixes

- Enable kotlin in all modules. ([#12716](https://github.com/expo/expo/pull/12716) by [@wschurman](https://github.com/wschurman))
- Fix broken contacts tests (Android). ([#13076](https://github.com/expo/expo/pull/13076) by [@ajsmth](https://github.com/ajsmth))
- Switch to androidx.annotation.Nullable. ([#13133](https://github.com/expo/expo/pull/13133) by [@brentvatne](https://github.com/brentvatne))

### 💡 Others

- Migrated from `unimodules-file-system-interface` and `unimodules-permissions-interface` to `expo-modules-core`. ([#12961](https://github.com/expo/expo/pull/12961) by [@tsapeta](https://github.com/tsapeta))
- Build Android code using Java 8 to fix Android instrumented test build error. ([#12939](https://github.com/expo/expo/pull/12939) by [@kudo](https://github.com/kudo))
- Refactored uuid imports to v7 style. ([#13037](https://github.com/expo/expo/pull/13037) by [@giautm](https://github.com/giautm))

## 9.1.2 — 2021-04-13

_This version does not introduce any user-facing changes._

## 9.1.1 — 2021-03-31

_This version does not introduce any user-facing changes._

## 9.1.0 — 2021-03-10

### 🎉 New features

- Converted plugin to TypeScript. ([#11715](https://github.com/expo/expo/pull/11715) by [@EvanBacon](https://github.com/EvanBacon))
- Updated Android build configuration to target Android 11 (added support for Android SDK 30). ([#11647](https://github.com/expo/expo/pull/11647) by [@bbarthec](https://github.com/bbarthec))

### 🐛 Bug fixes

- Remove peerDependencies and unimodulePeerDependencies from Expo modules. ([#11980](https://github.com/expo/expo/pull/11980) by [@brentvatne](https://github.com/brentvatne))

## 9.0.0 — 2021-01-15

### ⚠️ Notices

- The package is now shipped with prebuilt binaries on iOS. You can read more about it on [expo.fyi/prebuilt-modules](https://expo.fyi/prebuilt-modules). ([#11224](https://github.com/expo/expo/pull/11224) by [@tsapeta](https://github.com/tsapeta))

### 🛠 Breaking changes

- Dropped support for iOS 10.0 ([#11344](https://github.com/expo/expo/pull/11344) by [@tsapeta](https://github.com/tsapeta))

### 🎉 New features

- Created config plugins ([#11538](https://github.com/expo/expo/pull/11538) by [@EvanBacon](https://github.com/EvanBacon))

## 8.6.0 — 2020-09-14

### 🐛 Bug fixes

- `getContactsAsync` no longer requires an exact match when providing the `name` query on Android. ([#10127](https://github.com/expo/expo/pull/10127) by [@cruzach](https://github.com/cruzach))

## 8.5.0 — 2020-08-18

### 🎉 New features

- Add permissions for web. ([#9671](https://github.com/expo/expo/pull/9671) by [@EvanBacon](https://github.com/EvanBacon))

## 8.4.0 — 2020-08-11

### 🎉 New features

- Added `isAvailableAsync()` method for guarding against web usage. ([#9640](https://github.com/expo/expo/pull/9640) by [@EvanBacon](https://github.com/evanbacon))

### 🐛 Bug fixes

- Fixed bug, where sorting contacts by `firstName` or `lastName` could cause crash on Android. ([#9582](https://github.com/expo/expo/pull/9582) by [@barthap](https://github.com/barthap))

## 8.3.0 — 2020-07-27

### 🐛 Bug fixes

- Fixed `getContactById` not resolving promise when contact with provided id doesn't exist on Android. ([#8976](https://github.com/expo/expo/pull/8976) by [@lukmccall](https://github.com/lukmccall))
- Fixed `addContactAsync` returning incorrect id on Android. ([#8980](https://github.com/expo/expo/pull/8980) by [@lukmccall](https://github.com/lukmccall))
- Fixed `updateContactAsync` creating a new contact on Android. ([#9031](https://github.com/expo/expo/pull/9031) by [@lukmccall](https://github.com/lukmccall))
- Fixed `updateContactAsync` not returning a contact id on iOS. ([#9031](https://github.com/expo/expo/pull/9031) by [@lukmccall](https://github.com/lukmccall))

## 8.2.1 — 2020-05-29

_This version does not introduce any user-facing changes._

## 8.2.0 — 2020-05-27

### 🐛 Bug fixes

- Fix `Contacts.presentFormAsync` pre-filling. ([#7285](https://github.com/expo/expo/pull/7285) by [@abdelilah](https://github.com/abdelilah) & [@lukmccall](https://github.com/lukmccall))<|MERGE_RESOLUTION|>--- conflicted
+++ resolved
@@ -2,23 +2,15 @@
 
 ## Unpublished
 
-<<<<<<< HEAD
+### 🛠 Breaking changes
+
+- Bumped iOS deployment target to 15.1. ([#30840](https://github.com/expo/expo/pull/30840) by [@tsapeta](https://github.com/tsapeta))
+
+### 🎉 New features
+
+### 🐛 Bug fixes
+
 - Fixed an issue on iOS with presentFormAsync where dates were not displayed. ([#31780](https://github.com/expo/expo/pull/31780) by [@mlecoq](https://github.com/mlecoq))
-- Fixed an issue on android where phone number and email labels were ignored on contact creation. ([#31309](https://github.com/expo/expo/pull/31309) by [@mlecoq](https://github.com/mlecoq))
-- Fixed an issue where the `requestPermissionsAsync` promise throws when denying access to contacts on iOS. ([#29529](https://github.com/expo/expo/pull/29529) by [@jp1987](https://github.com/jp1987))
-- Fixed an issue where the `presentFormAsync` promise doesn't resolve when the form is closed on Android. ([#29201](https://github.com/expo/expo/pull/29201) by [@jp1987](https://github.com/jp1987))
-- Fixed an issue where the `presentContactPickerAsync` promise doesn't resolve when using the Android back button. ([#29202](https://github.com/expo/expo/pull/29202) by [@jp1987](https://github.com/jp1987))
-
-=======
->>>>>>> a26e7bca
-### 🛠 Breaking changes
-
-- Bumped iOS deployment target to 15.1. ([#30840](https://github.com/expo/expo/pull/30840) by [@tsapeta](https://github.com/tsapeta))
-
-### 🎉 New features
-
-### 🐛 Bug fixes
-
 - Fixed an iOS issue where the contact's birthday isn't displayed when the year is set. ([#31948](https://github.com/expo/expo/pull/31948) by [@chrfalch](https://github.com/chrfalch))
 - Fixed an Android issue where creating a contact with a birthday was not saved. ([#30131](https://github.com/expo/expo/issues/30131) by [@Eric013](https://github.com/Eric013))
 - Fixed an issue on android where phone number and email labels were ignored on contact creation. ([#31309](https://github.com/expo/expo/pull/31309) by [@mlecoq](https://github.com/mlecoq))
