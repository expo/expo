--- conflicted
+++ resolved
@@ -1,12 +1,8 @@
-import { UnavailabilityError, Platform } from 'expo-modules-core';
+import { UnavailabilityError } from 'expo-modules-core';
 import { useEffect, useState } from 'react';
-<<<<<<< HEAD
-import NativeLinking from './ExpoLinking';
-=======
 import { Platform } from 'react-native';
 import ExpoLinking from './ExpoLinking';
 import RNLinking from './RNLinking';
->>>>>>> 72b3295c
 import { parse } from './createURL';
 import { validateURL } from './validateURL';
 // @needsAudit
@@ -20,15 +16,7 @@
  * @see [React Native Docs Linking page](https://reactnative.dev/docs/linking#addeventlistener).
  */
 export function addEventListener(type, handler) {
-<<<<<<< HEAD
-    // Do nothing in Node.js environments
-    if (typeof window === 'undefined') {
-        return { remove() { } };
-    }
-    return NativeLinking.addEventListener(type, handler);
-=======
     return RNLinking.addEventListener(type, handler);
->>>>>>> 72b3295c
 }
 // @needsAudit
 /**
@@ -39,11 +27,7 @@
  * @return A promise that resolves with `ParsedURL` object.
  */
 export async function parseInitialURLAsync() {
-<<<<<<< HEAD
-    const initialUrl = typeof window === 'undefined' ? null : await NativeLinking.getInitialURL();
-=======
     const initialUrl = await RNLinking.getInitialURL();
->>>>>>> 72b3295c
     if (!initialUrl) {
         return {
             scheme: null,
@@ -62,13 +46,8 @@
  * @platform android
  */
 export async function sendIntent(action, extras) {
-<<<<<<< HEAD
-    if (Platform.OS === 'android' && typeof window !== 'undefined') {
-        return await NativeLinking.sendIntent(action, extras);
-=======
     if (Platform.OS === 'android') {
         return await RNLinking.sendIntent(action, extras);
->>>>>>> 72b3295c
     }
     throw new UnavailabilityError('Linking', 'sendIntent');
 }
@@ -77,7 +56,7 @@
  * Open the operating system settings app and displays the app’s custom settings, if it has any.
  */
 export async function openSettings() {
-    if (Platform.OS === 'web' || typeof window === 'undefined') {
+    if (Platform.OS === 'web') {
         throw new UnavailabilityError('Linking', 'openSettings');
     }
     if (RNLinking.openSettings) {
@@ -91,12 +70,6 @@
  * @return The URL string that launched your app, or `null`.
  */
 export async function getInitialURL() {
-<<<<<<< HEAD
-    if (typeof window === 'undefined') {
-        return null;
-    }
-    return (await NativeLinking.getInitialURL()) ?? null;
-=======
     return (await RNLinking.getInitialURL()) ?? null;
 }
 /**
@@ -105,7 +78,6 @@
  */
 export function getLinkingURL() {
     return ExpoLinking.getLinkingURL();
->>>>>>> 72b3295c
 }
 // @needsAudit
 /**
@@ -118,14 +90,7 @@
  */
 export async function openURL(url) {
     validateURL(url);
-<<<<<<< HEAD
-    if (typeof window === 'undefined') {
-        return true;
-    }
-    return await NativeLinking.openURL(url);
-=======
     return await RNLinking.openURL(url);
->>>>>>> 72b3295c
 }
 // @needsAudit
 /**
@@ -140,14 +105,7 @@
  */
 export async function canOpenURL(url) {
     validateURL(url);
-<<<<<<< HEAD
-    if (typeof window === 'undefined') {
-        return false;
-    }
-    return await NativeLinking.canOpenURL(url);
-=======
     return await RNLinking.canOpenURL(url);
->>>>>>> 72b3295c
 }
 // @needsAudit
 /**
