--- conflicted
+++ resolved
@@ -8,12 +8,9 @@
 
 ### 🐛 Bug fixes
 
-<<<<<<< HEAD
 - Prevent crashes by adding unimplemented `CALayer` initializer `init(layer:)`. ([#15843](https://github.com/expo/expo/pull/15843) by [@dillonhafer](https://github.com/dillonhafer))
 - Fix display issue on iOS when more than 2 colors are used without explicit locations. ([#15955](https://github.com/expo/expo/pull/15955) by [@kbrandwijk](https://github.com/kbrandwijk))
 
-=======
->>>>>>> e1ff1a3d
 ### 💡 Others
 
 ## 11.1.0 — 2022-01-26
