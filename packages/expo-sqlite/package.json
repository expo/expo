{
  "name": "expo-sqlite",
  "version": "10.0.1",
  "description": "Provides access to a database that can be queried through a WebSQL-like API (https://www.w3.org/TR/webdatabase/). The database is persisted across restarts of your app.",
  "main": "build/index.js",
  "types": "build/index.d.ts",
  "sideEffects": false,
  "scripts": {
    "build": "expo-module build",
    "clean": "expo-module clean",
    "lint": "expo-module lint",
    "test": "expo-module test",
    "prepare": "expo-module prepare",
    "prepublishOnly": "expo-module prepublishOnly",
    "expo-module": "expo-module"
  },
  "keywords": [
    "react-native",
    "expo",
    "sqlite",
    "websql",
    "sql"
  ],
  "repository": {
    "type": "git",
    "url": "https://github.com/expo/expo.git",
    "directory": "packages/expo-sqlite"
  },
  "bugs": {
    "url": "https://github.com/expo/expo/issues"
  },
  "author": "650 Industries, Inc.",
  "license": "MIT",
  "homepage": "https://docs.expo.dev/versions/latest/sdk/sqlite/",
  "jest": {
    "preset": "expo-module-scripts"
  },
  "dependencies": {
    "@expo/websql": "^1.0.1",
<<<<<<< HEAD
    "expo-modules-core": "~0.3.1"
=======
    "lodash": "^4.17.19"
>>>>>>> f5b7b744
  },
  "devDependencies": {
    "expo-module-scripts": "^2.0.0"
  },
  "peerDependencies": {
    "expo": "*"
  }
}<|MERGE_RESOLUTION|>--- conflicted
+++ resolved
@@ -36,12 +36,7 @@
     "preset": "expo-module-scripts"
   },
   "dependencies": {
-    "@expo/websql": "^1.0.1",
-<<<<<<< HEAD
-    "expo-modules-core": "~0.3.1"
-=======
-    "lodash": "^4.17.19"
->>>>>>> f5b7b744
+    "@expo/websql": "^1.0.1"
   },
   "devDependencies": {
     "expo-module-scripts": "^2.0.0"
