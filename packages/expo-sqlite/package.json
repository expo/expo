--- conflicted
+++ resolved
@@ -36,13 +36,8 @@
     "preset": "expo-module-scripts/ios"
   },
   "dependencies": {
-<<<<<<< HEAD
-    "@expo/websql": "^1.0.1"
-=======
     "@expo/websql": "^1.0.1",
-    "expo-modules-core": "~0.3.1",
-    "lodash": "^4.17.15"
->>>>>>> 0290d082
+    "expo-modules-core": "~0.3.1"
   },
   "devDependencies": {
     "expo-module-scripts": "^2.0.0"
