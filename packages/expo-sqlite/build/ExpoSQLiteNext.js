--- conflicted
+++ resolved
@@ -1,40 +1,3 @@
-<<<<<<< HEAD
-export default {
-    NativeDatabase(databasePath, options, serializedData) {
-        throw new Error('Unimplemented');
-    },
-    get defaultDatabaseDirectory() {
-        throw new Error('Unimplemented');
-    },
-    async ensureDatabasePathExistsAsync(databasePath) {
-        throw new Error('Unimplemented');
-    },
-    ensureDatabasePathExistsSync(databasePath) {
-        throw new Error('Unimplemented');
-    },
-    NativeStatement() {
-        throw new Error('Unimplemented');
-    },
-    async deleteDatabaseAsync(databasePath) {
-        throw new Error('Unimplemented');
-    },
-    deleteDatabaseSync(databasePath) {
-        throw new Error('Unimplemented');
-    },
-    importAssetDatabaseAsync(databasePath, assetDatabasePath, forceOverwrite) {
-        throw new Error('Unimplemented');
-    },
-    //#region EventEmitter implementations
-    addListener(eventName, listener) {
-        throw new Error('Unimplemented');
-    },
-    removeListeners() {
-        throw new Error('Unimplemented');
-    },
-    //#endregion
-};
-=======
 import { requireNativeModule } from 'expo';
 export default requireNativeModule('ExpoSQLiteNext');
->>>>>>> c0aec226
 //# sourceMappingURL=ExpoSQLiteNext.js.map