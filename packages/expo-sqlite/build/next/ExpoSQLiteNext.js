--- conflicted
+++ resolved
@@ -1,12 +1,5 @@
 export default {
-<<<<<<< HEAD
-    NativeDatabase(databaseName, options) {
-=======
-    get name() {
-        return 'ExpoSQLiteNext';
-    },
     NativeDatabase(databaseName, options, serializedData) {
->>>>>>> ddec9c0a
         throw new Error('Unimplemented');
     },
     NativeStatement() {
