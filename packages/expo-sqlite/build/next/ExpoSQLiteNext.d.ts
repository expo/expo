--- conflicted
+++ resolved
@@ -1,11 +1,6 @@
 import { SQLiteOpenOptions } from './NativeDatabase';
 declare const _default: {
-<<<<<<< HEAD
-    NativeDatabase(databaseName: string, options?: SQLiteOpenOptions): void;
-=======
-    readonly name: string;
     NativeDatabase(databaseName: string, options?: SQLiteOpenOptions, serializedData?: Uint8Array): void;
->>>>>>> ddec9c0a
     NativeStatement(): void;
     deleteDatabaseAsync(databaseName: string): Promise<void>;
     deleteDatabaseSync(databaseName: string): void;
