# Changelog

## Unpublished

### 🛠 Breaking changes

### 🎉 New features

- Added SQLite inspector devtools plugin. ([#40872](https://github.com/expo/expo/pull/40872), [#40900](https://github.com/expo/expo/pull/40900) by [@kudo](https://github.com/kudo))
- Added tagged template literals support. ([#40972](https://github.com/expo/expo/pull/40972) by [@kudo](https://github.com/kudo))
- Added `SQLITE_ENABLE_MATH_FUNCTIONS` support by default. ([#41333](https://github.com/expo/expo/pull/41333) by [@kudo](https://github.com/kudo))

### 🐛 Bug fixes

<<<<<<< HEAD
- [web] Fix corrupted JSON in synchronous operations (length header encoding). ([#39785](https://github.com/expo/expo/pull/39785) by [@Xample](https://github.com/Xample))
=======
- Fixed `serializeAsync` / `serializeSync` errors from memory database on web. ([#40899](https://github.com/expo/expo/pull/40899) by [@kudo](https://github.com/kudo))
>>>>>>> c1588377

### 💡 Others

- Fixed check-packages error on Windows. ([#41194](https://github.com/expo/expo/pull/41194) by [@kudo](https://github.com/kudo))

## 16.0.10 - 2025-12-05

_This version does not introduce any user-facing changes._

## 16.0.9 - 2025-11-03

### 🐛 Bug fixes

- Throwing error when `ExpoSQLite.defaultDatabaseDirectory` returns undefined. ([#40680](https://github.com/expo/expo/pull/40680) by [@kudo](https://github.com/kudo))
- Fixed node runtime bundling error on web. ([#40739](https://github.com/expo/expo/pull/40739) by [@kudo](https://github.com/kudo))
- Fixed Android 16kb page size issue when enabling `useSQLCipher`. ([#40781](https://github.com/expo/expo/pull/40781) by [@ronickg](https://github.com/ronickg))

## 16.0.8 — 2025-09-10

### 🐛 Bug fixes

- Fixed `:memory:` path issue when building on Xcode 26. ([#39511](https://github.com/expo/expo/pull/39511) by [@kudo](https://github.com/kudo))

## 16.0.7 — 2025-09-02

_This version does not introduce any user-facing changes._

## 16.0.6 — 2025-08-31

_This version does not introduce any user-facing changes._

## 16.0.5 — 2025-08-27

_This version does not introduce any user-facing changes._

## 16.0.4 — 2025-08-25

_This version does not introduce any user-facing changes._

## 16.0.3 — 2025-08-18

### 💡 Others

- Updated API doc for `loadExtensionAsync()` and `loadExtensionSync()`. ([#38905](https://github.com/expo/expo/pull/38905) by [@kudo](https://github.com/kudo))
- Change Constants to Constant/Property. ([#38926](https://github.com/expo/expo/pull/38926) by [@jakex7](https://github.com/jakex7))

## 16.0.2 — 2025-08-16

_This version does not introduce any user-facing changes._

## 16.0.1 — 2025-08-15

_This version does not introduce any user-facing changes._

## 16.0.0 — 2025-08-13

### 🎉 New features

- [iOS] Support Apple TV. ([#38475](https://github.com/expo/expo/pull/38475) by [@douglowder](https://github.com/douglowder))
- Added `loadExtensionAsync` / `loadExtensionSync` APIs and pre-bundled [sqlite-vec](https://github.com/asg017/sqlite-vec) extension. ([#38693](https://github.com/expo/expo/pull/38693) by [@kudo](https://github.com/kudo))
- Added `expo-sqlite/localStorage/install` for [`localStorage`](https://developer.mozilla.org/en-US/docs/Web/API/Window/localStorage) drop-in replacement API. ([#38699](https://github.com/expo/expo/pull/38699) by [@kudo](https://github.com/kudo))

### 🐛 Bug fixes

- [Android] Fix nullability of binding params. ([#37200](https://github.com/expo/expo/pull/37200) by [@lukmccall](https://github.com/lukmccall))

### 📚 3rd party library updates

- Updated SQLite to 3.50.3. ([#38200](https://github.com/expo/expo/pull/38200) by [@kudo](https://github.com/kudo))

## 15.2.14 - 2025-07-07

### 🐛 Bug fixes

- Fixed unnecessary database reopen from `SQLiteProvider` with same options. ([#37872](https://github.com/expo/expo/pull/37872) by [@kudo](https://github.com/kudo))

## 15.2.13 - 2025-07-01

### 🐛 Bug fixes

- Added Android 16KB page size support. ([#37446](https://github.com/expo/expo/pull/37446) by [@kudo](https://github.com/kudo))

### 📚 3rd party library updates

- Updated libSQL SDK to 0.9.11. ([#37442](https://github.com/expo/expo/pull/37442) by [@kudo](https://github.com/kudo))

## 15.2.12 - 2025-06-08

### 🐛 Bug fixes

- Fixed exceptions when SQLite session API returns empty buffer. ([#37246](https://github.com/expo/expo/pull/37246) by [@kudo](https://github.com/kudo))
- Fixed minimum OS version support for libsql.xcframework. ([#37130](https://github.com/expo/expo/pull/37130) by [@kudo](https://github.com/kudo))

## 15.2.11 - 2025-06-04

### 💡 Others

- Prevent `maybeFinalizeAllStatements` throwing exceptions. ([#36843](https://github.com/expo/expo/pull/36843) by [@kudo](https://github.com/kudo))
- Apply [#36674](https://github.com/expo/expo/pull/36674) change to **SQLiteModuleLibSQL.swift**. ([#36850](https://github.com/expo/expo/pull/36850) by [@kudo](https://github.com/kudo)) ([#36674](https://github.com/expo/expo/pull/36674), [#36850](https://github.com/expo/expo/pull/36850) by [@kudo](https://github.com/kudo))

## 15.2.10 — 2025-05-08

### 🐛 Bug fixes

- Fixed parallel issue for `Statement.executeAsync`. ([#36674](https://github.com/expo/expo/pull/36674) by [@kudo](https://github.com/kudo))

### 💡 Others

- Avoided synchronous API calls for `kv-store`. ([#36669](https://github.com/expo/expo/pull/36669) by [@kudo](https://github.com/kudo))
- Improved synchronous APIs on web. ([#36670](https://github.com/expo/expo/pull/36670) by [@kudo](https://github.com/kudo))

## 15.2.9 — 2025-04-30

_This version does not introduce any user-facing changes._

## 15.2.8 — 2025-04-30

### 📚 3rd party library updates

- Updated libsql libs to `libsql-0.9.5`. ([#36444](https://github.com/expo/expo/pull/36444) by [@kudo](https://github.com/kudo))

## 15.2.7 — 2025-04-25

_This version does not introduce any user-facing changes._

## 15.2.6 — 2025-04-21

_This version does not introduce any user-facing changes._

## 15.2.5 — 2025-04-14

_This version does not introduce any user-facing changes._

## 15.2.4 — 2025-04-11

_This version does not introduce any user-facing changes._

## 15.2.3 — 2025-04-11

_This version does not introduce any user-facing changes._

## 15.2.2 — 2025-04-09

_This version does not introduce any user-facing changes._

## 15.2.1 — 2025-04-08

_This version does not introduce any user-facing changes._

## 15.2.0 — 2025-04-04

### 🎉 New features

- Added web support. ([#35207](https://github.com/expo/expo/pull/35207) by [@kudo](https://github.com/kudo))
- Added [Session Extension](https://www.sqlite.org/sessionintro.html) support. ([#35457](https://github.com/expo/expo/pull/35457), [#35458](https://github.com/expo/expo/pull/35458), [#35459](https://github.com/expo/expo/pull/35459), [#35461](https://github.com/expo/expo/pull/35461), [#35476](https://github.com/expo/expo/pull/35476) by [@kudo](https://github.com/kudo))
- Added `backupDatabaseAsync` and `backupDatabaseSync` APIs. ([#35604](https://github.com/expo/expo/pull/35604) by [@kudo](https://github.com/kudo))

### 🐛 Bug fixes

- Fixed build error for conflict `libc++_shared.so` on Android. ([#35298](https://github.com/expo/expo/pull/35298) by [@kudo](https://github.com/kudo))
- Added reference counting for database closing functions. ([#35818](https://github.com/expo/expo/pull/35818) by [@kudo](https://github.com/kudo))

### 💡 Others

- [Android] Started using expo modules gradle plugin. ([#34176](https://github.com/expo/expo/pull/34176) by [@lukmccall](https://github.com/lukmccall))
- [apple] Migrate remaining `expo-module.config.json` to unified platform syntax. ([#34445](https://github.com/expo/expo/pull/34445) by [@reichhartd](https://github.com/reichhartd))
- Fixed resolving libsql binary issue on iOS. ([#34529](https://github.com/expo/expo/pull/34529) by [@kudo](https://github.com/kudo))
- Removed deprecated CR-SQLite integration. ([#35097](https://github.com/expo/expo/pull/35097) by [@kudo](https://github.com/kudo))
- Remove prebuilt worker on Web. ([#35311](https://github.com/expo/expo/pull/35311) by [@kudo](https://github.com/kudo))
- [iOS] Fix warnings which will become errors in Swift 6. ([#35288](https://github.com/expo/expo/pull/35288) by [@behenate](https://github.com/behenate))
- Fixed build warnings. ([#35610](https://github.com/expo/expo/pull/35610) by [@kudo](https://github.com/kudo))
- Added backup and session API stubs to LibSQL implementations. ([#35755](https://github.com/expo/expo/pull/35755) by [@kudo](https://github.com/kudo))
- Updated function docs. ([#35761](https://github.com/expo/expo/pull/35761) by [@kudo](https://github.com/kudo))

### 📚 3rd party library updates

- Updated SQLite to 3.49.1 and SQLCipher to 4.7.0. ([#35741](https://github.com/expo/expo/pull/35741) by [@kudo](https://github.com/kudo))

### ⚠️ Notices

- Changed async tasks to run on a dedicated parallel queue. ([#35896](https://github.com/expo/expo/pull/35896) by [@kudo](https://github.com/kudo))

## 15.1.4 - 2025-04-02

### 🐛 Bug fixes

- Fixed `syncLibSQL` return type. ([#35804](https://github.com/expo/expo/pull/35804) by [@kudo](https://github.com/kudo))

## 15.1.3 - 2025-03-26

### 💡 Others

- Updated libsql libs. ([#35708](https://github.com/expo/expo/pull/35708) by [@kudo](https://github.com/kudo))

## 15.1.2 - 2025-02-05

### 💡 Others

- Added offline-writes support for libSQL. ([#34673](https://github.com/expo/expo/pull/34673) by [@kudo](https://github.com/kudo))

## 15.1.0 - 2025-01-27

### 🎉 New features

- Added experimental libSQL support. ([#34177](https://github.com/expo/expo/pull/34177), [#34205](https://github.com/expo/expo/pull/34205) by [@kudo](https://github.com/kudo))

## 15.0.6 - 2025-01-10

_This version does not introduce any user-facing changes._

## 15.0.5 - 2024-12-30

_This version does not introduce any user-facing changes._

## 15.0.4 - 2024-12-26

### 🐛 Bug fixes

- Replaced the cached statement manager with `sqlite3_next_stmt` and prevented uncaught statements from leaking. [#34992](https://github.com/expo/expo/pull/34992) by [@Bowlerr](https://github.com/Bowlerr))
- Fixed exceptions when converting empty blob data on iOS. ([#33564](https://github.com/expo/expo/pull/33564) by [@kudo](https://github.com/kudo))
- Fixed `expo-sqlite/kv-store` async API not being well handled when using AsyncStorage compatible api ([#33847](https://github.com/expo/expo/pull/33847) by [@rtorrente](https://github.com/rtorrente))
- Fixed `database is locked` error from parallel `kv-store` operations. ([#33834](https://github.com/expo/expo/pull/33834) by [@kudo](https://github.com/kudo))
- Fixed `database is locked` error while using `kv-store multiGet` function. ([#33873](https://github.com/expo/expo/pull/33873) by [@rtorrente](https://github.com/rtorrente))

### 💡 Others

- Removed unused `SQLite3Wrapper` code for legacy implementation on Android. ([#33565](https://github.com/expo/expo/pull/33565) by [@kudo](https://github.com/kudo))
- Enforce input validations in `kv-store` operations. ([#33874](https://github.com/expo/expo/pull/33874) by [@rtorrente](https://github.com/rtorrente))

## 15.0.3 — 2024-11-12

### 🐛 Bug fixes

- Include the plugin under the `exports` in the package.json. ([#32780](https://github.com/expo/expo/pull/32780) by [@alanjhughes](https://github.com/alanjhughes))

## 15.0.2 — 2024-11-07

### 💡 Others

- Renamed `expo-sqlite/async-storage` to `expo-sqlite/kv-store`. ([#32699](https://github.com/expo/expo/pull/32699) by [@kudo](https://github.com/kudo))

## 15.0.1 — 2024-10-25

### 🎉 New features

- Added macOS support in expo-sqlite. ([#32181](https://github.com/expo/expo/pull/32181) by [@coolsoftwaretyler](https://github.com/coolsoftwaretyler))

## 15.0.0 — 2024-10-22

### 🛠 Breaking changes

- Bumped iOS deployment target to 15.1. ([#30840](https://github.com/expo/expo/pull/30840) by [@tsapeta](https://github.com/tsapeta))
- Removed deprecated legacy expo-sqlite. ([#31766](https://github.com/expo/expo/pull/31766) by [@kudo](https://github.com/kudo))
- Removed `next` export. ([#32184](https://github.com/expo/expo/pull/32184) by [@reichhartd](https://github.com/reichhartd))

### 🎉 New features

- Added SQLCipher support. ([#30824](https://github.com/expo/expo/pull/30824), [#30825](https://github.com/expo/expo/pull/30825) by [@kudo](https://github.com/kudo))
- Added a way to specify custom directory for the database. ([#31278](https://github.com/expo/expo/pull/31278)) by [@IgorKhramtsov](https://github.com/IgorKhramtsov)
- Added key-value storage and compatible API with `@react-native-async-storage/async-storage`. ([#31596](https://github.com/expo/expo/pull/31596), [#31676](https://github.com/expo/expo/pull/31676) by [@kudo](https://github.com/kudo))

### 🐛 Bug fixes

- Add missing `react` and `react-native` peer dependencies for isolated modules. ([#30483](https://github.com/expo/expo/pull/30483) by [@byCedric](https://github.com/byCedric))
- Fixed build errors on iOS if other third-party libraries building with iOS system SQLite. ([#30824](https://github.com/expo/expo/pull/30824) by [@kudo](https://github.com/kudo))
- Fixed build error when using `incremental_installation` mode in CocoaPods. ([#30918](https://github.com/expo/expo/pull/30918) by [@kudo](https://github.com/kudo))
- Fixed prebuild error when `app.json` doesn't specify any plugin properties for `expo-sqlite`. ([#31672](https://github.com/expo/expo/pull/31672) by [@kudo](https://github.com/kudo))
- Fixed `SQLiteDatabase -> pathUtils -> SQLiteDatabase` require cycle warning from metro. ([#31956](https://github.com/expo/expo/pull/31956) by [@kudo](https://github.com/kudo))

### 💡 Others

- Removed redundant usage of `EventEmitter` instance. ([#28946](https://github.com/expo/expo/pull/28946) by [@tsapeta](https://github.com/tsapeta))
- Replaced `@testing-library/react-hooks` with `@testing-library/react-native`. ([#30742](https://github.com/expo/expo/pull/30742) by [@byCedric](https://github.com/byCedric))
- Align web implementation exports as native to support DOM components when using `@expo/dom-webview`. ([#31662](https://github.com/expo/expo/pull/31662) by [@kudo](https://github.com/kudo))
- Deprecated `enableCRSQLite` and show a warning if using this option. ([#32117](https://github.com/expo/expo/pull/32117) by [@kudo](https://github.com/kudo))

## 14.0.6 - 2024-07-31

### 🐛 Bug fixes

- Fixed the "disk I/O error" on older Android devices. ([#30718](https://github.com/expo/expo/pull/30718) by [@kudo](https://github.com/kudo))

## 14.0.5 - 2024-07-23

### 🐛 Bug fixes

- Fixed invalid characters for prepared statements on iOS. ([#30579](https://github.com/expo/expo/pull/30579) by [@kudo](https://github.com/kudo))

## 14.0.4 - 2024-06-27

### 🐛 Bug fixes

- [Android] Reduce the number of global references to `NativeStatementBinding`. ([#29937](https://github.com/expo/expo/pull/29937) by [@lukmccall](https://github.com/lukmccall))
- [iOS] Fixed `<SQLiteProvider assetSource={{ assetId: require(...) }}>` database always being overwrite on iOS 16 and lower. ([#29945](https://github.com/expo/expo/pull/29945) by [@kudo](https://github.com/kudo))

## 14.0.3 — 2024-04-23

_This version does not introduce any user-facing changes._

## 14.0.2 — 2024-04-22

### 🎉 New features

- Bumped SQLite version to 3.45.3 and enabled the [bytecodevtab](https://www.sqlite.org/bytecodevtab.html) feature. ([#28358](https://github.com/expo/expo/pull/28358) by [@kudo](https://github.com/kudo))

## 14.0.1 — 2024-04-19

### 🎉 New features

- Added `SQLiteProvider.assetSource` to import an existing database from assets. ([#28291](https://github.com/expo/expo/pull/28291) by [@kudo](https://github.com/kudo))

## 14.0.0 — 2024-04-18

### 🛠 Breaking changes

- Moved the previous default export as `expo-sqlite/legacy` and promoted `expo-sqlite/next` as the default. `expo-sqlite/next` import is still as-is for backward compatibility. ([#28278](https://github.com/expo/expo/pull/28278) by [@kudo](https://github.com/kudo))

### 💡 Others

- drop unused web `name` property. ([#27437](https://github.com/expo/expo/pull/27437) by [@EvanBacon](https://github.com/EvanBacon))
- Removed deprecated backward compatible Gradle settings. ([#28083](https://github.com/expo/expo/pull/28083) by [@kudo](https://github.com/kudo))

## 13.4.0 - 2024-03-20

### 🐛 Bug fixes

- Enabled [FTS](https://www.sqlite.org/fts3.html) and [FTS5](https://www.sqlite.org/fts5.html) for SQLite. ([#27738](https://github.com/expo/expo/pull/27738) by [@kudo](https://github.com/kudo))
- Fixed `NullPointerException` on Android when opening the same database multiple times. ([#27748](https://github.com/expo/expo/pull/27748) by [@kudo](https://github.com/kudo))

## 13.3.0 - 2024-03-05

### 🎉 New features

- [Android] Added `expo.sqlite.customBuildFlags` gradle property to support custom sqlite3 building flags. ([#27385](https://github.com/expo/expo/pull/27385) by [@kudo](https://github.com/kudo))
- Added `serializeAsync()` and `deserializeDatabaseAsync()` to serialze and deserialize databases. ([#27422](https://github.com/expo/expo/pull/27422) by [@kudo](https://github.com/kudo))

### 🐛 Bug fixes

- Fixed `expo-sqlite/next` cannot be imported from an ESM project. ([#27423](https://github.com/expo/expo/pull/27423) by [@kudo](https://github.com/kudo))

## 13.2.2 - 2024-01-25

### 💡 Others

- Remove `onDatabaseChange` event from legacy API as it is not supported natively. ([#26655](https://github.com/expo/expo/pull/26655) by [@alanjhughes](https://github.com/alanjhughes))

## 13.2.1 - 2024-01-10

### 🐛 Bug fixes

- Fixed building error on Windows. ([#26296](https://github.com/expo/expo/pull/26296) by [@kudo](https://github.com/kudo))
- Fixed a write query being executed twice when using `SQLiteDatabase.getAllAsync()` in expo-sqlite/next API. ([#26344](https://github.com/expo/expo/pull/26344) by [@kudo](https://github.com/kudo))

## 13.2.0 - 2023-12-21

### 🎉 New features

- Added `SQLiteStatement.executeForRawResultAsync()` in `expo-sqlite/next` API which returns array based raw values than key-value based row value. ([#26073](https://github.com/expo/expo/pull/26073) by [@kudo](https://github.com/kudo))

## 13.1.2 - 2023-12-21

### 🐛 Bug fixes

- Fixed `NativeStatementBinding` leakage on Android. ([#25996](https://github.com/expo/expo/pull/25996) by [@kudo](https://github.com/kudo))

## 13.1.1 - 2023-12-19

_This version does not introduce any user-facing changes._

## 13.1.0 — 2023-12-13

### 🛠 Breaking changes

- Refactor `expo-sqlite/next` API to be more React idiomatic. ([#25657](https://github.com/expo/expo/pull/25657) by [@kudo](https://github.com/kudo))

## 13.0.0 — 2023-12-12

### 🎉 New features

- Added binary data support to the `expo-sqlite/next` API through the `Uint8Array`. ([#25787](https://github.com/expo/expo/pull/25787) by [@kudo](https://github.com/kudo))

### 🐛 Bug fixes

- Fixed `expo-sqlite/next` crashes when access to finalized statements. ([#25623](https://github.com/expo/expo/pull/25623) by [@kudo](https://github.com/kudo))
- Fixed `expo-sqlite/next` UTF-8 text issue and `:memory:` database issue. ([#25637](https://github.com/expo/expo/pull/25637) by [@kudo](https://github.com/kudo))

### 💡 Others

- [iOS] Replace legacy `FileSystem` interfaces usage with core `FileSystemUtilities`. ([#25495](https://github.com/expo/expo/pull/25495) by [@alanhughes](https://github.com/alanjhughes))
- Bump C++ compiler setting to C++20. ([#25548](https://github.com/expo/expo/pull/25548) by [@kudo](https://github.com/kudo))

## 12.2.1 — 2023-11-18

### 🐛 Bug fixes

- Fixed `expo-sqlite/next` integer overflow crashes on iOS. ([#25322](https://github.com/expo/expo/pull/25322) by [@peterferguson](https://github.com/peterferguson))

## 12.2.0 — 2023-11-14

### 🐛 Bug fixes

- Fixed the `transactionExclusiveAsync` does not support CRSQLite. ([#25370](https://github.com/expo/expo/pull/25370) by [@kudo](https://github.com/kudo))

### 💡 Others

- Build `crsqlite` from source using the correct architectures. ([#25363](https://github.com/expo/expo/pull/25363) by [@alanjhughes](https://github.com/alanjhughes))

## 12.1.0 — 2023-11-10

### 🎉 New features

- Improved performance on the `expo-sqlite/next` API. ([#25314](https://github.com/expo/expo/pull/25314) by [@kudo](https://github.com/kudo))

### 🐛 Bug fixes

- Fix crash issues in `sqlite/next`. ([#25295](https://github.com/expo/expo/pull/25295) by [@kudo](https://github.com/kudo))
- Fix `executeSqlAsync` to accept null properly as arguments. ([#24761](https://github.com/expo/expo/pull/24761) by [@spencerc99](https://github.com/spencerc99))
- Fixed `useSQLiteContext()` and `finalizeUnusedStatementsBeforeClosing` issues in `expo-sqlite/next` API. ([#25328](https://github.com/expo/expo/pull/25328) by [@kudo](https://github.com/kudo))

## 12.0.0 — 2023-11-06

### 🛠 Breaking changes

- Bumped iOS deployment target to 13.4. ([#25063](https://github.com/expo/expo/pull/25063) by [@gabrieldonadel](https://github.com/gabrieldonadel))
- Remove CRSQLite support on legacy API. ([#25092](https://github.com/expo/expo/pull/25092) by [@kudo](https://github.com/kudo))
- On `Android` bump `compileSdkVersion` and `targetSdkVersion` to `34`. ([#24708](https://github.com/expo/expo/pull/24708) by [@alanjhughes](https://github.com/alanjhughes))

### 🎉 New features

- Added Android implementation for `sqlite/next` APIs. ([#25021](https://github.com/expo/expo/pull/25021) by [@kudo](https://github.com/kudo))
- Added the `useSQLiteContext` hook that can be used across components. ([#25129](https://github.com/expo/expo/pull/25129) by [@kudo](https://github.com/kudo))

### 🐛 Bug fixes

- [ios] Fix some issues for `sqlite/next`. ([#25022](https://github.com/expo/expo/pull/25022) by [@kudo](https://github.com/kudo))

### 💡 Others

- [Android] Removed the package included SQLite source and download in build time. ([#25186](https://github.com/expo/expo/pull/25186) by [@kudo](https://github.com/kudo))

## 11.8.0 — 2023-10-17

### 🛠 Breaking changes

- Dropped support for Android SDK 21 and 22. ([#24201](https://github.com/expo/expo/pull/24201) by [@behenate](https://github.com/behenate))

### 🎉 New features

- [Android] Rewrite implementations from low-level SQLite bindings. ([#24730](https://github.com/expo/expo/pull/24730) by [@kudo](https://github.com/kudo))
- Introduced `expo-sqlite/next` new APIs. ([#24812](https://github.com/expo/expo/pull/24812) by [@kudo](https://github.com/kudo))

## 11.7.1 — 2023-09-18

### 🐛 Bug fixes

- Fix broken JS test. ([#24498](https://github.com/expo/expo/pull/24498) by [@alanjhughes](https://github.com/alanjhughes))

### 💡 Others

- [iOS] Bump `SQLite`version to latest. ([#24375](https://github.com/expo/expo/pull/24375) by [@alanjhughes](https://github.com/alanjhughes))

## 11.7.0 — 2023-09-15

### 🐛 Bug fixes

- [iOS] Fixed an issue with CRSQLite missing a minimum OS version on iOS, causing rejections on AppStore Connect submission. ([#24347](https://github.com/expo/expo/pull/24347) by [@derekstavis](https://github.com/derekstavis))

## 11.3.3 — 2023-09-08

### 🎉 New features

- Add support for running raw queries on Android. ([#24320](https://github.com/expo/expo/pull/24320) by [@alanjhughes](https://github.com/alanjhughes))
- On Android, add support for `CRSQLite`. ([#24322](https://github.com/expo/expo/pull/24322) by [@alanjhughes](https://github.com/alanjhughes))

### 🐛 Bug fixes

- Fixed the return type from `executeSqlAsync` to only successful `ResultSet`. ([#24336](https://github.com/expo/expo/pull/24336) by [@kudo](https://github.com/kudo))

## 11.6.0 — 2023-09-04

### 🎉 New features

- Added support for React Native 0.73. ([#24018](https://github.com/expo/expo/pull/24018) by [@kudo](https://github.com/kudo))

### 🐛 Bug fixes

- [iOS] Fixed build error when mixing with iOS built-in SQLite3. ([#23885](https://github.com/expo/expo/pull/23885) by [@kudo](https://github.com/kudo))
- [Android] Fixed select queries with CTEs crashing on Android. ([#24132](https://github.com/expo/expo/pull/24132) by [@derekstavis](https://github.com/derekstavis))

### 💡 Others

- Remove unneeded resource bundle. ([#23813](https://github.com/expo/expo/pull/23813) by [@alanjhughes](https://github.com/alanjhughes))
- Update `SQLite` on `Android`. ([#23993](https://github.com/expo/expo/pull/23993) by [@alanjhughes](https://github.com/alanjhughes))

## 11.5.0 — 2023-08-02

_This version does not introduce any user-facing changes._

## 11.4.0 — 2023-07-28

### 🎉 New features

- Add synchronous method `closeSync`. ([#23757](https://github.com/expo/expo/pull/23757) by [@alanjhughes](https://github.com/alanjhughes))

### 🐛 Bug fixes

- Fixed missing `transaction()` and `readTransaction()` function types from `SQLiteDatabase`. ([#23751](https://github.com/expo/expo/pull/23751) by [@kudo](https://github.com/kudo))

## 11.3.1 — 2023-06-28

### 🎉 New features

- Migrated Android codebase to Expo Modules API. ([#23115](https://github.com/expo/expo/pull/23115) by [@alanjhughes](https://github.com/alanjhughes))
- Added experimental `Promise` based `execAsync` and `transactionAsync` functions. ([#23109](https://github.com/expo/expo/pull/23109) by [@kudo](https://github.com/kudo))

## 11.3.0 — 2023-06-21

### 🐛 Bug fixes

- Fixed Android build warnings for Gradle version 8. ([#22537](https://github.com/expo/expo/pull/22537), [#22609](https://github.com/expo/expo/pull/22609) by [@kudo](https://github.com/kudo))

## 11.2.0 — 2023-05-08

### 🎉 New features

- Migrated to Expo Modules API. ([#21721](https://github.com/expo/expo/pull/21721) by [@alanjhughes](https://github.com/alanjhughes))

## 11.1.1 — 2023-02-09

_This version does not introduce any user-facing changes._

## 11.1.0 — 2023-02-03

### 💡 Others

- On Android bump `compileSdkVersion` and `targetSdkVersion` to `33`. ([#20721](https://github.com/expo/expo/pull/20721) by [@lukmccall](https://github.com/lukmccall))

## 11.0.0 — 2022-10-25

### 🛠 Breaking changes

- Bumped iOS deployment target to 13.0 and deprecated support for iOS 12. ([#18873](https://github.com/expo/expo/pull/18873) by [@tsapeta](https://github.com/tsapeta))

## 10.3.0 — 2022-07-07

### 🐛 Bug fixes

- Support `null` type in args to `executeSql`. ([#18078](https://github.com/expo/expo/pull/18078) by [@tsheaff](https://github.com/tsheaff))

## 10.2.0 — 2022-04-18

### 🎉 New features

- Added `closeAsync` and `deleteAsync` methods. ([#16831](https://github.com/expo/expo/pull/16831) by [@kudo](https://github.com/kudo))

### ⚠️ Notices

- On Android bump `compileSdkVersion` to `31`, `targetSdkVersion` to `31` and `Java` version to `11`. ([#16941](https://github.com/expo/expo/pull/16941) by [@bbarthec](https://github.com/bbarthec))

## 10.1.1 - 2022-02-01

### 🐛 Bug fixes

- Fix `Plugin with id 'maven' not found` build error from Android Gradle 7. ([#16080](https://github.com/expo/expo/pull/16080) by [@kudo](https://github.com/kudo))

## 10.1.0 — 2021-12-03

### 🎉 New features

- Removed lodash. ([#12523](https://github.com/expo/expo/pull/12523) by [@EvanBacon](https://github.com/EvanBacon))

### 💡 Others

- Update `lodash` dependency. ([#15069](https://github.com/expo/expo/pull/15069) by [@Simek](https://github.com/Simek))

## 10.0.1 — 2021-10-01

_This version does not introduce any user-facing changes._

## 10.0.0 — 2021-09-28

### 🛠 Breaking changes

- Dropped support for iOS 11.0 ([#14383](https://github.com/expo/expo/pull/14383) by [@cruzach](https://github.com/cruzach))

### 🐛 Bug fixes

- Fix building errors from use_frameworks! in Podfile. ([#14523](https://github.com/expo/expo/pull/14523) by [@kudo](https://github.com/kudo))

### 💡 Others

- Converted Android code to Kotlin ([#13724](https://github.com/expo/expo/pull/13724) by [@ixf](https://github.com/ixf))
- Added missing `_array` typing to `SQLResultSetRowList`/`ResultSet` return object. ([#13826](https://github.com/expo/expo/pull/13826) by [@bbarthec](https://github.com/bbarthec))

## 9.2.0 — 2021-06-16

### 🐛 Bug fixes

- Enable kotlin in all modules. ([#12716](https://github.com/expo/expo/pull/12716) by [@wschurman](https://github.com/wschurman))

### 💡 Others

- Migrated from `unimodules-file-system-interface` to `expo-modules-core`.
- Build Android code using Java 8 to fix Android instrumented test build error. ([#12939](https://github.com/expo/expo/pull/12939) by [@kudo](https://github.com/kudo))

## 9.1.0 — 2021-03-10

### 🎉 New features

- Updated Android build configuration to target Android 11 (added support for Android SDK 30). ([#11647](https://github.com/expo/expo/pull/11647) by [@bbarthec](https://github.com/bbarthec))

### 🐛 Bug fixes

- Remove peerDependencies and unimodulePeerDependencies from Expo modules. ([#11980](https://github.com/expo/expo/pull/11980) by [@brentvatne](https://github.com/brentvatne))

## 9.0.0 — 2021-01-15

### 🛠 Breaking changes

- Dropped support for iOS 10.0 ([#11344](https://github.com/expo/expo/pull/11344) by [@tsapeta](https://github.com/tsapeta))

## 8.5.0 — 2020-11-17

_This version does not introduce any user-facing changes._

## 8.4.0 — 2020-08-18

_This version does not introduce any user-facing changes._

## 8.3.0 — 2020-07-29

### 🐛 Bug fixes

- Fix incorrect `rowsAffected` value in result of `executeSql` method on iOS when deleting/updating cascadely. ([@9137](https://github.com/expo/expo/pull/9317) by [@mczernek](https://github.com/mczernek))

## 8.2.1 — 2020-05-29

### 🐛 Bug fixes

- Fixed support for using `expo-sqlite` on Web ([#8518](https://github.com/expo/expo/pull/8518) by [@sjchmiela](https://github.com/sjchmiela))

## 8.2.0 — 2020-05-27

_This version does not introduce any user-facing changes._<|MERGE_RESOLUTION|>--- conflicted
+++ resolved
@@ -12,11 +12,8 @@
 
 ### 🐛 Bug fixes
 
-<<<<<<< HEAD
 - [web] Fix corrupted JSON in synchronous operations (length header encoding). ([#39785](https://github.com/expo/expo/pull/39785) by [@Xample](https://github.com/Xample))
-=======
 - Fixed `serializeAsync` / `serializeSync` errors from memory database on web. ([#40899](https://github.com/expo/expo/pull/40899) by [@kudo](https://github.com/kudo))
->>>>>>> c1588377
 
 ### 💡 Others
 
