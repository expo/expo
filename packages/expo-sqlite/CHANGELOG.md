--- conflicted
+++ resolved
@@ -8,10 +8,8 @@
 
 ### 🐛 Bug fixes
 
-<<<<<<< HEAD
+- Fix crash issues in `sqlite/next`. ([#25295](https://github.com/expo/expo/pull/25295) by [@kudo](https://github.com/kudo))
 - fix `executeSqlAsync` to accept null properly as arguments. ([#24761](https://github.com/expo/expo/pull/24761) by [@spencerc99](https://github.com/spencerc99))
-=======
-- Fix crash issues in `sqlite/next`. ([#25295](https://github.com/expo/expo/pull/25295) by [@kudo](https://github.com/kudo))
 
 ### 💡 Others
 
@@ -31,7 +29,6 @@
 ### 🐛 Bug fixes
 
 - [ios] Fix some issues for `sqlite/next`. ([#25022](https://github.com/expo/expo/pull/25022) by [@kudo](https://github.com/kudo))
->>>>>>> c11b4500
 
 ### 💡 Others
 
