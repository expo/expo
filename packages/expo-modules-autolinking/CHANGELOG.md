--- conflicted
+++ resolved
@@ -6,12 +6,9 @@
 
 ### 🎉 New features
 
-<<<<<<< HEAD
 - Added support for React Native 0.72. ([#22588](https://github.com/expo/expo/pull/22588) by [@kudo](https://github.com/kudo))
 - Added extra CocoaPods dependencies and Maven repositories from `expo-build-properties`. ([#22785](https://github.com/expo/expo/pull/22785) by [@kudo](https://github.com/kudo))
 
-=======
->>>>>>> c3bb8dae
 ### 🐛 Bug fixes
 
 ### 💡 Others
