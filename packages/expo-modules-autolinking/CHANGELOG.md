--- conflicted
+++ resolved
@@ -10,9 +10,8 @@
 
 ### 💡 Others
 
-<<<<<<< HEAD
 - [iOS] Added support for passing pod targets that should be statically linked and not built as frameworks. ([#39742](https://github.com/expo/expo/pull/39742) by [@chrfalch](https://github.com/chrfalch))
-=======
+
 ## 3.0.11 — 2025-09-16
 
 ### 🐛 Bug fixes
@@ -33,7 +32,6 @@
 
 ### 💡 Others
 
->>>>>>> 3585ead2
 - [iOS] Added support for pre-install step when USE_FRAMEWORKS is set in Podfile ([#39479](https://github.com/expo/expo/pull/39479) by [@chrfalch](https://github.com/chrfalch))
 - Remove dependency on `find-up` ([#39470](https://github.com/expo/expo/pull/39470) by [@kitten](https://github.com/kitten))
 - [iOS] Force codegen for `FBReactNativeSpec` when generated files are missing in React Native source ([#39512](https://github.com/expo/expo/pull/39512) by [@kitten](https://github.com/kitten))
