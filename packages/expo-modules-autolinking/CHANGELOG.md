# Changelog

## Unpublished

### 🛠 Breaking changes

### 🎉 New features

### 🐛 Bug fixes

### 💡 Others

<<<<<<< HEAD
- [iOS] Added support for passing pod targets that should be statically linked and not built as frameworks. ([#39742](https://github.com/expo/expo/pull/39742) by [@chrfalch](https://github.com/chrfalch))
=======
- [Android] Migrated from `kotlinOptions` to `compilerOptions` DSL. ([#39794](https://github.com/expo/expo/pull/39794) by [@huextrat](https://github.com/huextrat))
>>>>>>> 0a578a4e

## 3.0.11 — 2025-09-16

### 🐛 Bug fixes

- Regression: Support search paths and `nativeModulesDir` pointing directly at module folder ([#39669](https://github.com/expo/expo/pull/39669) by [@kitten](https://github.com/kitten))
- Mark `ios|macos|tvos` as supported when an Expo Module marks `apple` as a supported platform ([#39700](https://github.com/expo/expo/pull/39700) by [@kitten](https://github.com/kitten))

### 💡 Others

- Allow `expo-atlas` (devtool Expo Module) to be discovered in `devDependencies` ([#39688](https://github.com/expo/expo/pull/39688) by [@kitten](https://github.com/kitten))
- Allow resolving native modules via a `web` platform heuristic for autolinking module resolution in Expo CLI ([#39701](https://github.com/expo/expo/pull/39701) by [@kitten](https://github.com/kitten))

## 3.0.10 — 2025-09-10

_This version does not introduce any user-facing changes._

## 3.0.9 — 2025-09-10

### 💡 Others

- [iOS] Added support for pre-install step when USE_FRAMEWORKS is set in Podfile ([#39479](https://github.com/expo/expo/pull/39479) by [@chrfalch](https://github.com/chrfalch))
- Remove dependency on `find-up` ([#39470](https://github.com/expo/expo/pull/39470) by [@kitten](https://github.com/kitten))
- [iOS] Force codegen for `FBReactNativeSpec` when generated files are missing in React Native source ([#39512](https://github.com/expo/expo/pull/39512) by [@kitten](https://github.com/kitten))

## 3.0.8 — 2025-09-08

### 🐛 Bug fixes

- [Android] Fix `platformOptions` not being correctly assigned. ([#39445](https://github.com/expo/expo/pull/39445) by [@alanjhughes](https://github.com/alanjhughes))

## 3.0.7 — 2025-09-04

_This version does not introduce any user-facing changes._

## 3.0.6 — 2025-09-02

_This version does not introduce any user-facing changes._

## 3.0.5 — 2025-08-31

_This version does not introduce any user-facing changes._

## 3.0.4 — 2025-08-26

_This version does not introduce any user-facing changes._

## 3.0.3 — 2025-08-21

_This version does not introduce any user-facing changes._

## 3.0.2 — 2025-08-16

### 🐛 Bug fixes

- Regression: Use the command's root instead of the app's root when resolving extra build dependencies ([#38907](https://github.com/expo/expo/pull/38907) by [@kitten](https://github.com/kitten))
- [Android] Update resolveAppProjectConfigAsync to use sourceDir ([#39125](https://github.com/expo/expo/pull/39125) by [@gabrieldonadel](https://github.com/gabrieldonadel))

### 💡 Others

- Refactor command implementations and deprecate old Expo modules autolinking API ([#38907](https://github.com/expo/expo/pull/38907) by [@kitten](https://github.com/kitten))
- Add internal API to scan only for Expo modules ([#38909](https://github.com/expo/expo/pull/38909) by [@kitten](https://github.com/kitten))
- Expose `getLinkingImplementationForPlatform` and `PackageRevision` for Expo modules from internal autolinking API ([#38913](https://github.com/expo/expo/pull/38913) by [@kitten](https://github.com/kitten))

## 3.0.1 — 2025-08-15

_This version does not introduce any user-facing changes._

## 3.0.0 — 2025-08-13

### 🛠 Breaking changes

- Reimplement Turbo Modules and Expo Modules discovery algorithm. Native modules are now discovered according to Node resolution by default, which can be overridden to the old behaviour by specifying `searchPaths` manually. The default behaviour will recursively resolve Node `dependencies` and `peerDependencies` ([#38282](https://github.com/expo/expo/pull/38282) by [@kitten](https://github.com/kitten))
- Update `verify` command to check React Native modules as well, change `--json` output format, and accept `--verbose` option ([#38766](https://github.com/expo/expo/pull/38766) by [@kitten](https://github.com/kitten))

### 🎉 New features

- Add `--source-dir` option ([#38218](https://github.com/expo/expo/pull/38218) by [@gabrieldonadel](https://github.com/gabrieldonadel))
- [iOS] Add `:projectRoot` option to `use_expo_modules!` ([#38210](https://github.com/expo/expo/pull/38210) by [@gabrieldonadel](https://github.com/gabrieldonadel))
- [Android] Support auto-linking C++-only Turbo Modules on Android (as per `@react-native-community/cli-platform-android` changes) ([#38626](https://github.com/expo/expo/pull/38626) by [@kitten](https://github.com/kitten))
- Respect `expo.autolinking.exclude` option for React Native modules as well ([#38635](https://github.com/expo/expo/pull/38635) by [@kitten](https://github.com/kitten))
- Add `expo.autolinking.legacy_shallowReactNativeLinking` option to restore legacy behavior that doesn't autolink transitive React Native modules ([#38635](https://github.com/expo/expo/pull/38635) by [@kitten](https://github.com/kitten))

### 🐛 Bug fixes

- [Android] Improved erorr message when we don't support Kotlin version provided by the user. ([#37802](https://github.com/expo/expo/pull/37802) by [@lukmccall](https://github.com/lukmccall))
- Prevent Expo Modules from being detected as C++-only React Native modules ([#38658](https://github.com/expo/expo/pull/38658) by [@kitten](https://github.com/kitten))
- Ignore optional peer dependencies in dependency traversal ([#38713](https://github.com/expo/expo/pull/38713) by [@kitten](https://github.com/kitten))

### 💡 Others

- [iOS] Add support for user script sandboxing ([#38206](https://github.com/expo/expo/pull/38206) by [@gabrieldonadel](https://github.com/gabrieldonadel))
- Refactor JSON loading in `findModules` algorithm path to use plain `fs`. ([#38202](https://github.com/expo/expo/pull/38202) by [@kitten](https://github.com/kitten))
- Add internal API for dual autolinking dependency resolution ([#38680](https://github.com/expo/expo/pull/38680) by [@kitten](https://github.com/kitten))

## 2.1.14 - 2025-07-07

### 🐛 Bug fixes

- Fixed breaking change for local AAR autolinking. ([#37882](https://github.com/expo/expo/pull/37882) by [@kudo](https://github.com/kudo))
- [Android] Fixed local aar files is not being linked correctly. ([#37280](https://github.com/expo/expo/pull/37280) by [@lukmccall](https://github.com/lukmccall))

## 2.1.13 - 2025-07-01

### 💡 Others

- Added `System.getenv()` syntax support to credentials for extraMavenRepos. ([#37343](https://github.com/expo/expo/pull/37343) by [@kudo](https://github.com/kudo))

## 2.1.12 - 2025-06-18

### 🐛 Bug fixes

- Fix updates native debug for iOS. ([#37323](https://github.com/expo/expo/pull/37323) by [@douglowder](https://github.com/douglowder))

## 2.1.11 - 2025-06-08

### 💡 Others

- Remove "Please" from warnings and errors ([#36862](https://github.com/expo/expo/pull/36862) by [@brentvatne](https://github.com/brentvatne))
- Added `--transitive-linking-dependencies` option to support react-native-edge-to-edge autolinking in CNG projects. ([#37194](https://github.com/expo/expo/pull/37194) by [@kudo](https://github.com/kudo))

## 2.1.10 — 2025-05-06

### 🐛 Bug fixes

- [Android] Fixed project properties were not being resolved correctly. ([#36666](https://github.com/expo/expo/pull/36666) by [@lukmccall](https://github.com/lukmccall))

## 2.1.9 — 2025-04-30

_This version does not introduce any user-facing changes._

## 2.1.8 — 2025-04-28

### 🐛 Bug fixes

- Fixed `react-native-config` linked result order. ([#36442](https://github.com/expo/expo/pull/36442) by [@kudo](https://github.com/kudo))

## 2.1.7 — 2025-04-25

_This version does not introduce any user-facing changes._

## 2.1.6 — 2025-04-23

_This version does not introduce any user-facing changes._

## 2.1.5 — 2025-04-21

### 🎉 New features

- Removed restriction preventing local expo modules from being excluded from autolinking. ([#36117](https://github.com/expo/expo/pull/36117) by [@wuguishifu](https://github.com/wuguishifu))

### 🐛 Bug fixes

- Fixed Android building error on Windows. ([#36179](https://github.com/expo/expo/pull/36179) by [@kudo](https://github.com/kudo))

## 2.1.4 — 2025-04-14

_This version does not introduce any user-facing changes._

## 2.1.3 — 2025-04-11

### 🎉 New features

- [Android] Support `android.enableEdgeToEdge` field in app config. ([#35958](https://github.com/expo/expo/pull/35958) by [@behenate](https://github.com/behenate))

## 2.1.2 — 2025-04-09

_This version does not introduce any user-facing changes._

## 2.1.1 — 2025-04-08

### 🐛 Bug fixes

- Fixed E2E test timeout. ([#35953](https://github.com/expo/expo/pull/35953) by [@kudo](https://github.com/kudo))

## 2.1.0 — 2025-04-04

### 🛠 Breaking changes

- Refactored how declaring multiple Android projects works. ([#35138](https://github.com/expo/expo/pull/35138) by [@lukmccall](https://github.com/lukmccall))

### 🎉 New features

- Added `coreFeatures` field. ([#34015](https://github.com/expo/expo/pull/34015) by [@lukmccall](https://github.com/lukmccall))
- Add macOS support. ([#35065](https://github.com/expo/expo/pull/35065) by [@gabrieldonadel](https://github.com/gabrieldonadel))
- [Android] Added `expoAutolinking.useExpoVersionCatalog` and `expoAutolinking.reactNativeGradlePlugin`. ([#35789](https://github.com/expo/expo/pull/35789) by [@lukmccall](https://github.com/lukmccall))

### 💡 Others

- [Android] Introduced the Gradle plugin to improve the autolinking setup. ([#33402](https://github.com/expo/expo/pull/33402) by [@lukmccall](https://github.com/lukmccall))
- Drop `fs-extra` in favor of `fs`. ([#35036](https://github.com/expo/expo/pull/35036) by [@kitten](https://github.com/kitten))
- Drop `fast-glob` in favor of `glob`. ([#35082](https://github.com/expo/expo/pull/35082) by [@kitten](https://github.com/kitten))
- [Android] Added `publication` configuration. ([#35068](https://github.com/expo/expo/pull/35068) by [@lukmccall](https://github.com/lukmccall))
- Removed legacy `modulesClassNames` field. ([#35095](https://github.com/expo/expo/pull/35095) by [@lukmccall](https://github.com/lukmccall))
- [Android] Add a special case for autolinking `react-native-edge-to-edge` ([#35812](https://github.com/expo/expo/pull/35812) by [@behenate](https://github.com/behenate))

## 2.0.8 - 2025-02-19

_This version does not introduce any user-facing changes._

## 2.0.7 - 2025-01-20

_This version does not introduce any user-facing changes._

## 2.0.6 - 2025-01-19

### 🐛 Bug fixes

- Added Android `BaseReactPackage` for autolinking. ([#33773](https://github.com/expo/expo/pull/33773) by [@vonovak](https://github.com/vonovak))
- Resolve `reactNativePath` to its realpath to prevent incorrect relative paths from being generated for isolated dependencies. ([#34203](https://github.com/expo/expo/pull/34203) by [@kitten](https://github.com/kitten))

## 2.0.5 - 2025-01-10

_This version does not introduce any user-facing changes._

## 2.0.4 - 2024-12-10

### 🐛 Bug fixes

- Fix incorrect `__dirname` in `react-native-config.(js|ts)` ([#33532](https://github.com/expo/expo/pull/33532) by [@satya164](https://github.com/satya164))

### 💡 Others

- Added library `android.sourceDir` support for react-native-config. ([#33473](https://github.com/expo/expo/pull/33473) by [@kudo](https://github.com/kudo))

## 2.0.3 - 2024-12-02

_This version does not introduce any user-facing changes._

## 2.0.2 — 2024-11-13

### 🐛 Bug fixes

- Fixed autolinking when `react-native-config` doesn't specify local dependencies. ([#32841](https://github.com/expo/expo/pull/32841) by [@thespacemanatee](https://github.com/thespacemanatee))

## 2.0.1 — 2024-11-13

### 💡 Others

- Added local project dependencies support to `react-native-config` autolinking. ([#32821](https://github.com/expo/expo/pull/32821) by [@kudo](https://github.com/kudo))

## 2.0.0 — 2024-11-11

_This version does not introduce any user-facing changes._

## 2.0.0-preview.3 — 2024-11-04

### 🐛 Bug fixes

- Fix issue when no dependencies in a package. ([#32547](https://github.com/expo/expo/pull/32547) by [@douglowder](https://github.com/douglowder))

## 2.0.0-preview.2 — 2024-10-28

### 🐛 Bug fixes

- Fixed react-native core autolinking for react-native-unistyles on Android. ([#32375](https://github.com/expo/expo/pull/32375) by [@kudo](https://github.com/kudo))

## 2.0.0-preview.1 — 2024-10-25

### 🐛 Bug fixes

- Fixed build error from `gradleAarProjects`. ([#32349](https://github.com/expo/expo/pull/32349) by [@kudo](https://github.com/kudo))

## 2.0.0-preview.0 — 2024-10-22

### 🛠 Breaking changes

- Removed the deprecated `generate-package-list` command for Apple platforms. ([#31518](https://github.com/expo/expo/pull/31518) by [@kudo](https://github.com/kudo))

### 🎉 New features

- Added AAR files autolinking as Gradle projects. ([#30706](https://github.com/expo/expo/pull/30706) by [@kudo](https://github.com/kudo))
- Add support for react-native 0.76 ([#31593](https://github.com/expo/expo/pull/31593) by [@gabrieldonadel](https://github.com/gabrieldonadel))
- Added Apple code sign entitlements to generated `ExpoModulesProvider.swift`. ([#31518](https://github.com/expo/expo/pull/31518) by [@kudo](https://github.com/kudo))
- Added `searchPaths` support to the `react-native-config`. ([#32153](https://github.com/expo/expo/pull/32153) by [@kudo](https://github.com/kudo))

### 🐛 Bug fixes

- [Android] Fixed autolinking of Maven AWS S3 repository. ([#30204](https://github.com/expo/expo/pull/30204) by [@ElielC](https://github.com/ElielC))
- [Android] Fixed autolinking when using Gradle Kotlin script. ([#30448](https://github.com/expo/expo/pull/30448) by [@amrfarid140](https://github.com/amrfarid140))
- Fixed core autolinking for react-native-maps. ([#31190](https://github.com/expo/expo/pull/31190) by [@kudo](https://github.com/kudo))
- Fixed broken `searchPaths` from package.json. ([#31196](https://github.com/expo/expo/pull/31196) by [@kudo](https://github.com/kudo))
- Fixed `react-native-config` error when running on CNG projects without Android native files. ([#31637](https://github.com/expo/expo/pull/31637) by [@kudo](https://github.com/kudo))
- Fixed `react-native-config` can't resolve version of the `@react-native-community/cli-platform-android`. ([#32205](https://github.com/expo/expo/pull/32205) by [@lukmccall](https://github.com/lukmccall))

### 💡 Others

- Removed `expo_patch_react_imports!` and align more stardard react-native project layout. ([#31699](https://github.com/expo/expo/pull/31699) by [@kudo](https://github.com/kudo))
- Exported a new `findProjectRootSync` API. ([#31966](https://github.com/expo/expo/pull/31966) by [@kudo](https://github.com/kudo))

## 1.11.2 - 2024-08-14

### 🎉 New features

- Added `react-native-config` command to support core autolinking for react-native. ([#29818](https://github.com/expo/expo/pull/29818) by [@kudo](https://github.com/kudo))

### 🐛 Bug fixes

- Added missing `project.android.packageName` in react-native-config for Android core autolinking. ([#30913](https://github.com/expo/expo/pull/30913) by [@kudo](https://github.com/kudo))

## 1.11.1 — 2024-04-23

_This version does not introduce any user-facing changes._

## 1.11.0 — 2024-04-18

### 🎉 New features

- Expand Android auto-linking to support new expo-build-properties ([#26895](https://github.com/expo/expo/pull/26895) by [@bpeltonc](https://github.com/bpeltonc))

### 🐛 Bug fixes

- Support custom debug build configuration for debugOnly pods (expo-dev-client for example) ([#28085](https://github.com/expo/expo/pull/28085) by [@Titozzz](https://github.com/Titozzz))

### 💡 Others

- Read `extraPods` from **Podfile.properties.json** and `extraMavenRepos` from **gradle.properties**. ([#28106](https://github.com/expo/expo/pull/28106) by [@kudo](https://github.com/kudo))

## 1.10.3 - 2024-02-06

### 🐛 Bug fixes

- Fixed generating a list of app delegate subscribers. ([#26851](https://github.com/expo/expo/pull/26851) by [@tsapeta](https://github.com/tsapeta))

## 1.10.2 - 2024-01-18

### 🐛 Bug fixes

- Fixed a list of packages to include in the generated modules provider for tvOS and macOS platforms. ([#26497](https://github.com/expo/expo/pull/26497) by [@tsapeta](https://github.com/tsapeta))

## 1.10.1 - 2024-01-18

### 🎉 New features

- Introduced a universal `"apple"` platform as a replacement for `"ios"`, `"macos"` and `"tvos"`. ([#26398](https://github.com/expo/expo/pull/26398) by [@tsapeta](https://github.com/tsapeta))

## 1.10.0 - 2024-01-10

### 🎉 New features

- Added support for macOS and tvOS targets. ([#26287](https://github.com/expo/expo/pull/26287) by [@tsapeta](https://github.com/tsapeta))

## 1.9.0 — 2023-12-12

### 🐛 Bug fixes

- [iOS] Resolve `expo-modules-autolinking` from `expo` in the generated project integrator. ([#25817](https://github.com/expo/expo/pull/25817) by [@byCedric](https://github.com/byCedric))

## 1.8.0 — 2023-11-14

### 🎉 New features

- Added Expo CLI devtools plugins support. ([#24649](https://github.com/expo/expo/pull/24649) by [@kudo](https://github.com/kudo))

## 1.7.0 — 2023-10-17

### 💡 Others

- Transpile for Node 18 (LTS). ([#24471](https://github.com/expo/expo/pull/24471) by [@EvanBacon](https://github.com/EvanBacon))

## 1.6.0 — 2023-09-15

### 🐛 Bug fixes

- Maintain hierarchical order when linking isolated modules ([#24351](https://github.com/expo/expo/pull/24351) by [@byCedric](https://github.com/byCedric))

### 💡 Others

- [iOS] Disable packager and bundle JS when EX_UPDATES_NATIVE_DEBUG set. ([#24366](https://github.com/expo/expo/pull/24366) by [@douglowder](https://github.com/douglowder))

## 1.5.2 — 2023-09-04

### 🐛 Bug fixes

- Add support for pnpm isolated modules ([#23867](https://github.com/expo/expo/pull/23867) by [@byCedric](https://github.com/byCedric))
- Resolve cli for isolated modules before running node scripts. ([#23926](https://github.com/expo/expo/pull/23926) by [@byCedric](https://github.com/byCedric))

### 💡 Others

- [Android] Made `generateExpoModulesPackageList` task cacheable. ([#23847](https://github.com/expo/expo/pull/23847) by [@lukmccall](https://github.com/lukmccall))

## 1.5.1 - 2023-08-22

### 🐛 Bug fixes

- Fixed `expo_patch_react_imports!` missing some lines with spaces before or after the imports. ([#23923](https://github.com/expo/expo/pull/23923) by [@liamjones](https://github.com/liamjones))

## 1.5.0 — 2023-06-21

### 🎉 New features

- Added support for React Native 0.72. ([#22588](https://github.com/expo/expo/pull/22588) by [@kudo](https://github.com/kudo))
- Added extra CocoaPods dependencies and Maven repositories from `expo-build-properties`. ([#22785](https://github.com/expo/expo/pull/22785) by [@kudo](https://github.com/kudo))

## 1.4.0 — 2023-06-13

### 🎉 New features

- Added support for React Native 0.72. ([#22588](https://github.com/expo/expo/pull/22588) by [@kudo](https://github.com/kudo))

## 1.3.0 — 2023-05-08

### 🎉 New features

- Generating `ExpoModulesProvider.swift` in the build phase script instead of only `pod install`. ([#21108](https://github.com/expo/expo/pull/21108) by [@tsapeta](https://github.com/tsapeta))

## 1.2.0 - 2023-04-13

### 🎉 New features

- Added Gradle plugin autolinking support for Android. ([#21377](https://github.com/expo/expo/pull/21377) by [@kudo](https://github.com/kudo))

## 1.1.2 — 2023-02-14

### 💡 Others

- Suppress node warnings about deprecated exports mapping in 3rd-party dependencies. ([#21222](https://github.com/expo/expo/pull/21222) by [@tsapeta](https://github.com/tsapeta))

## 1.1.1 — 2023-02-09

_This version does not introduce any user-facing changes._

## 1.1.0 — 2023-02-03

_This version does not introduce any user-facing changes._

## 1.0.2 — 2023-01-10

### 🐛 Bug fixes

- Replace deprecated `File.exists?` with `File.exist?` to fix usage with `ruby@3.2`. ([#20470](https://github.com/expo/expo/pull/20757) by [@KiwiKilian](https://github.com/kiwikilian))

## 1.0.1 — 2022-12-30

### 🐛 Bug fixes

- Added React Native 0.71 support. ([#20470](https://github.com/expo/expo/pull/20470) by [@kudo](https://github.com/kudo))

## 1.0.0 — 2022-11-03

_This version does not introduce any user-facing changes._

## 0.12.0 — 2022-10-25

### 🎉 New features

- Automatically use modular headers for pod dependencies when the package has Swift modules to link. ([#19443](https://github.com/expo/expo/pull/19443) by [@tsapeta](https://github.com/tsapeta))

### 💡 Others

- Bump `@tsconfig/node` to match other Expo Modules packages development setup. ([#19671](https://github.com/expo/expo/pull/19671) by [@Simek](https://github.com/Simek))

## 0.11.0 — 2022-10-06

### 🎉 New features

- Added `includeTests` option to `use_expo_modules!` to include test specs from autolinked modules. ([#18496](https://github.com/expo/expo/pull/18496) by [@tsapeta](https://github.com/tsapeta))

### 🐛 Bug fixes

- Fixed node executable resolution errors on iOS when `pod install` is executed from package.json `scripts`. ([#18580](https://github.com/expo/expo/pull/18580) by [@kudo](https://github.com/kudo))

## 0.10.1 — 2022-07-25

### 🎉 New features

- Added a feature to automatically generate `.xcode.env.local` with correct `$NODE_BINARY` path when running `pod install`. ([#18330](https://github.com/expo/expo/pull/18330) by [@kudo](https://github.com/kudo))

## 0.10.0 — 2022-07-07

### 🐛 Bug fixes

- Added support for React Native 0.69.x ([#17629](https://github.com/expo/expo/pull/17629) by [@kudo](https://github.com/kudo))
- Use regex to match ignored modules in `expo_patch_react_imports!` and fix iOS build errors when the project is inside `react-native` named folder. ([#17968](https://github.com/expo/expo/pull/17968) by [@dmnkgrc](https://github.com/dmnkgrc))

## 0.9.0 — 2022-06-23

### 🎉 New features

- The `searchPaths` and `nativeModulesDir` options now support direct paths to specific module directories. ([#17922](https://github.com/expo/expo/pull/17922) by [@barthap](https://github.com/barthap))

## 0.8.1 — 2022-05-12

### 🐛 Bug fixes

- Fixed an infinite loop when the **package.json** is placed at the root path. ([#17440](https://github.com/expo/expo/pull/17440) by [@tsapeta](https://github.com/tsapeta))

## 0.8.0 — 2022-05-06

### 🎉 New features

- Add `ios.debugOnly` to module config. ([#17331](https://github.com/expo/expo/pull/17331) by [@lukmccall](https://github.com/lukmccall))
- Setting `EXPO_CONFIGURATION_DEBUG` or `EXPO_CONFIGURATION_RELEASE` Swift flags on project targets. ([#17378](https://github.com/expo/expo/pull/17378) by [@tsapeta](https://github.com/tsapeta))

### 🐛 Bug fixes

- Fix debug-only modules weren't installed if the `DEBUG` flag wasn't present in `OTHER_SWIFT_FLAGS`. ([#17383](https://github.com/expo/expo/pull/17383) by [@lukmccall](https://github.com/lukmccall))
- Fix iOS build if project config name is other than RELEASE or DEBUG ([#17439](https://github.com/expo/expo/pull/17439) by [@uloco](https://github.com/uloco))

### 💡 Others

## 0.7.0 — 2022-04-18

- Update require logic to find transitive deps that would not be hoisted at the top of the monorepo ([#16419](https://github.com/expo/expo/pull/16419) by [@Titozzz](https://github.com/Titozzz))
- Fix `cannot cast object 'ExpoAutolinkingManager@' with class 'ExpoAutolinkingManager' to class 'ExpoAutolinkingManager'` on Android when a project is using `buildSrc`. ([#16545](https://github.com/expo/expo/pull/16545) by [@lukmccall](https://github.com/lukmccall))

### 🎉 New features

- Add `ios.swiftModuleName` to module config. ([#16260](https://github.com/expo/expo/pull/16260) by [@esamelson](https://github.com/esamelson))
- Added support for linking multiple podspecs and Gradle projects in a package. ([#16511](https://github.com/expo/expo/pull/16511) by [@kudo](https://github.com/kudo))

### 🐛 Bug fixes

- Fixed `expo_patch_react_imports!` not work when the app project is in a folder with spaces. ([#16794](https://github.com/expo/expo/pull/16794) by [@Kudo](https://github.com/Kudo))

## 0.6.0 — 2022-01-26

### ⚠️ Notices

- Expose `findModulesAsync` from `expo-modules-autolinking/build/autolinking` again. ([#15950](https://github.com/expo/expo/pull/15950) by [@EvanBacon](https://github.com/EvanBacon))
- Deprecated `modulesClassNames` in favor of `modules` in the Expo module config. ([#15852](https://github.com/expo/expo/pull/15852) by [@tsapeta](https://github.com/tsapeta))

## 0.5.5 — 2022-01-05

### 🐛 Bug fixes

- Fix `umbrella directory '../../Public/React-Core/React' not found` build error when in `use_frameworks!` mode. ([#15773](https://github.com/expo/expo/pull/15773) by [@kudo](https://github.com/kudo))

## 0.5.4 — 2021-12-29

### 🐛 Bug fixes

- Add `expo_patch_react_imports!` support for React-Native 0.66. ([#15724](https://github.com/expo/expo/pull/15724) by [@kudo](https://github.com/kudo))

## 0.5.3 — 2021-12-28

### 🐛 Bug fixes

- Fix `expo_patch_react_imports!` error when there are pods with absolute path. ([#15699](https://github.com/expo/expo/pull/15699) by [@kudo](https://github.com/kudo))

## 0.5.2 — 2021-12-22

### 🐛 Bug fixes

- Introduce `expo_patch_react_imports!` to transform double-quoted React imports into angle-brackets in order to fix third-party libraries incompatibility with SDK 44. ([#15655](https://github.com/expo/expo/pull/15655) by [@kudo](https://github.com/kudo))

## 0.5.1 — 2021-12-15

_This version does not introduce any user-facing changes._

## 0.5.0 — 2021-12-03

### 🎉 New features

- Patch React podspecs on the fly to support Swift integration. ([#15299](https://github.com/expo/expo/pull/15299) by [@kudo](https://github.com/kudo))
- Add `nativeModulesDir` option to specify app's custom native modules location. ([#15415](https://github.com/expo/expo/pull/15415) by [@barthap](https://github.com/barthap))

## 0.4.0 — 2021-11-17

### 🎉 New features

- Added "silent" property for silencing resolution warnings. ([#14891](https://github.com/expo/expo/pull/14891) by [@EvanBacon](https://github.com/EvanBacon))
- Listing module's app delegate subscribers in the generated `ExpoModulesProvider.swift`. ([#14867](https://github.com/expo/expo/pull/14867) by [@tsapeta](https://github.com/tsapeta))
- Search for Android package in the entire source code other than just `src` directory. ([#14883](https://github.com/expo/expo/pull/14883) by [@kudo](https://github.com/kudo))
- Introduce React Native bridge delegate handlers on iOS. ([#15138](https://github.com/expo/expo/pull/15138) by [@kudo](https://github.com/kudo))

### 🐛 Bug fixes

- Fix Gradle error when running Gradle from outside of the project directory. ([#15109](https://github.com/expo/expo/pull/15109) by [@kudo](https://github.com/kudo))

## 0.3.3 — 2021-10-21

### 🐛 Bug fixes

- Resolved race condition when generating `ExpoModulesProvider.swift`. ([#14822](https://github.com/expo/expo/pull/14822) by [@awinograd](https://github.com/awinograd))<|MERGE_RESOLUTION|>--- conflicted
+++ resolved
@@ -10,11 +10,8 @@
 
 ### 💡 Others
 
-<<<<<<< HEAD
 - [iOS] Added support for passing pod targets that should be statically linked and not built as frameworks. ([#39742](https://github.com/expo/expo/pull/39742) by [@chrfalch](https://github.com/chrfalch))
-=======
 - [Android] Migrated from `kotlinOptions` to `compilerOptions` DSL. ([#39794](https://github.com/expo/expo/pull/39794) by [@huextrat](https://github.com/huextrat))
->>>>>>> 0a578a4e
 
 ## 3.0.11 — 2025-09-16
 
