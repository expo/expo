"use strict";
var __importDefault = (this && this.__importDefault) || function (mod) {
    return (mod && mod.__esModule) ? mod : { "default": mod };
};
Object.defineProperty(exports, "__esModule", { value: true });
const commander_1 = __importDefault(require("commander"));
const ReactImportsPatcher_1 = require("./ReactImportsPatcher");
const autolinking_1 = require("./autolinking");
const extraDependencies_1 = require("./autolinking/extraDependencies");
/**
 * Registers a command that only searches for available expo modules.
 */
function registerSearchCommand(commandName, fn) {
    return commander_1.default
        .command(`${commandName} [paths...]`)
        .option('-i, --ignore-paths <ignorePaths...>', 'Paths to ignore when looking up for modules.', (value, previous) => (previous ?? []).concat(value))
        .option('-e, --exclude <exclude...>', 'Package names to exclude when looking up for modules.', (value, previous) => (previous ?? []).concat(value))
        .option('-p, --platform [platform]', 'The platform that the resulting modules must support. Available options: "ios", "android"', 'ios')
        .option('--silent', 'Silence resolution warnings')
        .addOption(new commander_1.default.Option('--project-root <projectRoot>', 'The path to the root of the project').default(process.cwd(), 'process.cwd()'))
<<<<<<< HEAD
        .option('--only-project-deps', 'For a monorepo, include all modules even if they are not in the project dependencies.', true)
=======
        .option('--only-project-deps', 'For a monorepo, include only modules that are the project dependencies.', true)
>>>>>>> 10f0b23e
        .option('--no-only-project-deps', 'Opposite of --only-project-deps', false)
        .action(async (searchPaths, providedOptions) => {
        const options = await (0, autolinking_1.mergeLinkingOptionsAsync)({
            ...providedOptions,
            searchPaths,
        });
        const searchResults = await (0, autolinking_1.findModulesAsync)(options);
        return await fn(searchResults, options);
    });
}
/**
 * Registers a command that searches for modules and then resolves them for specific platform.
 */
function registerResolveCommand(commandName, fn) {
    return registerSearchCommand(commandName, fn);
}
// Register for `patch-react-imports` command
function registerPatchReactImportsCommand() {
    return commander_1.default
        .command('patch-react-imports [paths...]')
        .requiredOption('--pods-root <podsRoot>', 'The path to `Pods` directory')
        .option('--dry-run', 'Only list files without writing changes to the file system')
        .action(ReactImportsPatcher_1.patchReactImportsAsync);
}
module.exports = async function (args) {
    // Searches for available expo modules.
    registerSearchCommand('search', async (results, options) => {
        if (options.json) {
            console.log(JSON.stringify(results));
        }
        else {
            console.log(require('util').inspect(results, false, null, true));
        }
    }).option('-j, --json', 'Output results in the plain JSON format.', () => true, false);
    // Checks whether there are no resolving issues in the current setup.
    registerSearchCommand('verify', (results, options) => {
        const numberOfDuplicates = (0, autolinking_1.verifySearchResults)(results, options);
        if (!numberOfDuplicates) {
            console.log('✅ Everything is fine!');
        }
    });
    // Searches for available expo modules and resolves the results for given platform.
    registerResolveCommand('resolve', async (results, options) => {
        const modules = await (0, autolinking_1.resolveModulesAsync)(results, options);
        const extraDependencies = await (0, extraDependencies_1.resolveExtraDependenciesAsync)(options.projectRoot);
        if (options.json) {
            console.log(JSON.stringify({ extraDependencies, modules }));
        }
        else {
            console.log(require('util').inspect({ extraDependencies, modules }, false, null, true));
        }
    }).option('-j, --json', 'Output results in the plain JSON format.', () => true, false);
    // Generates a source file listing all packages to link.
    registerResolveCommand('generate-package-list', async (results, options) => {
        const modules = options.empty ? [] : await (0, autolinking_1.resolveModulesAsync)(results, options);
        (0, autolinking_1.generatePackageListAsync)(modules, options);
    })
        .option('-t, --target <path>', 'Path to the target file, where the package list should be written to.')
        .option('-n, --namespace <namespace>', 'Java package name under which the package list should be placed.')
        .option('--empty', 'Whether to only generate an empty list. Might be used when the user opts-out of autolinking.', false);
    registerPatchReactImportsCommand();
    await commander_1.default
        .version(require('expo-modules-autolinking/package.json').version)
        .description('CLI command that searches for Expo modules to autolink them.')
        .parseAsync(args, { from: 'user' });
};
//# sourceMappingURL=index.js.map<|MERGE_RESOLUTION|>--- conflicted
+++ resolved
@@ -18,11 +18,7 @@
         .option('-p, --platform [platform]', 'The platform that the resulting modules must support. Available options: "ios", "android"', 'ios')
         .option('--silent', 'Silence resolution warnings')
         .addOption(new commander_1.default.Option('--project-root <projectRoot>', 'The path to the root of the project').default(process.cwd(), 'process.cwd()'))
-<<<<<<< HEAD
-        .option('--only-project-deps', 'For a monorepo, include all modules even if they are not in the project dependencies.', true)
-=======
         .option('--only-project-deps', 'For a monorepo, include only modules that are the project dependencies.', true)
->>>>>>> 10f0b23e
         .option('--no-only-project-deps', 'Opposite of --only-project-deps', false)
         .action(async (searchPaths, providedOptions) => {
         const options = await (0, autolinking_1.mergeLinkingOptionsAsync)({
