import commander from 'commander';

import { patchReactImportsAsync } from './ReactImportsPatcher';
import {
  findModulesAsync,
  resolveModulesAsync,
  verifySearchResults,
  generatePackageListAsync,
  mergeLinkingOptionsAsync,
} from './autolinking';
import { resolveExtraDependenciesAsync } from './autolinking/extraDependencies';
import { GenerateOptions, ResolveOptions, SearchOptions, SearchResults } from './types';

/**
 * Registers a command that only searches for available expo modules.
 */
function registerSearchCommand<OptionsType extends SearchOptions>(
  commandName: string,
  fn: (search: SearchResults, options: OptionsType) => any
) {
  return commander
    .command(`${commandName} [paths...]`)
    .option<string[] | null>(
      '-i, --ignore-paths <ignorePaths...>',
      'Paths to ignore when looking up for modules.',
      (value, previous) => (previous ?? []).concat(value)
    )
    .option<string[] | null>(
      '-e, --exclude <exclude...>',
      'Package names to exclude when looking up for modules.',
      (value, previous) => (previous ?? []).concat(value)
    )
    .option(
      '-p, --platform [platform]',
      'The platform that the resulting modules must support. Available options: "ios", "android"',
      'ios'
    )
    .option('--silent', 'Silence resolution warnings')
    .addOption(
      new commander.Option(
        '--project-root <projectRoot>',
        'The path to the root of the project'
      ).default(process.cwd(), 'process.cwd()')
    )
    .option(
      '--only-project-deps',
<<<<<<< HEAD
      'For a monorepo, include all modules even if they are not in the project dependencies.',
=======
      'For a monorepo, include only modules that are the project dependencies.',
>>>>>>> 10f0b23e
      true
    )
    .option('--no-only-project-deps', 'Opposite of --only-project-deps', false)
    .action(async (searchPaths, providedOptions) => {
      const options = await mergeLinkingOptionsAsync<OptionsType>({
        ...providedOptions,
        searchPaths,
      });
      const searchResults = await findModulesAsync(options);
      return await fn(searchResults, options);
    });
}

/**
 * Registers a command that searches for modules and then resolves them for specific platform.
 */
function registerResolveCommand<OptionsType extends ResolveOptions>(
  commandName: string,
  fn: (search: SearchResults, options: OptionsType) => any
) {
  return registerSearchCommand<OptionsType>(commandName, fn);
}

// Register for `patch-react-imports` command
function registerPatchReactImportsCommand() {
  return commander
    .command('patch-react-imports [paths...]')
    .requiredOption('--pods-root <podsRoot>', 'The path to `Pods` directory')
    .option('--dry-run', 'Only list files without writing changes to the file system')
    .action(patchReactImportsAsync);
}

module.exports = async function (args: string[]) {
  // Searches for available expo modules.
  registerSearchCommand<SearchOptions & { json?: boolean }>('search', async (results, options) => {
    if (options.json) {
      console.log(JSON.stringify(results));
    } else {
      console.log(require('util').inspect(results, false, null, true));
    }
  }).option<boolean>('-j, --json', 'Output results in the plain JSON format.', () => true, false);

  // Checks whether there are no resolving issues in the current setup.
  registerSearchCommand('verify', (results, options) => {
    const numberOfDuplicates = verifySearchResults(results, options);
    if (!numberOfDuplicates) {
      console.log('✅ Everything is fine!');
    }
  });

  // Searches for available expo modules and resolves the results for given platform.
  registerResolveCommand('resolve', async (results, options) => {
    const modules = await resolveModulesAsync(results, options);
    const extraDependencies = await resolveExtraDependenciesAsync(options.projectRoot);

    if (options.json) {
      console.log(JSON.stringify({ extraDependencies, modules }));
    } else {
      console.log(require('util').inspect({ extraDependencies, modules }, false, null, true));
    }
  }).option<boolean>('-j, --json', 'Output results in the plain JSON format.', () => true, false);

  // Generates a source file listing all packages to link.
  registerResolveCommand<GenerateOptions>('generate-package-list', async (results, options) => {
    const modules = options.empty ? [] : await resolveModulesAsync(results, options);
    generatePackageListAsync(modules, options);
  })
    .option(
      '-t, --target <path>',
      'Path to the target file, where the package list should be written to.'
    )
    .option(
      '-n, --namespace <namespace>',
      'Java package name under which the package list should be placed.'
    )
    .option(
      '--empty',
      'Whether to only generate an empty list. Might be used when the user opts-out of autolinking.',
      false
    );

  registerPatchReactImportsCommand();

  await commander
    .version(require('expo-modules-autolinking/package.json').version)
    .description('CLI command that searches for Expo modules to autolink them.')
    .parseAsync(args, { from: 'user' });
};<|MERGE_RESOLUTION|>--- conflicted
+++ resolved
@@ -44,11 +44,7 @@
     )
     .option(
       '--only-project-deps',
-<<<<<<< HEAD
-      'For a monorepo, include all modules even if they are not in the project dependencies.',
-=======
       'For a monorepo, include only modules that are the project dependencies.',
->>>>>>> 10f0b23e
       true
     )
     .option('--no-only-project-deps', 'Opposite of --only-project-deps', false)
