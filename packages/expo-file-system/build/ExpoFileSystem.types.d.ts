export type FileCreateOptions = {
    /**
     * Whether to create intermediate directories if they do not exist.
     * @default false
     */
    intermediates?: boolean;
    /**
     * Whether to overwrite the file if it exists.
     * @default false
     */
    overwrite?: boolean;
};
export type DirectoryCreateOptions = {
    /**
     * Whether to create intermediate directories if they do not exist.
     * @default false
     */
    intermediates?: boolean;
    /**
     * Whether to overwrite the directory if it exists.
     * @default false
     */
    overwrite?: boolean;
    /**
     * This flag controls whether the `create` operation is idempotent
     * (safe to call multiple times without error).
     *
     * If `true`, creating a file or directory that already exists will succeed silently.
     * If `false`, an error will be thrown when the target already exists.
     *
     * @default false
     */
    idempotent?: boolean;
};
export declare class Directory {
    /**
     * Creates an instance of a directory.
     * @param uris An array of: `file:///` string URIs, `File` instances, `Directory` instances representing an arbitrary location on the file system. The location does not need to exist, or it may already contain a file.
     * @example
     * ```ts
     * const directory = new Directory("file:///path/to/directory");
     * ```
     */
    constructor(...uris: (string | File | Directory)[]);
    /**
     * Represents the directory URI. The field is read-only, but it may change as a result of calling some methods such as `move`.
     */
    readonly uri: string;
    /**
     * Validates a directory path.
     * @hidden This method is not meant to be used directly. It is called by the JS constructor.
     */
    validatePath(): void;
    /**
     * Deletes a directory. Also deletes all files and directories inside the directory.
     *
     * @throws Error if the directory does not exist or cannot be deleted.
     */
    delete(): void;
    /**
     * A boolean representing if a directory exists and can be accessed.
     */
    exists: boolean;
    /**
     * Creates a directory that the current uri points to.
     *
     * @throws Error if the containing folder doesn't exist, the application has no read access to it or the directory (or a file with the same path) already exists (unless `idempotent` is `true`).
     */
    create(options?: DirectoryCreateOptions): void;
    createFile(name: string, mimeType: string | null): File;
    createDirectory(name: string): Directory;
    /**
     * Copies a directory.
     */
    copy(destination: Directory | File): void;
    /**
     * Moves a directory. Updates the `uri` property that now points to the new location.
     */
    move(destination: Directory | File): void;
    /**
     * Renames a directory.
     */
    rename(newName: string): void;
    /**
     * @hidden
     * Lists the contents of a directory. Should not be used directly, as it returns a list of paths.
     * This function is internal and will be removed in the future (when returning arrays of shared objects is supported).
     */
    listAsRecords(): {
        isDirectory: string;
        uri: string;
    }[];
    /**
     * Lists the contents of a directory.
     */
    list(): (Directory | File)[];
    /**
     * Retrieves an object containing properties of a directory.
     *
     * @throws Error If the application does not have read access to the directory, or if the path does not point to a directory (e.g., it points to a file).
     *
     * @returns An object with directory metadata (for example, size, creation date, and so on).
     */
    info(): DirectoryInfo;
    /**
     * A size of the directory in bytes. Null if the directory does not exist, or it cannot be read.
     */
    size: number | null;
    /**
     * A static method that opens a file picker to select a directory.
     *
     * On iOS, the selected directory grants temporary read and write access for the current app session only. After the app restarts, you must prompt the user again to regain access.
     *
     * @param initialUri An optional uri pointing to an initial folder on which the directory picker is opened.
     * @returns a `Directory` instance. On Android, the underlying uri will be a content URI.
     */
    static pickDirectoryAsync(initialUri?: string): Promise<Directory>;
}
export type DownloadOptions = {
    /**
     * The headers to send with the request.
     */
    headers?: {
        [key: string]: string;
    };
};
export type FilePickerOptions = {
    /**
     * An optional URI pointing to an initial folder on which the file picker is opened.
     */
    initialUri?: string;
    /**
     * A mime type that is used to filter out files that can be picked out.
     */
    mimeType?: string;
    /**
     * Whether to open the picked file as a copy.
     * If you want to disable it, make sure you set `supportsOpeningDocumentsInPlace` in [app config](#configuration-in-app-config) to `true`.
     * @default true
     *
     * @platform ios
     */
    openAsCopy?: boolean;
    /**
     * Allows multiple files to be selected from the system UI.
     * @default false
     *
     * @platform ios
     */
    allowsMultipleSelection?: boolean;
};
/**
 * Represents a file on the file system.
 */
export declare class File {
    /**
     * Creates an instance of File.
     *
     * @param uris A `file:///` URI representing an arbitrary location on the file system. The location does not need to exist, or it may already contain a directory.
     */
    constructor(...uris: (string | File | Directory)[]);
    /**
     * Represents the file URI. The field is read-only, but it may change as a result of calling some methods such as `move`.
     */
    readonly uri: string;
    /**
     * @hidden This method is not meant to be used directly. It is called by the JS constructor.
     * Validates a directory path.
     */
    validatePath(): void;
    /**
     * Retrieves text from the file.
     * @returns A promise that resolves with the contents of the file as string.
     */
    text(): Promise<string>;
    /**
     * Retrieves text from the file.
     * @returns The contents of the file as string.
     */
    textSync(): string;
    /**
     * Retrieves content of the file as base64.
     * @returns A promise that resolves with the contents of the file as a base64 string.
     */
    base64(): string;
    /**
     * Retrieves content of the file as base64.
     * @returns The contents of the file as a base64 string.
     */
    base64Sync(): string;
    /**
     * Retrieves byte content of the entire file.
     * @returns A promise that resolves with the contents of the file as a Uint8Array.
     */
    bytes(): Promise<Uint8Array<ArrayBuffer>>;
    /**
     * Retrieves byte content of the entire file.
     * @returns A promise that resolves with the contents of the file as a Uint8Array.
     */
    bytesSync(): Uint8Array;
    /**
     * Writes content to the file.
     * @param content The content to write into the file.
     */
    write(content: string | Uint8Array): void;
    /**
     * Deletes a file.
     *
     * @throws Error if the directory does not exist or cannot be deleted.
     */
    delete(): void;
    /**
     * Retrieves an object containing properties of a file
     * @throws Error If the application does not have read access to the file, or if the path does not point to a file (for example, it points to a directory).
     * @returns An object with file metadata (for example, size, creation date, and so on).
     */
    info(options?: InfoOptions): FileInfo;
    /**
     * A boolean representing if a file exists. `true` if the file exists, `false` otherwise.
     * Also, `false` if the application does not have read access to the file.
     */
    exists: boolean;
    /**
     * Creates a file.
     *
     * @throws Error if the containing folder doesn't exist, the application has no read access to it or the file (or directory with the same path) already exists.
     */
    create(options?: FileCreateOptions): void;
    /**
     * Copies a file.
     */
    copy(destination: Directory | File): void;
    /**
     * Moves a directory. Updates the `uri` property that now points to the new location.
     */
    move(destination: Directory | File): void;
    /**
     * Renames a file.
     */
    rename(newName: string): void;
    /**
     * Returns A `FileHandle` object that can be used to read and write data to the file.
     * @throws Error if the file does not exist or cannot be opened.
     */
    open(): FileHandle;
    /**
     * A static method that downloads a file from the network.
     *
     * @param url - The URL of the file to download.
     * @param destination - The destination directory or file. If a directory is provided, the resulting filename will be determined based on the response headers.
     *
     * @returns A promise that resolves to the downloaded file.
     *
     * @example
     * ```ts
     * const file = await File.downloadFileAsync("https://example.com/image.png", new Directory(Paths.document));
     * ```
     */
    static downloadFileAsync(url: string, destination: Directory | File, options?: DownloadOptions): Promise<File>;
    /**
     * A static method that opens a file picker to select a single file of specified type. On iOS, it returns a temporary copy of the file leaving the original file untouched.
     *
<<<<<<< HEAD
     * On iOS, by default, this method returns a temporary copy of the selected file, ensuring the original remains unchanged. To open the original file in place (without copying), set `openAsCopy` to `false` in the options.
     *
     * @param options An optional [`FilePickerOptions`](#filepickeroptions) object containing options for the file picker.
     * @returns a `File` instance or an array of `File` instances if `allowsMultipleSelection` is `true`.
     */
    static pickFileAsync(options?: FilePickerOptions): Promise<File | File[]>;
=======
     * Selecting multiple files is not supported yet.
     *
     * @param initialUri An optional URI pointing to an initial folder on which the file picker is opened.
     * @param mimeType A mime type that is used to filter out files that can be picked out.
     * @returns a `File` instance or an array of `File` instances.
     */
    static pickFileAsync(initialUri?: string, mimeType?: string): Promise<File | File[]>;
>>>>>>> fa8d6b8e
    /**
     * A size of the file in bytes. 0 if the file does not exist, or it cannot be read.
     */
    size: number;
    /**
     * A md5 hash of the file. Null if the file does not exist, or it cannot be read.
     */
    md5: string | null;
    /**
     * A last modification time of the file expressed in milliseconds since epoch. Returns a Null if the file does not exist, or it cannot be read.
     */
    modificationTime: number | null;
    /**
     * A creation time of the file expressed in milliseconds since epoch. Returns null if the file does not exist, cannot be read or the Android version is earlier than API 26.
     */
    creationTime: number | null;
    /**
     * A mime type of the file. An empty string if the file does not exist, or it cannot be read.
     */
    type: string;
}
export declare class FileHandle {
    close(): void;
    readBytes(length: number): Uint8Array<ArrayBuffer>;
    writeBytes(bytes: Uint8Array): void;
    offset: number | null;
    size: number | null;
}
export type FileInfo = {
    /**
     * Indicates whether the file exists.
     */
    exists: boolean;
    /**
     * A `file://` URI pointing to the file. This is the same as the `fileUri` input parameter.
     */
    uri?: string;
    /**
     * The size of the file in bytes.
     */
    size?: number;
    /**
     * The last modification time of the file expressed in milliseconds since epoch.
     */
    modificationTime?: number;
    /**
     * A creation time of the file expressed in milliseconds since epoch. Returns null if the Android version is earlier than API 26.
     */
    creationTime?: number;
    /**
     * Present if the `md5` option was truthy. Contains the MD5 hash of the file.
     */
    md5?: string;
};
export type InfoOptions = {
    /**
     * Whether to return the MD5 hash of the file.
     *
     * @default false
     */
    md5?: boolean;
};
export type PathInfo = {
    /**
     * Indicates whether the path exists. Returns true if it exists; false if the path does not exist or if there is no read permission.
     */
    exists: boolean;
    /**
     * Indicates whether the path is a directory. Returns true or false if the path exists; otherwise, returns null.
     */
    isDirectory: boolean | null;
};
export type DirectoryInfo = {
    /**
     * Indicates whether the directory exists.
     */
    exists: boolean;
    /**
     * A `file://` URI pointing to the directory.
     */
    uri?: string;
    /**
     * The size of the file in bytes.
     */
    size?: number;
    /**
     * The last modification time of the directory expressed in milliseconds since epoch.
     */
    modificationTime?: number;
    /**
     * A creation time of the directory expressed in milliseconds since epoch. Returns null if the Android version is earlier than API 26.
     */
    creationTime?: number;
    /**
     * A list of file names contained within a directory.
     */
    files?: string[];
};
//# sourceMappingURL=ExpoFileSystem.types.d.ts.map<|MERGE_RESOLUTION|>--- conflicted
+++ resolved
@@ -260,22 +260,12 @@
     /**
      * A static method that opens a file picker to select a single file of specified type. On iOS, it returns a temporary copy of the file leaving the original file untouched.
      *
-<<<<<<< HEAD
      * On iOS, by default, this method returns a temporary copy of the selected file, ensuring the original remains unchanged. To open the original file in place (without copying), set `openAsCopy` to `false` in the options.
      *
      * @param options An optional [`FilePickerOptions`](#filepickeroptions) object containing options for the file picker.
      * @returns a `File` instance or an array of `File` instances if `allowsMultipleSelection` is `true`.
      */
     static pickFileAsync(options?: FilePickerOptions): Promise<File | File[]>;
-=======
-     * Selecting multiple files is not supported yet.
-     *
-     * @param initialUri An optional URI pointing to an initial folder on which the file picker is opened.
-     * @param mimeType A mime type that is used to filter out files that can be picked out.
-     * @returns a `File` instance or an array of `File` instances.
-     */
-    static pickFileAsync(initialUri?: string, mimeType?: string): Promise<File | File[]>;
->>>>>>> fa8d6b8e
     /**
      * A size of the file in bytes. 0 if the file does not exist, or it cannot be read.
      */
