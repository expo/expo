export type FileCreateOptions = {
    /**
     * Whether to create intermediate directories if they do not exist.
     * @default false
     */
    intermediates?: boolean;
    /**
     * Whether to overwrite the file if it exists.
     * @default false
     */
    overwrite?: boolean;
};
export declare enum EncodingType {
    /**
     * Standard encoding format.
     */
    UTF8 = "utf8",
    /**
     * Binary, radix-64 representation.
     */
    Base64 = "base64"
}
export type FileWriteOptions = {
    /**
     * The encoding format to use when writing the file.
     * @default FileSystem.EncodingType.UTF8
     */
    encoding?: EncodingType | 'utf8' | 'base64';
};
export type DirectoryCreateOptions = {
    /**
     * Whether to create intermediate directories if they do not exist.
     * @default false
     */
    intermediates?: boolean;
    /**
     * Whether to overwrite the directory if it exists.
     * @default false
     */
    overwrite?: boolean;
    /**
     * This flag controls whether the `create` operation is idempotent
     * (safe to call multiple times without error).
     *
     * If `true`, creating a file or directory that already exists will succeed silently.
     * If `false`, an error will be thrown when the target already exists.
     *
     * @default false
     */
    idempotent?: boolean;
};
export declare class Directory {
    /**
     * Creates an instance of a directory.
     * @param uris An array of: `file:///` string URIs, `File` instances, `Directory` instances representing an arbitrary location on the file system. The location does not need to exist, or it may already contain a file.
     * @example
     * ```ts
     * const directory = new Directory("file:///path/to/directory");
     * ```
     */
    constructor(...uris: (string | File | Directory)[]);
    /**
     * Represents the directory URI. The field is read-only, but it may change as a result of calling some methods such as `move`.
     */
    readonly uri: string;
    /**
     * Validates a directory path.
     * @hidden This method is not meant to be used directly. It is called by the JS constructor.
     */
    validatePath(): void;
    /**
     * Deletes a directory. Also deletes all files and directories inside the directory.
     *
     * @throws Error if the directory does not exist or cannot be deleted.
     */
    delete(): void;
    /**
     * A boolean representing if a directory exists and can be accessed.
     */
    exists: boolean;
    /**
     * Creates a directory that the current uri points to.
     *
     * @throws Error if the containing folder doesn't exist, the application has no read access to it or the directory (or a file with the same path) already exists (unless `idempotent` is `true`).
     */
    create(options?: DirectoryCreateOptions): void;
    createFile(name: string, mimeType: string | null): File;
    createDirectory(name: string): Directory;
    /**
     * Copies a directory.
     */
    copy(destination: Directory | File): void;
    /**
     * Moves a directory. Updates the `uri` property that now points to the new location.
     */
    move(destination: Directory | File): void;
    /**
     * Renames a directory.
     */
    rename(newName: string): void;
    /**
     * @hidden
     * Lists the contents of a directory. Should not be used directly, as it returns a list of paths.
     * This function is internal and will be removed in the future (when returning arrays of shared objects is supported).
     */
    listAsRecords(): {
        isDirectory: string;
        uri: string;
    }[];
    /**
     * Lists the contents of a directory.
     */
    list(): (Directory | File)[];
    /**
     * Retrieves an object containing properties of a directory.
     *
     * @throws Error If the application does not have read access to the directory, or if the path does not point to a directory (e.g., it points to a file).
     *
     * @returns An object with directory metadata (for example, size, creation date, and so on).
     */
    info(): DirectoryInfo;
    /**
     * A size of the directory in bytes. Null if the directory does not exist, or it cannot be read.
     */
    size: number | null;
    /**
     * A static method that opens a file picker to select a directory.
     *
     * On iOS, the selected directory grants temporary read and write access for the current app session only. After the app restarts, you must prompt the user again to regain access.
     *
     * @param initialUri An optional uri pointing to an initial folder on which the directory picker is opened.
     * @returns a `Directory` instance. On Android, the underlying uri will be a content URI.
     */
    static pickDirectoryAsync(initialUri?: string): Promise<Directory>;
}
export type DownloadOptions = {
    /**
     * The headers to send with the request.
     */
    headers?: {
        [key: string]: string;
    };
    /**
     * This flag controls whether the `download` operation is idempotent
     * (safe to call multiple times without error).
     *
     * If `true`, downloading a file that already exists overwrites the previous one.
     * If `false`, an error is thrown when the target file already exists.
     *
     * @default false
     */
    idempotent?: boolean;
};
export type FilePickerOptions = {
    /**
     * An optional URI pointing to an initial folder on which the file picker is opened.
     */
    initialUri?: string;
    /**
     * A mime type that is used to filter out files that can be picked out.
     */
    mimeType?: string;
    /**
     * Whether to open the picked file as a copy.
     * If you want to disable it, make sure you set `supportsOpeningDocumentsInPlace` in [app config](#configuration-in-app-config) to `true`.
     * @default true
     *
     * @platform ios
     */
    openAsCopy?: boolean;
    /**
     * Allows multiple files to be selected from the system UI.
     * @default false
     *
     * @platform ios
     */
    allowsMultipleSelection?: boolean;
};
/**
 * Represents a file on the file system.
 */
export declare class File {
    /**
     * Creates an instance of File.
     *
     * @param uris A `file:///` URI representing an arbitrary location on the file system. The location does not need to exist, or it may already contain a directory.
     */
    constructor(...uris: (string | File | Directory)[]);
    /**
     * Represents the file URI. The field is read-only, but it may change as a result of calling some methods such as `move`.
     */
    readonly uri: string;
    /**
     * @hidden This method is not meant to be used directly. It is called by the JS constructor.
     * Validates a directory path.
     */
    validatePath(): void;
    /**
     * Retrieves text from the file.
     * @returns A promise that resolves with the contents of the file as string.
     */
    text(): Promise<string>;
    /**
     * Retrieves text from the file.
     * @returns The contents of the file as string.
     */
    textSync(): string;
    /**
     * Retrieves content of the file as base64.
     * @returns A promise that resolves with the contents of the file as a base64 string.
     */
    base64(): Promise<string>;
    /**
     * Retrieves content of the file as base64.
     * @returns The contents of the file as a base64 string.
     */
    base64Sync(): string;
    /**
     * Retrieves byte content of the entire file.
     * @returns A promise that resolves with the contents of the file as a `Uint8Array`.
     */
    bytes(): Promise<Uint8Array<ArrayBuffer>>;
    /**
     * Retrieves byte content of the entire file.
     * @returns The contents of the file as a `Uint8Array`.
     */
    bytesSync(): Uint8Array;
    /**
     * Writes content to the file.
     * @param content The content to write into the file.
     */
    write(content: string | Uint8Array, options?: FileWriteOptions): void;
    /**
     * Deletes a file.
     *
     * @throws Error if the directory does not exist or cannot be deleted.
     */
    delete(): void;
    /**
     * Retrieves an object containing properties of a file
     * @throws Error If the application does not have read access to the file, or if the path does not point to a file (for example, it points to a directory).
     * @returns An object with file metadata (for example, size, creation date, and so on).
     */
    info(options?: InfoOptions): FileInfo;
    /**
     * A boolean representing if a file exists. `true` if the file exists, `false` otherwise.
     * Also, `false` if the application does not have read access to the file.
     */
    exists: boolean;
    /**
     * Creates a file.
     *
     * @throws Error if the containing folder doesn't exist, the application has no read access to it or the file (or directory with the same path) already exists.
     */
    create(options?: FileCreateOptions): void;
    /**
     * Copies a file.
     */
    copy(destination: Directory | File): void;
    /**
     * Moves a directory. Updates the `uri` property that now points to the new location.
     */
    move(destination: Directory | File): void;
    /**
     * Renames a file.
     */
    rename(newName: string): void;
    /**
     * Returns A `FileHandle` object that can be used to read and write data to the file.
     * @throws Error if the file does not exist or cannot be opened.
     */
    open(): FileHandle;
    /**
     * A static method that downloads a file from the network.
     *
     * On Android, the response body streams directly into the target file. If the download fails after
     * it starts, a partially written file may remain at the destination. On iOS, the download first
     * completes in a temporary location and the file is moved into place only after success, so no
     * file is left behind when the request fails.
     *
     * @param url - The URL of the file to download.
     * @param destination - The destination directory or file. If a directory is provided, the resulting filename will be determined based on the response headers.
     * @param options - Download options. When the destination already contains a file, the promise rejects with a `DestinationAlreadyExists` error unless `options.idempotent` is set to `true`. With `idempotent: true`, the download overwrites the existing file instead of failing.
     *
     * @returns A promise that resolves to the downloaded file. When the server responds with
     * a non-2xx HTTP status, the promise rejects with an `UnableToDownload` error whose
     * message includes the status code. No file is created in that scenario.
     *
     * @example
     * ```ts
     * const file = await File.downloadFileAsync("https://example.com/image.png", new Directory(Paths.document));
     * ```
     */
    static downloadFileAsync(url: string, destination: Directory | File, options?: DownloadOptions): Promise<File>;
    /**
     * A static method that opens a file picker to select a single file of specified type. On iOS, it returns a temporary copy of the file leaving the original file untouched.
     *
     * On iOS, by default, this method returns a temporary copy of the selected file, ensuring the original remains unchanged. To open the original file in place (without copying), set `openAsCopy` to `false` in the options.
     *
<<<<<<< HEAD
     * @param options An optional [`FilePickerOptions`](#filepickeroptions) object containing options for the file picker.
     * @returns a `File` instance or an array of `File` instances if `allowsMultipleSelection` is `true`.
=======
     * @param initialUri An optional URI pointing to an initial folder on which the file picker is opened.
     * @param mimeType A mime type that is used to filter out files that can be picked out.
     * @returns A `File` instance or an array of `File` instances.
>>>>>>> 98e4c5d0
     */
    static pickFileAsync(options?: FilePickerOptions): Promise<File | File[]>;
    /**
     * A size of the file in bytes. 0 if the file does not exist, or it cannot be read.
     */
    size: number;
    /**
     * A md5 hash of the file. Null if the file does not exist, or it cannot be read.
     */
    md5: string | null;
    /**
     * A last modification time of the file expressed in milliseconds since epoch. Returns a Null if the file does not exist, or it cannot be read.
     */
    modificationTime: number | null;
    /**
     * A creation time of the file expressed in milliseconds since epoch. Returns null if the file does not exist, cannot be read or the Android version is earlier than API 26.
     */
    creationTime: number | null;
    /**
     * A mime type of the file. An empty string if the file does not exist, or it cannot be read.
     */
    type: string;
    /**
     * A content URI to the file that can be shared to external applications.
     * @platform android
     */
    contentUri: string;
}
export declare class FileHandle {
    close(): void;
    readBytes(length: number): Uint8Array<ArrayBuffer>;
    writeBytes(bytes: Uint8Array): void;
    offset: number | null;
    size: number | null;
}
export type FileInfo = {
    /**
     * Indicates whether the file exists.
     */
    exists: boolean;
    /**
     * A `file://` URI pointing to the file. This is the same as the `fileUri` input parameter.
     */
    uri?: string;
    /**
     * The size of the file in bytes.
     */
    size?: number;
    /**
     * The last modification time of the file expressed in milliseconds since epoch.
     */
    modificationTime?: number;
    /**
     * A creation time of the file expressed in milliseconds since epoch. Returns null if the Android version is earlier than API 26.
     */
    creationTime?: number;
    /**
     * Present if the `md5` option was truthy. Contains the MD5 hash of the file.
     */
    md5?: string;
};
export type InfoOptions = {
    /**
     * Whether to return the MD5 hash of the file.
     *
     * @default false
     */
    md5?: boolean;
};
export type PathInfo = {
    /**
     * Indicates whether the path exists. Returns true if it exists; false if the path does not exist or if there is no read permission.
     */
    exists: boolean;
    /**
     * Indicates whether the path is a directory. Returns true or false if the path exists; otherwise, returns null.
     */
    isDirectory: boolean | null;
};
export type DirectoryInfo = {
    /**
     * Indicates whether the directory exists.
     */
    exists: boolean;
    /**
     * A `file://` URI pointing to the directory.
     */
    uri?: string;
    /**
     * The size of the file in bytes.
     */
    size?: number;
    /**
     * The last modification time of the directory expressed in milliseconds since epoch.
     */
    modificationTime?: number;
    /**
     * A creation time of the directory expressed in milliseconds since epoch. Returns null if the Android version is earlier than API 26.
     */
    creationTime?: number;
    /**
     * A list of file names contained within a directory.
     */
    files?: string[];
};
//# sourceMappingURL=ExpoFileSystem.types.d.ts.map<|MERGE_RESOLUTION|>--- conflicted
+++ resolved
@@ -297,14 +297,8 @@
      *
      * On iOS, by default, this method returns a temporary copy of the selected file, ensuring the original remains unchanged. To open the original file in place (without copying), set `openAsCopy` to `false` in the options.
      *
-<<<<<<< HEAD
      * @param options An optional [`FilePickerOptions`](#filepickeroptions) object containing options for the file picker.
      * @returns a `File` instance or an array of `File` instances if `allowsMultipleSelection` is `true`.
-=======
-     * @param initialUri An optional URI pointing to an initial folder on which the file picker is opened.
-     * @param mimeType A mime type that is used to filter out files that can be picked out.
-     * @returns A `File` instance or an array of `File` instances.
->>>>>>> 98e4c5d0
      */
     static pickFileAsync(options?: FilePickerOptions): Promise<File | File[]>;
     /**
