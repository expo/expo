package expo.modules.filesystem.next
import expo.modules.interfaces.filesystem.Permission
import expo.modules.kotlin.exception.CodedException

internal class CopyOrMoveDirectoryToFileException :
  CodedException("Unable to copy or move a folder to a file")

internal class InvalidTypeFolderException :
  CodedException("A file with the same name already exists in the folder location")

internal class InvalidTypeFileException :
  CodedException("A folder with the same name already exists in the file location")

internal class DestinationDoesNotExistException :
  CodedException("The destination path does not exist")

internal class UnableToDownloadException(reason: String) :
  CodedException(
    "Unable to download a file: $reason"
  )

internal class UnableToDeleteException(reason: String) :
  CodedException(
    "Unable to delete file or directory: $reason"
  )

internal class InvalidPermissionException(permission: Permission) :
  CodedException(
    "Missing '${permission.name}' permission for accessing the file."
  )

<<<<<<< HEAD
internal class UnableToReadHandleException(reason: String) :
  CodedException(
    "Unable to read from a file handle: '$reason'"
  )

internal class UnableToWriteHandleException(reason: String) :
  CodedException(
    "Unable to write to a file handle: '$reason'"
=======
internal class DestinationAlreadyExistsException :
  CodedException(
    "Destination already exists"
>>>>>>> f6d09441
  )<|MERGE_RESOLUTION|>--- conflicted
+++ resolved
@@ -29,7 +29,6 @@
     "Missing '${permission.name}' permission for accessing the file."
   )
 
-<<<<<<< HEAD
 internal class UnableToReadHandleException(reason: String) :
   CodedException(
     "Unable to read from a file handle: '$reason'"
@@ -38,9 +37,9 @@
 internal class UnableToWriteHandleException(reason: String) :
   CodedException(
     "Unable to write to a file handle: '$reason'"
-=======
+  )
+
 internal class DestinationAlreadyExistsException :
   CodedException(
     "Destination already exists"
->>>>>>> f6d09441
   )