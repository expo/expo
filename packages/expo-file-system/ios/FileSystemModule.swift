--- conflicted
+++ resolved
@@ -5,13 +5,9 @@
 
 @available(iOS 14, tvOS 14, *)
 public final class FileSystemModule: Module {
-<<<<<<< HEAD
-  private lazy var filePickingHandler = FilePickingHandler(module: self)
-=======
   #if os(iOS)
   private lazy var filePickingHandler = FilePickingHandler(module: self)
   #endif
->>>>>>> fa8d6b8e
 
   var documentDirectory: URL? {
     return appContext?.config.documentDirectory
@@ -112,49 +108,29 @@
     }
 
     AsyncFunction("pickDirectoryAsync") { (initialUri: URL?, promise: Promise) in
-<<<<<<< HEAD
+      #if os(iOS)
       filePickingHandler.presentDocumentPicker(
         picker: createDirectoryPicker(initialUri: initialUri),
         isDirectory: true,
         options: nil,
         promise: promise
       )
+      #else
+      promise.reject(FeatureNotAvailableOnPlatformException())
+      #endif
     }.runOnQueue(.main)
 
     AsyncFunction("pickFileAsync") { (options: FilePickerOptions, promise: Promise) in
+      #if os(iOS)
       filePickingHandler.presentDocumentPicker(
         picker: createFilePicker(options: options),
         isDirectory: false,
         options: options,
         promise: promise
       )
-=======
-      #if os(iOS)
-      filePickingHandler.presentDocumentPicker(
-        picker: createDirectoryPicker(initialUri: initialUri),
-        isDirectory: true,
-        initialUri: initialUri,
-        mimeType: nil,
-        promise: promise
-      )
       #else
       promise.reject(FeatureNotAvailableOnPlatformException())
       #endif
-    }.runOnQueue(.main)
-
-    AsyncFunction("pickFileAsync") { (initialUri: URL?, mimeType: String?, promise: Promise) in
-      #if os(iOS)
-      filePickingHandler.presentDocumentPicker(
-        picker: createFilePicker(initialUri: initialUri, mimeType: mimeType),
-        isDirectory: false,
-        initialUri: initialUri,
-        mimeType: mimeType,
-        promise: promise
-      )
-      #else
-      promise.reject(FeatureNotAvailableOnPlatformException())
-      #endif
->>>>>>> fa8d6b8e
     }.runOnQueue(.main)
 
     Function("info") { (url: URL) in
