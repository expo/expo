import Foundation
import ExpoModulesCore

internal class CopyOrMoveDirectoryToFileException: Exception {
  override var reason: String {
    "Unable to copy or move a directory to a file"
  }
}

internal class UnableToDownloadException: GenericException<String> {
  override var reason: String {
    "Unable to download a file: \(param)"
  }
}

internal class InvalidTypeFileException: Exception {
  override var reason: String {
    "A folder with the same name already exists in the file location"
  }
}

internal class InvalidTypeDirectoryException: Exception {
  override var reason: String {
    "A file with the same name already exists in the directory location"
  }
}

internal class UnableToGetFileSizeException: GenericException<String> {
  override var reason: String {
    "Unable to get file size: \(param)"
  }
}

internal class UnableToDeleteException: GenericException<String> {
  override var reason: String {
    "Unable to delete file or directory: \(param)"
  }
}

internal class UnableToCreateDirectoryException: GenericException<String> {
  override var reason: String {
    "Unable to create directory: \(param)"
  }
}

internal class UnableToCreateFileException: GenericException<String> {
  override var reason: String {
    "Unable to create file: \(param)"
  }
}

<<<<<<< HEAD
internal class UnableToReadHandleException: GenericException<String> {
  override var reason: String {
    "Unable to read from a file handle: \(param)"
=======
internal class DestinationAlreadyExistsException: Exception {
  override var reason: String {
    "Destination already exists"
>>>>>>> f6d09441
  }
}<|MERGE_RESOLUTION|>--- conflicted
+++ resolved
@@ -49,14 +49,14 @@
   }
 }
 
-<<<<<<< HEAD
 internal class UnableToReadHandleException: GenericException<String> {
   override var reason: String {
     "Unable to read from a file handle: \(param)"
-=======
+  }
+}
+
 internal class DestinationAlreadyExistsException: Exception {
   override var reason: String {
     "Destination already exists"
->>>>>>> f6d09441
   }
 }