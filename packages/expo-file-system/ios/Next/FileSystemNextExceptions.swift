import Foundation
import ExpoModulesCore

internal class CopyDirectoryToFileException: Exception {
  override var reason: String {
    "Unable to copy a directory to a file"
  }
}

internal class MoveDirectoryToFileException: Exception {
  override var reason: String {
    "Unable to move a directory to a file"
  }
}

internal class UnableToDownloadException: GenericException<String> {
  override var reason: String {
    "Unable to download a file: \(param)"
  }
}

<<<<<<< HEAD
internal class InvalidTypeFileException: Exception {
  override var reason: String {
    "A folder with the same name already exists in the file location"
  }
}

internal class InvalidTypeFolderException: Exception {
  override var reason: String {
    "A file with the same name already exists in the folder location"
=======
internal class UnableToGetFileSizeException: GenericException<String> {
  override var reason: String {
    "Unable to get file size: \(param)"
>>>>>>> f55df2ce
  }
}<|MERGE_RESOLUTION|>--- conflicted
+++ resolved
@@ -19,7 +19,6 @@
   }
 }
 
-<<<<<<< HEAD
 internal class InvalidTypeFileException: Exception {
   override var reason: String {
     "A folder with the same name already exists in the file location"
@@ -29,10 +28,11 @@
 internal class InvalidTypeFolderException: Exception {
   override var reason: String {
     "A file with the same name already exists in the folder location"
-=======
+  }
+}
+
 internal class UnableToGetFileSizeException: GenericException<String> {
   override var reason: String {
     "Unable to get file size: \(param)"
->>>>>>> f55df2ce
   }
 }