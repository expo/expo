// Copyright 2024-present 650 Industries. All rights reserved.

import ExpoModulesCore

struct CreateOptions: Record {
  @Field var intermediates: Bool = false
  @Field var overwrite: Bool = false
  @Field var idempotent: Bool = false
}

struct DownloadOptions: Record {
  @Field var headers: [String: String]?
  @Field var idempotent: Bool = false
}

struct FileInfo: Record {
  @Field var exists: Bool
  @Field var uri: String?
  @Field var md5: String?
  @Field var size: Int64?
  @Field var modificationTime: Int64?
  @Field var creationTime: Int64?
}

struct PathInfo: Record {
  @Field var exists: Bool
  @Field var isDirectory: Bool?
}

struct DirectoryInfo: Record {
  @Field var exists: Bool
  @Field var uri: String?
  @Field var files: [String]?
  @Field var size: Int64?
  @Field var modificationTime: Int64?
  @Field var creationTime: Int64?
}

<<<<<<< HEAD
struct FilePickerOptions: Record {
  @Field var initialUri: URL?
  @Field var mimeType: String?
  @Field var openAsCopy: Bool = true
  @Field var allowsMultipleSelection: Bool = false
=======
enum WriteEncoding: String, Enumerable {
  case utf8
  case base64
}

struct WriteOptions: Record {
  @Field var encoding: WriteEncoding?
>>>>>>> 98e4c5d0
}<|MERGE_RESOLUTION|>--- conflicted
+++ resolved
@@ -36,13 +36,6 @@
   @Field var creationTime: Int64?
 }
 
-<<<<<<< HEAD
-struct FilePickerOptions: Record {
-  @Field var initialUri: URL?
-  @Field var mimeType: String?
-  @Field var openAsCopy: Bool = true
-  @Field var allowsMultipleSelection: Bool = false
-=======
 enum WriteEncoding: String, Enumerable {
   case utf8
   case base64
@@ -50,5 +43,11 @@
 
 struct WriteOptions: Record {
   @Field var encoding: WriteEncoding?
->>>>>>> 98e4c5d0
+}
+
+struct FilePickerOptions: Record {
+  @Field var initialUri: URL?
+  @Field var mimeType: String?
+  @Field var openAsCopy: Bool = true
+  @Field var allowsMultipleSelection: Bool = false
 }