import Foundation
import ExpoModulesCore

internal final class CopyOrMoveDirectoryToFileException: Exception {
  override var reason: String {
    "Unable to copy or move a directory to a file"
  }
}

internal final class UnableToDownloadException: GenericException<String> {
  override var reason: String {
    "Unable to download a file: \(param)"
  }
}

internal final class InvalidTypeFileException: Exception {
  override var reason: String {
    "A folder with the same name already exists in the file location"
  }
}

internal final class InvalidTypeDirectoryException: Exception {
  override var reason: String {
    "A file with the same name already exists in the directory location"
  }
}

internal final class UnableToGetFileAttribute: GenericException<String> {
  override var reason: String {
    "Unable to get file attribute: \(param)"
  }
}

internal final class UnableToGetSizeException: GenericException<String> {
  override var reason: String {
    "Unable to get file or directory size: \(param)"
  }
}

internal final class UnableToDeleteException: GenericException<String> {
  override var reason: String {
    "Unable to delete file or directory: \(param)"
  }
}

internal final class UnableToCreateException: GenericException<String> {
  override var reason: String {
    "Unable to create file or directory: \(param)"
  }
}

internal final class UnableToReadHandleException: GenericException<String> {
  override var reason: String {
    "Unable to read from a file handle: \(param)"
  }
}

internal final class UnableToGetInfoException: GenericException<String> {
  override var reason: String {
    "Unable to get info from a file: \(param)"
  }
}

internal final class DestinationAlreadyExistsException: Exception {
  override var reason: String {
    "Destination already exists"
  }
}

internal final class MissingPermissionException: GenericException<String> {
  override var reason: String {
    "Missing permission for uri: \(param)"
  }
}

internal final class PickingInProgressException: Exception {
  override var reason: String {
    "File picking is already in progress"
  }
}

internal final class MissingViewControllerException: Exception {
  override var reason: String {
    "No view controller available for presenting file picker"
  }
}

internal final class FilePickingCancelledException: Exception {
  override var reason: String {
    "File picking was cancelled by the user"
  }
}

internal final class NotImplementedException: Exception {
  override var reason: String {
    "Not implemented"
  }
<<<<<<< HEAD
=======
}

internal final class FeatureNotAvailableOnPlatformException: Exception {
  override var reason: String {
    "This feature is not available on this platform"
  }
>>>>>>> fa8d6b8e
}<|MERGE_RESOLUTION|>--- conflicted
+++ resolved
@@ -95,13 +95,10 @@
   override var reason: String {
     "Not implemented"
   }
-<<<<<<< HEAD
-=======
 }
 
 internal final class FeatureNotAvailableOnPlatformException: Exception {
   override var reason: String {
     "This feature is not available on this platform"
   }
->>>>>>> fa8d6b8e
 }