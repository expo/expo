--- conflicted
+++ resolved
@@ -8,62 +8,58 @@
 
 ### 🎉 New features
 
-<<<<<<< HEAD
+- [Android] Add contentUri property. ([#40002](https://github.com/expo/expo/pull/40002) by [@aleqsio](https://github.com/aleqsio))
+
+### 🐛 Bug fixes
+
+- [iOS] Add missing `createFile` and `createDirectory` methods. ([#40314](https://github.com/expo/expo/pull/40314) by [@jakex7](https://github.com/jakex7))
+
+### 💡 Others
+
+## 19.0.17 - 2025-10-09
+
+### 🐛 Bug fixes
+
+- [Android] Fix recursive file deletion. ([#40248](https://github.com/expo/expo/pull/40248) by [@aleqsio](https://github.com/aleqsio))
+
+## 19.0.16 - 2025-10-01
+
+### 🎉 New features
+
+- Add write options for base64 encoded bytes. ([#39963](https://github.com/expo/expo/pull/39963) by [@aleqsio](https://github.com/aleqsio))
+- [iOS] Add file sharing config options ([#39286](https://github.com/expo/expo/pull/39286) by [@kosmydel](https://github.com/kosmydel))
+
+### 🐛 Bug fixes
+
+- Fix typedoc in the File class. ([#40064](https://github.com/expo/expo/pull/40064) by [@aleqsio](https://github.com/aleqsio))
+- [Android] Fix getContentUri. ([#40001](https://github.com/expo/expo/pull/40001) by [@aleqsio](https://github.com/aleqsio))
+
+## 19.0.15 - 2025-09-22
+
+### 🎉 New features
+
+- add `idempotent` option to `downloadFileAsync` ([#39681](https://github.com/expo/expo/pull/39681) by [@vonovak](https://github.com/vonovak))
+
+## 19.0.14 — 2025-09-13
+
+_This version does not introduce any user-facing changes._
+
+## 19.0.13 — 2025-09-12
+
+### 🐛 Bug fixes
+
+- [Android] Fix incorrect AndroidManifest.xml location. ([#39134](https://github.com/expo/expo/pull/39134) by [@robertying](https://github.com/robertying))
+
+## 19.0.12 — 2025-09-11
+
+_This version does not introduce any user-facing changes._
+
+## 19.0.11 — 2025-09-10
+
+### 🎉 New features
+
 - [iOS] Add `pickDirectoryAsync` support ([#39210](https://github.com/expo/expo/pull/39210) by [@kosmydel](https://github.com/kosmydel))
 - [iOS] Add `openAsCopy` and `allowsMultipleSelection ` options to the `pickFileAsync` ([#39295](https://github.com/expo/expo/pull/39295) by [@kosmydel](https://github.com/kosmydel))
-=======
-- [Android] Add contentUri property. ([#40002](https://github.com/expo/expo/pull/40002) by [@aleqsio](https://github.com/aleqsio))
->>>>>>> 98e4c5d0
-
-### 🐛 Bug fixes
-
-- [iOS] Add missing `createFile` and `createDirectory` methods. ([#40314](https://github.com/expo/expo/pull/40314) by [@jakex7](https://github.com/jakex7))
-
-### 💡 Others
-
-## 19.0.17 - 2025-10-09
-
-### 🐛 Bug fixes
-
-- [Android] Fix recursive file deletion. ([#40248](https://github.com/expo/expo/pull/40248) by [@aleqsio](https://github.com/aleqsio))
-
-## 19.0.16 - 2025-10-01
-
-### 🎉 New features
-
-- Add write options for base64 encoded bytes. ([#39963](https://github.com/expo/expo/pull/39963) by [@aleqsio](https://github.com/aleqsio))
-- [iOS] Add file sharing config options ([#39286](https://github.com/expo/expo/pull/39286) by [@kosmydel](https://github.com/kosmydel))
-
-### 🐛 Bug fixes
-
-- Fix typedoc in the File class. ([#40064](https://github.com/expo/expo/pull/40064) by [@aleqsio](https://github.com/aleqsio))
-- [Android] Fix getContentUri. ([#40001](https://github.com/expo/expo/pull/40001) by [@aleqsio](https://github.com/aleqsio))
-
-## 19.0.15 - 2025-09-22
-
-### 🎉 New features
-
-- add `idempotent` option to `downloadFileAsync` ([#39681](https://github.com/expo/expo/pull/39681) by [@vonovak](https://github.com/vonovak))
-
-## 19.0.14 — 2025-09-13
-
-_This version does not introduce any user-facing changes._
-
-## 19.0.13 — 2025-09-12
-
-### 🐛 Bug fixes
-
-- [Android] Fix incorrect AndroidManifest.xml location. ([#39134](https://github.com/expo/expo/pull/39134) by [@robertying](https://github.com/robertying))
-
-## 19.0.12 — 2025-09-11
-
-_This version does not introduce any user-facing changes._
-
-## 19.0.11 — 2025-09-10
-
-### 🎉 New features
-
-- [iOS] Add `pickDirectoryAsync` support ([#39210](https://github.com/expo/expo/pull/39210) by [@kosmydel](https://github.com/kosmydel))
 
 ### 🐛 Bug fixes
 
