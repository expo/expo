--- conflicted
+++ resolved
@@ -8,11 +8,8 @@
 
 ### 🐛 Bug fixes
 
-<<<<<<< HEAD
 - Fixed failing download on Android when using `createDownloadResumable()`, because of an invalid Range header. ([#15934](https://github.com/expo/expo/pull/15934) by [@johanpoirier](https://github.com/johanpoirier))
-=======
 - Fix `Plugin with id 'maven' not found` build error from Android Gradle 7. ([#16080](https://github.com/expo/expo/pull/16080) by [@kudo](https://github.com/kudo))
->>>>>>> cdf96539
 
 ### 💡 Others
 
