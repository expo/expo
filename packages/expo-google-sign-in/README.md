# expo-google-sign-in

`expo-google-sign-in` enables native Google authentication features in your app!
This module can only be used in ExpoKit, or a Standalone Expo app.

## Installation

You need to install the package from `npm` registry.

`npm install expo-google-sign-in` or `yarn add expo-google-sign-in`

#### iOS

If you're using Cocoapods, add the dependency to your `Podfile`:

```ruby
pod 'EXGoogleSignIn', path: '../node_modules/expo-google-sign-in/ios'
```

and run `pod install`.

The `clientId` of the app from the Google APIs (or Firebase) console, must be set in `GoogleSignIn.initAsync({ clientId: <CLIENT_ID> })` for sign-in to work. Normally this value would be defined at build time in the `GoogleService-info.plist`.

You will also need to define a custom URL scheme for `Google Sign-In` to handle the returned data.

> If this step is skipped you should see an error: `"Exception 'Your app is missing support for the following URL schemes: com.googleusercontent.apps.{{CLIENT_ID}}' ...`

This can be done in the app.json, the value should be your `REVERSED_CLIENT_ID` iOS:

```js
{
 ...
 "ios": {
   "infoPlist": {
     "CFBundleURLTypes": [{
     "CFBundleTypeRole": "Editor",
     "CFBundleURLName": "Google Auth",
     "CFBundleURLSchemes": [
       "firebase.reverse.id" // ex: "com.googleusercontent.apps.603386649315-vp4revvrcgrcjme51ebuhbkbspl048l9"
      ]
    }]
  }
}
```

#### Android

1.  Append the following lines to `android/settings.gradle`:

    ```gradle
    include ':expo-google-sign-in'
    project(':expo-google-sign-in').projectDir = new File(rootProject.projectDir, '../node_modules/expo-google-sign-in/android')
    ```

    and if not already included

    ```gradle
    include ':expo-core'
    project(':expo-core').projectDir = new File(rootProject.projectDir, '../node_modules/expo-core/android')
    ```

2.  Insert the following lines inside the dependencies block in `android/app/build.gradle`:
    ```gradle
    api project(':expo-google-sign-in')
    ```
    and if not already included
    ```gradle
    api project(':expo-core')
    ```
3.  In order to access this module from Expo, you will need to include it in the `expoPackages` export:
    `./android/app/src/main/java/host/exp/exponent/MainActivity.java`
    ```java
    @Override
    public List<Package> expoPackages() {
        // Here you can add your own packages.
        return Arrays.<Package>asList(
            new GoogleSignInPackage() // Include this.
        );
    }
    ```
<<<<<<< HEAD
4.  The client ID of the app from the Google APIs (or Firebase) console, must be set for sign-in to work. This value must be defined in the `google-services.json` on Android, you can define include your custom `google-services.json` in the `app.json` before creating a Standalone app like so:
    ```json
    {
     ...
     "android": {
       "googleServicesFile": "./google-services.json",
       ...
      }
    }
    ```
=======
4. The client ID of the app from the Google APIs (or Firebase) console, must be set for sign-in to work. This value must be defined in the `google-services.json` on Android, you can define include your custom `google-services.json` in the `app.json` before creating a Standalone app like so: 
   ```json
   {
    ...
    "android": {
      "googleServicesFile": "./google-services.json",
      ...
     }
   }
   ```
>>>>>>> 9e06641c


<<<<<<< HEAD
### `getPlayServiceAvailability(shouldAsk: boolean = false): Promise<boolean>`
=======
## Methods

### `arePlayServicesAvailableAsync(options?: GoogleSignInPlayServicesOptions): Promise<boolean>`
>>>>>>> 9e06641c

> Android Only, this method always returns true on iOS

Use this method to determine if a user's device can utilize Google Sign-In functionality.
By default this method will assume the options `{ shouldUpdate: false }` and silently check the play services, whereas passing `{ shouldUpdate: true }` will present a modal if the Play Services aren't available.

### `askForPlayServicesAsync(): Promise<boolean>`

> Android Only, this method always returns true on iOS

A convenience wrapper for `arePlayServicesAvailableAsync({ shouldUpdate: true })`, this method will present a modal for the user to update Play Services if they aren't already up-to-date.

Returns true after the user successfully updates.

### `initAsync(options: ?GoogleSignInOptions): Promise`

Configures how the `GoogleSignIn` module will attempt to sign-in. You can call this method multiple times.

See all the available options under the `GoogleSignInOptions` type.

### `isSignedInAsync(): Promise<boolean>`

Asynchronously returns a boolean representing the user's authentication status.

### `signInSilentlyAsync(): Promise<?GoogleSignIn.User>`

This method will attempt to reauthenticate the user without initializing the authentication flow. If the method is successful, the currently authenticated `GoogleSignIn.User` will be returned, otherwise the method will return `null`.

### `signInAsync(): Promise<?GoogleSignInAuthResult>`

Starts the native authentication flow with the information provided in `initAsync()`.
If a user cancels, the method will return `{ type: 'cancel', user: null }`. However if a user successfully finishes the authentication flow, the returned value will be: `{ type: 'success', user: GoogleSignIn }`.

There are some errors that can be thrown while authenticating, check `GoogleSignIn.ERRORS` for available error codes.

### `signOutAsync(): Promise`

Signs-out the currently authenticated user. Unlike `disconnectAsync()`, this method will not revoke the access token. This means you can specifiy the `accountName` and reauthenticate without extra user approval.

### `isConnectedAsync(): Promise<boolean>`

Returns true if a user is authenticated and the access token has not been invalidated.

### `disconnectAsync(): Promise`

Signs-out the current user out and revokes the access tokens associated with the account. This will prevent reauthentication, whereas `signOutAsync()` will not.

### `getCurrentUserAsync(): Promise<?GoogleSignIn.User>`

If a user is authenticated, this method will return all the basic profile information in the form of a `GoogleSignIn.User`. This data can also be retrieved synchronously with `GoogleSignIn.currentUser`.

### `getPhotoAsync(size: number = 128): Promise<?string>`

Returns an image URI for the currently authenticated user. This method will return `null` if no user is signed in, or if the current user doesn't have a profile image on Google.
The default size is `128px`, if the requested image size is larger than the original image size, the full sized image will be returned.

You can also access this value with `GoogleSignIn.currentUser.identity.photoURL`.

## Types

```js
/* Android Only */
type GoogleSignInType = 'default' | 'games';
```

```js
type GoogleSignInOptions = {
  /*
   * [iOS][Android][optional]: `accountName: ?string`
   * [default]: `[GoogleSignIn.SCOPES.PROFILE, GoogleSignIn.SCOPES.EMAIL]`
   * Pass the scopes you wish to have access to.
   */
  scopes: ?Array<string>,

  /*
   * [iOS][Android][optional]: `webClientId: ?string`
   * [default]: `undefined`
   * The client ID of the home web server.  This will be returned as the |audience| property of the
   * OpenID Connect ID token.  For more info on the ID token:
   * https://developers.google.com/identity/sign-in/ios/backend-auth
   */
  webClientId: ?string,

  /*
   * [iOS][Android][optional]: `hostedDomain: ?string`
   * [default]: `undefined`
   * The hosted G Suite domain of the user. Provided only if the user belongs to a hosted domain
   */
  hostedDomain: ?string,

  /*
   * [iOS][Android][optional]: `accountName: ?string`
   * [default]: `undefined`
   * If you know the user's email address ahead of time, you can add it here and it will be the default option
   * if the user has approved access for this app, the Auth will return instantly.
   */
  accountName: ?string,

  /*
   * [Android][optional]: `signInType?: GoogleSignIn.TYPES.DEFAULT | GoogleSignIn.TYPES.GAMES`
   * [default]: `undefined`
   * The service you wish to sign-in to
   * GoogleSignIn.TYPES.DEFAULT | GoogleSignIn.TYPES.GAMES
   */
  signInType: ?GoogleSignInType,

  /*
   * [Android][optional]: `isOfflineEnabled: ?boolean`
   * [default]: `undefined`
   * If true, the server will return refresh tokens that can be used to access data when the user has unauthenticated.
   * 1. Safely secure the refresh token as you can only get one during the initial auth flow.
   * 2. There are only so many refresh tokens that are issued, limit per user/app, you can also get one for a single user across all clients in an app. If you requests too many tokens, older tokens will begin to be invalidated.
   */
  isOfflineEnabled: ?boolean,

  /*
   * [Android][optional]: `isPromptEnabled: ?boolean`
   * [default]: false
   * Forces the consent prompt to be shown everytime a user authenticates. Enable this only when necessary.
   */
  isPromptEnabled: ?boolean,

  /*
   * [iOS][optional]: `clientId: ?string`
   * [default]: Read from GoogleService-info.plist `CLIENT_ID` on iOS, and google-services.json `oauth_client.client_id` on Android.
   * The client ID of the app from the Google APIs (or Firebase) console, this must be set for sign-in to work.
   * This value must be defined in the google-services.json on Android, you can define your custom google-services.json
   */
  clientId: ?string,

  /*
   * [iOS][optional]: `language: ?string`
   * [default]: `undefined`
   * The language for sign-in, in the form of ISO 639-1 language code optionally followed by a dash
   * and ISO 3166-1 alpha-2 region code, such as |@"it"| or |@"pt-PT"|. Only set if different from
   * system default.
   */
  language: ?string,

  /*
   * [iOS][optional]: `openIdRealm?: ?string`
   * [default]: `undefined`
   * The OpenID2 realm of the home web server. This allows Google to include the user's OpenID
   * Identifier in the OpenID Connect ID token..
   */
  openIdRealm: ?string,
};
```

```js
type GoogleSignInAuthResultType = 'success' | 'cancel';
```

```js
type GoogleSignInAuthResult = {
  type: GoogleSignInAuthResultType,
  user: ?User,
};
```

## Classes

### `GoogleSignIn.AuthData`

The base class for `GoogleSignIn` authentication data. This method enables you to compare and serialize objects.

**Methods:**

- `equals(other: ?any): boolean`
- `toJSON(): object`

### `GoogleSignIn.Identity`

Extends `GoogleSignIn.AuthData`, core management of user data.

**Variables:**

- `uid: string;`
- `email: string;`
- `displayName: ?string;`
- `photoURL: ?string;`
- `firstName: ?string;`
- `lastName: ?string;`

### `GoogleSignIn.User`

Extends `GoogleSignIn.Identity`, manaages all data regarding an authenticated user.

**Variables:**

- `auth: ?Authentication;`
- `scopes: Array<string>;`
- `hostedDomain: ?string;`
- `serverAuthCode: ?string;`

**Methods:**

- `clearCache(): void`
- `getHeaders(): Promise<{ [string]: string }>`
- `refreshAuth(): Promise<?Authentication>`

### `GoogleSignIn.Authentication`

Extends `GoogleSignIn.AuthData`, manages the user tokens.

**Variables:**

- `clientId: ?string;`
- `accessToken: ?string;`
- `accessTokenExpirationDate: ?number;`
- `refreshToken: ?string;`
- `idToken: ?string;`
- `idTokenExpirationDate: ?number;`

## Constants

### `GoogleSignIn.ERRORS`

All of the available authentication error codes.

- `GoogleSignIn.ERRORS.SIGN_IN_CANCELLED` The user has cancelled the auth flow
- `GoogleSignIn.ERRORS.SIGN_IN_REQUIRED` Attempting to access user data before any user has been authenticated
- `GoogleSignIn.ERRORS.TASK_IN_PROGRESS` An existing auth task is already running.
- `GoogleSignIn.ERRORS.SIGN_IN_EXCEPTION` A general error has occurred
- `GoogleSignIn.ERRORS.SIGN_IN_FAILED` A Play Services error has occured (Android only)
- `GoogleSignIn.ERRORS.INVALID_ACCOUNT` An invalid account has been provided with `accountName` (Android only)
- `GoogleSignIn.ERRORS.SIGN_IN_NETWORK_ERROR` An issue with the internet connection has caused the auth task to fail (Android only)

### `GoogleSignIn.SCOPES`

- `GoogleSignIn.SCOPES.PROFILE`
- `GoogleSignIn.SCOPES.EMAIL`
- `GoogleSignIn.SCOPES.OPEN_ID`
- `GoogleSignIn.SCOPES.PLUS_ME`
- `GoogleSignIn.SCOPES.GAMES`
- `GoogleSignIn.SCOPES.GAMES_LITE`
- `GoogleSignIn.SCOPES.CLOUD_SAVE`
- `GoogleSignIn.SCOPES.APP_STATE`
- `GoogleSignIn.SCOPES.DRIVE_FILE`
- `GoogleSignIn.SCOPES.DRIVE_APPFOLDER`
- `GoogleSignIn.SCOPES.DRIVE_FULL`
- `GoogleSignIn.SCOPES.DRIVE_APPS`
- `GoogleSignIn.SCOPES.FITNESS_ACTIVITY_READ`
- `GoogleSignIn.SCOPES.FITNESS_ACTIVITY_READ_WRITE`
- `GoogleSignIn.SCOPES.FITNESS_LOCATION_READ`
- `GoogleSignIn.SCOPES.FITNESS_LOCATION_READ_WRITE`
- `GoogleSignIn.SCOPES.FITNESS_BODY_READ`
- `GoogleSignIn.SCOPES.FITNESS_BODY_READ_WRITE`
- `GoogleSignIn.SCOPES.FITNESS_NUTRITION_READ`
- `GoogleSignIn.SCOPES.FITNESS_NUTRITION_READ_WRITE`
- `GoogleSignIn.SCOPES.FITNESS_BLOOD_PRESSURE_READ`
- `GoogleSignIn.SCOPES.FITNESS_BLOOD_PRESSURE_READ_WRITE`
- `GoogleSignIn.SCOPES.FITNESS_BLOOD_GLUCOSE_READ`
- `GoogleSignIn.SCOPES.FITNESS_BLOOD_GLUCOSE_READ_WRITE`
- `GoogleSignIn.SCOPES.FITNESS_OXYGEN_SATURATION_READ`
- `GoogleSignIn.SCOPES.FITNESS_OXYGEN_SATURATION_READ_WRITE`
- `GoogleSignIn.SCOPES.FITNESS_BODY_TEMPERATURE_READ`
- `GoogleSignIn.SCOPES.FITNESS_BODY_TEMPERATURE_READ_WRITE`
- `GoogleSignIn.SCOPES.FITNESS_REPRODUCTIVE_HEALTH_READ`
- `GoogleSignIn.SCOPES.FITNESS_REPRODUCTIVE_HEALTH_READ_WRITE`

### `GoogleSignIn.TYPES`

All of the available sign-in types.

- `GoogleSignIn.TYPES.DEFAULT` The standard login method.
- `GoogleSignIn.TYPES.GAMES` Sign-in to Google Play Games (Android only)

## Usage

```javascript
import React from 'react';
import { View } from 'react-native';
import { GoogleSignIn } from 'expo-google-sign-in';

export default class AuthScreen extends React.Component {
  initAsync = async () => {
    await GoogleSignIn.initAsync({
      clientId: '603386649315-vp4revvrcgrcjme51ebuhbkbspl048l9.apps.googleusercontent.com',
    });
    this._syncUserWithStateAsync();
  };

  _syncUserWithStateAsync = async () => {
    const user = await GoogleSignIn.signInSilentlyAsync();
    this.setState({ user });
  };

  signOutAsync = async () => {
    await GoogleSignIn.signOutAsync();
    this.setState({ user: null });
  };

  signInAsync = async () => {
    try {
      await GoogleSignIn.askForPlayServicesAsync();
      const { type, user } = await GoogleSignIn.signInAsync();
      if (type === 'success') {
        this._syncUserWithStateAsync();
      }
    } catch ({ message }) {
      console.error('login: Error:' + message);
    }
  };

  render() {
    return <View />;
  }
}
```<|MERGE_RESOLUTION|>--- conflicted
+++ resolved
@@ -78,7 +78,6 @@
         );
     }
     ```
-<<<<<<< HEAD
 4.  The client ID of the app from the Google APIs (or Firebase) console, must be set for sign-in to work. This value must be defined in the `google-services.json` on Android, you can define include your custom `google-services.json` in the `app.json` before creating a Standalone app like so:
     ```json
     {
@@ -89,27 +88,10 @@
       }
     }
     ```
-=======
-4. The client ID of the app from the Google APIs (or Firebase) console, must be set for sign-in to work. This value must be defined in the `google-services.json` on Android, you can define include your custom `google-services.json` in the `app.json` before creating a Standalone app like so: 
-   ```json
-   {
-    ...
-    "android": {
-      "googleServicesFile": "./google-services.json",
-      ...
-     }
-   }
-   ```
->>>>>>> 9e06641c
-
-
-<<<<<<< HEAD
+
+## Methods
+
 ### `getPlayServiceAvailability(shouldAsk: boolean = false): Promise<boolean>`
-=======
-## Methods
-
-### `arePlayServicesAvailableAsync(options?: GoogleSignInPlayServicesOptions): Promise<boolean>`
->>>>>>> 9e06641c
 
 > Android Only, this method always returns true on iOS
 
@@ -134,9 +116,9 @@
 
 Asynchronously returns a boolean representing the user's authentication status.
 
-### `signInSilentlyAsync(): Promise<?GoogleSignIn.User>`
-
-This method will attempt to reauthenticate the user without initializing the authentication flow. If the method is successful, the currently authenticated `GoogleSignIn.User` will be returned, otherwise the method will return `null`.
+### `signInSilentlyAsync(): Promise<?GoogleUser>`
+
+This method will attempt to reauthenticate the user without initializing the authentication flow. If the method is successful, the currently authenticated `GoogleUser` will be returned, otherwise the method will return `null`.
 
 ### `signInAsync(): Promise<?GoogleSignInAuthResult>`
 
@@ -157,16 +139,14 @@
 
 Signs-out the current user out and revokes the access tokens associated with the account. This will prevent reauthentication, whereas `signOutAsync()` will not.
 
-### `getCurrentUserAsync(): Promise<?GoogleSignIn.User>`
-
-If a user is authenticated, this method will return all the basic profile information in the form of a `GoogleSignIn.User`. This data can also be retrieved synchronously with `GoogleSignIn.currentUser`.
+### `getCurrentUserAsync(): Promise<?GoogleUser>`
+
+If a user is authenticated, this method will return all the basic profile information in the form of a `GoogleUser`.
 
 ### `getPhotoAsync(size: number = 128): Promise<?string>`
 
 Returns an image URI for the currently authenticated user. This method will return `null` if no user is signed in, or if the current user doesn't have a profile image on Google.
 The default size is `128px`, if the requested image size is larger than the original image size, the full sized image will be returned.
-
-You can also access this value with `GoogleSignIn.currentUser.identity.photoURL`.
 
 ## Types
 
@@ -272,7 +252,7 @@
 
 ## Classes
 
-### `GoogleSignIn.AuthData`
+### `GoogleAuthData`
 
 The base class for `GoogleSignIn` authentication data. This method enables you to compare and serialize objects.
 
@@ -281,9 +261,9 @@
 - `equals(other: ?any): boolean`
 - `toJSON(): object`
 
-### `GoogleSignIn.Identity`
-
-Extends `GoogleSignIn.AuthData`, core management of user data.
+### `GoogleIdentity`
+
+Extends `GoogleAuthData`, core management of user data.
 
 **Variables:**
 
@@ -294,9 +274,9 @@
 - `firstName: ?string;`
 - `lastName: ?string;`
 
-### `GoogleSignIn.User`
-
-Extends `GoogleSignIn.Identity`, manaages all data regarding an authenticated user.
+### `GoogleUser`
+
+Extends `GoogleIdentity`, manaages all data regarding an authenticated user.
 
 **Variables:**
 
@@ -309,11 +289,11 @@
 
 - `clearCache(): void`
 - `getHeaders(): Promise<{ [string]: string }>`
-- `refreshAuth(): Promise<?Authentication>`
-
-### `GoogleSignIn.Authentication`
-
-Extends `GoogleSignIn.AuthData`, manages the user tokens.
+- `refreshAuth(): Promise<?GoogleAuthentication>`
+
+### `GoogleAuthentication`
+
+Extends `GoogleAuthData`, manages the user tokens.
 
 **Variables:**
 
@@ -411,7 +391,7 @@
         this._syncUserWithStateAsync();
       }
     } catch ({ message }) {
-      console.error('login: Error:' + message);
+      alert('login: Error:' + message);
     }
   };
 
