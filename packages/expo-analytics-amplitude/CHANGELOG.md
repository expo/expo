--- conflicted
+++ resolved
@@ -14,20 +14,18 @@
   - `setGroup` to `setGroupAsync`
   - `setTrackingOptions` to `setTrackingOptionsAsync`
     ([#9212](https://github.com/expo/expo/pull/9212/) by [@cruzach](https://github.com/cruzach))
+- All methods now return a Promise. ([#9212](https://github.com/expo/expo/pull/9212/) by [@cruzach](https://github.com/cruzach))
+
 
 ### 🎉 New features
 
 ### 🐛 Bug fixes
 
-<<<<<<< HEAD
-- All methods now return a Promise. ([#9212](https://github.com/expo/expo/pull/9212/) by [@cruzach](https://github.com/cruzach))
-=======
 ## 8.3.1 — 2020-08-24
 
 ### 🛠 Breaking changes
 
 - Upgraded native Amplitude iOS library from `4.7.1` to `6.0.0`. This removes the IDFA code that was previously included with the Amplitude library. `disableIDFA` option for `Amplitude.setTrackingOptions` is removed. If you would like to collect the IDFA, you must be in the bare workflow. ([#9880](https://github.com/expo/expo/pull/9880) by [@bbarthec](https://github.com/bbarthec))
->>>>>>> 5ed224d2
 
 ## 8.3.0 — 2020-08-18
 
