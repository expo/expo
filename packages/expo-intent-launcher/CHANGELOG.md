--- conflicted
+++ resolved
@@ -10,11 +10,8 @@
 
 ### 💡 Others
 
-<<<<<<< HEAD
 - Rewrite Android code to Kotlin. ([#14479](https://github.com/expo/expo/pull/14479) by [@kkafar](https://github.com/kkafar))
 
-## 9.1.0 — 2021-06-16
-=======
 ## 10.0.0 — 2021-09-28
 
 ### 🛠 Breaking changes
@@ -24,8 +21,9 @@
 ```diff
 - IntentLauncher.ACTION_* // ACTION_ACCESSIBILITY_SETTINGS
 + IntentLauncher.ActivityAction.* // ActivityAction.ACCESSIBILITY_SETTINGS
-```## 9.1.0 — 2021-06-16
->>>>>>> b3198327
+```
+
+## 9.1.0 — 2021-06-16
 
 ### 🐛 Bug fixes
 
