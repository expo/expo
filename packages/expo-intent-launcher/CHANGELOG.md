# Changelog

## Unpublished

### 🛠 Breaking changes

### 🎉 New features

### 🐛 Bug fixes

### 💡 Others

<<<<<<< HEAD
- Rewrite Android code to Kotlin. ([#14479](https://github.com/expo/expo/pull/14479) by [@kkafar](https://github.com/kkafar))
=======
## 10.0.1 — 2021-10-01

_This version does not introduce any user-facing changes._
>>>>>>> b1e330bb

## 10.0.0 — 2021-09-28

### 🛠 Breaking changes

- Replace the stand-alone action constant strings with String Enum named `ActivityAction`. ([#14070](https://github.com/expo/expo/pull/14070) by [@Simek](https://github.com/Simek))

```diff
- IntentLauncher.ACTION_* // ACTION_ACCESSIBILITY_SETTINGS
+ IntentLauncher.ActivityAction.* // ActivityAction.ACCESSIBILITY_SETTINGS
```

## 9.1.0 — 2021-06-16

### 🐛 Bug fixes

- Enable kotlin in all modules. ([#12716](https://github.com/expo/expo/pull/12716) by [@wschurman](https://github.com/wschurman))

### 💡 Others

- Build Android code using Java 8 to fix Android instrumented test build error. ([#12939](https://github.com/expo/expo/pull/12939) by [@kudo](https://github.com/kudo))

## 9.0.0 — 2021-03-10

### 🎉 New features

- Updated Android build configuration to target Android 11 (added support for Android SDK 30). ([#11647](https://github.com/expo/expo/pull/11647) by [@bbarthec](https://github.com/bbarthec))
- Upgrade native libraries. ([#12125](https://github.com/expo/expo/pull/12125) by [@bbarthec](https://github.com/bbarthec))

### 🐛 Bug fixes

- Handle `ActivityNotFoundException` error to prevent crashes. ([#12078](https://github.com/expo/expo/pull/12078) by [@robertying](https://github.com/robertying))

## 8.4.0 — 2020-11-17

_This version does not introduce any user-facing changes._

## 8.3.0 — 2020-08-18

_This version does not introduce any user-facing changes._

## 8.2.1 — 2020-05-29

*This version does not introduce any user-facing changes.*

## 8.2.0 — 2020-05-27

*This version does not introduce any user-facing changes.*
```<|MERGE_RESOLUTION|>--- conflicted
+++ resolved
@@ -10,13 +10,11 @@
 
 ### 💡 Others
 
-<<<<<<< HEAD
 - Rewrite Android code to Kotlin. ([#14479](https://github.com/expo/expo/pull/14479) by [@kkafar](https://github.com/kkafar))
-=======
+
 ## 10.0.1 — 2021-10-01
 
 _This version does not introduce any user-facing changes._
->>>>>>> b1e330bb
 
 ## 10.0.0 — 2021-09-28
 
