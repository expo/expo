--- conflicted
+++ resolved
@@ -1,9 +1,5 @@
-<<<<<<< HEAD
 import { ViewProps } from 'react-native';
-=======
-import { View } from 'react-native';
 import { PermissionResponse, PermissionStatus } from 'unimodules-permissions-interface';
->>>>>>> 38049356
 
 export type PictureOptions = {
   quality?: number;
