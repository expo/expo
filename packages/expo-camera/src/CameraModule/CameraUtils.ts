/* eslint-env browser */
import invariant from 'invariant';

import { PictureOptions } from './../Camera.types';
import { CameraType, CaptureOptions, ImageSize, ImageType } from './CameraModule.types';
import { CameraTypeToFacingMode, ImageTypeFormat, MinimumConstraints } from './constants';
import { requestUserMediaAsync } from './UserMediaManager';

interface ConstrainLongRange {
  max?: number;
  min?: number;
  exact?: number;
  ideal?: number;
}

export function getImageSize(videoWidth: number, videoHeight: number, scale: number): ImageSize {
  const width = videoWidth * scale;
  const ratio = videoWidth / width;
  const height = videoHeight / ratio;

  return {
    width,
    height,
  };
}

export function toDataURL(
  canvas: HTMLCanvasElement,
  imageType: ImageType,
  quality: number
): string {
  invariant(
    Object.values(ImageType).includes(imageType),
    `expo-camera: ${imageType} is not a valid ImageType. Expected a string from: ${Object.values(
      ImageType
    ).join(', ')}`
  );

  const format = ImageTypeFormat[imageType];
  if (imageType === ImageType.jpg) {
    invariant(
      quality <= 1 && quality >= 0,
      `expo-camera: ${quality} is not a valid image quality. Expected a number from 0...1`
    );
    return canvas.toDataURL(format, quality);
  } else {
    return canvas.toDataURL(format);
  }
}

export function hasValidConstraints(
  preferredCameraType?: CameraType,
  width?: number | ConstrainLongRange,
  height?: number | ConstrainLongRange
): boolean {
  return preferredCameraType !== undefined && width !== undefined && height !== undefined;
}

function ensureCaptureOptions(config: any): CaptureOptions {
  const captureOptions = {
    scale: 1,
    imageType: ImageType.png,
    isImageMirror: false,
  };

  for (const key in config) {
    if (key in config && config[key] !== undefined && key in captureOptions) {
      captureOptions[key] = config[key];
    }
  }
  return captureOptions;
}

const DEFAULT_QUALITY = 0.92;

export function captureImageContext(
  video: HTMLVideoElement,
  config: CaptureOptions
): HTMLCanvasElement {
  const { scale, isImageMirror } = config;

  const { videoWidth, videoHeight } = video;
  const { width, height } = getImageSize(videoWidth, videoHeight, scale);

  // Build the canvas size and draw the camera image to the context from video
  const canvas = document.createElement('canvas');
  canvas.width = width;
  canvas.height = height;
  const context = canvas.getContext('2d');

  //TODO: Bacon: useless
  if (!context) throw new Error('Context is not defined');
  // Flip horizontally (as css transform: rotateY(180deg))
  if (isImageMirror) {
    context.setTransform(-1, 0, 0, 1, canvas.width, 0);
  }

  context.imageSmoothingEnabled = true;
  context.drawImage(video, 0, 0, width, height);

  return canvas;
}

export function captureImage(video: HTMLVideoElement, pictureOptions: PictureOptions): string {
  const config = ensureCaptureOptions(pictureOptions);
  const canvas = captureImageContext(video, config);
  const { imageType, quality = DEFAULT_QUALITY } = config;
  return toDataURL(canvas, imageType, quality);
}

export function captureImageData(
  video: HTMLVideoElement,
  pictureOptions: PictureOptions = {}
): ImageData | null {
  const config = ensureCaptureOptions(pictureOptions);
  const canvas = captureImageContext(video, config);

  const context = canvas.getContext('2d');
  if (!context || !canvas.width || !canvas.height) {
    return null;
  }

  // const image = new Image();
  // image.src = require('./qr.png');
  // context.drawImage(image, 0, 0);

  const imageData = context.getImageData(0, 0, canvas.width, canvas.height);
  return imageData;
}

function getSupportedConstraints(): MediaTrackSupportedConstraints | null {
  if (navigator.mediaDevices && navigator.mediaDevices.getSupportedConstraints) {
    return navigator.mediaDevices.getSupportedConstraints();
  }
  return null;
}

export function getIdealConstraints(
  preferredCameraType: CameraType,
  width?: number | ConstrainLongRange,
  height?: number | ConstrainLongRange
): MediaStreamConstraints {
  let preferredConstraints: MediaStreamConstraints = {
    audio: false,
    video: {},
  };

  if (hasValidConstraints(preferredCameraType, width, height)) {
    return MinimumConstraints;
  }

  const supports = getSupportedConstraints();
  // TODO: Bacon: Test this
  if (!supports || !supports.facingMode || !supports.width || !supports.height)
    return MinimumConstraints;

  if (preferredCameraType && Object.values(CameraType).includes(preferredCameraType)) {
    const facingMode = CameraTypeToFacingMode[preferredCameraType];
    if (isWebKit()) {
      const key = facingMode === 'user' ? 'exact' : 'ideal';
      (preferredConstraints.video as MediaTrackConstraints).facingMode = {
        [key]: facingMode,
      };
    } else {
      (preferredConstraints.video as MediaTrackConstraints).facingMode = {
        ideal: CameraTypeToFacingMode[preferredCameraType],
      };
    }
  }

  if (isMediaTrackConstraints(preferredConstraints.video)) {
    preferredConstraints.video.width = width;
    preferredConstraints.video.height = height;
  }

  return preferredConstraints;
}

function isMediaTrackConstraints(input: any): input is MediaTrackConstraints {
  return input && typeof input.video !== 'boolean';
}

export async function getStreamDevice(
  preferredCameraType: CameraType,
  preferredWidth?: number | ConstrainLongRange,
  preferredHeight?: number | ConstrainLongRange
): Promise<MediaStream> {
  const constraints: MediaStreamConstraints = getIdealConstraints(
    preferredCameraType,
    preferredWidth,
    preferredHeight
  );
  const stream: MediaStream = await requestUserMediaAsync(constraints);
  return stream;
}

<<<<<<< HEAD
function drawCorner(ctx: CanvasRenderingContext2D, x: number, y: number, angle) {
  const size = 50;
  const h = size / 2;
  ctx.save();
  ctx.translate(x, y);
  // ctx.translate(size / 2, size / 2);
  ctx.beginPath();

  ctx.fillStyle = 'blue';
  ctx.arc(0, 0, 10, 0, 2 * Math.PI); // Start point
  ctx.fill();
  ctx.rotate(angle);
  ctx.translate(-h, -h);
  // Define the points as {x, y}
  let start = { x: 0, y: 0 };
  let cp1 = { x: size * 1.1, y: 0 };
  let cp2 = { x: size, y: size * -0.1 };
  let end = { x: size, y: size };

  ctx.lineWidth = 4;
  ctx.strokeStyle = 'orange';
  // Cubic Bézier curve
  ctx.beginPath();
  ctx.moveTo(start.x, start.y);
  ctx.bezierCurveTo(cp1.x, cp1.y, cp2.x, cp2.y, end.x, end.y);
  ctx.stroke();

  ctx.restore();
}

function drawLine(
  context: CanvasRenderingContext2D,
  points: { x: number; y: number }[],
  options: any = {}
) {
  const { color = '#4630EB', lineWidth = 4 } = options;
  const [start, end] = points;
  context.beginPath();
  context.moveTo(start.x, start.y);
  context.lineTo(end.x, end.y);
  context.lineWidth = lineWidth;
  context.strokeStyle = color;
  context.stroke();
}

export function drawBarcodeBounds(
  context: CanvasRenderingContext2D,
  { topLeftCorner, topRightCorner, bottomRightCorner, bottomLeftCorner },
  options: any = {}
) {
  // drawCorner(context, topLeftCorner.x, topLeftCorner.y, Math.PI * -0.5);
  // drawCorner(context, topRightCorner.x, topRightCorner.y, 0);
  // drawCorner(context, bottomLeftCorner.x, bottomLeftCorner.y, Math.PI);
  // drawCorner(context, bottomRightCorner.x, bottomRightCorner.y, Math.PI / 2);
  drawLine(context, [topLeftCorner, topRightCorner], options);
  drawLine(context, [topRightCorner, bottomRightCorner], options);
  drawLine(context, [bottomRightCorner, bottomLeftCorner], options);
  drawLine(context, [bottomLeftCorner, topLeftCorner], options);
=======
export function isWebKit(): boolean {
  return /WebKit/.test(navigator.userAgent) && !/Edg/.test(navigator.userAgent);
>>>>>>> 67e789ea
}<|MERGE_RESOLUTION|>--- conflicted
+++ resolved
@@ -194,7 +194,6 @@
   return stream;
 }
 
-<<<<<<< HEAD
 function drawCorner(ctx: CanvasRenderingContext2D, x: number, y: number, angle) {
   const size = 50;
   const h = size / 2;
@@ -253,8 +252,8 @@
   drawLine(context, [topRightCorner, bottomRightCorner], options);
   drawLine(context, [bottomRightCorner, bottomLeftCorner], options);
   drawLine(context, [bottomLeftCorner, topLeftCorner], options);
-=======
+}
+
 export function isWebKit(): boolean {
   return /WebKit/.test(navigator.userAgent) && !/Edg/.test(navigator.userAgent);
->>>>>>> 67e789ea
 }