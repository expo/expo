--- conflicted
+++ resolved
@@ -1,10 +1,5 @@
-<<<<<<< HEAD
-import React, { CSSProperties } from 'react';
-import { findNodeHandle, View } from 'react-native';
-=======
 import React, { forwardRef } from 'react';
 import { createElement, findNodeHandle, StyleSheet, View } from 'react-native';
->>>>>>> 67e789ea
 
 import { CapturedPicture, MountError, NativeProps, PictureOptions } from './Camera.types';
 import CameraModule, { CameraType } from './CameraModule/CameraModule';
@@ -25,19 +20,7 @@
     this.updateCameraProps(nextProps);
   }
 
-<<<<<<< HEAD
-  private updateCameraProps = async ({
-    type,
-    zoom,
-    pictureSize,
-    flashMode,
-    autoFocus,
-    // focusDepth,
-    whiteBalance,
-  }: NativeProps) => {
-=======
   _updateCameraProps = async ({ type, pictureSize, ...webCameraSettings }: NativeProps) => {
->>>>>>> 67e789ea
     const { camera } = this;
     if (!camera) {
       return;
@@ -110,12 +93,7 @@
     if (!ref) {
       this.video = null;
       if (this.camera) {
-<<<<<<< HEAD
-        this.camera.unmount();
-        this.camera.stopScanner();
-=======
         this.camera.stopAsync();
->>>>>>> 67e789ea
         this.camera = undefined;
       }
       return;
@@ -174,13 +152,6 @@
   };
 
   render() {
-<<<<<<< HEAD
-    const transform = this.state.type === CameraManager.Type.front ? 'rotateY(180deg)' : 'none';
-    return (
-      <View style={[{ flex: 1, alignItems: 'stretch' }, this.props.style]}>
-        <video ref={this.setRef} style={{ ...videoStyle, transform }} autoPlay playsInline />
-        {this.shouldRenderIndicator() && <canvas ref={this.setCanvasRef} style={canvasStyle} />}
-=======
     const { pointerEvents } = this.props;
 
     // TODO: Bacon: Create a universal prop, on native the microphone is only used when recording videos.
@@ -203,26 +174,14 @@
           ref={this._setRef}
           style={[StyleSheet.absoluteFill, styles.video, style]}
         />
->>>>>>> 67e789ea
+        {this.shouldRenderIndicator() && <canvas ref={this.setCanvasRef} style={canvasStyle} />}
         {this.props.children}
       </View>
     );
   }
 }
 
-<<<<<<< HEAD
-const videoStyle: CSSProperties = {
-  position: 'absolute',
-  top: 0,
-  left: 0,
-  right: 0,
-  bottom: 0,
-  width: '100%',
-  height: '100%',
-  objectFit: 'cover',
-};
-
-const canvasStyle: CSSProperties = {
+const canvasStyle = {
   position: 'absolute',
   top: 0,
   left: 0,
@@ -231,7 +190,7 @@
   width: '100%',
   height: '100%',
 };
-=======
+
 const Video: any = forwardRef((props, ref) => createElement('video', { ...props, ref }));
 
 const styles = StyleSheet.create({
@@ -244,5 +203,4 @@
     height: '100%',
     objectFit: 'cover',
   },
-});
->>>>>>> 67e789ea
+});