import React, { forwardRef } from 'react';
import { findNodeHandle, StyleSheet, View } from 'react-native';
import createElement from 'react-native-web/dist/exports/createElement';
import CameraModule from './CameraModule/CameraModule';
import CameraManager from './ExponentCameraManager.web';
export default class ExponentCamera extends React.Component {
    constructor() {
        super(...arguments);
        this.state = { type: null };
        this._updateCameraProps = async ({ type, pictureSize, ...webCameraSettings }) => {
            const { camera } = this;
            if (!camera) {
                return;
            }
            await camera.setTypeAsync(type);
            await camera.updateWebCameraSettingsAsync(webCameraSettings);
            // await camera.setPictureSize(pictureSize as string);
            await camera.ensureCameraIsRunningAsync();
            const actualCameraType = camera.getActualCameraType();
            if (actualCameraType !== this.state.type) {
                this.setState({ type: actualCameraType });
            }
            this.updateScanner();
        };
        this.updateScanner = () => {
            if (!this.camera)
                return;
            const { barCodeScannerSettings, onBarCodeScanned } = this.props;
            if (onBarCodeScanned && barCodeScannerSettings) {
                this.camera.barCodeScanner.startScanner({
                    // Default barcode scanning update interval, same as is defined in the API layer.
                    interval: this.shouldRenderIndicator() ? -1 : 500,
                    ...barCodeScannerSettings,
                }, nativeEvent => {
                    if (this.props.onBarCodeScanned) {
                        this.props.onBarCodeScanned({ nativeEvent });
                        return;
                    }
                    this.updateScanner();
                });
            }
            else {
                this.camera.barCodeScanner.stopScanner();
            }
        };
        this.setCanvasRef = ref => {
            this.canvas = ref;
            this.updateCameraCanvas();
        };
        this.shouldRenderIndicator = () => {
            if (this.props.barCodeScannerSettings && this.props.barCodeScannerSettings) {
                return this.props.barCodeScannerSettings.shouldRenderIndicator || false;
            }
            return false;
        };
        this.getCamera = () => {
            if (this.camera) {
                return this.camera;
            }
            throw new Error('Camera is not defined yet!');
        };
        this.getAvailablePictureSizes = async (ratio) => {
            const camera = this.getCamera();
            return camera.getAvailablePictureSizes(ratio);
        };
        this.takePicture = async (options) => {
            const camera = this.getCamera();
            return camera.takePicture({
                ...options,
                // This will always be defined, the option gets added to a queue in the upper-level. We should replace the original so it isn't called twice.
                onPictureSaved: this.props.onPictureSaved,
            });
        };
        this.resumePreview = async () => {
            const camera = this.getCamera();
            await camera.resumePreview();
        };
        this.pausePreview = async () => {
            const camera = this.getCamera();
            await camera.stopAsync();
        };
        this.onCameraReady = () => {
            if (this.props.onCameraReady) {
                this.props.onCameraReady();
            }
        };
        this.onMountError = ({ nativeEvent }) => {
            if (this.props.onMountError) {
                this.props.onMountError({ nativeEvent });
            }
        };
        this._setRef = ref => {
            if (!ref) {
                this.video = null;
                if (this.camera) {
                    this.camera.stopAsync();
                    this.camera = undefined;
                }
                return;
            }
            this.video = findNodeHandle(ref);
            this.video.webkitPlaysinline = true;
            this.camera = new CameraModule(ref);
            this.camera.onCameraReady = this.onCameraReady;
            this.camera.onMountError = this.onMountError;
            this.updateCameraCanvas();
            this._updateCameraProps(this.props);
        };
    }
    componentWillUnmount() {
        if (this.camera) {
            this.camera.stopAsync();
        }
    }
    componentDidUpdate(nextProps) {
        this._updateCameraProps(nextProps);
    }
    updateCameraCanvas() {
        if (this.camera) {
            this.camera.barCodeScanner.canvas = this.canvas;
        }
    }
    render() {
        const { pointerEvents } = this.props;
        // TODO: Bacon: Create a universal prop, on native the microphone is only used when recording videos.
        // Because we don't support recording video in the browser we don't need the user to give microphone permissions.
        const isMuted = true;
        const isFrontFacingCamera = this.state.type === CameraManager.Type.front;
        const style = {
            // Flip the camera
            transform: isFrontFacingCamera ? [{ scaleX: -1 }] : undefined,
        };
<<<<<<< HEAD
        return (<View pointerEvents="box-none" style={[styles.videoWrapper, this.props.style]}>
        <Video autoPlay playsInline muted={isMuted} pointerEvents={pointerEvents} ref={this._setRef} style={[StyleSheet.absoluteFill, styles.video, style]}/>
        {this.shouldRenderIndicator() && <Canvas ref={this.setCanvasRef} style={styles.canvas}/>}
        {this.props.children}
      </View>);
=======
        return (React.createElement(View, { pointerEvents: "box-none", style: [styles.videoWrapper, this.props.style] },
            React.createElement(Video, { autoPlay: true, playsInline: true, muted: isMuted, pointerEvents: pointerEvents, ref: this._setRef, style: [StyleSheet.absoluteFill, styles.video, style] }),
            this.props.children));
>>>>>>> 450f46fa
    }
}
const Canvas = forwardRef((props, ref) => createElement('canvas', { ...props, ref }));
const Video = forwardRef((props, ref) => createElement('video', { ...props, ref }));
const styles = StyleSheet.create({
    videoWrapper: {
        flex: 1,
        alignItems: 'stretch',
    },
    video: {
        width: '100%',
        height: '100%',
        objectFit: 'cover',
    },
    canvas: {
        ...StyleSheet.absoluteFillObject,
        width: '100%',
        height: '100%',
    },
});
//# sourceMappingURL=ExponentCamera.web.js.map<|MERGE_RESOLUTION|>--- conflicted
+++ resolved
@@ -130,17 +130,10 @@
             // Flip the camera
             transform: isFrontFacingCamera ? [{ scaleX: -1 }] : undefined,
         };
-<<<<<<< HEAD
-        return (<View pointerEvents="box-none" style={[styles.videoWrapper, this.props.style]}>
-        <Video autoPlay playsInline muted={isMuted} pointerEvents={pointerEvents} ref={this._setRef} style={[StyleSheet.absoluteFill, styles.video, style]}/>
-        {this.shouldRenderIndicator() && <Canvas ref={this.setCanvasRef} style={styles.canvas}/>}
-        {this.props.children}
-      </View>);
-=======
         return (React.createElement(View, { pointerEvents: "box-none", style: [styles.videoWrapper, this.props.style] },
             React.createElement(Video, { autoPlay: true, playsInline: true, muted: isMuted, pointerEvents: pointerEvents, ref: this._setRef, style: [StyleSheet.absoluteFill, styles.video, style] }),
+            this.shouldRenderIndicator() && React.createElement(Canvas, { ref: this.setCanvasRef, style: styles.canvas }),
             this.props.children));
->>>>>>> 450f46fa
     }
 }
 const Canvas = forwardRef((props, ref) => createElement('canvas', { ...props, ref }));
