--- conflicted
+++ resolved
@@ -2,8 +2,6 @@
 import React from 'react';
 import { CapturedPicture, PictureOptions, Props, RecordingOptions, PermissionResponse } from './Camera.types';
 export default class Camera extends React.Component<Props> {
-    static isAvailableAsync(): Promise<boolean>;
-    static getAvailableCameraTypesAsync(): Promise<('front' | 'back')[]>;
     static Constants: {
         Type: any;
         FlashMode: any;
@@ -76,23 +74,16 @@
             label?: string | undefined;
         }>[] | undefined> | undefined;
         accessibilityLabel?: PropTypes.Validator<string | undefined> | undefined;
-        accessibilityRole?: PropTypes.Validator<"none" | "button" | "link" | "search" | "image" | "keyboardkey" | "text" | "adjustable" | "imagebutton" | "header" | "summary" | "alert" | "checkbox" | "combobox" | "menu" | "menubar" | "menuitem" | "progressbar" | "radio" | "radiogroup" | "scrollbar" | "spinbutton" | "switch" | "tab" | "tablist" | "timer" | "toolbar" | undefined> | undefined;
+        accessibilityRole?: PropTypes.Validator<"button" | "header" | "link" | "menu" | "menuitem" | "summary" | "image" | "switch" | "text" | "none" | "search" | "keyboardkey" | "adjustable" | "imagebutton" | "alert" | "checkbox" | "combobox" | "menubar" | "progressbar" | "radio" | "radiogroup" | "scrollbar" | "spinbutton" | "tab" | "tablist" | "timer" | "toolbar" | undefined> | undefined;
         accessibilityStates?: PropTypes.Validator<import("react-native").AccessibilityStates[] | undefined> | undefined;
         accessibilityState?: PropTypes.Validator<import("react-native").AccessibilityState | undefined> | undefined;
         accessibilityHint?: PropTypes.Validator<string | undefined> | undefined;
-<<<<<<< HEAD
-        onAccessibilityAction?: PropTypes.Validator<((event: import("react-native").NativeSyntheticEvent<Readonly<{
-            actionName: string;
-        }>>) => void) | undefined> | undefined;
-        accessibilityComponentType?: PropTypes.Validator<"none" | "button" | "radiobutton_checked" | "radiobutton_unchecked" | undefined> | undefined;
-=======
         onAccessibilityAction?: PropTypes.Validator<((event: import("react-native").AccessibilityActionEvent) => void) | undefined> | undefined;
         accessibilityComponentType?: PropTypes.Validator<"button" | "none" | "radiobutton_checked" | "radiobutton_unchecked" | undefined> | undefined;
->>>>>>> b7e6d023
         accessibilityLiveRegion?: PropTypes.Validator<"none" | "polite" | "assertive" | undefined> | undefined;
         importantForAccessibility?: PropTypes.Validator<"auto" | "yes" | "no" | "no-hide-descendants" | undefined> | undefined;
         accessibilityElementsHidden?: PropTypes.Validator<boolean | undefined> | undefined;
-        accessibilityTraits?: PropTypes.Validator<"none" | "button" | "link" | "search" | "image" | "text" | "adjustable" | "header" | "summary" | "disabled" | "selected" | "plays" | "key" | "frequentUpdates" | "startsMedia" | "allowsDirectInteraction" | "pageTurn" | import("react-native").AccessibilityTrait[] | undefined> | undefined;
+        accessibilityTraits?: PropTypes.Validator<"button" | "header" | "link" | "summary" | "image" | "text" | "none" | "search" | "adjustable" | "disabled" | "selected" | "plays" | "key" | "frequentUpdates" | "startsMedia" | "allowsDirectInteraction" | "pageTurn" | import("react-native").AccessibilityTrait[] | undefined> | undefined;
         accessibilityViewIsModal?: PropTypes.Validator<boolean | undefined> | undefined;
         onAccessibilityTap?: PropTypes.Validator<(() => void) | undefined> | undefined;
         onMagicTap?: PropTypes.Validator<(() => void) | undefined> | undefined;
