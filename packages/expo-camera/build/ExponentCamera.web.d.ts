--- conflicted
+++ resolved
@@ -9,11 +9,7 @@
     };
     componentWillUnmount(): void;
     componentWillReceiveProps(nextProps: any): void;
-<<<<<<< HEAD
-    private updateCameraProps;
-=======
     _updateCameraProps: ({ type, pictureSize, ...webCameraSettings }: NativeProps) => Promise<void>;
->>>>>>> 67e789ea
     getCamera: () => CameraModule;
     getAvailablePictureSizes: (ratio: string) => Promise<string[]>;
     takePicture: (options: PictureOptions) => Promise<CapturedPicture>;
@@ -24,11 +20,6 @@
     onMountError: ({ nativeEvent }: {
         nativeEvent: MountError;
     }) => void;
-    private setRef;
-    private updateScanner;
-    canvas?: HTMLCanvasElement;
-    private setCanvasRef;
-    private updateCameraCanvas;
-    private shouldRenderIndicator;
+    _setRef: (ref: any) => void;
     render(): JSX.Element;
 }