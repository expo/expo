/* eslint-env browser */
import invariant from 'invariant';
import { CameraType, ImageType } from './CameraModule.types';
import * as Utils from './CameraUtils';
import * as CapabilityUtils from './CapabilityUtils';
import { isBackCameraAvailableAsync, isFrontCameraAvailableAsync, canGetUserMedia, } from './UserMediaManager';
import { FacingModeToCameraType, PictureSizes } from './constants';
<<<<<<< HEAD
import { isBackCameraAvailableAsync, isFrontCameraAvailableAsync } from './UserMediaManager';
import BarCodeScanner from './barcode/BarCodeScanner';
=======
>>>>>>> 450f46fa
export { ImageType, CameraType };
const VALID_SETTINGS_KEYS = [
    'autoFocus',
    'flashMode',
    'exposureCompensation',
    'colorTemperature',
    'iso',
    'brightness',
    'contrast',
    'saturation',
    'sharpness',
    'focusDistance',
    'whiteBalance',
    'zoom',
];
class CameraModule {
    constructor(videoElement) {
        this.videoElement = videoElement;
        this.onCameraReady = () => { };
        this.onMountError = () => { };
        this.stream = null;
        this.settings = null;
        this.isStartingCamera = false;
        this.cameraType = CameraType.front;
        this.webCameraSettings = {
            autoFocus: 'continuous',
            flashMode: 'off',
            whiteBalance: 'continuous',
            zoom: 1,
        };
        // TODO: Bacon: we don't even use ratio in native...
        this.getAvailablePictureSizes = async (ratio) => {
            return PictureSizes;
        };
<<<<<<< HEAD
        this.getAvailableCameraTypesAsync = async () => {
            if (!navigator.mediaDevices.enumerateDevices) {
                return [];
            }
            const devices = await navigator.mediaDevices.enumerateDevices();
            const types = await Promise.all([
                (await isFrontCameraAvailableAsync(devices)) && CameraType.front,
                (await isBackCameraAvailableAsync()) && CameraType.back,
            ]);
            return types.filter(Boolean);
        };
        this.barCodeScanner = new BarCodeScanner(videoElement);
=======
>>>>>>> 450f46fa
        if (this.videoElement) {
            this.videoElement.addEventListener('loadedmetadata', () => {
                this.syncTrackCapabilities();
            });
        }
    }
    get type() {
        return this.cameraType;
    }
    async updateWebCameraSettingsAsync(nextSettings) {
        const changes = {};
        for (const key of Object.keys(nextSettings)) {
            if (!VALID_SETTINGS_KEYS.includes(key))
                continue;
            const nextValue = nextSettings[key];
            if (nextValue !== this.webCameraSettings[key]) {
                changes[key] = nextValue;
            }
        }
        // Only update the native camera if changes were found
        const hasChanges = !!Object.keys(changes).length;
        this.webCameraSettings = { ...this.webCameraSettings, ...changes };
        if (hasChanges) {
            await this.syncTrackCapabilities(changes);
        }
        return hasChanges;
    }
    async setTypeAsync(value) {
        if (value === this.cameraType) {
            return;
        }
        this.cameraType = value;
        await this.resumePreview();
    }
    setPictureSize(value) {
        if (value === this.pictureSize) {
            return;
        }
        invariant(PictureSizes.includes(value), `expo-camera: CameraModule.setPictureSize(): invalid size supplied ${value}, expected one of: ${PictureSizes.join(', ')}`);
        // TODO: Bacon: IMP
        // const [width, height] = value.split('x');
        // const aspectRatio = parseFloat(width) / parseFloat(height);
        this.pictureSize = value;
    }
    isTorchAvailable() {
        return isCapabilityAvailable(this.videoElement, 'torch');
    }
    isZoomAvailable() {
        return isCapabilityAvailable(this.videoElement, 'zoom');
    }
    // https://developer.mozilla.org/en-US/docs/Web/API/MediaTrackConstraints
    async onCapabilitiesReady(track, settings = {}) {
        const capabilities = track.getCapabilities();
        // Create an empty object because if you set a constraint that isn't available an error will be thrown.
        const constraints = {};
        // TODO: Bacon: Add `pointsOfInterest` support
        const clampedValues = [
            'exposureCompensation',
            'colorTemperature',
            'iso',
            'brightness',
            'contrast',
            'saturation',
            'sharpness',
            'focusDistance',
            'zoom',
        ];
        for (const property of clampedValues) {
            if (capabilities[property]) {
                constraints[property] = convertNormalizedSetting(capabilities[property], settings[property]);
            }
        }
        const _validatedConstrainedValue = (key, propName, converter) => validatedConstrainedValue(key, propName, converter(settings[propName]), capabilities, settings, this.cameraType);
        if (capabilities.focusMode && settings.autoFocus !== undefined) {
            constraints.focusMode = _validatedConstrainedValue('focusMode', 'autoFocus', CapabilityUtils.convertAutoFocusJSONToNative);
        }
        if (capabilities.torch && settings.flashMode !== undefined) {
            constraints.torch = _validatedConstrainedValue('torch', 'flashMode', CapabilityUtils.convertFlashModeJSONToNative);
        }
        if (capabilities.whiteBalanceMode && settings.whiteBalance !== undefined) {
            constraints.whiteBalanceMode = _validatedConstrainedValue('whiteBalanceMode', 'whiteBalance', CapabilityUtils.convertWhiteBalanceJSONToNative);
        }
        await track.applyConstraints({ advanced: [constraints] });
    }
    async applyVideoConstraints(constraints) {
        if (!this.stream || !this.stream.getVideoTracks) {
            return false;
        }
        return await applyConstraints(this.stream.getVideoTracks(), constraints);
    }
    async applyAudioConstraints(constraints) {
        if (!this.stream || !this.stream.getAudioTracks) {
            return false;
        }
        return await applyConstraints(this.stream.getAudioTracks(), constraints);
    }
    async syncTrackCapabilities(settings = {}) {
        if (this.stream && this.stream.getVideoTracks) {
            await Promise.all(this.stream.getVideoTracks().map(track => this.onCapabilitiesReady(track, settings)));
        }
    }
    setStream(stream) {
        this.stream = stream;
        this.settings = stream ? stream.getTracks()[0].getSettings() : null;
        setVideoSource(this.videoElement, stream);
    }
    getActualCameraType() {
        if (this.settings) {
            // On desktop no value will be returned, in this case we should assume the cameraType is 'front'
            const { facingMode = 'user' } = this.settings;
            this.barCodeScanner.isImageMirrored = facingMode === 'user';
            return FacingModeToCameraType[facingMode];
        }
        return null;
    }
    async ensureCameraIsRunningAsync() {
        if (!this.stream) {
            await this.resumePreview();
        }
    }
    async resumePreview() {
        if (this.isStartingCamera) {
            return null;
        }
        this.isStartingCamera = true;
        try {
            this.stopAsync();
            const stream = await Utils.getStreamDevice(this.type);
            this.setStream(stream);
            this.isStartingCamera = false;
            this.onCameraReady();
            return stream;
        }
        catch (error) {
            this.isStartingCamera = false;
            this.onMountError({ nativeEvent: error });
        }
        return null;
    }
    takePicture(config) {
        const base64 = Utils.captureImage(this.videoElement, config);
        const capturedPicture = {
            uri: base64,
            base64,
            width: 0,
            height: 0,
        };
        if (this.settings) {
            const { width = 0, height = 0 } = this.settings;
            capturedPicture.width = width;
            capturedPicture.height = height;
            // TODO: Bacon: verify/enforce exif shape.
            capturedPicture.exif = this.settings;
        }
        if (config.onPictureSaved) {
            config.onPictureSaved({ nativeEvent: { data: capturedPicture, id: config.id } });
        }
        return capturedPicture;
    }
    stopAsync() {
        stopMediaStream(this.stream);
        this.setStream(null);
        this.barCodeScanner.stopScanner();
    }
    static async getAvailableCameraTypesAsync() {
        if (!canGetUserMedia() || !navigator.mediaDevices.enumerateDevices)
            return [];
        const devices = await navigator.mediaDevices.enumerateDevices();
        const types = await Promise.all([
            (await isFrontCameraAvailableAsync(devices)) && CameraType.front,
            (await isBackCameraAvailableAsync()) && CameraType.back,
        ]);
        return types.filter(Boolean);
    }
}
function stopMediaStream(stream) {
    if (!stream)
        return;
    if (stream.getAudioTracks)
        stream.getAudioTracks().forEach(track => track.stop());
    if (stream.getVideoTracks)
        stream.getVideoTracks().forEach(track => track.stop());
    if (isMediaStreamTrack(stream))
        stream.stop();
}
function setVideoSource(video, stream) {
    try {
        video.srcObject = stream;
    }
    catch (_) {
        if (stream) {
            video.src = window.URL.createObjectURL(stream);
        }
        else if (typeof video.src === 'string') {
            window.URL.revokeObjectURL(video.src);
        }
    }
}
async function applyConstraints(tracks, constraints) {
    try {
        await Promise.all(tracks.map(async (track) => {
            await track.applyConstraints({ advanced: [constraints] });
        }));
        return true;
    }
    catch (_) {
        return false;
    }
}
function isCapabilityAvailable(video, keyName) {
    const stream = video.srcObject;
    if (stream instanceof MediaStream) {
        const videoTrack = stream.getVideoTracks()[0];
        if (typeof videoTrack.getCapabilities === 'undefined') {
            return false;
        }
        const capabilities = videoTrack.getCapabilities();
        return !!capabilities[keyName];
    }
    return false;
}
function isMediaStreamTrack(input) {
    return typeof input.stop === 'function';
}
function convertNormalizedSetting(range, value) {
    if (!value)
        return;
    // convert the normalized incoming setting to the native camera zoom range
    const converted = convertRange(value, [range.min, range.max]);
    // clamp value so we don't get an error
    return Math.min(range.max, Math.max(range.min, converted));
}
function convertRange(value, r2, r1 = [0, 1]) {
    return ((value - r1[0]) * (r2[1] - r2[0])) / (r1[1] - r1[0]) + r2[0];
}
function validatedConstrainedValue(constraintKey, settingsKey, convertedSetting, capabilities, settings, cameraType) {
    const setting = settings[settingsKey];
    if (Array.isArray(capabilities[constraintKey]) &&
        convertedSetting &&
        !capabilities[constraintKey].includes(convertedSetting)) {
        console.warn(` { ${settingsKey}: "${setting}" } (converted to "${convertedSetting}" in the browser) is not supported for camera type "${cameraType}" in your browser. Using the default value instead.`);
        return undefined;
    }
    return convertedSetting;
}
export default CameraModule;
//# sourceMappingURL=CameraModule.js.map<|MERGE_RESOLUTION|>--- conflicted
+++ resolved
@@ -5,11 +5,6 @@
 import * as CapabilityUtils from './CapabilityUtils';
 import { isBackCameraAvailableAsync, isFrontCameraAvailableAsync, canGetUserMedia, } from './UserMediaManager';
 import { FacingModeToCameraType, PictureSizes } from './constants';
-<<<<<<< HEAD
-import { isBackCameraAvailableAsync, isFrontCameraAvailableAsync } from './UserMediaManager';
-import BarCodeScanner from './barcode/BarCodeScanner';
-=======
->>>>>>> 450f46fa
 export { ImageType, CameraType };
 const VALID_SETTINGS_KEYS = [
     'autoFocus',
@@ -44,21 +39,6 @@
         this.getAvailablePictureSizes = async (ratio) => {
             return PictureSizes;
         };
-<<<<<<< HEAD
-        this.getAvailableCameraTypesAsync = async () => {
-            if (!navigator.mediaDevices.enumerateDevices) {
-                return [];
-            }
-            const devices = await navigator.mediaDevices.enumerateDevices();
-            const types = await Promise.all([
-                (await isFrontCameraAvailableAsync(devices)) && CameraType.front,
-                (await isBackCameraAvailableAsync()) && CameraType.back,
-            ]);
-            return types.filter(Boolean);
-        };
-        this.barCodeScanner = new BarCodeScanner(videoElement);
-=======
->>>>>>> 450f46fa
         if (this.videoElement) {
             this.videoElement.addEventListener('loadedmetadata', () => {
                 this.syncTrackCapabilities();
@@ -169,7 +149,6 @@
         if (this.settings) {
             // On desktop no value will be returned, in this case we should assume the cameraType is 'front'
             const { facingMode = 'user' } = this.settings;
-            this.barCodeScanner.isImageMirrored = facingMode === 'user';
             return FacingModeToCameraType[facingMode];
         }
         return null;
@@ -221,7 +200,6 @@
     stopAsync() {
         stopMediaStream(this.stream);
         this.setStream(null);
-        this.barCodeScanner.stopScanner();
     }
     static async getAvailableCameraTypesAsync() {
         if (!canGetUserMedia() || !navigator.mediaDevices.enumerateDevices)
