<<<<<<< HEAD
import { PictureOptions } from './../Camera.types';
import { CameraType, CaptureOptions, ImageSize, ImageType } from './CameraModule.types';
=======
import { CameraPictureOptions } from './../Camera.types';
import { CameraType, ImageSize, ImageType } from './CameraModule.types';
>>>>>>> 450f46fa
interface ConstrainLongRange {
    max?: number;
    min?: number;
    exact?: number;
    ideal?: number;
}
export declare function getImageSize(videoWidth: number, videoHeight: number, scale: number): ImageSize;
export declare function toDataURL(canvas: HTMLCanvasElement, imageType: ImageType, quality: number): string;
export declare function hasValidConstraints(preferredCameraType?: CameraType, width?: number | ConstrainLongRange, height?: number | ConstrainLongRange): boolean;
<<<<<<< HEAD
export declare function captureImageContext(video: HTMLVideoElement, config: CaptureOptions): HTMLCanvasElement;
export declare function captureImage(video: HTMLVideoElement, pictureOptions: PictureOptions): string;
=======
export declare function captureImage(video: HTMLVideoElement, pictureOptions: CameraPictureOptions): string;
>>>>>>> 450f46fa
export declare function getIdealConstraints(preferredCameraType: CameraType, width?: number | ConstrainLongRange, height?: number | ConstrainLongRange): MediaStreamConstraints;
export declare function getStreamDevice(preferredCameraType: CameraType, preferredWidth?: number | ConstrainLongRange, preferredHeight?: number | ConstrainLongRange): Promise<MediaStream>;
export declare function isWebKit(): boolean;
export declare function drawBarcodeBounds(context: CanvasRenderingContext2D, { topLeftCorner, topRightCorner, bottomRightCorner, bottomLeftCorner }: {
    topLeftCorner: any;
    topRightCorner: any;
    bottomRightCorner: any;
    bottomLeftCorner: any;
}, options?: any): void;
export declare function captureImageData(video: HTMLVideoElement, pictureOptions?: PictureOptions): ImageData | null;
export {};<|MERGE_RESOLUTION|>--- conflicted
+++ resolved
@@ -1,10 +1,5 @@
-<<<<<<< HEAD
-import { PictureOptions } from './../Camera.types';
-import { CameraType, CaptureOptions, ImageSize, ImageType } from './CameraModule.types';
-=======
 import { CameraPictureOptions } from './../Camera.types';
 import { CameraType, ImageSize, ImageType } from './CameraModule.types';
->>>>>>> 450f46fa
 interface ConstrainLongRange {
     max?: number;
     min?: number;
@@ -14,20 +9,8 @@
 export declare function getImageSize(videoWidth: number, videoHeight: number, scale: number): ImageSize;
 export declare function toDataURL(canvas: HTMLCanvasElement, imageType: ImageType, quality: number): string;
 export declare function hasValidConstraints(preferredCameraType?: CameraType, width?: number | ConstrainLongRange, height?: number | ConstrainLongRange): boolean;
-<<<<<<< HEAD
-export declare function captureImageContext(video: HTMLVideoElement, config: CaptureOptions): HTMLCanvasElement;
-export declare function captureImage(video: HTMLVideoElement, pictureOptions: PictureOptions): string;
-=======
 export declare function captureImage(video: HTMLVideoElement, pictureOptions: CameraPictureOptions): string;
->>>>>>> 450f46fa
 export declare function getIdealConstraints(preferredCameraType: CameraType, width?: number | ConstrainLongRange, height?: number | ConstrainLongRange): MediaStreamConstraints;
 export declare function getStreamDevice(preferredCameraType: CameraType, preferredWidth?: number | ConstrainLongRange, preferredHeight?: number | ConstrainLongRange): Promise<MediaStream>;
 export declare function isWebKit(): boolean;
-export declare function drawBarcodeBounds(context: CanvasRenderingContext2D, { topLeftCorner, topRightCorner, bottomRightCorner, bottomLeftCorner }: {
-    topLeftCorner: any;
-    topRightCorner: any;
-    bottomRightCorner: any;
-    bottomLeftCorner: any;
-}, options?: any): void;
-export declare function captureImageData(video: HTMLVideoElement, pictureOptions?: PictureOptions): ImageData | null;
 export {};