{
  "name": "expo-camera",
  "version": "2.0.0-rc.2",
  "description": "Expo Camera standalone universal module",
  "main": "build/index.js",
  "types": "build/index.d.ts",
  "scripts": {
    "build": "expo-module build",
    "clean": "expo-module clean",
    "test": "expo-module test",
    "prepare": "expo-module prepare",
    "prepublishOnly": "expo-module prepublishOnly",
    "expo-module": "expo-module"
  },
  "keywords": [
    "react-native",
    "expo",
    "camera"
  ],
  "repository": {
    "type": "git",
    "url": "https://github.com/expo/expo.git"
  },
  "author": "650 Industries, Inc.",
  "license": "MIT",
  "bugs": {
    "url": "https://github.com/expo/expo/issues"
  },
  "homepage": "https://github.com/expo/expo/tree/master/packages/expo-camera",
  "jest": {
    "preset": "expo-module-scripts"
  },
  "peerDependencies": {
    "expo-core": "~2.0.0-rc.2",
    "expo-camera-interface": "~2.0.0-rc.1",
    "expo-barcode-scanner-interface": "~2.0.0-rc.1",
    "expo-file-system-interface": "~2.0.0-rc.1",
    "expo-face-detector-interface": "~2.0.0-rc.1",
    "expo-permissions-interface": "~2.0.0-rc.1"
  },
  "dependencies": {
<<<<<<< HEAD
    "expo-barcode-scanner-interface": "~1.1.0",
    "expo-camera-interface": "~1.1.0",
    "expo-core": "~1.2.0",
    "expo-face-detector-interface": "~1.1.0",
    "expo-file-system-interface": "~1.1.0",
    "expo-permissions-interface": "~1.2.0",
    "jslib-html5-camera-photo": "^3.0.2-beta.0",
=======
>>>>>>> a5ef7924
    "lodash.mapvalues": "^4.6.0",
    "prop-types": "^15.6.0"
  },
  "devDependencies": {
    "expo-module-scripts": "^1.0.0"
  },
  "gitHead": "36f587788050b6e9acc3ddfbd5b9112bc2c6b285"
}<|MERGE_RESOLUTION|>--- conflicted
+++ resolved
@@ -39,16 +39,8 @@
     "expo-permissions-interface": "~2.0.0-rc.1"
   },
   "dependencies": {
-<<<<<<< HEAD
-    "expo-barcode-scanner-interface": "~1.1.0",
-    "expo-camera-interface": "~1.1.0",
-    "expo-core": "~1.2.0",
-    "expo-face-detector-interface": "~1.1.0",
-    "expo-file-system-interface": "~1.1.0",
-    "expo-permissions-interface": "~1.2.0",
     "jslib-html5-camera-photo": "^3.0.2-beta.0",
-=======
->>>>>>> a5ef7924
+    "expo-errors": "^0.0.1",
     "lodash.mapvalues": "^4.6.0",
     "prop-types": "^15.6.0"
   },
