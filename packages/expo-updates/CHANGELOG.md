# Changelog

## Unpublished

### ⚠️ Notices

- The package is now shipped with prebuilt binaries on iOS. You can read more about it on [expo.fyi/prebuilt-modules](https://expo.fyi/prebuilt-modules). ([#11224](https://github.com/expo/expo/pull/11224) by [@tsapeta](https://github.com/tsapeta))

### 🛠 Breaking changes

- Dropped support for iOS 10.0 ([#11344](https://github.com/expo/expo/pull/11344) by [@tsapeta](https://github.com/tsapeta))

### 🎉 New features

- Added alpha support for EAS update manifest format ([#11050](https://github.com/expo/expo/pull/11050) by [@esamelson](https://github.com/esamelson))

### 🐛 Bug fixes

<<<<<<< HEAD
- Removed `fbjs` dependency ([#11396](https://github.com/expo/expo/pull/11396) by [@cruzach](https://github.com/cruzach))
=======
- On iOS, use default NSURLCache for manifest public key rather than caching it manually.
>>>>>>> 4f0e1dd0

## 0.4.1 — 2020-11-25

### 🛠 Breaking changes

- This version adds an internal database migration, which means that when a user's device upgrades from an app with `expo-updates@0.3.x` to an app with `expo-updates@0.4.x`, any updates they had previously downloaded will no longer be accessible.
  - For **managed workflow apps**, this is inconsequential as this upgrade will be part of a major SDK version upgrade. You do not need to do anything if your app is made using the managed workflow.
  - For **bare workflow apps**, this means updates downloaded on clients running `expo-updates@0.3.x` will need to be redownloaded in order to run after those clients are upgraded to `expo-updates@0.4.x`. We recommend incrementing your runtime/SDK version after updating to `expo-updates@0.4.x`, and republishing any OTA updates that you do not intend to distribute embedded in your application binary.

## 0.4.0 — 2020-11-17

### 🛠 Breaking changes

- On iOS enabled `use_frameworks!` usage by replacing `React` dependency with `React-Core`. ([#11057](https://github.com/expo/expo/pull/11057) by [@bbarthec](https://github.com/bbarthec))

### 🐛 Bug fixes

- Fixed issue in **managed workflow** where `reloadAsync` doesn't reload the app if called immediately after the app starts. ([#10917](https://github.com/expo/expo/pull/10917) and [#10918](https://github.com/expo/expo/pull/10918) by [@esamelson](https://github.com/esamelson))

## 0.3.5 — 2020-10-02

_This version does not introduce any user-facing changes._

## 0.3.4 — 2020-09-22

### 🐛 Bug fixes

- Fixed `NSInvalidArgumentException` being thrown in bare applications on iOS (unrecognized selector `appLoaderTask:didFinishBackgroundUpdateWithStatus:update:error:` sent to instance of `EXUpdatesAppController`). ([#10289](https://github.com/expo/expo/issues/10289) by [@sjchmiela](https://github.com/sjchmiela))

## 0.3.3 — 2020-09-21

_This version does not introduce any user-facing changes._

## 0.3.2 — 2020-09-16

_This version does not introduce any user-facing changes._

## 0.3.1 — 2020-08-26

_This version does not introduce any user-facing changes._

## 0.3.0 — 2020-08-18

### 🎉 New features

- Easier to follow installation instructions by moving them to the Expo documentation ([#9145](https://github.com/expo/expo/pull/9145)).

## 0.2.12 — 2020-07-24

### 🐛 Bug fixes

- Fetch asset manifest through programmatic CLI interface instead of depending on a running React Native CLI server, so `./gradlew :app:assembleRelease` works as expected without needing to run `react-native start` beforehand. ([#9372](https://github.com/expo/expo/pull/9372)).

## 0.2.11 — 2020-06-29

### 🐛 Bug fixes

- Fixed an issue where the publish workflow was broken on Android. Note that the publish workflow will not be supported in a future version of expo-updates, so we recommend [switching to the no-publish workflow](https://blog.expo.io/over-the-air-updates-from-expo-are-now-even-easier-to-use-376e2213fabf).

## 0.2.10 — 2020-06-23

### 🐛 Bug fixes

- Fixed reading the `expo.modules.updates.ENABLED` setting from AndroidManifest.xml.
- Improved the error message logged when an embedded manifest cannot be found.

## 0.2.9 — 2020-06-15

### 🐛 Bug fixes

- Fixed issue where launch screen on iOS doesn't show whilst updates are being retrieved if it is contained within a storyboard instead of a nib. ([#8750](https://github.com/expo/expo/pull/8750) by [@MattsTheChief](https://github.com/MattsTheChief))
- Fixed an issue where the REACT_NATIVE_PACKAGER_HOSTNAME env var was not respected in the build scripts for iOS or Android.

## 0.2.8 — 2020-05-29

_This version does not introduce any user-facing changes._

## 0.2.7 - 2020-05-27

### 🐛 Bug fixes

- Added a better error message to the `create-manifest-ios.sh` script in case the Xcode shell cannot find the node binary.
- Added an optional `bundleIn${targetName}` field to Gradle build script config. ([#8464](https://github.com/expo/expo/pull/8464) by [@rickysullivan](https://github.com/rickysullivan))
- Fixed a bug on iOS with bundling assets from outside the project root.

## 0.2.6 — 2020-05-27

_This version does not introduce any user-facing changes._

## 0.2.5

### 🐛 Bug fixes

- Fixed broken Android builds on Windows.

## 0.2.4

### 🐛 Bug fixes

- Support monorepos ([#8419](https://github.com/expo/expo/pull/8419) by [@janicduplessis](https://github.com/janicduplessis))
- Support entry file configuration in Xcode/gradle build scripts ([#8415](https://github.com/expo/expo/pull/8415) and [#8418](https://github.com/expo/expo/pull/8418) by [@janicduplessis](https://github.com/janicduplessis))
- Added a more helpful error message when trying to run a build without the packager server running.

## 0.2.3

### 🐛 Bug fixes

- Temporarily vendor `filterPlatformAssetScales` method from `@react-native-community/cli` in order to fix builds when `npm` was used to install dependencies (rather than `yarn`).
- Fixed an issue on iOS where calling the JS module methods in development mode, after publishing at least one update, would crash the app.

## 0.2.2

### 🐛 Bug fixes

- Fixed an issue on iOS where expo-updates expected more assets to be embedded than actually are by the React Native CLI.
- Added a better error message on iOS when embedded assets are missing.

## 0.2.1

### 🐛 Bug fixes

- Added a better error message to the `createManifest` script when project does not have the `hashAssetFiles` plugin configured.

## 0.2.0

### 🎉 New features

- Added support for the **no-publish workflow**. In this workflow, release builds of both iOS and Android apps will create and embed a new update at build-time from the JS code currently on disk, rather than embedding a copy of the most recently published update. For more information, along with upgrade instructions if you're upgrading from 0.1.x and would like to use the no-publish workflow, read [this blog post](https://blog.expo.io/over-the-air-updates-from-expo-are-now-even-easier-to-use-376e2213fabf).
- Added `Updates.updateId` and `Updates.releaseChannel` constant exports

### 🐛 Bug fixes

- Fixed an issue with recovering from an unexpectedly deleted asset on iOS.
- Fixed handling of invalid EXPO_UDPATE_URL values on Android.
- Updates Configuration Conditional From Equal To Prefix Check. ([#8225](https://github.com/expo/expo/pull/8225) by [@thorbenprimke](https://github.com/thorbenprimke))

## 0.1.3

### 🐛 Bug fixes

- Fixed some issues with `runtimeVersion` on Android for apps using `expo export`.

## 0.1.2

### 🐛 Bug fixes

- Fixed SSR support on Web. ([#7625](https://github.com/expo/expo/pull/7625) by [@EvanBacon](https://github.com/EvanBacon))

## 0.1.1

### 🐛 Bug fixes

- Fixed 'unable to resolve class GradleVersion' when using Gradle 5. ([#7577](https://github.com/expo/expo/pull/7577) by [@IjzerenHein](https://github.com/IjzerenHein))

## 0.1.0

Initial public beta 🎉<|MERGE_RESOLUTION|>--- conflicted
+++ resolved
@@ -16,11 +16,8 @@
 
 ### 🐛 Bug fixes
 
-<<<<<<< HEAD
 - Removed `fbjs` dependency ([#11396](https://github.com/expo/expo/pull/11396) by [@cruzach](https://github.com/cruzach))
-=======
 - On iOS, use default NSURLCache for manifest public key rather than caching it manually.
->>>>>>> 4f0e1dd0
 
 ## 0.4.1 — 2020-11-25
 
