--- conflicted
+++ resolved
@@ -10,9 +10,8 @@
 
 ### 💡 Others
 
-<<<<<<< HEAD
 - Transpile for Node 18 (LTS).
-=======
+
 ## 0.18.13 — 2023-09-15
 
 ### 🐛 Bug fixes
@@ -20,7 +19,6 @@
 - [iOS] remove force unwrap in download handler. ([#24299](https://github.com/expo/expo/pull/24299) by [@douglowder](https://github.com/douglowder))
 - Fix updates enabled defaulting on iOS. ([#24327](https://github.com/expo/expo/pull/24327) by [@wschurman](https://github.com/wschurman))
 - [Android] Make scopekey only required when getting database entity. ([#24466](https://github.com/expo/expo/pull/24466) by [@wschurman](https://github.com/wschurman))
->>>>>>> 2bd82552
 
 ## 0.21.0 — 2023-09-15
 
