// Gradle script for downloading assets that make up an OTA update and bundling them into the APK

import org.apache.tools.ant.taskdefs.condition.Os
import org.gradle.util.GradleVersion

void runBefore(String dependentTaskName, Task task) {
  Task dependentTask = tasks.findByPath(dependentTaskName);
  if (dependentTask != null) {
    dependentTask.dependsOn task
  }
}

def expoUpdatesDir = ["node", "-e", "console.log(require('path').dirname(require.resolve('expo-updates/package.json')));"].execute([], projectDir).text.trim()

def config = project.hasProperty("react") ? project.react : [];
def nodeExecutableAndArgs = config.nodeExecutableAndArgs ?: ["node"]
def entryFile = config.entryFile ?: "index.js"
def assetsFile = entryFile.take(entryFile.lastIndexOf('.')) + ".assets"

afterEvaluate {
  def projectRoot = file("../../")
  def inputExcludes = ["android/**", "ios/**"]

  android.applicationVariants.each { variant ->
    def folderName = variant.name
    def targetName = folderName.capitalize()

    def assetsDir = file("$buildDir/intermediates/merged_assets/${folderName}/out")

    GradleVersion gradleVersion = GradleVersion.current()
    if (gradleVersion < GradleVersion.version('5.0')) {
      assetsDir = file("$buildDir/intermediates/merged_assets/${folderName}/merge${targetName}Assets/out")
    }

    // Bundle task name for variant
    def bundleExpoAssetsTaskName = "create${targetName}ExpoManifest"

    def currentBundleTask = tasks.create(
        name: bundleExpoAssetsTaskName,
        type: Exec) {
      description = "expo-updates: Create manifest for ${targetName}."

      // Create dirs if they are not there (e.g. the "clean" task just ran)
      doFirst {
        assetsDir.mkdirs()
      }

      // Set up inputs and outputs so gradle can cache the result
      inputs.files fileTree(dir: projectRoot, excludes: inputExcludes)
      outputs.dir assetsDir

      // Set up the call to exp
      workingDir projectRoot

      if (Os.isFamily(Os.FAMILY_WINDOWS)) {
<<<<<<< HEAD
        commandLine("cmd", "/c", *nodeExecutableAndArgs, "./node_modules/expo-updates/scripts/createManifest.js", "android", "http://localhost:8081/$assetsFile?platform=android&dev=false", assetsDir)
      } else {
        commandLine(*nodeExecutableAndArgs, "./node_modules/expo-updates/scripts/createManifest.js", "android", "http://localhost:8081/$assetsFile?platform=android&dev=false", assetsDir)
=======
        commandLine("cmd", "/c", *nodeExecutableAndArgs, "$expoUpdatesDir/scripts/createManifest.js", "android", "http://localhost:8081/index.assets?platform=android&dev=false", assetsDir)
      } else {
        commandLine(*nodeExecutableAndArgs, "$expoUpdatesDir/scripts/createManifest.js", "android", "http://localhost:8081/index.assets?platform=android&dev=false", assetsDir)
>>>>>>> c3658457
      }

      enabled targetName.toLowerCase().contains("release")
    }

    currentBundleTask.dependsOn("merge${targetName}Resources")
    currentBundleTask.dependsOn("merge${targetName}Assets")

    runBefore("process${targetName}Resources", currentBundleTask)
  }
}<|MERGE_RESOLUTION|>--- conflicted
+++ resolved
@@ -53,15 +53,9 @@
       workingDir projectRoot
 
       if (Os.isFamily(Os.FAMILY_WINDOWS)) {
-<<<<<<< HEAD
-        commandLine("cmd", "/c", *nodeExecutableAndArgs, "./node_modules/expo-updates/scripts/createManifest.js", "android", "http://localhost:8081/$assetsFile?platform=android&dev=false", assetsDir)
+        commandLine("cmd", "/c", *nodeExecutableAndArgs, "$expoUpdatesDir/scripts/createManifest.js", "android", "http://localhost:8081/$assetsFile?platform=android&dev=false", assetsDir)
       } else {
-        commandLine(*nodeExecutableAndArgs, "./node_modules/expo-updates/scripts/createManifest.js", "android", "http://localhost:8081/$assetsFile?platform=android&dev=false", assetsDir)
-=======
-        commandLine("cmd", "/c", *nodeExecutableAndArgs, "$expoUpdatesDir/scripts/createManifest.js", "android", "http://localhost:8081/index.assets?platform=android&dev=false", assetsDir)
-      } else {
-        commandLine(*nodeExecutableAndArgs, "$expoUpdatesDir/scripts/createManifest.js", "android", "http://localhost:8081/index.assets?platform=android&dev=false", assetsDir)
->>>>>>> c3658457
+        commandLine(*nodeExecutableAndArgs, "$expoUpdatesDir/scripts/createManifest.js", "android", "http://localhost:8081/$assetsFile?platform=android&dev=false", assetsDir)
       }
 
       enabled targetName.toLowerCase().contains("release")
