--- conflicted
+++ resolved
@@ -9,43 +9,20 @@
 
 const dirName = __dirname; /* eslint-disable-line */
 
-<<<<<<< HEAD
-const expoDependencyNames = [
-  'babel-preset-expo',
-  'expo',
-  '@expo/cli',
-  '@expo/config',
-  '@expo/config-plugins',
-  '@expo/config-types',
-  '@expo/env',
-  '@expo/metro-config',
-  '@expo/prebuild-config',
-  'expo-application',
-  'expo-av',
-  'expo-constants',
-  'expo-device',
-  'expo-eas-client',
-  'expo-file-system',
-  'expo-font',
-  'expo-image',
-  'expo-json-utils',
-  'expo-keep-awake',
-  'expo-localization',
-  'expo-manifests',
-  'expo-modules-autolinking',
-  'expo-modules-core',
-  'expo-splash-screen',
-  'expo-status-bar',
-  'expo-structured-headers',
-  'expo-updates',
-  'expo-updates-interface',
-=======
 // Package dependencies in chunks based on peer dependencies.
 const expoDependencyChunks = [
   ['@expo/config-types'],
-  ['@expo/cli', '@expo/config-plugins', 'expo', 'expo-modules-core', 'expo-modules-autolinking'],
-  ['@expo/prebuild-config', 'expo-constants'],
   [
+    '@expo/cli',
+    '@expo/config',
+    '@expo/config-plugins',
+    'expo',
+    'expo-modules-core',
+    'expo-modules-autolinking',
+  ],
+  ['@expo/prebuild-config', '@expo/env', '@expo/metro-config', 'expo-constants'],
+  [
+    'babel-preset-expo',
     'expo-application',
     'expo-av',
     'expo-device',
@@ -63,7 +40,6 @@
     'expo-updates',
     'expo-updates-interface',
   ],
->>>>>>> 61035ed6
 ];
 
 const expoDependencyNames: string[] = expoDependencyChunks.flat();
