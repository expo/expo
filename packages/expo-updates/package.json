{
  "name": "expo-updates",
  "version": "0.9.3",
  "description": "Fetches and manages remotely-hosted assets and updates to your app's JS bundle.",
  "main": "build/index.js",
  "types": "build/index.d.ts",
  "sideEffects": false,
  "scripts": {
    "build": "expo-module build",
    "clean": "expo-module clean",
    "lint": "expo-module lint",
    "test": "expo-module test",
    "prepare": "expo-module prepare",
    "prepublishOnly": "expo-module prepublishOnly",
    "expo-module": "expo-module"
  },
  "keywords": [
    "react-native",
    "expo",
    "updates"
  ],
  "repository": {
    "type": "git",
    "url": "https://github.com/expo/expo.git",
    "directory": "packages/expo-updates"
  },
  "bugs": {
    "url": "https://github.com/expo/expo/issues"
  },
  "author": "650 Industries, Inc.",
  "license": "MIT",
  "homepage": "https://docs.expo.dev/versions/latest/sdk/updates/",
  "jest": {
    "preset": "expo-module-scripts"
  },
  "dependencies": {
<<<<<<< HEAD
    "@expo/config": "^5.0.9",
    "@expo/config-plugins": "^3.1.0",
    "@expo/metro-config": "~0.1.84",
    "expo-manifests": "~0.1.0",
=======
    "@expo/config": "^5.0.6",
    "@expo/config-plugins": "^3.0.7",
    "@expo/metro-config": "^0.1.81",
    "expo-manifests": "~0.1.1",
>>>>>>> 505f2066
    "expo-modules-core": "~0.3.2",
    "expo-structured-headers": "~1.2.0",
    "expo-updates-interface": "~0.3.1",
    "fbemitter": "^2.1.1",
    "resolve-from": "^5.0.0",
    "uuid": "^3.4.0"
  },
  "devDependencies": {
    "expo-module-scripts": "^2.0.0",
    "fs-extra": "^9.1.0",
    "memfs": "^3.2.0"
  }
}<|MERGE_RESOLUTION|>--- conflicted
+++ resolved
@@ -34,17 +34,10 @@
     "preset": "expo-module-scripts"
   },
   "dependencies": {
-<<<<<<< HEAD
     "@expo/config": "^5.0.9",
     "@expo/config-plugins": "^3.1.0",
     "@expo/metro-config": "~0.1.84",
-    "expo-manifests": "~0.1.0",
-=======
-    "@expo/config": "^5.0.6",
-    "@expo/config-plugins": "^3.0.7",
-    "@expo/metro-config": "^0.1.81",
     "expo-manifests": "~0.1.1",
->>>>>>> 505f2066
     "expo-modules-core": "~0.3.2",
     "expo-structured-headers": "~1.2.0",
     "expo-updates-interface": "~0.3.1",
