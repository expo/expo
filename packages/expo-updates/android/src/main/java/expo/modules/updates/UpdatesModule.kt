package expo.modules.updates

import android.content.Context
import android.os.AsyncTask
import android.os.Bundle
import android.util.Log
import expo.modules.core.ExportedModule
import expo.modules.core.ModuleRegistry
import expo.modules.core.ModuleRegistryDelegate
import expo.modules.core.Promise
import expo.modules.core.interfaces.ExpoMethod
import expo.modules.updates.db.entity.AssetEntity
import expo.modules.updates.db.entity.UpdateEntity
import expo.modules.updates.launcher.Launcher.LauncherCallback
import expo.modules.updates.loader.*
import expo.modules.updates.loader.FileDownloader.RemoteUpdateDownloadCallback
import expo.modules.updates.logging.UpdatesErrorCode
import expo.modules.updates.logging.UpdatesLogEntry
import expo.modules.updates.logging.UpdatesLogReader
import expo.modules.updates.logging.UpdatesLogger
import expo.modules.updates.manifest.ManifestMetadata
import expo.modules.updates.statemachine.UpdatesStateEvent
import java.util.Date

// these unused imports must stay because of versioning
/* ktlint-disable no-unused-imports */
import expo.modules.updates.UpdatesConfiguration
/* ktlint-enable no-unused-imports */

/**
 * Exported module which provides to the JS runtime information about the currently running update
 * and updates state, along with methods to check for and download new updates, reload with the
 * newest downloaded update applied, and read/clear native log entries.
 *
 * Communicates with the updates hub ([UpdatesController] in most apps, [ExpoUpdatesAppLoader] in
 * Expo Go and legacy standalone apps) via [UpdatesService], an internal module which is overridden
 * by [UpdatesBinding], a scoped module, in Expo Go.
 */
class UpdatesModule(
  context: Context,
  private val moduleRegistryDelegate: ModuleRegistryDelegate = ModuleRegistryDelegate()
) : ExportedModule(context) {
  private inline fun <reified T> moduleRegistry() = moduleRegistryDelegate.getFromModuleRegistry<T>()

  private val logger = UpdatesLogger(context)

  private val updatesService: UpdatesInterface? by moduleRegistry()

  override fun onCreate(moduleRegistry: ModuleRegistry) {
    moduleRegistryDelegate.onCreate(moduleRegistry)
  }

  override fun getName(): String {
    return NAME
  }

  override fun getConstants(): Map<String, Any> {
    UpdatesLogger(context).info("UpdatesModule: getConstants called", UpdatesErrorCode.None)
    val constants = mutableMapOf<String, Any>()
    try {
      val updatesServiceLocal: UpdatesInterface? = updatesService
      if (updatesServiceLocal != null) {
        constants["isEmergencyLaunch"] = updatesServiceLocal.isEmergencyLaunch
        constants["isEmbeddedLaunch"] = updatesServiceLocal.isEmbeddedLaunch
        constants["isMissingRuntimeVersion"] =
          updatesServiceLocal.configuration.isMissingRuntimeVersion
        constants["isEnabled"] = updatesServiceLocal.configuration.isEnabled
        constants["releaseChannel"] = updatesServiceLocal.configuration.releaseChannel
        constants["isUsingEmbeddedAssets"] = updatesServiceLocal.isUsingEmbeddedAssets
        constants["runtimeVersion"] = updatesServiceLocal.configuration.runtimeVersion ?: ""
        constants["checkAutomatically"] = updatesServiceLocal.configuration.checkOnLaunch.toJSString()
        constants["channel"] = updatesServiceLocal.configuration.requestHeaders["expo-channel-name"] ?: ""
        constants["nativeDebug"] = BuildConfig.EX_UPDATES_NATIVE_DEBUG

        val launchedUpdate = updatesServiceLocal.launchedUpdate
        if (launchedUpdate != null) {
          constants["updateId"] = launchedUpdate.id.toString()
          constants["commitTime"] = launchedUpdate.commitTime.time
          constants["manifestString"] =
            if (launchedUpdate.manifest != null) launchedUpdate.manifest.toString() else "{}"
        }
        val localAssetFiles = updatesServiceLocal.localAssetFiles
        if (localAssetFiles != null) {
          val localAssets = mutableMapOf<String, String>()
          for (asset in localAssetFiles.keys) {
            if (asset.key != null) {
              localAssets[asset.key!!] = localAssetFiles[asset]!!
            }
          }
          constants["localAssets"] = localAssets
        }
      }
    } catch (e: Exception) {
      // do nothing; this is expected in a development client
      constants["isEnabled"] = false

      // In a development client, we normally don't have access to the updates configuration, but
      // we should attempt to see if the runtime/sdk versions are defined in AndroidManifest.xml
      // and warn the developer if not. This does not take into account any extra configuration
      // provided at runtime in MainApplication.java, because we don't have access to that in a
      // debug build.
      val configuration = UpdatesConfiguration(context, null)
      constants["isMissingRuntimeVersion"] = configuration.isMissingRuntimeVersion
    }
    return constants
  }

  @ExpoMethod
  fun reload(promise: Promise) {
    try {
      val updatesServiceLocal = updatesService
      if (!updatesServiceLocal!!.canRelaunch()) {
        promise.reject(
          "ERR_UPDATES_DISABLED",
          "You cannot reload when expo-updates is not enabled."
        )
        return
      }
      updatesServiceLocal.relaunchReactApplication(object : LauncherCallback {
        override fun onFailure(e: Exception) {
          Log.e(TAG, "Failed to relaunch application", e)
          promise.reject("ERR_UPDATES_RELOAD", e.message, e)
        }

        override fun onSuccess() {
          promise.resolve(null)
        }
      })
    } catch (e: IllegalStateException) {
      promise.reject(
        "ERR_UPDATES_RELOAD",
        "The updates module controller has not been properly initialized. If you're using a development client, you cannot use `Updates.reloadAsync`. Otherwise, make sure you have called the native method UpdatesController.initialize()."
      )
    }
  }

  @ExpoMethod
  fun checkForUpdateAsync(promise: Promise) {
    try {
      val updatesServiceLocal = updatesService
      if (!updatesServiceLocal!!.configuration.isEnabled) {
        promise.reject(
          "ERR_UPDATES_DISABLED",
          "You cannot check for updates when expo-updates is not enabled."
        )
        return
      }
      updatesServiceLocal.stateMachine?.processEvent(UpdatesStateEvent.Check())
      AsyncTask.execute {
        val databaseHolder = updatesServiceLocal.databaseHolder
        val extraHeaders = FileDownloader.getExtraHeadersForRemoteUpdateRequest(
          databaseHolder.database,
          updatesServiceLocal.configuration,
          updatesServiceLocal.launchedUpdate,
          updatesServiceLocal.embeddedUpdate
        )
        databaseHolder.releaseDatabase()
        updatesServiceLocal.fileDownloader.downloadRemoteUpdate(
          updatesServiceLocal.configuration,
          extraHeaders,
          context,
          object : RemoteUpdateDownloadCallback {
            override fun onFailure(message: String, e: Exception) {
              promise.reject("ERR_UPDATES_CHECK", message, e)
              Log.e(TAG, message, e)
            }

            override fun onSuccess(updateResponse: UpdateResponse) {
              val updateDirective = updateResponse.directiveUpdateResponsePart?.updateDirective
              val updateManifest = updateResponse.manifestUpdateResponsePart?.updateManifest

              val updateInfo = Bundle()
              if (updateDirective != null) {
                if (updateDirective is UpdateDirective.RollBackToEmbeddedUpdateDirective) {
                  updateInfo.putBoolean("isRollBackToEmbedded", true)
                  promise.resolve(updateInfo)
                  updatesServiceLocal.stateMachine?.processEvent(
                    UpdatesStateEvent.CheckCompleteWithRollback()
                  )
                  return
                }
              }

              if (updateManifest == null) {
                updateInfo.putBoolean("isAvailable", false)
                promise.resolve(updateInfo)
                updatesServiceLocal.stateMachine?.processEvent(
                  UpdatesStateEvent.CheckComplete()
                )
                return
              }

              val launchedUpdate = updatesServiceLocal.launchedUpdate
              if (launchedUpdate == null) {
                // this shouldn't ever happen, but if we don't have anything to compare
                // the new manifest to, let the user know an update is available
                updateInfo.putBoolean("isAvailable", true)
                updateInfo.putString("manifestString", updateManifest.manifest.toString())
                promise.resolve(updateInfo)
                updatesServiceLocal.stateMachine?.processEvent(
                  UpdatesStateEvent.CheckCompleteWithUpdate(
                    updateManifest.manifest.getRawJson()
                  )
                )
                return
              }

              if (updatesServiceLocal.selectionPolicy.shouldLoadNewUpdate(
                  updateManifest.updateEntity,
                  launchedUpdate,
                  updateResponse.responseHeaderData?.manifestFilters
                )
              ) {
                updateInfo.putBoolean("isAvailable", true)
                updateInfo.putString("manifestString", updateManifest.manifest.toString())
                promise.resolve(updateInfo)
                updatesServiceLocal.stateMachine?.processEvent(
                  UpdatesStateEvent.CheckCompleteWithUpdate(
                    updateManifest.manifest.getRawJson()
                  )
                )
              } else {
                updateInfo.putBoolean("isAvailable", false)
                promise.resolve(updateInfo)
                updatesServiceLocal.stateMachine?.processEvent(
                  UpdatesStateEvent.CheckComplete()
                )
              }
            }
          }
        )
      }
    } catch (e: IllegalStateException) {
      promise.reject(
        "ERR_UPDATES_CHECK",
        "The updates module controller has not been properly initialized. If you're using a development client, you cannot check for updates. Otherwise, make sure you have called the native method UpdatesController.initialize()."
      )
    }
  }

  @ExpoMethod
  fun fetchUpdateAsync(promise: Promise) {
    try {
      val updatesServiceLocal = updatesService
      if (!updatesServiceLocal!!.configuration.isEnabled) {
        promise.reject(
          "ERR_UPDATES_DISABLED",
          "You cannot fetch updates when expo-updates is not enabled."
        )
        return
      }
      updatesServiceLocal.stateMachine?.processEvent(UpdatesStateEvent.Download())
      AsyncTask.execute {
        val databaseHolder = updatesServiceLocal.databaseHolder
        RemoteLoader(
          context,
          updatesServiceLocal.configuration,
          databaseHolder.database,
          updatesServiceLocal.fileDownloader,
          updatesServiceLocal.directory,
          updatesServiceLocal.launchedUpdate
        )
          .start(
            object : Loader.LoaderCallback {
              override fun onFailure(e: Exception) {
                databaseHolder.releaseDatabase()
                promise.reject("ERR_UPDATES_FETCH", "Failed to download new update", e)
                updatesServiceLocal.stateMachine?.processEvent(
                  UpdatesStateEvent.DownloadError("Failed to download new update: ${e.message}")
                )
              }

              override fun onAssetLoaded(
                asset: AssetEntity,
                successfulAssetCount: Int,
                failedAssetCount: Int,
                totalAssetCount: Int
              ) {
              }

              override fun onUpdateResponseLoaded(updateResponse: UpdateResponse): Loader.OnUpdateResponseLoadedResult {
                val updateDirective = updateResponse.directiveUpdateResponsePart?.updateDirective
                if (updateDirective != null) {
                  return Loader.OnUpdateResponseLoadedResult(
                    shouldDownloadManifestIfPresentInResponse = when (updateDirective) {
                      is UpdateDirective.RollBackToEmbeddedUpdateDirective -> false
                      is UpdateDirective.NoUpdateAvailableUpdateDirective -> false
                    }
                  )
                }

                val updateManifest = updateResponse.manifestUpdateResponsePart?.updateManifest ?: return Loader.OnUpdateResponseLoadedResult(shouldDownloadManifestIfPresentInResponse = false)

                return Loader.OnUpdateResponseLoadedResult(
                  shouldDownloadManifestIfPresentInResponse = updatesServiceLocal.selectionPolicy.shouldLoadNewUpdate(
                    updateManifest.updateEntity,
                    updatesServiceLocal.launchedUpdate,
                    updateResponse.responseHeaderData?.manifestFilters
                  )
                )
              }

              override fun onSuccess(loaderResult: Loader.LoaderResult) {
                databaseHolder.releaseDatabase()
                val updateInfo = Bundle()

                if (loaderResult.updateDirective is UpdateDirective.RollBackToEmbeddedUpdateDirective) {
                  updateInfo.putBoolean("isRollBackToEmbedded", true)
                  updatesServiceLocal.stateMachine?.processEvent(
                    UpdatesStateEvent.DownloadCompleteWithRollback()
                  )
                } else {
                  if (loaderResult.updateEntity == null) {
                    updateInfo.putBoolean("isNew", false)
                    updatesServiceLocal.stateMachine?.processEvent(
                      UpdatesStateEvent.DownloadComplete()
                    )
                  } else {
                    updatesServiceLocal.resetSelectionPolicy()
                    updateInfo.putBoolean("isNew", true)

                    // We need the explicit casting here because when in versioned expo-updates,
                    // the UpdateEntity and UpdatesModule are in different package namespace,
                    // Kotlin cannot do the smart casting for that case.
                    val updateEntity = loaderResult.updateEntity as UpdateEntity

                    updateInfo.putString(
                      "manifestString",
                      updateEntity.manifest.toString()
<<<<<<< HEAD
=======
                    )
                    updatesServiceLocal.stateMachine?.processEvent(
                      UpdatesStateEvent.DownloadCompleteWithUpdate(loaderResult.updateEntity.manifest)
>>>>>>> 71ea6032
                    )
                  }
                }

                promise.resolve(updateInfo)
              }
            }
          )
      }
    } catch (e: IllegalStateException) {
      val message = "The updates module controller has not been properly initialized. If you're using a development client, you cannot fetch updates. Otherwise, make sure you have called the native method UpdatesController.initialize()."
      promise.reject("ERR_UPDATES_FETCH", message)
    }
  }

  @ExpoMethod
  fun getExtraParamsAsync(promise: Promise) {
    logger.debug("Called getExtraParamsAsync")
    val updatesServiceLocal = updatesService
    if (!updatesServiceLocal!!.configuration.isEnabled) {
      promise.reject(
        "ERR_UPDATES_DISABLED",
        "You cannot get extra params when expo-updates is not enabled."
      )
      return
    }

    AsyncTask.execute {
      val databaseHolder = updatesServiceLocal.databaseHolder
      try {
        val result = ManifestMetadata.getExtraParams(
          databaseHolder.database,
          updatesServiceLocal.configuration,
        )
        databaseHolder.releaseDatabase()
        val resultMap = when (result) {
          null -> Bundle()
          else -> {
            Bundle().apply {
              result.forEach {
                putString(it.key, it.value)
              }
            }
          }
        }
        promise.resolve(resultMap)
      } catch (e: Exception) {
        databaseHolder.releaseDatabase()
        promise.reject(
          "ERR_UPDATES_FETCH",
          "Exception in getExtraParamsAsync: ${e.message}, ${e.stackTraceToString()}"
        )
      }
    }
  }

  @ExpoMethod
  fun setExtraParamAsync(key: String, value: String?, promise: Promise) {
    logger.debug("Called setExtraParamAsync with key = $key, value = $value")
    val updatesServiceLocal = updatesService
    if (!updatesServiceLocal!!.configuration.isEnabled) {
      promise.reject(
        "ERR_UPDATES_DISABLED",
        "You cannot set extra client params when expo-updates is not enabled."
      )
      return
    }

    AsyncTask.execute {
      val databaseHolder = updatesServiceLocal.databaseHolder
      try {
        ManifestMetadata.setExtraParam(
          databaseHolder.database,
          updatesServiceLocal.configuration,
          key,
          value
        )
        databaseHolder.releaseDatabase()
        promise.resolve(null)
      } catch (e: Exception) {
        databaseHolder.releaseDatabase()
        promise.reject(
          "ERR_UPDATES_FETCH",
          "Exception in setExtraParamAsync: ${e.message}, ${e.stackTraceToString()}"
        )
      }
    }
  }

  @ExpoMethod
  fun readLogEntriesAsync(maxAge: Long, promise: Promise) {
    AsyncTask.execute {
      val reader = UpdatesLogReader(context)
      val date = Date()
      val epoch = Date(date.time - maxAge)
      val results = reader.getLogEntries(epoch)
        .mapNotNull { UpdatesLogEntry.create(it) }
        .map { entry ->
          Bundle().apply {
            putLong("timestamp", entry.timestamp)
            putString("message", entry.message)
            putString("code", entry.code)
            putString("level", entry.level)
            if (entry.updateId != null) {
              putString("updateId", entry.updateId)
            }
            if (entry.assetId != null) {
              putString("assetId", entry.assetId)
            }
            if (entry.stacktrace != null) {
              putStringArray("stacktrace", entry.stacktrace.toTypedArray())
            }
          }
        }
      promise.resolve(results)
    }
  }

  @ExpoMethod
  fun clearLogEntriesAsync(promise: Promise) {
    AsyncTask.execute {
      val reader = UpdatesLogReader(context)
      reader.purgeLogEntries(
        olderThan = Date()
      ) { error ->
        if (error != null) {
          promise.reject(
            "ERR_UPDATES_READ_LOGS",
            "There was an error when clearing the expo-updates log file",
            error
          )
        } else {
          promise.resolve(null)
        }
      }
    }
  }

  companion object {
    private const val NAME = "ExpoUpdates"

    private val TAG = UpdatesModule::class.java.simpleName
  }
}<|MERGE_RESOLUTION|>--- conflicted
+++ resolved
@@ -327,12 +327,9 @@
                     updateInfo.putString(
                       "manifestString",
                       updateEntity.manifest.toString()
-<<<<<<< HEAD
-=======
                     )
                     updatesServiceLocal.stateMachine?.processEvent(
                       UpdatesStateEvent.DownloadCompleteWithUpdate(loaderResult.updateEntity.manifest)
->>>>>>> 71ea6032
                     )
                   }
                 }
