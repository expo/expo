import * as Crypto from '../Crypto';
import ExpoCrypto from '../ExpoCrypto';

jest.mock('../ExpoCrypto', () => ({
  getRandomValues: jest.fn(async () => 0),
  digestStringAsync: jest.fn(async () => 0),
  digestString: jest.fn(async () => 0),
}));

<<<<<<< HEAD
jest.mock('../aes', () => ({}));

jest.mock('base64-js', () => ({ toByteArray: jest.fn(() => {}) }));

=======
>>>>>>> cff796be
it(`asserts invalid algorithm errors`, async () => {
  await expect(Crypto.digestStringAsync(null as any, '<DEBUG>')).rejects.toThrow(TypeError);
  await expect(Crypto.digestStringAsync('null' as any, '<DEBUG>')).rejects.toThrow(TypeError);
  await expect(Crypto.digestStringAsync(2 as any, '<DEBUG>')).rejects.toThrow(TypeError);
  await expect(Crypto.digestStringAsync(true as any, '<DEBUG>')).rejects.toThrow(TypeError);
  await expect(Crypto.digestStringAsync(undefined as any, '<DEBUG>')).rejects.toThrow(TypeError);
  await expect(Crypto.digestStringAsync({} as any, '<DEBUG>')).rejects.toThrow(TypeError);
});

it(`asserts invalid data errors`, async () => {
  await expect(
    Crypto.digestStringAsync(Crypto.CryptoDigestAlgorithm.SHA1, null as any)
  ).rejects.toThrow(TypeError);
  await expect(
    Crypto.digestStringAsync(Crypto.CryptoDigestAlgorithm.SHA1, 2 as any)
  ).rejects.toThrow(TypeError);
  await expect(
    Crypto.digestStringAsync(Crypto.CryptoDigestAlgorithm.SHA1, true as any)
  ).rejects.toThrow(TypeError);
  await expect(
    Crypto.digestStringAsync(Crypto.CryptoDigestAlgorithm.SHA1, undefined as any)
  ).rejects.toThrow(TypeError);
  await expect(
    Crypto.digestStringAsync(Crypto.CryptoDigestAlgorithm.SHA1, {} as any)
  ).rejects.toThrow(TypeError);
});

it(`asserts invalid encoding errors`, async () => {
  await expect(
    Crypto.digestStringAsync(Crypto.CryptoDigestAlgorithm.SHA1, '<DEBUG>', {
      encoding: null as any,
    })
  ).rejects.toThrow(TypeError);
  await expect(
    Crypto.digestStringAsync(Crypto.CryptoDigestAlgorithm.SHA1, '<DEBUG>', { encoding: '' as any })
  ).rejects.toThrow(TypeError);
  await expect(
    Crypto.digestStringAsync(Crypto.CryptoDigestAlgorithm.SHA1, '<DEBUG>', { encoding: 2 as any })
  ).rejects.toThrow(TypeError);
  await expect(
    Crypto.digestStringAsync(Crypto.CryptoDigestAlgorithm.SHA1, '<DEBUG>', {
      encoding: true as any,
    })
  ).rejects.toThrow(TypeError);
  await expect(
    Crypto.digestStringAsync(Crypto.CryptoDigestAlgorithm.SHA1, '<DEBUG>', {
      encoding: undefined as any,
    })
  ).rejects.toThrow(TypeError);
  await expect(
    Crypto.digestStringAsync(Crypto.CryptoDigestAlgorithm.SHA1, '<DEBUG>', { encoding: {} as any })
  ).rejects.toThrow(TypeError);
});

it(`accepts valid byte counts`, async () => {
  for (const value of [0, 1024, 512.5]) {
    await expect(Crypto.getRandomBytesAsync(value));
    expect(ExpoCrypto.getRandomValues).toHaveBeenCalled();
  }
});

it(`asserts invalid byte count errors`, async () => {
  await expect(Crypto.getRandomBytesAsync(-1)).rejects.toThrow(TypeError);
  await expect(Crypto.getRandomBytesAsync(1025)).rejects.toThrow(TypeError);
  await expect(Crypto.getRandomBytesAsync('invalid' as any)).rejects.toThrow(TypeError);
  await expect(Crypto.getRandomBytesAsync(null as any)).rejects.toThrow(TypeError);
  await expect(Crypto.getRandomBytesAsync({} as any)).rejects.toThrow(TypeError);
  await expect(Crypto.getRandomBytesAsync(NaN)).rejects.toThrow(TypeError);
});<|MERGE_RESOLUTION|>--- conflicted
+++ resolved
@@ -7,13 +7,8 @@
   digestString: jest.fn(async () => 0),
 }));
 
-<<<<<<< HEAD
 jest.mock('../aes', () => ({}));
 
-jest.mock('base64-js', () => ({ toByteArray: jest.fn(() => {}) }));
-
-=======
->>>>>>> cff796be
 it(`asserts invalid algorithm errors`, async () => {
   await expect(Crypto.digestStringAsync(null as any, '<DEBUG>')).rejects.toThrow(TypeError);
   await expect(Crypto.digestStringAsync('null' as any, '<DEBUG>')).rejects.toThrow(TypeError);
