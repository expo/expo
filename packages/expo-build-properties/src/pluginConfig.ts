--- conflicted
+++ resolved
@@ -99,17 +99,12 @@
    *  - `PBXNativeTarget` with "com.apple.product-type.application" `productType` in the app project.
    */
   deploymentTarget?: string;
-<<<<<<< HEAD
-
-  /**
-   * Enable [`use_frameworks!`](https://guides.cocoapods.org/syntax/podfile.html#use_frameworks_bang) in `Podfile`
+
+  /**
+   * Enable [`use_frameworks!`](https://guides.cocoapods.org/syntax/podfile.html#use_frameworks_bang)
+   * in `Podfile` to use frameworks instead of static libraries for Pods.
    *
    * Note: You cannot use `useFrameworks` and `flipper` at the same time
-=======
-  /**
-   * Enable [`use_frameworks!`](https://guides.cocoapods.org/syntax/podfile.html#use_frameworks_bang)
-   * in `Podfile` to use frameworks instead of static libraries for Pods.
->>>>>>> 10682fd3
    */
   useFrameworks?: 'static' | 'dynamic';
 
