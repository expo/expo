# Changelog

## Unpublished

### 🛠 Breaking changes

### 🎉 New features

### 🐛 Bug fixes

### 💡 Others

<<<<<<< HEAD
- [Android] Improve audio focus management ([#28453](https://github.com/expo/expo/pull/28453) by [@behenate](https://github.com/behenate))
=======
## 1.1.5 — 2024-04-26

### 🎉 New features

- [iOS] Add support for customizing the now playing notification. ([#28386](https://github.com/expo/expo/pull/28386) by [@behenate](https://github.com/behenate))

## 1.1.4 — 2024-04-25

_This version does not introduce any user-facing changes._
>>>>>>> 1ab06869

## 1.1.3 — 2024-04-24

_This version does not introduce any user-facing changes._

## 1.1.2 — 2024-04-24

_This version does not introduce any user-facing changes._

## 1.1.1 — 2024-04-23

_This version does not introduce any user-facing changes._

## 1.1.0 — 2024-04-18

### 🎉 New features

- Create a docs page. ([#27854](https://github.com/expo/expo/pull/27854) by [@behenate](https://github.com/behenate))
- Add support for events on Android and iOS. ([#27632](https://github.com/expo/expo/pull/27632) by [@behenate](https://github.com/behenate))
- Add support for `loop`, `playbackRate`, `preservesPitch` and `currentTime` properties. ([#27367](https://github.com/expo/expo/pull/27367) by [@behenate](https://github.com/behenate))
- Add background playback support. ([#27110](https://github.com/expo/expo/pull/27110) by [@behenate](https://github.com/behenate))
- Add DRM support for Android and iOS. ([#26465](https://github.com/expo/expo/pull/26465) by [@behenate](https://github.com/behenate))
- [Android] Add Picture in Picture support. ([#26368](https://github.com/expo/expo/pull/26368) by [@behenate](https://github.com/behenate))
- [Android] Add fullscreen support. ([#26159](https://github.com/expo/expo/pull/26159) by [@behenate](https://github.com/behenate))
- [web] Add volume ([#26137](https://github.com/expo/expo/pull/26137) by [@behenate](https://github.com/behenate))
- Initial release for Android 🎉 ([#26033](https://github.com/expo/expo/pull/26033) by [@behenate](https://github.com/behenate))
- [Android] Adds support for boarders. ([#27003](https://github.com/expo/expo/pull/27003) by [@lukmccall](https://github.com/lukmccall))

### 🐛 Bug fixes

- Fix memory leaks on fast refresh. ([#27428](https://github.com/expo/expo/pull/27428) by [@behenate](https://github.com/behenate))

### 💡 Others

- Removed deprecated backward compatible Gradle settings. ([#28083](https://github.com/expo/expo/pull/28083) by [@kudo](https://github.com/kudo))

## 0.3.1 — 2023-12-12

_This version does not introduce any user-facing changes._

## 0.3.0 — 2023-12-12

### 🎉 New features

- [iOS] Add Picture in Picture support. ([#25522](https://github.com/expo/expo/pull/25522) by [@behenate](https://github.com/behenate))

## 0.2.0 — 2023-11-14

### 🛠 Breaking changes

- On `Android` bump `compileSdkVersion` and `targetSdkVersion` to `34`. ([#24708](https://github.com/expo/expo/pull/24708) by [@alanjhughes](https://github.com/alanjhughes))

## 0.1.0 — 2023-10-30

### 🎉 New features

- Initial release for iOS 🎉<|MERGE_RESOLUTION|>--- conflicted
+++ resolved
@@ -10,9 +10,8 @@
 
 ### 💡 Others
 
-<<<<<<< HEAD
-- [Android] Improve audio focus management ([#28453](https://github.com/expo/expo/pull/28453) by [@behenate](https://github.com/behenate))
-=======
+- [Android] Improve audio focus management. ([#28453](https://github.com/expo/expo/pull/28453) by [@behenate](https://github.com/behenate))
+
 ## 1.1.5 — 2024-04-26
 
 ### 🎉 New features
@@ -22,7 +21,6 @@
 ## 1.1.4 — 2024-04-25
 
 _This version does not introduce any user-facing changes._
->>>>>>> 1ab06869
 
 ## 1.1.3 — 2024-04-24
 
