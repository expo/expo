package expo.modules.video

import android.app.Activity
import androidx.media3.common.MediaItem
import androidx.media3.common.PlaybackParameters
import expo.modules.kotlin.exception.Exceptions
import expo.modules.kotlin.modules.Module
import expo.modules.kotlin.modules.ModuleDefinition
import kotlinx.coroutines.launch
import kotlinx.coroutines.runBlocking

// https://developer.android.com/guide/topics/media/media3/getting-started/migration-guide#improvements_in_media3
@androidx.annotation.OptIn(androidx.media3.common.util.UnstableApi::class)
class VideoModule : Module() {
  private val activity: Activity
    get() = appContext.activityProvider?.currentActivity ?: throw Exceptions.MissingActivity()

  override fun definition() = ModuleDefinition {
    Name("ExpoVideo")

    View(VideoView::class) {
      Prop("player") { view: VideoView, player: VideoPlayer ->
        view.videoPlayer = player
        player.prepare()
      }

      Prop("nativeControls") { view: VideoView, useNativeControls: Boolean ->
        view.playerView.useController = useNativeControls
      }

      Prop("contentFit") { view: VideoView, contentFit: ContentFit ->
        view.playerView.resizeMode = contentFit.toResizeMode()
      }

      AsyncFunction("enterFullscreen") { view: VideoView ->
        view.enterFullscreen()
      }

      Prop("allowsFullscreen") { view: VideoView, allowsFullscreen: Boolean? ->
        view.allowsFullscreen = allowsFullscreen ?: true
      }

      Prop("requiresLinearPlayback") { view: VideoView, requiresLinearPlayback: Boolean? ->
        val linearPlayback = requiresLinearPlayback ?: false
<<<<<<< HEAD
        view.playerView.applyRequiresLinearPlayback(linearPlayback)
=======
        view.playerView.setShowFastForwardButton(!linearPlayback)
        view.playerView.setShowRewindButton(!linearPlayback)
        view.playerView.setShowPreviousButton(!linearPlayback)
        view.playerView.setShowNextButton(!linearPlayback)

        // TODO: Make the requiresLinearPlayback hide only the scrubber instead of the whole progress bar.
        //  Maybe use custom layout for the player as the scrubber is not available?
        val progressBar = view.playerView.findViewById<View>(androidx.media3.ui.R.id.exo_progress)
        if (progressBar is DefaultTimeBar) {
          progressBar.visibility = if (linearPlayback) {
            View.GONE
          } else {
            View.VISIBLE
          }
        }
>>>>>>> 928af2e7
        view.videoPlayer?.requiresLinearPlayback = linearPlayback
      }

      OnViewDestroys {
        VideoViewManager.removeVideoView(it.id)
      }
    }

    Class(VideoPlayer::class) {
      Constructor { source: String ->
        val mediaItem = MediaItem.fromUri(source)
        VideoPlayer(activity.applicationContext, mediaItem)
      }

      Property("isPlaying")
        .get { ref: VideoPlayer ->
          ref.isPlaying
        }

      Property("isLoading")
        .get { ref: VideoPlayer ->
          ref.isLoading
        }

      Property("isMuted")
        .get { ref: VideoPlayer ->
          ref.isMuted
        }
        .set { ref: VideoPlayer, isMuted: Boolean ->
          appContext.mainQueue.launch {
            ref.isMuted = isMuted
          }
        }

      Property("volume")
        .get { ref: VideoPlayer ->
          ref.volume
        }
        .set { ref: VideoPlayer, volume: Float ->
          appContext.mainQueue.launch {
            ref.userVolume = volume
            ref.volume = volume
          }
        }

      Property("currentTime")
        .get { ref: VideoPlayer ->
          // TODO: we shouldn't block the thread, but there are no events for the player position change,
          //  so we can't update the currentTime in a non-blocking way like the other properties.
          //  Until we think of something better we can temporarily do it this way
          runBlocking(appContext.mainQueue.coroutineContext) {
            ref.player.currentPosition
          }
        }

      Function("getPlaybackSpeed") { ref: VideoPlayer ->
        ref.playbackParameters.speed
      }

      Function("setPlaybackSpeed") { ref: VideoPlayer, speed: Float ->
        appContext.mainQueue.launch {
          ref.playbackParameters = PlaybackParameters(speed)
        }
      }

      Function("play") { ref: VideoPlayer ->
        appContext.mainQueue.launch {
          ref.player.play()
        }
      }

      Function("pause") { ref: VideoPlayer ->
        appContext.mainQueue.launch {
          ref.player.pause()
        }
      }

      Function("replace") { ref: VideoPlayer, source: String ->
        appContext.mainQueue.launch {
          val mediaItem = MediaItem.fromUri(source)
          ref.player.setMediaItem(mediaItem)
        }
      }

      Function("seekBy") { ref: VideoPlayer, seekTime: Double ->
        appContext.mainQueue.launch {
          val seekPos = ref.player.currentPosition + (seekTime * 1000).toLong()
          ref.player.seekTo(seekPos)
        }
      }

      Function("replay") { ref: VideoPlayer ->
        appContext.mainQueue.launch {
          ref.player.seekTo(0)
          ref.player.play()
        }
      }
    }
  }
}<|MERGE_RESOLUTION|>--- conflicted
+++ resolved
@@ -42,25 +42,7 @@
 
       Prop("requiresLinearPlayback") { view: VideoView, requiresLinearPlayback: Boolean? ->
         val linearPlayback = requiresLinearPlayback ?: false
-<<<<<<< HEAD
         view.playerView.applyRequiresLinearPlayback(linearPlayback)
-=======
-        view.playerView.setShowFastForwardButton(!linearPlayback)
-        view.playerView.setShowRewindButton(!linearPlayback)
-        view.playerView.setShowPreviousButton(!linearPlayback)
-        view.playerView.setShowNextButton(!linearPlayback)
-
-        // TODO: Make the requiresLinearPlayback hide only the scrubber instead of the whole progress bar.
-        //  Maybe use custom layout for the player as the scrubber is not available?
-        val progressBar = view.playerView.findViewById<View>(androidx.media3.ui.R.id.exo_progress)
-        if (progressBar is DefaultTimeBar) {
-          progressBar.visibility = if (linearPlayback) {
-            View.GONE
-          } else {
-            View.VISIBLE
-          }
-        }
->>>>>>> 928af2e7
         view.videoPlayer?.requiresLinearPlayback = linearPlayback
       }
 
