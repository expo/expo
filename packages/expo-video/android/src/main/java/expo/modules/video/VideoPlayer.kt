package expo.modules.video

import android.app.Activity
import android.content.ComponentName
import android.content.Context
import android.content.Context.BIND_AUTO_CREATE
import android.content.Intent
import android.content.ServiceConnection
import android.os.IBinder
import android.util.Log
import android.view.SurfaceView
import androidx.media3.common.MediaItem
import androidx.media3.common.PlaybackParameters
import androidx.media3.common.Player
import androidx.media3.common.Timeline
import androidx.media3.common.util.UnstableApi
import androidx.media3.exoplayer.ExoPlayer
import androidx.media3.session.MediaSessionService
import androidx.media3.ui.PlayerView
import expo.modules.kotlin.AppContext
import expo.modules.kotlin.exception.Exceptions
import expo.modules.kotlin.sharedobjects.SharedObject

// https://developer.android.com/guide/topics/media/media3/getting-started/migration-guide#improvements_in_media3
@UnstableApi
<<<<<<< HEAD
class VideoPlayer(context: Context, private val appContext: AppContext, private val mediaItem: MediaItem) : AutoCloseable, SharedObject() {
  private val currentActivity: Activity by lazy {
    appContext.activityProvider?.currentActivity
      ?: throw Exceptions.MissingActivity()
  }

  val player = ExoPlayer.Builder(context).setLooper(context.mainLooper).build()
=======
class VideoPlayer(context: Context, private val mediaItem: MediaItem) : AutoCloseable, SharedObject() {
  val player = ExoPlayer
    .Builder(context)
    .setLooper(context.mainLooper)
    .build()
>>>>>>> ce141b51

  // We duplicate some properties of the player, because we don't want to always use the mainQueue to access them.
  var isPlaying = false
  var isLoading = true

  // Volume of the player if there was no mute applied.
  var userVolume = 1f
  var requiresLinearPlayback = false
  var staysActiveInBackground = false
  private var serviceConnection: ServiceConnection
  internal var playbackServiceBinder: PlaybackServiceBinder? = null
  lateinit var timeline: Timeline

  var volume = 1f
    set(volume) {
      if (player.volume == volume) return
      player.volume = if (isMuted) 0f else volume
      field = volume
    }

  var isMuted = false
    set(isMuted) {
      field = isMuted
      volume = if (isMuted) 0f else userVolume
    }

  var playbackParameters: PlaybackParameters = PlaybackParameters.DEFAULT
    set(value) {
      if (player.playbackParameters == value) return
      player.playbackParameters = value
      field = value
    }

  private val playerListener = object : Player.Listener {
    override fun onIsPlayingChanged(isPlaying: Boolean) {
      this@VideoPlayer.isPlaying = isPlaying
    }

    override fun onTimelineChanged(timeline: Timeline, reason: Int) {
      this@VideoPlayer.timeline = timeline
    }

    override fun onIsLoadingChanged(isLoading: Boolean) {
      this@VideoPlayer.isLoading = isLoading
    }

    override fun onVolumeChanged(volume: Float) {
      this@VideoPlayer.volume = volume
    }

    override fun onPlaybackParametersChanged(playbackParameters: PlaybackParameters) {
      this@VideoPlayer.playbackParameters = playbackParameters
      super.onPlaybackParametersChanged(playbackParameters)
    }
  }

  init {
    val intent = Intent(context, ExpoVideoPlaybackService::class.java)

    serviceConnection = object : ServiceConnection {
      override fun onServiceConnected(componentName: ComponentName, binder: IBinder) {
        playbackServiceBinder = binder as? PlaybackServiceBinder
        playbackServiceBinder?.service?.registerPlayer(player) ?: run {
          Log.w(
            "ExpoVideo",
            "Expo Video could not bind to the playback service. " +
              "This will cause issues with playback notifications and sustaining background playback."
          )
        }
      }

      override fun onServiceDisconnected(componentName: ComponentName) {
        playbackServiceBinder = null
      }

      override fun onNullBinding(componentName: ComponentName) {
        Log.w(
          "ExpoVideo",
          "Expo Video could not bind to the playback service. " +
            "This will cause issues with playback notifications and sustaining background playback."
        )
      }
    }
    intent.action = MediaSessionService.SERVICE_INTERFACE
    currentActivity.startService(intent)
    currentActivity.bindService(intent, serviceConnection, BIND_AUTO_CREATE)
    player.addListener(playerListener)
    VideoManager.registerVideoPlayer(this)
  }

  override fun close() {
    player.removeListener(playerListener)
    currentActivity.unbindService(serviceConnection)
    playbackServiceBinder?.service?.unregisterPlayer(player)
    VideoManager.unregisterVideoPlayer(this)
    player.release()
  }

  fun changePlayerView(playerView: PlayerView) {
    player.clearVideoSurface()
    player.setVideoSurfaceView(playerView.videoSurfaceView as SurfaceView?)
    playerView.player = player
  }

  fun prepare() {
    player.setMediaItem(mediaItem)
    player.prepare()
  }
}<|MERGE_RESOLUTION|>--- conflicted
+++ resolved
@@ -23,21 +23,16 @@
 
 // https://developer.android.com/guide/topics/media/media3/getting-started/migration-guide#improvements_in_media3
 @UnstableApi
-<<<<<<< HEAD
 class VideoPlayer(context: Context, private val appContext: AppContext, private val mediaItem: MediaItem) : AutoCloseable, SharedObject() {
   private val currentActivity: Activity by lazy {
     appContext.activityProvider?.currentActivity
       ?: throw Exceptions.MissingActivity()
   }
 
-  val player = ExoPlayer.Builder(context).setLooper(context.mainLooper).build()
-=======
-class VideoPlayer(context: Context, private val mediaItem: MediaItem) : AutoCloseable, SharedObject() {
   val player = ExoPlayer
     .Builder(context)
     .setLooper(context.mainLooper)
     .build()
->>>>>>> ce141b51
 
   // We duplicate some properties of the player, because we don't want to always use the mainQueue to access them.
   var isPlaying = false
