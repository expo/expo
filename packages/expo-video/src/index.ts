import Video from './NativeVideoModule';

<<<<<<< HEAD
export { VideoView, useVideoPlayer } from './VideoView';
export { Video };
export { VideoSource } from './VideoView.types';
=======
export { VideoView, useVideoPlayer, isPictureInPictureSupported } from './VideoView';
export { Video };
>>>>>>> b11029d3
<|MERGE_RESOLUTION|>--- conflicted
+++ resolved
@@ -1,10 +1,5 @@
 import Video from './NativeVideoModule';
 
-<<<<<<< HEAD
-export { VideoView, useVideoPlayer } from './VideoView';
-export { Video };
-export { VideoSource } from './VideoView.types';
-=======
 export { VideoView, useVideoPlayer, isPictureInPictureSupported } from './VideoView';
 export { Video };
->>>>>>> b11029d3
+export { VideoSource } from './VideoView.types';