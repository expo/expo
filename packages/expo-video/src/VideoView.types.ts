import { ViewProps } from 'react-native';

/**
 * A class that represents an instance of the video player.
 */
export declare class VideoPlayer {
  /**
   * Boolean value whether the player is currently playing.
   */
  isPlaying: boolean;

  /**
   * Boolean value whether the player is currently muted.
   */
  isMuted: boolean;

  /**
   * Float value between 0 and 1 representing the current volume. This value will be ignored if the player is muted.
   *
<<<<<<< HEAD
   * @platform web
=======
   * @platform android
>>>>>>> df72a70f
   */
  volume: number;

  /**
   * Resumes the player.
   */
  play(): void;

  /**
   * Pauses the player.
   */
  pause(): void;

  /**
   * Replaces the current source with a new one.
   */
  replace(source: string): void;

  /**
   * Seeks the playback by the given number of seconds.
   */
  seekBy(seconds: number): void;

  /**
   * Seeks the playback to the beginning.
   */
  replay(): void;
}

/**
 * Describes how a video should be scaled to fit in a container.
 * 'contain': The video maintains its aspect ratio and fits inside the container, with possible letterboxing/pillarboxing.
 * 'cover': The video maintains its aspect ratio and covers the entire container, potentially cropping some portions.
 * 'fill': The video stretches/squeezes to completely fill the container, potentially causing distortion.
 */
type VideoContentFit = 'contain' | 'cover' | 'fill';

export interface VideoViewProps extends ViewProps {
  /**
   * A player instance – use `useVideoPlayer()` to create one.
   * @platform ios, web
   */
  player: VideoPlayer;

  /**
   * Determines whether native controls should be displayed or not.
   */
  nativeControls: boolean | undefined;

  /**
   * Describes how the video should be scaled to fit in the container.
   * Options are 'contain', 'cover', and 'fill'.
   * @platform ios, web
   */
  contentFit: VideoContentFit | undefined;

  /**
   * Determines whether fullscreen mode is allowed or not.
   * @platform ios, web
   */
  allowsFullscreen: boolean | undefined;

  /**
   * Determines whether the timecodes should be displayed or not.
   * @platform ios
   */
  showsTimecodes: boolean | undefined;

  /**
   * Determines whether the player allows the user to skip media content.
   * @platform ios
   */
  requiresLinearPlayback: boolean | undefined;

  /**
   * Determines the position offset of the video inside the container.
   * @platform ios
   */
  contentPosition: { dx?: number; dy?: number } | undefined;

  /**
   * A callback to call after the video player enters Picture in Picture (PiP) mode.
   * @platform ios 14+
   */
  onPictureInPictureStart?: () => void;

  /**
   * A callback to call after the video player exits Picture in Picture (PiP) mode.
   * @platform ios 14+
   */
  onPictureInPictureStop?: () => void;

  /**
   * Determines whether the player allows Picture in Picture (PiP) mode.
   * @default false
   * @platform ios 14+
   */
  allowsPictureInPicture?: boolean;

  /**
   * Determines whether the player should start Picture in Picture (PiP) automatically when the app is in the background.
   * > **Note:** Only one player can be in Picture in Picture (PiP) mode at a time.
   * @default false
   * @platform ios 14.2+
   */
  startsPictureInPictureAutomatically?: boolean;
}<|MERGE_RESOLUTION|>--- conflicted
+++ resolved
@@ -17,11 +17,7 @@
   /**
    * Float value between 0 and 1 representing the current volume. This value will be ignored if the player is muted.
    *
-<<<<<<< HEAD
-   * @platform web
-=======
-   * @platform android
->>>>>>> df72a70f
+   * @platform android, web
    */
   volume: number;
 
