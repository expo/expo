import { SharedObject } from 'expo';
import { VideoPlayerEvents } from './VideoPlayerEvents.types';
import { VideoThumbnail } from './VideoThumbnail';
/**
 * A class that represents an instance of the video player.
 */
export declare class VideoPlayer extends SharedObject<VideoPlayerEvents> {
    /**
     * Boolean value whether the player is currently playing.
     * > Use `play` and `pause` methods to control the playback.
     */
    readonly playing: boolean;
    /**
     * Determines whether the player should automatically replay after reaching the end of the video.
     * @default false
     */
    loop: boolean;
    /**
     * Determines whether the player should allow external playback.
     * @default true
     * @platform ios
     */
    allowsExternalPlayback: boolean;
    /**
     * Determines how the player will interact with other audio playing in the system.
     *
     * @default 'auto'
     * @platform android
     * @platform ios
     */
    audioMixingMode: AudioMixingMode;
    /**
     * Boolean value whether the player is currently muted.
     * Setting this property to `true`/`false` will mute/unmute the player.
     * @default false
     */
    muted: boolean;
    /**
     * Float value indicating the current playback time in seconds.
     *
     * If the player is not yet playing, this value indicates the time position
     * at which playback will begin once the `play()` method is called.
     *
     * Setting `currentTime` to a new value seeks the player to the given time.
     * Note that frame accurate seeking may incur additional decoding delay which can impact seeking performance.
     * Consider using the [`seekBy`](#seekbyseconds) function if the time does not have to be set precisely.
     */
    currentTime: number;
    /**
     * The exact timestamp when the currently displayed video frame was sent from the server,
     * based on the `EXT-X-PROGRAM-DATE-TIME` tag in the livestream metadata.
     * If this metadata is missing, this property will return `null`.
     * @platform android
     * @platform ios
     */
    readonly currentLiveTimestamp: number | null;
    /**
     * Float value indicating the latency of the live stream in seconds.
     * If a livestream doesn't have the required metadata, this will return `null`.
     * @platform android
     * @platform ios
     */
    readonly currentOffsetFromLive: number | null;
    /**
     * Float value indicating the time offset from the live in seconds.
     * @platform ios
     */
    targetOffsetFromLive: number;
    /**
     * Float value indicating the duration of the current video in seconds.
     */
    readonly duration: number;
    /**
     * Float value between `0` and `1.0` representing the current volume.
     * Muting the player doesn't affect the volume. In other words, when the player is muted, the volume is the same as
     * when unmuted. Similarly, setting the volume doesn't unmute the player.
     * @default 1.0
     */
    volume: number;
    /**
     * Boolean value indicating if the player should correct audio pitch when the playback speed changes.
     * @default true
     */
    preservesPitch: boolean;
    /**
     * Float value indicating the interval in seconds at which the player will emit the [`timeUpdate`](#videoplayerevents) event.
     * When the value is equal to `0`, the event will not be emitted.
     *
     * @default 0
     */
    timeUpdateEventInterval: number;
    /**
     * Float value between `0` and `16.0` indicating the current playback speed of the player.
     * @default 1.0
     */
    playbackRate: number;
    /**
     * Boolean value indicating whether the player is currently playing a live stream.
     */
    readonly isLive: boolean;
    /**
     * Indicates the current status of the player.
     */
    readonly status: VideoPlayerStatus;
    /**
     * Boolean value determining whether the player should show the now playing notification.
     *
     * @default false
     * @platform android
     * @platform ios
     */
    showNowPlayingNotification: boolean;
    /**
     * Determines whether the player should continue playing after the app enters the background.
     * @default false
     * @platform ios
     * @platform android
     */
    staysActiveInBackground: boolean;
    /**
     * Float value indicating how far the player has buffered the video in seconds.
     *
     * This value is 0 when the player has not buffered up to the current playback time.
     * When it's impossible to determine the buffer state (for example, when the player isn't playing any media), this value is -1.
     */
    readonly bufferedPosition: number;
    /**
     * Specifies buffer options which will be used by the player when buffering the video.
     *
     * > You should provide a `BufferOptions` object when setting this property. Setting individual buffer properties is not supported.
     * @platform android
     * @platform ios
     */
    bufferOptions: BufferOptions;
    /**
     * Specifies the subtitle track which is currently displayed by the player. `null` when no subtitles are displayed.
     *
     * > To ensure a valid subtitle track, always assign one of the subtitle tracks from the [`availableSubtitleTracks`](#availablesubtitletracks) array.
     *
     * @default null
     * @platform android
     * @platform ios
     */
    subtitleTrack: SubtitleTrack | null;
    /**
     * An array of subtitle tracks available for the current video.
     *
     * @platform android
     * @platform ios
     */
    readonly availableSubtitleTracks: SubtitleTrack[];
    /**
     * Initializes a new video player instance with the given source.
     * @hidden
     */
    constructor(source: VideoSource);
    /**
     * Resumes the player.
     */
    play(): void;
    /**
     * Pauses the player.
     */
    pause(): void;
    /**
     * Replaces the current source with a new one.
     */
    replace(source: VideoSource): void;
    /**
     * Seeks the playback by the given number of seconds. The time to which the player seeks may differ from the specified requested time for efficiency,
     * depending on the encoding and what is currently buffered by the player. Use this function to implement playback controls that seek by specific amount of time,
     * in which case, the actual time usually does not have to be precise. For frame accurate seeking, use the [`currentTime`](#currenttime) property.
     */
    seekBy(seconds: number): void;
    /**
     * Seeks the playback to the beginning.
     */
    replay(): void;
    /**
     * Generates thumbnails from the currently played asset. The thumbnails are references to native images,
     * thus they can be used as a source of the `Image` component from `expo-image`.
     * @platform ios
     */
    generateThumbnailsAsync(times: number | number[]): Promise<VideoThumbnail[]>;
}
/**
 * Describes the current status of the player.
 * - `idle`: The player is not playing or loading any videos.
 * - `loading`: The player is loading video data from the provided source
 * - `readyToPlay`: The player has loaded enough data to start playing or to continue playback.
 * - `error`: The player has encountered an error while loading or playing the video.
 */
export type VideoPlayerStatus = 'idle' | 'loading' | 'readyToPlay' | 'error';
export type VideoSource = string | number | null | {
    /**
     * The URI of the video.
     *
     * This property is exclusive with the `assetId` property. When both are present, the `assetId` will be ignored.
     */
    uri?: string;
    /**
     * The asset ID of a local video asset, acquired with the `require` function.
     * This property is exclusive with the `uri` property. When both are present, the `assetId` will be ignored.
     */
    assetId?: number;
    /**
     * Specifies the DRM options which will be used by the player while loading the video.
     */
    drm?: DRMOptions;
    /**
     * Specifies information which will be displayed in the now playing notification.
     * When undefined the player will display information contained in the video metadata.
     * @platform android
     * @platform ios
<<<<<<< HEAD
     * @platform tvos
=======
     * @default tvos
>>>>>>> c3be1343
     */
    metadata?: VideoMetadata;
    /**
     * Specifies headers sent with the video request.
     * > For DRM license headers use the `headers` field of [`DRMOptions`](#drmoptions).
     * @platform android
     * @platform ios
     */
    headers?: Record<string, string>;
};
/**
 * Contains information about any errors that the player encountered during the playback
 */
export type PlayerError = {
    message: string;
};
/**
 * Contains information that will be displayed in the now playing notification when the video is playing.
 * @platform android
 * @platform ios
 */
export type VideoMetadata = {
    /**
     * The title of the video.
     * @platform android
     * @platform ios
     * @platform tvos
     */
    title?: string;
    /**
     * Secondary text that will be displayed under the title.
     * @platform android
     * @platform ios
     * @platform tvos
     */
    artist?: string;
    /**
     * The uri of the video artwork.
     * @platform android
     * @platform ios
     */
    artwork?: string;
    /**
<<<<<<< HEAD
     * The text dispayed above the title on the player
     * @platform android
     * @platform ios
=======
     * The subTitle of the video.
>>>>>>> c3be1343
     * @platform tvos
     */
    subTitle?: string;
};
/**
 * Specifies which type of DRM to use:
 * - Android supports ClearKey, PlayReady and Widevine.
 * - iOS supports FairPlay.
 */
export type DRMType = 'clearkey' | 'fairplay' | 'playready' | 'widevine';
/**
 * Specifies DRM options which will be used by the player while loading the video.
 */
export type DRMOptions = {
    /**
     * Determines which type of DRM to use.
     */
    type: DRMType;
    /**
     * Determines the license server URL.
     */
    licenseServer: string;
    /**
     * Determines headers sent to the license server on license requests.
     */
    headers?: Record<string, string>;
    /**
     * Specifies whether the DRM is a multi-key DRM.
     * @platform android
     */
    multiKey?: boolean;
    /**
     * Specifies the content ID of the stream.
     * @platform ios
     */
    contentId?: string;
    /**
     * Specifies the certificate URL for the FairPlay DRM.
     * @platform ios
     */
    certificateUrl?: string;
    /**
     * Specifies the base64 encoded certificate data for the FairPlay DRM.
     * When this property is set, the `certificateUrl` property is ignored.
     * @platform ios
     */
    base64CertificateData?: string;
};
/**
 * Specifies buffer options which will be used by the player when buffering the video.
 *
 * @platform android
 * @platform ios
 */
export type BufferOptions = {
    /**
     * The duration in seconds which determines how much media the player should buffer ahead of the current playback time.
     *
     * On iOS when set to `0` the player will automatically decide appropriate buffer duration.
     *
     * Equivalent to [`AVPlayerItem.preferredForwardBufferDuration`](https://developer.apple.com/documentation/avfoundation/avplayeritem/1643630-preferredforwardbufferduration).
     * @default Android: 20, iOS: 0
     * @platform android
     * @platform ios
     */
    readonly preferredForwardBufferDuration?: number;
    /**
     * A Boolean value that indicates whether the player should automatically delay playback in order to minimize stalling.
     *
     * Equivalent to [`AVPlayer.automaticallyWaitsToMinimizeStalling`](https://developer.apple.com/documentation/avfoundation/avplayer/1643482-automaticallywaitstominimizestal).
     * @default true
     * @platform ios
     */
    readonly waitsToMinimizeStalling?: boolean;
    /**
     * Minimum duration of the buffer in seconds required to continue playing after the player has been paused or started buffering.
     *
     * > This property will be ignored if `preferredForwardBufferDuration` is lower.
     * @default 2
     * @platform android
     */
    readonly minBufferForPlayback?: number;
    /**
     * The maximum number of bytes that the player can buffer from the network.
     * When 0 the player will automatically decide appropriate buffer size.
     *
     * @default 0
     * @platform android
     */
    readonly maxBufferBytes?: number | null;
    /**
     * A Boolean value which determines whether the player should prioritize time over size when buffering media.
     *
     * @default false
     * @platform android
     */
    readonly prioritizeTimeOverSizeThreshold?: boolean;
};
/**
 * Specifies the audio mode that the player should use. Audio mode is set on per-app basis, if there are multiple players playing and
 * have different a `AudioMode` specified, the highest priority mode will be used. Priority order: 'doNotMix' > 'auto' > 'duckOthers' > 'mixWithOthers'.
 *
 * - `mixWithOthers`: The player will mix its audio output with other apps.
 * - `duckOthers`: The player will lower the volume of other apps if any of the active players is outputting audio.
 * - `auto`: The player will allow other apps to keep playing audio only when it is muted. On iOS it will always interrupt other apps when `showNowPlayingNotification` is `true` due to system requirements.
 * - `doNotMix`: The player will pause playback in other apps, even when it's muted.
 *
 * > On iOS, the Now Playing notification is dependent on the audio mode. If the audio mode is different from `doNotMix` or `auto` this feature will not work.
 */
export type AudioMixingMode = 'mixWithOthers' | 'duckOthers' | 'auto' | 'doNotMix';
export type SubtitleTrack = {
    /**
     * A string used by `expo-video` to identify the subtitle track.
     *
     * @platform android
     */
    id: string;
    /**
     * Language of the subtitle track. For example, `en`, `pl`, `de`.
     */
    language: string;
    /**
     * Label of the subtitle track in the language of the device.
     */
    label: string;
};
//# sourceMappingURL=VideoPlayer.types.d.ts.map<|MERGE_RESOLUTION|>--- conflicted
+++ resolved
@@ -212,11 +212,7 @@
      * When undefined the player will display information contained in the video metadata.
      * @platform android
      * @platform ios
-<<<<<<< HEAD
-     * @platform tvos
-=======
      * @default tvos
->>>>>>> c3be1343
      */
     metadata?: VideoMetadata;
     /**
@@ -260,13 +256,7 @@
      */
     artwork?: string;
     /**
-<<<<<<< HEAD
-     * The text dispayed above the title on the player
-     * @platform android
-     * @platform ios
-=======
      * The subTitle of the video.
->>>>>>> c3be1343
      * @platform tvos
      */
     subTitle?: string;
