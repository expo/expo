import { SharedObject } from 'expo';
import { VideoPlayerEvents } from './VideoPlayerEvents.types';
import { VideoThumbnail } from './VideoThumbnail';
/**
 * A class that represents an instance of the video player.
 */
export declare class VideoPlayer extends SharedObject<VideoPlayerEvents> {
    /**
     * Boolean value whether the player is currently playing.
     * > Use `play` and `pause` methods to control the playback.
     */
    readonly playing: boolean;
    /**
     * Determines whether the player should automatically replay after reaching the end of the video.
     * @default false
     */
    loop: boolean;
    /**
     * Determines whether the player should allow external playback.
     * @default true
     * @platform ios
     */
    allowsExternalPlayback: boolean;
    /**
     * Determines how the player will interact with other audio playing in the system.
     *
     * @default 'auto'
     * @platform android
     * @platform ios
     */
    audioMixingMode: AudioMixingMode;
    /**
     * Boolean value whether the player is currently muted.
     * Setting this property to `true`/`false` will mute/unmute the player.
     * @default false
     */
    muted: boolean;
    /**
     * Float value indicating the current playback time in seconds.
     *
     * If the player is not yet playing, this value indicates the time position
     * at which playback will begin once the `play()` method is called.
     *
     * Setting `currentTime` to a new value seeks the player to the given time.
     * Note that frame accurate seeking may incur additional decoding delay which can impact seeking performance.
     * Consider using the [`seekBy`](#seekbyseconds) function if the time does not have to be set precisely.
     */
    currentTime: number;
    /**
     * The exact timestamp when the currently displayed video frame was sent from the server,
     * based on the `EXT-X-PROGRAM-DATE-TIME` tag in the livestream metadata.
     * If this metadata is missing, this property will return `null`.
     * @platform android
     * @platform ios
     */
    readonly currentLiveTimestamp: number | null;
    /**
     * Float value indicating the latency of the live stream in seconds.
     * If a livestream doesn't have the required metadata, this will return `null`.
     * @platform android
     * @platform ios
     */
    readonly currentOffsetFromLive: number | null;
    /**
     * Float value indicating the time offset from the live in seconds.
     * @platform ios
     */
    targetOffsetFromLive: number;
    /**
     * Float value indicating the duration of the current video in seconds.
     */
    readonly duration: number;
    /**
     * Float value between `0` and `1.0` representing the current volume.
     * Muting the player doesn't affect the volume. In other words, when the player is muted, the volume is the same as
     * when unmuted. Similarly, setting the volume doesn't unmute the player.
     * @default 1.0
     */
    volume: number;
    /**
     * Boolean value indicating if the player should correct audio pitch when the playback speed changes.
     * @default true
     */
    preservesPitch: boolean;
    /**
     * Float value indicating the interval in seconds at which the player will emit the [`timeUpdate`](#videoplayerevents) event.
     * When the value is equal to `0`, the event will not be emitted.
     *
     * @default 0
     */
    timeUpdateEventInterval: number;
    /**
     * Float value between `0` and `16.0` indicating the current playback speed of the player.
     * @default 1.0
     */
    playbackRate: number;
    /**
     * Boolean value indicating whether the player is currently playing a live stream.
     */
    readonly isLive: boolean;
    /**
     * Indicates the current status of the player.
     */
    readonly status: VideoPlayerStatus;
    /**
     * Boolean value determining whether the player should show the now playing notification.
     *
     * @default false
     * @platform android
     * @platform ios
     */
    showNowPlayingNotification: boolean;
    /**
     * Determines whether the player should continue playing after the app enters the background.
     * @default false
     * @platform ios
     * @platform android
     */
    staysActiveInBackground: boolean;
    /**
     * Float value indicating how far the player has buffered the video in seconds.
     *
     * This value is 0 when the player has not buffered up to the current playback time.
     * When it's impossible to determine the buffer state (for example, when the player isn't playing any media), this value is -1.
     */
    readonly bufferedPosition: number;
    /**
     * Specifies buffer options which will be used by the player when buffering the video.
     *
     * > You should provide a `BufferOptions` object when setting this property. Setting individual buffer properties is not supported.
     * @platform android
     * @platform ios
     */
    bufferOptions: BufferOptions;
    /**
     * Specifies the subtitle track which is currently displayed by the player. `null` when no subtitles are displayed.
     *
     * > To ensure a valid subtitle track, always assign one of the subtitle tracks from the [`availableSubtitleTracks`](#availablesubtitletracks) array.
     *
     * @default null
     * @platform android
     * @platform ios
     */
    subtitleTrack: SubtitleTrack | null;
    /**
     * An array of subtitle tracks available for the current video.
     *
     * @platform android
     * @platform ios
     */
    readonly availableSubtitleTracks: SubtitleTrack[];
    /**
     * Initializes a new video player instance with the given source.
     * @hidden
     */
    constructor(source: VideoSource);
    /**
     * Resumes the player.
     */
    play(): void;
    /**
     * Pauses the player.
     */
    pause(): void;
    /**
     * Replaces the current source with a new one.
     */
    replace(source: VideoSource): void;
    /**
     * Seeks the playback by the given number of seconds. The time to which the player seeks may differ from the specified requested time for efficiency,
     * depending on the encoding and what is currently buffered by the player. Use this function to implement playback controls that seek by specific amount of time,
     * in which case, the actual time usually does not have to be precise. For frame accurate seeking, use the [`currentTime`](#currenttime) property.
     */
    seekBy(seconds: number): void;
    /**
     * Seeks the playback to the beginning.
     */
    replay(): void;
    /**
     * Generates thumbnails from the currently played asset. The thumbnails are references to native images,
     * thus they can be used as a source of the `Image` component from `expo-image`.
     * @platform ios
     */
    generateThumbnailsAsync(times: number | number[]): Promise<VideoThumbnail[]>;
}
/**
 * Describes the current status of the player.
 * - `idle`: The player is not playing or loading any videos.
 * - `loading`: The player is loading video data from the provided source
 * - `readyToPlay`: The player has loaded enough data to start playing or to continue playback.
 * - `error`: The player has encountered an error while loading or playing the video.
 */
export type VideoPlayerStatus = 'idle' | 'loading' | 'readyToPlay' | 'error';
export type VideoSource = string | number | null | {
    /**
     * The URI of the video.
     *
     * This property is exclusive with the `assetId` property. When both are present, the `assetId` will be ignored.
     */
    uri?: string;
    /**
     * The asset ID of a local video asset, acquired with the `require` function.
     * This property is exclusive with the `uri` property. When both are present, the `assetId` will be ignored.
     */
    assetId?: number;
    /**
     * Specifies the DRM options which will be used by the player while loading the video.
     */
    drm?: DRMOptions;
    /**
     * Specifies information which will be displayed in the now playing notification.
     * When undefined the player will display information contained in the video metadata.
     * @platform android
     * @platform ios
<<<<<<< HEAD
     * @default tvos
=======
     * @platform tvos
>>>>>>> 7bbaf86c
     */
    metadata?: VideoMetadata;
    /**
     * Specifies headers sent with the video request.
     * > For DRM license headers use the `headers` field of [`DRMOptions`](#drmoptions).
     * @platform android
     * @platform ios
     */
    headers?: Record<string, string>;
};
/**
 * Contains information about any errors that the player encountered during the playback
 */
export type PlayerError = {
    message: string;
};
/**
 * Contains information that will be displayed in the now playing notification when the video is playing.
 * @platform android
 * @platform ios
 */
export type VideoMetadata = {
    /**
     * The title of the video.
     * @platform android
     * @platform ios
     * @platform tvos
     */
    title?: string;
    /**
     * The name of the artist.
     * @platform android
     * @platform ios
     * @platform tvos
     */
    artist?: string;
    /**
     * Secondary text that will be displayed under the title.
     * @platform tvos
     */
    subTitle?: string;
    /**
     * The uri of the video artwork.
     * @platform android
     * @platform ios
     * @platform tvos
     */
    artwork?: string;
    /**
     * The subTitle of the video.
     * @platform tvos
     */
    subTitle?: string;
};
/**
 * Specifies which type of DRM to use:
 * - Android supports ClearKey, PlayReady and Widevine.
 * - iOS supports FairPlay.
 */
export type DRMType = 'clearkey' | 'fairplay' | 'playready' | 'widevine';
/**
 * Specifies DRM options which will be used by the player while loading the video.
 */
export type DRMOptions = {
    /**
     * Determines which type of DRM to use.
     */
    type: DRMType;
    /**
     * Determines the license server URL.
     */
    licenseServer: string;
    /**
     * Determines headers sent to the license server on license requests.
     */
    headers?: Record<string, string>;
    /**
     * Specifies whether the DRM is a multi-key DRM.
     * @platform android
     */
    multiKey?: boolean;
    /**
     * Specifies the content ID of the stream.
     * @platform ios
     */
    contentId?: string;
    /**
     * Specifies the certificate URL for the FairPlay DRM.
     * @platform ios
     */
    certificateUrl?: string;
    /**
     * Specifies the base64 encoded certificate data for the FairPlay DRM.
     * When this property is set, the `certificateUrl` property is ignored.
     * @platform ios
     */
    base64CertificateData?: string;
};
/**
 * Specifies buffer options which will be used by the player when buffering the video.
 *
 * @platform android
 * @platform ios
 */
export type BufferOptions = {
    /**
     * The duration in seconds which determines how much media the player should buffer ahead of the current playback time.
     *
     * On iOS when set to `0` the player will automatically decide appropriate buffer duration.
     *
     * Equivalent to [`AVPlayerItem.preferredForwardBufferDuration`](https://developer.apple.com/documentation/avfoundation/avplayeritem/1643630-preferredforwardbufferduration).
     * @default Android: 20, iOS: 0
     * @platform android
     * @platform ios
     */
    readonly preferredForwardBufferDuration?: number;
    /**
     * A Boolean value that indicates whether the player should automatically delay playback in order to minimize stalling.
     *
     * Equivalent to [`AVPlayer.automaticallyWaitsToMinimizeStalling`](https://developer.apple.com/documentation/avfoundation/avplayer/1643482-automaticallywaitstominimizestal).
     * @default true
     * @platform ios
     */
    readonly waitsToMinimizeStalling?: boolean;
    /**
     * Minimum duration of the buffer in seconds required to continue playing after the player has been paused or started buffering.
     *
     * > This property will be ignored if `preferredForwardBufferDuration` is lower.
     * @default 2
     * @platform android
     */
    readonly minBufferForPlayback?: number;
    /**
     * The maximum number of bytes that the player can buffer from the network.
     * When 0 the player will automatically decide appropriate buffer size.
     *
     * @default 0
     * @platform android
     */
    readonly maxBufferBytes?: number | null;
    /**
     * A Boolean value which determines whether the player should prioritize time over size when buffering media.
     *
     * @default false
     * @platform android
     */
    readonly prioritizeTimeOverSizeThreshold?: boolean;
};
/**
 * Specifies the audio mode that the player should use. Audio mode is set on per-app basis, if there are multiple players playing and
 * have different a `AudioMode` specified, the highest priority mode will be used. Priority order: 'doNotMix' > 'auto' > 'duckOthers' > 'mixWithOthers'.
 *
 * - `mixWithOthers`: The player will mix its audio output with other apps.
 * - `duckOthers`: The player will lower the volume of other apps if any of the active players is outputting audio.
 * - `auto`: The player will allow other apps to keep playing audio only when it is muted. On iOS it will always interrupt other apps when `showNowPlayingNotification` is `true` due to system requirements.
 * - `doNotMix`: The player will pause playback in other apps, even when it's muted.
 *
 * > On iOS, the Now Playing notification is dependent on the audio mode. If the audio mode is different from `doNotMix` or `auto` this feature will not work.
 */
export type AudioMixingMode = 'mixWithOthers' | 'duckOthers' | 'auto' | 'doNotMix';
export type SubtitleTrack = {
    /**
     * A string used by `expo-video` to identify the subtitle track.
     *
     * @platform android
     */
    id: string;
    /**
     * Language of the subtitle track. For example, `en`, `pl`, `de`.
     */
    language: string;
    /**
     * Label of the subtitle track in the language of the device.
     */
    label: string;
};
//# sourceMappingURL=VideoPlayer.types.d.ts.map<|MERGE_RESOLUTION|>--- conflicted
+++ resolved
@@ -212,11 +212,7 @@
      * When undefined the player will display information contained in the video metadata.
      * @platform android
      * @platform ios
-<<<<<<< HEAD
-     * @default tvos
-=======
-     * @platform tvos
->>>>>>> 7bbaf86c
+     * @platform tvos
      */
     metadata?: VideoMetadata;
     /**
