// Copyright 2023-present 650 Industries. All rights reserved.

import AVFoundation
import ExpoModulesCore

<<<<<<< HEAD
internal final class VideoPlayer: SharedRef<AVPlayer>, Hashable {
  var staysActiveInBackground = false {
    didSet {
      if staysActiveInBackground {
        VideoManager.shared.switchToActiveAudioSessionOrWarn(
          warning: "Failed to set the audio session category. This might affect background playback functionality"
        )
      }
    }
  }

  override init(_ pointer: AVPlayer) {
    super.init(pointer)
    NowPlayingManager.shared.registerPlayer(pointer)
    VideoManager.shared.register(videoPlayer: self)
  }

  deinit {
    NowPlayingManager.shared.unregisterPlayer(pointer)
    VideoManager.shared.unregister(videoPlayer: self)
  }

  /**
   * iOS automatically pauses videos when the app enters the background. Only way to avoid this is to detach the player from the playerLayer.
   * Typical way of doing this for `AVPlayerViewController` is setting `playerViewController.player = nil`, but that makes the
   * video invisible for around a second after foregrounding, disabling the tracks requires more code, but works a lot faster.
   */
  func setTracksEnabled(_ enabled: Bool) {
    pointer.currentItem?.tracks.forEach({ track in
      guard let assetTrack = track.assetTrack else {
        return
      }

      if assetTrack.hasMediaCharacteristic(AVMediaCharacteristic.visual) {
        track.isEnabled = enabled
      }
    })
  }

  func hash(into hasher: inout Hasher) {
    hasher.combine(ObjectIdentifier(self))
  }

  static func == (lhs: VideoPlayer, rhs: VideoPlayer) -> Bool {
    return ObjectIdentifier(lhs) == ObjectIdentifier(rhs)
  }
=======
internal final class VideoPlayer: SharedRef<AVPlayer> {
  lazy var contentKeyManager = ContentKeyManager()
>>>>>>> c9c007a3
}<|MERGE_RESOLUTION|>--- conflicted
+++ resolved
@@ -3,8 +3,9 @@
 import AVFoundation
 import ExpoModulesCore
 
-<<<<<<< HEAD
 internal final class VideoPlayer: SharedRef<AVPlayer>, Hashable {
+  lazy var contentKeyManager = ContentKeyManager()
+
   var staysActiveInBackground = false {
     didSet {
       if staysActiveInBackground {
@@ -50,8 +51,4 @@
   static func == (lhs: VideoPlayer, rhs: VideoPlayer) -> Bool {
     return ObjectIdentifier(lhs) == ObjectIdentifier(rhs)
   }
-=======
-internal final class VideoPlayer: SharedRef<AVPlayer> {
-  lazy var contentKeyManager = ContentKeyManager()
->>>>>>> c9c007a3
 }