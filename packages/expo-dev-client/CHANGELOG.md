# Changelog

## Unpublished

### 🛠 Breaking changes

### 🎉 New features

### 🐛 Bug fixes

### 💡 Others

<<<<<<< HEAD
- Migrate to Expo CLI. ([#23806](https://github.com/expo/expo/pull/23806) by [@EvanBacon](https://github.com/EvanBacon))
=======
## 3.0.0 — 2023-08-02

_This version does not introduce any user-facing changes._
>>>>>>> 0f8ec3af

## 2.4.7 — 2023-07-26

### 🐛 Bug fixes

- Fixed compatibility with the Reanimated 3.4.0 on iOS. ([#23726](https://github.com/expo/expo/pull/23726) by [@piaskowyk](https://github.com/piaskowyk))

## 2.4.2 — 2023-06-28

_This version does not introduce any user-facing changes._

## 2.4.1 — 2023-06-23

_This version does not introduce any user-facing changes._

## 2.4.0 — 2023-06-21

### 🐛 Bug fixes

- Fixed Android build warnings for Gradle version 8. ([#22537](https://github.com/expo/expo/pull/22537), [#22609](https://github.com/expo/expo/pull/22609) by [@kudo](https://github.com/kudo))

### 💡 Others

- Bump `babel-plugin-module-resolver` dev dependency. ([#22871](https://github.com/expo/expo/pull/22871) by [@EvanBacon](https://github.com/EvanBacon))

## 2.3.0 — 2023-05-08

### 💡 Others

- Update e2e tests to use custom entry file system. ([#21643](https://github.com/expo/expo/pull/21643) by [@EvanBacon](https://github.com/EvanBacon))

## 2.1.4 — 2023-02-28

_This version does not introduce any user-facing changes._

## 2.1.3 — 2023-02-25

_This version does not introduce any user-facing changes._

## 2.1.2 — 2023-02-17

_This version does not introduce any user-facing changes._

## 2.1.1 — 2023-02-09

_This version does not introduce any user-facing changes._

## 2.1.0 — 2023-02-03

### 💡 Others

- On Android bump `compileSdkVersion` and `targetSdkVersion` to `33`. ([#20721](https://github.com/expo/expo/pull/20721) by [@lukmccall](https://github.com/lukmccall))

## 2.0.1 — 2022-11-21

_This version does not introduce any user-facing changes._

## 2.0.0 — 2022-10-27

### 💡 Others

- Drop `@expo/config-plugins` dependency in favor of peer dependency on `expo`. ([#18595](https://github.com/expo/expo/pull/18595) by [@EvanBacon](https://github.com/EvanBacon))
- Get detox tests running locally. ([#19254](https://github.com/expo/expo/pull/19254) by [@esamelson](https://github.com/esamelson))

## 1.3.1 — 2022-10-11

_This version does not introduce any user-facing changes._

## 1.3.0 — 2022-09-16

### 🐛 Bug fixes

- Remove default scheme from intent filters that specify `autoVerify=true`. ([#18963](https://github.com/expo/expo/pull/18963) by [@ajsmth](https://github.com/ajsmth))

## 1.2.1 — 2022-08-16

_This version does not introduce any user-facing changes._

## 1.2.0 — 2022-08-11

_This version does not introduce any user-facing changes._

## 1.1.1 — 2022-07-20

_This version does not introduce any user-facing changes._

## 1.1.0 — 2022-07-18

_This version does not introduce any user-facing changes._

## 1.0.1 — 2022-07-14

_This version does not introduce any user-facing changes._

## 1.0.0 — 2022-06-09

_This version does not introduce any user-facing changes._

## 0.10.0 — 2022-06-07

_This version does not introduce any user-facing changes._

## 0.9.6 — 2022-05-19

_This version does not introduce any user-facing changes._

## 0.9.5 — 2022-05-06

_This version does not introduce any user-facing changes._

## 0.9.4 — 2022-05-05

### 🐛 Bug fixes

- Fix `no such module 'EXDevLauncher'` when compiling the release build on iOS. ([#17332](https://github.com/expo/expo/pull/17332) by [@lukmccall](https://github.com/lukmccall))

## 0.9.3 — 2022-04-26

_This version does not introduce any user-facing changes._

## 0.9.2 — 2022-04-25

_This version does not introduce any user-facing changes._

## 0.9.1 — 2022-04-21

_This version does not introduce any user-facing changes._

## 0.9.0 — 2022-04-20

### 🐛 Bug fixes

- Removed the unused `jcenter()` maven dependencies. ([#16846](https://github.com/expo/expo/pull/16846) by [@kudo](https://github.com/kudo))

### ⚠️ Notices

- On Android bump `compileSdkVersion` to `31`, `targetSdkVersion` to `31` and `Java` version to `11`. ([#16941](https://github.com/expo/expo/pull/16941) by [@bbarthec](https://github.com/bbarthec))

## 0.8.4 — 2022-02-07

_This version does not introduce any user-facing changes._

## 0.8.3 — 2022-02-01

### 🐛 Bug fixes

- Fix `Plugin with id 'maven' not found` build error from Android Gradle 7. ([#16080](https://github.com/expo/expo/pull/16080) by [@kudo](https://github.com/kudo))

## 0.8.2 — 2022-01-18

_This version does not introduce any user-facing changes._

## 0.8.1 — 2022-01-17

_This version does not introduce any user-facing changes._

## 0.8.0 — 2021-12-22

### 💡 Others

- Updated `@expo/config-plugins` from `4.0.2` to `4.0.14` ([#15621](https://github.com/expo/expo/pull/15621) by [@EvanBacon](https://github.com/EvanBacon))

## 0.7.2 — 2021-12-15

_This version does not introduce any user-facing changes._

## 0.7.1 — 2021-12-03

_This version does not introduce any user-facing changes._

## 0.7.0 — 2021-12-03

### 🐛 Bug fixes

- [plugin] Fix android adding duplicate schemes. ([#15057](https://github.com/expo/expo/pull/15057) by [@EvanBacon](https://github.com/EvanBacon))

## 0.6.3 — 2021-10-21

_This version does not introduce any user-facing changes._

## 0.6.2 — 2021-10-15

_This version does not introduce any user-facing changes._

## 0.6.1 — 2021-10-15

_This version does not introduce any user-facing changes._

## 0.6.0 — 2021-10-07

### 🛠 Breaking changes

- Added a native dependency on the `expo-manifests` package. **Projects without `react-native-unimodules` or `expo-modules-core` installed will need to follow the upgrade guide [here](https://docs.expo.dev/clients/upgrading/) when upgrading from an older version of this package.** ([#14461](https://github.com/expo/expo/pull/14461) by [@esamelson](https://github.com/esamelson))
- Replace Android DevLauncherManifest class with `expo-manifests`. ([#14462](https://github.com/expo/expo/pull/14462) by [@esamelson](https://github.com/esamelson))

### 🐛 Bug fixes

- Fix building errors from use_frameworks! in Podfile. ([#14523](https://github.com/expo/expo/pull/14523) by [@kudo](https://github.com/kudo))

### 💡 Others

- Updated `@expo/config-plugins` ([#14443](https://github.com/expo/expo/pull/14443) by [@EvanBacon](https://github.com/EvanBacon))

## 0.5.1 — 2021-09-03

_This version does not introduce any user-facing changes._

## 0.5.0 — 2021-09-02

### 💡 Others

- Fix .npmignore and remove `tests/` directory from published npm package. ([#13990](https://github.com/expo/expo/pull/13990) by [@esamelson](https://github.com/esamelson))

## 0.4.7 — 2021-08-06

_This version does not introduce any user-facing changes._

## 0.4.6 — 2021-08-04

_This version does not introduce any user-facing changes._

## 0.4.5 — 2021-07-16

_This version does not introduce any user-facing changes._

## 0.4.4 — 2021-07-08

_This version does not introduce any user-facing changes._

## 0.4.3 — 2021-06-30

_This version does not introduce any user-facing changes._

## 0.4.2 — 2021-06-30

### 🐛 Bug fixes

- Pin versions of expo-dev-launcher, expo-dev-menu, and expo-dev-menu-interface packages. ([#13430](https://github.com/expo/expo/pull/13430) by [@esamelson](https://github.com/esamelson))

## 0.4.1 — 2021-06-24

_This version does not introduce any user-facing changes._

## 0.3.0 — 2021-06-10

### 🎉 New features

- [plugin] Autogenerate a common URI scheme for iOS/Android if one doesn't exist. ([#13147](https://github.com/expo/expo/pull/13147) by [@fson](https://github.com/fson))
- [plugin] Add `getDefaultScheme` function for Expo CLI. ([#13230](https://github.com/expo/expo/pull/13230) by [@fson](https://github.com/fson))

## 0.2.0 — 2021-06-08

### 🐛 Bug fixes

- [plugin] Fix `react-native.config.js` not being added in `expo prebuild --platform android`. ([#13204](https://github.com/expo/expo/pull/13204) by [@fson](https://github.com/fson))

## 0.1.3 — 2021-05-20

_This version does not introduce any user-facing changes._

## 0.1.2 — 2021-05-13

_This version does not introduce any user-facing changes._

## 0.1.1 — 2021-05-12

_This version does not introduce any user-facing changes._

## 0.1.0 — 2021-05-11

_This version does not introduce any user-facing changes._<|MERGE_RESOLUTION|>--- conflicted
+++ resolved
@@ -10,13 +10,11 @@
 
 ### 💡 Others
 
-<<<<<<< HEAD
 - Migrate to Expo CLI. ([#23806](https://github.com/expo/expo/pull/23806) by [@EvanBacon](https://github.com/EvanBacon))
-=======
+
 ## 3.0.0 — 2023-08-02
 
 _This version does not introduce any user-facing changes._
->>>>>>> 0f8ec3af
 
 ## 2.4.7 — 2023-07-26
 
