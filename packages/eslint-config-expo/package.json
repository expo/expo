--- conflicted
+++ resolved
@@ -44,11 +44,6 @@
     "prettier": "^3.4.2"
   },
   "peerDependencies": {
-<<<<<<< HEAD
-    "eslint": ">=9",
-    "prettier": ">=3"
-=======
     "eslint": "^8 || ^9"
->>>>>>> d85d8290
   }
 }