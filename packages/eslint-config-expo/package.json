{
  "name": "eslint-config-expo",
  "version": "9.0.1",
  "description": "ESLint config for Expo apps",
  "main": "default.js",
  "scripts": {
    "lint": "eslint ."
  },
  "repository": {
    "type": "git",
    "url": "git+https://github.com/expo/expo.git",
    "directory": "packages/eslint-config-expo"
  },
  "keywords": [
    "eslint-config",
    "expo",
    "react-native"
  ],
  "files": [
    "README.md",
    "default.js",
    "flat.js",
    "flat",
    "utils"
  ],
  "author": "Expo",
  "license": "MIT",
  "bugs": {
    "url": "https://github.com/expo/expo/issues"
  },
  "homepage": "https://github.com/expo/expo/tree/main/packages/eslint-config-expo",
  "dependencies": {
    "@typescript-eslint/eslint-plugin": "^8.18.2",
    "@typescript-eslint/parser": "^8.18.2",
    "eslint-import-resolver-typescript": "^3.6.3",
<<<<<<< HEAD
    "eslint-plugin-expo": "^0.1.1",
=======
    "eslint-plugin-expo": "^0.1.2",
>>>>>>> cd391c95
    "eslint-plugin-import": "^2.30.0",
    "eslint-plugin-react": "^7.37.3",
    "eslint-plugin-react-hooks": "^5.1.0"
  },
  "devDependencies": {
    "eslint": "^9.18.0",
    "eslint-plugin-prettier": "^5.2.1",
    "prettier": "^3.4.2"
  },
  "peerDependencies": {
    "eslint": "^8 || ^9"
  }
}<|MERGE_RESOLUTION|>--- conflicted
+++ resolved
@@ -33,11 +33,7 @@
     "@typescript-eslint/eslint-plugin": "^8.18.2",
     "@typescript-eslint/parser": "^8.18.2",
     "eslint-import-resolver-typescript": "^3.6.3",
-<<<<<<< HEAD
-    "eslint-plugin-expo": "^0.1.1",
-=======
     "eslint-plugin-expo": "^0.1.2",
->>>>>>> cd391c95
     "eslint-plugin-import": "^2.30.0",
     "eslint-plugin-react": "^7.37.3",
     "eslint-plugin-react-hooks": "^5.1.0"
