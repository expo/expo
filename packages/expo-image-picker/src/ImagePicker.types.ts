--- conflicted
+++ resolved
@@ -48,11 +48,8 @@
   exif?: boolean;
   base64?: boolean;
   videoExportPreset?: VideoExportPreset;
-<<<<<<< HEAD
   allowsMultipleSelection?: boolean;
-=======
   videoMaxDuration?: number;
->>>>>>> 5cf1be8e
 };
 
 export type OpenFileBrowserOptions = {
