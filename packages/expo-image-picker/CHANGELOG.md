--- conflicted
+++ resolved
@@ -8,16 +8,12 @@
 
 ### 🐛 Bug fixes
 
-<<<<<<< HEAD
-- Fixed downsizing cropped image, when `allowsEditing` was `true`. ([#9316](https://github.com/expo/expo/pull/9316) by [@barthap](https://github.com/barthap)) 
-- [Web] Return Array `ImagePickerResult` when `allowsMultipleSelection = true` by [@isthaison](https://github.com/isthaison)) 
-=======
 ## 8.4.0 — 2020-07-27
 
 ### 🐛 Bug fixes
 
 - Fixed downsizing cropped image, when `allowsEditing` was `true`. ([#9316](https://github.com/expo/expo/pull/9316) by [@barthap](https://github.com/barthap))
->>>>>>> 699af9f2
+- [Web] Return Array `ImagePickerResult` when `allowsMultipleSelection = true` by [@isthaison](https://github.com/isthaison)) 
 
 ## 8.3.0 — 2020-05-29
 
