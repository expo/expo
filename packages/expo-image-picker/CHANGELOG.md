# Changelog

## Unpublished

### 🛠 Breaking changes

### 🎉 New features

- Converted plugin to TypeScript. ([#11715](https://github.com/expo/expo/pull/11715) by [@EvanBacon](https://github.com/EvanBacon))
- Updated Android build configuration to target Android 11 (added support for Android SDK 30). ([#11647](https://github.com/expo/expo/pull/11647) by [@bbarthec](https://github.com/bbarthec))

### 🐛 Bug fixes

<<<<<<< HEAD
- Fixed `launchCameraAsync()` with `allowsEditing` option crashing for some android users. ([#11825](https://github.com/expo/expo/pull/11825) by [@lukmccall](https://github.com/lukmccall))
=======
- Fixed cancelled picker dialog not resolving with expected result on web. ([#11847](https://github.com/expo/expo/pull/11847) by [@jayprado](https://github.com/jayprado))
>>>>>>> 00225097

## 10.0.0 — 2021-01-15

### 🛠 Breaking changes

- Dropped support for iOS 10.0 ([#11344](https://github.com/expo/expo/pull/11344) by [@tsapeta](https://github.com/tsapeta))

### 🎉 New features

- Created config plugins ([#11538](https://github.com/expo/expo/pull/11538) by [@EvanBacon](https://github.com/EvanBacon))

### 🐛 Bug fixes

- Fixed possible unsafe call in VideoResultTask. ([#11552](https://github.com/expo/expo/pull/11552) by [@Duell10111](https://github.com/Duell10111))

## 9.2.1 — 2020-12-09

### 🐛 Bug fixes

- Fix typo in media library permission methods. ([#11292](https://github.com/expo/expo/pull/11292) by [@bycedric](https://github.com/bycedric))

## 9.2.0 — 2020-11-17

_This version does not introduce any user-facing changes._

## 9.1.1 — 2020-09-23

### 🐛 Bug fixes

- `launchImageLibraryAsync()` should be callable with no options argument ([#10306](https://github.com/expo/expo/pull/10306))

## 9.1.0 — 2020-08-18

### 🎉 New features

- Added a way to handle results when activity was killed by the android. ([#9697](https://github.com/expo/expo/pull/9697) by [@lukmccall](https://github.com/lukmccall))

### 🐛 Bug fixes

- Return array of `ImagePickerResult` when `allowsMultipleSelection` is set to `true` on Web. ([#9402](https://github.com/expo/expo/pull/9402) by [@isthaison](https://github.com/isthaison))
- video recorded on iOS recorded was producing [low resolution](https://github.com/expo/expo/issues/6224) videos, not it's fixed, and can be configured via the `videoQuality` option. ([#9808](https://github.com/expo/expo/pull/9808) by [@vujevits](https://github.com/vujevits))

## 9.0.0 — 2020-08-11

### 🛠 Breaking changes

- Added camera and external storage permissions declarations to `AndroidManifest.xml` on Android. ([#9230](https://github.com/expo/expo/pull/9230) by [@bycedric](https://github.com/bycedric))

### 🎉 New features

- Added support for the limited `CAMERA_ROLL` permission on iOS 14. ([#9423](https://github.com/expo/expo/pull/9423) by [@lukmccall](https://github.com/lukmccall))
- Added `videoMaxDuration` option to `launchCameraAsync()` to configure video recording duration limit. ([#9486](https://github.com/expo/expo/pull/9486) by [@barthap](https://github.com/barthap))

## 8.4.0 — 2020-07-27

### 🐛 Bug fixes

- Fixed downsizing cropped image, when `allowsEditing` was `true`. ([#9316](https://github.com/expo/expo/pull/9316) by [@barthap](https://github.com/barthap))

## 8.3.0 — 2020-05-29

_This version does not introduce any user-facing changes._

## 8.2.0 — 2020-05-27

### 🛠 Breaking changes

- The base64 output will no longer contain newline and special character (`\n`, `\r`) on Android. ([#7841](https://github.com/expo/expo/pull/7841) by [@jarvisluong](https://github.com/jarvisluong))

### 🐛 Bug fixes

- Skip asking for camera permissions on web with `ImagePicker.getCameraPermissionsAsync`. ([#8475](https://github.com/expo/expo/pull/8475) by [@EvanBacon](https://github.com/EvanBacon))
- Fixed exception when calling `ImagePicker.getCameraPermissionsAsync` on Web. ([#7498](https://github.com/expo/expo/pull/7498) by [@IjzerenHein](https://github.com/IjzerenHein))<|MERGE_RESOLUTION|>--- conflicted
+++ resolved
@@ -11,11 +11,8 @@
 
 ### 🐛 Bug fixes
 
-<<<<<<< HEAD
 - Fixed `launchCameraAsync()` with `allowsEditing` option crashing for some android users. ([#11825](https://github.com/expo/expo/pull/11825) by [@lukmccall](https://github.com/lukmccall))
-=======
 - Fixed cancelled picker dialog not resolving with expected result on web. ([#11847](https://github.com/expo/expo/pull/11847) by [@jayprado](https://github.com/jayprado))
->>>>>>> 00225097
 
 ## 10.0.0 — 2021-01-15
 
