--- conflicted
+++ resolved
@@ -1,4 +1,3 @@
-<<<<<<< HEAD
 import { PermissionResponse } from 'unimodules-permissions-interface';
 export { PermissionResponse as CameraPermissionResponse };
 export declare type CameraRollPermissionResponse = PermissionResponse & {
@@ -63,60 +62,4 @@
 }) | ImagePickerOptions;
 export declare type ExpandImagePickerResult<T> = T extends ImagePickerOptions & {
     allowsMultipleSelection: true;
-} ? ImagePickerMultipleResult : ImagePickerResult;
-=======
-import { PermissionResponse } from 'unimodules-permissions-interface';
-export { PermissionResponse as CameraPermissionResponse };
-export declare type CameraRollPermissionResponse = PermissionResponse & {
-    accessPrivileges?: 'all' | 'limited' | 'none';
-};
-export declare enum MediaTypeOptions {
-    All = "All",
-    Videos = "Videos",
-    Images = "Images"
-}
-export declare enum VideoExportPreset {
-    Passthrough = 0,
-    LowQuality = 1,
-    MediumQuality = 2,
-    HighestQuality = 3,
-    H264_640x480 = 4,
-    H264_960x540 = 5,
-    H264_1280x720 = 6,
-    H264_1920x1080 = 7,
-    H264_3840x2160 = 8,
-    HEVC_1920x1080 = 9,
-    HEVC_3840x2160 = 10
-}
-export declare type ImageInfo = {
-    uri: string;
-    width: number;
-    height: number;
-    type?: 'image' | 'video';
-    exif?: {
-        [key: string]: any;
-    };
-    base64?: string;
-};
-export declare type ImagePickerResult = {
-    cancelled: true;
-} | ({
-    cancelled: false;
-} & ImageInfo);
-export declare type ImagePickerOptions = {
-    allowsEditing?: boolean;
-    aspect?: [number, number];
-    quality?: number;
-    allowsMultipleSelection?: boolean;
-    mediaTypes?: MediaTypeOptions;
-    exif?: boolean;
-    base64?: boolean;
-    videoExportPreset?: VideoExportPreset;
-    videoMaxDuration?: number;
-};
-export declare type OpenFileBrowserOptions = {
-    mediaTypes: MediaTypeOptions;
-    capture?: boolean;
-    allowsMultipleSelection: boolean;
-};
->>>>>>> 5cf1be8e
+} ? ImagePickerMultipleResult : ImagePickerResult;