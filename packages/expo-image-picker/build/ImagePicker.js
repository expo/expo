--- conflicted
+++ resolved
@@ -1,4 +1,3 @@
-<<<<<<< HEAD
 import { UnavailabilityError } from '@unimodules/core';
 import { PermissionStatus } from 'unimodules-permissions-interface';
 import ExponentImagePicker from './ExponentImagePicker';
@@ -28,51 +27,4 @@
     return await ExponentImagePicker.launchImageLibraryAsync(options);
 }
 export { MediaTypeOptions, VideoExportPreset, PermissionStatus, };
-=======
-import { UnavailabilityError, CodedError } from '@unimodules/core';
-import { PermissionStatus } from 'unimodules-permissions-interface';
-import ExponentImagePicker from './ExponentImagePicker';
-import { MediaTypeOptions, VideoExportPreset, } from './ImagePicker.types';
-function validateOptions(options) {
-    const { aspect, quality, videoMaxDuration } = options;
-    if (aspect != null) {
-        const [x, y] = aspect;
-        if (x <= 0 || y <= 0) {
-            throw new CodedError('ERR_INVALID_ARGUMENT', `Invalid aspect ratio values ${x}:${y}. Provide positive numbers.`);
-        }
-    }
-    if (quality && (quality < 0 || quality > 1)) {
-        throw new CodedError('ERR_INVALID_ARGUMENT', `Invalid 'quality' value ${quality}. Provide a value between 0 and 1.`);
-    }
-    if (videoMaxDuration && videoMaxDuration < 0) {
-        throw new CodedError('ERR_INVALID_ARGUMENT', `Invalid 'videoMaxDuration' value ${videoMaxDuration}. Provide a non-negative number.`);
-    }
-    return options;
-}
-export async function getCameraPermissionsAsync() {
-    return ExponentImagePicker.getCameraPermissionsAsync();
-}
-export async function getCameraRollPermissionsAsync() {
-    return ExponentImagePicker.getCameraRollPermissionsAsync();
-}
-export async function requestCameraPermissionsAsync() {
-    return ExponentImagePicker.requestCameraPermissionsAsync();
-}
-export async function requestCameraRollPermissionsAsync() {
-    return ExponentImagePicker.requestCameraRollPermissionsAsync();
-}
-export async function launchImageLibraryAsync(options = {}) {
-    if (!ExponentImagePicker.launchImageLibraryAsync) {
-        throw new UnavailabilityError('ImagePicker', 'launchImageLibraryAsync');
-    }
-    return await ExponentImagePicker.launchImageLibraryAsync(validateOptions(options));
-}
-export async function launchCameraAsync(options = {}) {
-    if (!ExponentImagePicker.launchCameraAsync) {
-        throw new UnavailabilityError('ImagePicker', 'launchCameraAsync');
-    }
-    return await ExponentImagePicker.launchCameraAsync(validateOptions(options));
-}
-export { MediaTypeOptions, VideoExportPreset, PermissionStatus, };
->>>>>>> 5cf1be8e
 //# sourceMappingURL=ImagePicker.js.map