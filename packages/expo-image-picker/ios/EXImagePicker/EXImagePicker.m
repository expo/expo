#import <EXImagePicker/EXImagePicker.h>

#import <AssetsLibrary/AssetsLibrary.h>

#import <UMFileSystemInterface/UMFileSystemInterface.h>
#import <UMCore/UMUtilitiesInterface.h>
#import <UMPermissionsInterface/UMPermissionsInterface.h>

@import MobileCoreServices;
@import Photos;

// 1.0 best to 0.0 worst
const CGFloat EXDefaultImageQuality = 0.2;

@interface EXImagePicker ()

@property (nonatomic, strong) UIAlertController *alertController;
@property (nonatomic, strong) UIImagePickerController *picker;
@property (nonatomic, strong) UMPromiseResolveBlock resolve;
@property (nonatomic, strong) UMPromiseRejectBlock reject;
@property (nonatomic, weak) id kernelPermissionsServiceDelegate;
@property (nonatomic, strong) NSDictionary *defaultOptions;
@property (nonatomic, retain) NSMutableDictionary *options;
@property (nonatomic, strong) NSDictionary *customButtons;
@property (nonatomic, weak) UMModuleRegistry *moduleRegistry;
@property (nonatomic, weak) id<UMPermissionsInterface> permissionsModule;
@property (nonatomic, assign) BOOL shouldRestoreStatusBarVisibility;
@property (nonatomic, weak) UIScrollView *imageScrollView;

@end

@implementation EXImagePicker

UM_EXPORT_MODULE(ExponentImagePicker);

- (instancetype)init
{
  if (self = [super init]) {
    self.defaultOptions = @{
                            @"allowsEditing" : @NO,
                            @"base64": @NO,
                            };
    self.shouldRestoreStatusBarVisibility = NO;
  }
  return self;
}

+ (BOOL)requiresMainQueueSetup
{
  return NO;
}

- (void)setModuleRegistry:(UMModuleRegistry *)moduleRegistry
{
  _moduleRegistry = moduleRegistry;
  _permissionsModule = [self.moduleRegistry getModuleImplementingProtocol:@protocol(UMPermissionsInterface)];
}

UM_EXPORT_METHOD_AS(launchCameraAsync, launchCameraAsync:(NSDictionary *)options
                  resolver:(UMPromiseResolveBlock)resolve
                  rejecter:(UMPromiseRejectBlock)reject)
{

  BOOL permissionsAreGranted = [self hasCameraRollPermission] &&
                               [self.permissionsModule hasGrantedPermission:@"camera"];

  if (!permissionsAreGranted) {
    reject(@"E_MISSING_PERMISSION", @"Missing camera or camera roll permission.", nil);
    return;
  }
  self.resolve = resolve;
  self.reject = reject;
  [self launchImagePicker:EXImagePickerTargetCamera options:options];
}

UM_EXPORT_METHOD_AS(launchImageLibraryAsync, launchImageLibraryAsync:(NSDictionary *)options
                  resolver:(UMPromiseResolveBlock)resolve
                  rejecter:(UMPromiseRejectBlock)reject)
{
  if (![self hasCameraRollPermission]) {
    reject(@"E_MISSING_PERMISSION", @"Missing camera roll permission.", nil);
    return;
  }
  self.resolve = resolve;
  self.reject = reject;
  [self launchImagePicker:EXImagePickerTargetLibrarySingleImage options:options];
}

- (void)launchImagePicker:(EXImagePickerTarget)target options:(NSDictionary *)options
{
  self.options = [NSMutableDictionary dictionaryWithDictionary:self.defaultOptions]; // Set default options
  for (NSString *key in options.keyEnumerator) { // Replace default options
    [self.options setValue:options[key] forKey:key];
  }
  [self launchImagePicker:target];
}

- (void)launchImagePicker:(EXImagePickerTarget)target
{
  dispatch_async(dispatch_get_main_queue(), ^{
    self.picker = [[UIImagePickerController alloc] init];

    if (target == EXImagePickerTargetCamera) {
  #if TARGET_IPHONE_SIMULATOR
      self.reject(@"CAMERA_MISSING", @"Camera not available on simulator", nil);
      return;
  #else
      self.picker.sourceType = UIImagePickerControllerSourceTypeCamera;
      if ([[self.options objectForKey:@"cameraType"] isEqualToString:@"front"]) {
        self.picker.cameraDevice = UIImagePickerControllerCameraDeviceFront;
      } else { // "back"
        self.picker.cameraDevice = UIImagePickerControllerCameraDeviceRear;
      }
  #endif
    } else { // RNImagePickerTargetLibrarySingleImage
      self.picker.sourceType = UIImagePickerControllerSourceTypePhotoLibrary;
    }

    self.picker.mediaTypes = [self convertMediaTypes:self.options[@"mediaTypes"]];

    if ([[self.options objectForKey:@"allowsEditing"] boolValue]) {
      self.picker.allowsEditing = true;
    }
    self.picker.modalPresentationStyle = UIModalPresentationOverFullScreen; // only fullscreen styles work well with modals
    self.picker.delegate = self;

    [self maybePreserveVisibilityAndHideStatusBar:[[self.options objectForKey:@"allowsEditing"] boolValue]];
    id<UMUtilitiesInterface> utils = [self.moduleRegistry getModuleImplementingProtocol:@protocol(UMUtilitiesInterface)];
    [utils.currentViewController presentViewController:self.picker animated:YES completion:^{
      [self unlockCroppingBox:self.picker];
    }];
  });
}

// Due to a bug that exists since iOS 6, you can't move the cropping box.
// You can read more about this here: https://stackoverflow.com/questions/12630155/uiimagepicker-allowsediting-stuck-in-center.
- (void)unlockCroppingBox:(UIImagePickerController *)imagePickerController
{
  if (!imagePickerController ||
      !imagePickerController.allowsEditing ||
      imagePickerController.sourceType != UIImagePickerControllerSourceTypeCamera) {
    return;
  }
  
  // undocumented class
  Class ScrollViewClass = NSClassFromString(@"PLImageScrollView");
  Class CropViewClass = NSClassFromString(@"PLCropOverlayCropView");

  [EXImagePicker foreachSubviewIn:imagePickerController.view call:^(UIView *subview) {
    if ([subview isKindOfClass:CropViewClass]) {
      // 0. crop rect position
      subview.frame = subview.superview.bounds;
    } else if ([subview isKindOfClass:[UIScrollView class]] && [subview isKindOfClass:ScrollViewClass]) {
      BOOL isNewImageScrollView = !self->_imageScrollView;
      self->_imageScrollView = (UIScrollView *)subview;
      // 1. enable scrolling
      CGSize size = self->_imageScrollView.frame.size;
      CGFloat inset = ABS(size.width - size.height) / 2;
      self->_imageScrollView.contentInset = UIEdgeInsetsMake(inset, 0, inset, 0);
      // 2. centering image by default
      if (isNewImageScrollView) {
        CGSize contentSize = self->_imageScrollView.contentSize;
        if (contentSize.height > contentSize.width) {
          CGFloat offset = round((contentSize.height - contentSize.width) / 2 - inset);
          self->_imageScrollView.contentOffset = CGPointMake(self->_imageScrollView.contentOffset.x, offset);
        }
      }
    }
  }];
}

- (void)imagePickerController:(UIImagePickerController *)picker didFinishPickingMediaWithInfo:(NSDictionary *)info
{
  dispatch_block_t dismissCompletionBlock = ^{
    [self maybeRestoreStatusBarVisibility];
    NSString *mediaType = [info objectForKey:UIImagePickerControllerMediaType];
    NSMutableDictionary *response = [[NSMutableDictionary alloc] init];
    response[@"cancelled"] = @NO;
    id<UMFileSystemInterface> fileSystem = [self.moduleRegistry getModuleImplementingProtocol:@protocol(UMFileSystemInterface)];
    if (!fileSystem) {
      self.reject(@"E_MISSING_MODULE", @"No FileSystem module", nil);
      return;
    }
    NSString *directory = [fileSystem.cachesDirectory stringByAppendingPathComponent:@"ImagePicker"];
    if ([mediaType isEqualToString:(NSString *)kUTTypeImage]) {
      [self handleImageWithInfo:info saveAt:directory updateResponse:response completionHandler:^{
        self.resolve(response);
      }];
    } else if ([mediaType isEqualToString:(NSString *)kUTTypeMovie]) {
      [self handleVideoWithInfo:info saveAt:directory updateResponse:response];
      self.resolve(response);
    }

  };
  dispatch_async(dispatch_get_main_queue(), ^{
    [picker dismissViewControllerAnimated:YES completion:dismissCompletionBlock];
  });
}

- (void)handleImageWithInfo:(NSDictionary * _Nonnull)info
                     saveAt:(NSString *)directory
             updateResponse:(NSMutableDictionary *)response
          completionHandler:(void (^)(void))completionHandler
{
  NSURL *imageURL = [info valueForKey:UIImagePickerControllerReferenceURL];
  NSDictionary *metadata = [info objectForKey:UIImagePickerControllerMediaMetadata];
  UIImage *image;
  if ([[self.options objectForKey:@"allowsEditing"] boolValue]) {
    image = [info objectForKey:UIImagePickerControllerEditedImage];
  } else {
    image = [info objectForKey:UIImagePickerControllerOriginalImage];
  }
  image = [self fixOrientation:image];
  response[@"type"] = @"image";
  response[@"width"] = @(image.size.width);
  response[@"height"] = @(image.size.height);

  NSString *extension = @".jpg";

  NSNumber *quality = [self.options valueForKey:@"quality"];
  NSData *data = UIImageJPEGRepresentation(image, quality == nil ? EXDefaultImageQuality : [quality floatValue]);

  if ([[imageURL absoluteString] containsString:@"ext=PNG"]) {
    extension = @".png";
    data = UIImagePNGRepresentation(image);
  } else if ([[imageURL absoluteString] containsString:@"ext=BMP"]) {
      if (([[self.options objectForKey:@"allowsEditing"] boolValue]) || (quality != nil)){
        //switch to png if editing.
        extension = @".png";
        data = UIImagePNGRepresentation(image);
      } else {
        extension = @".bmp";
        data = nil;
      }
  } else if ([[imageURL absoluteString] containsString:@"ext=GIF"]) {
    extension = @".gif";
    data = [NSMutableData data];
    CGImageDestinationRef imageDestination = CGImageDestinationCreateWithData((__bridge CFMutableDataRef)data, kUTTypeGIF, 1, NULL);
    if (imageDestination == NULL) {
      self.reject(@"E_CONV_ERR", @"Failed to create image destination for GIF export.", nil);
      return;
    }

    NSMutableDictionary *mutableMetadata = [NSMutableDictionary dictionaryWithDictionary:metadata];
    if (quality) {
      mutableMetadata[(__bridge NSString *)kCGImageDestinationLossyCompressionQuality] = quality;
    }
    CGImageDestinationAddImage(imageDestination, image.CGImage, (__bridge CFDictionaryRef)mutableMetadata);
    if (!CGImageDestinationFinalize(imageDestination)) {
      self.reject(@"E_CONV_ERR", @"Failed to export requested GIF.", nil);
      return;
    }
    CFRelease(imageDestination);
  }

  id<UMFileSystemInterface> fileSystem = [self.moduleRegistry getModuleImplementingProtocol:@protocol(UMFileSystemInterface)];
  if (!fileSystem) {
    self.reject(@"E_NO_MODULE", @"No FileSystem module.", nil);
    return;
  }

  NSString *path = [fileSystem generatePathInDirectory:directory withExtension:extension];
  NSURL *fileURL = [NSURL fileURLWithPath:path];

  BOOL fileCopied = false;
  if (![[self.options objectForKey:@"allowsEditing"] boolValue] && quality == nil) {
    // No modification requested
    fileCopied = [self tryCopyImage:info path:path];
  }
  if (!fileCopied) {
    [data writeToFile:path atomically:YES];
  }

  NSString *filePath = [fileURL absoluteString];
  response[@"uri"] = filePath;

  if ([[self.options objectForKey:@"base64"] boolValue]) {
    if (@available(iOS 11.0, *)) {
      if (fileCopied) {
        data = [NSData dataWithContentsOfFile:path];
      }
    }
    response[@"base64"] = [data base64EncodedStringWithOptions:0];
  }
  if ([[self.options objectForKey:@"exif"] boolValue]) {
    // Can easily get metadata only if from camera, else go through `PHAsset`
    if (metadata) {
      [self updateResponse:response withMetadata:metadata];
      completionHandler();
    } else {
      PHFetchResult<PHAsset *> *assets = [PHAsset fetchAssetsWithALAssetURLs:@[imageURL] options:nil];
      if (assets.count > 0) {
        PHAsset *asset = assets.firstObject;
        PHContentEditingInputRequestOptions *options = [[PHContentEditingInputRequestOptions alloc] init];
        options.networkAccessAllowed = YES; // Download from iCloud if needed
        [asset requestContentEditingInputWithOptions:options completionHandler:^(PHContentEditingInput *input, NSDictionary *info) {
          NSDictionary *metadata = [CIImage imageWithContentsOfURL:input.fullSizeImageURL].properties;
          [self updateResponse:response withMetadata:metadata];
          completionHandler();
        }];
      } else {
        UMLogInfo(@"Could not fetch metadata for image %@", [imageURL absoluteString]);
        completionHandler();
      }
    }
  } else {
    completionHandler();
  }
}

- (BOOL)tryCopyImage:(NSDictionary * _Nonnull)info path:(NSString *)toPath {
  if (@available(iOS 11.0, *)) {
    NSError *error = nil;
    NSString *fromPath = [[info objectForKey:UIImagePickerControllerImageURL] path];
    if (fromPath == nil) {
      return false;
    }
    [[NSFileManager defaultManager] copyItemAtPath:fromPath
                                            toPath:toPath
                                             error:&error];
    if (error == nil) {
      return true;
    }
  }

  // Try to save recompressed image if saving the original one failed
  return false;
}

- (void)handleVideoWithInfo:(NSDictionary * _Nonnull)info saveAt:(NSString *)directory updateResponse:(NSMutableDictionary *)response
{
  NSURL *videoURL = info[UIImagePickerControllerMediaURL];
  if (([[self.options objectForKey:@"allowsEditing"] boolValue])) {
    AVURLAsset *editedAsset = [AVURLAsset assetWithURL:videoURL];
    CMTime duration = [editedAsset duration];
    response[@"duration"] = @((float) duration.value / duration.timescale * 1000);
  }

  response[@"type"] = @"video";
  NSError *error = nil;
  id<UMFileSystemInterface> fileSystem = [self.moduleRegistry getModuleImplementingProtocol:@protocol(UMFileSystemInterface)];
  if (!fileSystem) {
    self.reject(@"E_NO_MODULE", @"No FileSystem module.", nil);
    return;
  }
  NSString *path = [fileSystem generatePathInDirectory:directory withExtension:@".mov"];

  // We copy the file as `moveItemAtURL:toURL:error` started throwing an error in iOS 13 due to missing permissions :O
  [[NSFileManager defaultManager] copyItemAtURL:videoURL
                                          toURL:[NSURL fileURLWithPath:path]
                                          error:&error];
  if (error != nil) {
    self.reject(@"E_CANNOT_PICK_VIDEO", @"Video could not be picked", error);
    return;
  }

  NSURL *fileURL = [NSURL fileURLWithPath:path];
  NSString *filePath = [fileURL absoluteString];
  
  // adding information about asset
  AVURLAsset *asset = [AVURLAsset URLAssetWithURL:fileURL options:nil];
  CGSize size = [[[asset tracksWithMediaType:AVMediaTypeVideo] objectAtIndex:0] naturalSize];
  response[@"width"] = @(size.width);
  response[@"height"] = @(size.height);
  if (!response[@"duration"]) {
    CMTime duration = [asset duration];
    response[@"duration"] = @(ceil((float) duration.value / duration.timescale * 1000));
  }

  response[@"uri"] = filePath;
}

- (void)updateResponse:(NSMutableDictionary *)response withMetadata:(NSDictionary *)metadata
{
  NSMutableDictionary *exif = [NSMutableDictionary dictionaryWithDictionary:metadata[(NSString *)kCGImagePropertyExifDictionary]];

  // Copy `["{GPS}"]["<tag>"]` to `["GPS<tag>"]`
  NSDictionary *gps = metadata[(NSString *)kCGImagePropertyGPSDictionary];
  if (gps) {
    for (NSString *gpsKey in gps) {
      exif[[@"GPS" stringByAppendingString:gpsKey]] = gps[gpsKey];
    }
  }

  // Inject orientation into exif
  if ([metadata valueForKey:(NSString *)kCGImagePropertyOrientation] != nil) {
    exif[(NSString *)kCGImagePropertyOrientation] = metadata[(NSString *)kCGImagePropertyOrientation];
  }

  [response setObject:exif forKey:@"exif"];
}

- (void)imagePickerControllerDidCancel:(UIImagePickerController *)picker
{
  dispatch_async(dispatch_get_main_queue(), ^{
    [picker dismissViewControllerAnimated:YES completion:^{
      [self maybeRestoreStatusBarVisibility];
      self.resolve(@{@"cancelled": @YES});
    }];
  });
}

- (void)maybePreserveVisibilityAndHideStatusBar:(BOOL)editingEnabled
{
  // As of iOS 11, launching ImagePicker with `allowsEditing` option makes cropping rectangle
  // slightly moved upwards, because of StatusBar visibility.
  // Hiding StatusBar during picking process solves the displacement issue.
  // See https://forums.developer.apple.com/thread/98274
  if (editingEnabled && ![[UIApplication sharedApplication] isStatusBarHidden]) {
    // Calling -[UIApplication setStatusBarHidden:withAnimation:] triggers a warning
    // that should be suppressable with -Wdeprecated-declarations, but is not.
    // The warning suggests to use -[UIViewController prefersStatusBarHidden].
    // Unfortunately until we stop presenting view controllers on detached VCs
    // the setting doesn't have any effect and we need to set status bar like that.
    SEL setStatusBarSelector = NSSelectorFromString(@"setStatusBarHidden:withAnimation:");
    UIApplication *sharedApplication = [UIApplication sharedApplication];
    ((void (*)(id, SEL, BOOL, BOOL))[sharedApplication methodForSelector:setStatusBarSelector])(sharedApplication, setStatusBarSelector, YES, NO);
    _shouldRestoreStatusBarVisibility = YES;
  }
}

- (void)maybeRestoreStatusBarVisibility
{
  if (_shouldRestoreStatusBarVisibility) {
    _shouldRestoreStatusBarVisibility = NO;
    // Calling -[UIApplication setStatusBarHidden:withAnimation:] triggers a warning
    // that should be suppressable with -Wdeprecated-declarations, but is not.
    // The warning suggests to use -[UIViewController prefersStatusBarHidden].
    // Unfortunately until we stop presenting view controllers on detached VCs
    // the setting doesn't have any effect and we need to set status bar like that.
    SEL setStatusBarSelector = NSSelectorFromString(@"setStatusBarHidden:withAnimation:");
    UIApplication *sharedApplication = [UIApplication sharedApplication];
    ((void (*)(id, SEL, BOOL, BOOL))[sharedApplication methodForSelector:setStatusBarSelector])(sharedApplication, setStatusBarSelector, NO, NO);
  }
}

- (UIImage *)fixOrientation:(UIImage *)srcImg {
  if (srcImg.imageOrientation == UIImageOrientationUp) {
    return srcImg;
  }

  CGAffineTransform transform = CGAffineTransformIdentity;
  switch (srcImg.imageOrientation) {
    case UIImageOrientationDown:
    case UIImageOrientationDownMirrored:
      transform = CGAffineTransformTranslate(transform, srcImg.size.width, srcImg.size.height);
      transform = CGAffineTransformRotate(transform, M_PI);
      break;

    case UIImageOrientationLeft:
    case UIImageOrientationLeftMirrored:
      transform = CGAffineTransformTranslate(transform, srcImg.size.width, 0);
      transform = CGAffineTransformRotate(transform, M_PI_2);
      break;

    case UIImageOrientationRight:
    case UIImageOrientationRightMirrored:
      transform = CGAffineTransformTranslate(transform, 0, srcImg.size.height);
      transform = CGAffineTransformRotate(transform, -M_PI_2);
      break;
    case UIImageOrientationUp:
    case UIImageOrientationUpMirrored:
      break;
  }

  switch (srcImg.imageOrientation) {
    case UIImageOrientationUpMirrored:
    case UIImageOrientationDownMirrored:
      transform = CGAffineTransformTranslate(transform, srcImg.size.width, 0);
      transform = CGAffineTransformScale(transform, -1, 1);
      break;

    case UIImageOrientationLeftMirrored:
    case UIImageOrientationRightMirrored:
      transform = CGAffineTransformTranslate(transform, srcImg.size.height, 0);
      transform = CGAffineTransformScale(transform, -1, 1);
      break;
    case UIImageOrientationUp:
    case UIImageOrientationDown:
    case UIImageOrientationLeft:
    case UIImageOrientationRight:
      break;
  }

  CGContextRef ctx = CGBitmapContextCreate(NULL, srcImg.size.width, srcImg.size.height, CGImageGetBitsPerComponent(srcImg.CGImage), 0, CGImageGetColorSpace(srcImg.CGImage), CGImageGetBitmapInfo(srcImg.CGImage));
  CGContextConcatCTM(ctx, transform);
  switch (srcImg.imageOrientation) {
    case UIImageOrientationLeft:
    case UIImageOrientationLeftMirrored:
    case UIImageOrientationRight:
    case UIImageOrientationRightMirrored:
      CGContextDrawImage(ctx, CGRectMake(0,0,srcImg.size.height,srcImg.size.width), srcImg.CGImage);
      break;

    default:
      CGContextDrawImage(ctx, CGRectMake(0,0,srcImg.size.width,srcImg.size.height), srcImg.CGImage);
      break;
  }

  CGImageRef cgimg = CGBitmapContextCreateImage(ctx);
  UIImage *img = [UIImage imageWithCGImage:cgimg];
  CGContextRelease(ctx);
  CGImageRelease(cgimg);
  return img;
}

- (NSArray<NSString *> *)convertMediaTypes:(NSString *)requestedMediaTypes
{
  NSMutableArray *mediaTypes = [[NSMutableArray alloc] init];

  if (requestedMediaTypes != nil) {
    if ([requestedMediaTypes isEqualToString:@"Images"] || [requestedMediaTypes isEqualToString:@"All"]) {
      [mediaTypes addObject:(NSString *)kUTTypeImage];
    }
    if ([requestedMediaTypes isEqualToString:@"Videos"] || [requestedMediaTypes isEqualToString:@"All"]) {
      [mediaTypes addObject:(NSString*) kUTTypeMovie];
    }
  } else {
    [mediaTypes addObject:(NSString *)kUTTypeImage];
  }
  return mediaTypes;
}

<<<<<<< HEAD
+ (void)foreachSubviewIn:(UIView *)view call:(void (^)(UIView *subview))function 
{
  for (UIView *subview in view.subviews) {
    function(subview);
    [EXImagePicker foreachSubviewIn:subview call:function];
  }
=======
- (BOOL)hasCameraRollPermission
{
  // to use UIImagePickerController on iOS 11+, we don't have to have camera Roll permission
  if (@available(iOS 11, *)) {
    return true;
  }
  return [self.permissionsModule hasGrantedPermission:@"cameraRoll"];
>>>>>>> 59faa618
}

@end<|MERGE_RESOLUTION|>--- conflicted
+++ resolved
@@ -521,22 +521,21 @@
   return mediaTypes;
 }
 
-<<<<<<< HEAD
+- (BOOL)hasCameraRollPermission
+{
+  // to use UIImagePickerController on iOS 11+, we don't have to have camera Roll permission
+  if (@available(iOS 11, *)) {
+    return true;
+  }
+  return [self.permissionsModule hasGrantedPermission:@"cameraRoll"];
+}
+
 + (void)foreachSubviewIn:(UIView *)view call:(void (^)(UIView *subview))function 
 {
   for (UIView *subview in view.subviews) {
     function(subview);
     [EXImagePicker foreachSubviewIn:subview call:function];
   }
-=======
-- (BOOL)hasCameraRollPermission
-{
-  // to use UIImagePickerController on iOS 11+, we don't have to have camera Roll permission
-  if (@available(iOS 11, *)) {
-    return true;
-  }
-  return [self.permissionsModule hasGrantedPermission:@"cameraRoll"];
->>>>>>> 59faa618
 }
 
 @end