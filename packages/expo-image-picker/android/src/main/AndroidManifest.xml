--- conflicted
+++ resolved
@@ -1,11 +1,6 @@
-<<<<<<< HEAD
-<manifest xmlns:tools="http://schemas.android.com/tools"
-  package="expo.modules.imagepicker"
-          xmlns:android="http://schemas.android.com/apk/res/android"
-    >
-=======
-<manifest xmlns:android="http://schemas.android.com/apk/res/android">
->>>>>>> ba52f93f
+<manifest package="expo.modules.imagepicker"
+          xmlns:tools="http://schemas.android.com/tools"
+          xmlns:android="http://schemas.android.com/apk/res/android">
     <!-- Required for picking images from camera directly -->
     <uses-permission android:name="android.permission.CAMERA"/>
 
@@ -16,6 +11,7 @@
     <uses-permission android:name="android.permission.READ_MEDIA_VIDEO" />
 
     <application>
+      <!-- Trigger Google Play services to install the backported photo picker module. -->
       <service android:name="com.google.android.gms.metadata.ModuleDependencies"
         android:enabled="false"
         android:exported="false"
