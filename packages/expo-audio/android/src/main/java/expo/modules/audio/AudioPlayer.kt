--- conflicted
+++ resolved
@@ -61,9 +61,8 @@
   init {
     player.setAudioAttributes(AudioAttributes.DEFAULT, true)
     addPlayerListeners()
-
-<<<<<<< HEAD
-=======
+  }
+
   fun setVolume(volume: Float?) = appContext?.mainQueue?.launch {
     val boundedVolume = volume?.coerceIn(0f, 1f) ?: 1f
     if (isMuted) {
@@ -74,13 +73,6 @@
     } else {
       player.volume = if (boundedVolume > 0) boundedVolume else previousVolume
     }
-  }
-
-  private fun setMediaSource(source: MediaSource) {
-    player.setMediaSource(source)
->>>>>>> 411cd58e
-    player.prepare()
-    startUpdating()
   }
 
   private fun startUpdating() {
