// Copyright 2016-present 650 Industries. All rights reserved.

#import "AudioTapProcessor.h"
#import <AudioToolbox/AudioToolbox.h>
#import <os/lock.h>

NS_ASSUME_NONNULL_BEGIN

typedef struct AVAudioTapProcessorContext {
  Boolean isNonInterleaved;
  Boolean supportedTapProcessingFormat;
  void *self;
  Boolean isValid;
} AVAudioTapProcessorContext;


@implementation AudioTapProcessor {
  os_unfair_lock _lock;
  MTAudioProcessingTapRef _audioProcessingTap;
  BOOL _isTapInstalled;
  BOOL _isInvalidated;
}

- (instancetype)initWithPlayer:(AVPlayer *)player {
  self = [super init];
  if (self) {
    _player = player;
    _lock = OS_UNFAIR_LOCK_INIT;
    _isTapInstalled = NO;
    _isInvalidated = NO;
    _audioProcessingTap = NULL;
  }
  return self;
}

- (BOOL)isTapInstalled {
  os_unfair_lock_lock(&_lock);
  BOOL installed = _isTapInstalled;
  os_unfair_lock_unlock(&_lock);
  return installed;
}

- (BOOL)installTap {
  os_unfair_lock_lock(&_lock);
  
  if (_isInvalidated || _isTapInstalled) {
    os_unfair_lock_unlock(&_lock);
    return _isTapInstalled;
  }
  
  if (![_player currentItem]) {
    os_unfair_lock_unlock(&_lock);
    return NO;
  }
  
  AVAssetTrack *track = _player.currentItem.tracks.firstObject.assetTrack;
  if (!track) {
    os_unfair_lock_unlock(&_lock);
    return NO;
  }
  
  AVMutableAudioMix *audioMix = [AVMutableAudioMix audioMix];
<<<<<<< HEAD
  if (audioMix) {
    AVMutableAudioMixInputParameters *audioMixInputParameters = [AVMutableAudioMixInputParameters audioMixInputParametersWithTrack:track];
    if (audioMixInputParameters) {
      MTAudioProcessingTapCallbacks callbacks;
      callbacks.version = kMTAudioProcessingTapCallbacksVersion_0;
      callbacks.clientInfo = (__bridge void *)self;
      callbacks.init = tapInit;
      callbacks.finalize = tapFinalize;
      callbacks.prepare = tapPrepare;
      callbacks.unprepare = nil;
      callbacks.process = tapProcess;
      
      MTAudioProcessingTapRef audioProcessingTap;
      OSStatus status = MTAudioProcessingTapCreate(kCFAllocatorDefault, &callbacks, kMTAudioProcessingTapCreationFlag_PreEffects, &audioProcessingTap);
      if (status == noErr) {
        audioMixInputParameters.audioTapProcessor = audioProcessingTap;
        audioMix.inputParameters = @[audioMixInputParameters];
        [_player.currentItem setAudioMix:audioMix];
        CFRelease(audioProcessingTap);
      } else {
        return false;
=======
  if (!audioMix) {
    os_unfair_lock_unlock(&_lock);
    return NO;
  }
  
  AVMutableAudioMixInputParameters *audioMixInputParameters = [AVMutableAudioMixInputParameters audioMixInputParametersWithTrack:track];
  if (!audioMixInputParameters) {
    os_unfair_lock_unlock(&_lock);
    return NO;
  }
  
  MTAudioProcessingTapCallbacks callbacks;
  callbacks.version = kMTAudioProcessingTapCallbacksVersion_0;
  callbacks.clientInfo = (__bridge void *)self;
  callbacks.init = tapInit;
  callbacks.finalize = tapFinalize;
  callbacks.prepare = tapPrepare;
  callbacks.unprepare = tapUnprepare;
  callbacks.process = tapProcess;
  
  OSStatus status = MTAudioProcessingTapCreate(kCFAllocatorDefault, &callbacks, kMTAudioProcessingTapCreationFlag_PreEffects, &_audioProcessingTap);
  if (status == noErr) {
    audioMixInputParameters.audioTapProcessor = _audioProcessingTap;
    audioMix.inputParameters = @[audioMixInputParameters];
    [_player.currentItem setAudioMix:audioMix];
    _isTapInstalled = YES;
    os_unfair_lock_unlock(&_lock);
    return YES;
  } else {
    NSLog(@"Failed to create audio processing tap: %d", (int)status);
    os_unfair_lock_unlock(&_lock);
    return NO;
  }
}

- (void)uninstallTap {
  os_unfair_lock_lock(&_lock);
  
  if (_isTapInstalled && !_isInvalidated) {
    [_player.currentItem setAudioMix:nil];
    _isTapInstalled = NO;
    
    if (_audioProcessingTap) {
      AVAudioTapProcessorContext *context = (AVAudioTapProcessorContext *)MTAudioProcessingTapGetStorage(_audioProcessingTap);
      if (context) {
        context->isValid = NO;
        context->self = NULL;
>>>>>>> 0586932a
      }
    }
    
    _audioProcessingTap = NULL;
  }
  
  os_unfair_lock_unlock(&_lock);
}

- (void)invalidate {
  os_unfair_lock_lock(&_lock);
  
  _isInvalidated = YES;
  self.sampleBufferCallback = nil;
  
  if (_isTapInstalled) {
    [_player.currentItem setAudioMix:nil];
    _isTapInstalled = NO;
    
    if (_audioProcessingTap) {
      AVAudioTapProcessorContext *context = (AVAudioTapProcessorContext *)MTAudioProcessingTapGetStorage(_audioProcessingTap);
      if (context) {
        context->isValid = NO;
        context->self = NULL;
      }
    }
    _audioProcessingTap = NULL;
  }
  
  os_unfair_lock_unlock(&_lock);
}

- (void)dealloc {
  [self invalidate];
}

#pragma mark - Audio Sample Buffer Callbacks (MTAudioProcessingTapCallbacks)

void tapInit(MTAudioProcessingTapRef tap, void *clientInfo, void **tapStorageOut) {
  AVAudioTapProcessorContext *context = calloc(1, sizeof(AVAudioTapProcessorContext));
  if (context) {
    context->isNonInterleaved = false;
    context->self = clientInfo;
    context->isValid = true;
    *tapStorageOut = context;
  } else {
    *tapStorageOut = NULL;
  }
}

void tapFinalize(MTAudioProcessingTapRef tap) {
  AVAudioTapProcessorContext *context = (AVAudioTapProcessorContext *)MTAudioProcessingTapGetStorage(tap);
  if (context) {
    context->isValid = false;
    context->self = NULL;
    free(context);
  }
}

void tapPrepare(MTAudioProcessingTapRef tap, CMItemCount maxFrames, const AudioStreamBasicDescription *processingFormat) {
  AVAudioTapProcessorContext *context = (AVAudioTapProcessorContext *)MTAudioProcessingTapGetStorage(tap);
  context->supportedTapProcessingFormat = true;
  
  if (processingFormat->mFormatID != kAudioFormatLinearPCM) {
    NSLog(@"Audio Format ID for audioProcessingTap: LinearPCM");
  }
  
  if (!(processingFormat->mFormatFlags & kAudioFormatFlagIsFloat)) {
    NSLog(@"Audio Format ID for audioProcessingTap: Float only");
  }
  
  if (processingFormat->mFormatFlags & kAudioFormatFlagIsNonInterleaved) {
    context->isNonInterleaved = true;
  }
}

<<<<<<< HEAD
=======
void tapUnprepare(MTAudioProcessingTapRef tap) {
  AVAudioTapProcessorContext *context = (AVAudioTapProcessorContext *)MTAudioProcessingTapGetStorage(tap);
  if (context) {
    context->isValid = false;
    context->self = NULL;
  }
}

>>>>>>> 0586932a
void tapProcess(MTAudioProcessingTapRef tap, CMItemCount numberFrames, MTAudioProcessingTapFlags flags, AudioBufferList *bufferListInOut, CMItemCount *numberFramesOut, MTAudioProcessingTapFlags *flagsOut) {
  AVAudioTapProcessorContext *context = (AVAudioTapProcessorContext *)MTAudioProcessingTapGetStorage(tap);
  
  OSStatus status = MTAudioProcessingTapGetSourceAudio(tap, numberFrames, bufferListInOut, flagsOut, NULL, numberFramesOut);
  if (status != noErr) {
    return;
  }
  
  if (!context || !context->isValid || !context->self) {
    return;
  }
  
  AudioTapProcessor *processor = (__bridge AudioTapProcessor *)context->self;
  
  if (!context->isValid) {
    return;
  }
  
  SampleBufferCallback callback = processor.sampleBufferCallback;
  if (callback && bufferListInOut && bufferListInOut->mNumberBuffers > 0) {
    double timestamp = 0.0; 
    callback(&bufferListInOut->mBuffers[0], (long)numberFrames, timestamp);
  }
}


@end

NS_ASSUME_NONNULL_END<|MERGE_RESOLUTION|>--- conflicted
+++ resolved
@@ -60,29 +60,6 @@
   }
   
   AVMutableAudioMix *audioMix = [AVMutableAudioMix audioMix];
-<<<<<<< HEAD
-  if (audioMix) {
-    AVMutableAudioMixInputParameters *audioMixInputParameters = [AVMutableAudioMixInputParameters audioMixInputParametersWithTrack:track];
-    if (audioMixInputParameters) {
-      MTAudioProcessingTapCallbacks callbacks;
-      callbacks.version = kMTAudioProcessingTapCallbacksVersion_0;
-      callbacks.clientInfo = (__bridge void *)self;
-      callbacks.init = tapInit;
-      callbacks.finalize = tapFinalize;
-      callbacks.prepare = tapPrepare;
-      callbacks.unprepare = nil;
-      callbacks.process = tapProcess;
-      
-      MTAudioProcessingTapRef audioProcessingTap;
-      OSStatus status = MTAudioProcessingTapCreate(kCFAllocatorDefault, &callbacks, kMTAudioProcessingTapCreationFlag_PreEffects, &audioProcessingTap);
-      if (status == noErr) {
-        audioMixInputParameters.audioTapProcessor = audioProcessingTap;
-        audioMix.inputParameters = @[audioMixInputParameters];
-        [_player.currentItem setAudioMix:audioMix];
-        CFRelease(audioProcessingTap);
-      } else {
-        return false;
-=======
   if (!audioMix) {
     os_unfair_lock_unlock(&_lock);
     return NO;
@@ -100,7 +77,7 @@
   callbacks.init = tapInit;
   callbacks.finalize = tapFinalize;
   callbacks.prepare = tapPrepare;
-  callbacks.unprepare = tapUnprepare;
+  callbacks.unprepare = nil;
   callbacks.process = tapProcess;
   
   OSStatus status = MTAudioProcessingTapCreate(kCFAllocatorDefault, &callbacks, kMTAudioProcessingTapCreationFlag_PreEffects, &_audioProcessingTap);
@@ -130,7 +107,6 @@
       if (context) {
         context->isValid = NO;
         context->self = NULL;
->>>>>>> 0586932a
       }
     }
     
@@ -207,17 +183,6 @@
   }
 }
 
-<<<<<<< HEAD
-=======
-void tapUnprepare(MTAudioProcessingTapRef tap) {
-  AVAudioTapProcessorContext *context = (AVAudioTapProcessorContext *)MTAudioProcessingTapGetStorage(tap);
-  if (context) {
-    context->isValid = false;
-    context->self = NULL;
-  }
-}
-
->>>>>>> 0586932a
 void tapProcess(MTAudioProcessingTapRef tap, CMItemCount numberFrames, MTAudioProcessingTapFlags flags, AudioBufferList *bufferListInOut, CMItemCount *numberFramesOut, MTAudioProcessingTapFlags *flagsOut) {
   AVAudioTapProcessorContext *context = (AVAudioTapProcessorContext *)MTAudioProcessingTapGetStorage(tap);
   
