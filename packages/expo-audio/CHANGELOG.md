# Changelog

## Unpublished

### 🛠 Breaking changes

### 🎉 New features

- [iOS/Android] Add showSeekForward and showSeekBackward options to AudioLockScreenOptions to control visibility of seek buttons on lock screen. ([#40124](https://github.com/expo/expo/pull/40124) by [@chrfalch](https://github.com/chrfalch))

### 🐛 Bug fixes

- [iOS/Android] Aligned Android and iOS pitch correction by changing the default quality on iOS to match Android. `shouldCorrectPitch` now defaults to `true`. ([#40176](https://github.com/expo/expo/pull/40176) by [@chrfalch](https://github.com/chrfalch))
- [Android] Fix issue where after replacing the media source, events are emitted twice. ([#40133](https://github.com/expo/expo/pull/40133) by [@alanjhughes](https://github.com/alanjhughes))

### 💡 Others

<<<<<<< HEAD
- Removing `Record` from `RecordingPresets` type annotation to improve type safety ([#39391](https://github.com/expo/expo/pull/39391) by [@Shoghy](https://github.com/Shoghy))
=======
## 1.0.13 - 2025-09-18

### 🐛 Bug fixes

- [Android] Fix zero-byte audio recordings after calling `audioRecorder.stop()` ([#39788](https://github.com/expo/expo/pull/39788) by [@hirbod](https://github.com/hirbod))
>>>>>>> 71963c74

## 1.0.12 — 2025-09-16

### 🎉 New features

- [Android] Expose MediaRecorder.AudioSource on RecordingOptionsAndroid ([#38271](https://github.com/expo/expo/pull/38271) by [@vipierozan99](https://github.com/vipierozan99))

### 🐛 Bug fixes

- [iOS] Fix setting audio quality for recordings. ([#39705](https://github.com/expo/expo/pull/39705) by [@alanjhughes](https://github.com/alanjhughes))

## 1.0.11 — 2025-09-11

_This version does not introduce any user-facing changes._

## 1.0.10 — 2025-09-08

_This version does not introduce any user-facing changes._

## 1.0.9 — 2025-09-03

### 💡 Others

- [Android] Bump media3 version to 1.8.0. ([#39187](https://github.com/expo/expo/pull/39187) by [@behenate](https://github.com/behenate))

## 1.0.8 — 2025-09-02

_This version does not introduce any user-facing changes._

## 1.0.7 — 2025-08-31

### 🎉 New features

- [iOS] Add keepAudioSessionActive option to prevent session deactivation ([#39250](https://github.com/expo/expo/pull/39250) by [@hirbod](https://github.com/hirbod))

## 1.0.6 — 2025-08-27

_This version does not introduce any user-facing changes._

## 1.0.5 — 2025-08-21

### 🐛 Bug fixes

- Correctly export enum values. ([#38940](https://github.com/expo/expo/pull/38940) by [@alanjhughes](https://github.com/alanjhughes))

### 💡 Others

- Repurpose audio recording tests. ([#38940](https://github.com/expo/expo/pull/38940) by [@alanjhughes](https://github.com/alanjhughes))

## 1.0.4 — 2025-08-21

### 🐛 Bug fixes

- [Android] Emit state update after reload. ([#39003](https://github.com/expo/expo/pull/39003) by [@alanjhughes](https://github.com/alanjhughes))

## 1.0.3 — 2025-08-18

### 🐛 Bug fixes

- [Android] Fix regression in playing bundled assets in production. ([#38928](https://github.com/expo/expo/pull/38928) by [@alanjhughes](https://github.com/alanjhughes))

## 1.0.2 — 2025-08-16

_This version does not introduce any user-facing changes._

## 1.0.1 — 2025-08-15

### 🐛 Bug fixes

- [iOS] tvOS fixes. ([#38815](https://github.com/expo/expo/pull/38815) by [@douglowder](https://github.com/douglowder))

## 1.0.0 — 2025-08-13

### 🛠 Breaking changes

- [iOS][Android][Web]: Change `useAudioPlayer` and `createAudioPlayer` to accept options object as second parameter instead of `updateInterval`. Moved `updateInterval` to options and add `downloadFirst` option for pre-downloading assets ([#38563](https://github.com/expo/expo/pull/38563) by [@hirbod](https://github.com/hirbod))

### 🎉 New features

- [Android] Add support for `recordForDuration`. ([#38405](https://github.com/expo/expo/pull/38405) by [@alanjhughes](https://github.com/alanjhughes))
- [iOS][Android][Web]: Add downloadFirst option for audio playback and update related documentation ([#38563](https://github.com/expo/expo/pull/38563) by [@hirbod](https://github.com/hirbod))

### 🐛 Bug fixes

- [iOS] Fix connected bluetooth devices not playing back recordings. ([#37580](https://github.com/expo/expo/pull/37580) by [@alanjhughes](https://github.com/alanjhughes))
- [iOS] Exclude setting `.allowBluetooth` on tvOS. ([#37950](https://github.com/expo/expo/pull/37950) by [@alanjhughes](https://github.com/alanjhughes))
- [iOS] Prevent autoplaying when setting the playback rate. ([#38293](https://github.com/expo/expo/pull/38293) by [@alanjhughes](https://github.com/alanjhughes))
- Add shallow state comparison to prevent unnecessary re-renders in `useAudioRecorderState`. ([#38273](https://github.com/expo/expo/pull/38273) by [@alanjhughes](https://github.com/alanjhughes))
- [web] Fixed broken player state when `replace` was called while audio was running, added missing `updateInterval` to web, and improved audio status event emitting. ([#38505](https://github.com/expo/expo/pull/38505) by [@hirbod](https://github.com/hirbod))
- [android][iOS][web] Fix recordForDuration status updates and add new record() options API ([#38612](https://github.com/expo/expo/pull/38612) by [@hirbod](https://github.com/hirbod))
- [android]: Handle exceptions when retrieving maxAmplitude from MediaRecorder ([#38690](https://github.com/expo/expo/pull/38690) by [@hirbod](https://github.com/hirbod))
- [iOS] Report correct playback rate. ([#38729](https://github.com/expo/expo/pull/38729) by [@aleqsio](https://github.com/aleqsio))
- [web] Added crossOrigin property to useAudioPlayer and createAudioPlayer ([#38818](https://github.com/expo/expo/pull/38818) by [@hirbod](https://github.com/hirbod)

### 💡 Others

- Fix resolving issues with AudioEventKeys on webpack. Export mark types export with `type`. ([#37421](https://github.com/expo/expo/pull/37421) by [@behenate](https://github.com/behenate))
- [iOS] Throw an error when attempting to record when recording is not allowed. ([#37929](https://github.com/expo/expo/pull/37929) by [@alanjhughes](https://github.com/alanjhughes))

## 0.4.8 - 2025-07-03

### 🎉 New features

- [iOS] Support setting seek tolerences when calling `seekTo` on the player. ([#37669](https://github.com/expo/expo/pull/37669) by [@alanjhughes](https://github.com/alanjhughes))
- [iOS] Support lock screen controls. ([#37126](https://github.com/expo/expo/pull/37126) by [@alanjhughes](https://github.com/alanjhughes)

### 🐛 Bug fixes

- [Android] Fix issues with audio focus management. ([#37698](https://github.com/expo/expo/pull/37698) by [@alanjhughes](https://github.com/alanjhughes))
- [iOS] Fix connected bluetooth devices not playing back recordings. ([#37580](https://github.com/expo/expo/pull/37580) by [@alanjhughes](https://github.com/alanjhughes))
- Fix issue where the currentTime is out of sync when seeking before playing. ([#37668](https://github.com/expo/expo/pull/37668) by [@alanjhughes](https://github.com/alanjhughes))
- [iOS] Fix ducking behaviour. ([#37788](https://github.com/expo/expo/pull/37788) by [@alanjhughes](https://github.com/alanjhughes))

## 0.4.7 - 2025-06-26

### 🐛 Bug fixes

- [iOS] Fixed status property bug when track finishes ([#37389](https://github.com/expo/expo/pull/37389) by [@adiktiv](https://github.com/adiktiv))
- [iOS] Fix inconsistent audio sampling. ([#37154](https://github.com/expo/expo/pull/37154) by [@alanjhughes](https://github.com/alanjhughes))
- Add automatic interruption handling. ([#37153](https://github.com/expo/expo/pull/37153) by [@alanjhughes](https://github.com/alanjhughes))
- [iOS]: Fix changing pitch algorithm stops the playback if sampling is enabled ([#37320](https://github.com/expo/expo/pull/37320) by [@intergalacticspacehighway](https://github.com/intergalacticspacehighway))
- [iOS] Improve audio tap memory safety and cleanup ([#37174](https://github.com/expo/expo/pull/37174) by [@alanjhughes](https://github.com/alanjhughes))
- [iOS] Fix unused recording permission causing app store rejection. ([#37457](https://github.com/expo/expo/pull/37457) by [@alanjhughes](https://github.com/alanjhughes))
- [Android] Prevent status updates when the player is paused. ([#37475](https://github.com/expo/expo/pull/37475) by [@alanjhughes](https://github.com/alanjhughes))
- [iOS] Change component registry to be per module to prevent interference. ([#37534](https://github.com/expo/expo/pull/37534) by [@alanjhughes](https://github.com/alanjhughes))
- Fix metering issues when recording. ([#37556](https://github.com/expo/expo/pull/37556) by [@alanjhughes](https://github.com/alanjhughes))

### 💡 Others

- [iOS] Accurately restore volume after interruption. ([#37444](https://github.com/expo/expo/pull/37444) by [@alanjhughes](https://github.com/alanjhughes))
- [iOS] Switch audio tap processing effects from pre to post so volume is taken into account. ([#37461](https://github.com/expo/expo/pull/37461) by [@alanjhughes](https://github.com/alanjhughes))

## 0.4.6 - 2025-06-04

### 🐛 Bug fixes

- [iOS] Support base64 strings as an audio source. ([#37031](https://github.com/expo/expo/pull/37031) by [@alanjhughes](https://github.com/alanjhughes))
- [iOS] Correctly add the http headers to the `AVURLAsset`. ([#37029](https://github.com/expo/expo/pull/37029) by [@alanjhughes](https://github.com/alanjhughes))

## 0.4.5 — 2025-05-08

### 🐛 Bug fixes

- [Android] Correctly handle recording URL's and local assets in production. ([#36737](https://github.com/expo/expo/pull/36737) by [@alanjhughes](https://github.com/alanjhughes))
- [Android] Run player updates on the main thread in the `audioFocusChangeListener`. ([#36957](https://github.com/expo/expo/pull/36957) by [@alanjhughes](https://github.com/alanjhughes))

## 0.4.4 — 2025-04-30

_This version does not introduce any user-facing changes._

## 0.4.3 — 2025-04-25

### 💡 Others

- [Android] Support manual audio focus control on `Android`. ([#36221](https://github.com/expo/expo/pull/36221) by [@alanjhughes](https://github.com/alanjhughes))

## 0.4.2 — 2025-04-14

_This version does not introduce any user-facing changes._

## 0.4.1 — 2025-04-09

_This version does not introduce any user-facing changes._

## 0.4.0 — 2025-04-04

### 🎉 New features

- [iOS] Add Apple TV support. ([#33365](https://github.com/expo/expo/pull/33365) by [@douglowder](https://github.com/douglowder))

### 🐛 Bug fixes

- [Android] Remove maxSdkVersion from MODIFY_AUDIO_SETTINGS permission ([#35541](https://github.com/expo/expo/pull/35541) by [@jakex7](https://github.com/jakex7))
- Use the same prop name for "muted" on all platforms. Fix playing in background on iOS.([#35600](https://github.com/expo/expo/pull/35600) by [@alanjhughes](https://github.com/alanjhughes))
- [Android] Recording was not working when prepared due to wrong precondition check ([#35591](https://github.com/expo/expo/pull/35591) by [@pennersr](https://github.com/pennersr))
- [Android] Correctly handle muting and volume. ([#35631](https://github.com/expo/expo/pull/35631) by [@alanjhughes](https://github.com/alanjhughes))
- [Android] Fix replacing item when `useAudioPlayer` is passed an empty source. ([#35749](https://github.com/expo/expo/pull/35749) by [@alanjhughes](https://github.com/alanjhughes))
- Return `currentTime` and `duration` in seconds across all platforms. ([#35787](https://github.com/expo/expo/pull/35787) by [@alanjhughes](https://github.com/alanjhughes))

### 💡 Others

- [Android] Started using expo modules gradle plugin. ([#34176](https://github.com/expo/expo/pull/34176) by [@lukmccall](https://github.com/lukmccall))
- [apple] Migrate remaining `expo-module.config.json` to unified platform syntax. ([#34445](https://github.com/expo/expo/pull/34445) by [@reichhartd](https://github.com/reichhartd))
- [iOS] Fix warnings which will become errors in Swift 6. ([#35288](https://github.com/expo/expo/pull/35288) by [@behenate](https://github.com/behenate))

## 0.3.5 - 2025-02-19

_This version does not introduce any user-facing changes._

## 0.3.4 - 2025-01-19

### 💡 Others

- [Android] Add checks to methods that will throw without permissions being granted. ([#33986](https://github.com/expo/expo/pull/33986) by [@alanjhughes](https://github.com/alanjhughes))

## 0.3.3 - 2025-01-10

### 🎉 New features

- Add new `didJustFinish` property to `AudioStatus`. ([#34089](https://github.com/expo/expo/pull/34089) by [@alanjhughes](https://github.com/alanjhughes))

## 0.3.2 - 2025-01-08

### 🐛 Bug fixes

- Expose `isMeteringEnabled` to `JS`. ([#33713](https://github.com/expo/expo/pull/33713) by [@alanjhughes](https://github.com/alanjhughes))
- On `Android`, allow player to accept a `null` audio source. ([#33854](https://github.com/expo/expo/pull/33854) by [@alanjhughes](https://github.com/alanjhughes))
- Override the `replace` method on the `AudioPlayer` so the source can be parsed correctly. ([#33708](https://github.com/expo/expo/pull/33708) by [@alanjhughes](https://github.com/alanjhughes))
- [Android] Remove unused `setAudioMode()` parameters. ([#34031](https://github.com/expo/expo/pull/34031) by [@alanjhughes](https://github.com/alanjhughes))
- [Android] Improvements in recording handling. ([#34841](https://github.com/expo/expo/pull/34841) by [@alanjhughes](https://github.com/alanjhughes))
- Fix `AudioMode` defaults. ([#34920](https://github.com/expo/expo/pull/34920) by [@alanjhughes](https://github.com/alanjhughes))

## 0.3.1 - 2024-12-16

### 🐛 Bug fixes

- Update docs and API so all units of time are returned as seconds, not milliseconds. ([#33320](https://github.com/expo/expo/pull/33320) by [@alanjhughes](https://github.com/alanjhughes))
- Fix `AudioSource` to accept numbers for loading local assets. ([#33676](https://github.com/expo/expo/pull/33676) by [@alanjhughes](https://github.com/alanjhughes))

## 0.3.0 - 2024-12-02

### 🎉 New features

- Support creating an `AudioPlayer` instance without using the `useAudioPlayer` hook. ([#33331](https://github.com/expo/expo/pull/33331) by [@alanjhughes](https://github.com/alanjhughes))

## 0.2.4 — 2024-11-19

### 🎉 New features

- Add support for replacing the auido source without recreating the player. ([#32981](https://github.com/expo/expo/pull/32981) by [@alanjhughes](https://github.com/alanjhughes))

### 💡 Others

- [Android] Imporve handling of `Visulaizer`. ([#33018](https://github.com/expo/expo/pull/33018) by [@alanjhughes](https://github.com/alanjhughes))

## 0.2.3 — 2024-10-28

_This version does not introduce any user-facing changes._

## 0.2.2 — 2024-10-24

_This version does not introduce any user-facing changes._

## 0.2.1 — 2024-10-24

_This version does not introduce any user-facing changes._

## 0.2.0 — 2024-10-22

### 🛠 Breaking changes

- Bumped iOS deployment target to 15.1. ([#30840](https://github.com/expo/expo/pull/30840) by [@tsapeta](https://github.com/tsapeta))

### 🐛 Bug fixes

- Add missing `react` and `react-native` peer dependencies for isolated modules. ([#30455](https://github.com/expo/expo/pull/30455) by [@byCedric](https://github.com/byCedric))

## 0.1.0 — 2024-04-18

### 💡 Others

- Removed deprecated backward compatible Gradle settings. ([#28083](https://github.com/expo/expo/pull/28083) by [@kudo](https://github.com/kudo))<|MERGE_RESOLUTION|>--- conflicted
+++ resolved
@@ -15,15 +15,13 @@
 
 ### 💡 Others
 
-<<<<<<< HEAD
 - Removing `Record` from `RecordingPresets` type annotation to improve type safety ([#39391](https://github.com/expo/expo/pull/39391) by [@Shoghy](https://github.com/Shoghy))
-=======
+
 ## 1.0.13 - 2025-09-18
 
 ### 🐛 Bug fixes
 
 - [Android] Fix zero-byte audio recordings after calling `audioRecorder.stop()` ([#39788](https://github.com/expo/expo/pull/39788) by [@hirbod](https://github.com/hirbod))
->>>>>>> 71963c74
 
 ## 1.0.12 — 2025-09-16
 
