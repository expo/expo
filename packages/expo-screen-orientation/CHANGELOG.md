# Changelog

## Unpublished

### 🛠 Breaking changes

### 🎉 New features

<<<<<<< HEAD
- [iOS] Migrated to new modules API. ([#22152](https://github.com/expo/expo/pull/22152) by [@behenate](https://github.com/behenate))
=======
- Migrated to new modules API on Android ([#22019](https://github.com/expo/expo/pull/22019) by [@behenate](https://github.com/behenate))
>>>>>>> 44873157

### 🐛 Bug fixes

- [iOS] Fixed screen orientation on iOS 16. ([#22152](https://github.com/expo/expo/pull/22152) by [@behenate](https://github.com/behenate))
- [iOS] Fixed status bar and navigation bar following the device's orientation regardless of applied orientation lock. ([#22152](https://github.com/expo/expo/pull/22152) by [@behenate](https://github.com/behenate))
- [iOS] Fixed SafeAreaViews failing after pulling down quick settings when the device is in a different orientation than the current orientation lock allows. ([#22152](https://github.com/expo/expo/pull/22152) by [@behenate](https://github.com/behenate))

### 💡 Others

## 5.1.1 — 2023-02-09

_This version does not introduce any user-facing changes._

## 5.1.0 — 2023-02-03

### 💡 Others

- On Android bump `compileSdkVersion` and `targetSdkVersion` to `33`. ([#20721](https://github.com/expo/expo/pull/20721) by [@lukmccall](https://github.com/lukmccall))

## 5.0.1 — 2022-10-28

_This version does not introduce any user-facing changes._

## 5.0.0 — 2022-10-25

### 🛠 Breaking changes

- [plugin] Upgrade minimum runtime requirement to Node 14 (LTS). ([#18204](https://github.com/expo/expo/pull/18204) by [@EvanBacon](https://github.com/EvanBacon))
- Bumped iOS deployment target to 13.0 and deprecated support for iOS 12. ([#18873](https://github.com/expo/expo/pull/18873) by [@tsapeta](https://github.com/tsapeta))

### 💡 Others

- [plugin] Migrate import from @expo/config-plugins to expo/config-plugins and @expo/config-types to expo/config. ([#18855](https://github.com/expo/expo/pull/18855) by [@brentvatne](https://github.com/brentvatne))
- Drop `@expo/config-plugins` dependency in favor of peer dependency on `expo`. ([#18595](https://github.com/expo/expo/pull/18595) by [@EvanBacon](https://github.com/EvanBacon))

## 4.3.0 — 2022-07-07

_This version does not introduce any user-facing changes._

## 4.2.0 — 2022-04-18

### 💡 Others

- Updated `@expo/config-plugins` from `4.0.2` to `4.0.14` ([#15621](https://github.com/expo/expo/pull/15621) by [@EvanBacon](https://github.com/EvanBacon))

### ⚠️ Notices

- On Android bump `compileSdkVersion` to `31`, `targetSdkVersion` to `31` and `Java` version to `11`. ([#16941](https://github.com/expo/expo/pull/16941) by [@bbarthec](https://github.com/bbarthec))

## 4.1.2 - 2022-02-01

### 🐛 Bug fixes

- Fix `Plugin with id 'maven' not found` build error from Android Gradle 7. ([#16080](https://github.com/expo/expo/pull/16080) by [@kudo](https://github.com/kudo))

## 4.1.1 — 2021-12-08

_This version does not introduce any user-facing changes._

## 4.1.0 — 2021-12-03

### 💡 Others

- [plugin] Added SDK 43 tests for new AppDelegate template ([#14763](https://github.com/expo/expo/pull/14763) by [@EvanBacon](https://github.com/EvanBacon))
- The app delegate subscriber on iOS has been separated from the singleton module to hook into the new implementation of `ExpoAppDelegate`. ([#14867](https://github.com/expo/expo/pull/14867) by [@tsapeta](https://github.com/tsapeta))

### ⚠️ Notices

- Extra setup on iOS bare projects is not necessary from the support of `ExpoReactDelegateHandler`. ([#15140](https://github.com/expo/expo/pull/15140) by [@kudo](https://github.com/kudo))

## 4.0.1 — 2021-10-01

_This version does not introduce any user-facing changes._

## 4.0.0 — 2021-09-28

### 🛠 Breaking changes

- Dropped support for iOS 11.0 ([#14383](https://github.com/expo/expo/pull/14383) by [@cruzach](https://github.com/cruzach))

### 🐛 Bug fixes

- Fixed an issue with building on Xcode 13. ([#13898](https://github.com/expo/expo/pull/13898) by [@cruzach](https://github.com/cruzach))
- Fix building errors from use_frameworks! in Podfile. ([#14523](https://github.com/expo/expo/pull/14523) by [@kudo](https://github.com/kudo))
- Fixed integration with the `react-native-screens` orientation prop. ([#14541](https://github.com/expo/expo/pull/14541) by [@lukmccall](https://github.com/lukmccall))
- Fixed orientation lock not working in bare workflow on iOS. ([#14543](https://github.com/expo/expo/pull/14543) by [@tsapeta](https://github.com/tsapeta))

### 💡 Others

- Export missing `Subscription` type. ([#14150](https://github.com/expo/expo/pull/14150) by [@Simek](https://github.com/Simek))
- Updated `@expo/config-plugins` ([#14443](https://github.com/expo/expo/pull/14443) by [@EvanBacon](https://github.com/EvanBacon))

## 3.2.0 — 2021-06-16

### 🐛 Bug fixes

- Enable kotlin in all modules. ([#12716](https://github.com/expo/expo/pull/12716) by [@wschurman](https://github.com/wschurman))

### 💡 Others

- Build Android code using Java 8 to fix Android instrumented test build error. ([#12939](https://github.com/expo/expo/pull/12939) by [@kudo](https://github.com/kudo))

## 3.1.0 — 2021-03-10

### 🎉 New features

- Converted plugin to TypeScript. ([#11715](https://github.com/expo/expo/pull/11715) by [@EvanBacon](https://github.com/EvanBacon))
- Updated Android build configuration to target Android 11 (added support for Android SDK 30). ([#11647](https://github.com/expo/expo/pull/11647) by [@bbarthec](https://github.com/bbarthec))

## 3.0.0 — 2021-01-15

### 🛠 Breaking changes

- Dropped support for iOS 10.0 ([#11344](https://github.com/expo/expo/pull/11344) by [@tsapeta](https://github.com/tsapeta))

### 🎉 New features

- Created config plugins ([#11538](https://github.com/expo/expo/pull/11538) by [@EvanBacon](https://github.com/EvanBacon))

### 🐛 Bug fixes

- Removed `fbjs`dependency ([#11398](https://github.com/expo/expo/pull/11398) by [@cruzach](https://github.com/cruzach))

## 2.1.0 — 2020-11-17

_This version does not introduce any user-facing changes._

## 2.0.0 — 2020-08-11

### 🛠 Breaking changes

- Now the module will keep the lock active when the app backgrounds. ([#8727](https://github.com/expo/expo/pull/8727) by [@lukmccall](https://github.com/lukmccall))

### 🐛 Bug fixes

- Fix `ScreenOrientation.getOrientationAsync` returning a wrong value when the application is starting. ([#8727](https://github.com/expo/expo/pull/8727) by [@lukmccall](https://github.com/lukmccall))

## 1.1.1 — 2020-05-29

_This version does not introduce any user-facing changes._

## 1.1.0 — 2020-05-27

### 🐛 Bug fixes

- Fixed `ScreenOrientation.addOrientationChangeListener` payload to match docs. ([#7774](https://github.com/expo/expo/pull/7774) by [@awinograd](https://github.com/awinograd))
- Fixed `ScreenOrientation.lockAsync` to properly convert to web platform equivalent of chosen lock. ([#7774](https://github.com/expo/expo/pull/7774) by [@awinograd](https://github.com/awinograd))<|MERGE_RESOLUTION|>--- conflicted
+++ resolved
@@ -6,11 +6,8 @@
 
 ### 🎉 New features
 
-<<<<<<< HEAD
 - [iOS] Migrated to new modules API. ([#22152](https://github.com/expo/expo/pull/22152) by [@behenate](https://github.com/behenate))
-=======
 - Migrated to new modules API on Android ([#22019](https://github.com/expo/expo/pull/22019) by [@behenate](https://github.com/behenate))
->>>>>>> 44873157
 
 ### 🐛 Bug fixes
 
