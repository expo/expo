{
  "name": "expo-app-auth",
  "version": "10.1.2",
  "description": "Expo Unimodule for interfacing with the OpenID library AppAuth",
  "main": "build/AppAuth.js",
  "types": "build/AppAuth.d.ts",
  "sideEffects": false,
  "scripts": {
    "build": "expo-module build",
    "clean": "expo-module clean",
    "lint": "expo-module lint",
    "test": "expo-module test",
    "prepare": "expo-module prepare",
    "prepublishOnly": "expo-module prepublishOnly",
    "expo-module": "expo-module"
  },
  "keywords": [
    "react-native",
    "expo",
    "app-auth",
    "oauth",
    "openid",
    "authentication",
    "auth",
    "token",
    "ios",
    "android"
  ],
  "repository": {
    "type": "git",
    "url": "https://github.com/expo/expo.git",
    "directory": "packages/expo-app-auth"
  },
  "bugs": {
    "url": "https://github.com/expo/expo/issues?q=is%3Aopen+is%3Aissue+label%3AAppAuth"
  },
  "contributors": [
    "Evan Bacon <bacon@expo.io> (https://github.com/evanbacon)"
  ],
  "author": "650 Industries, Inc.",
  "license": "MIT",
  "homepage": "https://docs.expo.io/versions/latest/sdk/app-auth/",
  "jest": {
    "preset": "expo-module-scripts"
  },
  "dependencies": {
<<<<<<< HEAD
    "@expo/config-plugins": "^1.0.32",
=======
    "@expo/config-plugins": "^2.0.0",
>>>>>>> 609dfb99
    "expo-modules-core": "~0.0.2",
    "invariant": "^2.2.4"
  },
  "devDependencies": {
    "expo-module-scripts": "^2.0.0"
  }
}<|MERGE_RESOLUTION|>--- conflicted
+++ resolved
@@ -44,11 +44,7 @@
     "preset": "expo-module-scripts"
   },
   "dependencies": {
-<<<<<<< HEAD
-    "@expo/config-plugins": "^1.0.32",
-=======
     "@expo/config-plugins": "^2.0.0",
->>>>>>> 609dfb99
     "expo-modules-core": "~0.0.2",
     "invariant": "^2.2.4"
   },
