# expo-app-auth

> This library is a part of Expo v32+

This module provides access to the native OAuth library AppAuth by [OpenID](https://github.com/openid).

## Installation

This module is provided by default in the Expo suite. You will only need to install this outside of Expo.

But you can also install it in a vanilla React Native project using the following instructions.

**important**

You'll need to install the thin providers [`expo-core`](https://github.com/expo/expo/tree/master/packages/expo-core) & [`expo-react-native-adapter`](https://github.com/expo/expo/tree/master/packages/expo-react-native-adapter) which bind this code to React Native.
This module could be used in Flutter for instance, given the dart API was written as well.

### iOS (Cocoapods)

If you're using Cocoapods, add the dependency to your `Podfile`:

`pod 'EXAppAuth'`

and run `pod install`.

<<<<<<< HEAD
### iOS (no Cocoapods)

1. In XCode, in the project navigator, right click `Libraries` ➜ `Add Files to [your project's name]`
2. Go to `node_modules` ➜ `expo-app-auth` and add `EXContacts.xcodeproj`
3. In XCode, in the project navigator, select your project. Add `libEXContacts.a` to your project's `Build Phases` ➜ `Link Binary With Libraries`
4. Run your project (`Cmd+R`).

#### iOS Common

You will need to add the following to your `AppDelegate.m`:

```objc
// Import the lib at the top of the file

#import <EXAppAuth/EXAppAuth.h>

// ...

- (BOOL)application:(UIApplication *)app openURL:(NSURL *)url options:(NSDictionary<UIApplicationOpenURLOptionsKey,id> *)options {
  // ...
  if ([[EXAppAuth instance] application:app openURL:url options:options]) {
    return YES;
  }
  // ...
}
```

=======
>>>>>>> 9e06641c
### Android

1. Append the following lines to `android/settings.gradle`:

   ```gradle
   include ':expo-app-auth'
   project(':expo-app-auth').projectDir = new File(rootProject.projectDir, '../node_modules/expo-app-auth/android')
   ```

   and if not already included

   ```gradle
   include ':expo-constants-interface'
   project(':expo-constants-interface').projectDir = new File(rootProject.projectDir, '../node_modules/expo-constants-interface/android')
   ```

2. Insert the following lines inside the dependencies block in `android/app/build.gradle`:
   ```gradle
   compile project(':expo-app-auth')
   ```
   and if not already included
   ```gradle
   compile project(':expo-constants-interface')
   ```
3. Include the module in your expo packages: `./android/app/src/main/java/host/exp/exponent/MainActivity.java`

   ```java
   /*
   * At the top of the file.
   * This is automatically imported with Android Studio, but if 
   * you are in any other editor you will need to manually import the module.
   */
   import expo.modules.appauth.AppAuthPackage;
   // Later in the file...
   @Override
   public List<Package> expoPackages() {
     // Here you can add your own packages.
     return Arrays.<Package>asList(
       new AppAuthPackage() // Include this.
     );
   }
   ```

# Documentation

Import the module like so:

```js
import { AppAuth } from 'expo-app-auth';

// or (Expo only)

import { AppAuth } from 'expo';
```

## Methods

### `authAsync`

```js
AppAuth.authAsync(props: OAuthProps): Promise<TokenResponse>
```

Starts an OAuth flow and returns authorization credentials.

#### Parameters

| Name  | Type         | Description                      |
| ----- | ------------ | -------------------------------- |
| props | `OAuthProps` | Configuration for the OAuth flow |

#### Return

| Name          | Type                     | Description                  |
| ------------- | ------------------------ | ---------------------------- |
| tokenResponse | `Promise<TokenResponse>` | Authenticated response token |

#### Example

```js
const config = {
  issuer: 'https://accounts.google.com',
  clientId: '<CLIENT_ID>',
  scopes: ['profile'],
};

const tokenResponse = await AppAuth.authAsync(config);
```

### `refreshAsync`

```js
AppAuth.refreshAsync(props: OAuthProps, refreshToken: string): Promise<TokenResponse>
```

Renew the authorization credentials (access token). Some providers may not return a new refresh token.

#### Parameters

| Name         | Type         | Description                                   |
| ------------ | ------------ | --------------------------------------------- |
| props        | `OAuthProps` | Configuration for the OAuth flow              |
| refreshToken | `string`     | Refresh token to exchange for an Access Token |

#### Return

| Name          | Type                     | Description                             |
| ------------- | ------------------------ | --------------------------------------- |
| tokenResponse | `Promise<TokenResponse>` | Refreshed authentication response token |

#### Example

```js
const config = {
  issuer: 'https://accounts.google.com',
  clientId: '<CLIENT_ID>',
  scopes: ['profile'],
};

const tokenResponse = await AppAuth.refreshAsync(config, refreshToken);
```

### `revokeAsync`

```js
AppAuth.revokeAsync(props: OAuthBaseProps, options: OAuthRevokeOptions): Promise<any>
```

A fully JS function which revokes the provided access token or refresh token.
Use this method for signing-out. Returns a fetch request.

#### Parameters

| Name    | Type                 | Description                                             |
| ------- | -------------------- | ------------------------------------------------------- |
| props   | `OAuthBaseProps`     | The same OAuth configuratiton used for the initial flow |
| options | `OAuthRevokeOptions` | Refresh token or access token to revoke                 |

### Example

```js
const config = {
  issuer: 'https://accounts.google.com',
  clientId: '<CLIENT_ID>',
};

const options = {
  token: accessToken, // or a refreshToken
  isClientIdProvided: true,
};

// Sign out...
await AppAuth.revokeAsync(config, options);
```

# Constants

## `AppAuth.OAuthRedirect`

Redirect scheme used to assemble the `redirectUrl` prop.

## `AppAuth.URLSchemes`

> iOS only

A list of URL Schemes from the `info.plist`

# Types

## `TokenResponse`

Return value of the following `AppAuth` methods:

- `authAsync`
- `refreshAsync`

| Name                      | Type                       | Description                                                                               |
| ------------------------- | -------------------------- | ----------------------------------------------------------------------------------------- |
| accessToken               | `string | null`            | Access token generated by the auth server                                                 |
| accessTokenExpirationDate | `string | null`            | Approximate expiration date and time of the access token                                  |
| additionalParameters      | `{ [string]: any } | null` | Additional parameters returned from the auth server                                       |
| idToken                   | `string | null`            | ID Token value associated with the authenticated session                                  |
| tokenType                 | `string | null`            | Typically "Bearer" when defined or a value the client has negotiated with the auth Server |
| refreshToken              | `string | undefined`       | The most recent refresh token received from the auth server                               |

## `OAuthBaseProps`

| Name                                                                                                                               | Type                        | Description                                                                                                 |
| ---------------------------------------------------------------------------------------------------------------------------------- | --------------------------- | ----------------------------------------------------------------------------------------------------------- |
| clientId                                                                                                                           | `string`                    | The client identifier                                                                                       |
| [issuer](http://openid.github.io/AppAuth-iOS/docs/latest/interface_o_i_d_service_discovery.html#a7bd40452bb3a0094f251934fd85a8fd6) | `string`                    | URL using the https scheme with no query or fragment component that the OP asserts as its Issuer Identifier |
| serviceConfiguration                                                                                                               | `OAuthServiceConfiguration` | specifies how to connect to a particular OAuth provider                                                     |

## `OAuthProps`

extends `OAuthBaseProps`, is used to create OAuth flows.

| Name                                                                                                                               | Type                        | Description                                                                                                 |
| ---------------------------------------------------------------------------------------------------------------------------------- | --------------------------- | ----------------------------------------------------------------------------------------------------------- |
| clientId                                                                                                                           | `string`                    | The client identifier                                                                                       |
| [issuer](http://openid.github.io/AppAuth-iOS/docs/latest/interface_o_i_d_service_discovery.html#a7bd40452bb3a0094f251934fd85a8fd6) | `string`                    | URL using the https scheme with no query or fragment component that the OP asserts as its Issuer Identifier |
| serviceConfiguration                                                                                                               | `OAuthServiceConfiguration` | specifies how to connect to a particular OAuth provider                                                     |
| clientSecret                                                                                                                       | `string | undefined`        | used to prove that identity of the client when exchaning an authorization code for an access token          |
| [scopes](https://tools.ietf.org/html/rfc6749#section-3.3)                                                                          | `Array<string> | undefined` | a list of space-delimited, case-sensitive strings define the scope of the access requested                  |
| redirectUrl                                                                                                                        | `string | undefined`        | The client's redirect URI. Default: `\`\${AppAuth.OAuthRedirect}:/oauthredirect\``                          |
| [additionalParameters](https://tools.ietf.org/html/rfc6749#section-3.1)                                                            | `OAuthParameters`           | Extra props passed to the OAuth server request                                                              |
| canMakeInsecureRequests                                                                                                            | `boolean | undefined`       | **Android: Only** enables the use of HTTP requests                                                          |

## `OAuthRevokeOptions`

| Name               | Type      | Description                                                        |
| ------------------ | --------- | ------------------------------------------------------------------ |
| token              | `string`  | The access token or refresh token to revoke                        |
| isClientIdProvided | `boolean` | Denotes the availability of the Client ID for the token revocation |

## `OAuthServiceConfiguration`

| Name                                                                                                                                             | Type                 | Description                                                   |
| ------------------------------------------------------------------------------------------------------------------------------------------------ | -------------------- | ------------------------------------------------------------- |
| [authorizationEndpoint](https://openid.net/specs/openid-connect-core-1_0.html#AuthorizationEndpoint)                                             | `string | undefined` | Optional URL of the OP's OAuth 2.0 Authorization Endpoint     |
| [registrationEndpoint](http://openid.github.io/AppAuth-iOS/docs/latest/interface_o_i_d_service_discovery.html#ab6a4608552978d3bce67b93b45321555) | `string | undefined` | Optional URL of the OP's Dynamic Client Registration Endpoint |
| revocationEndpoint                                                                                                                               | `string | undefined` | Optional URL of the OAuth server used for revoking tokens     |
| tokenEndpoint                                                                                                                                    | `string`             | URL of the OP's OAuth 2.0 Token Endpoint                      |

## `OAuthParameters`

Learn more about OAuth Parameters on this exciting page: [openid-connect-core](https://openid.net/specs/openid-connect-core-1_0.html).
To save time I've copied over some of the relevant information, which you can find below.

| Name          | Type                                    |
| ------------- | --------------------------------------- |
| nonce         | `OAuthNonceParameter | undefined`       |
| display       | `OAuthParametersDisplay | undefined`    |
| prompt        | `OAuthPromptParameter | undefined`      |
| max_age       | `OAuthMaxAgeParameter | undefined`      |
| ui_locales    | `OAuthUILocalesParameter | undefined`   |
| id_token_hint | `OAuthIDTokenHintParameter | undefined` |
| login_hint    | `OAuthLoginHintParameter | undefined`   |
| acr_values    | `OAuthACRValuesParameter | undefined`   |

Other parameters MAY be sent. See Sections [3.2.2](https://openid.net/specs/openid-connect-core-1_0.html#ImplicitAuthorizationEndpoint), [3.3.2](https://openid.net/specs/openid-connect-core-1_0.html#HybridAuthorizationEndpoint), [5.2](https://openid.net/specs/openid-connect-core-1_0.html#ClaimsLanguagesAndScripts), [5.5](https://openid.net/specs/openid-connect-core-1_0.html#ClaimsParameter), [6](https://openid.net/specs/openid-connect-core-1_0.html#JWTRequests), and [7.2.1](https://openid.net/specs/openid-connect-core-1_0.html#RegistrationParameter) for additional Authorization Request parameters and parameter values defined by this specification.

## [`OAuthDisplayParameter`](https://openid.net/specs/openid-connect-core-1_0.html)

```js
type OAuthDisplayParameter = 'page' | 'popup' | 'touch' | 'wap';
```

ASCII string value that specifies how the Authorization Server displays the authentication and consent user interface pages to the End-User.

| Value   | Description                                                                                                                                                                                                                                                                       |
| ------- | --------------------------------------------------------------------------------------------------------------------------------------------------------------------------------------------------------------------------------------------------------------------------------- |
| `page`  | The Authorization Server SHOULD display the authentication and consent UI consistent with a full User Agent page view. If the display parameter is not specified, this is the default display mode.                                                                               |
| `popup` | The Authorization Server SHOULD display the authentication and consent UI consistent with a popup User Agent window. The popup User Agent window should be of an appropriate size for a login-focused dialog and should not obscure the entire window that it is popping up over. |
| `touch` | The Authorization Server SHOULD display the authentication and consent UI consistent with a device that leverages a touch interface.                                                                                                                                              |
| `wap`   | The Authorization Server SHOULD display the authentication and consent UI consistent with a "feature phone" type display.                                                                                                                                                         |

The Authorization Server MAY also attempt to detect the capabilities of the User Agent and present an appropriate display.

## [`OAuthPromptParameter`](https://openid.net/specs/openid-connect-core-1_0.html)

```js
type OAuthPromptParameter = 'none' | 'login' | 'consent' | 'select_account';
```

Space delimited, case sensitive list of ASCII string values that specifies whether the Authorization Server prompts the End-User for reauthentication and consent.

| Value            | Description                                                                                                                                                                                                                                                                                                                                                                                                                                                                                                                                                                             |
| ---------------- | --------------------------------------------------------------------------------------------------------------------------------------------------------------------------------------------------------------------------------------------------------------------------------------------------------------------------------------------------------------------------------------------------------------------------------------------------------------------------------------------------------------------------------------------------------------------------------------- |
| `none`           | The Authorization Server MUST NOT display any authentication or consent user interface pages. An error is returned if an End-User is not already authenticated or the Client does not have pre-configured consent for the requested Claims or does not fulfill other conditions for processing the request. The error code will typically be `login_required`, `interaction_required`, or another code defined in [Section 3.1.2.6](https://openid.net/specs/openid-connect-core-1_0.html#AuthError). This can be used as a method to check for existing authentication and/or consent. |
| `login`          | The Authorization Server SHOULD prompt the End-User for reauthentication. If it cannot reauthenticate the End-User, it MUST return an error, typically `login_required`.                                                                                                                                                                                                                                                                                                                                                                                                                |
| `consent`        | The Authorization Server SHOULD prompt the End-User for consent before returning information to the Client. If it cannot obtain consent, it MUST return an error, typically `consent_required`.                                                                                                                                                                                                                                                                                                                                                                                         |
| `select_account` | The Authorization Server SHOULD prompt the End-User to select a user account. This enables an End-User who has multiple accounts at the Authorization Server to select amongst the multiple accounts that they might have current sessions for. If it cannot obtain an account selection choice made by the End-User, it MUST return an error, typically `account_selection_required`.                                                                                                                                                                                                  |

The `prompt` parameter can be used by the Client to make sure that the End-User is still present for the current session or to bring attention to the request. If this parameter contains `none` with any other value, an error is returned.

## [`OAuthNonceParameter`](https://openid.net/specs/openid-connect-core-1_0.html)

```js
type OAuthNonceParameter = string;
```

String value used to associate a Client session with an ID Token, and to mitigate replay attacks. The value is passed through unmodified from the Authentication Request to the ID Token. Sufficient entropy MUST be present in the `nonce` values used to prevent attackers from guessing values. For implementation notes, see [Section 15.5.2](https://openid.net/specs/openid-connect-core-1_0.html#NonceNotes).

## [`OAuthNonceParameter`](https://openid.net/specs/openid-connect-core-1_0.html)

```js
type OAuthNonceParameter = string;
```

String value used to associate a Client session with an ID Token, and to mitigate replay attacks. The value is passed through unmodified from the Authentication Request to the ID Token. Sufficient entropy MUST be present in the `nonce` values used to prevent attackers from guessing values. For implementation notes, see [Section 15.5.2](https://openid.net/specs/openid-connect-core-1_0.html#NonceNotes).

## [`OAuthUILocalesParameter`](https://openid.net/specs/openid-connect-core-1_0.html)

```js
type OAuthUILocalesParameter = string;
```

End-User's preferred languages and scripts for the user interface, represented as a space-separated list of [BCP47](https://openid.net/specs/openid-connect-core-1_0.html#RFC5646) [RFC5646] language tag values, ordered by preference. For instance, the value "fr-CA fr en" represents a preference for French as spoken in Canada, then French (without a region designation), followed by English (without a region designation). An error SHOULD NOT result if some or all of the requested locales are not supported by the OpenID Provider.

## [`OAuthIDTokenHintParameter`](https://openid.net/specs/openid-connect-core-1_0.html)

```js
type OAuthIDTokenHintParameter = string;
```

ID Token previously issued by the Authorization Server being passed as a hint about the End-User's current or past authenticated session with the Client. If the End-User identified by the ID Token is logged in or is logged in by the request, then the Authorization Server returns a positive response; otherwise, it SHOULD return an error, such as login_required. When possible, an `id_token_hint` SHOULD be present when `prompt=none` is used and an `invalid_request` error MAY be returned if it is not; however, the server SHOULD respond successfully when possible, even if it is not present. The Authorization Server need not be listed as an audience of the ID Token when it is used as an `id_token_hint` value.
If the ID Token received by the RP from the OP is encrypted, to use it as an `id_token_hint`, the Client MUST decrypt the signed ID Token contained within the encrypted ID Token. The Client MAY re-encrypt the signed ID token to the Authentication Server using a key that enables the server to decrypt the ID Token, and use the re-encrypted ID token as the `id_token_hint` value.

## [`OAuthMaxAgeParameter`](https://openid.net/specs/openid-connect-core-1_0.html)

```js
type OAuthMaxAgeParameter = string;
```

Maximum Authentication Age. Specifies the allowable elapsed time in seconds since the last time the End-User was actively authenticated by the OP. If the elapsed time is greater than this value, the OP MUST attempt to actively re-authenticate the End-User. (The `max_age` request parameter corresponds to the OpenID 2.0 [PAPE](https://openid.net/specs/openid-connect-core-1_0.html#OpenID.PAPE) [OpenID.PAPE] `max_auth_age` request parameter.) When `max_age` is used, the ID Token returned MUST include an `auth_time` Claim Value.

## [`OAuthLoginHintParameter`](https://openid.net/specs/openid-connect-core-1_0.html)

```js
type OAuthLoginHintParameter = string;
```

OPTIONAL. Hint to the Authorization Server about the login identifier the End-User might use to log in (if necessary). This hint can be used by an RP if it first asks the End-User for their e-mail address (or other identifier) and then wants to pass that value as a hint to the discovered authorization service. It is RECOMMENDED that the hint value match the value used for discovery. This value MAY also be a phone number in the format specified for the `phone_number` Claim. The use of this parameter is left to the OP's discretion.

## [`OAuthACRValuesParameter`](https://openid.net/specs/openid-connect-core-1_0.html)

```js
type OAuthACRValuesParameter = string;
```

Requested Authentication Context Class Reference values. Space-separated string that specifies the acr values that the Authorization Server is being requested to use for processing this Authentication Request, with the values appearing in order of preference. The Authentication Context Class satisfied by the authentication performed is returned as the acr Claim Value, as specified in Section 2. The acr Claim is requested as a Voluntary Claim by this parameter.

# Usage

Below is a set of example functions that demonstrate how to use `expo-app-auth` with the Google OAuth Sign-In provider.

```js
import { AsyncStorage } from 'react-native';
import { AppAuth } from 'expo-app-auth';
/* 
// or from expo directly...
import { AppAuth } from 'expo';
*/

const config = {
  issuer: 'https://accounts.google.com',
  scopes: ['openid', 'profile'],
  /* This is the CLIENT_ID generated from a Firebase project */
  clientId: '603386649315-vp4revvrcgrcjme51ebuhbkbspl048l9.apps.googleusercontent.com',
};

/*
 * StorageKey is used for caching the OAuth Key in your app so you can use it later.
 * This can be any string value, but usually it follows this format: @AppName:NameOfValue
 */
const StorageKey = '@PillarValley:GoogleOAuthKey';

/*
 * Notice that Sign-In / Sign-Out aren't operations provided by this module.
 * We emulate them by using authAsync / revokeAsync.
 * For instance if you wanted an "isAuthenticated" flag, you would observe your local tokens.
 * If the tokens exist then you are "Signed-In".
 * Likewise if you cannot refresh the tokens, or they don't exist, then you are "Signed-Out"
 */
async function signInAsync() {
  const authState = await AppAuth.authAsync(config);
  await cacheAuthAsync(authState);
  console.log('signInAsync', authState);
  return authState;
}

/* Let's save our user tokens so when the app resets we can try and get them later */
function cacheAuthAsync(authState) {
  return AsyncStorage.setItem(StorageKey, JSON.stringify(authState));
}

/* Before we start our app, we should check to see if a user is signed-in or not */
async function getCachedAuthAsync() {
  /* First we will try and get the cached auth */
  const value = await AsyncStorage.getItem(StorageKey);
  /* Async Storage stores data as strings, we should parse our data back into a JSON */
  const authState = JSON.parse(value);
  console.log('getCachedAuthAsync', authState);
  if (authState) {
    /* If our data exists, than we should see if it's expired */
    if (checkIfTokenExpired(authState)) {
      /*
       * The session has expired.
       * Let's try and refresh it using the refresh token that some
       * OAuth providers will return when we sign-in initially.
       */
      return refreshAuthAsync(authState);
    } else {
      return authState;
    }
  }
  return null;
}

/*
 * You might be familiar with the term "Session Expired", this method will check if our session has expired.
 * An expired session means that we should reauthenticate our user.
 * You can learn more about why on the internet: https://www.quora.com/Why-do-web-sessions-expire
 * > Fun Fact: Charlie Cheever the creator of Expo also made Quora :D
 */
function checkIfTokenExpired({ accessTokenExpirationDate }) {
  return new Date(accessTokenExpirationDate) < new Date();
}

/*
 * Some OAuth providers will return a "Refresh Token" when you sign-in initially.
 * When our session expires, we can exchange the refresh token to get new auth tokens.
 * > Auth tokens are not the same as a Refresh token
 *
 * Not every provider (very few actually) will return a new "Refresh Token".
 * This just means the user will have to Sign-In more often.
 */
async function refreshAuthAsync({ refreshToken }) {
  const authState = await AppAuth.refreshAsync(config, refreshToken);
  console.log('refreshAuthAsync', authState);
  await cacheAuthAsync(authState);
  return authState;
}

/*
 * To sign-out we want to revoke our tokens.
 * This is what high-level auth solutions like FBSDK are doing behind the scenes.
 */
async function signOutAsync({ accessToken }) {
  try {
    await AppAuth.revokeAsync(config, {
      token: accessToken,
      isClientIdProvided: true,
    });
    /*
     * We are removing the cached tokens so we can check on our auth state later.
     * No tokens = Not Signed-In :)
     */
    await AsyncStorage.removeItem(StorageKey);
    return null;
  } catch ({ message }) {
    alert(`Failed to revoke token: ${message}`);
  }
}
```<|MERGE_RESOLUTION|>--- conflicted
+++ resolved
@@ -23,36 +23,6 @@
 
 and run `pod install`.
 
-<<<<<<< HEAD
-### iOS (no Cocoapods)
-
-1. In XCode, in the project navigator, right click `Libraries` ➜ `Add Files to [your project's name]`
-2. Go to `node_modules` ➜ `expo-app-auth` and add `EXContacts.xcodeproj`
-3. In XCode, in the project navigator, select your project. Add `libEXContacts.a` to your project's `Build Phases` ➜ `Link Binary With Libraries`
-4. Run your project (`Cmd+R`).
-
-#### iOS Common
-
-You will need to add the following to your `AppDelegate.m`:
-
-```objc
-// Import the lib at the top of the file
-
-#import <EXAppAuth/EXAppAuth.h>
-
-// ...
-
-- (BOOL)application:(UIApplication *)app openURL:(NSURL *)url options:(NSDictionary<UIApplicationOpenURLOptionsKey,id> *)options {
-  // ...
-  if ([[EXAppAuth instance] application:app openURL:url options:options]) {
-    return YES;
-  }
-  // ...
-}
-```
-
-=======
->>>>>>> 9e06641c
 ### Android
 
 1. Append the following lines to `android/settings.gradle`:
@@ -82,7 +52,7 @@
    ```java
    /*
    * At the top of the file.
-   * This is automatically imported with Android Studio, but if 
+   * This is automatically imported with Android Studio, but if
    * you are in any other editor you will need to manually import the module.
    */
    import expo.modules.appauth.AppAuthPackage;
