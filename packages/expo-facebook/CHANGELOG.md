--- conflicted
+++ resolved
@@ -8,11 +8,8 @@
 
 ### 🎉 New features
 
-<<<<<<< HEAD
 - Exposed `setAdvertiserTrackingEnabled` function in iOS SDK
-=======
 - Updated Android build configuration to target Android 11 (added support for Android SDK 30). ([#11647](https://github.com/expo/expo/pull/11647) by [@bbarthec](https://github.com/bbarthec))
->>>>>>> 0e08d74d
 
 ### 🐛 Bug fixes
 
