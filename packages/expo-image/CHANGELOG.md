--- conflicted
+++ resolved
@@ -11,11 +11,8 @@
 
 ### 🐛 Bug fixes
 
-<<<<<<< HEAD
 - Fixed placeholders aren't always replaced by full-size images on Android. ([#23705](https://github.com/expo/expo/pull/23705) by [@lukmccall](https://github.com/lukmccall))
-=======
-- Fix the image components rendering incorrect assets when the Proguard is enabled on Android. ([#23704](https://github.com/expo/expo/pull/23704) by [@lukmccall](https://github.com/lukmccall))
->>>>>>> 0460dab8
+- Fixed the image components rendering incorrect assets when the Proguard is enabled on Android. ([#23704](https://github.com/expo/expo/pull/23704) by [@lukmccall](https://github.com/lukmccall))
 
 ### 💡 Others
 
