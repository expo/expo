--- conflicted
+++ resolved
@@ -6,9 +6,8 @@
 
 ### 🎉 New features
 
-<<<<<<< HEAD
 - [Web] Add support for `require()` assets. ([#21798](https://github.com/expo/expo/pull/21798) by [@aleqsio](https://github.com/aleqsio))
-=======
+
 ### 🐛 Bug fixes
 
 ### 💡 Others
@@ -17,7 +16,6 @@
 
 ### 🎉 New features
 
->>>>>>> 3095a675
 - [Android] Add automatic asset downscaling to improve performance. ([#21628](https://github.com/expo/expo/pull/21628) by [@lukmccall](https://github.com/lukmccall))
 
 ### 🐛 Bug fixes
