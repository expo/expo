--- conflicted
+++ resolved
@@ -8,12 +8,9 @@
 
 ### 🐛 Bug fixes
 
-<<<<<<< HEAD
 - Fixed SVG image tinting on iOS. ([#35927](https://github.com/expo/expo/pull/35927) by [@kudo](https://github.com/kudo))
 - [Android] Fixed OutOfMemoryError crash when displaying some gif images ([#36097](https://github.com/expo/expo/pull/36097) by [@rahimrahman](https://github.com/rahimrahman))
 
-=======
->>>>>>> 1316e58f
 ### 💡 Others
 
 ## 2.1.2 — 2025-04-09
