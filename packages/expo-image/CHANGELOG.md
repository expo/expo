# Changelog

## Unpublished

### 🛠 Breaking changes

### 🎉 New features

<<<<<<< HEAD
- [ios] Added `autoplay` prop to control whether an animated image will automatically animate or not ([#25008](https://github.com/expo/expo/pull/25008) by [@gkasdorf](https://github.com/gkasdorf))
- [ios] Added `startAnimating()` and `stopAnimating()` functions to start or stop an image's animation ([#25008](https://github.com/expo/expo/pull/25008) by [@gkasdorf](https://github.com/gkasdorf))

### 🐛 Bug fixes

- [ios] Fixed issue where some animated images would cause the app to hang ([#25008](https://github.com/expo/expo/pull/25008) by [@gkasdorf](https://github.com/gkasdorf))
=======
- [iOS] Added support for `allowDownscaling` prop. ([#25012](https://github.com/expo/expo/pull/25012) by [@behenate](https://github.com/behenate))

### 🐛 Bug fixes

- [Android] fix crash when loading local image files with no file extension ([#24201](https://github.com/expo/expo/pull/25032) by [@kadikraman](https://github.com/kadikraman))

>>>>>>> cfda0304

### 💡 Others

## 1.6.0 — 2023-10-17

### 🛠 Breaking changes

- Dropped support for Android SDK 21 and 22. ([#24201](https://github.com/expo/expo/pull/24201) by [@behenate](https://github.com/behenate))

### 🎉 New features

- Added support for the `headers` key in the `source` object on web. ([#24447](https://github.com/expo/expo/pull/24447) by [@aleqsio](https://github.com/aleqsio))
- Add support for setting `tintColor` on SVGs on Android (part 1) ([#24733](https://github.com/expo/expo/pull/24733) by [@alanjhughes](https://github.com/alanjhughes) and [@kadikraman](https://github.com/kadikraman))
- Add support for setting `tintColor` on SVGs on Android (part 2) ([#24888](https://github.com/expo/expo/pull/24888) by [@kadikraman](https://github.com/kadikraman))

### 🐛 Bug fixes

- Remove `GlideWebpDecoder` until they update their `libwebp` dependency. ([#24656](https://github.com/expo/expo/pull/24656) by [@alanjhughes](https://github.com/alanjhughes))
- [web] Fix content fit not being applied correctly when using hash placeholders. ([#24542](https://github.com/expo/expo/pull/24542) by [@aleqsio](https://github.com/aleqsio))
- [macCatalyst] Fix build with `ImageAnalyzer` on macCatalyst below 17.0. ([#24880](https://github.com/expo/expo/pull/24880) by [@kesha-antonov](https://github.com/kesha-antonov))

### 💡 Others

- Ship untranspiled JSX to support custom handling of `jsx` and `createElement`. ([#24889](https://github.com/expo/expo/pull/24889) by [@EvanBacon](https://github.com/EvanBacon))
- Make `placeholderContentFit` visible in the docs. ([#24801](https://github.com/expo/expo/pull/24801) by [@behenate](https://github.com/behenate))

## 1.0.2 — 2023-09-29

### 🐛 Bug fixes

- Remove `GlideWebpDecoder` until they update their `libwebp` dependency. ([#24656](https://github.com/expo/expo/pull/24656) by [@alanjhughes](https://github.com/alanjhughes))

## 1.3.4 — 2023-09-28

### 🐛 Bug fixes

- Remove `GlideWebpDecoder` until they update their `libwebp` dependency. ([#24656](https://github.com/expo/expo/pull/24656) by [@alanjhughes](https://github.com/alanjhughes))

## 1.5.2 — 2023-09-18

_This version does not introduce any user-facing changes._

## 1.3.3 — 2023-09-15

### 🐛 Bug fixes

- Fixed placeholders aren't always replaced by full-size images on Android. ([#23705](https://github.com/expo/expo/pull/23705) by [@lukmccall](https://github.com/lukmccall))
- Fix the image components rendering incorrect assets when the Proguard is enabled on Android. ([#23704](https://github.com/expo/expo/pull/23704) by [@lukmccall](https://github.com/lukmccall))
- Fixed gif and awebp memory leak on Android. ([#24259](https://github.com/expo/expo/pull/24259) by [@jingpeng](https://github.com/jingpeng))
- Suppress "Operation cancelled by user during sending the request" error when the load request is canceled (interrupted) by a new one. ([#24279](https://github.com/expo/expo/pull/24279) by [@tsapeta](https://github.com/tsapeta))

## 1.5.1 — 2023-09-11

### 🐛 Bug fixes

- Suppress "Operation cancelled by user during sending the request" error when the load request is canceled (interrupted) by a new one. ([#24279](https://github.com/expo/expo/pull/24279) by [@tsapeta](https://github.com/tsapeta))
- Fixed gif and awebp memory leak on Android. ([#24259](https://github.com/expo/expo/pull/24259) by [@jingpeng](https://github.com/jingpeng))

## 1.5.0 — 2023-09-04

### 🎉 New features

- Added support for React Native 0.73. ([#24018](https://github.com/expo/expo/pull/24018) by [@kudo](https://github.com/kudo))

### 💡 Others

- On iOS, bump SDWebImage versions. ([#23858](https://github.com/expo/expo/pull/23858) by [@alanjhughes](https://github.com/alanjhughes))

## 1.4.1 — 2023-08-02

_This version does not introduce any user-facing changes._

## 1.4.0 — 2023-07-28

### 🎉 New features

- [Web] Add support for `tintColor` prop on web. ([#23434](https://github.com/expo/expo/pull/23434) by [@aleqsio](https://github.com/aleqsio))
- [Web] Add support for static image responsiveness using `srcset` attributes. ([#22088](https://github.com/expo/expo/pull/22088) by [@aleqsio](https://github.com/aleqsio))

### 🐛 Bug fixes

- Fixed placeholders aren't always replaced by full-size images on Android. ([#23705](https://github.com/expo/expo/pull/23705) by [@lukmccall](https://github.com/lukmccall))
- Fixed the image components rendering incorrect assets when the Proguard is enabled on Android. ([#23704](https://github.com/expo/expo/pull/23704) by [@lukmccall](https://github.com/lukmccall))

### 💡 Others

- [Web] Refactored and split some functions for better readability. ([#23465](https://github.com/expo/expo/pull/23465) by [@aleqsio](https://github.com/aleqsio))

## 1.3.2 - 2023-07-12

### 🐛 Bug fixes

- [iOS] Fixed `tintColor` prop not working for SVGs. ([#23418](https://github.com/expo/expo/pull/23418) by [@tsapeta](https://github.com/tsapeta))

## 1.3.1 - 2023-06-29

### 🐛 Bug fixes

- Fixed an issue where recyclingKey would reset the image source on mount. ([#23187](https://github.com/expo/expo/pull/23187) by [@hirbod](https://github.com/hirbod))

## 1.3.0 — 2023-06-13

### 🎉 New features

- Add prefetch implementation on web. ([#22630](https://github.com/expo/expo/pull/22630) by [@aleqsio](https://github.com/aleqsio))
- Add `ImageBackground` component. ([#22347](https://github.com/expo/expo/pull/22347) by [@alanjhughes](https://github.com/alanjhughes))
- Added support for React Native 0.72. ([#22588](https://github.com/expo/expo/pull/22588) by [@kudo](https://github.com/kudo))

### 🐛 Bug fixes

- Fixed styles order breaking layouting on web. ([#22630](https://github.com/expo/expo/pull/22630) by [@aleqsio](https://github.com/aleqsio))
- Uses prop spreading on web to pass all unused props to the native image component ([#22340](https://github.com/expo/expo/pull/22340) by [@makkarMeenu](https://github.com/makkarMeenu))
- Fixed Android build warnings for Gradle version 8. ([#22537](https://github.com/expo/expo/pull/22537), [#22609](https://github.com/expo/expo/pull/22609) by [@kudo](https://github.com/kudo))

### 💡 Others

- Updated `SDWebImage` to `5.15.8`, `SDWebImageWebPCoder` to `0.11.0` and `SDWebImageSVGCoder` to `1.7.0`. ([#22576](https://github.com/expo/expo/pull/22576) by [@tsapeta](https://github.com/tsapeta))

## 1.2.3 — 2023-05-16

### 🐛 Bug fixes

- Upgrade SDWebImageAVIFCoder to fix compiling issue with libavif < 0.11.0. ([#22491](https://github.com/expo/expo/pull/22491) by [@matinzd](https://github.com/matinzd))

## 1.2.2 — 2023-04-27

### 🐛 Bug fixes

- Fix for the "limited" media library permission. ([#22261](https://github.com/expo/expo/pull/22261) by [@tsapeta](https://github.com/tsapeta))

## 1.2.1 — 2023-04-17

### 🐛 Bug fixes

- [Android] Fix `url` property returned by the `onLoad` event. ([#22161](https://github.com/expo/expo/pull/22161) by [@lukmccall](https://github.com/lukmccall))
- [Android] Fix images not loading after the app was foregrounded. ([#22159](https://github.com/expo/expo/pull/22159) by [@lukmccall](https://github.com/lukmccall))
- [Android] Fixed image was loaded event if the view dimensions were 0. ([#22157](https://github.com/expo/expo/pull/22157) by [@lukmccall](https://github.com/lukmccall))
- Fix generating the image from ThumbHash that starts with a slash character. ([#22160](https://github.com/expo/expo/pull/22160) by [@tsapeta](https://github.com/tsapeta))

## 1.2.0 — 2023-04-14

### 🎉 New features

- [Web] Add support for `require()` assets. ([#21798](https://github.com/expo/expo/pull/21798) by [@aleqsio](https://github.com/aleqsio))
- Add `alt` prop as an alias to `accessibilityLabel`. ([#21884](https://github.com/expo/expo/pull/21884) by [@EvanBacon](https://github.com/EvanBacon))
- [Web] Add `accessibilityLabel` support on web. ([#21884](https://github.com/expo/expo/pull/21884) by [@EvanBacon](https://github.com/EvanBacon))
- Added `ThumbHash` support for Android, iOS and Web. ([#21952](https://github.com/expo/expo/pull/21952) by [@behenate](https://github.com/behenate))

### 🐛 Bug fixes

- [Web] Improve transition behavior when switching back and forth two sources. ([#22099](https://github.com/expo/expo/pull/22099) by [@aleqsio](https://github.com/aleqsio))
- [Web] Prevent breaking in static rendering environments. ([#21883](https://github.com/expo/expo/pull/21883) by [@EvanBacon](https://github.com/EvanBacon))
- [Android] Fixed image disappearing before navigation animation is complete. ([#22066](https://github.com/expo/expo/pull/22066) by [@sallen450](https://github.com/sallen450))
- [Web] Fixed monorepo asset resolution in production for Metro web. ([#22094](https://github.com/expo/expo/pull/22094) by [@EvanBacon](https://github.com/EvanBacon))

## 1.1.0 — 2023-03-25

### 🎉 New features

- [Android] Add automatic asset downscaling to improve performance. ([#21628](https://github.com/expo/expo/pull/21628) by [@lukmccall](https://github.com/lukmccall))

### 🐛 Bug fixes

- Fixed the `tintColor` not being passed to native view. ([#21576](https://github.com/expo/expo/pull/21576) by [@andrew-levy](https://github.com/andrew-levy))
- Fixed `canvas: trying to use a recycled bitmap` on Android. ([#21658](https://github.com/expo/expo/pull/21658) by [@lukmccall](https://github.com/lukmccall))
- Fixed crashes caused by empty placeholder or source on Android. ([#21695](https://github.com/expo/expo/pull/21695) by [@lukmccall](https://github.com/lukmccall))
- Fixes `shouldDownscale` don't respect the scale factor on iOS. ([#21839](https://github.com/expo/expo/pull/21839) by [@ouabing](https://github.com/ouabing))
- Fixes cache policy not being correctly applied when set to `none` on iOS. ([#21840](https://github.com/expo/expo/pull/21840) by [@ouabing](https://github.com/ouabing))

## 1.0.0 — 2023-02-21

_This version does not introduce any user-facing changes._

## 1.0.0-rc.2 — 2023-02-20

### 🎉 New features

- Added `recyclingKey` prop that allows reseting the image view content when the view is recycled. ([#21297](https://github.com/expo/expo/pull/21297) & [#21309](https://github.com/expo/expo/pull/21309) by [@tsapeta](https://github.com/tsapeta) & [@lukmccall](https://github.com/lukmccall))

## 1.0.0-rc.1 — 2023-02-14

### 🐛 Bug fixes

- Fixed `You can't start or clear loads in RequestListener or Target callbacks` on Android. ([#21192](https://github.com/expo/expo/pull/21192) by [@lukmccall](https://github.com/lukmccall))
- Fixed SVGs are not rendered in the release mode on Android. ([#21214](https://github.com/expo/expo/pull/21214) by [@lukmccall](https://github.com/lukmccall))
- Stop sending `onProgress` event when the asset size is unknown which led to diving by zero and a crash. ([#21215](https://github.com/expo/expo/pull/21215) by [@tsapeta](https://github.com/tsapeta))

## 1.0.0-rc.0 — 2023-02-09

### 🎉 New features

- Added `placeholderContentFit` prop implementation on the web. ([#21106](https://github.com/expo/expo/pull/21106) by [@aleqsio](https://github.com/aleqsio))

## 1.0.0-beta.6 — 2023-02-06

### 🎉 New features

- Added new prop `placeholderContentFit` to specify custom content fit on the placeholder. ([#21096](https://github.com/expo/expo/pull/21096) by [@magrinj](https://github.com/magrinj))

### 🐛 Bug fixes

- [iOS] Fixed possible freezes by processing images concurrently off the main thread. ([#21086](https://github.com/expo/expo/pull/21086) by [@tsapeta](https://github.com/tsapeta))

## 1.0.0-beta.5 — 2023-02-03

_This version does not introduce any user-facing changes._

## 1.0.0-beta.4 — 2023-01-31

### 🐛 Bug fixes

- Fixed a crash on Android where `isScreenReaderFocusable` crashes devices below api 28. ([#21012](https://github.com/expo/expo/pull/21012) by [@alanhughes](https://github.com/alanjhughes))

## 1.0.0-beta.3 — 2023-01-30

### 🐛 Bug fixes

- Fixed a crash on iOS below 16.0 introduced by the Live Text interaction feature. ([#20987](https://github.com/expo/expo/pull/20987) by [@tsapeta](https://github.com/tsapeta))

## 1.0.0-beta.2 — 2023-01-25

### 🎉 New features

- Added support for Live text interaction. ([#20915](https://github.com/expo/expo/pull/20915) by [@intergalacticspacehighway](https://github.com/intergalacticspacehighway))

### 🐛 Bug fixes

- `ImageProps` now extends `ViewProps`. ([#20942](https://github.com/expo/expo/pull/20942) by [@appden](https://github.com/appden))

## 1.0.0-beta.1 — 2023-01-20

### 🐛 Bug fixes

- Use `SDImageAWebPCoder` on iOS 14+ to speed up loading WebP images. ([#20897](https://github.com/expo/expo/pull/20897) by [@tsapeta](https://github.com/tsapeta))

### 💡 Others

- On Android bump `compileSdkVersion` and `targetSdkVersion` to `33`. ([#20721](https://github.com/expo/expo/pull/20721) by [@lukmccall](https://github.com/lukmccall))
- Upgraded `SDWebImage` to `5.15.0` and `SDWebImageAVIFCoder` to `0.9.4`. ([#20898](https://github.com/expo/expo/pull/20898) by [@tsapeta](https://github.com/tsapeta))

## 1.0.0-beta.0 — 2023-01-19

### 🎉 New features

- Added support for crossfade transition on Android. ([#20784](https://github.com/expo/expo/pull/20784) by [@lukmccall](https://github.com/lukmccall))
- Added web support for the `blurRadius` prop. ([#20845](https://github.com/expo/expo/pull/20845) by [@aleqsio](https://github.com/aleqsio))
- Support for `accessible` and `accessibilityLabel` props on Android. ([#20801](https://github.com/expo/expo/pull/20801) by [@lukmccall](https://github.com/lukmccall))
- Support for `accessible` and `accessibilityLabel` props on iOS. ([#20892](https://github.com/expo/expo/pull/20892) by [@alanhughes](https://github.com/alanjhughes))

## 1.0.0-alpha.6 — 2023-01-10

### 🎉 New features

- Introduced the `source.cacheKey` parameter to customize the key used for caching the source image. ([#20772](https://github.com/expo/expo/pull/20772) by [@tsapeta](https://github.com/tsapeta), [#20776](https://github.com/expo/expo/pull/20776) by [@lukmccall](https://github.com/lukmccall))

## 1.0.0-alpha.5 — 2023-01-04

### 🎉 New features

- Added support for assets from the iOS Photo Library (`ph://` urls). ([#20700](https://github.com/expo/expo/pull/20700) by [@tsapeta](https://github.com/tsapeta))

### 🐛 Bug fixes

- Fixed `ImageProps` type not allowing an array of styles. ([#20701](https://github.com/expo/expo/pull/20701) by [@tsapeta](https://github.com/tsapeta))

## 1.0.0-alpha.4 — 2022-12-30

### 🐛 Bug fixes

- Fixed compatibility with `react-native-shared-element` on iOS. ([#20592](https://github.com/expo/expo/pull/20592) by [@IjzerenHein](https://github.com/ijzerenhein))

## 1.0.0-alpha.3 — 2022-12-21

### 🎉 New features

- Initial release 🥳<|MERGE_RESOLUTION|>--- conflicted
+++ resolved
@@ -6,21 +6,14 @@
 
 ### 🎉 New features
 
-<<<<<<< HEAD
+- [iOS] Added support for `allowDownscaling` prop. ([#25012](https://github.com/expo/expo/pull/25012) by [@behenate](https://github.com/behenate))
 - [ios] Added `autoplay` prop to control whether an animated image will automatically animate or not ([#25008](https://github.com/expo/expo/pull/25008) by [@gkasdorf](https://github.com/gkasdorf))
 - [ios] Added `startAnimating()` and `stopAnimating()` functions to start or stop an image's animation ([#25008](https://github.com/expo/expo/pull/25008) by [@gkasdorf](https://github.com/gkasdorf))
 
 ### 🐛 Bug fixes
 
+- [Android] fix crash when loading local image files with no file extension ([#24201](https://github.com/expo/expo/pull/25032) by [@kadikraman](https://github.com/kadikraman))
 - [ios] Fixed issue where some animated images would cause the app to hang ([#25008](https://github.com/expo/expo/pull/25008) by [@gkasdorf](https://github.com/gkasdorf))
-=======
-- [iOS] Added support for `allowDownscaling` prop. ([#25012](https://github.com/expo/expo/pull/25012) by [@behenate](https://github.com/behenate))
-
-### 🐛 Bug fixes
-
-- [Android] fix crash when loading local image files with no file extension ([#24201](https://github.com/expo/expo/pull/25032) by [@kadikraman](https://github.com/kadikraman))
-
->>>>>>> cfda0304
 
 ### 💡 Others
 
