# Changelog

## Unpublished

### 🛠 Breaking changes

### 🎉 New features

### 🐛 Bug fixes

<<<<<<< HEAD
- [Android] Fix images not loading after the app was foregrounded.
=======
- [Android] Fix `url` property returned by the `onLoad` event. ([#22161](https://github.com/expo/expo/pull/22161) by [@lukmccall](https://github.com/lukmccall))
>>>>>>> a451843a

### 💡 Others

## 1.2.0 — 2023-04-14

### 🎉 New features

- [Web] Add support for `require()` assets. ([#21798](https://github.com/expo/expo/pull/21798) by [@aleqsio](https://github.com/aleqsio))
- Add `alt` prop as an alias to `accessibilityLabel`. ([#21884](https://github.com/expo/expo/pull/21884) by [@EvanBacon](https://github.com/EvanBacon))
- [Web] Add `accessibilityLabel` support on web. ([#21884](https://github.com/expo/expo/pull/21884) by [@EvanBacon](https://github.com/EvanBacon))
- Added `ThumbHash` support for Android, iOS and Web. ([#21952](https://github.com/expo/expo/pull/21952) by [@behenate](https://github.com/behenate))

### 🐛 Bug fixes

- [Web] Prevent breaking in static rendering environments. ([#21883](https://github.com/expo/expo/pull/21883) by [@EvanBacon](https://github.com/EvanBacon))
- [Android] Fixed image disappearing before navigation animation is complete. ([#22066](https://github.com/expo/expo/pull/22066) by [@sallen450](https://github.com/sallen450))
- [Web] Fixed monorepo asset resolution in production for Metro web. ([#22094](https://github.com/expo/expo/pull/22094) by [@EvanBacon](https://github.com/EvanBacon))

## 1.1.0 — 2023-03-25

### 🎉 New features

- [Android] Add automatic asset downscaling to improve performance. ([#21628](https://github.com/expo/expo/pull/21628) by [@lukmccall](https://github.com/lukmccall))

### 🐛 Bug fixes

- Fixed the `tintColor` not being passed to native view. ([#21576](https://github.com/expo/expo/pull/21576) by [@andrew-levy](https://github.com/andrew-levy))
- Fixed `canvas: trying to use a recycled bitmap` on Android. ([#21658](https://github.com/expo/expo/pull/21658) by [@lukmccall](https://github.com/lukmccall))
- Fixed crashes caused by empty placeholder or source on Android. ([#21695](https://github.com/expo/expo/pull/21695) by [@lukmccall](https://github.com/lukmccall))
- Fixes `shouldDownscale` don't respect the scale factor on iOS. ([#21839](https://github.com/expo/expo/pull/21839) by [@ouabing](https://github.com/ouabing))
- Fixes cache policy not being correctly applied when set to `none` on iOS. ([#21840](https://github.com/expo/expo/pull/21840) by [@ouabing](https://github.com/ouabing))

## 1.0.0 — 2023-02-21

_This version does not introduce any user-facing changes._

## 1.0.0-rc.2 — 2023-02-20

### 🎉 New features

- Added `recyclingKey` prop that allows reseting the image view content when the view is recycled. ([#21297](https://github.com/expo/expo/pull/21297) & [#21309](https://github.com/expo/expo/pull/21309) by [@tsapeta](https://github.com/tsapeta) & [@lukmccall](https://github.com/lukmccall))

## 1.0.0-rc.1 — 2023-02-14

### 🐛 Bug fixes

- Fixed `You can't start or clear loads in RequestListener or Target callbacks` on Android. ([#21192](https://github.com/expo/expo/pull/21192) by [@lukmccall](https://github.com/lukmccall))
- Fixed SVGs are not rendered in the release mode on Android. ([#21214](https://github.com/expo/expo/pull/21214) by [@lukmccall](https://github.com/lukmccall))
- Stop sending `onProgress` event when the asset size is unknown which led to diving by zero and a crash. ([#21215](https://github.com/expo/expo/pull/21215) by [@tsapeta](https://github.com/tsapeta))

## 1.0.0-rc.0 — 2023-02-09

### 🎉 New features

- Added `placeholderContentFit` prop implementation on the web. ([#21106](https://github.com/expo/expo/pull/21106) by [@aleqsio](https://github.com/aleqsio))

## 1.0.0-beta.6 — 2023-02-06

### 🎉 New features

- Added new prop `placeholderContentFit` to specify custom content fit on the placeholder. ([#21096](https://github.com/expo/expo/pull/21096) by [@magrinj](https://github.com/magrinj))

### 🐛 Bug fixes

- [iOS] Fixed possible freezes by processing images concurrently off the main thread. ([#21086](https://github.com/expo/expo/pull/21086) by [@tsapeta](https://github.com/tsapeta))

## 1.0.0-beta.5 — 2023-02-03

_This version does not introduce any user-facing changes._

## 1.0.0-beta.4 — 2023-01-31

### 🐛 Bug fixes

- Fixed a crash on Android where `isScreenReaderFocusable` crashes devices below api 28. ([#21012](https://github.com/expo/expo/pull/21012) by [@alanhughes](https://github.com/alanjhughes))

## 1.0.0-beta.3 — 2023-01-30

### 🐛 Bug fixes

- Fixed a crash on iOS below 16.0 introduced by the Live Text interaction feature. ([#20987](https://github.com/expo/expo/pull/20987) by [@tsapeta](https://github.com/tsapeta))

## 1.0.0-beta.2 — 2023-01-25

### 🎉 New features

- Added support for Live text interaction. ([#20915](https://github.com/expo/expo/pull/20915) by [@intergalacticspacehighway](https://github.com/intergalacticspacehighway))

### 🐛 Bug fixes

- `ImageProps` now extends `ViewProps`. ([#20942](https://github.com/expo/expo/pull/20942) by [@appden](https://github.com/appden))

## 1.0.0-beta.1 — 2023-01-20

### 🐛 Bug fixes

- Use `SDImageAWebPCoder` on iOS 14+ to speed up loading WebP images. ([#20897](https://github.com/expo/expo/pull/20897) by [@tsapeta](https://github.com/tsapeta))

### 💡 Others

- On Android bump `compileSdkVersion` and `targetSdkVersion` to `33`. ([#20721](https://github.com/expo/expo/pull/20721) by [@lukmccall](https://github.com/lukmccall))
- Upgraded `SDWebImage` to `5.15.0` and `SDWebImageAVIFCoder` to `0.9.4`. ([#20898](https://github.com/expo/expo/pull/20898) by [@tsapeta](https://github.com/tsapeta))

## 1.0.0-beta.0 — 2023-01-19

### 🎉 New features

- Added support for crossfade transition on Android. ([#20784](https://github.com/expo/expo/pull/20784) by [@lukmccall](https://github.com/lukmccall))
- Added web support for the `blurRadius` prop. ([#20845](https://github.com/expo/expo/pull/20845) by [@aleqsio](https://github.com/aleqsio))
- Support for `accessible` and `accessibilityLabel` props on Android. ([#20801](https://github.com/expo/expo/pull/20801) by [@lukmccall](https://github.com/lukmccall))
- Support for `accessible` and `accessibilityLabel` props on iOS. ([#20892](https://github.com/expo/expo/pull/20892) by [@alanhughes](https://github.com/alanjhughes))

## 1.0.0-alpha.6 — 2023-01-10

### 🎉 New features

- Introduced the `source.cacheKey` parameter to customize the key used for caching the source image. ([#20772](https://github.com/expo/expo/pull/20772) by [@tsapeta](https://github.com/tsapeta), [#20776](https://github.com/expo/expo/pull/20776) by [@lukmccall](https://github.com/lukmccall))

## 1.0.0-alpha.5 — 2023-01-04

### 🎉 New features

- Added support for assets from the iOS Photo Library (`ph://` urls). ([#20700](https://github.com/expo/expo/pull/20700) by [@tsapeta](https://github.com/tsapeta))

### 🐛 Bug fixes

- Fixed `ImageProps` type not allowing an array of styles. ([#20701](https://github.com/expo/expo/pull/20701) by [@tsapeta](https://github.com/tsapeta))

## 1.0.0-alpha.4 — 2022-12-30

### 🐛 Bug fixes

- Fixed compatibility with `react-native-shared-element` on iOS. ([#20592](https://github.com/expo/expo/pull/20592) by [@IjzerenHein](https://github.com/ijzerenhein))

## 1.0.0-alpha.3 — 2022-12-21

### 🎉 New features

- Initial release 🥳<|MERGE_RESOLUTION|>--- conflicted
+++ resolved
@@ -8,11 +8,8 @@
 
 ### 🐛 Bug fixes
 
-<<<<<<< HEAD
-- [Android] Fix images not loading after the app was foregrounded.
-=======
 - [Android] Fix `url` property returned by the `onLoad` event. ([#22161](https://github.com/expo/expo/pull/22161) by [@lukmccall](https://github.com/lukmccall))
->>>>>>> a451843a
+- [Android] Fix images not loading after the app was foregrounded. ([#22159](https://github.com/expo/expo/pull/22159) by [@lukmccall](https://github.com/lukmccall))
 
 ### 💡 Others
 
