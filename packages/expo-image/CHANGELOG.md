# Changelog

## Unpublished

### 🛠 Breaking changes

### 🎉 New features

### 🐛 Bug fixes

<<<<<<< HEAD
- [Android] Fixed image was loaded event if the view dimensions were 0. ([#22157](https://github.com/expo/expo/pull/22157) by [@lukmccall](https://github.com/lukmccall))
=======
- [Android] Fix `url` property returned by the `onLoad` event. ([#22161](https://github.com/expo/expo/pull/22161) by [@lukmccall](https://github.com/lukmccall))
- [Android] Fix images not loading after the app was foregrounded. ([#22159](https://github.com/expo/expo/pull/22159) by [@lukmccall](https://github.com/lukmccall))
>>>>>>> faf65011

### 💡 Others

## 1.2.0 — 2023-04-14

### 🎉 New features

- [Web] Add support for `require()` assets. ([#21798](https://github.com/expo/expo/pull/21798) by [@aleqsio](https://github.com/aleqsio))
- Add `alt` prop as an alias to `accessibilityLabel`. ([#21884](https://github.com/expo/expo/pull/21884) by [@EvanBacon](https://github.com/EvanBacon))
- [Web] Add `accessibilityLabel` support on web. ([#21884](https://github.com/expo/expo/pull/21884) by [@EvanBacon](https://github.com/EvanBacon))
- Added `ThumbHash` support for Android, iOS and Web. ([#21952](https://github.com/expo/expo/pull/21952) by [@behenate](https://github.com/behenate))

### 🐛 Bug fixes

- [Web] Prevent breaking in static rendering environments. ([#21883](https://github.com/expo/expo/pull/21883) by [@EvanBacon](https://github.com/EvanBacon))
- [Android] Fixed image disappearing before navigation animation is complete. ([#22066](https://github.com/expo/expo/pull/22066) by [@sallen450](https://github.com/sallen450))
- [Web] Fixed monorepo asset resolution in production for Metro web. ([#22094](https://github.com/expo/expo/pull/22094) by [@EvanBacon](https://github.com/EvanBacon))

## 1.1.0 — 2023-03-25

### 🎉 New features

- [Android] Add automatic asset downscaling to improve performance. ([#21628](https://github.com/expo/expo/pull/21628) by [@lukmccall](https://github.com/lukmccall))

### 🐛 Bug fixes

- Fixed the `tintColor` not being passed to native view. ([#21576](https://github.com/expo/expo/pull/21576) by [@andrew-levy](https://github.com/andrew-levy))
- Fixed `canvas: trying to use a recycled bitmap` on Android. ([#21658](https://github.com/expo/expo/pull/21658) by [@lukmccall](https://github.com/lukmccall))
- Fixed crashes caused by empty placeholder or source on Android. ([#21695](https://github.com/expo/expo/pull/21695) by [@lukmccall](https://github.com/lukmccall))
- Fixes `shouldDownscale` don't respect the scale factor on iOS. ([#21839](https://github.com/expo/expo/pull/21839) by [@ouabing](https://github.com/ouabing))
- Fixes cache policy not being correctly applied when set to `none` on iOS. ([#21840](https://github.com/expo/expo/pull/21840) by [@ouabing](https://github.com/ouabing))

## 1.0.0 — 2023-02-21

_This version does not introduce any user-facing changes._

## 1.0.0-rc.2 — 2023-02-20

### 🎉 New features

- Added `recyclingKey` prop that allows reseting the image view content when the view is recycled. ([#21297](https://github.com/expo/expo/pull/21297) & [#21309](https://github.com/expo/expo/pull/21309) by [@tsapeta](https://github.com/tsapeta) & [@lukmccall](https://github.com/lukmccall))

## 1.0.0-rc.1 — 2023-02-14

### 🐛 Bug fixes

- Fixed `You can't start or clear loads in RequestListener or Target callbacks` on Android. ([#21192](https://github.com/expo/expo/pull/21192) by [@lukmccall](https://github.com/lukmccall))
- Fixed SVGs are not rendered in the release mode on Android. ([#21214](https://github.com/expo/expo/pull/21214) by [@lukmccall](https://github.com/lukmccall))
- Stop sending `onProgress` event when the asset size is unknown which led to diving by zero and a crash. ([#21215](https://github.com/expo/expo/pull/21215) by [@tsapeta](https://github.com/tsapeta))

## 1.0.0-rc.0 — 2023-02-09

### 🎉 New features

- Added `placeholderContentFit` prop implementation on the web. ([#21106](https://github.com/expo/expo/pull/21106) by [@aleqsio](https://github.com/aleqsio))

## 1.0.0-beta.6 — 2023-02-06

### 🎉 New features

- Added new prop `placeholderContentFit` to specify custom content fit on the placeholder. ([#21096](https://github.com/expo/expo/pull/21096) by [@magrinj](https://github.com/magrinj))

### 🐛 Bug fixes

- [iOS] Fixed possible freezes by processing images concurrently off the main thread. ([#21086](https://github.com/expo/expo/pull/21086) by [@tsapeta](https://github.com/tsapeta))

## 1.0.0-beta.5 — 2023-02-03

_This version does not introduce any user-facing changes._

## 1.0.0-beta.4 — 2023-01-31

### 🐛 Bug fixes

- Fixed a crash on Android where `isScreenReaderFocusable` crashes devices below api 28. ([#21012](https://github.com/expo/expo/pull/21012) by [@alanhughes](https://github.com/alanjhughes))

## 1.0.0-beta.3 — 2023-01-30

### 🐛 Bug fixes

- Fixed a crash on iOS below 16.0 introduced by the Live Text interaction feature. ([#20987](https://github.com/expo/expo/pull/20987) by [@tsapeta](https://github.com/tsapeta))

## 1.0.0-beta.2 — 2023-01-25

### 🎉 New features

- Added support for Live text interaction. ([#20915](https://github.com/expo/expo/pull/20915) by [@intergalacticspacehighway](https://github.com/intergalacticspacehighway))

### 🐛 Bug fixes

- `ImageProps` now extends `ViewProps`. ([#20942](https://github.com/expo/expo/pull/20942) by [@appden](https://github.com/appden))

## 1.0.0-beta.1 — 2023-01-20

### 🐛 Bug fixes

- Use `SDImageAWebPCoder` on iOS 14+ to speed up loading WebP images. ([#20897](https://github.com/expo/expo/pull/20897) by [@tsapeta](https://github.com/tsapeta))

### 💡 Others

- On Android bump `compileSdkVersion` and `targetSdkVersion` to `33`. ([#20721](https://github.com/expo/expo/pull/20721) by [@lukmccall](https://github.com/lukmccall))
- Upgraded `SDWebImage` to `5.15.0` and `SDWebImageAVIFCoder` to `0.9.4`. ([#20898](https://github.com/expo/expo/pull/20898) by [@tsapeta](https://github.com/tsapeta))

## 1.0.0-beta.0 — 2023-01-19

### 🎉 New features

- Added support for crossfade transition on Android. ([#20784](https://github.com/expo/expo/pull/20784) by [@lukmccall](https://github.com/lukmccall))
- Added web support for the `blurRadius` prop. ([#20845](https://github.com/expo/expo/pull/20845) by [@aleqsio](https://github.com/aleqsio))
- Support for `accessible` and `accessibilityLabel` props on Android. ([#20801](https://github.com/expo/expo/pull/20801) by [@lukmccall](https://github.com/lukmccall))
- Support for `accessible` and `accessibilityLabel` props on iOS. ([#20892](https://github.com/expo/expo/pull/20892) by [@alanhughes](https://github.com/alanjhughes))

## 1.0.0-alpha.6 — 2023-01-10

### 🎉 New features

- Introduced the `source.cacheKey` parameter to customize the key used for caching the source image. ([#20772](https://github.com/expo/expo/pull/20772) by [@tsapeta](https://github.com/tsapeta), [#20776](https://github.com/expo/expo/pull/20776) by [@lukmccall](https://github.com/lukmccall))

## 1.0.0-alpha.5 — 2023-01-04

### 🎉 New features

- Added support for assets from the iOS Photo Library (`ph://` urls). ([#20700](https://github.com/expo/expo/pull/20700) by [@tsapeta](https://github.com/tsapeta))

### 🐛 Bug fixes

- Fixed `ImageProps` type not allowing an array of styles. ([#20701](https://github.com/expo/expo/pull/20701) by [@tsapeta](https://github.com/tsapeta))

## 1.0.0-alpha.4 — 2022-12-30

### 🐛 Bug fixes

- Fixed compatibility with `react-native-shared-element` on iOS. ([#20592](https://github.com/expo/expo/pull/20592) by [@IjzerenHein](https://github.com/ijzerenhein))

## 1.0.0-alpha.3 — 2022-12-21

### 🎉 New features

- Initial release 🥳<|MERGE_RESOLUTION|>--- conflicted
+++ resolved
@@ -8,12 +8,9 @@
 
 ### 🐛 Bug fixes
 
-<<<<<<< HEAD
-- [Android] Fixed image was loaded event if the view dimensions were 0. ([#22157](https://github.com/expo/expo/pull/22157) by [@lukmccall](https://github.com/lukmccall))
-=======
 - [Android] Fix `url` property returned by the `onLoad` event. ([#22161](https://github.com/expo/expo/pull/22161) by [@lukmccall](https://github.com/lukmccall))
 - [Android] Fix images not loading after the app was foregrounded. ([#22159](https://github.com/expo/expo/pull/22159) by [@lukmccall](https://github.com/lukmccall))
->>>>>>> faf65011
+- [Android] Fixed image was loaded event if the view dimensions were 0. ([#22157](https://github.com/expo/expo/pull/22157) by [@lukmccall](https://github.com/lukmccall))
 
 ### 💡 Others
 
