import React from 'react';
import { Image, requireNativeComponent, NativeModules, StyleSheet, Platform, processColor, } from 'react-native';
const NativeExpoImage = requireNativeComponent('ExpoImage');
<<<<<<< HEAD
export default function ExpoImage({ source, style, defaultSource, ...props }) {
=======
const ExpoImageModule = NativeModules.ExpoImageModule;
export { ExpoImageModule };
export default function ExpoImage({ source, style, ...props }) {
>>>>>>> 51bf4f14
    const resolvedSource = Image.resolveAssetSource(source ?? {});
    const resolvedDefaultSource = Image.resolveAssetSource(defaultSource ?? {});
    const resolvedStyle = StyleSheet.flatten([style]);
    // When possible, pass through the intrinsic size of the asset to the Yoga layout
    // system. While this is also possible in native code, doing it here is more efficient
    // as the yoga node gets initialized with the correct size from the start.
    // In native code, there is a separation between the layout (shadow) nodes and
    // actual views. Views that update the intrinsic content-size in Yoga trigger
    // additional layout passes, which we want to prevent.
    if (!Array.isArray(resolvedSource)) {
        const { width, height } = resolvedSource;
        resolvedStyle.width = resolvedStyle.width ?? width;
        resolvedStyle.height = resolvedStyle.height ?? height;
    }
    // Shadows behave different on iOS, Android & Web.
    // Android uses the `elevation` prop, whereas iOS
    // and web use the regular `shadow...` props.
    let hasShadows = false;
    if (Platform.OS === 'android') {
        delete resolvedStyle.shadowColor;
        delete resolvedStyle.shadowOffset;
        delete resolvedStyle.shadowOpacity;
        delete resolvedStyle.shadowRadius;
        hasShadows = !!resolvedStyle.elevation;
    }
    else {
        delete resolvedStyle.elevation;
        hasShadows = !!resolvedStyle.shadowColor;
    }
    // Shadows are rendered quite differently on iOS, Android and web.
    // - iOS renders the shadow along the transparent contours of the image.
    // - Android renders an underlay which extends to the inside of the bounds.
    // - Web renders the shadow only on the outside of the bounds.
    // To achieve a consistent appearance on all platforms, it is highly recommended
    // to set a background-color on the Image when using shadows. This will ensure
    // consistent rendering on all platforms and mitigate Androids drawing artefacts.
    if (hasShadows) {
        const processedColor = processColor(resolvedStyle.backgroundColor);
        const bkColor = typeof processedColor === 'number' ? processedColor : 0;
        const alpha = bkColor >> 24;
        if (alpha !== -1 && alpha !== 255) {
            // To silence this warning, set background-color to a fully transparent color
            console.warn(`"expo-image" Shadows may not be rendered correctly for the transparent parts of images. Set "backgroundColor" to a non-transparent color when using a shadow.`);
        }
    }
    return (React.createElement(NativeExpoImage, { ...props, source: resolvedSource, style: resolvedStyle, defaultSource: resolvedDefaultSource }));
}
//# sourceMappingURL=ExpoImage.js.map<|MERGE_RESOLUTION|>--- conflicted
+++ resolved
@@ -1,13 +1,9 @@
 import React from 'react';
 import { Image, requireNativeComponent, NativeModules, StyleSheet, Platform, processColor, } from 'react-native';
 const NativeExpoImage = requireNativeComponent('ExpoImage');
-<<<<<<< HEAD
-export default function ExpoImage({ source, style, defaultSource, ...props }) {
-=======
 const ExpoImageModule = NativeModules.ExpoImageModule;
 export { ExpoImageModule };
-export default function ExpoImage({ source, style, ...props }) {
->>>>>>> 51bf4f14
+export default function ExpoImage({ source, style, defaultSource, ...props }) {
     const resolvedSource = Image.resolveAssetSource(source ?? {});
     const resolvedDefaultSource = Image.resolveAssetSource(defaultSource ?? {});
     const resolvedStyle = StyleSheet.flatten([style]);
