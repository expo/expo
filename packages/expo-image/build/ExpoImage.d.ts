import { ImageProps } from './Image';
declare const ExpoImageModule: any;
export { ExpoImageModule };
<<<<<<< HEAD
export default function ExpoImage({ source, style, defaultSource, loadingIndicatorSource, ...props }: ImageProps): JSX.Element;
=======
export default function ExpoImage({ source, style, defaultSource, ...props }: ImageProps): JSX.Element;
>>>>>>> 9035c7ca
<|MERGE_RESOLUTION|>--- conflicted
+++ resolved
@@ -1,8 +1,4 @@
 import { ImageProps } from './Image';
 declare const ExpoImageModule: any;
 export { ExpoImageModule };
-<<<<<<< HEAD
-export default function ExpoImage({ source, style, defaultSource, loadingIndicatorSource, ...props }: ImageProps): JSX.Element;
-=======
-export default function ExpoImage({ source, style, defaultSource, ...props }: ImageProps): JSX.Element;
->>>>>>> 9035c7ca
+export default function ExpoImage({ source, style, defaultSource, loadingIndicatorSource, ...props }: ImageProps): JSX.Element;