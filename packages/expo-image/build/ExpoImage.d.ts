--- conflicted
+++ resolved
@@ -1,8 +1,4 @@
 import { ImageProps } from './Image';
-<<<<<<< HEAD
-export default function ExpoImage({ source, style, defaultSource, ...props }: ImageProps): JSX.Element;
-=======
 declare const ExpoImageModule: any;
 export { ExpoImageModule };
-export default function ExpoImage({ source, style, ...props }: ImageProps): JSX.Element;
->>>>>>> 51bf4f14
+export default function ExpoImage({ source, style, defaultSource, ...props }: ImageProps): JSX.Element;