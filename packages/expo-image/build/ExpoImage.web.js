import React from 'react';
import { View } from 'react-native-web';
import AnimationManager from './web/AnimationManager';
import ImageWrapper from './web/ImageWrapper';
import loadStyle from './web/imageStyles';
import useSourceSelection from './web/useSourceSelection';
loadStyle();
export const ExpoImageModule = {
    async prefetch(urls, _) {
        const urlsArray = Array.isArray(urls) ? urls : [urls];
        return new Promise((resolve) => {
            let imagesLoaded = 0;
            urlsArray.forEach((url) => {
                const img = new Image();
                img.src = url;
                img.onload = () => {
                    imagesLoaded++;
                    if (imagesLoaded === urlsArray.length) {
                        resolve(true);
                    }
                };
                img.onerror = () => resolve(false);
            });
        });
    },
    async clearMemoryCache() {
        return false;
    },
    async clearDiskCache() {
        return false;
    },
};
function onLoadAdapter(onLoad) {
    return (event) => {
        const target = event.target;
        onLoad?.({
            source: {
                url: target.currentSrc,
                width: target.naturalWidth,
                height: target.naturalHeight,
                mediaType: null,
            },
            cacheType: 'none',
        });
    };
}
function onErrorAdapter(onError) {
    return ({ source }) => {
        onError?.({
            error: `Failed to load image from url: ${source?.uri}`,
        });
    };
}
// Used for flip transitions to mimic native animations
function setCssVariablesForFlipTransitions(element, size) {
    element?.style.setProperty('--expo-image-width', `${size.width}px`);
    element?.style.setProperty('--expo-image-height', `${size.height}px`);
<<<<<<< HEAD
};
export default function ExpoImage({ source, placeholder, contentFit, contentPosition, placeholderContentFit, cachePolicy, onLoad, transition, onError, responsivePolicy, onLoadEnd, priority, blurRadius, recyclingKey, style, nativeViewRef, ...props }) {
=======
}
function isFlipTransition(transition) {
    return (transition?.effect === 'flip-from-bottom' ||
        transition?.effect === 'flip-from-top' ||
        transition?.effect === 'flip-from-left' ||
        transition?.effect === 'flip-from-right');
}
export default function ExpoImage({ source, placeholder, contentFit, contentPosition, placeholderContentFit, cachePolicy, onLoad, transition, onError, responsivePolicy, onLoadEnd, priority, blurRadius, recyclingKey, style, ...props }) {
>>>>>>> 74243d0e
    const imagePlaceholderContentFit = placeholderContentFit || 'scale-down';
    const imageHashStyle = {
        objectFit: placeholderContentFit || contentFit,
    };
    const { containerRef, source: selectedSource } = useSourceSelection(source, responsivePolicy, isFlipTransition(transition) ? setCssVariablesForFlipTransitions : null);
    const initialNodeAnimationKey = (recyclingKey ? `${recyclingKey}-${placeholder?.[0]?.uri}` : placeholder?.[0]?.uri) ?? '';
    const initialNode = placeholder?.[0]?.uri
        ? [
            initialNodeAnimationKey,
            ({ onAnimationFinished }) => (className, style) => (<ImageWrapper {...props} ref={nativeViewRef} source={placeholder?.[0]} style={{
                    objectFit: imagePlaceholderContentFit,
                    ...(blurRadius ? { filter: `blur(${blurRadius}px)` } : {}),
                    ...style,
                }} className={className} events={{
                    onTransitionEnd: [onAnimationFinished],
                }} contentPosition={{ left: '50%', top: '50%' }} hashPlaceholderContentPosition={contentPosition} hashPlaceholderStyle={imageHashStyle}/>),
        ]
        : null;
    const currentNodeAnimationKey = (recyclingKey
        ? `${recyclingKey}-${selectedSource?.uri ?? placeholder?.[0]?.uri}`
        : selectedSource?.uri ?? placeholder?.[0]?.uri) ?? '';
    const currentNode = [
        currentNodeAnimationKey,
        ({ onAnimationFinished, onReady, onMount, onError: onErrorInner }) => (className, style) => (<ImageWrapper {...props} ref={nativeViewRef} source={selectedSource || placeholder?.[0]} events={{
                onError: [onErrorAdapter(onError), onLoadEnd, onErrorInner],
                onLoad: [onLoadAdapter(onLoad), onLoadEnd, onReady],
                onMount: [onMount],
                onTransitionEnd: [onAnimationFinished],
            }} style={{
                objectFit: selectedSource ? contentFit : imagePlaceholderContentFit,
                ...(blurRadius ? { filter: `blur(${blurRadius}px)` } : {}),
                ...style,
            }} className={className} cachePolicy={cachePolicy} priority={priority} contentPosition={selectedSource ? contentPosition : { top: '50%', left: '50%' }} hashPlaceholderContentPosition={contentPosition} hashPlaceholderStyle={imageHashStyle} accessibilityLabel={props.accessibilityLabel}/>),
    ];
    return (<View ref={containerRef} dataSet={{ expoimage: true }} style={[{ overflow: 'hidden' }, style]}>
      <AnimationManager transition={transition} recyclingKey={recyclingKey} initial={initialNode}>
        {currentNode}
      </AnimationManager>
    </View>);
}
//# sourceMappingURL=ExpoImage.web.js.map<|MERGE_RESOLUTION|>--- conflicted
+++ resolved
@@ -55,10 +55,6 @@
 function setCssVariablesForFlipTransitions(element, size) {
     element?.style.setProperty('--expo-image-width', `${size.width}px`);
     element?.style.setProperty('--expo-image-height', `${size.height}px`);
-<<<<<<< HEAD
-};
-export default function ExpoImage({ source, placeholder, contentFit, contentPosition, placeholderContentFit, cachePolicy, onLoad, transition, onError, responsivePolicy, onLoadEnd, priority, blurRadius, recyclingKey, style, nativeViewRef, ...props }) {
-=======
 }
 function isFlipTransition(transition) {
     return (transition?.effect === 'flip-from-bottom' ||
@@ -66,8 +62,7 @@
         transition?.effect === 'flip-from-left' ||
         transition?.effect === 'flip-from-right');
 }
-export default function ExpoImage({ source, placeholder, contentFit, contentPosition, placeholderContentFit, cachePolicy, onLoad, transition, onError, responsivePolicy, onLoadEnd, priority, blurRadius, recyclingKey, style, ...props }) {
->>>>>>> 74243d0e
+export default function ExpoImage({ source, placeholder, contentFit, contentPosition, placeholderContentFit, cachePolicy, onLoad, transition, onError, responsivePolicy, onLoadEnd, priority, blurRadius, recyclingKey, style, nativeViewRef, ...props }) {
     const imagePlaceholderContentFit = placeholderContentFit || 'scale-down';
     const imageHashStyle = {
         objectFit: placeholderContentFit || contentFit,
