// Copyright 2024-present 650 Industries. All rights reserved.

import ExpoModulesCore

internal final class Image: SharedRef<UIImage> {
<<<<<<< HEAD
  override var nativeRefType: String {
    "image"
=======
  var isAnimated: Bool {
    return !(ref.images?.isEmpty ?? true)
>>>>>>> e10d05fe
  }

  override func getAdditionalMemoryPressure() -> Int {
    guard let cgImage = ref.cgImage else {
      return 0
    }
    return cgImage.bytesPerRow * cgImage.height
  }
}<|MERGE_RESOLUTION|>--- conflicted
+++ resolved
@@ -3,13 +3,12 @@
 import ExpoModulesCore
 
 internal final class Image: SharedRef<UIImage> {
-<<<<<<< HEAD
   override var nativeRefType: String {
     "image"
-=======
+  }
+  
   var isAnimated: Bool {
     return !(ref.images?.isEmpty ?? true)
->>>>>>> e10d05fe
   }
 
   override func getAdditionalMemoryPressure() -> Int {
