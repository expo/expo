package expo.modules.image

import android.annotation.SuppressLint
import android.graphics.BitmapFactory
import android.graphics.Canvas
import android.graphics.PorterDuff
import android.graphics.drawable.Drawable
import android.net.Uri
import androidx.appcompat.widget.AppCompatImageView
import com.bumptech.glide.RequestManager
import com.bumptech.glide.integration.webp.decoder.WebpDrawable
import com.bumptech.glide.integration.webp.decoder.WebpDrawableTransformation
import com.bumptech.glide.load.model.GlideUrl
import com.bumptech.glide.load.resource.bitmap.FitCenter
import com.bumptech.glide.request.RequestOptions
import com.facebook.react.bridge.ReactContext
import com.facebook.react.bridge.ReadableMap
import com.facebook.react.modules.i18nmanager.I18nUtil
import com.facebook.react.uimanager.PixelUtil
import com.facebook.react.uimanager.events.RCTEventEmitter
import expo.modules.image.drawing.BorderDrawable
import expo.modules.image.drawing.OutlineProvider
import expo.modules.image.enums.ImageResizeMode
import expo.modules.image.events.ImageLoadEventsManager
import expo.modules.image.okhttp.OkHttpClientProgressInterceptor
import jp.wasabeef.glide.transformations.BlurTransformation

private const val SOURCE_URI_KEY = "uri"
private const val SOURCE_WIDTH_KEY = "width"
private const val SOURCE_HEIGHT_KEY = "height"
private const val SOURCE_SCALE_KEY = "scale"

@SuppressLint("ViewConstructor")
class ExpoImageView(context: ReactContext, private val requestManager: RequestManager, private val progressInterceptor: OkHttpClientProgressInterceptor) : AppCompatImageView(context) {
  private val eventEmitter = context.getJSModule(RCTEventEmitter::class.java)
  private val outlineProvider = OutlineProvider(context)
  private var borderDrawable: Lazy<BorderDrawable> = lazy {
    BorderDrawable(context).apply {
      callback = this@ExpoImageView

      outlineProvider.borderRadiiConfig
        .map { it.ifYogaDefinedUse(PixelUtil::toPixelFromDIP) }
        .withIndex()
        .forEach { (i, radius) ->
          if (i == 0) {
            setRadius(radius)
          } else {
            setRadius(radius, i - 1)
          }
        }
    }
  }
  private var loadedSource: GlideUrl? = null
  internal var sourceMap: ReadableMap? = null
<<<<<<< HEAD
  internal var defaultSourceMap: ReadableMap? = null
=======
  var blurRadius: Int? = null
  var fadeDuration: Int? = null
    private get
>>>>>>> 22df9292

  init {
    clipToOutline = true
    scaleType = ImageResizeMode.COVER.scaleType
    super.setOutlineProvider(outlineProvider)
  }

  internal fun setResizeMode(resizeMode: ImageResizeMode) {
    scaleType = resizeMode.scaleType
    // TODO: repeat mode handling
  }

  internal fun setBorderRadius(position: Int, borderRadius: Float) {
    var radius = borderRadius
    val isInvalidated = outlineProvider.setBorderRadius(radius, position)
    if (isInvalidated) {
      invalidateOutline()
      if (!outlineProvider.hasEqualCorners()) {
        invalidate()
      }
    }

    // Setting the border-radius doesn't necessarily mean that a border
    // should to be drawn. Only update the border-drawable when needed.
    if (borderDrawable.isInitialized()) {
      radius = radius.ifYogaDefinedUse(PixelUtil::toPixelFromDIP)
      borderDrawable.value.apply {
        if (position == 0) {
          setRadius(radius)
        } else {
          setRadius(radius, position - 1)
        }
      }
    }
  }

  internal fun setBorderWidth(position: Int, width: Float) {
    borderDrawable.value.setBorderWidth(position, width)
  }

  internal fun setBorderColor(position: Int, rgb: Float, alpha: Float) {
    borderDrawable.value.setBorderColor(position, rgb, alpha)
  }

  internal fun setBorderStyle(style: String?) {
    borderDrawable.value.setBorderStyle(style)
  }

  internal fun setTintColor(color: Int?) {
    if (color == null) {
      clearColorFilter()
    } else {
      setColorFilter(color, PorterDuff.Mode.SRC_IN)
    }
  }

  internal fun onAfterUpdateTransaction() {
    val sourceToLoad = createUrlFromSourceMap(sourceMap)
    val defaultSourceToLoad = createUrlFromSourceMap(defaultSourceMap)
    if (sourceToLoad == null) {
      requestManager.clear(this)
      setImageDrawable(null)
      loadedSource = null
    } else if (sourceToLoad != loadedSource) {
      loadedSource = sourceToLoad
      val options = createOptionsFromSourceMap(sourceMap)
      val propOptions = createPropOptions()
      val eventsManager = ImageLoadEventsManager(id, eventEmitter)
      val propOptions = createPropOptions()
      progressInterceptor.registerProgressListener(sourceToLoad.toStringUrl(), eventsManager)
      eventsManager.onLoadStarted()
      requestManager
        .load(sourceToLoad)
        .thumbnail(requestManager.load(defaultSourceToLoad))
        .apply(options)
        .addListener(eventsManager)
        .run {
          val fitCenter = FitCenter()
          this
            .optionalTransform(fitCenter)
            .optionalTransform(WebpDrawable::class.java, WebpDrawableTransformation(fitCenter))
        }
        .apply(propOptions)
        .into(this)
      requestManager
        .`as`(BitmapFactory.Options::class.java)
        // Remove any default listeners from this request
        // (an example would be an SVGSoftwareLayerSetter
        // added in ExpoImageViewManager).
        // This request won't load the image, only the size.
        .listener(null)
        .load(sourceToLoad)
        .into(eventsManager)
    }
  }

  internal fun onDrop() {
    requestManager.clear(this)
  }

  private fun createUrlFromSourceMap(sourceMap: ReadableMap?): GlideUrl? {
    val uriKey = sourceMap?.getString(SOURCE_URI_KEY)
    return uriKey?.let { GlideUrl(uriKey) }
  }

  private fun createOptionsFromSourceMap(sourceMap: ReadableMap?): RequestOptions {
    return RequestOptions()
      .apply {
        // Override the size for local assets. This ensures that
        // resizeMode "center" displays the image in the correct size.
        if (sourceMap != null &&
          sourceMap.hasKey(SOURCE_WIDTH_KEY) &&
          sourceMap.hasKey(SOURCE_HEIGHT_KEY) &&
          sourceMap.hasKey(SOURCE_SCALE_KEY)) {

          val scale = sourceMap.getDouble(SOURCE_SCALE_KEY)
          val width = sourceMap.getInt(SOURCE_WIDTH_KEY)
          val height = sourceMap.getInt(SOURCE_HEIGHT_KEY)
          override((width * scale).toInt(), (height * scale).toInt())
        }
      }
  }

  private fun createPropOptions(): RequestOptions {
    return RequestOptions()
      .apply {
        blurRadius?.let {
          transform(BlurTransformation(it+1, 4))
        fadeDuration?.let {
          alpha = 0f
          animate().alpha(1f).duration = it.toLong();
        }
      }
  }

  // Drawing overrides
  override fun invalidateDrawable(drawable: Drawable) {
    super.invalidateDrawable(drawable)
    if (borderDrawable.isInitialized() && drawable === borderDrawable.value) {
      invalidate()
    }
  }

  override fun draw(canvas: Canvas) {
    // When the border-radii are not all the same, a convex-path
    // is used for the Outline. Unfortunately clipping is not supported
    // for convex-paths and we fallback to Canvas clipping.
    outlineProvider.clipCanvasIfNeeded(canvas, this)
    super.draw(canvas)
  }

  public override fun onDraw(canvas: Canvas) {
    super.onDraw(canvas)
    // Draw borders on top of the background and image
    if (borderDrawable.isInitialized()) {
      borderDrawable.value.apply {
        val layoutDirection = if (I18nUtil.getInstance().isRTL(context)) LAYOUT_DIRECTION_RTL else LAYOUT_DIRECTION_LTR
        setResolvedLayoutDirection(layoutDirection)
        setBounds(0, 0, width, height)
        draw(canvas)
      }
    }
  }
}<|MERGE_RESOLUTION|>--- conflicted
+++ resolved
@@ -52,13 +52,10 @@
   }
   private var loadedSource: GlideUrl? = null
   internal var sourceMap: ReadableMap? = null
-<<<<<<< HEAD
   internal var defaultSourceMap: ReadableMap? = null
-=======
   var blurRadius: Int? = null
   var fadeDuration: Int? = null
     private get
->>>>>>> 22df9292
 
   init {
     clipToOutline = true
