package expo.modules.image

import android.annotation.SuppressLint
import android.graphics.BitmapFactory
import android.graphics.Canvas
import android.graphics.PorterDuff
import android.graphics.drawable.Drawable
import androidx.appcompat.widget.AppCompatImageView
import com.bumptech.glide.RequestManager
import com.bumptech.glide.integration.webp.decoder.WebpDrawable
import com.bumptech.glide.integration.webp.decoder.WebpDrawableTransformation
import com.bumptech.glide.load.model.GlideUrl
import com.bumptech.glide.load.resource.bitmap.FitCenter
import com.bumptech.glide.request.RequestOptions
import com.facebook.react.bridge.ReactContext
import com.facebook.react.bridge.ReadableMap
import com.facebook.react.modules.i18nmanager.I18nUtil
import com.facebook.react.uimanager.PixelUtil
import com.facebook.react.uimanager.events.RCTEventEmitter
import expo.modules.image.drawing.BorderDrawable
import expo.modules.image.drawing.OutlineProvider
import expo.modules.image.enums.ImageResizeMode
import expo.modules.image.events.ImageLoadEventsManager
import expo.modules.image.okhttp.OkHttpClientProgressInterceptor
import jp.wasabeef.glide.transformations.BlurTransformation

private const val SOURCE_URI_KEY = "uri"
private const val SOURCE_WIDTH_KEY = "width"
private const val SOURCE_HEIGHT_KEY = "height"
private const val SOURCE_SCALE_KEY = "scale"

@SuppressLint("ViewConstructor")
class ExpoImageView(context: ReactContext, private val requestManager: RequestManager, private val progressInterceptor: OkHttpClientProgressInterceptor) : AppCompatImageView(context) {
  private val eventEmitter = context.getJSModule(RCTEventEmitter::class.java)
  private val outlineProvider = OutlineProvider(context)
  private var borderDrawable: Lazy<BorderDrawable> = lazy {
    BorderDrawable(context).apply {
      callback = this@ExpoImageView

      outlineProvider.borderRadiiConfig
        .map { it.ifYogaDefinedUse(PixelUtil::toPixelFromDIP) }
        .withIndex()
        .forEach { (i, radius) ->
          if (i == 0) {
            setRadius(radius)
          } else {
            setRadius(radius, i - 1)
          }
        }
    }
  }
  private var propsChanged = false
  private var loadedSource: GlideUrl? = null
  internal var sourceMap: ReadableMap? = null
<<<<<<< HEAD
  var blurRadius: Int? = null
  var fadeDuration: Int? = null
=======
  internal var blurRadius: Int? = null
    set(value) {
      field = value?.takeIf { it > 0 }
      propsChanged = true
    }
  internal var fadeDuration: Int? = null
    set(value) {
      field = value?.takeIf { it > 0 }
      propsChanged = true
    }
>>>>>>> 08b39482

  init {
    clipToOutline = true
    scaleType = ImageResizeMode.COVER.scaleType
    super.setOutlineProvider(outlineProvider)
  }

  internal fun setResizeMode(resizeMode: ImageResizeMode) {
    scaleType = resizeMode.scaleType
    // TODO: repeat mode handling
  }

  internal fun setBorderRadius(position: Int, borderRadius: Float) {
    var radius = borderRadius
    val isInvalidated = outlineProvider.setBorderRadius(radius, position)
    if (isInvalidated) {
      invalidateOutline()
      if (!outlineProvider.hasEqualCorners()) {
        invalidate()
      }
    }

    // Setting the border-radius doesn't necessarily mean that a border
    // should to be drawn. Only update the border-drawable when needed.
    if (borderDrawable.isInitialized()) {
      radius = radius.ifYogaDefinedUse(PixelUtil::toPixelFromDIP)
      borderDrawable.value.apply {
        if (position == 0) {
          setRadius(radius)
        } else {
          setRadius(radius, position - 1)
        }
      }
    }
  }

  internal fun setBorderWidth(position: Int, width: Float) {
    borderDrawable.value.setBorderWidth(position, width)
  }

  internal fun setBorderColor(position: Int, rgb: Float, alpha: Float) {
    borderDrawable.value.setBorderColor(position, rgb, alpha)
  }

  internal fun setBorderStyle(style: String?) {
    borderDrawable.value.setBorderStyle(style)
  }

  internal fun setTintColor(color: Int?) {
    if (color == null) {
      clearColorFilter()
    } else {
      setColorFilter(color, PorterDuff.Mode.SRC_IN)
    }
  }

  internal fun onAfterUpdateTransaction() {
    val sourceToLoad = createUrlFromSourceMap(sourceMap)
    if (sourceToLoad == null) {
      requestManager.clear(this)
      setImageDrawable(null)
      loadedSource = null
    } else if (sourceToLoad != loadedSource || propsChanged) {
      propsChanged = false
      loadedSource = sourceToLoad
      val options = createOptionsFromSourceMap(sourceMap)
      val propOptions = createPropOptions()
      val eventsManager = ImageLoadEventsManager(id, eventEmitter)
      progressInterceptor.registerProgressListener(sourceToLoad.toStringUrl(), eventsManager)
      eventsManager.onLoadStarted()
      requestManager
        .load(sourceToLoad)
        .apply(options)
        .addListener(eventsManager)
        .run {
          val fitCenter = FitCenter()
          this
            .optionalTransform(fitCenter)
            .optionalTransform(WebpDrawable::class.java, WebpDrawableTransformation(fitCenter))
        }
        .apply(propOptions)
        .into(this)
      requestManager
        .`as`(BitmapFactory.Options::class.java)
        // Remove any default listeners from this request
        // (an example would be an SVGSoftwareLayerSetter
        // added in ExpoImageViewManager).
        // This request won't load the image, only the size.
        .listener(null)
        .load(sourceToLoad)
        .into(eventsManager)
    }
  }

  internal fun onDrop() {
    requestManager.clear(this)
  }

  private fun createUrlFromSourceMap(sourceMap: ReadableMap?): GlideUrl? {
    val uriKey = sourceMap?.getString(SOURCE_URI_KEY)
    return uriKey?.let { GlideUrl(uriKey) }
  }

  private fun createOptionsFromSourceMap(sourceMap: ReadableMap?): RequestOptions {
    return RequestOptions()
      .apply {
        // Override the size for local assets. This ensures that
        // resizeMode "center" displays the image in the correct size.
        if (sourceMap != null &&
          sourceMap.hasKey(SOURCE_WIDTH_KEY) &&
          sourceMap.hasKey(SOURCE_HEIGHT_KEY) &&
          sourceMap.hasKey(SOURCE_SCALE_KEY)) {

          val scale = sourceMap.getDouble(SOURCE_SCALE_KEY)
          val width = sourceMap.getInt(SOURCE_WIDTH_KEY)
          val height = sourceMap.getInt(SOURCE_HEIGHT_KEY)
          override((width * scale).toInt(), (height * scale).toInt())
        }
      }
  }

  private fun createPropOptions(): RequestOptions {
    return RequestOptions()
      .apply {
        blurRadius?.let {
          transform(BlurTransformation(it + 1, 4))
        }
        fadeDuration?.let {
          alpha = 0f
          animate().alpha(1f).duration = it.toLong();
        }
      }
  }

  // Drawing overrides
  override fun invalidateDrawable(drawable: Drawable) {
    super.invalidateDrawable(drawable)
    if (borderDrawable.isInitialized() && drawable === borderDrawable.value) {
      invalidate()
    }
  }

  override fun draw(canvas: Canvas) {
    // When the border-radii are not all the same, a convex-path
    // is used for the Outline. Unfortunately clipping is not supported
    // for convex-paths and we fallback to Canvas clipping.
    outlineProvider.clipCanvasIfNeeded(canvas, this)
    super.draw(canvas)
  }

  public override fun onDraw(canvas: Canvas) {
    super.onDraw(canvas)
    // Draw borders on top of the background and image
    if (borderDrawable.isInitialized()) {
      borderDrawable.value.apply {
        val layoutDirection = if (I18nUtil.getInstance().isRTL(context)) LAYOUT_DIRECTION_RTL else LAYOUT_DIRECTION_LTR
        setResolvedLayoutDirection(layoutDirection)
        setBounds(0, 0, width, height)
        draw(canvas)
      }
    }
  }
}<|MERGE_RESOLUTION|>--- conflicted
+++ resolved
@@ -52,10 +52,6 @@
   private var propsChanged = false
   private var loadedSource: GlideUrl? = null
   internal var sourceMap: ReadableMap? = null
-<<<<<<< HEAD
-  var blurRadius: Int? = null
-  var fadeDuration: Int? = null
-=======
   internal var blurRadius: Int? = null
     set(value) {
       field = value?.takeIf { it > 0 }
@@ -66,7 +62,6 @@
       field = value?.takeIf { it > 0 }
       propsChanged = true
     }
->>>>>>> 08b39482
 
   init {
     clipToOutline = true
