--- conflicted
+++ resolved
@@ -4,11 +4,8 @@
 import com.bumptech.glide.Glide
 import com.bumptech.glide.load.engine.DiskCacheStrategy
 import com.bumptech.glide.load.model.GlideUrl
-<<<<<<< HEAD
 import com.bumptech.glide.request.FutureTarget
 import com.bumptech.glide.request.RequestOptions
-=======
->>>>>>> 6ea427d8
 import com.facebook.react.bridge.Promise
 import com.facebook.react.bridge.ReactApplicationContext
 import com.facebook.react.bridge.ReactContextBaseJavaModule
@@ -19,16 +16,14 @@
 import kotlinx.coroutines.CoroutineExceptionHandler
 import kotlinx.coroutines.CoroutineScope
 import kotlinx.coroutines.Dispatchers
-<<<<<<< HEAD
 import kotlinx.coroutines.SupervisorJob
 import kotlinx.coroutines.async
 import kotlinx.coroutines.awaitAll
-=======
 import kotlinx.coroutines.cancel
->>>>>>> 6ea427d8
 import kotlinx.coroutines.launch
 import java.lang.Exception
-<<<<<<< HEAD
+import java.lang.IllegalStateException
+import java.util.concurrent.CancellationException
 import java.util.concurrent.ExecutionException
 
 /**
@@ -36,10 +31,6 @@
  * into non-blocking suspend function. We use extension function for that
  */
 suspend fun <T> FutureTarget<T>.awaitGet() = runInterruptible(Dispatchers.IO) { get() }
-=======
-import java.lang.IllegalStateException
-import java.util.concurrent.CancellationException
->>>>>>> 6ea427d8
 
 class ExpoImageModule(val context: ReactApplicationContext) : ReactContextBaseJavaModule(context) {
   private val moduleCoroutineScope = CoroutineScope(SupervisorJob() + Dispatchers.IO)
@@ -65,7 +56,6 @@
     }
   }
 
-<<<<<<< HEAD
   @ReactMethod
   fun queryCache(urls: ReadableArray, promise: Promise) {
     moduleCoroutineScope.launch(
@@ -123,7 +113,7 @@
       // ExecutionException means that asset was not available in cache. Other exceptions are not caught intentionally
       return false
     }
-=======
+    
   override fun onCatalystInstanceDestroy() {
     try {
       // TODO: Use [expo.modules.core.errors.ModuleDestroyedException] when migrated to Expo Module
@@ -133,6 +123,5 @@
     }
 
     super.onCatalystInstanceDestroy()
->>>>>>> 6ea427d8
   }
 }