package expo.modules.image

import com.bumptech.glide.Glide
import com.bumptech.glide.RequestManager
import com.facebook.react.bridge.ReactApplicationContext
import com.facebook.react.bridge.ReadableMap
import com.facebook.react.uimanager.PixelUtil
import com.facebook.react.uimanager.SimpleViewManager
import com.facebook.react.uimanager.Spacing
import com.facebook.react.uimanager.ThemedReactContext
import com.facebook.react.uimanager.ViewProps
import com.facebook.react.uimanager.annotations.ReactProp
import com.facebook.react.uimanager.annotations.ReactPropGroup
import com.facebook.yoga.YogaConstants
import expo.modules.image.enums.ImageResizeMode
import expo.modules.image.events.ImageErrorEvent
import expo.modules.image.events.ImageLoadEvent
import expo.modules.image.events.ImageLoadStartEvent
import expo.modules.image.events.ImageProgressEvent
import expo.modules.image.okhttp.OkHttpClientProgressInterceptor
import expo.modules.image.svg.SVGSoftwareLayerSetter

private val BORDER_LOCATIONS = intArrayOf(
  Spacing.ALL,
  Spacing.LEFT,
  Spacing.RIGHT,
  Spacing.TOP,
  Spacing.BOTTOM,
  Spacing.START,
  Spacing.END
)

class ExpoImageViewManager(applicationContext: ReactApplicationContext) : SimpleViewManager<ExpoImageView>() {
  private val mRequestManager: RequestManager = Glide.with(applicationContext).addDefaultRequestListener(SVGSoftwareLayerSetter())
  private val mProgressInterceptor: OkHttpClientProgressInterceptor = OkHttpClientProgressInterceptor
  override fun getName() = "ExpoImage"

  override fun getExportedCustomDirectEventTypeConstants() =
    mutableMapOf(
      ImageLoadStartEvent.EVENT_NAME to mutableMapOf("registrationName" to ImageLoadStartEvent.EVENT_NAME),
      ImageProgressEvent.EVENT_NAME to mutableMapOf("registrationName" to ImageProgressEvent.EVENT_NAME),
      ImageErrorEvent.EVENT_NAME to mutableMapOf("registrationName" to ImageErrorEvent.EVENT_NAME),
      ImageLoadEvent.EVENT_NAME to mutableMapOf("registrationName" to ImageLoadEvent.EVENT_NAME)
    )

  // Props setters
  @ReactProp(name = "source")
  fun setSource(view: ExpoImageView, sourceMap: ReadableMap?) {
    view.sourceMap = sourceMap
  }

  @ReactProp(name = "resizeMode")
  fun setResizeMode(view: ExpoImageView, stringValue: String) {
    val resizeMode = ImageResizeMode.fromStringValue(stringValue)
    view.setResizeMode(resizeMode)
  }

<<<<<<< HEAD
  @ReactProp(name = "blurRadius")
  fun setBlurRadius(view: ExpoImageView, blurRadius: Int) {
    view.blurRadius = blurRadius
=======
  @ReactProp(name = "fadeDuration")
  fun setFadeDuration(view: ExpoImageView, fadeDuration: Int) {
    view.fadeDuration = fadeDuration
>>>>>>> 106834bc
  }

  @ReactPropGroup(names = [
    ViewProps.BORDER_RADIUS,
    ViewProps.BORDER_TOP_LEFT_RADIUS,
    ViewProps.BORDER_TOP_RIGHT_RADIUS,
    ViewProps.BORDER_BOTTOM_RIGHT_RADIUS,
    ViewProps.BORDER_BOTTOM_LEFT_RADIUS,
    ViewProps.BORDER_TOP_START_RADIUS,
    ViewProps.BORDER_TOP_END_RADIUS,
    ViewProps.BORDER_BOTTOM_START_RADIUS,
    ViewProps.BORDER_BOTTOM_END_RADIUS
  ], defaultFloat = YogaConstants.UNDEFINED)
  fun setBorderRadius(view: ExpoImageView, index: Int, borderRadius: Float) {
    val radius = makeYogaUndefinedIfNegative(borderRadius)
    view.setBorderRadius(index, radius)
  }

  @ReactPropGroup(names = [
    ViewProps.BORDER_WIDTH,
    ViewProps.BORDER_LEFT_WIDTH,
    ViewProps.BORDER_RIGHT_WIDTH,
    ViewProps.BORDER_TOP_WIDTH,
    ViewProps.BORDER_BOTTOM_WIDTH,
    ViewProps.BORDER_START_WIDTH,
    ViewProps.BORDER_END_WIDTH
  ], defaultFloat = YogaConstants.UNDEFINED)
  fun setBorderWidth(view: ExpoImageView, index: Int, width: Float) {
    val pixelWidth = makeYogaUndefinedIfNegative(width).ifYogaDefinedUse(PixelUtil::toPixelFromDIP)
    view.setBorderWidth(BORDER_LOCATIONS[index], pixelWidth)
  }

  @ReactPropGroup(names = [
    ViewProps.BORDER_COLOR,
    ViewProps.BORDER_LEFT_COLOR,
    ViewProps.BORDER_RIGHT_COLOR,
    ViewProps.BORDER_TOP_COLOR,
    ViewProps.BORDER_BOTTOM_COLOR,
    ViewProps.BORDER_START_COLOR,
    ViewProps.BORDER_END_COLOR
  ], customType = "Color")
  fun setBorderColor(view: ExpoImageView, index: Int, color: Int?) {
    val rgbComponent = if (color == null) YogaConstants.UNDEFINED else (color and 0x00FFFFFF).toFloat()
    val alphaComponent = if (color == null) YogaConstants.UNDEFINED else (color ushr 24).toFloat()
    view.setBorderColor(BORDER_LOCATIONS[index], rgbComponent, alphaComponent)
  }

  @ReactProp(name = "borderStyle")
  fun setBorderStyle(view: ExpoImageView, borderStyle: String?) {
    view.setBorderStyle(borderStyle)
  }

  @ReactProp(name = "tintColor", customType = "Color")
  fun setTintColor(view: ExpoImageView, color: Int?) {
    view.setTintColor(color)
  }

  // View lifecycle
  public override fun createViewInstance(context: ThemedReactContext): ExpoImageView {
    return ExpoImageView(context, mRequestManager, mProgressInterceptor)
  }

  override fun onAfterUpdateTransaction(view: ExpoImageView) {
    view.onAfterUpdateTransaction()
    super.onAfterUpdateTransaction(view)
  }

  override fun onDropViewInstance(view: ExpoImageView) {
    view.onDrop()
    super.onDropViewInstance(view)
  }
}<|MERGE_RESOLUTION|>--- conflicted
+++ resolved
@@ -55,15 +55,12 @@
     view.setResizeMode(resizeMode)
   }
 
-<<<<<<< HEAD
   @ReactProp(name = "blurRadius")
   fun setBlurRadius(view: ExpoImageView, blurRadius: Int) {
     view.blurRadius = blurRadius
-=======
   @ReactProp(name = "fadeDuration")
   fun setFadeDuration(view: ExpoImageView, fadeDuration: Int) {
     view.fadeDuration = fadeDuration
->>>>>>> 106834bc
   }
 
   @ReactPropGroup(names = [
