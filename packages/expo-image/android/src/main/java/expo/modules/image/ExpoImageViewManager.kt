package expo.modules.image

import com.bumptech.glide.Glide
import com.bumptech.glide.RequestManager
import com.facebook.react.bridge.ReactApplicationContext
import com.facebook.react.bridge.ReadableMap
import com.facebook.react.uimanager.PixelUtil
import com.facebook.react.uimanager.SimpleViewManager
import com.facebook.react.uimanager.Spacing
import com.facebook.react.uimanager.ThemedReactContext
import com.facebook.react.uimanager.ViewProps
import com.facebook.react.uimanager.annotations.ReactProp
import com.facebook.react.uimanager.annotations.ReactPropGroup
import com.facebook.yoga.YogaConstants
import expo.modules.image.enums.ImageResizeMode
import expo.modules.image.events.ImageErrorEvent
import expo.modules.image.events.ImageLoadEvent
import expo.modules.image.events.ImageLoadStartEvent
import expo.modules.image.events.ImageProgressEvent
import expo.modules.image.okhttp.OkHttpClientProgressInterceptor
import expo.modules.image.svg.SVGSoftwareLayerSetter

private val BORDER_LOCATIONS = intArrayOf(
  Spacing.ALL,
  Spacing.LEFT,
  Spacing.RIGHT,
  Spacing.TOP,
  Spacing.BOTTOM,
  Spacing.START,
  Spacing.END
)

class ExpoImageViewManager(applicationContext: ReactApplicationContext) : SimpleViewManager<ExpoImageView>() {
  private val mRequestManager: RequestManager = Glide.with(applicationContext).addDefaultRequestListener(SVGSoftwareLayerSetter())
  private val mProgressInterceptor: OkHttpClientProgressInterceptor = OkHttpClientProgressInterceptor
  override fun getName() = "ExpoImage"

  override fun getExportedCustomDirectEventTypeConstants() =
    mutableMapOf(
      ImageLoadStartEvent.EVENT_NAME to mutableMapOf("registrationName" to ImageLoadStartEvent.EVENT_NAME),
      ImageProgressEvent.EVENT_NAME to mutableMapOf("registrationName" to ImageProgressEvent.EVENT_NAME),
      ImageErrorEvent.EVENT_NAME to mutableMapOf("registrationName" to ImageErrorEvent.EVENT_NAME),
      ImageLoadEvent.EVENT_NAME to mutableMapOf("registrationName" to ImageLoadEvent.EVENT_NAME)
    )

  // Props setters
  @ReactProp(name = "source")
  fun setSource(view: ExpoImageView, sourceMap: ReadableMap?) {
    view.sourceMap = sourceMap
  }

  @ReactProp(name = "resizeMode")
  fun setResizeMode(view: ExpoImageView, stringValue: String) {
    val resizeMode = ImageResizeMode.fromStringValue(stringValue)
    view.setResizeMode(resizeMode)
  }

  @ReactProp(name = "blurRadius")
  fun setBlurRadius(view: ExpoImageView, blurRadius: Int) {
    view.blurRadius = blurRadius
  }

  @ReactProp(name = "fadeDuration")
  fun setFadeDuration(view: ExpoImageView, fadeDuration: Int) {
    view.fadeDuration = fadeDuration
  }

  @ReactPropGroup(names = [
    ViewProps.BORDER_RADIUS,
    ViewProps.BORDER_TOP_LEFT_RADIUS,
    ViewProps.BORDER_TOP_RIGHT_RADIUS,
    ViewProps.BORDER_BOTTOM_RIGHT_RADIUS,
    ViewProps.BORDER_BOTTOM_LEFT_RADIUS,
    ViewProps.BORDER_TOP_START_RADIUS,
    ViewProps.BORDER_TOP_END_RADIUS,
    ViewProps.BORDER_BOTTOM_START_RADIUS,
    ViewProps.BORDER_BOTTOM_END_RADIUS
  ], defaultFloat = YogaConstants.UNDEFINED)
  fun setBorderRadius(view: ExpoImageView, index: Int, borderRadius: Float) {
    val radius = makeYogaUndefinedIfNegative(borderRadius)
    view.setBorderRadius(index, radius)
  }

  @ReactPropGroup(names = [
    ViewProps.BORDER_WIDTH,
    ViewProps.BORDER_LEFT_WIDTH,
    ViewProps.BORDER_RIGHT_WIDTH,
    ViewProps.BORDER_TOP_WIDTH,
    ViewProps.BORDER_BOTTOM_WIDTH,
    ViewProps.BORDER_START_WIDTH,
    ViewProps.BORDER_END_WIDTH
  ], defaultFloat = YogaConstants.UNDEFINED)
  fun setBorderWidth(view: ExpoImageView, index: Int, width: Float) {
    val pixelWidth = makeYogaUndefinedIfNegative(width).ifYogaDefinedUse(PixelUtil::toPixelFromDIP)
    view.setBorderWidth(BORDER_LOCATIONS[index], pixelWidth)
  }

  @ReactPropGroup(names = [
    ViewProps.BORDER_COLOR,
    ViewProps.BORDER_LEFT_COLOR,
    ViewProps.BORDER_RIGHT_COLOR,
    ViewProps.BORDER_TOP_COLOR,
    ViewProps.BORDER_BOTTOM_COLOR,
    ViewProps.BORDER_START_COLOR,
    ViewProps.BORDER_END_COLOR
  ], customType = "Color")
  fun setBorderColor(view: ExpoImageView, index: Int, color: Int?) {
    val rgbComponent = if (color == null) YogaConstants.UNDEFINED else (color and 0x00FFFFFF).toFloat()
    val alphaComponent = if (color == null) YogaConstants.UNDEFINED else (color ushr 24).toFloat()
    view.setBorderColor(BORDER_LOCATIONS[index], rgbComponent, alphaComponent)
  }

  @ReactProp(name = "borderStyle")
  fun setBorderStyle(view: ExpoImageView, borderStyle: String?) {
    view.setBorderStyle(borderStyle)
  }

  @ReactProp(name = "tintColor", customType = "Color")
  fun setTintColor(view: ExpoImageView, color: Int?) {
    view.setTintColor(color)
  }

<<<<<<< HEAD
  @ReactProp(name = "defaultSource")
  fun setDefaultSource(view: ExpoImageView, defaultSourceMap: ReadableMap?) {
    view.defaultSourceMap = defaultSourceMap
=======
  @ReactProp(name = "accessible")
  fun setFocusable(view: ExpoImageView, accessible: Boolean) {
    view.isFocusable = accessible // setFocusable(bool)
>>>>>>> 51bf4f14
  }

  // View lifecycle
  public override fun createViewInstance(context: ThemedReactContext): ExpoImageView {
    return ExpoImageView(context, mRequestManager, mProgressInterceptor)
  }

  override fun onAfterUpdateTransaction(view: ExpoImageView) {
    view.onAfterUpdateTransaction()
    super.onAfterUpdateTransaction(view)
  }

  override fun onDropViewInstance(view: ExpoImageView) {
    view.onDrop()
    super.onDropViewInstance(view)
  }
}<|MERGE_RESOLUTION|>--- conflicted
+++ resolved
@@ -120,15 +120,14 @@
     view.setTintColor(color)
   }
 
-<<<<<<< HEAD
   @ReactProp(name = "defaultSource")
   fun setDefaultSource(view: ExpoImageView, defaultSourceMap: ReadableMap?) {
     view.defaultSourceMap = defaultSourceMap
-=======
+  }
+
   @ReactProp(name = "accessible")
   fun setFocusable(view: ExpoImageView, accessible: Boolean) {
     view.isFocusable = accessible // setFocusable(bool)
->>>>>>> 51bf4f14
   }
 
   // View lifecycle
