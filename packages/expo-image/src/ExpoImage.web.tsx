import React from 'react';

import { ImageNativeProps, ImageSource, ImageLoadEventData } from './Image.types';
import AnimationManager, { AnimationManagerNode } from './web/AnimationManager';
import ImageWrapper from './web/ImageWrapper';
import loadStyle from './web/style';
import useSourceSelection from './web/useSourceSelection';

loadStyle();

function onLoadAdapter(onLoad?: (event: ImageLoadEventData) => void) {
  return (event: React.SyntheticEvent<HTMLImageElement, Event>) => {
    const target = event.target as HTMLImageElement;
    onLoad?.({
      source: {
        url: target.currentSrc,
        width: target.naturalWidth,
        height: target.naturalHeight,
        mediaType: null,
      },
      cacheType: 'none',
    });
  };
}

function onErrorAdapter(onError?: { (event: { error: string }): void }) {
  return ({ source }: { source?: ImageSource | null }) => {
    onError?.({
      error: `Failed to load image from url: ${source?.uri}`,
    });
  };
}

const setCssVariables = (element: HTMLElement, size: DOMRect) => {
  element?.style.setProperty('--expo-image-width', `${size.width}px`);
  element?.style.setProperty('--expo-image-height', `${size.height}px`);
};

export default function ExpoImage({
  source,
  placeholder,
  contentFit,
  contentPosition,
  placeholderContentFit,
  onLoad,
  transition,
  onError,
  responsivePolicy,
  onLoadEnd,
  priority,
  blurRadius,
  recyclingKey,
  ...props
}: ImageNativeProps) {
  const { aspectRatio, backgroundColor, transform, borderColor, ...style } = props.style ?? {};
  const imagePlaceholderContentFit = placeholderContentFit || 'scale-down';
  const blurhashStyle = {
    objectFit: placeholderContentFit || contentFit,
  };
  const { containerRef, source: selectedSource } = useSourceSelection(
    source,
    responsivePolicy,
    setCssVariables
  );

  const initialNodeAnimationKey =
    (recyclingKey ? `${recyclingKey}-${placeholder?.[0]?.uri}` : placeholder?.[0]?.uri) ?? '';

  const initialNode: AnimationManagerNode | null = placeholder?.[0]?.uri
    ? [
        initialNodeAnimationKey,
        ({ onAnimationFinished }) =>
          (className, style) =>
            (
              <ImageWrapper
                source={placeholder?.[0]}
                style={{
                  objectFit: imagePlaceholderContentFit,
                  ...(blurRadius ? { filter: `blur(${blurRadius}px)` } : {}),
                  ...style,
                }}
                className={className}
                events={{
                  onTransitionEnd: [onAnimationFinished],
                }}
                contentPosition={{ left: '50%', top: '50%' }}
                hashPlaceholderContentPosition={contentPosition}
                hashPlaceholderStyle={blurhashStyle}
              />
            ),
      ]
    : null;

  const currentNodeAnimationKey =
    (recyclingKey
      ? `${recyclingKey}-${selectedSource?.uri ?? placeholder?.[0]?.uri}`
      : selectedSource?.uri ?? placeholder?.[0]?.uri) ?? '';

  const currentNode: AnimationManagerNode = [
    currentNodeAnimationKey,
    ({ onAnimationFinished, onReady, onMount, onError: onErrorInner }) =>
      (className, style) =>
        (
          <ImageWrapper
            source={selectedSource || placeholder?.[0]}
            events={{
              onError: [onErrorAdapter(onError), onLoadEnd, onErrorInner],
              onLoad: [onLoadAdapter(onLoad), onLoadEnd, onReady],
              onMount: [onMount],
              onTransitionEnd: [onAnimationFinished],
            }}
            style={{
              objectFit: selectedSource ? contentFit : imagePlaceholderContentFit,
              ...(blurRadius ? { filter: `blur(${blurRadius}px)` } : {}),
              ...style,
            }}
            className={className}
            priority={priority}
            contentPosition={selectedSource ? contentPosition : { top: '50%', left: '50%' }}
<<<<<<< HEAD
            hashPlaceholderContentPosition={contentPosition}
            hashPlaceholderStyle={blurhashStyle}
=======
            blurhashContentPosition={contentPosition}
            blurhashStyle={blurhashStyle}
            accessibilityLabel={props.accessibilityLabel}
>>>>>>> 6984ef09
          />
        ),
  ];

  return (
    <div
      ref={containerRef}
      className="expo-image-container"
      style={{
        aspectRatio: String(aspectRatio),
        backgroundColor: backgroundColor?.toString(),
        transform: transform?.toString(),
        borderColor: borderColor?.toString(),
        ...style,
        overflow: 'hidden',
        position: 'relative',
      }}>
      <AnimationManager transition={transition} recyclingKey={recyclingKey} initial={initialNode}>
        {currentNode}
      </AnimationManager>
    </div>
  );
}<|MERGE_RESOLUTION|>--- conflicted
+++ resolved
@@ -117,14 +117,9 @@
             className={className}
             priority={priority}
             contentPosition={selectedSource ? contentPosition : { top: '50%', left: '50%' }}
-<<<<<<< HEAD
             hashPlaceholderContentPosition={contentPosition}
             hashPlaceholderStyle={blurhashStyle}
-=======
-            blurhashContentPosition={contentPosition}
-            blurhashStyle={blurhashStyle}
             accessibilityLabel={props.accessibilityLabel}
->>>>>>> 6984ef09
           />
         ),
   ];
