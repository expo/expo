--- conflicted
+++ resolved
@@ -1,11 +1,7 @@
 {
   "name": "expo-image",
   "title": "Expo Image",
-<<<<<<< HEAD
-  "version": "2.1.1",
-=======
   "version": "2.1.2",
->>>>>>> cd391c95
   "description": "A cross-platform, performant image component for React Native and Expo with Web support",
   "main": "src/index.ts",
   "types": "build/index.d.ts",
