import { Subscription, UnavailabilityError } from 'expo-modules-core';
import { useEffect } from 'react';

import ExpoKeepAwake from './ExpoKeepAwake';
import { KeepAwakeListener } from './KeepAwake.types';

/**
 * The default tag used, when no tag has been specified in keep awake method calls.
 */
export const ExpoKeepAwakeTag = 'ExpoKeepAwakeDefaultTag';

<<<<<<< HEAD
/**
 * Returns `true` on all platforms except [unsupported web browsers](https://caniuse.com/wake-lock).
 */
export async function isAvailableAsync(): Promise<boolean> {
  if (ExpoKeepAwake.isAvailableAsync) {
    return await ExpoKeepAwake.isAvailableAsync();
  }
  return true;
}

// @needsAudit
=======
export type KeepAwakeOptions = {
  /**
   * The call will throw an unhandled promise rejection on Android when the original Activity is dead or deactivated.
   * Set the value to `true` for suppressing the uncaught exception.
   */
  suppressDeactivateWarnings?: boolean;
};

>>>>>>> c773e88d
/**
 * A React hook to keep the screen awake for as long as the owner component is mounted.
 * The optionally provided `tag` argument is used when activating and deactivating the keep-awake
 * feature. If unspecified, the default `tag` is used. See the documentation for `activateKeepAwakeAsync`
 * below to learn more about the `tag` argument.
 *
<<<<<<< HEAD
 * @param tag *Optional* - Tag to lock screen sleep prevention. If not provided, the default tag is used.
 * @param options *Optional*
 *   - `suppressDeactivateWarnings` *Optional* -
 *      The call will throw an unhandled promise rejection on Android
 *      when the original Activity is dead or deactivated.
 *      Set the value to true for suppressing the uncaught exception.
 *   - `listener` *Optional* -
 *      A callback that is invoked when the keep-awake state changes (web-only).
 */
export function useKeepAwake(
  tag: string = ExpoKeepAwakeTag,
  options?: {
    listener?: KeepAwakeListener;
    suppressDeactivateWarnings?: boolean;
  }
): void {
=======
 * @param tag Tag to lock screen sleep prevention. If not provided, the default tag is used.
 * @param options Additional options for the keep awake hook.
 */
export function useKeepAwake(tag: string = ExpoKeepAwakeTag, options?: KeepAwakeOptions): void {
>>>>>>> c773e88d
  useEffect(() => {
    let isMounted = true;
    activateKeepAwakeAsync(tag).then(() => {
      if (isMounted && ExpoKeepAwake.addListenerForTag && options?.listener) {
        addListener(tag, options.listener);
      }
    });
    return () => {
      isMounted = false;
      if (options?.suppressDeactivateWarnings) {
        deactivateKeepAwake(tag).catch(() => {});
      } else {
        deactivateKeepAwake(tag);
      }
    };
  }, [tag]);
}

// @needsAudit
/**
 * Prevents the screen from sleeping until `deactivateKeepAwake` is called with the same `tag` value.
 *
 * If the `tag` argument is specified, the screen will not sleep until you call `deactivateKeepAwake`
 * with the same `tag` argument. When using multiple `tags` for activation you'll have to deactivate
 * each one in order to re-enable screen sleep. If tag is unspecified, the default `tag` is used.
<<<<<<< HEAD
 *
 * Web support [is limited](https://caniuse.com/wake-lock).
 *
 * @param tag *Optional* - Tag to lock screen sleep prevention. If not provided, the default tag is used.
 * @deprecated use `activateKeepAwakeAsync` instead.
=======
 * @param tag Tag to lock screen sleep prevention. If not provided, the default tag is used.
>>>>>>> c773e88d
 */
export function activateKeepAwake(tag: string = ExpoKeepAwakeTag): Promise<void> {
  console.warn('`activateKeepAwake` is deprecated. Use `activateKeepAwakeAsync` instead.');
  return activateKeepAwakeAsync(tag);
}

// @needsAudit
/**
 * Prevents the screen from sleeping until `deactivateKeepAwake` is called with the same `tag` value.
 *
 * If the `tag` argument is specified, the screen will not sleep until you call `deactivateKeepAwake`
 * with the same `tag` argument. When using multiple `tags` for activation you'll have to deactivate
 * each one in order to re-enable screen sleep. If tag is unspecified, the default `tag` is used.
 *
 * Web support [is limited](https://caniuse.com/wake-lock).
 *
 * @param tag *Optional* - Tag to lock screen sleep prevention. If not provided, the default tag is used.
 */
export async function activateKeepAwakeAsync(tag: string = ExpoKeepAwakeTag): Promise<void> {
  await ExpoKeepAwake.activate?.(tag);
}

// @needsAudit
/**
 * Releases the lock on screen-sleep prevention associated with the given `tag` value. If `tag`
 * is unspecified, it defaults to the same default tag that `activateKeepAwake` uses.
 * @param tag Tag to release the lock on screen sleep prevention. If not provided,
 * the default tag is used.
 */
export async function deactivateKeepAwake(tag: string = ExpoKeepAwakeTag): Promise<void> {
  await ExpoKeepAwake.deactivate?.(tag);
}

/**
 * Observe changes to the keep awake timer.
 * On web, this changes when navigating away from the active window/tab. No-op on native.
 *
 * @example
 * ```ts
 * KeepAwake.addListener(({ state }) => {
 *   // ...
 * });
 * ```
 */
export function addListener(
  tagOrListener: string | KeepAwakeListener,
  listener?: KeepAwakeListener
): Subscription {
  // Assert so the type is non-nullable.
  if (!ExpoKeepAwake.addListenerForTag) {
    throw new UnavailabilityError('ExpoKeepAwake', 'addListenerForTag');
  }

  const tag = typeof tagOrListener === 'string' ? tagOrListener : ExpoKeepAwakeTag;
  const _listener = typeof tagOrListener === 'function' ? tagOrListener : listener;

  return ExpoKeepAwake.addListenerForTag(tag, _listener);
}

export * from './KeepAwake.types';<|MERGE_RESOLUTION|>--- conflicted
+++ resolved
@@ -2,17 +2,12 @@
 import { useEffect } from 'react';
 
 import ExpoKeepAwake from './ExpoKeepAwake';
-import { KeepAwakeListener } from './KeepAwake.types';
+import { KeepAwakeListener, KeepAwakeOptions } from './KeepAwake.types';
 
-/**
- * The default tag used, when no tag has been specified in keep awake method calls.
- */
+/** Default tag, used when no tag has been specified in keep awake method calls. */
 export const ExpoKeepAwakeTag = 'ExpoKeepAwakeDefaultTag';
 
-<<<<<<< HEAD
-/**
- * Returns `true` on all platforms except [unsupported web browsers](https://caniuse.com/wake-lock).
- */
+/** @returns `true` on all platforms except [unsupported web browsers](https://caniuse.com/wake-lock). */
 export async function isAvailableAsync(): Promise<boolean> {
   if (ExpoKeepAwake.isAvailableAsync) {
     return await ExpoKeepAwake.isAvailableAsync();
@@ -20,46 +15,16 @@
   return true;
 }
 
-// @needsAudit
-=======
-export type KeepAwakeOptions = {
-  /**
-   * The call will throw an unhandled promise rejection on Android when the original Activity is dead or deactivated.
-   * Set the value to `true` for suppressing the uncaught exception.
-   */
-  suppressDeactivateWarnings?: boolean;
-};
-
->>>>>>> c773e88d
 /**
  * A React hook to keep the screen awake for as long as the owner component is mounted.
  * The optionally provided `tag` argument is used when activating and deactivating the keep-awake
  * feature. If unspecified, the default `tag` is used. See the documentation for `activateKeepAwakeAsync`
  * below to learn more about the `tag` argument.
  *
-<<<<<<< HEAD
- * @param tag *Optional* - Tag to lock screen sleep prevention. If not provided, the default tag is used.
- * @param options *Optional*
- *   - `suppressDeactivateWarnings` *Optional* -
- *      The call will throw an unhandled promise rejection on Android
- *      when the original Activity is dead or deactivated.
- *      Set the value to true for suppressing the uncaught exception.
- *   - `listener` *Optional* -
- *      A callback that is invoked when the keep-awake state changes (web-only).
- */
-export function useKeepAwake(
-  tag: string = ExpoKeepAwakeTag,
-  options?: {
-    listener?: KeepAwakeListener;
-    suppressDeactivateWarnings?: boolean;
-  }
-): void {
-=======
  * @param tag Tag to lock screen sleep prevention. If not provided, the default tag is used.
  * @param options Additional options for the keep awake hook.
  */
 export function useKeepAwake(tag: string = ExpoKeepAwakeTag, options?: KeepAwakeOptions): void {
->>>>>>> c773e88d
   useEffect(() => {
     let isMounted = true;
     activateKeepAwakeAsync(tag).then(() => {
@@ -85,15 +50,11 @@
  * If the `tag` argument is specified, the screen will not sleep until you call `deactivateKeepAwake`
  * with the same `tag` argument. When using multiple `tags` for activation you'll have to deactivate
  * each one in order to re-enable screen sleep. If tag is unspecified, the default `tag` is used.
-<<<<<<< HEAD
  *
  * Web support [is limited](https://caniuse.com/wake-lock).
  *
- * @param tag *Optional* - Tag to lock screen sleep prevention. If not provided, the default tag is used.
+ * @param tag Tag to lock screen sleep prevention. If not provided, the default tag is used.
  * @deprecated use `activateKeepAwakeAsync` instead.
-=======
- * @param tag Tag to lock screen sleep prevention. If not provided, the default tag is used.
->>>>>>> c773e88d
  */
 export function activateKeepAwake(tag: string = ExpoKeepAwakeTag): Promise<void> {
   console.warn('`activateKeepAwake` is deprecated. Use `activateKeepAwakeAsync` instead.');
@@ -110,7 +71,7 @@
  *
  * Web support [is limited](https://caniuse.com/wake-lock).
  *
- * @param tag *Optional* - Tag to lock screen sleep prevention. If not provided, the default tag is used.
+ * @param tag Tag to lock screen sleep prevention. If not provided, the default tag is used.
  */
 export async function activateKeepAwakeAsync(tag: string = ExpoKeepAwakeTag): Promise<void> {
   await ExpoKeepAwake.activate?.(tag);
@@ -120,6 +81,7 @@
 /**
  * Releases the lock on screen-sleep prevention associated with the given `tag` value. If `tag`
  * is unspecified, it defaults to the same default tag that `activateKeepAwake` uses.
+ *
  * @param tag Tag to release the lock on screen sleep prevention. If not provided,
  * the default tag is used.
  */
