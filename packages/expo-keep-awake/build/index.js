import { UnavailabilityError } from 'expo-modules-core';
import { useEffect } from 'react';
import ExpoKeepAwake from './ExpoKeepAwake';
<<<<<<< HEAD
const ExpoKeepAwakeTag = 'ExpoKeepAwakeDefaultTag';
/**
 * Returns `true` on all platforms except [unsupported web browsers](https://caniuse.com/wake-lock).
 */
export async function isAvailableAsync() {
    if (ExpoKeepAwake.isAvailableAsync) {
        return await ExpoKeepAwake.isAvailableAsync();
    }
    return true;
}
=======
export const ExpoKeepAwakeTag = 'ExpoKeepAwakeDefaultTag';
>>>>>>> c199b0bd
// @needsAudit
/**
 * A React hook to keep the screen awake for as long as the owner component is mounted.
 * The optionally provided `tag` argument is used when activating and deactivating the keep-awake
 * feature. If unspecified, the default `tag` is used. See the documentation for `activateKeepAwakeAsync`
 * below to learn more about the `tag` argument.
<<<<<<< HEAD
 * @param tag *Optional*
 * @param listener *Optional* A callback that is invoked when the keep-awake state changes (web-only).
 */
export function useKeepAwake(tag = ExpoKeepAwakeTag, listener = () => { }) {
    useEffect(() => {
        let isMounted = true;
        activateKeepAwakeAsync(tag).then(() => {
            if (isMounted && ExpoKeepAwake.addListenerForTag) {
                addListener(tag, listener);
            }
        });
        return () => {
            isMounted = false;
            deactivateKeepAwake(tag);
=======
 *
 * @param tag *Optional* - Tag to lock screen sleep prevention. If not provided, the default tag is used.
 * @param options *Optional*
 *   - `suppressDeactivateWarnings` *Optional* -
 *      The call will throw an unhandled promise rejection on Android
 *      when the original Activity is dead or deactivated.
 *      Set the value to true for suppressing the uncaught exception.
 */
export function useKeepAwake(tag = ExpoKeepAwakeTag, options) {
    useEffect(() => {
        activateKeepAwake(tag);
        return () => {
            if (options?.suppressDeactivateWarnings) {
                deactivateKeepAwake(tag).catch(() => { });
            }
            else {
                deactivateKeepAwake(tag);
            }
>>>>>>> c199b0bd
        };
    }, [tag]);
}
// @needsAudit
/**
 * Prevents the screen from sleeping until `deactivateKeepAwake` is called with the same `tag` value.
 *
 * If the `tag` argument is specified, the screen will not sleep until you call `deactivateKeepAwake`
 * with the same `tag` argument. When using multiple `tags` for activation you'll have to deactivate
 * each one in order to re-enable screen sleep. If tag is unspecified, the default `tag` is used.
 *
 * Web support [is limited](https://caniuse.com/wake-lock).
 *
 * @param tag *Optional* - Tag to lock screen sleep prevention. If not provided, the default tag is used.
 * @deprecated use `activateKeepAwakeAsync` instead.
 */
<<<<<<< HEAD
export function activateKeepAwake(tag = ExpoKeepAwakeTag) {
    console.warn('`activateKeepAwake` is deprecated. Use `activateKeepAwakeAsync` instead.');
    return activateKeepAwakeAsync(tag);
}
// @needsAudit
/**
 * Prevents the screen from sleeping until `deactivateKeepAwake` is called with the same `tag` value.
 *
 * If the `tag` argument is specified, the screen will not sleep until you call `deactivateKeepAwake`
 * with the same `tag` argument. When using multiple `tags` for activation you'll have to deactivate
 * each one in order to re-enable screen sleep. If tag is unspecified, the default `tag` is used.
 *
 * Web support [is limited](https://caniuse.com/wake-lock).
 *
 * @param tag *Optional* - Tag to lock screen sleep prevention. If not provided, the default tag is used.
 */
export async function activateKeepAwakeAsync(tag = ExpoKeepAwakeTag) {
    if (ExpoKeepAwake.activate)
        await ExpoKeepAwake.activate(tag);
=======
export async function activateKeepAwake(tag = ExpoKeepAwakeTag) {
    await ExpoKeepAwake.activate?.(tag);
>>>>>>> c199b0bd
}
// @needsAudit
/**
 * Releases the lock on screen-sleep prevention associated with the given `tag` value. If `tag`
 * is unspecified, it defaults to the same default tag that `activateKeepAwake` uses.
 * @param tag *Optional* - Tag to release the lock on screen sleep prevention. If not provided,
 * the default tag is used.
 */
export async function deactivateKeepAwake(tag = ExpoKeepAwakeTag) {
    await ExpoKeepAwake.deactivate?.(tag);
}
/**
 * Observe changes to the keep awake timer.
 * On web, this changes when navigating away from the active window/tab. No-op on native.
 *
 * @example
 * ```ts
 * KeepAwake.addListener(({ state }) => {
 *   // ...
 * });
 * ```
 */
export function addListener(tagOrListener, listener) {
    // Assert so the type is non-nullable.
    if (!ExpoKeepAwake.addListenerForTag) {
        throw new UnavailabilityError('ExpoKeepAwake', 'addListenerForTag');
    }
    const tag = typeof tagOrListener === 'string' ? tagOrListener : ExpoKeepAwakeTag;
    const _listener = typeof tagOrListener === 'function' ? tagOrListener : listener;
    return ExpoKeepAwake.addListenerForTag(tag, _listener);
}
export * from './KeepAwake.types';
//# sourceMappingURL=index.js.map<|MERGE_RESOLUTION|>--- conflicted
+++ resolved
@@ -1,42 +1,12 @@
-import { UnavailabilityError } from 'expo-modules-core';
 import { useEffect } from 'react';
 import ExpoKeepAwake from './ExpoKeepAwake';
-<<<<<<< HEAD
-const ExpoKeepAwakeTag = 'ExpoKeepAwakeDefaultTag';
-/**
- * Returns `true` on all platforms except [unsupported web browsers](https://caniuse.com/wake-lock).
- */
-export async function isAvailableAsync() {
-    if (ExpoKeepAwake.isAvailableAsync) {
-        return await ExpoKeepAwake.isAvailableAsync();
-    }
-    return true;
-}
-=======
 export const ExpoKeepAwakeTag = 'ExpoKeepAwakeDefaultTag';
->>>>>>> c199b0bd
 // @needsAudit
 /**
  * A React hook to keep the screen awake for as long as the owner component is mounted.
  * The optionally provided `tag` argument is used when activating and deactivating the keep-awake
- * feature. If unspecified, the default `tag` is used. See the documentation for `activateKeepAwakeAsync`
+ * feature. If unspecified, the default `tag` is used. See the documentation for `activateKeepAwake`
  * below to learn more about the `tag` argument.
-<<<<<<< HEAD
- * @param tag *Optional*
- * @param listener *Optional* A callback that is invoked when the keep-awake state changes (web-only).
- */
-export function useKeepAwake(tag = ExpoKeepAwakeTag, listener = () => { }) {
-    useEffect(() => {
-        let isMounted = true;
-        activateKeepAwakeAsync(tag).then(() => {
-            if (isMounted && ExpoKeepAwake.addListenerForTag) {
-                addListener(tag, listener);
-            }
-        });
-        return () => {
-            isMounted = false;
-            deactivateKeepAwake(tag);
-=======
  *
  * @param tag *Optional* - Tag to lock screen sleep prevention. If not provided, the default tag is used.
  * @param options *Optional*
@@ -55,7 +25,6 @@
             else {
                 deactivateKeepAwake(tag);
             }
->>>>>>> c199b0bd
         };
     }, [tag]);
 }
@@ -66,36 +35,10 @@
  * If the `tag` argument is specified, the screen will not sleep until you call `deactivateKeepAwake`
  * with the same `tag` argument. When using multiple `tags` for activation you'll have to deactivate
  * each one in order to re-enable screen sleep. If tag is unspecified, the default `tag` is used.
- *
- * Web support [is limited](https://caniuse.com/wake-lock).
- *
- * @param tag *Optional* - Tag to lock screen sleep prevention. If not provided, the default tag is used.
- * @deprecated use `activateKeepAwakeAsync` instead.
- */
-<<<<<<< HEAD
-export function activateKeepAwake(tag = ExpoKeepAwakeTag) {
-    console.warn('`activateKeepAwake` is deprecated. Use `activateKeepAwakeAsync` instead.');
-    return activateKeepAwakeAsync(tag);
-}
-// @needsAudit
-/**
- * Prevents the screen from sleeping until `deactivateKeepAwake` is called with the same `tag` value.
- *
- * If the `tag` argument is specified, the screen will not sleep until you call `deactivateKeepAwake`
- * with the same `tag` argument. When using multiple `tags` for activation you'll have to deactivate
- * each one in order to re-enable screen sleep. If tag is unspecified, the default `tag` is used.
- *
- * Web support [is limited](https://caniuse.com/wake-lock).
- *
  * @param tag *Optional* - Tag to lock screen sleep prevention. If not provided, the default tag is used.
  */
-export async function activateKeepAwakeAsync(tag = ExpoKeepAwakeTag) {
-    if (ExpoKeepAwake.activate)
-        await ExpoKeepAwake.activate(tag);
-=======
 export async function activateKeepAwake(tag = ExpoKeepAwakeTag) {
     await ExpoKeepAwake.activate?.(tag);
->>>>>>> c199b0bd
 }
 // @needsAudit
 /**
@@ -107,25 +50,4 @@
 export async function deactivateKeepAwake(tag = ExpoKeepAwakeTag) {
     await ExpoKeepAwake.deactivate?.(tag);
 }
-/**
- * Observe changes to the keep awake timer.
- * On web, this changes when navigating away from the active window/tab. No-op on native.
- *
- * @example
- * ```ts
- * KeepAwake.addListener(({ state }) => {
- *   // ...
- * });
- * ```
- */
-export function addListener(tagOrListener, listener) {
-    // Assert so the type is non-nullable.
-    if (!ExpoKeepAwake.addListenerForTag) {
-        throw new UnavailabilityError('ExpoKeepAwake', 'addListenerForTag');
-    }
-    const tag = typeof tagOrListener === 'string' ? tagOrListener : ExpoKeepAwakeTag;
-    const _listener = typeof tagOrListener === 'function' ? tagOrListener : listener;
-    return ExpoKeepAwake.addListenerForTag(tag, _listener);
-}
-export * from './KeepAwake.types';
 //# sourceMappingURL=index.js.map