# Changelog

## Unpublished

### 🛠 Breaking changes

### 🎉 New features

### 🐛 Bug fixes

<<<<<<< HEAD
- Fix `albumNeedsMigrationAsync` crashing if called with invalid `albumId` on Android. ([#23516](https://github.com/expo/expo/pull/23516) by [@lukmccall](https://github.com/lukmccall))
=======
- Fix `the bind value at index 1 is null` exception thrown by `ExpoMediaLibrary.migrateAlbumIfNeededAsync` on Android. ([#23515](https://github.com/expo/expo/pull/23515) by [@lukmccall](https://github.com/lukmccall))
>>>>>>> 81ff7f54

### 💡 Others

## 15.4.0 — 2023-06-21

### 📚 3rd party library updates

- Updated `robolectric` to `4.10`. ([#22395](https://github.com/expo/expo/pull/22395) by [@josephyanks](https://github.com/josephyanks))

### 🎉 New features

- Added support for React Native 0.72. ([#22588](https://github.com/expo/expo/pull/22588) by [@kudo](https://github.com/kudo))

### 🐛 Bug fixes

- Fixed missing permissions error on Android when the user only requests write permissions ([#22457](https://github.com/expo/expo/pull/22457) by [@alanjhughes](https://github.com/alanjhughes))
- Fixed Android build warnings for Gradle version 8. ([#22537](https://github.com/expo/expo/pull/22537), [#22609](https://github.com/expo/expo/pull/22609) by [@kudo](https://github.com/kudo))

## 15.3.0 — 2023-05-08

### 🐛 Bug fixes

- Fix saving animated GIFs on iOS. ([#21549](https://github.com/expo/expo/pull/21549) by [@desi-ivanov](https://github.com/desi-ivanov))

## 15.2.1 — 2023-02-09

_This version does not introduce any user-facing changes._

## 15.2.0 — 2023-02-03

### 💡 Others

- On Android bump `compileSdkVersion` and `targetSdkVersion` to `33`. ([#20721](https://github.com/expo/expo/pull/20721) by [@lukmccall](https://github.com/lukmccall))

## 15.1.0 — 2022-12-30

### 🎉 New features

- Migrated Android codebase to use the new Expo modules API. ([#20232](https://github.com/expo/expo/pull/20232) by [@alanhughes](https://github.com/alanjhughes))
- Add support for [granular permissions](https://developer.android.com/about/versions/13/behavior-changes-13) on Android 13. ([#20907](https://github.com/expo/expo/pull/20907) by [@alanhughes](https://github.com/alanjhughes))

### 🐛 Bug fixes

- Renamed the module on iOS to match the name used on Android. ([#20283](https://github.com/expo/expo/pull/20283) by [@alanhughes](https://github.com/alanjhughes))
- Fixed an issue where passing the `sortBy` argument to `MediaLibrary.getAssetsAsync` would cause the method to throw an error. ([#21363](https://github.com/expo/expo/pull/21363) by [@alanhughes](https://github.com/alanjhughes))

## 15.0.0 — 2022-10-25

### 🛠 Breaking changes

- Bumped iOS deployment target to 13.0 and deprecated support for iOS 12. ([#18873](https://github.com/expo/expo/pull/18873) by [@tsapeta](https://github.com/tsapeta))

### 🐛 Bug fixes

- Fix promise rejection on M1 iOS Simulator due to `UTTypeCreatePreferredIdentifierForTag` not working as expected. ([#19669](https://github.com/expo/expo/pull/19669) by [@aleqsio](https://github.com/aleqsio))

### 💡 Others

- [plugin] Migrate import from @expo/config-plugins to expo/config-plugins and @expo/config-types to expo/config. ([#18855](https://github.com/expo/expo/pull/18855) by [@brentvatne](https://github.com/brentvatne))
- Drop `@expo/config-plugins` dependency in favor of peer dependency on `expo`. ([#18595](https://github.com/expo/expo/pull/18595) by [@EvanBacon](https://github.com/EvanBacon))

## 14.2.0 — 2022-07-07

### 🐛 Bug fixes

- Use `PHAssetCollectionSubtypeAny` subtype to avoid Recently Deleted album to show up ([#17561](https://github.com/expo/expo/pull/17561) by [@chuganzy](https://github.com/chuganzy))
- Fix `MediaLibrary._exportAsset` crashing if `filename` is nil. ([#17999](https://github.com/expo/expo/pull/17999) by [@ken0nek](https://github.com/ken0nek))

## 14.1.0 — 2022-04-18

### 🐛 Bug fixes

- Don't ask for `ACCESS_MEDIA_LOCATION` permission if it's not present in `AndroidManifest.xml`. ([#16034](https://github.com/expo/expo/pull/16034) by [@barthap](https://github.com/barthap))
- [plugin] Fix prebuild is failing when the `withMediaLibrary` plugin is enabled on Android. ([#15169](https://github.com/expo/expo/pull/15169) by [@MorganV](https://github.com/MorganV))

### 💡 Others

- Updated `@expo/config-plugins` from `4.0.2` to `4.0.14` ([#15621](https://github.com/expo/expo/pull/15621) by [@EvanBacon](https://github.com/EvanBacon))

### ⚠️ Notices

- On Android bump `compileSdkVersion` to `31`, `targetSdkVersion` to `31` and `Java` version to `11`. ([#16941](https://github.com/expo/expo/pull/16941) by [@bbarthec](https://github.com/bbarthec))

## 14.0.1 - 2022-02-01

### 🐛 Bug fixes

- Fix `Plugin with id 'maven' not found` build error from Android Gradle 7. ([#16080](https://github.com/expo/expo/pull/16080) by [@kudo](https://github.com/kudo))

## 14.0.0 — 2021-12-03

### 💡 Others

- Rewritten Android module to Kotlin. ([#14562](https://github.com/expo/expo/pull/14562), [#14563](https://github.com/expo/expo/pull/14563), [#14564](https://github.com/expo/expo/pull/14564), [#14565](https://github.com/expo/expo/pull/14565), [#14566](https://github.com/expo/expo/pull/14566) by [@barthap](https://github.com/barthap))

## 13.0.1 — 2021-10-01

### 🐛 Bug fixes

- Fix permissions always returning denied on android api < 29. ([#14570](https://github.com/expo/expo/pull/14570) by [@kudo](https://github.com/kudo))
- Fix unhandled rejection when asset creation fails on Android. ([#14583](https://github.com/expo/expo/pull/14583) by [@barthap](https://github.com/barthap))

## 13.0.0 — 2021-09-28

### 🛠 Breaking changes

- Dropped support for iOS 11.0 ([#14383](https://github.com/expo/expo/pull/14383) by [@cruzach](https://github.com/cruzach))

### 🎉 New features

- Added `isAvailableAsync` method. ([#13418](https://github.com/expo/expo/pull/13418) by [@danielmark0116](https://github.com/danielmark0116))
- Add `usePermissions` hook from modules factory. ([#13862](https://github.com/expo/expo/pull/13862) by [@bycedric](https://github.com/bycedric))

### 🐛 Bug fixes

- Restore location exif data getter for Android 10+ devices. ([#14413](https://github.com/expo/expo/pull/14413) by [@ajsmth](https://github.com/ajsmth))
- EXIF parsing failure no longer crashes the `getAssetsAsync` and `getAssetInfoAsync`, the promise returns `exif: null` instead. ([#14408](https://github.com/expo/expo/pull/14408) by [@barthap](https://github.com/barthap))
- Fixed `createAssetAsync` and `saveToLibraryAsync` on Android 11. ([#14518](https://github.com/expo/expo/pull/14518) by [@barthap](https://github.com/barthap))
- Fix building errors from use_frameworks! in Podfile. ([#14523](https://github.com/expo/expo/pull/14523) by [@kudo](https://github.com/kudo))

### 💡 Others

- Migrated from `@unimodules/core` to `expo-modules-core`. ([#13755](https://github.com/expo/expo/pull/13755) by [@tsapeta](https://github.com/tsapeta))
- Added `AlbumType` and `MediaSubtype` types, added missing `orientation` key to the `Asset` type. ([#13936](https://github.com/expo/expo/pull/13936) by [@Simek](https://github.com/Simek))
- Remove `assets-library://` uri scheme usage in favour of `ph://` ([#14173](https://github.com/expo/expo/pull/14173) by [@ajsmth](https://github.com/ajsmth))
- Updated `@expo/config-plugins` ([#14443](https://github.com/expo/expo/pull/14443) by [@EvanBacon](https://github.com/EvanBacon))

## 12.1.0 — 2021-06-16

### 🐛 Bug fixes

- Enable kotlin in all modules. ([#12716](https://github.com/expo/expo/pull/12716) by [@wschurman](https://github.com/wschurman))

### 💡 Others

- Migrated from `unimodules-file-system-interface` and `unimodules-permissions-interface` to `expo-modules-core`. ([#12961](https://github.com/expo/expo/pull/12961) by [@tsapeta](https://github.com/tsapeta))

## 12.0.2 — 2021-04-13

_This version does not introduce any user-facing changes._

## 12.0.1 — 2021-03-31

_This version does not introduce any user-facing changes._

## 12.0.0 — 2021-03-10

### 🛠 Breaking changes

- Changed location of newly created albums on Android. From now, albums won't be saved in the root folder. ([#12017](https://github.com/expo/expo/pull/12017) by [@lukmccall](https://github.com/lukmccall))

### 🎉 New features

- Converted plugin to TypeScript. ([#11715](https://github.com/expo/expo/pull/11715) by [@EvanBacon](https://github.com/EvanBacon))
- Updated Android build configuration to target Android 11 (added support for Android SDK 30). ([#11647](https://github.com/expo/expo/pull/11647) by [@bbarthec](https://github.com/bbarthec))

### 🐛 Bug fixes

- Remove peerDependencies and unimodulePeerDependencies from Expo modules. ([#11980](https://github.com/expo/expo/pull/11980) by [@brentvatne](https://github.com/brentvatne))
- In 'getAssetInfoAsync', respect the `shouldDownloadFromNetwork` option. ([#12086](https://github.com/expo/expo/pull/12086) by [@drtangible](https://github.com/drtangible))

## 11.0.0 — 2021-01-15

### ⚠️ Notices

- The package is now shipped with prebuilt binaries on iOS. You can read more about it on [expo.fyi/prebuilt-modules](https://expo.fyi/prebuilt-modules). ([#11224](https://github.com/expo/expo/pull/11224) by [@tsapeta](https://github.com/tsapeta))

### 🛠 Breaking changes

- Dropped support for iOS 10.0 ([#11344](https://github.com/expo/expo/pull/11344) by [@tsapeta](https://github.com/tsapeta))

### 🎉 New features

- Created config plugins ([#11538](https://github.com/expo/expo/pull/11538) by [@EvanBacon](https://github.com/EvanBacon))

## 10.0.0 — 2020-11-17

### 🛠 Breaking changes

- On iOS enabled `use_frameworks!` usage by replacing `React` dependency with `React-Core`. ([#11057](https://github.com/expo/expo/pull/11057) by [@bbarthec](https://github.com/bbarthec))
- Renamed `MediaLibrary.MediaLibraryAssetChangeEvent` type to `MediaLibrary.MediaLibraryAssetsChangeEvent`.

### 🎉 New features

- Added the `MediaLibrary.presentPermissionsPickerAsync` method that displays the system prompt allowing the user to change the selected permitted assets` on iOS.

## 9.2.1 — 2020-09-02

### 🐛 Bug fixes

- Fixed `RuntimeException: setDataSource failed: status = 0x80000000` caused by `MediaMetadataRetriever`. ([#9855](https://github.com/expo/expo/pull/9855) by [@lukmccall](https://github.com/lukmccall))
- Fixed `media-library` methods failing when not all permissions were granted on iOS 14. ([#10026](https://github.com/expo/expo/pull/10026) by [@lukmccall](https://github.com/lukmccall))

## 9.2.0 — 2020-08-18

### 🐛 Bug fixes

- Fixed handling albums without name on Android. ([#9787](https://github.com/expo/expo/pull/9787) by [@barthap](https://github.com/barthap))

## 9.1.0 — 2020-08-13

### 🎉 New features

- Add permissions for web. ([#9671](https://github.com/expo/expo/pull/9671) by [@EvanBacon](https://github.com/EvanBacon))

### 🐛 Bug fixes

- Fixed `getAlbumsAsync()`, `getAlbum()` and media change listener crashing on Android 10. ([#9666](https://github.com/expo/expo/pull/9666) by [@barthap](https://github.com/barthap))

## 9.0.0 — 2020-08-11

### 🛠 Breaking changes

- Added external storage permissions declarations to `AndroidManifest.xml` on Android. ([#9231](https://github.com/expo/expo/pull/9231) by [@bycedric](https://github.com/bycedric))

### 🐛 Bug fixes

- Fixed validation for input arguments of `getAssetsAsync`. ([#9538](https://github.com/expo/expo/pull/9538) by [@barthap](https://github.com/barthap))
- Fixed bug, where `getAssetsAsync` did not reject on error on Android. ([#9538](https://github.com/expo/expo/pull/9538) by [@barthap](https://github.com/barthap))

## 8.5.0 — 2020-07-29

### 🎉 New features

- Added `options` to `getAssetInfoAsync()`, which allows specifying whether to download the asset from network in iOS. ([#9405](https://github.com/expo/expo/pull/9405) by [@jarvisluong](https://github.com/jarvisluong))
- Added support for the limited `CAMERA_ROLL` permission on iOS 14. ([#9423](https://github.com/expo/expo/pull/9423) by [@lukmccall](https://github.com/lukmccall))

### 🐛 Bug fixes

- Fixed `getAssetsAsync` crashes when given invalid `after` value on Android. ([#9466](https://github.com/expo/expo/pull/9466) by [@barthap](https://github.com/barthap))

## 8.4.0 — 2020-07-27

### 🐛 Bug fixes

- Fixed `getAssetsAsync()` and `getAssetInfoAsync()` location issues on Android Q. ([#9315](https://github.com/expo/expo/pull/9315) by [@barthap](https://github.com/barthap))

## 8.3.0 — 2020-07-02

### 🐛 Bug fixes

- Handled the crash when calling `getAssetInfoAsync` on a slow motion video on iOS. ([#8802](https://github.com/expo/expo/pull/8802) by [@jarvisluong](https://github.com/jarvisluong))

## 8.2.1 — 2020-05-29

_This version does not introduce any user-facing changes._

## 8.2.0 — 2020-05-27

### 🐛 Bug fixes

- Added missing image loader for `MediaLibrary` in bare workflow. ([#8304](https://github.com/expo/expo/pull/8304) by [@tsapeta](https://github.com/tsapeta))
- Fixed `MediaLibrary` not compiling with the `use_frameworks!` option in the bare React Native application. ([#7861](https://github.com/expo/expo/pull/7861) by [@Ashoat](https://github.com/Ashoat))
- Flip dimensions based on media rotation data on Android to match `<Image>` and `<Video>` as well as iOS behavior. ([#7980](https://github.com/expo/expo/pull/7980) by [@Ashoat](https://github.com/Ashoat))<|MERGE_RESOLUTION|>--- conflicted
+++ resolved
@@ -8,11 +8,8 @@
 
 ### 🐛 Bug fixes
 
-<<<<<<< HEAD
 - Fix `albumNeedsMigrationAsync` crashing if called with invalid `albumId` on Android. ([#23516](https://github.com/expo/expo/pull/23516) by [@lukmccall](https://github.com/lukmccall))
-=======
 - Fix `the bind value at index 1 is null` exception thrown by `ExpoMediaLibrary.migrateAlbumIfNeededAsync` on Android. ([#23515](https://github.com/expo/expo/pull/23515) by [@lukmccall](https://github.com/lukmccall))
->>>>>>> 81ff7f54
 
 ### 💡 Others
 
