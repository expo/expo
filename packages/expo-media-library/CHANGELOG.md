# Changelog

## Unpublished

### 🛠 Breaking changes

### 🎉 New features

### 🐛 Bug fixes

### 💡 Others

<<<<<<< HEAD
- Extracted the read permission check from `FileSystemUtilities` ([#39210](https://github.com/expo/expo/pull/39210) by [@kosmydel](https://github.com/kosmydel))
=======
## 18.1.0 — 2025-09-08

### 🎉 New features

- Add MediaLibrary@Next. ([#38835](https://github.com/expo/expo/pull/38835) by [@Wenszel](https://github.com/wenszel))
>>>>>>> 6ddbd0e2

## 18.0.6 — 2025-09-02

### 💡 Others

- Change Constants to Constant/Property. ([#38926](https://github.com/expo/expo/pull/38926) by [@jakex7](https://github.com/jakex7))

## 18.0.5 — 2025-08-31

_This version does not introduce any user-facing changes._

## 18.0.4 — 2025-08-27

_This version does not introduce any user-facing changes._

## 18.0.3 — 2025-08-25

_This version does not introduce any user-facing changes._

## 18.0.2 — 2025-08-16

_This version does not introduce any user-facing changes._

## 18.0.1 — 2025-08-15

_This version does not introduce any user-facing changes._

## 18.0.0 — 2025-08-13

### 🛠 Breaking changes

- [Android] Fix `getAssetsAsync` loading performance, add `resolveWithFullInfo` option to control whether to load full EXIF data for images. This is a breaking change for Android apps, as it might break the orientation of images in some cases. ([#37957](https://github.com/expo/expo/pull/37957) by [@kosmydel](https://github.com/kosmydel)).

### 🎉 New features

- [iOS] Add support for filtering assets by media subtype. by [@clarkg](https://github.com/clarkg) ([#36756](https://github.com/expo/expo/pull/36756) by [@clarkg](https://github.com/clarkg))

### 🐛 Bug fixes

- [iOS] Fix tvOS compilation errors. ([#38085](https://github.com/expo/expo/pull/38085) by [@douglowder](https://github.com/douglowder))

### 💡 Others

- [Android] Migrate to coroutines. ([#38193](https://github.com/expo/expo/pull/38193) by [@Wenszel](http://github.com/wenszel))

## 17.1.7 - 2025-06-04

### 🐛 Bug fixes

- [Android] Fix `deleteAssetsAsync` not working on android 11 or above ([#33211](https://github.com/expo/expo/pull/33211) by [@Zeeshan404](https://github.com/Zeeshan404))

## 17.1.6 — 2025-04-30

_This version does not introduce any user-facing changes._

## 17.1.5 — 2025-04-30

_This version does not introduce any user-facing changes._

## 17.1.4 — 2025-04-25

### 🐛 Bug fixes

- Fixed `medialibraryassetschangeevent` listener not capturing assets changes. ([#36459](https://github.com/expo/expo/pull/36459) by [@aleqsio](https://github.com/aleqsio))
- Fixed build error from **AppDelegate.swift** integration. ([#36368](https://github.com/expo/expo/pull/36368) by [@kudo](https://github.com/kudo))

## 17.1.3 — 2025-04-21

_This version does not introduce any user-facing changes._

## 17.1.2 — 2025-04-14

_This version does not introduce any user-facing changes._

## 17.1.1 — 2025-04-09

### 💡 Others

- [Android] Add `granularPermissions` option to config plugin. ([#36142](https://github.com/expo/expo/pull/36142) by [@bang9](https://github.com/bang9))

## 17.1.0 — 2025-04-04

### 🎉 New features

- [iOS] Adding `pairedVideoAsset` for Live Photo support. ([#33274](https://github.com/expo/expo/pull/33274) by [@entiendoNull](https://github.com/entiendoNull))
- Add `album` parameter to `createAssetAsync`. ([#35686](https://github.com/expo/expo/pull/35686) by [@behenate](https://github.com/behenate))
- Add `initialAssetLocalUri` to `createAlbumAsync`. ([#35692](https://github.com/expo/expo/pull/35692) by [@behenate](https://github.com/behenate))

### 💡 Others

- [Android] Started using expo modules gradle plugin. ([#34176](https://github.com/expo/expo/pull/34176) by [@lukmccall](https://github.com/lukmccall))
- [apple] Migrate remaining `expo-module.config.json` to unified platform syntax. ([#34445](https://github.com/expo/expo/pull/34445) by [@reichhartd](https://github.com/reichhartd))
- [iOS] Fix warnings which will become errors in Swift 6. ([#35288](https://github.com/expo/expo/pull/35288) by [@behenate](https://github.com/behenate)), ([#35428](https://github.com/expo/expo/pull/35428) by [@behenate](https://github.com/behenate))
- [iOS] Add `preventAutomaticLimitedAccessAlert` option to config plugin. ([#35515](https://github.com/expo/expo/pull/35515) by [@fobos531](https://github.com/fobos531))

## 17.0.6 - 2025-02-14

### 💡 Others

- Add guards when using the module in expo go. ([#34738](https://github.com/expo/expo/pull/34738) by [@alanjhughes](https://github.com/alanjhughes))

## 17.0.5 - 2025-01-10

_This version does not introduce any user-facing changes._

## 17.0.4 - 2024-12-19

### 🐛 Bug fixes

- [iOS] Fix `unknown` file type being returned for video files. ([#33589](https://github.com/expo/expo/pull/33589) by [@behenate](https://github.com/behenate))

## 17.0.3 — 2024-11-22

### 🐛 Bug fixes

- [iOS] Add back image loader to handle `ph://` and `assets-library://` scheme for New Architecture. ([#30116](https://github.com/expo/expo/issues/30116)) by [@coolsoftwaretyler](https://github.com/coolsoftwaretyler) ([#33097](https://github.com/expo/expo/pull/33097) by [@coolsoftwaretyler](https://github.com/coolsoftwaretyler))

## 17.0.2 — 2024-11-05

### 🐛 Bug fixes

- [iOS] Fixes asset types not returned correctly. ([#32621](https://github.com/expo/expo/pull/32621) by [@aleqsio](https://github.com/aleqsio))

## 17.0.1 — 2024-11-04

_This version does not introduce any user-facing changes._

## 17.0.0 — 2024-10-22

### 🛠 Breaking changes

- Bumped iOS deployment target to 15.1. ([#30840](https://github.com/expo/expo/pull/30840), [#30863](https://github.com/expo/expo/pull/30863) by [@tsapeta](https://github.com/tsapeta))

### 🎉 New features

- [iOS] include more error information in native rejections ([#30504](https://github.com/expo/expo/pull/30504) by [@vonovak](https://github.com/vonovak))
- On `Android 14+`, when user gave only partial asset access, `presentPermissionsPickerAsync()` presents the permissions dialog to allow the user to change the selected assets. ([#29882](https://github.com/expo/expo/pull/29882) by [@vonovak](https://github.com/vonovak))

### 🐛 Bug fixes

- On `iOS`, getAssets crashed when result was is empty ([#29969](https://github.com/expo/expo/pull/29969) by [@vonovak](https://github.com/vonovak))
- On `Android`, throw an error when deleting an asset was unsuccessful. ([#29777](https://github.com/expo/expo/pull/29777) by [@mathieupost](https://github.com/mathieupost))
- Add missing `react-native` peer dependencies for isolated modules. ([#30476](https://github.com/expo/expo/pull/30476) by [@byCedric](https://github.com/byCedric))
- On `Android`, adding an asset to an album containing another album would throw an exception. ([#29777](https://github.com/expo/expo/pull/31027) by [@nafeij](https://github.com/Nafeij))
- [Android] Fix exceptions when moving or deleting video assets. ([#31424](https://github.com/expo/expo/pull/31424) by [@behenate](https://github.com/behenate))

### 💡 Others

- Removed redundant usage of `EventEmitter` instance. ([#28946](https://github.com/expo/expo/pull/28946) by [@tsapeta](https://github.com/tsapeta))

## 16.0.4 - 2024-06-20

### 🐛 Bug fixes

- On `iOS`, add back image loader to handle `ph://` and `assets-library://` schemes. ([#29747](https://github.com/expo/expo/pull/29747) by [@alanjhughes](https://github.com/alanjhughes))

## 16.0.3 — 2024-04-23

_This version does not introduce any user-facing changes._

## 16.0.2 — 2024-04-22

### 🐛 Bug fixes

- [Android] Fixed promise resolved twice on denied permission. ([#28323](https://github.com/expo/expo/pull/28323) by [@mathieupost](https://github.com/mathieupost))

## 16.0.1 — 2024-04-19

_This version does not introduce any user-facing changes._

## 16.0.0 — 2024-04-18

### 🎉 New features

- [Android] Add support for allowing access permissions to only selected photos. ([#27749](https://github.com/expo/expo/pull/27749) by [@behenate](https://github.com/behenate))
- [Android] Add support for granular permissions. ([#27729](https://github.com/expo/expo/pull/27729) by [@behenate](https://github.com/behenate))

### 🐛 Bug fixes

- [iOS] Fix crash when passing `default` as sorting key. ([#28328](https://github.com/expo/expo/pull/28328) by [@aleqsio](https://github.com/aleqsio))
- [Android] Fixed crash on denied permission to modify assets. ([#28212](https://github.com/expo/expo/pull/28212) by [@mathieupost](https://github.com/mathieupost))

### 💡 Others

- Prevent config plugin from writing permissions until prebuild. ([#28107](https://github.com/expo/expo/pull/28107) by [@EvanBacon](https://github.com/EvanBacon))
- [iOS] Add privacy manifest describing required reason API usage. ([#27770](https://github.com/expo/expo/pull/27770) by [@aleqsio](https://github.com/aleqsio))
- drop unused web `name` property. ([#27437](https://github.com/expo/expo/pull/27437) by [@EvanBacon](https://github.com/EvanBacon))
- [iOS] Migrate to expo modules. ([#25587](https://github.com/expo/expo/pull/25587) by [@alanjhughes](https://github.com/alanjhughes))
- Removed deprecated backward compatible Gradle settings. ([#28083](https://github.com/expo/expo/pull/28083) by [@kudo](https://github.com/kudo))
- The `ACCESS_MEDIA_LOCATION` Android permission should not pulled into by default and should be pulled through Config Plugins. ([#28230](https://github.com/expo/expo/pull/28230) by [@kudo](https://github.com/kudo))

## 15.9.1 - 2023-12-19

_This version does not introduce any user-facing changes._

## 15.9.0 — 2023-12-12

### 🐛 Bug fixes

- On iOS, fix iOS 14 limited library picker presentation, using `presentPermissionsPickerAsync`, on nested views and `reject` Promise if state is not `limited`. ([#25521](https://github.com/expo/expo/pull/25521) by [@exodusanto](https://github.com/exodusanto))
- Fix promises being resolved twice on Android. ([#25763](https://github.com/expo/expo/pull/25763) by [@lukmccall](https://github.com/lukmccall))

## 15.8.0 — 2023-11-14

### 🛠 Breaking changes

- Bumped iOS deployment target to 13.4. ([#25063](https://github.com/expo/expo/pull/25063) by [@gabrieldonadel](https://github.com/gabrieldonadel))
- On `Android` bump `compileSdkVersion` and `targetSdkVersion` to `34`. ([#24708](https://github.com/expo/expo/pull/24708) by [@alanjhughes](https://github.com/alanjhughes))

## 15.7.0 — 2023-10-17

### 🛠 Breaking changes

- Dropped support for Android SDK 21 and 22. ([#24201](https://github.com/expo/expo/pull/24201) by [@behenate](https://github.com/behenate))

## 15.6.0 — 2023-09-04

### 🎉 New features

- Added support for React Native 0.73. ([#24018](https://github.com/expo/expo/pull/24018) by [@kudo](https://github.com/kudo))

## 15.5.1 — 2023-08-02

### 🐛 Bug fixes

- On iOS, fix issue where the wrong requester class was used if the user had requested `writeOnly` permissions. ([#23780](https://github.com/expo/expo/pull/23780) by [@alanjhughes](https://github.com/alanjhughes))

## 15.5.0 — 2023-07-28

_This version does not introduce any user-facing changes._

## 15.4.1 - 2023-07-23

### 🐛 Bug fixes

- Fix `albumNeedsMigrationAsync` crashing if called with invalid `albumId` on Android. ([#23516](https://github.com/expo/expo/pull/23516) by [@lukmccall](https://github.com/lukmccall))
- Fix `the bind value at index 1 is null` exception thrown by `ExpoMediaLibrary.migrateAlbumIfNeededAsync` on Android. ([#23515](https://github.com/expo/expo/pull/23515) by [@lukmccall](https://github.com/lukmccall))

## 15.4.0 — 2023-06-21

### 📚 3rd party library updates

- Updated `robolectric` to `4.10`. ([#22395](https://github.com/expo/expo/pull/22395) by [@josephyanks](https://github.com/josephyanks))

### 🎉 New features

- Added support for React Native 0.72. ([#22588](https://github.com/expo/expo/pull/22588) by [@kudo](https://github.com/kudo))

### 🐛 Bug fixes

- Fixed missing permissions error on Android when the user only requests write permissions ([#22457](https://github.com/expo/expo/pull/22457) by [@alanjhughes](https://github.com/alanjhughes))
- Fixed Android build warnings for Gradle version 8. ([#22537](https://github.com/expo/expo/pull/22537), [#22609](https://github.com/expo/expo/pull/22609) by [@kudo](https://github.com/kudo))

## 15.3.0 — 2023-05-08

### 🐛 Bug fixes

- Fix saving animated GIFs on iOS. ([#21549](https://github.com/expo/expo/pull/21549) by [@desi-ivanov](https://github.com/desi-ivanov))

## 15.2.1 — 2023-02-09

_This version does not introduce any user-facing changes._

## 15.2.0 — 2023-02-03

### 💡 Others

- On Android bump `compileSdkVersion` and `targetSdkVersion` to `33`. ([#20721](https://github.com/expo/expo/pull/20721) by [@lukmccall](https://github.com/lukmccall))

## 15.1.0 — 2022-12-30

### 🎉 New features

- Migrated Android codebase to use the new Expo modules API. ([#20232](https://github.com/expo/expo/pull/20232) by [@alanhughes](https://github.com/alanjhughes))
- Add support for [granular permissions](https://developer.android.com/about/versions/13/behavior-changes-13) on Android 13. ([#20907](https://github.com/expo/expo/pull/20907) by [@alanhughes](https://github.com/alanjhughes))

### 🐛 Bug fixes

- Renamed the module on iOS to match the name used on Android. ([#20283](https://github.com/expo/expo/pull/20283) by [@alanhughes](https://github.com/alanjhughes))
- Fixed an issue where passing the `sortBy` argument to `MediaLibrary.getAssetsAsync` would cause the method to throw an error. ([#21363](https://github.com/expo/expo/pull/21363) by [@alanhughes](https://github.com/alanjhughes))

## 15.0.0 — 2022-10-25

### 🛠 Breaking changes

- Bumped iOS deployment target to 13.0 and deprecated support for iOS 12. ([#18873](https://github.com/expo/expo/pull/18873) by [@tsapeta](https://github.com/tsapeta))

### 🐛 Bug fixes

- Fix promise rejection on M1 iOS Simulator due to `UTTypeCreatePreferredIdentifierForTag` not working as expected. ([#19669](https://github.com/expo/expo/pull/19669) by [@aleqsio](https://github.com/aleqsio))

### 💡 Others

- [plugin] Migrate import from @expo/config-plugins to expo/config-plugins and @expo/config-types to expo/config. ([#18855](https://github.com/expo/expo/pull/18855) by [@brentvatne](https://github.com/brentvatne))
- Drop `@expo/config-plugins` dependency in favor of peer dependency on `expo`. ([#18595](https://github.com/expo/expo/pull/18595) by [@EvanBacon](https://github.com/EvanBacon))

## 14.2.0 — 2022-07-07

### 🐛 Bug fixes

- Use `PHAssetCollectionSubtypeAny` subtype to avoid Recently Deleted album to show up ([#17561](https://github.com/expo/expo/pull/17561) by [@chuganzy](https://github.com/chuganzy))
- Fix `MediaLibrary._exportAsset` crashing if `filename` is nil. ([#17999](https://github.com/expo/expo/pull/17999) by [@ken0nek](https://github.com/ken0nek))

## 14.1.0 — 2022-04-18

### 🐛 Bug fixes

- Don't ask for `ACCESS_MEDIA_LOCATION` permission if it's not present in `AndroidManifest.xml`. ([#16034](https://github.com/expo/expo/pull/16034) by [@barthap](https://github.com/barthap))
- [plugin] Fix prebuild is failing when the `withMediaLibrary` plugin is enabled on Android. ([#15169](https://github.com/expo/expo/pull/15169) by [@MorganV](https://github.com/MorganV))

### 💡 Others

- Updated `@expo/config-plugins` from `4.0.2` to `4.0.14` ([#15621](https://github.com/expo/expo/pull/15621) by [@EvanBacon](https://github.com/EvanBacon))

### ⚠️ Notices

- On Android bump `compileSdkVersion` to `31`, `targetSdkVersion` to `31` and `Java` version to `11`. ([#16941](https://github.com/expo/expo/pull/16941) by [@bbarthec](https://github.com/bbarthec))

## 14.0.1 - 2022-02-01

### 🐛 Bug fixes

- Fix `Plugin with id 'maven' not found` build error from Android Gradle 7. ([#16080](https://github.com/expo/expo/pull/16080) by [@kudo](https://github.com/kudo))

## 14.0.0 — 2021-12-03

### 💡 Others

- Rewritten Android module to Kotlin. ([#14562](https://github.com/expo/expo/pull/14562), [#14563](https://github.com/expo/expo/pull/14563), [#14564](https://github.com/expo/expo/pull/14564), [#14565](https://github.com/expo/expo/pull/14565), [#14566](https://github.com/expo/expo/pull/14566) by [@barthap](https://github.com/barthap))

## 13.0.1 — 2021-10-01

### 🐛 Bug fixes

- Fix permissions always returning denied on android api < 29. ([#14570](https://github.com/expo/expo/pull/14570) by [@kudo](https://github.com/kudo))
- Fix unhandled rejection when asset creation fails on Android. ([#14583](https://github.com/expo/expo/pull/14583) by [@barthap](https://github.com/barthap))

## 13.0.0 — 2021-09-28

### 🛠 Breaking changes

- Dropped support for iOS 11.0 ([#14383](https://github.com/expo/expo/pull/14383) by [@cruzach](https://github.com/cruzach))

### 🎉 New features

- Added `isAvailableAsync` method. ([#13418](https://github.com/expo/expo/pull/13418) by [@danielmark0116](https://github.com/danielmark0116))
- Add `usePermissions` hook from modules factory. ([#13862](https://github.com/expo/expo/pull/13862) by [@bycedric](https://github.com/bycedric))

### 🐛 Bug fixes

- Restore location exif data getter for Android 10+ devices. ([#14413](https://github.com/expo/expo/pull/14413) by [@ajsmth](https://github.com/ajsmth))
- EXIF parsing failure no longer crashes the `getAssetsAsync` and `getAssetInfoAsync`, the promise returns `exif: null` instead. ([#14408](https://github.com/expo/expo/pull/14408) by [@barthap](https://github.com/barthap))
- Fixed `createAssetAsync` and `saveToLibraryAsync` on Android 11. ([#14518](https://github.com/expo/expo/pull/14518) by [@barthap](https://github.com/barthap))
- Fix building errors from use_frameworks! in Podfile. ([#14523](https://github.com/expo/expo/pull/14523) by [@kudo](https://github.com/kudo))

### 💡 Others

- Migrated from `@unimodules/core` to `expo-modules-core`. ([#13755](https://github.com/expo/expo/pull/13755) by [@tsapeta](https://github.com/tsapeta))
- Added `AlbumType` and `MediaSubtype` types, added missing `orientation` key to the `Asset` type. ([#13936](https://github.com/expo/expo/pull/13936) by [@Simek](https://github.com/Simek))
- Remove `assets-library://` uri scheme usage in favour of `ph://` ([#14173](https://github.com/expo/expo/pull/14173) by [@ajsmth](https://github.com/ajsmth))
- Updated `@expo/config-plugins` ([#14443](https://github.com/expo/expo/pull/14443) by [@EvanBacon](https://github.com/EvanBacon))

## 12.1.0 — 2021-06-16

### 🐛 Bug fixes

- Enable kotlin in all modules. ([#12716](https://github.com/expo/expo/pull/12716) by [@wschurman](https://github.com/wschurman))

### 💡 Others

- Migrated from `unimodules-file-system-interface` and `unimodules-permissions-interface` to `expo-modules-core`. ([#12961](https://github.com/expo/expo/pull/12961) by [@tsapeta](https://github.com/tsapeta))

## 12.0.2 — 2021-04-13

_This version does not introduce any user-facing changes._

## 12.0.1 — 2021-03-31

_This version does not introduce any user-facing changes._

## 12.0.0 — 2021-03-10

### 🛠 Breaking changes

- Changed location of newly created albums on Android. From now, albums won't be saved in the root folder. ([#12017](https://github.com/expo/expo/pull/12017) by [@lukmccall](https://github.com/lukmccall))

### 🎉 New features

- Converted plugin to TypeScript. ([#11715](https://github.com/expo/expo/pull/11715) by [@EvanBacon](https://github.com/EvanBacon))
- Updated Android build configuration to target Android 11 (added support for Android SDK 30). ([#11647](https://github.com/expo/expo/pull/11647) by [@bbarthec](https://github.com/bbarthec))

### 🐛 Bug fixes

- Remove peerDependencies and unimodulePeerDependencies from Expo modules. ([#11980](https://github.com/expo/expo/pull/11980) by [@brentvatne](https://github.com/brentvatne))
- In 'getAssetInfoAsync', respect the `shouldDownloadFromNetwork` option. ([#12086](https://github.com/expo/expo/pull/12086) by [@drtangible](https://github.com/drtangible))

## 11.0.0 — 2021-01-15

### ⚠️ Notices

- The package is now shipped with prebuilt binaries on iOS. You can read more about it on [expo.fyi/prebuilt-modules](https://expo.fyi/prebuilt-modules). ([#11224](https://github.com/expo/expo/pull/11224) by [@tsapeta](https://github.com/tsapeta))

### 🛠 Breaking changes

- Dropped support for iOS 10.0 ([#11344](https://github.com/expo/expo/pull/11344) by [@tsapeta](https://github.com/tsapeta))

### 🎉 New features

- Created config plugins ([#11538](https://github.com/expo/expo/pull/11538) by [@EvanBacon](https://github.com/EvanBacon))

## 10.0.0 — 2020-11-17

### 🛠 Breaking changes

- On iOS enabled `use_frameworks!` usage by replacing `React` dependency with `React-Core`. ([#11057](https://github.com/expo/expo/pull/11057) by [@bbarthec](https://github.com/bbarthec))
- Renamed `MediaLibrary.MediaLibraryAssetChangeEvent` type to `MediaLibrary.MediaLibraryAssetsChangeEvent`.

### 🎉 New features

- Added the `MediaLibrary.presentPermissionsPickerAsync` method that displays the system prompt allowing the user to change the selected permitted assets` on iOS.

## 9.2.1 — 2020-09-02

### 🐛 Bug fixes

- Fixed `RuntimeException: setDataSource failed: status = 0x80000000` caused by `MediaMetadataRetriever`. ([#9855](https://github.com/expo/expo/pull/9855) by [@lukmccall](https://github.com/lukmccall))
- Fixed `media-library` methods failing when not all permissions were granted on iOS 14. ([#10026](https://github.com/expo/expo/pull/10026) by [@lukmccall](https://github.com/lukmccall))

## 9.2.0 — 2020-08-18

### 🐛 Bug fixes

- Fixed handling albums without name on Android. ([#9787](https://github.com/expo/expo/pull/9787) by [@barthap](https://github.com/barthap))

## 9.1.0 — 2020-08-13

### 🎉 New features

- Add permissions for web. ([#9671](https://github.com/expo/expo/pull/9671) by [@EvanBacon](https://github.com/EvanBacon))

### 🐛 Bug fixes

- Fixed `getAlbumsAsync()`, `getAlbum()` and media change listener crashing on Android 10. ([#9666](https://github.com/expo/expo/pull/9666) by [@barthap](https://github.com/barthap))

## 9.0.0 — 2020-08-11

### 🛠 Breaking changes

- Added external storage permissions declarations to `AndroidManifest.xml` on Android. ([#9231](https://github.com/expo/expo/pull/9231) by [@bycedric](https://github.com/bycedric))

### 🐛 Bug fixes

- Fixed validation for input arguments of `getAssetsAsync`. ([#9538](https://github.com/expo/expo/pull/9538) by [@barthap](https://github.com/barthap))
- Fixed bug, where `getAssetsAsync` did not reject on error on Android. ([#9538](https://github.com/expo/expo/pull/9538) by [@barthap](https://github.com/barthap))

## 8.5.0 — 2020-07-29

### 🎉 New features

- Added `options` to `getAssetInfoAsync()`, which allows specifying whether to download the asset from network in iOS. ([#9405](https://github.com/expo/expo/pull/9405) by [@jarvisluong](https://github.com/jarvisluong))
- Added support for the limited `CAMERA_ROLL` permission on iOS 14. ([#9423](https://github.com/expo/expo/pull/9423) by [@lukmccall](https://github.com/lukmccall))

### 🐛 Bug fixes

- Fixed `getAssetsAsync` crashes when given invalid `after` value on Android. ([#9466](https://github.com/expo/expo/pull/9466) by [@barthap](https://github.com/barthap))

## 8.4.0 — 2020-07-27

### 🐛 Bug fixes

- Fixed `getAssetsAsync()` and `getAssetInfoAsync()` location issues on Android Q. ([#9315](https://github.com/expo/expo/pull/9315) by [@barthap](https://github.com/barthap))

## 8.3.0 — 2020-07-02

### 🐛 Bug fixes

- Handled the crash when calling `getAssetInfoAsync` on a slow motion video on iOS. ([#8802](https://github.com/expo/expo/pull/8802) by [@jarvisluong](https://github.com/jarvisluong))

## 8.2.1 — 2020-05-29

_This version does not introduce any user-facing changes._

## 8.2.0 — 2020-05-27

### 🐛 Bug fixes

- Added missing image loader for `MediaLibrary` in bare workflow. ([#8304](https://github.com/expo/expo/pull/8304) by [@tsapeta](https://github.com/tsapeta))
- Fixed `MediaLibrary` not compiling with the `use_frameworks!` option in the bare React Native application. ([#7861](https://github.com/expo/expo/pull/7861) by [@Ashoat](https://github.com/Ashoat))
- Flip dimensions based on media rotation data on Android to match `<Image>` and `<Video>` as well as iOS behavior. ([#7980](https://github.com/expo/expo/pull/7980) by [@Ashoat](https://github.com/Ashoat))<|MERGE_RESOLUTION|>--- conflicted
+++ resolved
@@ -10,15 +10,13 @@
 
 ### 💡 Others
 
-<<<<<<< HEAD
 - Extracted the read permission check from `FileSystemUtilities` ([#39210](https://github.com/expo/expo/pull/39210) by [@kosmydel](https://github.com/kosmydel))
-=======
+
 ## 18.1.0 — 2025-09-08
 
 ### 🎉 New features
 
 - Add MediaLibrary@Next. ([#38835](https://github.com/expo/expo/pull/38835) by [@Wenszel](https://github.com/wenszel))
->>>>>>> 6ddbd0e2
 
 ## 18.0.6 — 2025-09-02
 
