# Changelog

## Unpublished

### 🛠 Breaking changes

### 🎉 New features

<<<<<<< HEAD
- Added `options` to `getAssetInfoAsync()`, which allows specifying whether to download the asset from network in iOS. ([#9405](https://github.com/expo/expo/pull/9405) by [@jarvisluong](https://github.com/jarvisluong))
=======
- Added support for the limited `CAMERA_ROLL` permission on iOS 14. ([#9423](https://github.com/expo/expo/pull/9423) by [@lukmccall](https://github.com/lukmccall))

### 🐛 Bug fixes

- Fixed `getAssetsAsync` crashes when given invalid `after` value on Android. ([#9466](https://github.com/expo/expo/pull/9466) by [@barthap](https://github.com/barthap))

## 8.4.0 — 2020-07-27
>>>>>>> fc7bc759

### 🐛 Bug fixes

- Fixed `getAssetsAsync()` and `getAssetInfoAsync()` location issues on Android Q. ([#9315](https://github.com/expo/expo/pull/9315) by [@barthap](https://github.com/barthap))

## 8.3.0 — 2020-07-02

### 🐛 Bug fixes

- Handled the crash when calling `getAssetInfoAsync` on a slow motion video on iOS. ([#8802](https://github.com/expo/expo/pull/8802) by [@jarvisluong](https://github.com/jarvisluong))

## 8.2.1 — 2020-05-29

*This version does not introduce any user-facing changes.*

## 8.2.0 — 2020-05-27

### 🐛 Bug fixes

- Added missing image loader for `MediaLibrary` in bare workflow. ([#8304](https://github.com/expo/expo/pull/8304) by [@tsapeta](https://github.com/tsapeta))
- Fixed `MediaLibrary` not compiling with the `use_frameworks!` option in the bare React Native application. ([#7861](https://github.com/expo/expo/pull/7861) by [@Ashoat](https://github.com/Ashoat))
- Flip dimensions based on media rotation data on Android to match `<Image>` and `<Video>` as well as iOS behavior. ([#7980](https://github.com/expo/expo/pull/7980) by [@Ashoat](https://github.com/Ashoat))<|MERGE_RESOLUTION|>--- conflicted
+++ resolved
@@ -6,9 +6,7 @@
 
 ### 🎉 New features
 
-<<<<<<< HEAD
 - Added `options` to `getAssetInfoAsync()`, which allows specifying whether to download the asset from network in iOS. ([#9405](https://github.com/expo/expo/pull/9405) by [@jarvisluong](https://github.com/jarvisluong))
-=======
 - Added support for the limited `CAMERA_ROLL` permission on iOS 14. ([#9423](https://github.com/expo/expo/pull/9423) by [@lukmccall](https://github.com/lukmccall))
 
 ### 🐛 Bug fixes
@@ -16,7 +14,6 @@
 - Fixed `getAssetsAsync` crashes when given invalid `after` value on Android. ([#9466](https://github.com/expo/expo/pull/9466) by [@barthap](https://github.com/barthap))
 
 ## 8.4.0 — 2020-07-27
->>>>>>> fc7bc759
 
 ### 🐛 Bug fixes
 
