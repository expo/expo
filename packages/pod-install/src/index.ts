--- conflicted
+++ resolved
@@ -18,11 +18,8 @@
   .description('Install pods in your project')
   .option('--quiet', 'Only print errors')
   .option('--non-interactive', 'Disable interactive prompts')
-<<<<<<< HEAD
   .option('--verbose', 'Show more debugging info')
   .action((inputProjectRoot: string) => (projectRoot = inputProjectRoot))
-=======
->>>>>>> bad7bf9b
   .allowUnknownOption()
   .parse(process.argv);
 
