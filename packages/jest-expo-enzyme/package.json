--- conflicted
+++ resolved
@@ -36,22 +36,14 @@
     "enzyme-to-json": "^3.4.0",
     "jest-canvas-mock": "^2.1.1",
     "jest-enzyme": "^7.1.0",
-<<<<<<< HEAD
-    "jest-expo": "~35.0.0-rc.0",
-    "react-test-renderer": "16.8.3"
+    "jest-expo": "~35.0.0",
+    "react-test-renderer": "~16.8.3"
   },
   "devDependencies": {
     "@types/enzyme": "^3.10.3",
     "@types/enzyme-adapter-react-16": "^1.0.5",
     "babel-preset-expo": "~7.0.0-rc.1",
     "expo-module-scripts": "~1.1.1-rc.0",
-=======
-    "jest-expo": "~35.0.0",
-    "react-test-renderer": "~16.8.3"
-  },
-  "devDependencies": {
-    "babel-preset-expo": "~7.0.0",
->>>>>>> 76a7073f
     "react": "16.8.3"
   },
   "gitHead": "4e13b3cb88d9205f14bee7764038ab2dd9ef1fbd",
