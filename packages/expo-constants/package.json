--- conflicted
+++ resolved
@@ -37,11 +37,7 @@
     "@unimodules/core": "*"
   },
   "dependencies": {
-<<<<<<< HEAD
-    "@expo/config": "^3.3.42",
-=======
     "@expo/config": "^4.0.0",
->>>>>>> 609dfb99
     "expo-modules-core": "~0.0.2",
     "uuid": "^3.3.2"
   },
