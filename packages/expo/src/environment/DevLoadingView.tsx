--- conflicted
+++ resolved
@@ -1,15 +1,9 @@
 import { EventEmitter } from 'expo-modules-core';
 import React, { useEffect, useState, useRef, useMemo } from 'react';
-<<<<<<< HEAD
-import { Animated, StyleSheet, Text, Platform, TurboModuleRegistry, View } from 'react-native';
-
-import DevLoadingViewNativeModule from './DevLoadingViewNativeModule';
-=======
 import { Animated, StyleSheet, Text, Platform, View } from 'react-native';
 
 import DevLoadingViewNativeModule from './DevLoadingViewNativeModule';
 import { getInitialSafeArea } from './getInitialSafeArea';
->>>>>>> 474a7a4b
 
 export default function DevLoadingView() {
   const [message, setMessage] = useState('Refreshing...');
@@ -30,13 +24,8 @@
   useEffect(() => {
     if (!emitter) return;
 
-<<<<<<< HEAD
-    function handleShowMessage({ message }) {
-      setMessage(message || 'Refreshing...');
-=======
     function handleShowMessage(event: { message: string }) {
       setMessage(event.message);
->>>>>>> 474a7a4b
       // TODO: if we show the refreshing banner and don't get a hide message
       // for 3 seconds, warn the user that it's taking a while and suggest
       // they reload
@@ -76,49 +65,10 @@
     };
   }, [translateY, emitter]);
 
-<<<<<<< HEAD
-  if (isDevLoading || isAnimating) {
-    return (
-      <Animated.View
-        style={[styles.animatedContainer, { transform: [{ translateY }] }]}
-        pointerEvents="none">
-        <View style={styles.banner}>
-          <View style={styles.contentContainer}>
-            <View style={{ flexDirection: 'row' }}>
-              <Text style={styles.text}>{message}</Text>
-            </View>
-
-            <View style={{ flex: 1 }}>
-              <Text style={styles.subtitle}>
-                {isDevLoading ? 'Using Fast Refresh' : "Don't see your changes? Reload the app"}
-              </Text>
-            </View>
-          </View>
-        </View>
-      </Animated.View>
-    );
-  } else {
-=======
   if (!isDevLoading && !isAnimating) {
->>>>>>> 474a7a4b
     return null;
   }
 
-<<<<<<< HEAD
-let paddingBottom = 0;
-if (Platform.OS !== 'web') {
-  try {
-    /**
-     * This is a hack to get the safe area insets without explicitly depending on react-native-safe-area-context.
-     **/
-    const RNCSafeAreaContext = TurboModuleRegistry.get('RNCSafeAreaContext');
-
-    // @ts-ignore: we're not using the spec so the return type of getConstants() is {}
-    const initialWindowMetrics = RNCSafeAreaContext?.getConstants()?.initialWindowMetrics;
-
-    paddingBottom = initialWindowMetrics?.insets?.bottom ?? 0;
-  } catch {}
-=======
   return (
     <Animated.View
       style={[styles.animatedContainer, { transform: [{ translateY }] }]}
@@ -138,7 +88,6 @@
       </View>
     </Animated.View>
   );
->>>>>>> 474a7a4b
 }
 
 const styles = StyleSheet.create({
@@ -154,11 +103,7 @@
     flex: 1,
     overflow: 'visible',
     backgroundColor: 'rgba(0,0,0,0.75)',
-<<<<<<< HEAD
-    paddingBottom,
-=======
     paddingBottom: getInitialSafeArea().bottom,
->>>>>>> 474a7a4b
   },
   contentContainer: {
     flex: 1,
