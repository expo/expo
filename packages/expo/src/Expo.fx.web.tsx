--- conflicted
+++ resolved
@@ -1,6 +1,6 @@
 import './winter';
-<<<<<<< HEAD
 import './async-require';
+import 'expo/virtual/rsc';
 
 // Only during development.
 if (
@@ -12,9 +12,6 @@
   require('./async-require/setupHMR');
   require('./async-require/messageSocket');
 }
-=======
-import 'expo/virtual/rsc';
->>>>>>> 5eadd27d
 
 // When users dangerously import a file inside of react-native, it breaks the web alias.
 // This is one of the most common, and cryptic web errors that users encounter.
