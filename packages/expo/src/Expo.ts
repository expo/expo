--- conflicted
+++ resolved
@@ -37,14 +37,9 @@
 export { Accelerometer, Gyroscope, Magnetometer, MagnetometerUncalibrated } from 'expo-sensors';
 import * as SMS from 'expo-sms';
 export { SMS };
-<<<<<<< HEAD
 import * as TaskManager from 'expo-task-manager';
 export { TaskManager }
-import * as GestureHandler from 'react-native-gesture-handler';
-export { GestureHandler };
-=======
 export { GestureHandler } from './GestureHandler';
->>>>>>> af559952
 export { default as MapView } from 'react-native-maps';
 
 import * as AR from './AR';
