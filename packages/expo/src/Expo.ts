--- conflicted
+++ resolved
@@ -61,15 +61,10 @@
 export { Haptics };
 import * as ImagePicker from 'expo-image-picker';
 export { ImagePicker };
-<<<<<<< HEAD
-export { LocalAuthentication } from 'expo-local-authentication';
+export { LocalAuthentication };
+export { IntentLauncher };
 import * as Localization from 'expo-localization';
 export { Localization };
-=======
-export { LocalAuthentication };
-export { IntentLauncher };
-export { Localization } from 'expo-localization';
->>>>>>> c7081d9c
 export { Location };
 import * as MediaLibrary from 'expo-media-library';
 export { MediaLibrary };
