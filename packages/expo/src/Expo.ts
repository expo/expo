--- conflicted
+++ resolved
@@ -33,13 +33,9 @@
 export { Permissions } from 'expo-permissions';
 export { Print } from 'expo-print';
 export { Accelerometer, Gyroscope, Magnetometer, MagnetometerUncalibrated } from 'expo-sensors';
-<<<<<<< HEAD
-export { SMS } from 'expo-sms';
-export { TaskManager } from 'expo-task-manager';
-=======
 import * as SMS from 'expo-sms';
 export { SMS };
->>>>>>> c42eb85c
+export { TaskManager } from 'expo-task-manager';
 import * as GestureHandler from 'react-native-gesture-handler';
 export { GestureHandler };
 export { default as MapView } from 'react-native-maps';
