--- conflicted
+++ resolved
@@ -14,13 +14,11 @@
 
 ### 💡 Others
 
-<<<<<<< HEAD
 - Move Metro and web TypeScript types from Expo Router to `expo`. ([#24255](https://github.com/expo/expo/pull/24255) by [@marklawlor](https://github.com/marklawlor))
-=======
+
 ## 49.0.10 — 2023-09-11
 
 _This version does not introduce any user-facing changes._
->>>>>>> ef901781
 
 ## 50.0.0-alpha.2 — 2023-09-04
 
