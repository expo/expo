--- conflicted
+++ resolved
@@ -10,15 +10,13 @@
 
 ### 💡 Others
 
-<<<<<<< HEAD
 - Move virtual RSC client boundary entry point to `expo` from `@expo/metro-runtime`. ([#36408](https://github.com/expo/expo/pull/36408) by [@EvanBacon](https://github.com/EvanBacon))
-=======
+
 ## 53.0.0 — 2025-04-28
 
 ### 🎉 New features
 
 - Add web stream support globally. ([#36407](https://github.com/expo/expo/pull/36407) by [@EvanBacon](https://github.com/EvanBacon))
->>>>>>> d5486d64
 
 ## 53.0.0-preview.12 — 2025-04-25
 
