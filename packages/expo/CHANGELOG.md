--- conflicted
+++ resolved
@@ -10,9 +10,8 @@
 
 ### 💡 Others
 
-<<<<<<< HEAD
 - Switch `expo/tsconfig.base` preset to `moduleResolution: "bundler"` ([#36299](https://github.com/expo/expo/pull/36299) by [@kitten](https://github.com/kitten))
-=======
+
 ## 53.0.1 — 2025-04-28
 
 ### 💡 Others
@@ -40,7 +39,6 @@
 ## 53.0.0-preview.10 — 2025-04-22
 
 _This version does not introduce any user-facing changes._
->>>>>>> 18ee3627
 
 ## 53.0.0-preview.9 — 2025-04-21
 
