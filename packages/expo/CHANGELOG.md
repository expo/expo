# Changelog

## Unpublished

### 🛠 Breaking changes

- [iOS] Remove EXAppDelegateWrapper class ([#39778](https://github.com/expo/expo/pull/39778) by [@gabrieldonadel](https://github.com/gabrieldonadel))
- [android] Delete ReactNativeHostWrapper class ([#40222](https://github.com/expo/expo/pull/40222) by [@gabrieldonadel](https://github.com/gabrieldonadel))

### 🎉 New features

- Add `process.env.EXPO_DOM_HOST_OS` for detecting the original platform of a DOM Component. ([#40382](https://github.com/expo/expo/pull/40382) by [@EvanBacon](https://github.com/EvanBacon))
- Remove `ExpoAppDelegate` inheritance requirement in ExpoReactNativeFactory ([#39417](https://github.com/expo/expo/pull/39417) by [@gabrieldonadel](https://github.com/gabrieldonadel))
- [iOS] Remove bindReactNativeFactory function ([#39418](https://github.com/expo/expo/pull/39418) by [@gabrieldonadel](https://github.com/gabrieldonadel))
- [iOS] Adopted Swift 6 ([#40369](https://github.com/expo/expo/pull/40369) by [@tsapeta](https://github.com/tsapeta))
- [iOS] Add `applicationDidReceiveMemoryWarning` subscribing to ExpoAppDelegate ([#40504](https://github.com/expo/expo/pull/40504) by [@szydlovsky](https://github.com/szydlovsky))
- Fork default RN `HMRClient` to enable custom HMR Errors handling and UI ([#40449](https://github.com/expo/expo/pull/40449) by [@krystofwoldrich](https://github.com/krystofwoldrich))
- Add support for a new error overlay UI from `@expo/log-box` ([#39958](https://github.com/expo/expo/pull/39958) by [@krystofwoldrich](https://github.com/krystofwoldrich))

### 🐛 Bug fixes

<<<<<<< HEAD
- Fix setting filename in `FormData`. ([#40586](https://github.com/expo/expo/pull/40586) by [@aleqsio](https://github.com/aleqsio))
=======
- Fixed DOM Components entry not found from updates on Android. ([#40574](https://github.com/expo/expo/pull/40574) by [@kudo](https://github.com/kudo))
>>>>>>> 9df9073c

### 💡 Others

- [android] Add getDefaultReactHost to ExpoReactHostFactory ([#40086](https://github.com/expo/expo/pull/40086) by [@gabrieldonadel](https://github.com/gabrieldonadel))
- [Android] Remove edge-to-edge logic from `ReactActivityDelegateWrapper`. ([#40263](https://github.com/expo/expo/pull/40263) by [@behenate](https://github.com/behenate))
- [expo/dom] Add `overrideUri` to `DOMProps` to enable pre-bundled DOM Components. ([#40397](https://github.com/expo/expo/pull/40397) by [@krystofwoldrich](https://github.com/krystofwoldrich))

### ⚠️ Notices

- Added support for React Native 0.82.x. ([#39678](https://github.com/expo/expo/pull/39678) by [@gabrieldonadel](https://github.com/gabrieldonadel))

## 54.0.20 - 2025-10-23

_This version does not introduce any user-facing changes._

## 54.0.19 - 2025-10-22

### 🐛 Bug fixes

- [Android] Fix edge-to-edge when `enableMinifyInReleaseBuilds` is `true` by ([#40515](https://github.com/expo/expo/pull/40515) by [@nishan](https://github.com/intergalacticspacehighway)) ([#40515](https://github.com/expo/expo/pull/40515) by [@intergalacticspacehighway](https://github.com/intergalacticspacehighway))

## 54.0.18 - 2025-10-21

_This version does not introduce any user-facing changes._

## 54.0.17 - 2025-10-21

_This version does not introduce any user-facing changes._

## 54.0.16 - 2025-10-21

_This version does not introduce any user-facing changes._

## 54.0.15 - 2025-10-20

_This version does not introduce any user-facing changes._

## 54.0.14 - 2025-10-20

### 💡 Others

- Bump to `@expo/metro@54.1.0` and `metro@0.83.2` ([#39826](https://github.com/expo/expo/pull/39826) by [@kitten](https://github.com/kitten))

## 54.0.13 - 2025-10-09

_This version does not introduce any user-facing changes._

## 54.0.12 - 2025-10-01

_This version does not introduce any user-facing changes._

## 54.0.10 - 2025-09-22

### 💡 Others

- Updated `expo/tsconfig.base` to resolve `exclude` paths relative to the extending tsconfig ([#39816](https://github.com/expo/expo/pull/39816) by [@kraenhansen](https://github.com/kraenhansen))

## 54.0.9 - 2025-09-18

### 🐛 Bug fixes

- Bump to `@expo/metro@~54.0.0` fixing `metro-runtime` resolution error when `unstable_enablePackageExports` is forcefully disabled ([#39800](https://github.com/expo/expo/pull/39800) by [@kitten](https://github.com/kitten))

## 54.0.8 — 2025-09-16

### 🐛 Bug fixes

- Remove overlapping properties that were defined upstream from `react-native-web.d.ts` ([#39710](https://github.com/expo/expo/pull/39710) by [@kitten](https://github.com/kitten))

## 54.0.7 — 2025-09-13

_This version does not introduce any user-facing changes._

## 54.0.6 — 2025-09-13

_This version does not introduce any user-facing changes._

## 54.0.5 — 2025-09-12

### 🐛 Bug fixes

- Use `$$EXPO_INITIAL_PROPS` to determine if running inside a dom component. ([#39590](https://github.com/expo/expo/pull/39590) by [@EvanBacon](https://github.com/EvanBacon))

## 54.0.4 — 2025-09-12

_This version does not introduce any user-facing changes._

## 54.0.3 — 2025-09-12

### 🛠 Breaking changes

- [iOS] appended removal info (SDK-55) to the deprecation message of the `EXAppDelegateWrapper` interface. ([#39574](https://github.com/expo/expo/pull/39574) by [@chrfalch](https://github.com/chrfalch))

## 54.0.2 — 2025-09-11

_This version does not introduce any user-facing changes._

## 54.0.1 — 2025-09-10

_This version does not introduce any user-facing changes._

## 54.0.0 — 2025-09-10

### 💡 Others

- Replace public constructor argument syntax in `async-require/errors` ([#39496](https://github.com/expo/expo/pull/39496) by [@kitten](https://github.com/kitten))

## 54.0.0-preview.16 — 2025-09-08

### 🐛 Bug fixes

- [Android] allow `expo/fetch` sending a `POST`, `PATCH` or `PUT` request without a body. ([#39363](https://github.com/expo/expo/pull/39363) by [@julian-dueck](https://github.com/julian-dueck))

## 54.0.0-preview.15 — 2025-09-04

### 💡 Others

- Move `isLiquidGlassAvailable` function to `ExpoGlassEffect` ([#39349](https://github.com/expo/expo/pull/39349) by [@Ubax](https://github.com/Ubax))

## 54.0.0-preview.14 — 2025-09-03

### 💡 Others

- load isLiquidGlassAvailable lazily ([#39361](https://github.com/expo/expo/pull/39361) by [@Ubax](https://github.com/Ubax))

## 54.0.0-preview.13 — 2025-09-02

### 🎉 New features

- Add support for React Native Factory when extending ExpoAppDelegate on macOS. ([#35061](https://github.com/expo/expo/pull/35061) by [@gabrieldonadel](https://github.com/gabrieldonadel))
- Add `isLiquidGlassAvailable` function ([#39319](https://github.com/expo/expo/pull/39319) by [@Ubax](https://github.com/Ubax))

## 54.0.0-preview.12 — 2025-08-31

_This version does not introduce any user-facing changes._

## 54.0.0-preview.11 — 2025-08-28

_This version does not introduce any user-facing changes._

## 54.0.0-preview.10 — 2025-08-27

_This version does not introduce any user-facing changes._

## 54.0.0-preview.9 — 2025-08-26

_This version does not introduce any user-facing changes._

## 54.0.0-preview.8 — 2025-08-25

_This version does not introduce any user-facing changes._

## 54.0.0-preview.7 — 2025-08-25

### 🎉 New features

- Add `structuredClone` built-in to native platforms. ([#37503](https://github.com/expo/expo/pull/37503) by [@EvanBacon](https://github.com/EvanBacon))

### 🐛 Bug fixes

- Temporarily bring back dependency on `expo-file-system`. ([#38792](https://github.com/expo/expo/pull/38792) by [@aleqsio](https://github.com/aleqsio))

## 54.0.0-preview.6 — 2025-08-21

_This version does not introduce any user-facing changes._

## 54.0.0-preview.5 — 2025-08-21

### 🛠 Breaking changes

- Enable [React Native Strict TypeScript API typings](https://reactnative.dev/docs/strict-typescript-api) by default. This is not a breaking change unless you've used internal APIs in your TypeScript code. ([#39018](https://github.com/expo/expo/pull/39018) by [@kitten](https://github.com/kitten))

## 54.0.0-preview.4 — 2025-08-19

_This version does not introduce any user-facing changes._

## 54.0.0-preview.3 — 2025-08-18

_This version does not introduce any user-facing changes._

## 54.0.0-preview.2 — 2025-08-16

_This version does not introduce any user-facing changes._

## 54.0.0-preview.1 — 2025-08-15

### 💡 Others

- Update typings for `typescript@5.9` ([#38833](https://github.com/expo/expo/pull/38833) by [@kitten](https://github.com/kitten))

## 54.0.0-preview.0 — 2025-08-13

### 🎉 New features

- Add `TextDecoderStream` and `TextEncoderStream` APIs to the native runtime. ([#37507](https://github.com/expo/expo/pull/37507) by [@EvanBacon](https://github.com/EvanBacon))
- Enable async requires by default. ([#36405](https://github.com/expo/expo/pull/36405) by [@EvanBacon](https://github.com/EvanBacon))
- Added `redirect` option support to `expo/fetch` ([#38078](https://github.com/expo/expo/pull/38078) by [@andipro123](https://github.com/andipro123))
- Add template tarball. ([#37333](https://github.com/expo/expo/pull/37333) by [@jakex7](https://github.com/jakex7))

### 🐛 Bug fixes

- [iOS] Fix missing CDP headers when using static frameworks. ([#37448](https://github.com/expo/expo/pull/37448) by [@alanjhughes](https://github.com/alanjhughes))
- [Android] Fix React Native's `enableEdgeToEdge` Gradle property being ignored. ([#38734](https://github.com/expo/expo/pull/38734) by [@behenate](https://github.com/behenate))

### 💡 Others

- Drop unused dependency on `expo-file-system`. ([#38792](https://github.com/expo/expo/pull/38792) by [@aleqsio](https://github.com/aleqsio))
- Use `Networking` module and streaming to suppress warning for async bundles on native. ([#38587](https://github.com/expo/expo/pull/38587) by [@EvanBacon](https://github.com/EvanBacon))
- Fork `react-native/Libraries/Utilities/PolyfillFunctions` to suppress warning. ([#38495](https://github.com/expo/expo/pull/38495) by [@EvanBacon](https://github.com/EvanBacon))
- Change how FormData is parsed in expo/fetch. ([#38160](https://github.com/expo/expo/pull/38160) by [@aleqsio](https://github.com/aleqsio))
- Simplify expo-modules-core usage. ([#37588](https://github.com/expo/expo/pull/37588) by [@EvanBacon](https://github.com/EvanBacon))
- Reexport `@expo/config/paths` paths as `expo/config/paths`. ([#37860](https://github.com/expo/expo/pull/37860) by [@aleqsio](https://github.com/aleqsio))
- [fetch] refactor reference equality ([#38231](https://github.com/expo/expo/pull/38231) by [@vonovak](https://github.com/vonovak))
- [Android] Remove react-native 0.74 support files ([#38216](https://github.com/expo/expo/pull/38216) by [@gabrieldonadel](https://github.com/gabrieldonadel))
- Switch Metro imports to `@expo/metro` wrapper package ([#38166](https://github.com/expo/expo/pull/38166) by [@kitten](https://github.com/kitten))
- Moved **src/devtools** code to the `@expo/devtools` package. ([#38438](https://github.com/expo/expo/pull/38438) by [@kudo](https://github.com/kudo))
- Remove (newly added) peer dependencies on `react-refresh` and `metro-runtime` ([#38562](https://github.com/expo/expo/pull/38562) by [@kitten](https://github.com/kitten))
- Remove `react-native-edge-to-edge` dependency. ([#38767](https://github.com/expo/expo/pull/38767) by [@behenate](https://github.com/behenate))

### ⚠️ Notices

- Added support for React Native 0.80.x. ([#37400](https://github.com/expo/expo/pull/37400) by [@gabrieldonadel](https://github.com/gabrieldonadel))

## 53.0.20 - 2025-07-17

### 🐛 Bug fixes

- URL.canParse(..) no longer always returns false. ([#38122](https://github.com/expo/expo/pull/38122) by [@char](https://github.com/char))

## 53.0.19 - 2025-07-08

### 🐛 Bug fixes

- Fixed `ReactActivityDelegateWrapper` lifecycle atomic issue. ([#37895](https://github.com/expo/expo/pull/37895) by [@kudo](https://github.com/kudo))

## 53.0.18 - 2025-07-07

### 🐛 Bug fixes

- Fixed NPE of `onWindowFocusChanged` on Android 10. ([#37847](https://github.com/expo/expo/pull/37847) by [@kudo](https://github.com/kudo))

## 53.0.17 - 2025-07-03

_This version does not introduce any user-facing changes._

## 53.0.16 - 2025-07-02

_This version does not introduce any user-facing changes._

## 53.0.15 - 2025-07-01

_This version does not introduce any user-facing changes._

## 53.0.14 - 2025-07-01

### 🐛 Bug fixes

- Fixed `expo/fetch` requests cancellation error message on Android. ([#37509](https://github.com/expo/expo/pull/37509) by [@kudo](https://github.com/kudo))
- [Android] Fixed delay load app handler on new architecture mode. ([#37706](https://github.com/expo/expo/pull/37706) by [@kudo](https://github.com/kudo))

### 💡 Others

- [Android] Aligned `expo/fetch` cancelation error message as iOS. ([#37517](https://github.com/expo/expo/pull/37517) by [@kudo](https://github.com/kudo))

## 53.0.13 - 2025-06-26

_This version does not introduce any user-facing changes._

## 53.0.12 - 2025-06-18

_This version does not introduce any user-facing changes._

## 53.0.11 - 2025-06-08

_This version does not introduce any user-facing changes._

## 53.0.10 - 2025-06-04

### 🐛 Bug fixes

- [iOS] Call `createRootViewController` from the `ExpoReactNativeFactoryDelegate`. ([#36787](https://github.com/expo/expo/pull/36787) by [@alanjhughes](https://github.com/alanjhughes))
- [Android] Re-throw error in `handleInstanceException` if nothing is registered to handle it. ([#37021](https://github.com/expo/expo/pull/37021) by [@alanjhughes](https://github.com/alanjhughes))
- [types] Fix conflict between React Native Web and Reanimated 4 types ([#37024](https://github.com/expo/expo/pull/37024) by [@marklawlor](https://github.com/marklawlor))

### 💡 Others

- Disable default timeout for `expo/fetch` requests on iOS. ([#36838](https://github.com/expo/expo/pull/36838) by [@kudo](https://github.com/kudo))

## 53.0.9 — 2025-05-08

### 🐛 Bug fixes

- respect `react-native` type export conditions ([#36728](https://github.com/expo/expo/pull/36728) by [@vonovak](https://github.com/vonovak))

## 53.0.8 — 2025-05-06

_This version does not introduce any user-facing changes._

## 53.0.7 — 2025-05-03

_This version does not introduce any user-facing changes._

## 53.0.6 — 2025-05-02

### 💡 Others

- Bump react-native-safe-area-context ([#36545](https://github.com/expo/expo/pull/36545) by [@brentvatne](https://github.com/brentvatne))

## 53.0.5 — 2025-05-01

### 🐛 Bug fixes

- Update new arch check in Expo Go to account for new default behavior of `newArchEnabled` (now `true` when not specified in SDK 53). ([#36506](https://github.com/expo/expo/pull/36506) by [@brentvatne](https://github.com/brentvatne))

## 53.0.4 — 2025-04-30

_This version does not introduce any user-facing changes._

## 53.0.3 — 2025-04-30

_This version does not introduce any user-facing changes._

## 53.0.2 — 2025-04-30

### 💡 Others

- Switch `expo/tsconfig.base` preset to `moduleResolution: "bundler"` ([#36299](https://github.com/expo/expo/pull/36299) by [@kitten](https://github.com/kitten))

## 53.0.1 — 2025-04-28

### 💡 Others

- Move virtual RSC client boundary entry point to `expo` from `@expo/metro-runtime`. ([#36408](https://github.com/expo/expo/pull/36408) by [@EvanBacon](https://github.com/EvanBacon))

## 53.0.0 — 2025-04-28

### 🎉 New features

- Add web stream support globally. ([#36407](https://github.com/expo/expo/pull/36407) by [@EvanBacon](https://github.com/EvanBacon))

## 53.0.0-preview.12 — 2025-04-25

### 💡 Others

- [iOS] Remove `moduleName` and `initialProps` from the `AppDelegate`. ([#36338](https://github.com/expo/expo/pull/36338) by [@alanjhughes](https://github.com/alanjhughes))

## 53.0.0-preview.11 — 2025-04-23

### 🎉 New features

- Add hot reloading for environment variables. ([#36189](https://github.com/expo/expo/pull/36189) by [@EvanBacon](https://github.com/EvanBacon))

## 53.0.0-preview.10 — 2025-04-22

_This version does not introduce any user-facing changes._

## 53.0.0-preview.9 — 2025-04-21

_This version does not introduce any user-facing changes._

## 53.0.0-preview.8 — 2025-04-21

_This version does not introduce any user-facing changes._

## 53.0.0-preview.7 — 2025-04-14

_This version does not introduce any user-facing changes._

## 53.0.0-preview.6 — 2025-04-14

_This version does not introduce any user-facing changes._

## 53.0.0-preview.5 — 2025-04-11

_This version does not introduce any user-facing changes._

## 53.0.0-preview.4 — 2025-04-11

_This version does not introduce any user-facing changes._

## 53.0.0-preview.3 — 2025-04-10

_This version does not introduce any user-facing changes._

## 53.0.0-preview.2 — 2025-04-09

_This version does not introduce any user-facing changes._

## 53.0.0-preview.1 — 2025-04-08

### 💡 Others

- Added `globalThis.__ExpoImportMetaRegistry`. ([#34755](https://github.com/expo/expo/pull/34755) by [@kudo](https://github.com/kudo))
- Add `react-native-edge-to-edge` as a dependency. ([#35812](https://github.com/expo/expo/pull/35812) by [@behenate](https://github.com/behenate))

## 53.0.0-preview.0 — 2025-04-04

- Remove `transformOrigin` type override. ([#34183](https://github.com/expo/expo/pull/34183) by [@marklawlor](https://github.com/marklawlor))

### 🛠 Breaking changes

- Change expo/types export. ([#35484](https://github.com/expo/expo/pull/35484) by [@aleqsio](https://github.com/aleqsio))
- upgrade RN to 0.78 ([#35050](https://github.com/expo/expo/pull/35050) by [@vonovak](https://github.com/vonovak))
- Remove `DevToolsPluginClient`'s `protected eventEmitter` property and drop `fbemitter`. ([#35376](https://github.com/expo/expo/pull/35376) by [@kitten](https://github.com/kitten))

### 🎉 New features

- support react-native 0.77 ([#33946](https://github.com/expo/expo/pull/33946) by [@vonovak](https://github.com/vonovak))
- Assert that DOM components cannot have `children`. ([#33369](https://github.com/expo/expo/pull/33369) by [@EvanBacon](https://github.com/EvanBacon))
- Add ExpoAppDelegate support for macOS. ([#35061](https://github.com/expo/expo/pull/35061) by [@gabrieldonadel](https://github.com/gabrieldonadel))
- Add support for macOS AppDelegate subscribers ([#35062](https://github.com/expo/expo/pull/35062) by [@gabrieldonadel](https://github.com/gabrieldonadel))

### 💡 Others

- Remove "shortcut" from `rel="icon"` from favicon injection. ([#33696](https://github.com/expo/expo/pull/33696) by [@EvanBacon](https://github.com/EvanBacon))
- Fixed compatibility for React Native 0.78 nightlies. ([#33718](https://github.com/expo/expo/pull/33718) by [@kudo](https://github.com/kudo))
- [Android] Started using expo modules gradle plugin. ([#34176](https://github.com/expo/expo/pull/34176) by [@lukmccall](https://github.com/lukmccall))
- [apple] Migrate remaining `expo-module.config.json` to unified platform syntax. ([#34445](https://github.com/expo/expo/pull/34445) by [@reichhartd](https://github.com/reichhartd))
- [apple] Move `AppDelegate` integration from `expo-modules-core` to `expo` package. ([#34985](https://github.com/expo/expo/pull/34985) by [@lukmccall](https://github.com/lukmccall))
- [apple] Add EXAppDelegateWrapper import to Expo.h ([#35172](https://github.com/expo/expo/pull/35172) by [@gabrieldonadel](https://github.com/gabrieldonadel))
- Refactored `RCTReactNativeFactory` integration. ([#35679](https://github.com/expo/expo/pull/35679) by [@kudo](https://github.com/kudo))

## 52.0.41 - 2025-03-26

### 💡 Others

- Improve devtools plugins transport performance. ([#35581](https://github.com/expo/expo/pull/35581) by [@kudo](https://github.com/kudo))
- Improve warning for incompatible devtools plugins. ([#35587](https://github.com/expo/expo/pull/35587) by [@kudo](https://github.com/kudo))
- Re-export bin for `expo-modules-autolinking` and `fingerprint`. ([#35660](https://github.com/expo/expo/pull/35660) by [@kudo](https://github.com/kudo))

## 52.0.40 - 2025-03-20

_This version does not introduce any user-facing changes._

## 52.0.39 - 2025-03-14

_This version does not introduce any user-facing changes._

## 52.0.38 - 2025-03-11

### 🐛 Bug fixes

- Fixed `BlobManager` crash when passing `Blob` in our patched `FormData`. ([#35243](https://github.com/expo/expo/pull/35243) by [@kudo](https://github.com/kudo))

## 52.0.37 - 2025-02-20

### 🐛 Bug fixes

- Fixed EAS Update support for DOM Components. ([#35042](https://github.com/expo/expo/pull/35042) by [@kudo](https://github.com/kudo))

## 52.0.36 - 2025-02-19

### 🐛 Bug fixes

- Fixed `expo/fetch` `cancelStreaming` issue on Android. ([#34892](https://github.com/expo/expo/pull/34892) by [@kudo](https://github.com/kudo))
- Fixed `Cannot read property 'matchContents' of undefined` error for DOM Components. ([#34894](https://github.com/expo/expo/pull/34894) by [@kudo](https://github.com/kudo))

## 52.0.35 - 2025-02-14

_This version does not introduce any user-facing changes._

## 52.0.34 - 2025-02-14

_This version does not introduce any user-facing changes._

## 52.0.33 - 2025-02-12

_This version does not introduce any user-facing changes._

## 52.0.32 - 2025-02-10

### 🐛 Bug fixes

- [Android] Avoid `PromiseAlreadySettledException` on canceling `expo/fetch` requests. ([#34778](https://github.com/expo/expo/pull/34778) by [@yukukotani](https://github.com/yukukotani))

## 52.0.31 - 2025-02-06

_This version does not introduce any user-facing changes._

## 52.0.30 - 2025-02-04

### 💡 Others

- Added a debug only warning and style for zero height DOM components. ([#34375](https://github.com/expo/expo/pull/34375) by [@kudo](https://github.com/kudo))

## 52.0.29 - 2025-02-04

_This version does not introduce any user-facing changes._

## 52.0.28 - 2025-01-27

_This version does not introduce any user-facing changes._

## 52.0.27 - 2025-01-20

_This version does not introduce any user-facing changes._

## 52.0.26 - 2025-01-19

### 🐛 Bug fixes

- Replace inferred rest spread arguments types (and other inferred types) for changes in newer TypeScript versions. ([#34132](https://github.com/expo/expo/pull/34132) by [@kitten](https://github.com/kitten))

## 52.0.25 - 2025-01-10

_This version does not introduce any user-facing changes._

## 52.0.24 - 2025-01-08

_This version does not introduce any user-facing changes._

## 52.0.23 - 2024-12-24

_This version does not introduce any user-facing changes._

## 52.0.22 - 2024-12-24

_This version does not introduce any user-facing changes._

## 52.0.21 - 2024-12-19

_This version does not introduce any user-facing changes._

## 52.0.20 - 2024-12-19

_This version does not introduce any user-facing changes._

## 52.0.19 - 2024-12-16

### 🎉 New features

- [next] Add blob support to `expo/fetch`. ([#33152](https://github.com/expo/expo/pull/33152) by [@aleqsio](https://github.com/aleqsio))
- Added `Blob` support in `FormData` and also supported from `expo/fetch`. ([#33463](https://github.com/expo/expo/pull/33463), [#33557](https://github.com/expo/expo/pull/33557) by [@kudo](https://github.com/kudo))

### 🐛 Bug fixes

- Fix sending a blob as fetch body not setting correct content-type. ([#33405](https://github.com/expo/expo/pull/33405) by [@aleqsio](https://github.com/aleqsio))
- Use nullish assignment operator to assign entries in FormData. ([#33445](https://github.com/expo/expo/pull/33445) by [@j-piasecki](https://github.com/j-piasecki))
- Fixed streaming requests with `AbortController` doesn't work on `expo/fetch`. ([#33577](https://github.com/expo/expo/pull/33577) by [@kudo](https://github.com/kudo))
- Fixed `expo/fetch` streaming request does not complete. ([#33756](https://github.com/expo/expo/pull/33756) by [@kudo](https://github.com/kudo))

## 52.0.18 - 2024-12-10

_This version does not introduce any user-facing changes._

## 52.0.17 - 2024-12-05

_This version does not introduce any user-facing changes._

## 52.0.16 - 2024-12-05

_This version does not introduce any user-facing changes._

## 52.0.15 - 2024-12-05

_This version does not introduce any user-facing changes._

## 52.0.14 - 2024-12-02

### 🐛 Bug fixes

- [Android] Fixed `AssertionError` from `ReactActivityDelegateWrapper.onPause`. ([#33309](https://github.com/expo/expo/pull/33309) by [@kudo](https://github.com/kudo))

## 52.0.13 - 2024-12-02

_This version does not introduce any user-facing changes._

## 52.0.12 - 2024-11-29

_This version does not introduce any user-facing changes._

## 52.0.11 — 2024-11-22

_This version does not introduce any user-facing changes._

## 52.0.10 — 2024-11-22

_This version does not introduce any user-facing changes._

## 52.0.9 — 2024-11-20

_This version does not introduce any user-facing changes._

## 52.0.8 — 2024-11-19

### 🐛 Bug fixes

- Fixed type errors when using `ts-jest`. ([#32954](https://github.com/expo/expo/pull/32954) by [@kudo](https://github.com/kudo))

### 💡 Others

- Started `expo/fetch` streaming lazily. ([#33021](https://github.com/expo/expo/pull/33021) by [@kudo](https://github.com/kudo))
- Introduced `ReactNativeFeatureFlags` compat to fix React Native 0.77 breaking changes. ([#33077](https://github.com/expo/expo/pull/33077) by [@kudo](https://github.com/kudo))

## 52.0.7 — 2024-11-14

_This version does not introduce any user-facing changes._

## 52.0.6 — 2024-11-14

_This version does not introduce any user-facing changes._

## 52.0.5 — 2024-11-13

_This version does not introduce any user-facing changes._

## 52.0.4 — 2024-11-13

_This version does not introduce any user-facing changes._

## 52.0.3 — 2024-11-12

_This version does not introduce any user-facing changes._

## 52.0.2 — 2024-11-11

_This version does not introduce any user-facing changes._

## 52.0.1 — 2024-11-11

_This version does not introduce any user-facing changes._

## 52.0.0 — 2024-11-10

_This version does not introduce any user-facing changes._

## 52.0.0-preview.23 — 2024-11-07

_This version does not introduce any user-facing changes._

## 52.0.0-preview.22 — 2024-11-07

### 💡 Others

- Removed unused `process.env.EXPO_BASE_URL` injection code for DOM Components webview-wrapper. ([#32629](https://github.com/expo/expo/pull/32629) by [@kudo](https://github.com/kudo))

## 52.0.0-preview.21 — 2024-11-06

_This version does not introduce any user-facing changes._

## 52.0.0-preview.20 — 2024-11-05

### 🎉 New features

- Change DOM components defaults for `contentInsetAdjustmentBehavior` and `automaticallyAdjustsScrollIndicatorInsets` to be automatic on iOS. ([#32609](https://github.com/expo/expo/pull/32609) by [@EvanBacon](https://github.com/EvanBacon))

### 💡 Others

- Remove deprecated Font.processFontFamily() ([#32631](https://github.com/expo/expo/pull/32631) by [@brentvatne](https://github.com/brentvatne))

## 52.0.0-preview.19 — 2024-11-04

### 🎉 New features

- Added EAS Updates support for DOM Components. ([#32502](https://github.com/expo/expo/pull/32502) by [@kudo](https://github.com/kudo))

### 💡 Others

- Re-exported `@expo/fingerprint` as `expo/fingerprint`. ([#32494](https://github.com/expo/expo/pull/32494) by [@quinlanj](https://github.com/quinlanj))
- Deprecated `process.env.EXPO_DOM_BASE_URL` and replaced with `process.env.EXPO_BASE_URL`. ([#32596](https://github.com/expo/expo/pull/32596) by [@kudo](https://github.com/kudo))

## 52.0.0-preview.18 — 2024-10-31

_This version does not introduce any user-facing changes._

## 52.0.0-preview.17 — 2024-10-31

_This version does not introduce any user-facing changes._

## 52.0.0-preview.16 — 2024-10-31

_This version does not introduce any user-facing changes._

## 52.0.0-preview.15 — 2024-10-31

_This version does not introduce any user-facing changes._

## 52.0.0-preview.14 — 2024-10-31

_This version does not introduce any user-facing changes._

## 52.0.0-preview.13 — 2024-10-31

### 🎉 New features

- Reexport `requireNativeView` and `registerWebModule` from `expo-modules-core`. ([#32472](https://github.com/expo/expo/pull/32472) by [@aleqsio](https://github.com/aleqsio))

## 52.0.0-preview.12 — 2024-10-30

_This version does not introduce any user-facing changes._

## 52.0.0-preview.11 — 2024-10-29

_This version does not introduce any user-facing changes._

## 52.0.0-preview.10 — 2024-10-29

_This version does not introduce any user-facing changes._

## 52.0.0-preview.9 — 2024-10-29

_This version does not introduce any user-facing changes._

## 52.0.0-preview.8 — 2024-10-29

### 🐛 Bug fixes

- Fix react-native-webview Android `decelerationRate` prop issue. ([#32420](https://github.com/expo/expo/pull/32420) by [@EvanBacon](https://github.com/EvanBacon))

### 💡 Others

- Allowing DOM component `ref` to call WebView functions. ([#32419](https://github.com/expo/expo/pull/32419) by [@kudo](https://github.com/kudo))

## 52.0.0-preview.7 — 2024-10-28

_This version does not introduce any user-facing changes._

## 52.0.0-preview.6 — 2024-10-28

_This version does not introduce any user-facing changes._

## 52.0.0-preview.5 — 2024-10-26

### 🎉 New features

- Add router support to DOM components. ([#32338](https://github.com/expo/expo/pull/32338) by [@EvanBacon](https://github.com/EvanBacon))

## 52.0.0-preview.4 — 2024-10-25

_This version does not introduce any user-facing changes._

## 52.0.0-preview.3 — 2024-10-24

_This version does not introduce any user-facing changes._

## 52.0.0-preview.2 — 2024-10-24

_This version does not introduce any user-facing changes._

## 52.0.0-preview.1 — 2024-10-22

_This version does not introduce any user-facing changes._

## 52.0.0-preview.0 — 2024-10-22

### 🛠 Breaking changes

- Bumped iOS and tvOS deployment target to 15.1. ([#30840](https://github.com/expo/expo/pull/30840) by [@tsapeta](https://github.com/tsapeta))

### 🎉 New features

- [Android] Add support for `onUserLeaveHint`. ([#32033](https://github.com/expo/expo/pull/32033) by [@behenate](https://github.com/behenate))
- Add `expo/dom/entry` for internal DOM component registration. ([#31259](https://github.com/expo/expo/pull/31259) by [@EvanBacon](https://github.com/EvanBacon))
- Enable normal scrolling in DOM components by default on iOS. ([#31197](https://github.com/expo/expo/pull/31197) by [@EvanBacon](https://github.com/EvanBacon))
- Add prototype members `set`, `delete`, `get`, `has`, `forEach`, `entries`, `keys`, `values`, `[Symbol.iterator]` to global `FormData` on native. ([#31117](https://github.com/expo/expo/pull/31117) by [@EvanBacon](https://github.com/EvanBacon))
- Polyfill `Symbol.asyncIterator` on native. ([#31127](https://github.com/expo/expo/pull/31127) by [@EvanBacon](https://github.com/EvanBacon))
- Add initial version of DOM Components and `expo/dom` module. ([#30938](https://github.com/expo/expo/pull/30938) by [@EvanBacon](https://github.com/EvanBacon))
- Support `URL.canParse`. ([#30697](https://github.com/expo/expo/pull/30697) by [@EvanBacon](https://github.com/EvanBacon))
- Add minimal `TextDecoder` support to native client platforms. ([#29620](https://github.com/expo/expo/pull/29620) by [@EvanBacon](https://github.com/EvanBacon))
- Introduced `useEvent` and `useEventListener` hooks for EventEmitter objects (e.g. native modules and shared objects). ([#29056](https://github.com/expo/expo/pull/29056), [#32027](https://github.com/expo/expo/pull/32027) by [@tsapeta](https://github.com/tsapeta))
- Added fetch API support. ([#30173](https://github.com/expo/expo/pull/30173), [#30219](https://github.com/expo/expo/pull/30219), [#30576](https://github.com/expo/expo/pull/30576) by [@kudo](https://github.com/kudo))
- Added `matchContents` prop support to DOM components. ([#31103](https://github.com/expo/expo/pull/31103), [#31731](https://github.com/expo/expo/pull/31731) by [@kudo](https://github.com/kudo))
- Added local `file://` support to the Fetch API. ([#31551](https://github.com/expo/expo/pull/31551) by [@kudo](https://github.com/kudo))
- Added `useDOMImperativeHandle` hook for DOM components to support imperative ref. ([#31108](https://github.com/expo/expo/pull/31108) by [@kudo](https://github.com/kudo))
- Added `useExpoDOMWebView` dom prop for `@expo/dom-webview` DOM components integration. ([#31295](https://github.com/expo/expo/pull/31295) by [@kudo](https://github.com/kudo))

### 🐛 Bug fixes

- Add ts-ignore statements to make ts-jest work with polyfill. ([#31244](https://github.com/expo/expo/pull/31244) by [@EvanBacon](https://github.com/EvanBacon))
- Use `globalThis` instead of `global` in the URL implementation to fix issues in Jest. ([#29895](https://github.com/expo/expo/pull/29895) by [@tsapeta](https://github.com/tsapeta))
- Fixed `WebSocket was closed before the connection was established` unhandled exceptions from WebSocketWithReconnect. ([#29904](https://github.com/expo/expo/pull/29904) by [@kudo](https://github.com/kudo))
- Add missing `react` and `react-native` peer dependencies for isolated modules. ([#30449](https://github.com/expo/expo/pull/30449) by [@byCedric](https://github.com/byCedric))
- Fixed fetch streaming error on iOS. ([#30604](https://github.com/expo/expo/pull/30604) by [@kudo](https://github.com/kudo))
- Fixed fetch import on Web. ([#30605](https://github.com/expo/expo/pull/30605) by [@kudo](https://github.com/kudo))
- Add support for server root in `expo/scripts/resolveAppEntry.js`. ([#30652](https://github.com/expo/expo/pull/30652) by [@byCedric](https://github.com/byCedric))
- Fixed `devtools` module not found. ([#30933](https://github.com/expo/expo/pull/30933) by [@kudo](https://github.com/kudo))
- Reloads DOM components WebView while app in background and browser renderer processes are gone. ([#31318](https://github.com/expo/expo/pull/31318) by [@kudo](https://github.com/kudo))
- Add missing `types` folder from published package ([#31339](https://github.com/expo/expo/pull/31339) by [@marklawlor](https://github.com/marklawlor))
- Fixed leaking `web-streams-polyfill` imported on web bundles for API routes. ([#31611](https://github.com/expo/expo/pull/31611) by [@byCedric](https://github.com/byCedric))
- Fixed `@expo/dom-webview` resolving error for DOM components. ([#31983](https://github.com/expo/expo/pull/31983) by [@kudo](https://github.com/kudo))

### 💡 Others

- Remove back-compat asset helper from SDK 50. ([#31296](https://github.com/expo/expo/pull/31296) by [@EvanBacon](https://github.com/EvanBacon))
- Refactor web hydration to use `globalThis.__EXPO_ROUTER_HYDRATE__` instead of `process.env.EXPO_PUBLIC_USE_STATIC`. ([#31267](https://github.com/expo/expo/pull/31267) by [@EvanBacon](https://github.com/EvanBacon))
- Remove nested loading for DOM components. ([#31182](https://github.com/expo/expo/pull/31182) by [@EvanBacon](https://github.com/EvanBacon))
- Redesign Fast Refresh overlay for web. ([#30507](https://github.com/expo/expo/pull/30507) by [@EvanBacon](https://github.com/EvanBacon))
- Change `sideEffects` to use `src` folder. ([#29964](https://github.com/expo/expo/pull/29964) by [@EvanBacon](https://github.com/EvanBacon))
- Keep using the legacy event emitter for the `DevLoadingView` in Expo Go. ([#28946](https://github.com/expo/expo/pull/28946) by [@tsapeta](https://github.com/tsapeta))
- Re-exported `EventEmitter`, `SharedObject` and `NativeModule` classes from `expo-modules-core`. ([#28994](https://github.com/expo/expo/pull/28994) by [@tsapeta](https://github.com/tsapeta))
- Use the `src` folder as the Metro target. ([#29702](https://github.com/expo/expo/pull/29702) by [@tsapeta](https://github.com/tsapeta))
- Added public assets support for DOM components. ([#30975](https://github.com/expo/expo/pull/30975) by [@kudo](https://github.com/kudo))
- Removed `expo_patch_react_imports!` and align more stardard react-native project layout. ([#31699](https://github.com/expo/expo/pull/31699) by [@kudo](https://github.com/kudo))
- Added a default `AppEntryNotFound` component and prevent the `Invariant Violation: "main" has not been registered.` error. ([#31813](https://github.com/expo/expo/pull/31813) by [@kudo](https://github.com/kudo))
- Decoupled the usage from `@react-native-community/cli-tools`. ([#31966](https://github.com/expo/expo/pull/31966) by [@kudo](https://github.com/kudo))
- Promoted `DevToolsPluginClient.useTransportationNext` as default and removed the option. ([#31852](https://github.com/expo/expo/pull/31852) by [@kudo](https://github.com/kudo))

### ⚠️ Notices

- Added support for React Native 0.75.x. ([#30034](https://github.com/expo/expo/pull/30034), [#30828](https://github.com/expo/expo/pull/30828), [#31015](https://github.com/expo/expo/pull/31015) by [@gabrieldonadel](https://github.com/gabrieldonadel))
- Added support for React Native 0.76.x. ([#31552](https://github.com/expo/expo/pull/31552), [#32285](https://github.com/expo/expo/pull/32285) by [@gabrieldonadel](https://github.com/gabrieldonadel))

## 51.0.34 - 2024-09-24

_This version does not introduce any user-facing changes._

## 51.0.33 - 2024-09-23

_This version does not introduce any user-facing changes._

## 51.0.32 - 2024-09-03

_This version does not introduce any user-facing changes._

## 51.0.31 - 2024-08-23

### 🐛 Bug fixes

- Fixed expo-updates crash when R8 is enabled on Android. ([#30765](https://github.com/expo/expo/pull/30765) by [@kudo](https://github.com/kudo))

## 51.0.30 - 2024-08-21

_This version does not introduce any user-facing changes._

## 51.0.29 - 2024-08-20

_This version does not introduce any user-facing changes._

## 51.0.28 - 2024-08-14

### 🎉 New features

- Added `useTransportationNext` option for `DevToolsPluginClient` to support binary payload. ([#30935](https://github.com/expo/expo/pull/30935) by [@kudo](https://github.com/kudo))

## 51.0.26 - 2024-08-08

_This version does not introduce any user-facing changes._

## 51.0.24 - 2024-07-30

_This version does not introduce any user-facing changes._

## 51.0.23 - 2024-07-29

### 🎉 New features

- Added `websocketBinaryType` option for `useDevToolsPluginClient` hook. ([#30655](https://github.com/expo/expo/pull/30655) by [@kudo](https://github.com/kudo))

## 51.0.22 - 2024-07-22

_This version does not introduce any user-facing changes._

## 51.0.21 - 2024-07-16

_This version does not introduce any user-facing changes._

## 51.0.20 - 2024-07-11

_This version does not introduce any user-facing changes._

## 51.0.19 - 2024-07-11

_This version does not introduce any user-facing changes._

## 51.0.18 - 2024-07-03

### 📚 3rd party library updates

- Update react-native to 0.74.3. ([#30139](https://github.com/expo/expo/pull/30139) by [@gabrieldonadel](https://github.com/gabrieldonadel))

## 51.0.17 - 2024-06-28

_This version does not introduce any user-facing changes._

## 51.0.16 - 2024-06-27

_This version does not introduce any user-facing changes._

## 51.0.15 - 2024-06-20

_This version does not introduce any user-facing changes._

## 51.0.14 - 2024-06-13

_This version does not introduce any user-facing changes._

## 51.0.13 - 2024-06-12

_This version does not introduce any user-facing changes._

## 51.0.12 - 2024-06-10

_This version does not introduce any user-facing changes._

## 51.0.11 - 2024-06-06

_This version does not introduce any user-facing changes._

## 51.0.10 — 2024-06-05

_This version does not introduce any user-facing changes._

## 51.0.9 — 2024-05-29

_This version does not introduce any user-facing changes._

## 51.0.8 — 2024-05-16

_This version does not introduce any user-facing changes._

## 51.0.7 — 2024-05-15

_This version does not introduce any user-facing changes._

## 51.0.6 — 2024-05-14

_This version does not introduce any user-facing changes._

## 51.0.5 — 2024-05-13

_This version does not introduce any user-facing changes._

## 51.0.4 — 2024-05-13

_This version does not introduce any user-facing changes._

## 51.0.3 — 2024-05-10

_This version does not introduce any user-facing changes._

## 51.0.2 — 2024-05-09

_This version does not introduce any user-facing changes._

## 51.0.1 — 2024-05-09

_This version does not introduce any user-facing changes._

## 51.0.0 — 2024-05-06

_This version does not introduce any user-facing changes._

## 51.0.0-preview.14 — 2024-05-04

_This version does not introduce any user-facing changes._

## 51.0.0-preview.13 — 2024-05-03

_This version does not introduce any user-facing changes._

## 51.0.0-preview.12 — 2024-05-03

_This version does not introduce any user-facing changes._

## 51.0.0-preview.11 — 2024-05-02

### 🎉 New features

- Introduced the `reloadAppAsync` to reload the app. ([#28400](https://github.com/expo/expo/pull/28400) by [@kudo](https://github.com/kudo))

## 51.0.0-preview.10 — 2024-05-01

_This version does not introduce any user-facing changes._

## 51.0.0-preview.9 — 2024-05-01

_This version does not introduce any user-facing changes._

## 51.0.0-preview.8 — 2024-04-29

_This version does not introduce any user-facing changes._

## 51.0.0-preview.7 — 2024-04-26

_This version does not introduce any user-facing changes._

## 51.0.0-preview.6 — 2024-04-25

_This version does not introduce any user-facing changes._

## 51.0.0-preview.5 — 2024-04-25

_This version does not introduce any user-facing changes._

## 51.0.0-preview.4 — 2024-04-24

_This version does not introduce any user-facing changes._

## 51.0.0-preview.3 — 2024-04-24

_This version does not introduce any user-facing changes._

## 51.0.0-preview.2 — 2024-04-23

_This version does not introduce any user-facing changes._

## 51.0.0-preview.1 — 2024-04-22

_This version does not introduce any user-facing changes._

## 51.0.0-preview.0 — 2024-04-19

### 💡 Others

- Updated for dev-client bridgeless mode support. ([#28162](https://github.com/expo/expo/pull/28162) by [@kudo](https://github.com/kudo))

## 51.0.0-beta.0 — 2024-04-18

### 🛠 Breaking changes

- Dropped supports for React Native 0.73 and lower. ([#27601](https://github.com/expo/expo/pull/27601), [#27689](https://github.com/expo/expo/pull/27689), [#27629](https://github.com/expo/expo/pull/27629) by [@kudo](https://github.com/kudo))

### 🎉 New features

- Add global type for `process.env.EXPO_OS` value. ([#27509](https://github.com/expo/expo/pull/27509) by [@EvanBacon](https://github.com/EvanBacon))

### 🐛 Bug fixes

- Fixed breaking changes from React-Native 0.74. ([#26357](https://github.com/expo/expo/pull/26357) by [@kudo](https://github.com/kudo))
- Fixed breaking changes from React Native 0.75. ([#27773](https://github.com/expo/expo/pull/27773) by [@kudo](https://github.com/kudo))
- Added `ReactNativeHost.getJSBundleFile()` support for bridgeless mode. ([#27804](https://github.com/expo/expo/pull/27804) by [@kudo](https://github.com/kudo))
- Fixed `NoSuchMethodException` on `getReactHost` when R8 is enabled on Android. ([#27964](https://github.com/expo/expo/pull/27964) by [@kudo](https://github.com/kudo))

### 💡 Others

- Use `typeof window` checks for removing server code. ([#27514](https://github.com/expo/expo/pull/27514) by [@EvanBacon](https://github.com/EvanBacon))
- [expo-updates] Migrate to requireNativeModule/requireOptionalNativeModule. ([#25648](https://github.com/expo/expo/pull/25648) by [@wschurman](https://github.com/wschurman))
- Remove implicit dependency on expo-updates to do runtime version check at runtime. ([#26080](https://github.com/expo/expo/pull/26080) by [@wschurman](https://github.com/wschurman))
- [Android] Added bridgeless support on ReactNativeHostHandler. ([#27629](https://github.com/expo/expo/pull/27629) by [@kudo](https://github.com/kudo))
- [Android] Added `ReactNativeHostHandler.onReactInstanceException()` for expo-updates to handle exceptions on bridgeless mode. ([#27815](https://github.com/expo/expo/pull/27815) by [@kudo](https://github.com/kudo))
- Removed deprecated backward compatible Gradle settings. ([#28083](https://github.com/expo/expo/pull/28083) by [@kudo](https://github.com/kudo))
- [Android] Do not use the workaround in the `ReactActivityDelegateWrapper` `onActivityResult` method when using the new architecture. ([#28165](https://github.com/expo/expo/pull/28165) by [@alanjhughes](https://github.com/alanjhughes))
- Introduced `onDidCreateDevSupportManager` handler to support error recovery from expo-updates. ([#28177](https://github.com/expo/expo/pull/28177) by [@kudo](https://github.com/kudo))

## 50.0.14 - 2024-03-20

### 🐛 Bug fixes

- Fixed multiple WebSocket connections created on Web when an app containing multiple dev tools plugins. ([#27702](https://github.com/expo/expo/pull/27702) by [@kudo](https://github.com/kudo))
- Fixed "Error : Unable to send message in a disconnected state." in dev tools plugins from fast refresh. ([#27704](https://github.com/expo/expo/pull/27704) by [@kudo](https://github.com/kudo))

### 📚 3rd party library updates

- Update react-native to 0.73.6. ([#27641](https://github.com/expo/expo/pull/27641) by [@gabrieldonadel](https://github.com/gabrieldonadel))

## 50.0.13 - 2024-03-13

_This version does not introduce any user-facing changes._

## 50.0.11 - 2024-03-07

_This version does not introduce any user-facing changes._

## 50.0.10 - 2024-03-07

_This version does not introduce any user-facing changes._

## 50.0.9 - 2024-03-06

_This version does not introduce any user-facing changes._

## 50.0.8 - 2024-02-27

### 💡 Others

- Export `DevToolsPluginClient` from `expo/devtools`. ([#27125](https://github.com/expo/expo/pull/27125) by [@cyrilbo](https://github.com/cyrilbo))

## 50.0.7 - 2024-02-16

### 💡 Others

- Mark the exp prop as optional, this is only used in Expo Go ([#27095](https://github.com/expo/expo/pull/27095) by [@brentvatne](https://github.com/brentvatne))

### 📚 3rd party library updates

- Update react-native to 0.73.4. ([#26774](https://github.com/expo/expo/pull/26774) by [@gabrieldonadel](https://github.com/gabrieldonadel))

## 50.0.6 - 2024-02-06

### 🐛 Bug fixes

- Fixed React Native Community CLI not being able to autolink the `expo` package when Expo autolinking is not used. ([#26932](https://github.com/expo/expo/pull/26932) by [@tsapeta](https://github.com/tsapeta))

## 50.0.5 - 2024-02-01

_This version does not introduce any user-facing changes._

## 50.0.4 - 2024-01-26

_This version does not introduce any user-facing changes._

## 50.0.3 - 2024-01-23

_This version does not introduce any user-facing changes._

## 50.0.2 - 2024-01-18

_This version does not introduce any user-facing changes._

## 50.0.1 - 2024-01-18

_This version does not introduce any user-facing changes._

## 50.0.0 - 2024-01-18

_This version does not introduce any user-facing changes._

## 50.0.0-preview.11 - 2024-01-15

_This version does not introduce any user-facing changes._

## 50.0.0-preview.10 - 2024-01-12

_This version does not introduce any user-facing changes._

## 50.0.0-preview.9 - 2024-01-10

### 🎉 New features

- Added support for macOS platform. ([#26283](https://github.com/expo/expo/pull/26283) by [@tsapeta](https://github.com/tsapeta))

### 💡 Others

- Replace deprecated `com.facebook.react:react-native:+` Android dependency with `com.facebook.react:react-android`. ([#26237](https://github.com/expo/expo/pull/26237) by [@kudo](https://github.com/kudo))

## 50.0.0-preview.8 - 2024-01-05

_This version does not introduce any user-facing changes._

## 50.0.0-preview.7 - 2023-12-21

_This version does not introduce any user-facing changes._

## 50.0.0-preview.6 - 2023-12-19

_This version does not introduce any user-facing changes._

## 50.0.0-preview.5 - 2023-12-19

### 🎉 New features

- Added support for React Native 0.73.1. ([#25998](https://github.com/expo/expo/pull/25998) by [@gabrieldonadel](https://github.com/gabrieldonadel))

## 50.0.0-preview.4 — 2023-12-15

_This version does not introduce any user-facing changes._

## 50.0.0-preview.3 — 2023-12-14

_This version does not introduce any user-facing changes._

## 50.0.0-preview.2 — 2023-12-13

_This version does not introduce any user-facing changes._

## 50.0.0-preview.1 — 2023-12-12

_This version does not introduce any user-facing changes._

## 50.0.0-preview.0 — 2023-12-12

_This version does not introduce any user-facing changes._

## 50.0.0-beta.0 — 2023-12-12

### 🎉 New features

- Added support for React Native 0.73.0. ([#24971](https://github.com/expo/expo/pull/24971), [#25453](https://github.com/expo/expo/pull/25453) by [@gabrieldonadel](https://github.com/gabrieldonadel))

### 🐛 Bug fixes

- [Android] Fixed `concurrentRoot` is missing from intialProps when running on New Architecture mode. ([#25415](https://github.com/expo/expo/pull/25415) by [@kudo](https://github.com/kudo))
- Use explicit `@expo/metro-config` dependendecy to avoid unexpected versions in monorepos. ([#25804](https://github.com/expo/expo/pull/25804) by [@byCedric](https://github.com/byCedric))
- Fixed `Unable to resolve "fbemitter"` issue when using DevTools Plugins. ([#25856](https://github.com/expo/expo/pull/25856) by [@kudo](https://github.com/kudo))

### 💡 Others

- Update internal types. ([#25627](https://github.com/expo/expo/pull/25627) by [@EvanBacon](https://github.com/EvanBacon))
- Removed the dependency on the `expo-application` package. ([#25583](https://github.com/expo/expo/pull/25583) by [@tsapeta](https://github.com/tsapeta))

## 49.0.21 — 2023-11-24

_This version does not introduce any user-facing changes._

## 49.0.20 — 2023-11-20

_This version does not introduce any user-facing changes._

## 50.0.0-alpha.7 — 2023-11-14

### 🛠 Breaking changes

- Bumped iOS deployment target to 13.4. ([#25063](https://github.com/expo/expo/pull/25063) by [@gabrieldonadel](https://github.com/gabrieldonadel))
- Remove `expo/scripts/launchPackager.command` script for launching Expo CLI when building iOS apps for development in Xcode. ([#25130](https://github.com/expo/expo/pull/25130) by [@EvanBacon](https://github.com/EvanBacon))

### 🎉 New features

- Add support for standard `URL` API. ([#24941](https://github.com/expo/expo/pull/24941) by [@EvanBacon](https://github.com/EvanBacon))
- Added Expo CLI devtools plugins support. ([#24667](https://github.com/expo/expo/pull/24667) by [@kudo](https://github.com/kudo))

### 🐛 Bug fixes

- Migrate to `whatwg-url-without-unicode` to fix `SharedArrayBuffer` issue. ([#25005](https://github.com/expo/expo/pull/25005) by [@EvanBacon](https://github.com/EvanBacon))

### 💡 Others

- Add types for `process.env.EXPO_BASE_URL`. ([#25305](https://github.com/expo/expo/pull/25305) by [@EvanBacon](https://github.com/EvanBacon))
- Revert `URL` support. ([#25006](https://github.com/expo/expo/pull/25006) by [@EvanBacon](https://github.com/EvanBacon))
- Encode Blob components in `URL.createObjectURL`. ([#25004](https://github.com/expo/expo/pull/25004) by [@EvanBacon](https://github.com/EvanBacon))
- Remove deprecated `REACT_NATIVE_OVERRIDE_VERSION` for React Native nightly testing. ([#25151](https://github.com/expo/expo/pull/25151) by [@kudo](https://github.com/kudo))
- Improve DevTools Plugins API. ([#25167](https://github.com/expo/expo/pull/25167) by [@kudo](https://github.com/kudo))
- On Android bump `compileSdkVersion` and `targetSdkVersion` to `31`. ([#24708](https://github.com/expo/expo/pull/24708) by [@alanjhughes](https://github.com/alanjhughes))

## 49.0.16 — 2023-10-20

_This version does not introduce any user-facing changes._

## 50.0.0-alpha.6 — 2023-10-17

### 💡 Others

- Export `requireOptionalNativeModule` and `requireNativeModule`. ([#24708](https://github.com/expo/expo/pull/24708) by [@alanjhughes](https://github.com/alanjhughes))
- Ship untranspiled JSX to support custom handling of `jsx` and `createElement`. ([#24889](https://github.com/expo/expo/pull/24889) by [@EvanBacon](https://github.com/EvanBacon))

## 49.0.14 — 2023-10-05

### 💡 Others

- Export `requireNativeModule` by [@alanjhughes](https://github.com/alanjhughes)

## 49.0.13 — 2023-09-27

_This version does not introduce any user-facing changes._

## 49.0.12 — 2023-09-25

_This version does not introduce any user-facing changes._

## 50.0.0-alpha.5 — 2023-09-18

_This version does not introduce any user-facing changes._

## 50.0.0-alpha.4 — 2023-09-15

_This version does not introduce any user-facing changes._

## 49.0.11 — 2023-09-15

_This version does not introduce any user-facing changes._

## 50.0.0-alpha.3 — 2023-09-15

### 🎉 New features

- Added support for Apple tvOS. ([#24329](https://github.com/expo/expo/pull/24329) by [@douglowder](https://github.com/douglowder))

### 🐛 Bug fixes

- Reduce size on web. ([#24294](https://github.com/expo/expo/pull/24294) by [@EvanBacon](https://github.com/EvanBacon))

### 💡 Others

- Move Metro and web TypeScript types from Expo Router to `expo`. ([#24255](https://github.com/expo/expo/pull/24255) by [@marklawlor](https://github.com/marklawlor))
- [iOS] Disable packager and bundle JS when EX_UPDATES_NATIVE_DEBUG set. ([#24366](https://github.com/expo/expo/pull/24366) by [@douglowder](https://github.com/douglowder))

## 49.0.10 — 2023-09-11

_This version does not introduce any user-facing changes._

## 50.0.0-alpha.2 — 2023-09-04

### 🛠 Breaking changes

- Drop legacy `hashAssetFiles` (SDK 32) in favor of `expo-assets` version. ([#24090](https://github.com/expo/expo/pull/24090) by [@EvanBacon](https://github.com/EvanBacon))
- Dropped support for Android SDK 21 and 22. ([#24201](https://github.com/expo/expo/pull/24201) by [@behenate](https://github.com/behenate))

### 🎉 New features

- Add support for React static rehydration on web. ([#23891](https://github.com/expo/expo/pull/23891) by [@EvanBacon](https://github.com/EvanBacon))
- Added support for React Native 0.73. ([#24018](https://github.com/expo/expo/pull/24018) by [@kudo](https://github.com/kudo))

### 🐛 Bug fixes

- Add support for pnpm isolated modules. ([#23937](https://github.com/expo/expo/pull/23937) by [@byCedric](https://github.com/byCedric))

### 💡 Others

- Removed the environment validator. ([#23732](https://github.com/expo/expo/pull/23732) by [@tsapeta](https://github.com/tsapeta))
- Removed the dependency on the `expo-constants` package. ([#23732](https://github.com/expo/expo/pull/23732) by [@tsapeta](https://github.com/tsapeta))
- Fix `yarn tsc` in the repo. ([#23888](https://github.com/expo/expo/pull/23888) by [@EvanBacon](https://github.com/EvanBacon))

## 50.0.0-alpha.1 — 2023-08-02

### 🛠 Breaking changes

- Drop `Logs` module export. ([#18596](https://github.com/expo/expo/pull/18596) by [@EvanBacon](https://github.com/EvanBacon))
- Drop support for `logUrl` endpoint (legacy `expo-cli` logging will no longer work). ([#18596](https://github.com/expo/expo/pull/18596) by [@EvanBacon](https://github.com/EvanBacon))

## 50.0.0-alpha.0 — 2023-07-28

### 🐛 Bug fixes

- Move `pointerEvents` to `styles.pointerEvents`. ([#23446](https://github.com/expo/expo/pull/23446) by [@EvanBacon](https://github.com/EvanBacon))
- [Android] Fixed splash screen is missing when using the `getDelayLoadAppHandler()` from expo-updates. ([#23747](https://github.com/expo/expo/pull/23747) by [@kudo](https://github.com/kudo))

### 💡 Others

- Fork `uuid@3.4.0` and move into `expo-modules-core`. Remove the original dependency. ([#23249](https://github.com/expo/expo/pull/23249) by [@alanhughes](https://github.com/alanjhughes))

## 49.0.3 — 2023-07-12

### 🎉 New features

- Added support for React Native 0.72.3 ([#23502](https://github.com/expo/expo/pull/23502) by [@tsapeta](https://github.com/tsapeta))

## 49.0.1 — 2023-07-10

_This version does not introduce any user-facing changes._

## 49.0.1 — 2023-07-07

_This version does not introduce any user-facing changes._

## 49.0.1 - 2023-07-07

_This version does not introduce any user-facing changes._

## 49.0.0 - 2023-07-05

_This version does not introduce any user-facing changes._

## 49.0.0-beta.5 - 2023-07-04

_This version does not introduce any user-facing changes._

## 49.0.0-beta.4 - 2023-07-02

### 🐛 Bug fixes

- Use node module resolution when invoking `@expo/cli` from `expo`. ([#23220](https://github.com/expo/expo/pull/23220) by [@byCedric](https://github.com/byCedric))
- Added support for React Native 0.72.1. ([#23262](https://github.com/expo/expo/pull/23262) by [@kudo](https://github.com/kudo))

## 49.0.0-beta.3 - 2023-06-30

_This version does not introduce any user-facing changes._

## 49.0.0-beta.2 - 2023-06-30

_This version does not introduce any user-facing changes._

## 49.0.0-beta.1 - 2023-06-29

_This version does not introduce any user-facing changes._

## 49.0.0-beta.0 — 2023-06-28

_This version does not introduce any user-facing changes._

## 49.0.0-alpha.10 — 2023-06-27

_This version does not introduce any user-facing changes._

## 49.0.0-alpha.9 — 2023-06-24

_This version does not introduce any user-facing changes._

## 49.0.0-alpha.8 — 2023-06-24

_This version does not introduce any user-facing changes._

## 49.0.0-alpha.7 — 2023-06-23

_This version does not introduce any user-facing changes._

## 49.0.0-alpha.6 — 2023-06-22

_This version does not introduce any user-facing changes._

## 49.0.0-alpha.5 — 2023-06-21

_This version does not introduce any user-facing changes._

## 49.0.0-alpha.4 — 2023-06-13

### 📚 3rd party library updates

- Updated `junit` to `4.13.2`. ([#22395](https://github.com/expo/expo/pull/22395) by [@josephyanks](https://github.com/josephyanks))

### 🎉 New features

- Added `ReactActivityHandler.getDelayLoadAppHandler` interface on Android. ([#20273](https://github.com/expo/expo/pull/20273) by [@kudo](https://github.com/kudo))
- Added support for React Native 0.72. ([#22588](https://github.com/expo/expo/pull/22588) by [@kudo](https://github.com/kudo))

### 🐛 Bug fixes

- Fixed Android build warnings for Gradle version 8. ([#22537](https://github.com/expo/expo/pull/22537), [#22609](https://github.com/expo/expo/pull/22609) by [@kudo](https://github.com/kudo))
- Fixed build error when using Expo CLI on bare React Native projects without installing Expo Modules. ([#22649](https://github.com/expo/expo/pull/22649) by [@kudo](https://github.com/kudo))

## 49.0.0-alpha.3 — 2023-05-09

_This version does not introduce any user-facing changes._

## 49.0.0-alpha.2 — 2023-05-08

_This version does not introduce any user-facing changes._

## 49.0.0-alpha.1 — 2023-05-08

### 🛠 Breaking changes

- drop `EXPO_USE_LOCAL_CLI` in favor of using `expo` for the local CLI and `expo-cli` for the global CLI. ([#21388](https://github.com/expo/expo/pull/21388) by [@EvanBacon](https://github.com/EvanBacon))

### 🎉 New features

- Add `expo/scripts/launchPackager.command` script for launching Expo CLI when building iOS apps for development in Xcode. ([#21397](https://github.com/expo/expo/pull/21397) by [@EvanBacon](https://github.com/EvanBacon))
- Added internal `export:embed` command for use in Xcode and Android Studio builds. ([#21396](https://github.com/expo/expo/pull/21396) by [@EvanBacon](https://github.com/EvanBacon))
- Export TypeScript types for `expo/metro-config`. ([#21898](https://github.com/expo/expo/pull/21898) by [@EvanBacon](https://github.com/EvanBacon))

### 💡 Others

- Warn on use of Constants.manifest. ([#22247](https://github.com/expo/expo/pull/22247) by [@wschurman](https://github.com/wschurman))

## 48.0.15 — 2023-04-26

_This version does not introduce any user-facing changes._

## 48.0.14 — 2023-04-26

### 📚 3rd party library updates

- Update `react-native` to 0.71.7. ([#22253](https://github.com/expo/expo/pull/22253) by [@kudo](https://github.com/kudo))

## 48.0.13 — 2023-04-25

_This version does not introduce any user-facing changes._

## 48.0.12 — 2023-04-20

_This version does not introduce any user-facing changes._

## 48.0.11 — 2023-04-13

_This version does not introduce any user-facing changes._

## 48.0.10 - 2023-04-03

### 📚 3rd party library updates

- Update `react-native` to 0.71.6. ([#21909](https://github.com/expo/expo/pull/21909) by [@kudo](https://github.com/kudo))

## 48.0.8 - 2023-03-20

### 🐛 Bug fixes

- Change arg in gradle `.execute()` call to null to inherit env variables from user's env ([#21712](https://github.com/expo/expo/pull/21712) by [@phoenixiguess](https://github.com/phoenixiguess))

## 48.0.7 - 2023-03-14

_This version does not introduce any user-facing changes._

## 48.0.6 - 2023-03-08

_This version does not introduce any user-facing changes._

## 48.0.5 - 2023-03-03

_This version does not introduce any user-facing changes._

## 48.0.4 - 2023-02-23

_This version does not introduce any user-facing changes._

## 48.0.3 - 2023-02-21

_This version does not introduce any user-facing changes._

## 48.0.2 - 2023-02-21

_This version does not introduce any user-facing changes._

## 48.0.1 — 2023-02-15

_This version does not introduce any user-facing changes._

## 48.0.0 — 2023-02-14

_This version does not introduce any user-facing changes._

## 48.0.0-beta.2 — 2023-02-09

_This version does not introduce any user-facing changes._

## 48.0.0-beta.1 — 2023-02-09

_This version does not introduce any user-facing changes._

## 48.0.0-beta.0 — 2023-02-03

### 🐛 Bug fixes

- Use React 18 mounting pattern on web to avoid web warning. ([#20965](https://github.com/expo/expo/pull/20965) by [@EvanBacon](https://github.com/EvanBacon))
- Skip mounting root component when DOM is not available. ([#20916](https://github.com/expo/expo/pull/20916) by [@EvanBacon](https://github.com/EvanBacon))
- Use position `fixed` to float fast refresh indicator to the bottom on web. ([#20966](https://github.com/expo/expo/pull/20966) by [@EvanBacon](https://github.com/EvanBacon))
- Added support for React Native 0.71.x. ([#20799](https://github.com/expo/expo/pull/20799) [#20832](https://github.com/expo/expo/pull/20832) by [@kudo](https://github.com/kudo))

### 💡 Others

- On Android bump `compileSdkVersion` and `targetSdkVersion` to `33`. ([#20721](https://github.com/expo/expo/pull/20721) by [@lukmccall](https://github.com/lukmccall))

## 47.0.1 — 2022-11-03

_This version does not introduce any user-facing changes._

## 47.0.0 — 2022-11-03

### 🐛 Bug fixes

- Showing warnings for missing native modules rather than throwing errors. ([#19845](https://github.com/expo/expo/pull/19845) by [@kudo](https://github.com/kudo))
- Fixed crashes when running on react-native-v8 runtime. ([#19843](https://github.com/expo/expo/pull/19843) by [@kudo](https://github.com/kudo))
- Fixed build errors when testing on React Native nightly builds. ([#19805](https://github.com/expo/expo/pull/19805) by [@kudo](https://github.com/kudo))

## 47.0.0-beta.8 — 2022-11-02

### 🐛 Bug fixes

- Fixed build errors when testing on React Native nightly builds. ([#19369](https://github.com/expo/expo/pull/19369) by [@kudo](https://github.com/kudo))
- Fixed missing _disable-missing-native-module-errors.js_ in the package. ([#19815](https://github.com/expo/expo/pull/19815) by [@kudo](https://github.com/kudo))

## 47.0.0-beta.7 — 2022-10-30

_This version does not introduce any user-facing changes._

## 47.0.0-beta.6 — 2022-10-30

_This version does not introduce any user-facing changes._

## 47.0.0-beta.5 — 2022-10-30

_This version does not introduce any user-facing changes._

## 47.0.0-beta.4 — 2022-10-30

_This version does not introduce any user-facing changes._

## 47.0.0-beta.3 — 2022-10-28

_This version does not introduce any user-facing changes._

## 47.0.0-beta.2 — 2022-10-28

_This version does not introduce any user-facing changes._

## 47.0.0-beta.1 — 2022-10-25

### 🐛 Bug fixes

- Fixed `LottieAnimationViewManager isn't supported in Expo Go` error when running with `lottie-react-native`. ([#19439](https://github.com/expo/expo/pull/19439) by [@kudo](https://github.com/kudo))

## 47.0.0-alpha.1 — 2022-10-06

### 🛠 Breaking changes

- Drop `expo-error-recovery` and `exp.errorRecovery` root component props (unimplemented outside of classic build service). ([#19132](https://github.com/expo/expo/pull/19132) by [@EvanBacon](https://github.com/EvanBacon))
- Bumped iOS deployment target to 13.0 and deprecated support for iOS 12. ([#18873](https://github.com/expo/expo/pull/18873) by [@tsapeta](https://github.com/tsapeta))

### 🎉 New features

- Re-export `@expo/config-plugins` and `@expo/config` from this package to make it easier for plugins to align on a single version through a peer dependency. ([#18855](https://github.com/expo/expo/pull/18855) by [@brentvatne](https://github.com/brentvatne))
- Drop unused `console.warn` and `console.error` wrappers. ([#18983](https://github.com/expo/expo/pull/18983) by [@EvanBacon](https://github.com/EvanBacon))
- Added capability to throw an error for missing native modules (and `disable-missing-native-module-errors` import to disable this). ([#18465](https://github.com/expo/expo/pull/18465) by [@esamelson](https://github.com/esamelson))
- Added `getNativeModuleIfExists`. ([#18913](https://github.com/expo/expo/pull/18913) by [@esamelson](https://github.com/esamelson))

### 🐛 Bug fixes

- Fixed native entry resolving in release builds when the `app.config.js` has console logs. ([#18906](https://github.com/expo/expo/pull/18906) by [@EvanBacon](https://github.com/EvanBacon))
- Fixed `FabricUIManager` errors when turning on new architecture mode on Android. ([#18472](https://github.com/expo/expo/pull/18472) by [@kudo](https://github.com/kudo))
- Added more modules to blacklist for missing native modules errors. ([#18892](https://github.com/expo/expo/pull/18892) by [@esamelson](https://github.com/esamelson))

### 💡 Others

- Remove `AppRegistry.setWrapperComponentProvider` in favor of `registerRootComponent`. ([#18984](https://github.com/expo/expo/pull/18984) by [@EvanBacon](https://github.com/EvanBacon))
- Add `@expo/config-plugins` dependency for packages that have a peer dependency on `expo`. ([#18595](https://github.com/expo/expo/pull/18595) by [@EvanBacon](https://github.com/EvanBacon))
- Convert `DevAppContainer` to functional React component. ([#18597](https://github.com/expo/expo/pull/18597) by [@EvanBacon](https://github.com/EvanBacon))

### ⚠️ Notices

- Added support for React Native 0.70.x. ([#19261](https://github.com/expo/expo/pull/19261) by [@kudo](https://github.com/kudo))

## 46.0.1 — 2022-07-25

_This version does not introduce any user-facing changes._

## 46.0.0 — 2022-07-25

_This version does not introduce any user-facing changes._

## 46.0.0-beta.7 — 2022-07-25

### 🎉 New features

- Added a feature to automatically generate `.xcode.env.local` with correct `$NODE_BINARY` path when running `pod install`. ([#18330](https://github.com/expo/expo/pull/18330) by [@kudo](https://github.com/kudo))

## 46.0.0-beta.6 — 2022-07-19

_This version does not introduce any user-facing changes._

## 46.0.0-beta.5 — 2022-07-19

_This version does not introduce any user-facing changes._

## 46.0.0-beta.4 — 2022-07-19

_This version does not introduce any user-facing changes._

## 46.0.0-beta.3 — 2022-07-19

_This version does not introduce any user-facing changes._

## 46.0.0-beta.2 — 2022-07-18

_This version does not introduce any user-facing changes._

## 46.0.0-beta.1 — 2022-07-16

_This version does not introduce any user-facing changes._

## 46.0.0-alpha.3 — 2022-07-11

_This version does not introduce any user-facing changes._

## 46.0.0-alpha.2 — 2022-07-08

_This version does not introduce any user-facing changes._

## 46.0.0-alpha.1 — 2022-07-08

_This version does not introduce any user-facing changes._

## 46.0.0-alpha.0 — 2022-07-07

### 🎉 New features

- Added web support and bundle splitting support to `DevLoadingView`. ([#17714](https://github.com/expo/expo/pull/17714) by [@EvanBacon](https://github.com/EvanBacon))
- Add `ExpoErrorManager` to improve some commonly logged error messages. ([#18064](https://github.com/expo/expo/pull/18064) by [@esamelson](https://github.com/esamelson))

### 🐛 Bug fixes

- On Android fixed `onActivityResult` not being propagated by `ReactDelegate` when Android decides to kill and then recreate application `Activity` when low on resources. ([#17572](https://github.com/expo/expo/pull/17572)) by [@bbarthec](https://github.com/bbarthec))
- Fixed `Unable to deactivate keep awake. However, it probably is deactivated already` unhandled promise rejection warning when resuming apps on Android. ([#17319](https://github.com/expo/expo/pull/17319) by [@kudo](https://github.com/kudo))
- Added support for React Native 0.69.x ([#17629](https://github.com/expo/expo/pull/17629) and [#18006](https://github.com/expo/expo/pull/18006) by [@kudo](https://github.com/kudo))

### 📚 3rd party library updates

- Update react-native dependency to 0.68.2. ([#17438](https://github.com/expo/expo/pull/17438) by [@kudo](https://github.com/kudo))

## 45.0.0-beta.9 — 2022-04-28

_This version does not introduce any user-facing changes._

## 45.0.0-beta.8 — 2022-04-27

_This version does not introduce any user-facing changes._

## 45.0.0-beta.7 — 2022-04-27

### 🐛 Bug fixes

- Forward CLI exit code to process. ([#17189](https://github.com/expo/expo/pull/17189) by [@EvanBacon](https://github.com/EvanBacon))

## 45.0.0-beta.6 — 2022-04-27

_This version does not introduce any user-facing changes._

## 45.0.0-beta.5 — 2022-04-25

### 🐛 Bug fixes

- Fix `Overwriting fontFamily style attribute preprocessor` warning when startup. ([#17138](https://github.com/expo/expo/pull/17138) by [@Kudo](https://github.com/Kudo))

## 45.0.0-beta.4 — 2022-04-21

_This version does not introduce any user-facing changes._

## 45.0.0-beta.3 — 2022-04-21

_This version does not introduce any user-facing changes._

## 45.0.0-beta.2 — 2022-04-20

### 🎉 New features

- Add `ReactNativeHostHandler.getUseDeveloperSupport()` to allow `expo-dev-launcher` to override this value at runtime. ([#17069](https://github.com/expo/expo/pull/17069) by [@esamelson](https://github.com/esamelson))

## 45.0.0-beta.1 — 2022-04-18

### 🎉 New features

- Add `EXPO_USE_BETA_CLI` to utilize the new `@expo/cli` versioned package. ([#17007](https://github.com/expo/expo/pull/17007) by [@EvanBacon](https://github.com/EvanBacon))
- Added Android `ReactNativeHostHandler.getJavaScriptExecutorFactory()` for a module to override the `JavaScriptExecutorFactory`. ([#17005](https://github.com/expo/expo/pull/17005) by [@kudo](https://github.com/kudo))
- Add `react`, `react-native`, `react-dom`, and `react-native-web` to `bundledNativeModules.json`. ([#17048](https://github.com/expo/expo/pull/17048) by [@EvanBacon](https://github.com/EvanBacon))<|MERGE_RESOLUTION|>--- conflicted
+++ resolved
@@ -19,11 +19,8 @@
 
 ### 🐛 Bug fixes
 
-<<<<<<< HEAD
 - Fix setting filename in `FormData`. ([#40586](https://github.com/expo/expo/pull/40586) by [@aleqsio](https://github.com/aleqsio))
-=======
 - Fixed DOM Components entry not found from updates on Android. ([#40574](https://github.com/expo/expo/pull/40574) by [@kudo](https://github.com/kudo))
->>>>>>> 9df9073c
 
 ### 💡 Others
 
