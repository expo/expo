# Changelog

## Unpublished

### 🛠 Breaking changes

### 🎉 New features

- Added support for Apple tvOS. ([#24329](https://github.com/expo/expo/pull/24329) by [@douglowder](https://github.com/douglowder))

### 🐛 Bug fixes

- Reduce size on web. ([#24294](https://github.com/expo/expo/pull/24294) by [@EvanBacon](https://github.com/EvanBacon))

### 💡 Others

<<<<<<< HEAD
- Move Metro and web TypeScript types from Expo Router to `expo`. ([#24255](https://github.com/expo/expo/pull/24255) by [@marklawlor](https://github.com/marklawlor))
=======
- [iOS] Disable packager and bundle JS when EX_UPDATES_NATIVE_DEBUG set. ([#24366](https://github.com/expo/expo/pull/24366) by [@douglowder](https://github.com/douglowder))
>>>>>>> 0107ef61

## 49.0.10 — 2023-09-11

_This version does not introduce any user-facing changes._

## 50.0.0-alpha.2 — 2023-09-04

### 🛠 Breaking changes

- Drop legacy `hashAssetFiles` (SDK 32) in favor of `expo-assets` version. ([#24090](https://github.com/expo/expo/pull/24090) by [@EvanBacon](https://github.com/EvanBacon))

### 🎉 New features

- Add support for React static rehydration on web. ([#23891](https://github.com/expo/expo/pull/23891) by [@EvanBacon](https://github.com/EvanBacon))
- Added support for React Native 0.73. ([#24018](https://github.com/expo/expo/pull/24018) by [@kudo](https://github.com/kudo))

### 🐛 Bug fixes

- Add support for pnpm isolated modules. ([#23937](https://github.com/expo/expo/pull/23937) by [@byCedric](https://github.com/byCedric))

### 💡 Others

- Removed the environment validator. ([#23732](https://github.com/expo/expo/pull/23732) by [@tsapeta](https://github.com/tsapeta))
- Removed the dependency on the `expo-constants` package. ([#23732](https://github.com/expo/expo/pull/23732) by [@tsapeta](https://github.com/tsapeta))
- Fix `yarn tsc` in the repo. ([#23888](https://github.com/expo/expo/pull/23888) by [@EvanBacon](https://github.com/EvanBacon))

## 50.0.0-alpha.1 — 2023-08-02

### 🛠 Breaking changes

- Drop `Logs` module export. ([#18596](https://github.com/expo/expo/pull/18596) by [@EvanBacon](https://github.com/EvanBacon))
- Drop support for `logUrl` endpoint (legacy `expo-cli` logging will no longer work). ([#18596](https://github.com/expo/expo/pull/18596) by [@EvanBacon](https://github.com/EvanBacon))

## 50.0.0-alpha.0 — 2023-07-28

### 🐛 Bug fixes

- Move `pointerEvents` to `styles.pointerEvents`. ([#23446](https://github.com/expo/expo/pull/23446) by [@EvanBacon](https://github.com/EvanBacon))
- [Android] Fixed splash screen is missing when using the `getDelayLoadAppHandler()` from expo-updates. ([#23747](https://github.com/expo/expo/pull/23747) by [@kudo](https://github.com/kudo))

### 💡 Others

- Fork `uuid@3.4.0` and move into `expo-modules-core`. Remove the original dependency. ([#23249](https://github.com/expo/expo/pull/23249) by [@alanhughes](https://github.com/alanjhughes))

## 49.0.3 — 2023-07-12

### 🎉 New features

- Added support for React Native 0.72.3 ([#23502](https://github.com/expo/expo/pull/23502) by [@tsapeta](https://github.com/tsapeta))

## 49.0.1 — 2023-07-10

_This version does not introduce any user-facing changes._

## 49.0.1 — 2023-07-07

_This version does not introduce any user-facing changes._

## 49.0.1 - 2023-07-07

_This version does not introduce any user-facing changes._

## 49.0.0 - 2023-07-05

_This version does not introduce any user-facing changes._

## 49.0.0-beta.5 - 2023-07-04

_This version does not introduce any user-facing changes._

## 49.0.0-beta.4 - 2023-07-02

### 🐛 Bug fixes

- Use node module resolution when invoking `@expo/cli` from `expo`. ([#23220](https://github.com/expo/expo/pull/23220) by [@byCedric](https://github.com/byCedric))
- Added support for React Native 0.72.1. ([#23262](https://github.com/expo/expo/pull/23262) by [@kudo](https://github.com/kudo))

## 49.0.0-beta.3 - 2023-06-30

_This version does not introduce any user-facing changes._

## 49.0.0-beta.2 - 2023-06-30

_This version does not introduce any user-facing changes._

## 49.0.0-beta.1 - 2023-06-29

_This version does not introduce any user-facing changes._

## 49.0.0-beta.0 — 2023-06-28

_This version does not introduce any user-facing changes._

## 49.0.0-alpha.10 — 2023-06-27

_This version does not introduce any user-facing changes._

## 49.0.0-alpha.9 — 2023-06-24

_This version does not introduce any user-facing changes._

## 49.0.0-alpha.8 — 2023-06-24

_This version does not introduce any user-facing changes._

## 49.0.0-alpha.7 — 2023-06-23

_This version does not introduce any user-facing changes._

## 49.0.0-alpha.6 — 2023-06-22

_This version does not introduce any user-facing changes._

## 49.0.0-alpha.5 — 2023-06-21

_This version does not introduce any user-facing changes._

## 49.0.0-alpha.4 — 2023-06-13

### 📚 3rd party library updates

- Updated `junit` to `4.13.2`. ([#22395](https://github.com/expo/expo/pull/22395) by [@josephyanks](https://github.com/josephyanks))

### 🎉 New features

- Added `ReactActivityHandler.getDelayLoadAppHandler` interface on Android. ([#20273](https://github.com/expo/expo/pull/20273) by [@kudo](https://github.com/kudo))
- Added support for React Native 0.72. ([#22588](https://github.com/expo/expo/pull/22588) by [@kudo](https://github.com/kudo))

### 🐛 Bug fixes

- Fixed Android build warnings for Gradle version 8. ([#22537](https://github.com/expo/expo/pull/22537), [#22609](https://github.com/expo/expo/pull/22609) by [@kudo](https://github.com/kudo))
- Fixed build error when using Expo CLI on bare React Native projects without installing Expo Modules. ([#22649](https://github.com/expo/expo/pull/22649) by [@kudo](https://github.com/kudo))

## 49.0.0-alpha.3 — 2023-05-09

_This version does not introduce any user-facing changes._

## 49.0.0-alpha.2 — 2023-05-08

_This version does not introduce any user-facing changes._

## 49.0.0-alpha.1 — 2023-05-08

### 🛠 Breaking changes

- drop `EXPO_USE_LOCAL_CLI` in favor of using `expo` for the local CLI and `expo-cli` for the global CLI. ([#21388](https://github.com/expo/expo/pull/21388) by [@EvanBacon](https://github.com/EvanBacon))

### 🎉 New features

- Add `expo/scripts/launchPackager.command` script for launching Expo CLI when building iOS apps for development in Xcode. ([#21397](https://github.com/expo/expo/pull/21397) by [@EvanBacon](https://github.com/EvanBacon))
- Added internal `export:embed` command for use in Xcode and Android Studio builds. ([#21396](https://github.com/expo/expo/pull/21396) by [@EvanBacon](https://github.com/EvanBacon))
- Export TypeScript types for `expo/metro-config`. ([#21898](https://github.com/expo/expo/pull/21898) by [@EvanBacon](https://github.com/EvanBacon))

### 💡 Others

- Warn on use of Constants.manifest. ([#22247](https://github.com/expo/expo/pull/22247) by [@wschurman](https://github.com/wschurman))

## 48.0.15 — 2023-04-26

_This version does not introduce any user-facing changes._

## 48.0.14 — 2023-04-26

### 📚 3rd party library updates

- Update `react-native` to 0.71.7. ([#22253](https://github.com/expo/expo/pull/22253) by [@kudo](https://github.com/kudo))

## 48.0.13 — 2023-04-25

_This version does not introduce any user-facing changes._

## 48.0.12 — 2023-04-20

_This version does not introduce any user-facing changes._

## 48.0.11 — 2023-04-13

_This version does not introduce any user-facing changes._

## 48.0.10 - 2023-04-03

### 📚 3rd party library updates

- Update `react-native` to 0.71.6. ([#21909](https://github.com/expo/expo/pull/21909) by [@kudo](https://github.com/kudo))

## 48.0.8 - 2023-03-20

### 🐛 Bug fixes

- Change arg in gradle `.execute()` call to null to inherit env variables from user's env ([#21712](https://github.com/expo/expo/pull/21712) by [@phoenixiguess](https://github.com/phoenixiguess))

## 48.0.7 - 2023-03-14

_This version does not introduce any user-facing changes._

## 48.0.6 - 2023-03-08

_This version does not introduce any user-facing changes._

## 48.0.5 - 2023-03-03

_This version does not introduce any user-facing changes._

## 48.0.4 - 2023-02-23

_This version does not introduce any user-facing changes._

## 48.0.3 - 2023-02-21

_This version does not introduce any user-facing changes._

## 48.0.2 - 2023-02-21

_This version does not introduce any user-facing changes._

## 48.0.1 — 2023-02-15

_This version does not introduce any user-facing changes._

## 48.0.0 — 2023-02-14

_This version does not introduce any user-facing changes._

## 48.0.0-beta.2 — 2023-02-09

_This version does not introduce any user-facing changes._

## 48.0.0-beta.1 — 2023-02-09

_This version does not introduce any user-facing changes._

## 48.0.0-beta.0 — 2023-02-03

### 🐛 Bug fixes

- Use React 18 mounting pattern on web to avoid web warning. ([#20965](https://github.com/expo/expo/pull/20965) by [@EvanBacon](https://github.com/EvanBacon))
- Skip mounting root component when DOM is not available. ([#20916](https://github.com/expo/expo/pull/20916) by [@EvanBacon](https://github.com/EvanBacon))
- Use position `fixed` to float fast refresh indicator to the bottom on web. ([#20966](https://github.com/expo/expo/pull/20966) by [@EvanBacon](https://github.com/EvanBacon))
- Added support for React Native 0.71.x. ([#20799](https://github.com/expo/expo/pull/20799) [#20832](https://github.com/expo/expo/pull/20832) by [@kudo](https://github.com/kudo))

### 💡 Others

- On Android bump `compileSdkVersion` and `targetSdkVersion` to `33`. ([#20721](https://github.com/expo/expo/pull/20721) by [@lukmccall](https://github.com/lukmccall))

## 47.0.1 — 2022-11-03

_This version does not introduce any user-facing changes._

## 47.0.0 — 2022-11-03

### 🐛 Bug fixes

- Showing warnings for missing native modules rather than throwing errors. ([#19845](https://github.com/expo/expo/pull/19845) by [@kudo](https://github.com/kudo))
- Fixed crashes when running on react-native-v8 runtime. ([#19843](https://github.com/expo/expo/pull/19843) by [@kudo](https://github.com/kudo))
- Fixed build errors when testing on React Native nightly builds. ([#19805](https://github.com/expo/expo/pull/19805) by [@kudo](https://github.com/kudo))

## 47.0.0-beta.8 — 2022-11-02

### 🐛 Bug fixes

- Fixed build errors when testing on React Native nightly builds. ([#19369](https://github.com/expo/expo/pull/19369) by [@kudo](https://github.com/kudo))
- Fixed missing _disable-missing-native-module-errors.js_ in the package. ([#19815](https://github.com/expo/expo/pull/19815) by [@kudo](https://github.com/kudo))

## 47.0.0-beta.7 — 2022-10-30

_This version does not introduce any user-facing changes._

## 47.0.0-beta.6 — 2022-10-30

_This version does not introduce any user-facing changes._

## 47.0.0-beta.5 — 2022-10-30

_This version does not introduce any user-facing changes._

## 47.0.0-beta.4 — 2022-10-30

_This version does not introduce any user-facing changes._

## 47.0.0-beta.3 — 2022-10-28

_This version does not introduce any user-facing changes._

## 47.0.0-beta.2 — 2022-10-28

_This version does not introduce any user-facing changes._

## 47.0.0-beta.1 — 2022-10-25

### 🐛 Bug fixes

- Fixed `LottieAnimationViewManager isn't supported in Expo Go` error when running with `lottie-react-native`. ([#19439](https://github.com/expo/expo/pull/19439) by [@kudo](https://github.com/kudo))

## 47.0.0-alpha.1 — 2022-10-06

### 🛠 Breaking changes

- Drop `expo-error-recovery` and `exp.errorRecovery` root component props (unimplemented outside of classic build service). ([#19132](https://github.com/expo/expo/pull/19132) by [@EvanBacon](https://github.com/EvanBacon))
- Bumped iOS deployment target to 13.0 and deprecated support for iOS 12. ([#18873](https://github.com/expo/expo/pull/18873) by [@tsapeta](https://github.com/tsapeta))

### 🎉 New features

- Re-export `@expo/config-plugins` and `@expo/config` from this package to make it easier for plugins to align on a single version through a peer dependency. ([#18855](https://github.com/expo/expo/pull/18855) by [@brentvatne](https://github.com/brentvatne))
- Drop unused `console.warn` and `console.error` wrappers. ([#18983](https://github.com/expo/expo/pull/18983) by [@EvanBacon](https://github.com/EvanBacon))
- Added capability to throw an error for missing native modules (and `disable-missing-native-module-errors` import to disable this). ([#18465](https://github.com/expo/expo/pull/18465) by [@esamelson](https://github.com/esamelson))
- Added `getNativeModuleIfExists`. ([#18913](https://github.com/expo/expo/pull/18913) by [@esamelson](https://github.com/esamelson))

### 🐛 Bug fixes

- Fixed native entry resolving in release builds when the `app.config.js` has console logs. ([#18906](https://github.com/expo/expo/pull/18906) by [@EvanBacon](https://github.com/EvanBacon))
- Fixed `FabricUIManager` errors when turning on new architecture mode on Android. ([#18472](https://github.com/expo/expo/pull/18472) by [@kudo](https://github.com/kudo))
- Added more modules to blacklist for missing native modules errors. ([#18892](https://github.com/expo/expo/pull/18892) by [@esamelson](https://github.com/esamelson))

### 💡 Others

- Remove `AppRegistry.setWrapperComponentProvider` in favor of `registerRootComponent`. ([#18984](https://github.com/expo/expo/pull/18984) by [@EvanBacon](https://github.com/EvanBacon))
- Add `@expo/config-plugins` dependency for packages that have a peer dependency on `expo`. ([#18595](https://github.com/expo/expo/pull/18595) by [@EvanBacon](https://github.com/EvanBacon))
- Convert `DevAppContainer` to functional React component. ([#18597](https://github.com/expo/expo/pull/18597) by [@EvanBacon](https://github.com/EvanBacon))

### ⚠️ Notices

- Added support for React Native 0.70.x. ([#19261](https://github.com/expo/expo/pull/19261) by [@kudo](https://github.com/kudo))

## 46.0.1 — 2022-07-25

_This version does not introduce any user-facing changes._

## 46.0.0 — 2022-07-25

_This version does not introduce any user-facing changes._

## 46.0.0-beta.7 — 2022-07-25

### 🎉 New features

- Added a feature to automatically generate `.xcode.env.local` with correct `$NODE_BINARY` path when running `pod install`. ([#18330](https://github.com/expo/expo/pull/18330) by [@kudo](https://github.com/kudo))

## 46.0.0-beta.6 — 2022-07-19

_This version does not introduce any user-facing changes._

## 46.0.0-beta.5 — 2022-07-19

_This version does not introduce any user-facing changes._

## 46.0.0-beta.4 — 2022-07-19

_This version does not introduce any user-facing changes._

## 46.0.0-beta.3 — 2022-07-19

_This version does not introduce any user-facing changes._

## 46.0.0-beta.2 — 2022-07-18

_This version does not introduce any user-facing changes._

## 46.0.0-beta.1 — 2022-07-16

_This version does not introduce any user-facing changes._

## 46.0.0-alpha.3 — 2022-07-11

_This version does not introduce any user-facing changes._

## 46.0.0-alpha.2 — 2022-07-08

_This version does not introduce any user-facing changes._

## 46.0.0-alpha.1 — 2022-07-08

_This version does not introduce any user-facing changes._

## 46.0.0-alpha.0 — 2022-07-07

### 🎉 New features

- Added web support and bundle splitting support to `DevLoadingView`. ([#17714](https://github.com/expo/expo/pull/17714) by [@EvanBacon](https://github.com/EvanBacon))
- Add `ExpoErrorManager` to improve some commonly logged error messages. ([#18064](https://github.com/expo/expo/pull/18064) by [@esamelson](https://github.com/esamelson))

### 🐛 Bug fixes

- On Android fixed `onActivityResult` not being propagated by `ReactDelegate` when Android decides to kill and then recreate application `Activity` when low on resources. ([#17572](https://github.com/expo/expo/pull/17572)) by [@bbarthec](https://github.com/bbarthec))
- Fixed `Unable to deactivate keep awake. However, it probably is deactivated already` unhandled promise rejection warning when resuming apps on Android. ([#17319](https://github.com/expo/expo/pull/17319) by [@kudo](https://github.com/kudo))
- Added support for React Native 0.69.x ([#17629](https://github.com/expo/expo/pull/17629) and [#18006](https://github.com/expo/expo/pull/18006) by [@kudo](https://github.com/kudo))

### 📚 3rd party library updates

- Update react-native dependency to 0.68.2. ([#17438](https://github.com/expo/expo/pull/17438) by [@kudo](https://github.com/kudo))

## 45.0.0-beta.9 — 2022-04-28

_This version does not introduce any user-facing changes._

## 45.0.0-beta.8 — 2022-04-27

_This version does not introduce any user-facing changes._

## 45.0.0-beta.7 — 2022-04-27

### 🐛 Bug fixes

- Forward CLI exit code to process. ([#17189](https://github.com/expo/expo/pull/17189) by [@EvanBacon](https://github.com/EvanBacon))

## 45.0.0-beta.6 — 2022-04-27

_This version does not introduce any user-facing changes._

## 45.0.0-beta.5 — 2022-04-25

### 🐛 Bug fixes

- Fix `Overwriting fontFamily style attribute preprocessor` warning when startup. ([#17138](https://github.com/expo/expo/pull/17138) by [@Kudo](https://github.com/Kudo))

## 45.0.0-beta.4 — 2022-04-21

_This version does not introduce any user-facing changes._

## 45.0.0-beta.3 — 2022-04-21

_This version does not introduce any user-facing changes._

## 45.0.0-beta.2 — 2022-04-20

### 🎉 New features

- Add `ReactNativeHostHandler.getUseDeveloperSupport()` to allow `expo-dev-launcher` to override this value at runtime. ([#17069](https://github.com/expo/expo/pull/17069) by [@esamelson](https://github.com/esamelson))

## 45.0.0-beta.1 — 2022-04-18

### 🎉 New features

- Add `EXPO_USE_BETA_CLI` to utilize the new `@expo/cli` versioned package. ([#17007](https://github.com/expo/expo/pull/17007) by [@EvanBacon](https://github.com/EvanBacon))
- Added Android `ReactNativeHostHandler.getJavaScriptExecutorFactory()` for a module to override the `JavaScriptExecutorFactory`. ([#17005](https://github.com/expo/expo/pull/17005) by [@kudo](https://github.com/kudo))
- Add `react`, `react-native`, `react-dom`, and `react-native-web` to `bundledNativeModules.json`. ([#17048](https://github.com/expo/expo/pull/17048) by [@EvanBacon](https://github.com/EvanBacon))<|MERGE_RESOLUTION|>--- conflicted
+++ resolved
@@ -14,11 +14,8 @@
 
 ### 💡 Others
 
-<<<<<<< HEAD
 - Move Metro and web TypeScript types from Expo Router to `expo`. ([#24255](https://github.com/expo/expo/pull/24255) by [@marklawlor](https://github.com/marklawlor))
-=======
 - [iOS] Disable packager and bundle JS when EX_UPDATES_NATIVE_DEBUG set. ([#24366](https://github.com/expo/expo/pull/24366) by [@douglowder](https://github.com/douglowder))
->>>>>>> 0107ef61
 
 ## 49.0.10 — 2023-09-11
 
