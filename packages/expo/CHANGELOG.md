# Changelog

## Unpublished

### 🛠 Breaking changes

### 🎉 New features

- [cli] Added modules for interacting with Apple and Android platforms. ([#16516](https://github.com/expo/expo/pull/16516) by [@EvanBacon](https://github.com/EvanBacon))
<<<<<<< HEAD
- [cli] Added module for updating the "development session" API. ([#16555](https://github.com/expo/expo/pull/16555) by [@EvanBacon](https://github.com/EvanBacon))
=======
- [cli] Added modules for creating dev server URLs, akin to `UrlUtils` in `xdl`. ([#16557](https://github.com/expo/expo/pull/16557) by [@EvanBacon](https://github.com/EvanBacon))
>>>>>>> 1a87afb6

### 🐛 Bug fixes

### 💡 Others<|MERGE_RESOLUTION|>--- conflicted
+++ resolved
@@ -7,11 +7,8 @@
 ### 🎉 New features
 
 - [cli] Added modules for interacting with Apple and Android platforms. ([#16516](https://github.com/expo/expo/pull/16516) by [@EvanBacon](https://github.com/EvanBacon))
-<<<<<<< HEAD
 - [cli] Added module for updating the "development session" API. ([#16555](https://github.com/expo/expo/pull/16555) by [@EvanBacon](https://github.com/EvanBacon))
-=======
 - [cli] Added modules for creating dev server URLs, akin to `UrlUtils` in `xdl`. ([#16557](https://github.com/expo/expo/pull/16557) by [@EvanBacon](https://github.com/EvanBacon))
->>>>>>> 1a87afb6
 
 ### 🐛 Bug fixes
 
