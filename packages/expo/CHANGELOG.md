--- conflicted
+++ resolved
@@ -8,11 +8,8 @@
 
 ### 🎉 New features
 
-<<<<<<< HEAD
 - Add `expo/scripts/launchPackager.command` script for launching Expo CLI when building iOS apps for development in Xcode. ([#21397](https://github.com/expo/expo/pull/21397) by [@EvanBacon](https://github.com/EvanBacon))
-=======
 - Added internal `export:embed` command for use in Xcode and Android Studio builds. ([#21396](https://github.com/expo/expo/pull/21396) by [@EvanBacon](https://github.com/EvanBacon))
->>>>>>> b6b91c50
 
 ### 🐛 Bug fixes
 
