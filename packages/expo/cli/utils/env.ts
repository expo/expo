import { boolish, int, string } from 'getenv';

/** Skip warning users about a dirty git status */
export const EXPO_NO_GIT_STATUS = boolish('EXPO_NO_GIT_STATUS', false);

/** Enable profiling metrics */
export const EXPO_PROFILE = boolish('EXPO_PROFILE', false);

/** Enable debug logging */
export const EXPO_DEBUG = boolish('EXPO_DEBUG', false);

/** Enable the beta version of Expo (TODO: Should this just be in the beta version of expo releases?) */
export const EXPO_BETA = boolish('EXPO_BETA', false);

/** Enable staging API environment */
export const EXPO_STAGING = boolish('EXPO_STAGING', false);

/** Enable local API environment */
export const EXPO_LOCAL = boolish('EXPO_LOCAL', false);

/** Is running in non-interactive CI mode */
export const CI = boolish('CI', false);

/** Disable auto web setup */
export const EXPO_NO_WEB_SETUP = () => boolish('EXPO_NO_WEB_SETUP', false);

/** Disable auto TypeScript setup */
export const EXPO_NO_TYPESCRIPT_SETUP = () => boolish('EXPO_NO_TYPESCRIPT_SETUP', false);

/** Disable telemetry (analytics) */
export const EXPO_NO_TELEMETRY = boolish('EXPO_NO_TELEMETRY', false);

<<<<<<< HEAD
/** Is running in non-interactive CI mode */
export const LOCAL_XDL_SCHEMA = boolish('LOCAL_XDL_SCHEMA', false);

=======
>>>>>>> b1b3cd0d
/** local directory to the universe repo for testing locally */
export const EXPO_UNIVERSE_DIR = string('EXPO_UNIVERSE_DIR', '');

/** @deprecated Default Webpack host string */
export const WEB_HOST = string('WEB_HOST', '0.0.0.0');

// @expo/webpack-config -> expo-pwa -> @expo/image-utils: EXPO_IMAGE_UTILS_NO_SHARP

// TODO: EXPO_CLI_USERNAME, EXPO_CLI_PASSWORD

class Env {
  /** Disable auto web setup */
  get EXPO_NO_WEB_SETUP() {
    return boolish('EXPO_NO_WEB_SETUP', false);
  }
  /** Disable auto TypeScript setup */
  get EXPO_NO_TYPESCRIPT_SETUP() {
    return boolish('EXPO_NO_TYPESCRIPT_SETUP', false);
  }
  /** Disable all API caches. Does not disable bundler caches. */
  get EXPO_NO_CACHE() {
    return boolish('EXPO_NO_CACHE', false);
  }
  /** Enable the experimental interstitial app select page. */
  get EXPO_ENABLE_INTERSTITIAL_PAGE() {
    return boolish('EXPO_ENABLE_INTERSTITIAL_PAGE', false);
  }
<<<<<<< HEAD
=======
  /** The React Metro port that's baked into react-native scripts and tools. */
  get RCT_METRO_PORT() {
    return int('RCT_METRO_PORT', 0);
  }
>>>>>>> b1b3cd0d
}

export const env = new Env();<|MERGE_RESOLUTION|>--- conflicted
+++ resolved
@@ -30,12 +30,6 @@
 /** Disable telemetry (analytics) */
 export const EXPO_NO_TELEMETRY = boolish('EXPO_NO_TELEMETRY', false);
 
-<<<<<<< HEAD
-/** Is running in non-interactive CI mode */
-export const LOCAL_XDL_SCHEMA = boolish('LOCAL_XDL_SCHEMA', false);
-
-=======
->>>>>>> b1b3cd0d
 /** local directory to the universe repo for testing locally */
 export const EXPO_UNIVERSE_DIR = string('EXPO_UNIVERSE_DIR', '');
 
@@ -63,13 +57,10 @@
   get EXPO_ENABLE_INTERSTITIAL_PAGE() {
     return boolish('EXPO_ENABLE_INTERSTITIAL_PAGE', false);
   }
-<<<<<<< HEAD
-=======
   /** The React Metro port that's baked into react-native scripts and tools. */
   get RCT_METRO_PORT() {
     return int('RCT_METRO_PORT', 0);
   }
->>>>>>> b1b3cd0d
 }
 
 export const env = new Env();