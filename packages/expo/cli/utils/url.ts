import dns from 'dns';
import fetch from 'node-fetch';
import { URL } from 'url';

/** Check if a server is available based on the URL. */
export function isUrlAvailableAsync(url: string): Promise<boolean> {
  return new Promise<boolean>((resolve) => {
    dns.lookup(url, (err) => {
      resolve(!err);
    });
  });
}

<<<<<<< HEAD
export function isUrl(str: string) {
  return !!/^https?:\/\//.test(str);
=======
/** Check if a request to the given URL is `ok` (status 200). */
export async function isUrlOk(url: string): Promise<boolean> {
  try {
    const res = await fetch(url);
    return res.ok;
  } catch {
    return false;
  }
>>>>>>> 823d91d1
}

/** Determine if a string is a valid URL, can optionally ensure certain protocols (like `https` or `exp`) are adhered to. */
export function validateUrl(
  urlString: string,
  {
    protocols,
    requireProtocol,
  }: {
    /** Set of allowed protocols for the string to adhere to. @example ['exp', 'https'] */
    protocols?: string[];
    /** Ensure the URL has a protocol component (prefix before `://`). */
    requireProtocol?: boolean;
  } = {}
) {
  try {
    const results = new URL(urlString);
    if (!results.protocol && !requireProtocol) {
      return true;
    }
    return protocols
      ? results.protocol
        ? protocols.map((x) => `${x.toLowerCase()}:`).includes(results.protocol)
        : false
      : true;
  } catch {
    return false;
  }
}

export function stripPort(host: string | undefined): string | undefined {
  if (!host) {
    return host;
  }
  return new URL('/', `http://${host}`).hostname;
}

export function isHttps(urlString: string): boolean {
  return validateUrl(urlString, { protocols: ['https'] });
}

export function validateUrl(
  urlString: string,
  { protocols, requireProtocol }: { protocols?: string[]; requireProtocol?: boolean }
) {
  const url = require('url');
  try {
    // eslint-disable-next-line
    new url.URL(urlString);
    const parsed = url.parse(urlString);
    if (!parsed.protocol && !requireProtocol) {
      return true;
    }
    return protocols
      ? parsed.protocol
        ? protocols.map((x) => `${x.toLowerCase()}:`).includes(parsed.protocol)
        : false
      : true;
  } catch (err) {
    return false;
  }
}<|MERGE_RESOLUTION|>--- conflicted
+++ resolved
@@ -11,10 +11,6 @@
   });
 }
 
-<<<<<<< HEAD
-export function isUrl(str: string) {
-  return !!/^https?:\/\//.test(str);
-=======
 /** Check if a request to the given URL is `ok` (status 200). */
 export async function isUrlOk(url: string): Promise<boolean> {
   try {
@@ -23,7 +19,6 @@
   } catch {
     return false;
   }
->>>>>>> 823d91d1
 }
 
 /** Determine if a string is a valid URL, can optionally ensure certain protocols (like `https` or `exp`) are adhered to. */
@@ -59,30 +54,4 @@
     return host;
   }
   return new URL('/', `http://${host}`).hostname;
-}
-
-export function isHttps(urlString: string): boolean {
-  return validateUrl(urlString, { protocols: ['https'] });
-}
-
-export function validateUrl(
-  urlString: string,
-  { protocols, requireProtocol }: { protocols?: string[]; requireProtocol?: boolean }
-) {
-  const url = require('url');
-  try {
-    // eslint-disable-next-line
-    new url.URL(urlString);
-    const parsed = url.parse(urlString);
-    if (!parsed.protocol && !requireProtocol) {
-      return true;
-    }
-    return protocols
-      ? parsed.protocol
-        ? protocols.map((x) => `${x.toLowerCase()}:`).includes(parsed.protocol)
-        : false
-      : true;
-  } catch (err) {
-    return false;
-  }
 }