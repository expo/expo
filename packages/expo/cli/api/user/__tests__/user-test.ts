--- conflicted
+++ resolved
@@ -94,11 +94,7 @@
     expect(UserSettings.getSession()?.sessionSecret).toBe('SESSION_SECRET');
 
     await logoutAsync();
-<<<<<<< HEAD
-    expect(UserSettings.getSession()?.sessionSecret).toBe(null);
-=======
     expect(UserSettings.getSession()?.sessionSecret).toBeUndefined();
->>>>>>> 7f4a9b4d
   });
 });
 
