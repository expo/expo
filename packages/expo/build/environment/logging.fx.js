import Constants from 'expo-constants';
import { Platform } from 'expo-modules-core';
import getDevServer from 'react-native/Libraries/Core/Devtools/getDevServer';
// Metro and terser don't seem to be capable of shaking the imports unless they're wrapped in __DEV__.
if (__DEV__) {
    var ref, ref1, ref2, ref3, ref4, ref5;
    // If the app is being run outside of the Expo Go app and not using expo-dev-menu,
    // then we can attempt to polyfill the `logUrl` to enable console logging in the CLI.
    if (// If this is defined then we can be define Constants.manifest.logUrl without worrying about the warning.
    Constants.__unsafeNoWarnManifest && // Only attempt to set the URL if `Constants.__unsafeNoWarnManifest.logUrl` is not defined.
    !Constants.__unsafeNoWarnManifest.logUrl) {
        const devServerInfo = getDevServer();
        // Ensure the URL is remote and not local. i.e `file://`
        if (devServerInfo.bundleLoadedFromServer) {
            // url: `http://localhost:8081/`
            const url = !devServerInfo.url.endsWith('/') ? `${devServerInfo.url}/` : devServerInfo.url;
            // The standard Expo logUrl is `http://localhost:19000/logs`, this code assumes that the `logs` endpoint doesn't change.
            const logUrl = url + 'logs';
            Constants.__unsafeNoWarnManifest.logUrl = logUrl;
            if (Constants.manifest) {
                Constants.manifest.logUrl = logUrl;
            }
        }
    } else if (// If this is defined then we can be define Constants.manifest2.extra.expoGo.logUrl without worrying about the warning.
    Constants.__unsafeNoWarnManifest2 && // Only attempt to set the URL if `Constants.__unsafeNoWarnManifest2.logUrl` is not defined.
    !((ref = Constants.__unsafeNoWarnManifest2.extra) === null || ref === void 0 ? void 0 : (ref1 = ref.expoGo) === null || ref1 === void 0 ? void 0 : ref1.logUrl)) {
        const devServerInfo = getDevServer();
        // Ensure the URL is remote and not local. i.e `file://`
        if (devServerInfo.bundleLoadedFromServer) {
            var ref6, ref7, ref8;
            // url: `http://localhost:8081/`
            const url = !devServerInfo.url.endsWith('/') ? `${devServerInfo.url}/` : devServerInfo.url;
            // The standard Expo logUrl is `http://localhost:19000/logs`, this code assumes that the `logs` endpoint doesn't change.
            const logUrl = url + 'logs';
            if ((ref6 = Constants.__unsafeNoWarnManifest2.extra) === null || ref6 === void 0 ? void 0 : ref6.expoGo) {
                Constants.__unsafeNoWarnManifest2.extra.expoGo.logUrl = logUrl;
            }
            if ((ref7 = Constants.manifest2) === null || ref7 === void 0 ? void 0 : (ref8 = ref7.extra) === null || ref8 === void 0 ? void 0 : ref8.expoGo) {
                Constants.manifest2.extra.expoGo.logUrl = logUrl;
            }
        }
    }
    // TODO: Maybe warn that console logging will not be enabled.
    if (((ref2 = Constants.__unsafeNoWarnManifest) === null || ref2 === void 0 ? void 0 : ref2.logUrl) || ((ref3 = Constants.__unsafeNoWarnManifest2) === null || ref3 === void 0 ? void 0 : (ref4 = ref3.extra) === null || ref4 === void 0 ? void 0 : (ref5 = ref4.expoGo) === null || ref5 === void 0 ? void 0 : ref5.logUrl)) {
        // Enable logging to the Expo dev tools only if this JS is not running in a web browser (ex: the
        // remote debugger). In Expo Web we don't show console logs in the CLI, so there's no special case needed.
<<<<<<< HEAD
        if (!isRunningInWebBrowser()) {
            const Logs = require('../logs/Logs');
            Logs.enableExpoCliLogging();
        } else {
=======
        if (Platform.isAsyncDebugging) {
>>>>>>> 5bb026e7
            const RemoteLogging = require('../logs/RemoteLogging').default;
            RemoteLogging.enqueueRemoteLogAsync('info', {}, [
                'You are now debugging remotely; check your browser console for your application logs.', 
            ]);
        }
        else {
            const Logs = require('../logs/Logs');
            Logs.enableExpoCliLogging();
        }
    }
}
<<<<<<< HEAD
/**
 * In all web browsers navigator.product is "Gecko" for compatibility reasons.
 * See https://developer.mozilla.org/en-US/docs/Web/API/NavigatorID/product
 * and the discussion at https://github.com/expo/expo/pull/8807#discussion_r441391148.
 */ function isRunningInWebBrowser() {
    return (navigator === null || navigator === void 0 ? void 0 : navigator.product) === 'Gecko';
}

=======
>>>>>>> 5bb026e7
//# sourceMappingURL=logging.fx.js.map<|MERGE_RESOLUTION|>--- conflicted
+++ resolved
@@ -3,12 +3,13 @@
 import getDevServer from 'react-native/Libraries/Core/Devtools/getDevServer';
 // Metro and terser don't seem to be capable of shaking the imports unless they're wrapped in __DEV__.
 if (__DEV__) {
-    var ref, ref1, ref2, ref3, ref4, ref5;
     // If the app is being run outside of the Expo Go app and not using expo-dev-menu,
     // then we can attempt to polyfill the `logUrl` to enable console logging in the CLI.
-    if (// If this is defined then we can be define Constants.manifest.logUrl without worrying about the warning.
-    Constants.__unsafeNoWarnManifest && // Only attempt to set the URL if `Constants.__unsafeNoWarnManifest.logUrl` is not defined.
-    !Constants.__unsafeNoWarnManifest.logUrl) {
+    if (
+    // If this is defined then we can be define Constants.manifest.logUrl without worrying about the warning.
+    Constants.__unsafeNoWarnManifest &&
+        // Only attempt to set the URL if `Constants.__unsafeNoWarnManifest.logUrl` is not defined.
+        !Constants.__unsafeNoWarnManifest.logUrl) {
         const devServerInfo = getDevServer();
         // Ensure the URL is remote and not local. i.e `file://`
         if (devServerInfo.bundleLoadedFromServer) {
@@ -21,40 +22,36 @@
                 Constants.manifest.logUrl = logUrl;
             }
         }
-    } else if (// If this is defined then we can be define Constants.manifest2.extra.expoGo.logUrl without worrying about the warning.
-    Constants.__unsafeNoWarnManifest2 && // Only attempt to set the URL if `Constants.__unsafeNoWarnManifest2.logUrl` is not defined.
-    !((ref = Constants.__unsafeNoWarnManifest2.extra) === null || ref === void 0 ? void 0 : (ref1 = ref.expoGo) === null || ref1 === void 0 ? void 0 : ref1.logUrl)) {
+    }
+    else if (
+    // If this is defined then we can be define Constants.manifest2.extra.expoGo.logUrl without worrying about the warning.
+    Constants.__unsafeNoWarnManifest2 &&
+        // Only attempt to set the URL if `Constants.__unsafeNoWarnManifest2.logUrl` is not defined.
+        !Constants.__unsafeNoWarnManifest2.extra?.expoGo?.logUrl) {
         const devServerInfo = getDevServer();
         // Ensure the URL is remote and not local. i.e `file://`
         if (devServerInfo.bundleLoadedFromServer) {
-            var ref6, ref7, ref8;
             // url: `http://localhost:8081/`
             const url = !devServerInfo.url.endsWith('/') ? `${devServerInfo.url}/` : devServerInfo.url;
             // The standard Expo logUrl is `http://localhost:19000/logs`, this code assumes that the `logs` endpoint doesn't change.
             const logUrl = url + 'logs';
-            if ((ref6 = Constants.__unsafeNoWarnManifest2.extra) === null || ref6 === void 0 ? void 0 : ref6.expoGo) {
+            if (Constants.__unsafeNoWarnManifest2.extra?.expoGo) {
                 Constants.__unsafeNoWarnManifest2.extra.expoGo.logUrl = logUrl;
             }
-            if ((ref7 = Constants.manifest2) === null || ref7 === void 0 ? void 0 : (ref8 = ref7.extra) === null || ref8 === void 0 ? void 0 : ref8.expoGo) {
+            if (Constants.manifest2?.extra?.expoGo) {
                 Constants.manifest2.extra.expoGo.logUrl = logUrl;
             }
         }
     }
     // TODO: Maybe warn that console logging will not be enabled.
-    if (((ref2 = Constants.__unsafeNoWarnManifest) === null || ref2 === void 0 ? void 0 : ref2.logUrl) || ((ref3 = Constants.__unsafeNoWarnManifest2) === null || ref3 === void 0 ? void 0 : (ref4 = ref3.extra) === null || ref4 === void 0 ? void 0 : (ref5 = ref4.expoGo) === null || ref5 === void 0 ? void 0 : ref5.logUrl)) {
+    if (Constants.__unsafeNoWarnManifest?.logUrl ||
+        Constants.__unsafeNoWarnManifest2?.extra?.expoGo?.logUrl) {
         // Enable logging to the Expo dev tools only if this JS is not running in a web browser (ex: the
         // remote debugger). In Expo Web we don't show console logs in the CLI, so there's no special case needed.
-<<<<<<< HEAD
-        if (!isRunningInWebBrowser()) {
-            const Logs = require('../logs/Logs');
-            Logs.enableExpoCliLogging();
-        } else {
-=======
         if (Platform.isAsyncDebugging) {
->>>>>>> 5bb026e7
             const RemoteLogging = require('../logs/RemoteLogging').default;
             RemoteLogging.enqueueRemoteLogAsync('info', {}, [
-                'You are now debugging remotely; check your browser console for your application logs.', 
+                'You are now debugging remotely; check your browser console for your application logs.',
             ]);
         }
         else {
@@ -63,15 +60,4 @@
         }
     }
 }
-<<<<<<< HEAD
-/**
- * In all web browsers navigator.product is "Gecko" for compatibility reasons.
- * See https://developer.mozilla.org/en-US/docs/Web/API/NavigatorID/product
- * and the discussion at https://github.com/expo/expo/pull/8807#discussion_r441391148.
- */ function isRunningInWebBrowser() {
-    return (navigator === null || navigator === void 0 ? void 0 : navigator.product) === 'Gecko';
-}
-
-=======
->>>>>>> 5bb026e7
 //# sourceMappingURL=logging.fx.js.map