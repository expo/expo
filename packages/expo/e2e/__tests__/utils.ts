--- conflicted
+++ resolved
@@ -30,14 +30,10 @@
   args: string[],
   options?: SpawnOptions
 ): Promise<SpawnResult> {
-<<<<<<< HEAD
-  const spawnAsync = jest.requireActual('@expo/spawn-async');
-=======
   const spawnAsync = jest.requireActual(
     '@expo/spawn-async'
   ) as typeof import('@expo/spawn-async').default;
 
->>>>>>> f311bf75
   const promise = spawnAsync(cmd, args, options);
   promise.child.stdout.pipe(process.stdout);
   promise.child.stderr.pipe(process.stderr);
