{
  "name": "expo",
  "version": "36.0.0",
  "description": "The Expo SDK",
  "main": "build/ExpoLazy.js",
  "module": "build/Expo.js",
  "types": "build/Expo.d.ts",
  "sideEffects": [
    "*.fx.js",
    "*.fx.web.js"
  ],
  "bin": {
    "expo": "bin/cli.js"
  },
  "files": [
    "bin",
    "build",
    "tools",
    "bundledNativeModules.json",
    "requiresExtraSetup.json",
    "AppEntry.js"
  ],
  "scripts": {
    "generate-lazy": "expo-module babel --config-file ./babel.config.build.js --source-maps --out-file build/ExpoLazy.js build/Expo.js",
    "build": "EXPO_NONINTERACTIVE=1 expo-module build && npm run generate-lazy",
    "watch": "EXPO_NONINTERACTIVE=1 expo-module build --watch && npm run generate-lazy",
    "clean": "expo-module clean",
    "lint": "expo-module lint",
    "test": "expo-module test",
    "prepare": "expo-module prepare && npm run generate-lazy",
    "prepublishOnly": "expo-module prepublishOnly",
    "expo-module": "expo-module"
  },
  "jest": {
    "preset": "expo-module-scripts"
  },
  "repository": {
    "type": "git",
    "url": "https://github.com/expo/expo.git",
    "directory": "packages/expo"
  },
  "keywords": [
    "expo"
  ],
  "author": "Expo",
  "license": "MIT",
  "bugs": {
    "url": "https://github.com/expo/expo/issues"
  },
  "homepage": "https://github.com/expo/expo/tree/master/packages/expo",
  "dependencies": {
    "@babel/runtime": "^7.1.2",
    "@expo/vector-icons": "^10.0.2",
    "@types/fbemitter": "^2.0.32",
    "@types/invariant": "^2.2.29",
    "@types/lodash.zipobject": "^4.1.4",
    "@types/qs": "^6.5.1",
    "@unimodules/core": "~5.0.0",
    "@unimodules/react-native-adapter": "~5.0.0",
    "babel-preset-expo": "~8.0.0",
    "badgin": "^1.1.2",
    "cross-spawn": "^6.0.5",
    "expo-app-loader-provider": "~8.0.0",
    "expo-asset": "~8.0.0",
    "expo-constants": "~8.0.0",
    "expo-error-recovery": "~1.0.0",
    "expo-file-system": "~8.0.0",
    "expo-font": "~8.0.0",
    "expo-keep-awake": "~8.0.0",
    "expo-linear-gradient": "~8.0.0",
    "expo-location": "~8.0.0",
    "expo-permissions": "~8.0.0",
    "expo-sqlite": "~8.0.0",
    "expo-web-browser": "~8.0.0",
    "fbemitter": "^2.1.1",
    "invariant": "^2.2.2",
    "lodash": "^4.6.0",
    "md5-file": "^3.2.3",
    "nullthrows": "^1.1.0",
    "pretty-format": "^23.6.0",
    "prop-types": "^15.6.0",
    "qs": "^6.5.0",
    "react-native-view-shot": "3.0.2",
    "serialize-error": "^2.1.0",
    "unimodules-barcode-scanner-interface": "~5.0.0",
    "unimodules-camera-interface": "~5.0.0",
    "unimodules-constants-interface": "~5.0.0",
    "unimodules-face-detector-interface": "~5.0.0",
    "unimodules-file-system-interface": "~5.0.0",
    "unimodules-font-interface": "~5.0.0",
    "unimodules-image-loader-interface": "~5.0.0",
    "unimodules-permissions-interface": "~5.0.0",
    "unimodules-sensors-interface": "~5.0.0",
    "unimodules-task-manager-interface": "~5.0.0",
    "uuid": "^3.4.0"
  },
  "devDependencies": {
    "@babel/plugin-transform-modules-commonjs": "^7.1.0",
    "@types/react": "^16.9.0",
    "@types/react-native": "^0.60.15",
    "@types/react-test-renderer": "16.9.0",
<<<<<<< HEAD
    "@types/uuid": "^3.4.7",
    "expo-module-scripts": "~1.1.1",
=======
    "expo-module-scripts": "~1.2.0",
>>>>>>> 4311483e
    "react": "16.9.0",
    "react-dom": "16.9.0",
    "react-native": "0.61.4"
  },
  "gitHead": "61bdfd46ce422569e1e7e0f0fbb9f6756cdc320d"
}<|MERGE_RESOLUTION|>--- conflicted
+++ resolved
@@ -99,12 +99,8 @@
     "@types/react": "^16.9.0",
     "@types/react-native": "^0.60.15",
     "@types/react-test-renderer": "16.9.0",
-<<<<<<< HEAD
     "@types/uuid": "^3.4.7",
-    "expo-module-scripts": "~1.1.1",
-=======
     "expo-module-scripts": "~1.2.0",
->>>>>>> 4311483e
     "react": "16.9.0",
     "react-dom": "16.9.0",
     "react-native": "0.61.4"
