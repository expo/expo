--- conflicted
+++ resolved
@@ -29,26 +29,15 @@
     "tsconfig.base.json"
   ],
   "scripts": {
-<<<<<<< HEAD
-    "dev": "taskr",    
-    "release": "taskr release",
-    "types": "tsc --declaration --emitDeclarationOnly --declarationDir build",
-=======
     "build:cli": "taskr",
     "prepare:cli": "taskr release",
->>>>>>> 5bb026e7
     "build": "expo-module build",
     "clean": "expo-module clean",
     "lint": "expo-module lint",
     "test": "expo-module test",
-<<<<<<< HEAD
-    "prepare": "expo-module prepare",
-    "prepublish": "npm run release && yarn types",
-=======
     "test:cli": "jest --config jest.cli.config.js",
     "test:cli:e2e": "cross-env E2E=1 jest --config jest.cli.config.js",
     "prepublishOnly": "npm run prepare:cli && expo-module prepublishOnly",
->>>>>>> 5bb026e7
     "expo-module": "expo-module"
   },
   "jest": {
@@ -123,15 +112,6 @@
     "react": "17.0.1",
     "react-dom": "17.0.1",
     "react-native": "0.64.3",
-<<<<<<< HEAD
-    "@taskr/clear": "1.1.0",
-    "@taskr/esnext": "1.1.0",
-    "@taskr/watch": "1.1.0",
-    "taskr": "1.1.0",
-    "arg": "4.1.0",
-    "@swc/core": "^1.2.126"
-=======
     "taskr": "1.1.0"
->>>>>>> 5bb026e7
   }
 }