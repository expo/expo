--- conflicted
+++ resolved
@@ -72,11 +72,7 @@
     "expo-keep-awake": "~12.7.0",
     "expo-modules-autolinking": "1.7.0",
     "expo-modules-core": "1.9.0",
-<<<<<<< HEAD
-    "whatwg-url-without-unicode": "8.0.0-3"
-=======
     "whatwg-url-without-unicode": "9.1.0-beta.0"
->>>>>>> 306ad647
   },
   "devDependencies": {
     "@types/react": "~18.0.14",
