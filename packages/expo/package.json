{
  "name": "expo",
  "version": "49.0.0-beta.0",
  "description": "The Expo SDK",
  "main": "build/Expo.js",
  "module": "build/Expo.js",
  "types": "build/Expo.d.ts",
  "sideEffects": [
    "*.fx.js",
    "*.fx.web.js"
  ],
  "bin": "bin/cli",
  "files": [
    "android",
    "bin",
    "build",
    "ios",
    "scripts",
    "tools",
    "AppEntry.js",
    "Expo.podspec",
    "bundledNativeModules.json",
    "expo-module.config.json",
    "metro-config.js",
    "metro-config.d.ts",
    "config.js",
    "config.d.ts",
    "config-plugins.js",
    "config-plugins.d.ts",
    "react-native.config.js",
    "requiresExtraSetup.json",
    "tsconfig.base.json"
  ],
  "scripts": {
    "build": "expo-module build",
    "clean": "expo-module clean",
    "lint": "expo-module lint",
    "test": "expo-module test",
    "prepublishOnly": "expo-module prepublishOnly",
    "expo-module": "expo-module"
  },
  "jest": {
    "preset": "expo-module-scripts"
  },
  "repository": {
    "type": "git",
    "url": "https://github.com/expo/expo.git",
    "directory": "packages/expo"
  },
  "keywords": [
    "expo"
  ],
  "author": "Expo",
  "license": "MIT",
  "bugs": {
    "url": "https://github.com/expo/expo/issues"
  },
  "homepage": "https://github.com/expo/expo/tree/main/packages/expo",
  "dependencies": {
    "@babel/runtime": "^7.20.0",
    "@expo/cli": "0.10.4",
    "@expo/config": "8.1.1",
    "@expo/config-plugins": "7.2.2",
    "@expo/vector-icons": "^13.0.0",
    "babel-preset-expo": "~9.5.0",
    "expo-application": "~5.3.0",
<<<<<<< HEAD
    "expo-asset": "~8.10.0",
    "expo-constants": "~14.4.0",
    "expo-file-system": "~15.4.0",
    "expo-font": "~11.3.0",
    "expo-keep-awake": "~12.2.0",
    "expo-modules-autolinking": "1.4.0",
    "expo-modules-core": "1.4.0",
    "md5-file": "^3.2.3"
=======
    "expo-asset": "~8.10.1",
    "expo-constants": "~14.4.2",
    "expo-file-system": "~15.4.2",
    "expo-font": "~11.4.0",
    "expo-keep-awake": "~12.3.0",
    "expo-modules-autolinking": "1.5.0",
    "expo-modules-core": "1.5.3",
    "fbemitter": "^3.0.0",
    "invariant": "^2.2.4",
    "md5-file": "^3.2.3",
    "node-fetch": "^2.6.7",
    "pretty-format": "^26.5.2"
>>>>>>> a5319e60
  },
  "devDependencies": {
    "@types/react": "~18.0.14",
    "@types/react-test-renderer": "^18.0.0",
<<<<<<< HEAD
    "expo-module-scripts": "^3.0.9",
=======
    "expo-module-scripts": "^3.0.10",
>>>>>>> a5319e60
    "react": "18.2.0",
    "react-dom": "18.2.0",
    "react-native": "0.72.3"
  }
}<|MERGE_RESOLUTION|>--- conflicted
+++ resolved
@@ -64,16 +64,6 @@
     "@expo/vector-icons": "^13.0.0",
     "babel-preset-expo": "~9.5.0",
     "expo-application": "~5.3.0",
-<<<<<<< HEAD
-    "expo-asset": "~8.10.0",
-    "expo-constants": "~14.4.0",
-    "expo-file-system": "~15.4.0",
-    "expo-font": "~11.3.0",
-    "expo-keep-awake": "~12.2.0",
-    "expo-modules-autolinking": "1.4.0",
-    "expo-modules-core": "1.4.0",
-    "md5-file": "^3.2.3"
-=======
     "expo-asset": "~8.10.1",
     "expo-constants": "~14.4.2",
     "expo-file-system": "~15.4.2",
@@ -81,21 +71,12 @@
     "expo-keep-awake": "~12.3.0",
     "expo-modules-autolinking": "1.5.0",
     "expo-modules-core": "1.5.3",
-    "fbemitter": "^3.0.0",
-    "invariant": "^2.2.4",
-    "md5-file": "^3.2.3",
-    "node-fetch": "^2.6.7",
-    "pretty-format": "^26.5.2"
->>>>>>> a5319e60
+    "md5-file": "^3.2.3"
   },
   "devDependencies": {
     "@types/react": "~18.0.14",
     "@types/react-test-renderer": "^18.0.0",
-<<<<<<< HEAD
-    "expo-module-scripts": "^3.0.9",
-=======
     "expo-module-scripts": "^3.0.10",
->>>>>>> a5319e60
     "react": "18.2.0",
     "react-dom": "18.2.0",
     "react-native": "0.72.3"
