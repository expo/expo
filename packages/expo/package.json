{
  "name": "expo",
  "version": "53.0.0",
  "description": "The Expo SDK",
  "main": "src/Expo.ts",
  "module": "src/Expo.ts",
  "types": "build/Expo.d.ts",
  "sideEffects": [
    "*.fx.tsx",
    "*.fx.web.tsx",
    "./src/winter/*.ts"
  ],
  "bin": {
    "expo": "bin/cli",
    "expo-modules-autolinking": "bin/autolinking",
    "fingerprint": "bin/fingerprint"
  },
  "files": [
    "android",
    "bin",
    "build",
    "ios",
    "scripts",
    "src",
    "AppEntry.js",
    "Expo.podspec",
    "bundledNativeModules.json",
    "expo-module.config.json",
    "metro-config.js",
    "metro-config.d.ts",
    "dom",
    "config.js",
    "config.d.ts",
    "config-plugins.js",
    "config-plugins.d.ts",
    "devtools.js",
    "devtools.d.ts",
    "fetch.js",
    "fetch.d.ts",
    "fingerprint.js",
    "fingerprint.d.ts",
    "react-native.config.js",
    "requiresExtraSetup.json",
    "tsconfig.base.json",
    "types",
    "virtual"
  ],
  "scripts": {
    "build": "expo-module build",
    "clean": "expo-module clean",
    "lint": "expo-module lint",
    "test": "expo-module test",
    "prepare": "expo-module prepare",
    "prepublishOnly": "expo-module prepublishOnly",
    "expo-module": "expo-module"
  },
  "jest": {
    "preset": "expo-module-scripts"
  },
  "repository": {
    "type": "git",
    "url": "https://github.com/expo/expo.git",
    "directory": "packages/expo"
  },
  "keywords": [
    "expo"
  ],
  "author": "Expo",
  "license": "MIT",
  "bugs": {
    "url": "https://github.com/expo/expo/issues"
  },
  "homepage": "https://github.com/expo/expo/tree/main/packages/expo",
  "dependencies": {
    "@babel/runtime": "^7.20.0",
    "@expo/cli": "0.24.6",
    "@expo/config": "~11.0.5",
    "@expo/config-plugins": "~9.1.7",
    "@expo/fingerprint": "0.12.3",
    "@expo/metro-config": "0.20.8",
    "@expo/vector-icons": "^14.0.0",
    "babel-preset-expo": "~13.1.8",
    "expo-asset": "~11.1.3",
    "expo-constants": "~17.1.3",
    "expo-file-system": "~18.1.7",
    "expo-font": "~13.2.2",
    "expo-keep-awake": "~14.1.3",
<<<<<<< HEAD
    "expo-modules-autolinking": "2.1.7",
    "expo-modules-core": "2.3.9",
    "pretty-format": "^29.7.0",
=======
    "expo-modules-autolinking": "2.1.8",
    "expo-modules-core": "2.3.10",
>>>>>>> 69b526e3
    "react-native-edge-to-edge": "1.6.0",
    "whatwg-url-without-unicode": "8.0.0-3"
  },
  "devDependencies": {
    "@types/node": "^22.14.0",
    "@types/react": "~19.0.10",
    "@types/react-test-renderer": "^19.0.0",
    "expo-module-scripts": "^4.1.5",
    "react": "19.0.0",
    "react-dom": "19.0.0",
    "react-native": "0.79.1",
    "web-streams-polyfill": "^3.3.2",
    "ws": "^8.18.0"
  },
  "peerDependencies": {
    "@expo/dom-webview": "*",
    "@expo/metro-runtime": "*",
    "react": "*",
    "react-native": "*",
    "react-native-webview": "*"
  },
  "peerDependenciesMeta": {
    "@expo/dom-webview": {
      "optional": true
    },
    "@expo/metro-runtime": {
      "optional": true
    },
    "react-native-webview": {
      "optional": true
    }
  }
}<|MERGE_RESOLUTION|>--- conflicted
+++ resolved
@@ -85,14 +85,9 @@
     "expo-file-system": "~18.1.7",
     "expo-font": "~13.2.2",
     "expo-keep-awake": "~14.1.3",
-<<<<<<< HEAD
-    "expo-modules-autolinking": "2.1.7",
-    "expo-modules-core": "2.3.9",
-    "pretty-format": "^29.7.0",
-=======
     "expo-modules-autolinking": "2.1.8",
     "expo-modules-core": "2.3.10",
->>>>>>> 69b526e3
+    "pretty-format": "^29.7.0",
     "react-native-edge-to-edge": "1.6.0",
     "whatwg-url-without-unicode": "8.0.0-3"
   },
