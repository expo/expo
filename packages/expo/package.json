--- conflicted
+++ resolved
@@ -61,17 +61,11 @@
   "homepage": "https://github.com/expo/expo/tree/main/packages/expo",
   "dependencies": {
     "@babel/runtime": "^7.14.0",
-    "@expo/bunyan": "4.0.0",
     "@expo/config": "^6.0.15",
     "@expo/config-plugins": "^4.0.15",
     "@expo/json-file": "8.2.34",
     "@expo/metro-config": "~0.3.7",
-<<<<<<< HEAD
-    "@expo/plist": "0.0.17",
-    "@expo/osascript": "2.0.31",
-=======
     "@expo/osascript": "^2.0.31",
->>>>>>> 99cb6c08
     "@expo/package-manager": "0.0.49",
     "@expo/plist": "^0.0.17",
     "@expo/prebuild-config": "^3.0.16",
@@ -80,24 +74,15 @@
     "@expo/vector-icons": "^12.0.4",
     "@expo/dev-server": "0.1.103",
     "@expo/devcert": "^1.0.0",
-<<<<<<< HEAD
-    "@expo/webpack-config": "0.16.16",
-=======
->>>>>>> 99cb6c08
     "@urql/core": "2.3.1",
     "@urql/exchange-retry": "0.3.0",
     "arg": "4.1.0",
     "babel-preset-expo": "~9.0.1",
     "better-opn": "~3.0.2",
-    "internal-ip": "4.3.0",
     "cacache": "^15.3.0",
     "chalk": "^4.0.0",
     "cross-spawn": "^6.0.5",
-<<<<<<< HEAD
-    "env-editor": "^0.4.1",
-=======
     "env-editor": "^1.0.0",
->>>>>>> 99cb6c08
     "expo-application": "~4.0.1",
     "expo-asset": "~8.4.5",
     "expo-constants": "~13.0.0",
@@ -112,10 +97,7 @@
     "form-data": "^2.3.2",
     "fs-extra": "9.0.0",
     "getenv": "^1.0.0",
-<<<<<<< HEAD
     "hasbin": "1.2.3",
-=======
->>>>>>> 99cb6c08
     "graphql": "15.5.1",
     "graphql-tag": "2.12.5",
     "internal-ip": "4.3.0",
@@ -129,11 +111,7 @@
     "ora": "3.4.0",
     "pretty-format": "^26.5.2",
     "prompts": "^2.3.2",
-<<<<<<< HEAD
     "qrcode-terminal": "0.11.0",
-    "json-schema-deref-sync": "^0.13.0",
-=======
->>>>>>> 99cb6c08
     "requireg": "^0.2.2",
     "resolve-from": "^5.0.0",
     "semver": "^7.3.2",
@@ -142,11 +120,8 @@
     "tempy": "^0.7.1",
     "terminal-link": "^2.1.1",
     "uuid": "^3.4.0",
-<<<<<<< HEAD
     "webpack": "4.43.0",
     "webpack-dev-server": "3.11.0",
-=======
->>>>>>> 99cb6c08
     "wrap-ansi": "^7.0.0"
   },
   "optionalDependencies": {
@@ -182,11 +157,6 @@
     "react-dom": "17.0.2",
     "react-native": "0.67.2",
     "taskr": "1.1.0",
-<<<<<<< HEAD
-    "@types/webpack": "4.41.18",
-    "@types/webpack-dev-server": "3.11.0",
-=======
->>>>>>> 99cb6c08
     "@expo/ngrok": "4.1.0"
   }
 }