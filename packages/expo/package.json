{
  "name": "expo",
  "version": "44.0.0-beta.1",
  "description": "The Expo SDK",
  "main": "build/Expo.js",
  "module": "build/Expo.js",
  "types": "build/Expo.d.ts",
  "sideEffects": [
    "*.fx.js",
    "*.fx.web.js"
  ],
  "bin": {
    "expo": "build/bin/cli.js"
  },
  "files": [
    "android",
    "bin",
    "build",
    "build-cli",
    "ios",
    "scripts",
    "tools",
    "AppEntry.js",
    "bundledNativeModules.json",
    "expo-module.config.json",
    "metro-config.js",
    "react-native.config.js",
    "requiresExtraSetup.json",
    "tsconfig.base.json"
  ],
  "scripts": {
    "build:cli": "taskr",
    "prepare:cli": "taskr release",
    "build": "expo-module build",
    "clean": "expo-module clean",
    "lint": "expo-module lint",
    "test": "expo-module test",
    "test:cli": "jest --config e2e/jest-cli.config.js",
    "test:cli:e2e": "jest --config e2e/jest-e2e.config.js",
    "prepublishOnly": "npm run prepare:cli && expo-module prepublishOnly",
    "expo-module": "expo-module"
  },
  "jest": {
    "preset": "expo-module-scripts"
  },
  "repository": {
    "type": "git",
    "url": "https://github.com/expo/expo.git",
    "directory": "packages/expo"
  },
  "keywords": [
    "expo"
  ],
  "author": "Expo",
  "license": "MIT",
  "bugs": {
    "url": "https://github.com/expo/expo/issues"
  },
  "homepage": "https://github.com/expo/expo/tree/master/packages/expo",
  "dependencies": {
    "@babel/runtime": "^7.14.0",
    "@expo/config": "^6.0.15",
    "@expo/config-plugins": "^4.0.15",
    "@expo/json-file": "8.2.34",
    "@expo/metro-config": "~0.3.7",
    "@expo/package-manager": "0.0.49",
    "@expo/prebuild-config": "^3.0.16",
    "@expo/spawn-async": "1.5.0",
    "@expo/vector-icons": "^12.0.4",
    "babel-preset-expo": "~9.0.1",
    "cacache": "^15.3.0",
    "chalk": "^4.0.0",
    "cross-spawn": "^6.0.5",
    "expo-application": "~4.0.1",
    "expo-asset": "~8.4.5",
    "expo-constants": "~13.0.0",
    "expo-file-system": "~13.2.0",
    "expo-font": "~10.0.4",
    "expo-keep-awake": "~10.0.1",
    "expo-modules-autolinking": "0.5.5",
    "expo-modules-core": "0.6.1",
    "fbemitter": "^2.1.1",
    "form-data": "^2.3.2",
    "fs-extra": "9.0.0",
    "getenv": "^1.0.0",
    "invariant": "^2.2.4",
    "js-yaml": "^3.13.1",
    "md5-file": "^3.2.3",
    "minipass": "2.3.5",
    "node-fetch": "^2.6.0",
    "ora": "3.4.0",
    "pretty-format": "^26.5.2",
    "prompts": "^2.3.2",
    "resolve-from": "^5.0.0",
    "semver": "^7.3.2",
    "slugify": "^1.3.4",
    "tar": "^6.0.5",
    "tempy": "^0.7.1",
    "terminal-link": "^2.1.1",
    "uuid": "^3.4.0"
  },
  "optionalDependencies": {
    "expo-error-recovery": "~3.0.4"
  },
  "taskr": {
    "requires": [
      "./taskfile-swc.js"
    ]
  },
  "devDependencies": {
    "@swc/core": "^1.2.126",
    "@taskr/clear": "1.1.0",
    "@taskr/esnext": "1.1.0",
    "@taskr/watch": "1.1.0",
    "@types/cacache": "^15.0.1",
    "@types/fbemitter": "^2.0.32",
    "@types/form-data": "^2.2.0",
    "@types/invariant": "^2.2.33",
    "@types/js-yaml": "^3.12.2",
    "@types/prompts": "^2.0.6",
    "@types/react": "~17.0.21",
    "@types/react-native": "~0.64.12",
    "@types/react-test-renderer": "^17.0.1",
    "@types/uuid": "^3.4.7",
    "arg": "4.1.0",
    "cross-env": "^7.0.3",
    "expo-module-scripts": "^2.0.0",
<<<<<<< HEAD
    "klaw-sync": "^6.0.0",
    "react": "17.0.1",
    "react-dom": "17.0.1",
    "react-native": "0.64.3",
=======
    "react": "17.0.2",
    "react-dom": "17.0.2",
    "react-native": "0.66.4",
>>>>>>> e226fd94
    "taskr": "1.1.0"
  }
}<|MERGE_RESOLUTION|>--- conflicted
+++ resolved
@@ -125,16 +125,10 @@
     "arg": "4.1.0",
     "cross-env": "^7.0.3",
     "expo-module-scripts": "^2.0.0",
-<<<<<<< HEAD
     "klaw-sync": "^6.0.0",
-    "react": "17.0.1",
-    "react-dom": "17.0.1",
-    "react-native": "0.64.3",
-=======
     "react": "17.0.2",
     "react-dom": "17.0.2",
     "react-native": "0.66.4",
->>>>>>> e226fd94
     "taskr": "1.1.0"
   }
 }