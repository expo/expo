{
  "name": "expo",
  "version": "48.0.0-beta.2",
  "description": "The Expo SDK",
  "main": "build/Expo.js",
  "module": "build/Expo.js",
  "types": "build/Expo.d.ts",
  "sideEffects": [
    "*.fx.js",
    "*.fx.web.js"
  ],
  "bin": {
    "expo": "bin/cli.js"
  },
  "files": [
    "android",
    "bin",
    "build",
    "ios",
    "scripts",
    "tools",
    "AppEntry.js",
    "Expo.podspec",
    "bundledNativeModules.json",
    "expo-module.config.json",
    "metro-config.js",
    "config.js",
    "config.d.ts",
    "config-plugins.js",
    "config-plugins.d.ts",
    "react-native.config.js",
    "requiresExtraSetup.json",
    "tsconfig.base.json"
  ],
  "scripts": {
    "build": "expo-module build",
    "clean": "expo-module clean",
    "lint": "expo-module lint",
    "test": "expo-module test",
    "prepublishOnly": "expo-module prepublishOnly",
    "expo-module": "expo-module"
  },
  "jest": {
    "preset": "expo-module-scripts"
  },
  "repository": {
    "type": "git",
    "url": "https://github.com/expo/expo.git",
    "directory": "packages/expo"
  },
  "keywords": [
    "expo"
  ],
  "author": "Expo",
  "license": "MIT",
  "bugs": {
    "url": "https://github.com/expo/expo/issues"
  },
  "homepage": "https://github.com/expo/expo/tree/main/packages/expo",
  "dependencies": {
    "@babel/runtime": "^7.20.0",
    "@expo/cli": "0.5.1",
    "@expo/vector-icons": "^13.0.0",
    "@expo/config-plugins": "6.0.0",
    "@expo/config": "8.0.1",
    "babel-preset-expo": "~9.3.0",
    "cross-spawn": "^6.0.5",
    "expo-application": "~5.1.1",
    "expo-asset": "~8.9.0",
    "expo-constants": "~14.2.1",
    "expo-file-system": "~15.2.2",
    "expo-font": "~11.1.1",
    "expo-keep-awake": "~12.0.1",
    "expo-modules-autolinking": "1.1.1",
    "expo-modules-core": "1.2.1",
    "fbemitter": "^3.0.0",
    "getenv": "^1.0.0",
    "invariant": "^2.2.4",
    "md5-file": "^3.2.3",
    "node-fetch": "^2.6.7",
    "pretty-format": "^26.5.2",
    "uuid": "^3.4.0"
  },
<<<<<<< HEAD
=======
  "optionalDependencies": {
    "expo-error-recovery": "~4.1.1"
  },
>>>>>>> fed7cf3d
  "devDependencies": {
    "@types/fbemitter": "^2.0.32",
    "@types/invariant": "^2.2.33",
    "@types/react": "~18.0.14",
    "@types/react-test-renderer": "^18.0.0",
    "@types/uuid": "^3.4.7",
    "expo-module-scripts": "^3.0.7",
    "react": "18.2.0",
    "react-dom": "18.2.0",
    "react-native": "0.71.2"
  }
}<|MERGE_RESOLUTION|>--- conflicted
+++ resolved
@@ -81,12 +81,6 @@
     "pretty-format": "^26.5.2",
     "uuid": "^3.4.0"
   },
-<<<<<<< HEAD
-=======
-  "optionalDependencies": {
-    "expo-error-recovery": "~4.1.1"
-  },
->>>>>>> fed7cf3d
   "devDependencies": {
     "@types/fbemitter": "^2.0.32",
     "@types/invariant": "^2.2.33",
