--- conflicted
+++ resolved
@@ -10,15 +10,13 @@
 
 ### 💡 Others
 
-<<<<<<< HEAD
 - Updated typo in deprecation warning ([#17513](https://github.com/expo/expo/pull/17513) by [@frankcalise](https://github.com/frankcalise))
-=======
+
 ## 2.0.0 — 2022-04-18
 
 ### 🛠 Breaking changes
 
 - Deprecate the library in favor of expo-splash-screen. ([#16963](https://github.com/expo/expo/pull/16963) by [@brentvatne](https://github.com/brentvatne))
->>>>>>> af0b4519
 
 ## 1.3.0 — 2021-12-03
 
