--- conflicted
+++ resolved
@@ -1,10 +1,6 @@
 {
   "name": "expo-sharing",
-<<<<<<< HEAD
-  "version": "13.1.1",
-=======
   "version": "13.1.2",
->>>>>>> cd391c95
   "description": "Provides a way to share files directly with other compatible applications.",
   "main": "build/Sharing.js",
   "types": "build/Sharing.d.ts",
