--- conflicted
+++ resolved
@@ -70,12 +70,8 @@
     minSdkVersion safeExtGet("minSdkVersion", 21)
     targetSdkVersion safeExtGet("targetSdkVersion", 30)
     versionCode 23
-<<<<<<< HEAD
-    versionName "6.3.0"
+    versionName "6.4.0"
     consumerProguardFiles("proguard-rules.pro")
-=======
-    versionName "6.4.0"
->>>>>>> 4d56fd59
   }
   lintOptions {
     abortOnError false
