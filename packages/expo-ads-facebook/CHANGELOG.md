# Changelog

## Unpublished

### 🛠 Breaking changes

### 🎉 New features

### 🐛 Bug fixes

<<<<<<< HEAD
- Upgraded the underlying Android SDK to 5.11.0 (was 5.1.1, which has been deprecated and would result in an error). No user-facing changes involved. ([#10430](https://github.com/expo/expo/pull/10430) by [@cruzach](https://github.com/cruzach))
- Upgraded the underlying iOS SDK to 5.9.0. No user-facing changes involved. ([#10430](https://github.com/expo/expo/pull/10430) by [@cruzach](https://github.com/cruzach))

=======
- Removed extra padding above banner ads on iOS. ([#10433](https://github.com/expo/expo/pull/10433) by [@cruzach](https://github.com/cruzach))
>>>>>>> f26fdc03

## 8.4.0 — 2020-08-18

_This version does not introduce any user-facing changes._

## 8.3.0 — 2020-06-24

### 🎉 New features

- Add `onError` property to components created with `withNativeAd` that lets you get notified of errors that might occur when the native SDK tries to fetch ads. ([#8662](https://github.com/expo/expo/pull/8662) by [@sjchmiela](https://github.com/sjchmiela))

## 8.2.1 — 2020-05-29

*This version does not introduce any user-facing changes.*

## 8.2.0 — 2020-05-27

*This version does not introduce any user-facing changes.*<|MERGE_RESOLUTION|>--- conflicted
+++ resolved
@@ -8,13 +8,9 @@
 
 ### 🐛 Bug fixes
 
-<<<<<<< HEAD
 - Upgraded the underlying Android SDK to 5.11.0 (was 5.1.1, which has been deprecated and would result in an error). No user-facing changes involved. ([#10430](https://github.com/expo/expo/pull/10430) by [@cruzach](https://github.com/cruzach))
 - Upgraded the underlying iOS SDK to 5.9.0. No user-facing changes involved. ([#10430](https://github.com/expo/expo/pull/10430) by [@cruzach](https://github.com/cruzach))
-
-=======
 - Removed extra padding above banner ads on iOS. ([#10433](https://github.com/expo/expo/pull/10433) by [@cruzach](https://github.com/cruzach))
->>>>>>> f26fdc03
 
 ## 8.4.0 — 2020-08-18
 
