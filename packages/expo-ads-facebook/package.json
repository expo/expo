{
  "name": "expo-ads-facebook",
  "version": "10.0.4",
  "description": "Facebook Audience SDK integration",
  "main": "build/index.js",
  "types": "build/index.d.ts",
  "sideEffects": false,
  "scripts": {
    "build": "expo-module build",
    "clean": "expo-module clean",
    "lint": "expo-module lint",
    "test": "expo-module test",
    "prepare": "expo-module prepare",
    "prepublishOnly": "expo-module prepublishOnly",
    "expo-module": "expo-module"
  },
  "keywords": [
    "react-native",
    "expo",
    "expo-ads-facebook"
  ],
  "repository": {
    "type": "git",
    "url": "https://github.com/expo/expo.git",
    "directory": "packages/expo-ads-facebook"
  },
  "bugs": {
    "url": "https://github.com/expo/expo/issues"
  },
  "author": "650 Industries, Inc.",
  "license": "MIT",
  "homepage": "https://docs.expo.io/versions/latest/sdk/facebook-ads/",
  "dependencies": {
<<<<<<< HEAD
    "@expo/config-plugins": "^1.0.32",
=======
    "@expo/config-plugins": "^1.0.18",
    "expo-modules-core": "~0.0.1",
>>>>>>> fb3d99c5
    "fbemitter": "^2.1.1",
    "nullthrows": "^1.1.0"
  },
  "devDependencies": {
    "expo-module-scripts": "^2.0.0"
  }
}<|MERGE_RESOLUTION|>--- conflicted
+++ resolved
@@ -31,12 +31,8 @@
   "license": "MIT",
   "homepage": "https://docs.expo.io/versions/latest/sdk/facebook-ads/",
   "dependencies": {
-<<<<<<< HEAD
     "@expo/config-plugins": "^1.0.32",
-=======
-    "@expo/config-plugins": "^1.0.18",
     "expo-modules-core": "~0.0.1",
->>>>>>> fb3d99c5
     "fbemitter": "^2.1.1",
     "nullthrows": "^1.1.0"
   },
