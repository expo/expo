package expo.modules.notifications.notifications.service;

import android.app.PendingIntent;
import android.content.BroadcastReceiver;
import android.content.Context;
import android.content.Intent;
import android.net.Uri;
import android.os.Parcel;
import android.util.Log;

import androidx.annotation.NonNull;
import androidx.annotation.Nullable;
import expo.modules.notifications.notifications.interfaces.NotificationsReconstructor;
import expo.modules.notifications.notifications.model.Notification;
import expo.modules.notifications.notifications.model.NotificationAction;
import expo.modules.notifications.notifications.model.NotificationResponse;

/**
 * A broadcast receiver responsible for redirecting responses to notifications
 * to {@link NotificationsHelper}.
 */
public class NotificationResponseReceiver extends BroadcastReceiver {
  public static final String NOTIFICATION_OPEN_APP_ACTION = "expo.modules.notifications.OPEN_APP_ACTION";
  public static final String NOTIFICATION_RESPONSE_KEY = "response";
  public static final String ACTION_FOREGROUNDS_APP = "opensAppToForeground";
  //                                        EXRespRcv
  protected static final int REQUEST_CODE = 397377728;

  public static PendingIntent getActionIntent(Context context, NotificationAction action, Notification notification) {
    Intent intent = new Intent(context, NotificationResponseReceiver.class);
    // By setting different data we make sure that intents with different actions
    // are different to the system.
    intent.setData(getUriBuilderForIdentifier(notification.getNotificationRequest().getIdentifier()).appendPath(action.getIdentifier()).build());
    intent.putExtra(NOTIFICATION_RESPONSE_KEY, new NotificationResponse(action.getIdentifier(), notification));
    intent.putExtra(ACTION_FOREGROUNDS_APP, action.opensAppToForeground());
    return PendingIntent.getBroadcast(context, REQUEST_CODE, intent, PendingIntent.FLAG_UPDATE_CURRENT);
  }

  protected static Uri.Builder getUriBuilderForIdentifier(String identifier) {
    return Uri.parse("expo-notifications://notifications/").buildUpon().appendPath(identifier);
  }

  @Override
  public void onReceive(Context context, Intent intent) {
    NotificationResponse response = intent.getParcelableExtra(NOTIFICATION_RESPONSE_KEY);
<<<<<<< HEAD
    openAppToForeground(context, response);
    getNotificationsHelper(context).responseReceived(response);
  }

  protected NotificationsHelper getNotificationsHelper(Context context) {
    return new NotificationsHelper(context, NotificationsReconstructor.create(context));
=======
    if (intent.getBooleanExtra(ACTION_FOREGROUNDS_APP, true)) {
      openAppToForeground(context, response);
    }
    BaseNotificationsService.enqueueResponseReceived(context, response);
>>>>>>> b5532de3
  }

  protected void openAppToForeground(Context context, NotificationResponse notificationResponse) {
    Intent appLauncher = getNotificationActionLauncher(context, notificationResponse);
    if (appLauncher != null) {
      context.startActivity(appLauncher);
      return;
    }

    appLauncher = getMainActivityLauncher(context);
    if (appLauncher == null) {
      Log.w("expo-notifications", "No launch intent found for application. Interacting with the notification won't open the app. The implementation uses `getLaunchIntentForPackage` to find appropriate activity.");
      return;
    }
    context.startActivity(appLauncher);
  }

  private Intent getNotificationActionLauncher(Context context, NotificationResponse notificationResponse) {
    Intent notificationActionLauncher = new Intent(NOTIFICATION_OPEN_APP_ACTION);
    notificationActionLauncher.setFlags(Intent.FLAG_ACTIVITY_NEW_TASK);
    notificationActionLauncher.setPackage(context.getApplicationContext().getPackageName());
    if (notificationActionLauncher.resolveActivity(context.getPackageManager()) != null) {
      // Class loader used in BaseBundle when unmarshalling notification extras
      // cannot handle expo.modules.notifications.….NotificationResponse
      // so we go around it by marshalling and unmarshalling the object ourselves.
      notificationActionLauncher.putExtra(NOTIFICATION_RESPONSE_KEY, marshallNotificationResponse(notificationResponse));
      return notificationActionLauncher;
    }

    return null;
  }

  private Intent getMainActivityLauncher(Context context) {
    return context.getPackageManager().getLaunchIntentForPackage(context.getPackageName());
  }

  /**
   * Reconstructs NotificationResponse from Intent.
   *
   * @param intent
   * @return NotificationResponse instance or null if intent doesn't contain a response
   */
  @Nullable
  public static NotificationResponse getNotificationResponse(@NonNull Intent intent) {
    return NotificationResponseReceiver.unmarshallNotificationResponse(intent.getByteArrayExtra(NOTIFICATION_RESPONSE_KEY));
  }

  /**
   * Marshalls {@link NotificationResponse} into to a byte array.
   *
   * @param notificationResponse Notification response to marshall
   * @return Given request marshalled to a byte array or null if the process failed.
   */
  @Nullable
  private byte[] marshallNotificationResponse(NotificationResponse notificationResponse) {
    try {
      Parcel parcel = Parcel.obtain();
      notificationResponse.writeToParcel(parcel, 0);
      byte[] bytes = parcel.marshall();
      parcel.recycle();
      return bytes;
    } catch (Exception e) {
      // If we couldn't marshall the request, let's not fail the whole build process.
      Log.e("expo-notifications", String.format("Could not marshalled notification response: %s.", notificationResponse.getActionIdentifier()));
      e.printStackTrace();
      return null;
    }
  }

  /**
   * UNmarshalls {@link NotificationResponse} from a byte array.
   *
   * @param notificationRequestByteArray
   * @return NotificationResponse instance or null if the process failed.
   */
  @Nullable
  public static NotificationResponse unmarshallNotificationResponse(@Nullable byte[] notificationRequestByteArray) {
    if (notificationRequestByteArray == null) {
      return null;
    }
    try {
      Parcel parcel = Parcel.obtain();
      parcel.unmarshall(notificationRequestByteArray, 0, notificationRequestByteArray.length);
      parcel.setDataPosition(0);
      NotificationResponse response = NotificationResponse.CREATOR.createFromParcel(parcel);
      parcel.recycle();
      return response;
    } catch (Exception e) {
      Log.e("expo-notifications", "Could not unmarshall NotificationResponse from Intent.extra.", e);
    }
    return null;
  }
}<|MERGE_RESOLUTION|>--- conflicted
+++ resolved
@@ -43,19 +43,14 @@
   @Override
   public void onReceive(Context context, Intent intent) {
     NotificationResponse response = intent.getParcelableExtra(NOTIFICATION_RESPONSE_KEY);
-<<<<<<< HEAD
-    openAppToForeground(context, response);
+    if (intent.getBooleanExtra(ACTION_FOREGROUNDS_APP, true)) {
+      openAppToForeground(context, response);
+    }
     getNotificationsHelper(context).responseReceived(response);
   }
 
   protected NotificationsHelper getNotificationsHelper(Context context) {
     return new NotificationsHelper(context, NotificationsReconstructor.create(context));
-=======
-    if (intent.getBooleanExtra(ACTION_FOREGROUNDS_APP, true)) {
-      openAppToForeground(context, response);
-    }
-    BaseNotificationsService.enqueueResponseReceived(context, response);
->>>>>>> b5532de3
   }
 
   protected void openAppToForeground(Context context, NotificationResponse notificationResponse) {
