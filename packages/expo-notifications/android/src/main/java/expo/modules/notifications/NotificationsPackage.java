package expo.modules.notifications;

import android.content.Context;

import org.unimodules.core.BasePackage;
import org.unimodules.core.ExportedModule;
import org.unimodules.core.interfaces.InternalModule;
import org.unimodules.core.interfaces.SingletonModule;

import java.util.Arrays;
import java.util.Collections;
import java.util.List;

import expo.modules.notifications.badge.BadgeModule;
import expo.modules.notifications.badge.ExpoBadgeManager;
import expo.modules.notifications.installationid.InstallationIdProvider;
import expo.modules.notifications.notifications.NotificationManager;
import expo.modules.notifications.notifications.channels.NotificationChannelGroupManagerModule;
import expo.modules.notifications.notifications.channels.NotificationChannelManagerModule;
import expo.modules.notifications.notifications.channels.AndroidXNotificationsChannelsProvider;
import expo.modules.notifications.notifications.emitting.NotificationsEmitter;
import expo.modules.notifications.notifications.handling.NotificationsHandler;
import expo.modules.notifications.notifications.presentation.ExpoNotificationPresentationModule;
import expo.modules.notifications.notifications.categories.ExpoNotificationCategoriesModule;
import expo.modules.notifications.notifications.scheduling.NotificationScheduler;
import expo.modules.notifications.permissions.NotificationPermissionsModule;
import expo.modules.notifications.tokens.PushTokenManager;
import expo.modules.notifications.tokens.PushTokenModule;

public class NotificationsPackage extends BasePackage {
  @Override
  public List<ExportedModule> createExportedModules(Context context) {
    return Arrays.asList(
<<<<<<< HEAD
      new BadgeModule(context),
      new PushTokenModule(context),
      new NotificationsEmitter(context),
      new NotificationsHandler(context),
      new NotificationScheduler(context),
      new InstallationIdProvider(context),
      new NotificationPermissionsModule(context),
      new NotificationChannelManagerModule(context),
      new ExpoNotificationPresentationModule(context),
      new NotificationChannelGroupManagerModule(context)
=======
        new BadgeModule(context),
        new PushTokenModule(context),
        new NotificationsEmitter(context),
        new NotificationsHandler(context),
        new NotificationScheduler(context),
        new InstallationIdProvider(context),
        new NotificationPermissionsModule(context),
        new NotificationChannelManagerModule(context),
        new ExpoNotificationPresentationModule(context),
        new NotificationChannelGroupManagerModule(context),
        new ExpoNotificationCategoriesModule(context)
>>>>>>> b5532de3
    );
  }

  @Override
  public List<SingletonModule> createSingletonModules(Context context) {
    return Arrays.asList(
      new PushTokenManager(),
      new NotificationManager(),
      new ExpoBadgeManager(context)
    );
  }

  @Override
  public List<InternalModule> createInternalModules(Context context) {
    return Collections.singletonList(new AndroidXNotificationsChannelsProvider(context));
  }
}<|MERGE_RESOLUTION|>--- conflicted
+++ resolved
@@ -15,13 +15,13 @@
 import expo.modules.notifications.badge.ExpoBadgeManager;
 import expo.modules.notifications.installationid.InstallationIdProvider;
 import expo.modules.notifications.notifications.NotificationManager;
+import expo.modules.notifications.notifications.categories.ExpoNotificationCategoriesModule;
+import expo.modules.notifications.notifications.channels.AndroidXNotificationsChannelsProvider;
 import expo.modules.notifications.notifications.channels.NotificationChannelGroupManagerModule;
 import expo.modules.notifications.notifications.channels.NotificationChannelManagerModule;
-import expo.modules.notifications.notifications.channels.AndroidXNotificationsChannelsProvider;
 import expo.modules.notifications.notifications.emitting.NotificationsEmitter;
 import expo.modules.notifications.notifications.handling.NotificationsHandler;
 import expo.modules.notifications.notifications.presentation.ExpoNotificationPresentationModule;
-import expo.modules.notifications.notifications.categories.ExpoNotificationCategoriesModule;
 import expo.modules.notifications.notifications.scheduling.NotificationScheduler;
 import expo.modules.notifications.permissions.NotificationPermissionsModule;
 import expo.modules.notifications.tokens.PushTokenManager;
@@ -31,7 +31,6 @@
   @Override
   public List<ExportedModule> createExportedModules(Context context) {
     return Arrays.asList(
-<<<<<<< HEAD
       new BadgeModule(context),
       new PushTokenModule(context),
       new NotificationsEmitter(context),
@@ -41,20 +40,8 @@
       new NotificationPermissionsModule(context),
       new NotificationChannelManagerModule(context),
       new ExpoNotificationPresentationModule(context),
-      new NotificationChannelGroupManagerModule(context)
-=======
-        new BadgeModule(context),
-        new PushTokenModule(context),
-        new NotificationsEmitter(context),
-        new NotificationsHandler(context),
-        new NotificationScheduler(context),
-        new InstallationIdProvider(context),
-        new NotificationPermissionsModule(context),
-        new NotificationChannelManagerModule(context),
-        new ExpoNotificationPresentationModule(context),
-        new NotificationChannelGroupManagerModule(context),
-        new ExpoNotificationCategoriesModule(context)
->>>>>>> b5532de3
+      new NotificationChannelGroupManagerModule(context),
+      new ExpoNotificationCategoriesModule(context)
     );
   }
 
