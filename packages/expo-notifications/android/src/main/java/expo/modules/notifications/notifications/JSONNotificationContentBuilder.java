--- conflicted
+++ resolved
@@ -36,26 +36,16 @@
 
   public NotificationContent.Builder setPayload(JSONObject payload) {
     this.setTitle(getTitle(payload))
-<<<<<<< HEAD
       .setSubtitle(getSubtitle(payload))
       .setText(getText(payload))
       .setBody(getBody(payload))
       .setPriority(getPriority(payload))
       .setBadgeCount(getBadgeCount(payload))
       .setColor(getColor(payload))
-      .setAutoDismiss(getAutoDismiss(payload));
-=======
-        .setSubtitle(getSubtitle(payload))
-        .setText(getText(payload))
-        .setBody(getBody(payload))
-        .setPriority(getPriority(payload))
-        .setBadgeCount(getBadgeCount(payload))
-        .setColor(getColor(payload))
-        .setAutoDismiss(getAutoDismiss(payload))
-        .setCategoryId(getCategoryId(payload))
-        .setSticky(getSticky(payload));
-
->>>>>>> b5532de3
+      .setAutoDismiss(getAutoDismiss(payload))
+      .setCategoryId(getCategoryId(payload))
+      .setSticky(getSticky(payload));
+
     if (shouldPlayDefaultSound(payload)) {
       useDefaultSound();
     } else {
@@ -198,7 +188,7 @@
       return null;
     }
   }
-  
+
   protected boolean getSticky(JSONObject payload) {
     if (payload.has(STICKY_KEY)) {
       try {
