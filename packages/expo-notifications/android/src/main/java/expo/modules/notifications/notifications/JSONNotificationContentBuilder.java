--- conflicted
+++ resolved
@@ -24,12 +24,9 @@
   private static final String BADGE_KEY = "badge";
   private static final String COLOR_KEY = "color";
   private static final String AUTO_DISMISS_KEY = "autoDismiss";
-<<<<<<< HEAD
   private static final String CATEGORY_IDENTIFIER_KEY = "categoryId";
-=======
   private static final String STICKY_KEY = "sticky";
 
->>>>>>> abfa127e
 
   private SoundResolver mSoundResolver;
 
@@ -46,11 +43,9 @@
         .setBadgeCount(getBadgeCount(payload))
         .setColor(getColor(payload))
         .setAutoDismiss(getAutoDismiss(payload))
-<<<<<<< HEAD
-        .setCategoryId(getCategoryId(payload));
-=======
+        .setCategoryId(getCategoryId(payload))
         .setSticky(getSticky(payload));
->>>>>>> abfa127e
+
     if (shouldPlayDefaultSound(payload)) {
       useDefaultSound();
     } else {
@@ -185,7 +180,6 @@
     return true;
   }
 
-<<<<<<< HEAD
   @Nullable
   protected String getCategoryId(JSONObject payload) {
     try {
@@ -193,7 +187,8 @@
     } catch (JSONException e) {
       return null;
     }
-=======
+  }
+  
   protected boolean getSticky(JSONObject payload) {
     if (payload.has(STICKY_KEY)) {
       try {
@@ -204,6 +199,5 @@
     }
     // TODO: the default value should be determined by NotificationContent.Builder
     return false;
->>>>>>> abfa127e
   }
 }