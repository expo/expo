--- conflicted
+++ resolved
@@ -101,11 +101,7 @@
       IMPORTANCE_KEY to managerCompat.importance,
     ).apply {
       val notificationManager = context.getSystemService(Context.NOTIFICATION_SERVICE) as? NotificationManager
-<<<<<<< HEAD
       if (notificationManager != null) {
-=======
-      if (Build.VERSION.SDK_INT >= Build.VERSION_CODES.M && notificationManager != null) {
->>>>>>> 400d1b67
         putInt(INTERRUPTION_FILTER_KEY, notificationManager.currentInterruptionFilter)
       }
     }
