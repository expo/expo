--- conflicted
+++ resolved
@@ -88,13 +88,10 @@
       serializedContent.putDoubleArray("vibrationPattern", serializedVibrationPattern);
     }
     serializedContent.putBoolean("autoDismiss", content.isAutoDismiss());
-<<<<<<< HEAD
     if (content.getCategoryId() != null) {
       serializedContent.putString("categoryIdentifier", content.getCategoryId());
     }
-=======
     serializedContent.putBoolean("sticky", content.isSticky());
->>>>>>> abfa127e
     return serializedContent;
   }
 
