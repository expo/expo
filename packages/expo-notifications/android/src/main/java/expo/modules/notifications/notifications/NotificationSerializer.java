--- conflicted
+++ resolved
@@ -179,7 +179,6 @@
     return bundle;
   }
 
-<<<<<<< HEAD
   public static Bundle toBundle(@NonNull NotificationCategory category) {
     Bundle serializedCategory = new Bundle();
     serializedCategory.putString("identifier", category.getIdentifier());
@@ -215,13 +214,13 @@
     }
 
     return serializedAction;
-=======
+  }
+  
   @Nullable
   private static String getChannelId(NotificationTrigger trigger) {
     if (Build.VERSION.SDK_INT >= Build.VERSION_CODES.O) {
       return trigger.getNotificationChannel();
     }
     return null;
->>>>>>> e85002f9
   }
 }