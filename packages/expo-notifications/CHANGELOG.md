--- conflicted
+++ resolved
@@ -6,11 +6,8 @@
 
 ### 🎉 New features
 
-<<<<<<< HEAD
 - Added Notification categories functionality to allow for interactive push notifications on Android and iOS! ([#9015](https://github.com/expo/expo/pull/9015) by [@cruzach](https://github.com/cruzach))
-=======
 - Added support for channels to local notifications. ([#9385](https://github.com/expo/expo/pull/9385) by [@lukmccall](https://github.com/lukmccall))
->>>>>>> e85002f9
 
 ### 🐛 Bug fixes
 
