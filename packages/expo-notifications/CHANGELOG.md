--- conflicted
+++ resolved
@@ -10,11 +10,8 @@
 
 ### 🐛 Bug fixes
 
-<<<<<<< HEAD
 - Notification categories will no longer be lost after ejecting to the bare workflow (if ejecting after SDK 41). ([#11651](https://github.com/expo/expo/pull/11651) by [@cruzach](https://github.com/cruzach))
-=======
 - Notify all listeners of pending notification responses. ([#11536](https://github.com/expo/expo/pull/11536) by [@esamelson](https://github.com/esamelson))
->>>>>>> 4be8f336
 
 ## 0.9.0 — 2021-01-15
 
