--- conflicted
+++ resolved
@@ -8,9 +8,8 @@
 
 ### 🐛 Bug fixes
 
-<<<<<<< HEAD
 - Export `NotificationPermissions.types` to make `Notifications.IosAuthorizationStatus` available. ([#8747](https://github.com/expo/expo/pull/8747) by [@brentvatne](https://github.com/brentvatne))
-=======
+
 ## 0.4.0 — 2020-06-24
 
 ### 🎉 New features
@@ -20,7 +19,6 @@
 ### 🐛 Bug fixes
 
 - Fixed total incompatibility with the web platform – calling unsupported methods will now throw a readable `UnavailabilityError`. ([#8853](https://github.com/expo/expo/pull/8853) by [@sjchmiela](https://github.com/sjchmiela))
->>>>>>> 7aa433ac
 
 ## 0.3.2 — 2020-06-10
 
