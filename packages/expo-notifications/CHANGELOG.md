--- conflicted
+++ resolved
@@ -10,13 +10,11 @@
 
 ### 💡 Others
 
-<<<<<<< HEAD
 - remove unused deps ([#32272](https://github.com/expo/expo/pull/32272) by [@vonovak](https://github.com/vonovak))
-=======
+
 ## 0.29.2 — 2024-10-24
 
 _This version does not introduce any user-facing changes._
->>>>>>> 1f356dbd
 
 ## 0.29.1 — 2024-10-24
 
