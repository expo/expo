# Changelog

## Unpublished

### 🛠 Breaking changes

### 🎉 New features

### 🐛 Bug fixes

<<<<<<< HEAD
- Export `NotificationPermissions.types` to make `Notifications.IosAuthorizationStatus` available. ([#8747](https://github.com/expo/expo/pull/8747) by [@brentvatne](https://github.com/brentvatne))
=======
## 0.3.2 — 2020-06-10

### 🐛 Bug fixes

- Fixed compatibility with `expo-permissions` below `9.0.0` (the _duplicate symbols_ problem). ([#8753](https://github.com/expo/expo/pull/8753) by [@sjchmiela](https://github.com/sjchmiela))
>>>>>>> 23e89c1b

## 0.3.1 — 2020-06-03

### 🎉 New features

- Added support for including foreign (non-`expo-notifications`-created) notifications in `getPresentedNotificationsAsync` on Android. ([#8614](https://github.com/expo/expo/pull/8614) by [@sjchmiela](https://github.com/sjchmiela))

### 🐛 Bug fixes

- Fixed `getExpoPushTokenAsync` rejecting when `getDevicePushTokenAsync`'s `Promise` hasn't fulfilled yet (and vice versa). Probably also added support for calling these methods reliably with Fast Refresh enabled. ([#8608](https://github.com/expo/expo/pull/8608) by [@sjchmiela](https://github.com/sjchmiela))

## 0.3.0 — 2020-05-28

### 🎉 New features

- Added native permission requester that will let developers call `Permissions.getAsync(Permissions.NOTIFICATIONS)` (or `askAsync`) when this module is installed. ([#8486](https://github.com/expo/expo/pull/8486) by [@sjchmiela](https://github.com/sjchmiela))

> Note that the effect of this method is the same as if you called `Notifications.getPermissionsAsync()` (or `requestPermissionsAsync`) and then `Notifications.getDevicePushTokenAsync()`—it tries to both ask the user for user-facing notifications permissions and then tries to register the device for remote notifications. We are planning to deprecate the `.NOTIFICATIONS` permission soon.

## 0.2.0 — 2020-05-27

### 🛠 Breaking changes

- > Note that this may or may not be a breaking change for you — if you'd expect the notification to be automatically dismissed when tapped on this is a bug fix and a new feature (fixes inconsistency between platforms as on iOS this is the only supported behavior; adds the ability to customize the behavior on Android). If you'd expect the notification to only be dismissed at your will this is a breaking change and you'll need to add `autoDismiss: false` to your notification content inputs.
Changed the default notification behavior on Android to be automatically dismissed when clicked. This is customizable with the `autoDismiss` parameter of `NotificationContentInput`. ([#8241](https://github.com/expo/expo/pull/8241) by [@thorbenprimke](https://github.com/thorbenprimke))

### 🎉 New features

- Added the ability to configure whether the notification should be automatically dismissed when tapped on or not (on Android) with the `autoDismiss` parameter of `NotificationContentInput`. ([#8241](https://github.com/expo/expo/pull/8241) by [@thorbenprimke](https://github.com/thorbenprimke))
- Added `DailyTriggerInput` that allows scheduling a daily recurring notification for a specific hour and minute. It is supported on both iOS and Android. ([#8199](https://github.com/expo/expo/pull/8199) by [@thorbenprimke](https://github.com/thorbenprimke))

### 🐛 Bug fixes

- Added a macro check for `UNLocationNotificationTrigger` to make this module compatible with Mac Catalyst ([#8171](https://github.com/expo/expo/pull/8171) by [@robertying](https://github.com/robertying))
- Fixed notification content text being truncated without the ability to expand the notification by adding [`BigTextStyle`](https://developer.android.com/reference/android/app/Notification.BigTextStyle) to all Android notifications, which allows them to be expanded and their content text fully viewed ([#8140](https://github.com/expo/expo/pull/8140) by [@thorbenprimke](https://github.com/thorbenprimke))
- Added a check for trigger input that throws an error if user misuses the `seconds` property ([#8261](https://github.com/expo/expo/pull/8261) by [@sjchmiela](https://github.com/sjchmiela))

## 0.1.7 - 2020-05-05

### 🐛 Bug fixes

- Fixed obsolete and invalid dependency on `>= @unimodules/core@5.1.1`, bringing backwards compatibility with older versions of `@unimodules/core` ([#8162](https://github.com/expo/expo/pull/8162) by [@sjchmiela](https://github.com/sjchmiela))

## 0.1.6 - 2020-05-05

### 🐛 Bug fixes

- Fixed crash when serializing a notification containing a `null` value ([#8153](https://github.com/expo/expo/pull/8153) by [@sjchmiela](https://github.com/sjchmiela))
- Fixed a typo in `AndroidImportance` enum (`DEEFAULT` is now deprecated in favor of `DEFAULT`) ([#8161](https://github.com/expo/expo/pull/8161) by [@trevorah](https://github.com/trevorah))

## 0.1.5 - 2020-05-05

### 🐛 Bug fixes

- Fixed the ability to override the `FirebaseListenerService` without having to add a custom priority. ([#8175](https://github.com/expo/expo/pull/8175) by [@lukmccall](https://github.com/lukmccall))
- Fixed `SoundResolver` causing crash if the `sound` property is not defined or doesn't contain a `.` ([#8150](https://github.com/expo/expo/pull/8150) by [@sjchmiela](https://github.com/sjchmiela))

## 0.1.4 - 2020-05-04

### 🎉 New features

- Added a native setting allowing you to use a custom notification icon for Android notifications ([#8035](https://github.com/expo/expo/pull/8035) by [@sjchmiela](https://github.com/sjchmiela))
- Added a native setting and a runtime option allowing you to use a custom notification color for Android notifications ([#8035](https://github.com/expo/expo/pull/8035) by [@sjchmiela](https://github.com/sjchmiela))

### 🐛 Bug fixes

- Fixed initial notification not being emitted to `NotificationResponse` listener on iOS ([#7958](https://github.com/expo/expo/pull/7958) by [@sjchmiela](https://github.com/sjchmiela))

## 0.1.3 - 2020-04-30

### 🐛 Bug fixes

- Fixed custom notification sounds not being applied properly to notifications and channels ([#8036](https://github.com/expo/expo/pull/8036) by [@sjchmiela](https://github.com/sjchmiela))
- Fixed iOS rejecting the Promise to schedule a notification if `sound` is not empty or a boolean ([#8036](https://github.com/expo/expo/pull/8036) by [@sjchmiela](https://github.com/sjchmiela))

## 0.1.2 - 2020-04-21

### 🐛 Bug fixes

- Fixed interpretation of `Date` and `number` triggers when calling `scheduleNotificationAsync` on iOS ([#7942](https://github.com/expo/expo/pull/7942) by [@sjchmiela](https://github.com/sjchmiela))<|MERGE_RESOLUTION|>--- conflicted
+++ resolved
@@ -8,15 +8,13 @@
 
 ### 🐛 Bug fixes
 
-<<<<<<< HEAD
 - Export `NotificationPermissions.types` to make `Notifications.IosAuthorizationStatus` available. ([#8747](https://github.com/expo/expo/pull/8747) by [@brentvatne](https://github.com/brentvatne))
-=======
+
 ## 0.3.2 — 2020-06-10
 
 ### 🐛 Bug fixes
 
 - Fixed compatibility with `expo-permissions` below `9.0.0` (the _duplicate symbols_ problem). ([#8753](https://github.com/expo/expo/pull/8753) by [@sjchmiela](https://github.com/sjchmiela))
->>>>>>> 23e89c1b
 
 ## 0.3.1 — 2020-06-03
 
