--- conflicted
+++ resolved
@@ -10,12 +10,9 @@
 import fs from 'fs-extra';
 import path from 'path';
 
-<<<<<<< HEAD
-=======
 type DPIString = 'mdpi' | 'hdpi' | 'xhdpi' | 'xxhdpi' | 'xxxhdpi';
 type dpiMap = Record<DPIString, { folderName: string; scale: number }>;
 
->>>>>>> 609dfb99
 const { buildResourceItem, readResourcesXMLAsync } = AndroidConfig.Resources;
 const { writeXMLAsync } = XML;
 const { Colors } = AndroidConfig;
