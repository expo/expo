--- conflicted
+++ resolved
@@ -212,11 +212,8 @@
    */
   color?: string;
   autoDismiss?: boolean;
-<<<<<<< HEAD
   categoryIdentifier?: string;
-=======
   sticky?: boolean;
->>>>>>> abfa127e
   attachments?: {
     url: string;
     identifier?: string;
