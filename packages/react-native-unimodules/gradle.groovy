import groovy.json.JsonSlurper
import org.gradle.util.VersionNumber

import java.nio.file.Paths
import java.util.regex.Pattern

class Unimodule {
  String name
  List platforms
  List targets
  List androidPackages
  String directory
  String version
  String androidGroup
  String androidSubdirectory

  boolean supportsPlatform(String platform) {
    return platforms instanceof List && platforms.contains(platform)
  }

  boolean supportsTarget(String target) {
    return targets.size() == 0 || targets.contains(target)
  }
}

def getProjectPackageJson(File projectRoot) {
  String resolveScript = """
  const findUp = require('find-up');
  console.log(findUp.sync('package.json'));
  """
  String[] nodeCommand = ["node", "-e", resolveScript]
  String packageJsonPath = spawnProcess(nodeCommand, projectRoot)
  def packageJsonFile = new File(packageJsonPath)
  def packageJson = new JsonSlurper().parseText(packageJsonFile.text)
  return packageJson;
}

Map getAndroidConfig(File projectRoot) {
  def packageJson = getProjectPackageJson(projectRoot)
  if (packageJson == null || packageJson["react-native-unimodules"] == null || packageJson["react-native-unimodules"].android == null) {
    return [:]
  }
  return packageJson["react-native-unimodules"].android
}

def spawnProcess(String[] cmd, File directory) {
  try {
    def cmdProcess = Runtime.getRuntime().exec(cmd, null, directory)
    def bufferedReader = new BufferedReader(new InputStreamReader(cmdProcess.getInputStream()))
    def buffered = ""
    def results = new StringBuffer()
    while ((buffered = bufferedReader.readLine()) != null) {
      results.append(buffered)
    }
    return results.toString()
  } catch (Exception exception) {
    rootProject.logger.error "Spawned process '${cmd}' threw an error"
    throw exception
  }
}

def readPackageFromJavaOrKotlinFile(String filePath) {
  def file = new File(filePath)
  def fileReader = new BufferedReader(new FileReader(file))
  def fileContent = ""
  while ((fileContent = fileReader.readLine()) != null) {
    def match = fileContent =~ /^package ([0-9a-zA-Z._]*);?$/
    if (match.size() == 1 && match[0].size() == 2) {
      fileReader.close()
      return match[0][1]
    }
  }
  fileReader.close()

  throw new GradleException("Java or Kotlin file $file does not include package declaration")
}

def readFromBuildGradle(String file) {
  def gradleFile = new File(file)
  if (!gradleFile.exists()) {
    return [:]
  }
  def fileReader = new BufferedReader(new FileReader(gradleFile))
  def result = [:]
  for (def line = fileReader.readLine(); line != null; line = fileReader.readLine()) {
    def versionMatch = line.trim() =~ /^version ?= ?'([\w.-]+)'$/
    def groupMatch = line.trim() =~ /^group ?= ?'([\w.]+)'$/
    if (versionMatch.size() == 1 && versionMatch[0].size() == 2) {
      result.version = versionMatch[0][1]
    }
    if (groupMatch.size() == 1 && groupMatch[0].size() == 2) {
      result.group = groupMatch[0][1]
    }
  }
  fileReader.close()
  return result
}

def findDefaultBasePackage(String packageDir) {
  def pathsJava = new FileNameFinder().getFileNames(packageDir, "android/src/**/*Package.java")
  def pathsKt = new FileNameFinder().getFileNames(packageDir, "android/src/**/*Package.kt")
  def paths = pathsJava + pathsKt

  if (paths.size != 1) {
    return []
  }

  def packageName = readPackageFromJavaOrKotlinFile(paths[0])
  def className = new File(paths[0]).getName().split(Pattern.quote("."))[0]
  return ["$packageName.$className"]
}

def generateBasePackageList(List<Unimodule> unimodules) {
  def findMainJavaApp = new FileNameFinder().getFileNames(rootProject.getProjectDir().getPath(), '**/MainApplication.java', '')
  def findMainKtApp = new FileNameFinder().getFileNames(rootProject.getProjectDir().getPath(), '**/MainApplication.kt', '')
  
  if (findMainJavaApp.size() != 1 && findMainKtApp.size() != 1) {
    throw new GradleException("You need to have MainApplication in your project")
  }

  def findMainApp = (findMainJavaApp.size() == 1) ? findMainJavaApp : findMainKtApp
  def mainAppDirectory = new File(findMainApp[0]).parentFile
  def packageName = readPackageFromJavaOrKotlinFile(findMainApp[0])

  def fileBuilder = new StringBuilder()
  fileBuilder.append("package ${packageName}.generated;\n\n")

  fileBuilder.append("import java.util.Arrays;\n")
  fileBuilder.append("import java.util.List;\n")
  fileBuilder.append("import org.unimodules.core.interfaces.Package;\n\n")

  fileBuilder.append("public class BasePackageList {\n")
  fileBuilder.append("  public List<Package> getPackageList() {\n")
  fileBuilder.append("    return Arrays.<Package>asList(\n")
  def isEmptyList = true
  for (module in unimodules) {
    for (pkg in module.androidPackages) {
      fileBuilder.append("        new $pkg(),\n")
      isEmptyList = false
    }
  }
  if (!isEmptyList) {
    fileBuilder.deleteCharAt(fileBuilder.length() - 2) // remove last comma in a list
  }
  fileBuilder.append("    );\n")
  fileBuilder.append("  }\n")
  fileBuilder.append("}\n")


  new File(mainAppDirectory, "generated").mkdirs()
  def javaFile = new File(mainAppDirectory, "generated/BasePackageList.java")
  javaFile.createNewFile()
  def javaFileWriter = new BufferedWriter(new FileWriter(javaFile))
  javaFileWriter.write(fileBuilder.toString())
  javaFileWriter.close()
}

def getProjectPackageJson(File projectRoot) {
  String resolveScript = """
  const findUp = require('find-up');
  console.log(findUp.sync('package.json'));
  """
  String[] nodeCommand = ["node", "-e", resolveScript]
  String packageJsonPath = spawnProcess(nodeCommand, projectRoot)
  def packageJsonFile = new File(packageJsonPath)
  def packageJson = new JsonSlurper().parseText(packageJsonFile.text)
  return packageJson;
}

def getAndroidConfig(File projectRoot) {
  def packageJson = getProjectPackageJson(projectRoot);
  if (packageJson.unimodules == null) return [:]
  def unimodulesConfig = packageJson.unimodules != null ? packageJson.unimodules : {}
  def androidConfig = unimodulesConfig.android != null ? unimodulesConfig.android : {}
  return androidConfig
}

def findUnimodules(String target, List exclude, List modulesPaths) {
  def unimodules = [:]
  def unimodulesDuplicates = []

  for (modulesPath in modulesPaths) {
    def baseDir = new File(rootProject.getBuildFile(), modulesPath).toString()
    def moduleConfigPaths = new FileNameFinder().getFileNames(baseDir, '**/unimodule.json', '')

    for (moduleConfigPath in moduleConfigPaths) {
      def unimoduleConfig = Paths.get(moduleConfigPath).toRealPath().toFile()
      def unimoduleJson = new JsonSlurper().parseText(unimoduleConfig.text)
      def directory = unimoduleConfig.getParent()
      def buildGradle = readFromBuildGradle(new File(directory, "android/build.gradle").toString())
      def packageJsonFile = new File(directory, 'package.json')
      def packageJson = new JsonSlurper().parseText(packageJsonFile.text)
      def unimodule = new Unimodule()
      unimodule.name = unimoduleJson.name ?: packageJson.name
      unimodule.directory = directory
      unimodule.version = buildGradle.version ?: packageJson.version ?: "UNVERSIONED"
      unimodule.androidGroup = buildGradle.group ?: "org.unimodules"
      unimodule.androidSubdirectory = unimoduleJson.android?.subdirectory ?: "android"
      unimodule.platforms = unimoduleJson.platforms != null ? unimoduleJson.platforms : []
      assert unimodule.platforms instanceof List
      unimodule.targets = unimoduleJson.targets != null ? unimoduleJson.targets : []
      assert unimodule.targets instanceof List
      unimodule.androidPackages = unimoduleJson.android?.packages != null ?
          unimoduleJson.android.packages : findDefaultBasePackage(directory)
      assert unimodule.androidPackages instanceof List

      if (unimodule.supportsPlatform('android') && unimodule.supportsTarget(target)) {
        if (!exclude.contains(unimodule.name)) {
          if (unimodules[unimodule.name]) {
            unimodulesDuplicates.add(unimodule.name)
          }

          if (!unimodules[unimodule.name] ||
              VersionNumber.parse(unimodule.version) >= VersionNumber.parse(unimodules[unimodule.name].version)) {
            unimodules[unimodule.name] = unimodule
          }
        }
      }
    }
  }
  return [
      unimodules: unimodules.collect { entry -> entry.value },
      duplicates: unimodulesDuplicates.unique()
  ]
}


class Colors {
  static final String NORMAL = "\u001B[0m"
  static final String RED = "\u001B[31m"
  static final String GREEN = "\u001B[32m"
  static final String YELLOW = "\u001B[33m"
  static final String MAGENTA = "\u001B[35m"
}

def addUnimodulesDependencies(String target, List exclude, List modulesPaths, Closure<Boolean> addUnimodule) {
  if (!(new File(project.rootProject.projectDir.parentFile, 'package.json').exists())) {
    // There's no package.json
    throw new GradleException(
        "'addUnimodulesDependencies()' is being used in a project that doesn't seem to be a React Native project."
    )
  }

  def results = findUnimodules(target, exclude, modulesPaths)
  def unimodules = results.unimodules
  def duplicates = results.duplicates
  generateBasePackageList(unimodules)

  if (unimodules.size() > 0) {
    println()
    println Colors.YELLOW + 'Installing unimodules:' + Colors.NORMAL
    for (unimodule in unimodules) {
      println ' ' + Colors.GREEN + unimodule.name + Colors.YELLOW + '@' + Colors.RED + unimodule.version + Colors.NORMAL + ' from ' + Colors.MAGENTA + unimodule.directory + Colors.NORMAL
      addUnimodule(unimodule)
    }

    if (duplicates.size() > 0) {
      println()
      println Colors.YELLOW + 'Found some duplicated unimodule packages. Installed the ones with the highest version number.' + Colors.NORMAL
      println Colors.YELLOW + 'Make sure following dependencies of your project are resolving to one specific version:' + Colors.NORMAL

      println ' ' + duplicates
          .collect { unimoduleName -> Colors.GREEN + unimoduleName + Colors.NORMAL }
          .join(', ')
    }
  } else {
    println()
    println Colors.YELLOW + "No unimodules found. Are you sure you've installed JS dependencies?" + Colors.NORMAL
  }
}

def spawnProcess(String[] cmd, File directory) {
  try {
    def cmdProcess = Runtime.getRuntime().exec(cmd, null, directory)
    def bufferedReader = new BufferedReader(new InputStreamReader(cmdProcess.getInputStream()))
    def buffered = ""
    def results = new StringBuffer()
    while ((buffered = bufferedReader.readLine()) != null) {
      results.append(buffered)
    }
    return results.toString()
  } catch (Exception exception) {
    rootProject.logger.error "Spawned process '${cmd}' threw an error"
    throw exception
  }
}

ext.addUnimodulesDependencies = { Map customOptions = [:] ->
  def options = [
      modulesPaths : ['../../node_modules'],
      configuration: 'implementation',
      target       : 'react-native',
      exclude      : [],
  ] << getAndroidConfig(rootProject.projectDir) << customOptions
<<<<<<< HEAD

=======
>>>>>>> 1e001f80
  addUnimodulesDependencies(options.target, options.exclude, options.modulesPaths, {unimodule ->
    Object dependency = project.project(':' + unimodule.name)
    project.dependencies.add(options.configuration, dependency)
  })
}

ext.addMavenUnimodulesDependencies = { Map customOptions = [:] ->
  def options = [
      modulesPaths : ['../../node_modules'],
      configuration: 'implementation',
      target       : 'react-native',
      exclude      : [],
  ] << getAndroidConfig(rootProject.projectDir) << customOptions

  addUnimodulesDependencies(options.target, options.exclude, options.modulesPaths, {unimodule ->
    project.dependencies.add(
        options.configuration,
        "${unimodule.androidGroup}:${unimodule.name}:${unimodule.version}"
    )
  })
}

ext.includeUnimodulesProjects = { Map customOptions = [:] ->
  def options = [
      modulesPaths: ['../../node_modules'],
      target      : 'react-native',
<<<<<<< HEAD
      exclude      : [],
=======
      exclude     : [],
>>>>>>> 1e001f80
  ] << getAndroidConfig(rootProject.projectDir) << customOptions

  def unimodules = findUnimodules(options.target, options.exclude, options.modulesPaths).unimodules

  for (unimodule in unimodules) {
    include ":${unimodule.name}"
    project(":${unimodule.name}").projectDir = new File(unimodule.directory, unimodule.androidSubdirectory)
  }
}<|MERGE_RESOLUTION|>--- conflicted
+++ resolved
@@ -292,10 +292,6 @@
       target       : 'react-native',
       exclude      : [],
   ] << getAndroidConfig(rootProject.projectDir) << customOptions
-<<<<<<< HEAD
-
-=======
->>>>>>> 1e001f80
   addUnimodulesDependencies(options.target, options.exclude, options.modulesPaths, {unimodule ->
     Object dependency = project.project(':' + unimodule.name)
     project.dependencies.add(options.configuration, dependency)
@@ -322,11 +318,7 @@
   def options = [
       modulesPaths: ['../../node_modules'],
       target      : 'react-native',
-<<<<<<< HEAD
-      exclude      : [],
-=======
       exclude     : [],
->>>>>>> 1e001f80
   ] << getAndroidConfig(rootProject.projectDir) << customOptions
 
   def unimodules = findUnimodules(options.target, options.exclude, options.modulesPaths).unimodules
