--- conflicted
+++ resolved
@@ -22,13 +22,8 @@
   "license": "MIT",
   "homepage": "https://github.com/expo/expo/tree/master/packages/expo-processing",
   "dependencies": {
-<<<<<<< HEAD
     "expo-gl": "*",
-    "expo-modules-core": "~0.3.1"
-=======
-    "expo-modules-core": "~0.3.2",
-    "expo-gl": "*"
->>>>>>> 8bd1a8fe
+    "expo-modules-core": "~0.3.2"
   },
   "peerDependencies": {
     "processing-js": "^1.6.6"
