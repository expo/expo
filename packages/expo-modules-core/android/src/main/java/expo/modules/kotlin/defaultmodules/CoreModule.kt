package expo.modules.kotlin.defaultmodules

import expo.modules.kotlin.defaultmodules.uuid.*
import expo.modules.kotlin.modules.Module
import expo.modules.kotlin.modules.ModuleDefinition
import java.util.UUID

class CoreModule : Module() {
  override fun definition() = ModuleDefinition {
    // Expose some common classes and maybe even the `modules` host object in the future.
<<<<<<< HEAD
    Function("uuidv5") { name: String, namespace: String ->
      val namespaceUUID = try {
        UUID.fromString(namespace)
      } catch (e: IllegalArgumentException) {
        throw InvalidNamespaceException(namespace)
      }
      return@Function uuidv5(namespaceUUID, name).toString()
=======
    Function("uuidv4") {
      return@Function UUID.randomUUID().toString()
>>>>>>> 6e021b28
    }
  }
}<|MERGE_RESOLUTION|>--- conflicted
+++ resolved
@@ -8,7 +8,10 @@
 class CoreModule : Module() {
   override fun definition() = ModuleDefinition {
     // Expose some common classes and maybe even the `modules` host object in the future.
-<<<<<<< HEAD
+    Function("uuidv4") {
+      return@Function UUID.randomUUID().toString()
+    }
+
     Function("uuidv5") { name: String, namespace: String ->
       val namespaceUUID = try {
         UUID.fromString(namespace)
@@ -16,10 +19,6 @@
         throw InvalidNamespaceException(namespace)
       }
       return@Function uuidv5(namespaceUUID, name).toString()
-=======
-    Function("uuidv4") {
-      return@Function UUID.randomUUID().toString()
->>>>>>> 6e021b28
     }
   }
 }