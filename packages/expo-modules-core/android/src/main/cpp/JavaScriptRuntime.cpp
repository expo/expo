--- conflicted
+++ resolved
@@ -21,8 +21,6 @@
 
 namespace expo {
 
-<<<<<<< HEAD
-namespace jsi = facebook::jsi;
 void SyncCallInvoker::invokeAsync(std::function<void()> &&func) {
   func();
 }
@@ -30,8 +28,6 @@
 void SyncCallInvoker::invokeSync(std::function<void()> &&func) {
   func();
 }
-=======
->>>>>>> 4b11e9d6
 
 JavaScriptRuntime::JavaScriptRuntime()
   : jsInvoker(std::make_shared<SyncCallInvoker>()),
