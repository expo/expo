--- conflicted
+++ resolved
@@ -6,11 +6,8 @@
     | {
         [key: string]: any;
       };
-<<<<<<< HEAD
+  uuidv4: () => string;
   uuidv5: (name: string, namespace: string) => string;
-=======
-  uuidv4: () => string;
->>>>>>> 6e021b28
 };
 
 declare global {
