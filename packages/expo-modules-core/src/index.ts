import { DeviceEventEmitter } from 'react-native';

import { EventEmitter, Subscription } from './EventEmitter';
import NativeModulesProxy from './NativeModulesProxy';
import { ProxyNativeModule } from './NativeModulesProxy.types';
import { requireNativeViewManager } from './NativeViewManagerAdapter';
import Platform from './Platform';
import { CodedError } from './errors/CodedError';
import { UnavailabilityError } from './errors/UnavailabilityError';

import './sweet/setUpErrorManager.fx';

<<<<<<< HEAD
export { default as deprecate } from './deprecate';

export { uuidv4, uuid } from './uuid';
=======
export { default as uuid } from './uuid';
>>>>>>> 6e021b28

export {
  DeviceEventEmitter,
  EventEmitter,
  NativeModulesProxy,
  ProxyNativeModule,
  Platform,
  Subscription,
  requireNativeViewManager,
  // Errors
  CodedError,
  UnavailabilityError,
};

export * from './requireNativeModule';
export * from './TypedArrays.types';

/**
 * @deprecated renamed to `DeviceEventEmitter`
 */
export const SyntheticPlatformEmitter = DeviceEventEmitter;

export * from './PermissionsInterface';
export * from './PermissionsHook';<|MERGE_RESOLUTION|>--- conflicted
+++ resolved
@@ -10,13 +10,7 @@
 
 import './sweet/setUpErrorManager.fx';
 
-<<<<<<< HEAD
-export { default as deprecate } from './deprecate';
-
-export { uuidv4, uuid } from './uuid';
-=======
 export { default as uuid } from './uuid';
->>>>>>> 6e021b28
 
 export {
   DeviceEventEmitter,
