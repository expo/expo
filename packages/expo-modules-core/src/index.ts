--- conflicted
+++ resolved
@@ -10,13 +10,7 @@
 
 import './sweet/setUpErrorManager.fx';
 
-<<<<<<< HEAD
-export { default as deprecate } from './deprecate';
-
 export { default as uuid } from './uuid';
-=======
-export { uuidv4, uuidv5 } from './uuid';
->>>>>>> 99f80325
 
 export {
   DeviceEventEmitter,
