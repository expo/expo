// Copyright 2025-present 650 Industries. All rights reserved.

import SwiftUI

extension ExpoSwiftUI {
  public struct AxisSet: OptionSet {
    public init(rawValue: Int) {
      self.rawValue = rawValue
    }
    public let rawValue: Int

    public static let horizontal = AxisSet(rawValue: 1 << 0)
    public static let vertical = AxisSet(rawValue: 1 << 1)

    public static let both: AxisSet = [.horizontal, .vertical]
  }

  public struct AutoSizingStack<Content: SwiftUI.View>: SwiftUI.View {
    let content: Content
    let proxy: ShadowNodeProxy
    let axis: AxisSet
    @State private var lastMeasuredSize: CGSize = .zero

    public init(shadowNodeProxy: ShadowNodeProxy, axis: AxisSet = .both, @ViewBuilder _ content: () -> Content) {
      self.proxy = shadowNodeProxy
      self.content = content()
      self.axis = axis
    }

    public var body: some SwiftUI.View {
      if #available(iOS 16.0, tvOS 16.0, *) {
        content
<<<<<<< HEAD
          .if(proxy !== ShadowNodeProxy.SHADOW_NODE_MOCK_PROXY, { view in
            view
              .fixedSize(horizontal: axis.contains(.horizontal), vertical: axis.contains(.vertical))
              .onGeometryChange(for: CGSize.self) { proxy in
                proxy.size
              } action: {
                let width = axis.contains(.horizontal) ? $0.width : ShadowNodeProxy.UNDEFINED_SIZE
                let height = axis.contains(.vertical) ? $0.height : ShadowNodeProxy.UNDEFINED_SIZE
                let size = CGSize(width: width, height: height)
                proxy.setViewSize?(size)
              }
          })
=======
          .frame(
            idealWidth: axis.contains(.horizontal) ? lastMeasuredSize.width : nil,
            idealHeight: axis.contains(.vertical) ? lastMeasuredSize.height : nil
          )
          .onGeometryChange(for: CGSize.self) { proxy in
            proxy.size
          } action: {
            let width = axis.contains(.horizontal) ? $0.width : ShadowNodeProxy.UNDEFINED_SIZE
            let height = axis.contains(.vertical) ? $0.height : ShadowNodeProxy.UNDEFINED_SIZE
            let size = CGSize(width: width, height: height)
            if lastMeasuredSize != size {
              lastMeasuredSize = size
              proxy.setViewSize?(size)
            }
          }
>>>>>>> 686a6171
      } else {
        // TODO: throw a warning
        content.onAppear(perform: {
          log.warn("AutoSizingStack is not supported on iOS/tvOS < 16.0")
        })
      }
    }
  }
}<|MERGE_RESOLUTION|>--- conflicted
+++ resolved
@@ -30,36 +30,24 @@
     public var body: some SwiftUI.View {
       if #available(iOS 16.0, tvOS 16.0, *) {
         content
-<<<<<<< HEAD
           .if(proxy !== ShadowNodeProxy.SHADOW_NODE_MOCK_PROXY, { view in
             view
-              .fixedSize(horizontal: axis.contains(.horizontal), vertical: axis.contains(.vertical))
+              .frame(
+                idealWidth: axis.contains(.horizontal) ? lastMeasuredSize.width : nil,
+                idealHeight: axis.contains(.vertical) ? lastMeasuredSize.height : nil
+              )
               .onGeometryChange(for: CGSize.self) { proxy in
                 proxy.size
               } action: {
                 let width = axis.contains(.horizontal) ? $0.width : ShadowNodeProxy.UNDEFINED_SIZE
                 let height = axis.contains(.vertical) ? $0.height : ShadowNodeProxy.UNDEFINED_SIZE
                 let size = CGSize(width: width, height: height)
-                proxy.setViewSize?(size)
+                if lastMeasuredSize != size {
+                  lastMeasuredSize = size
+                  proxy.setViewSize?(size)
+                }
               }
           })
-=======
-          .frame(
-            idealWidth: axis.contains(.horizontal) ? lastMeasuredSize.width : nil,
-            idealHeight: axis.contains(.vertical) ? lastMeasuredSize.height : nil
-          )
-          .onGeometryChange(for: CGSize.self) { proxy in
-            proxy.size
-          } action: {
-            let width = axis.contains(.horizontal) ? $0.width : ShadowNodeProxy.UNDEFINED_SIZE
-            let height = axis.contains(.vertical) ? $0.height : ShadowNodeProxy.UNDEFINED_SIZE
-            let size = CGSize(width: width, height: height)
-            if lastMeasuredSize != size {
-              lastMeasuredSize = size
-              proxy.setViewSize?(size)
-            }
-          }
->>>>>>> 686a6171
       } else {
         // TODO: throw a warning
         content.onAppear(perform: {
