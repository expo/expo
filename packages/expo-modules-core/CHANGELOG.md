--- conflicted
+++ resolved
@@ -21,11 +21,8 @@
 
 ### 💡 Others
 
-<<<<<<< HEAD
 - Use native UUIDv4 generation on `Android` and `iOS` ([#24199](https://github.com/expo/expo/pull/24199) by [@behenate](https://github.com/behenate))
-=======
 - [Android] Add type converter for the `ReadableArguments` class to allow backward compatibility with older modules. ([#24137](https://github.com/expo/expo/pull/24137) by [@lukmccall](https://github.com/lukmccall))
->>>>>>> 1277abdd
 
 ## 1.6.0 — 2023-07-28
 
