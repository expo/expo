# Changelog

## Unpublished

### 🛠 Breaking changes

### 🎉 New features

### 🐛 Bug fixes

### 💡 Others

<<<<<<< HEAD
- Droped support for Kotlin < `2.0.0`.
- Removes `Jetpack Compose` integration if not needed. ([#36353](https://github.com/expo/expo/pull/36353) by [@lukmccall](https://github.com/lukmccall))
=======
## 2.3.8 — 2025-04-23

### 💡 Others

- Droped support for Kotlin < `2.0.0`. ([#36323](https://github.com/expo/expo/pull/36323) by [@lukmccall](https://github.com/lukmccall))
>>>>>>> 9db8be5a

## 2.3.7 — 2025-04-22

### 🐛 Bug fixes

- Fixed adding SwiftUI views to navigation header ([#36305](https://github.com/expo/expo/pull/36305) by [@jakex7](https://github.com/jakex7))

## 2.3.6 — 2025-04-21

### 🐛 Bug fixes

- Fixed build errors on Windows. ([#36211](https://github.com/expo/expo/pull/36211) by [@kudo](https://github.com/kudo))

## 2.3.5 — 2025-04-14

### 🐛 Bug fixes

- Fixed `UnwrappedChildren` not get the unwrapped content view for SwiftUI integration. ([#36112](https://github.com/expo/expo/pull/36112) by [@kudo](https://github.com/kudo))

### 💡 Others

- Removed the limitation to use `collapsable={false}` when hosting a UIView in SwiftUI views. ([#36153](https://github.com/expo/expo/pull/36153) by [@kudo](https://github.com/kudo))

## 2.3.4 — 2025-04-11

### 🐛 Bug fixes

- Change registerWebModule to work with minified classes. ([#35946](https://github.com/expo/expo/pull/35946) by [@aleqsio](https://github.com/aleqsio))

## 2.3.3 — 2025-04-11

_This version does not introduce any user-facing changes._

## 2.3.2 — 2025-04-09

### 💡 Others

- [Android] Migrate `AppLoaderProvider` to kotlin. ([#36035](https://github.com/expo/expo/pull/36035) by [@alanjhughes](https://github.com/alanjhughes))

## 2.3.1 — 2025-04-08

_This version does not introduce any user-facing changes._

## 2.3.0 — 2025-04-04

### 🛠 Breaking changes

- upgrade RN to 0.78 ([#35050](https://github.com/expo/expo/pull/35050) by [@vonovak](https://github.com/vonovak))
- Bump minimum macOS version to 11.0. ([#34980](https://github.com/expo/expo/pull/34980) by [@gabrieldonadel](https://github.com/gabrieldonadel))
- Fix support for react-native-macos 0.78 ([#35688](https://github.com/expo/expo/pull/35688) by [@gabrieldonadel](https://github.com/gabrieldonadel))

### 🎉 New features

- support Java `long` values in arrays and maps ([#35446](https://github.com/expo/expo/pull/35446) by [@vonovak](https://github.com/vonovak))
- [iOS] Add `UnwrappedChildren` for nested SwiftUI views. ([#34954](https://github.com/expo/expo/pull/34954) by [@andrew-levy](https://github.com/andrew-levy))
- support react-native 0.77 ([#33946](https://github.com/expo/expo/pull/33946) by [@vonovak](https://github.com/vonovak))
- Implemented dispatching events by SwiftUI views. ([#33860](https://github.com/expo/expo/pull/33860) by [@tsapeta](https://github.com/tsapeta))
- [iOS] Support returning `SharedObject`s from a `Promise`. ([#34655](https://github.com/expo/expo/pull/34655) by [@alanjhughes](https://github.com/alanjhughes))
- Add ExpoAppDelegate support for macOS. ([#35061](https://github.com/expo/expo/pull/35061) by [@gabrieldonadel](https://github.com/gabrieldonadel))
- Add support for macOS AppDelegate subscribers ([#35062](https://github.com/expo/expo/pull/35062) by [@gabrieldonadel](https://github.com/gabrieldonadel))
- Add SwiftUI views support for macOS ([#35078](https://github.com/expo/expo/pull/35078) by [@gabrieldonadel](https://github.com/gabrieldonadel))
- Add common constants to the CoreModule ([#35057](https://github.com/expo/expo/pull/35057) by [@jakex7](https://github.com/jakex7))
- [Android] Add Constant API ([#35157](https://github.com/expo/expo/pull/35157) by [@jakex7](https://github.com/jakex7))
- [iOS] Add Constant API ([#35199](https://github.com/expo/expo/pull/35199) by [@jakex7](https://github.com/jakex7))
- [Android] Added support for custom queues for async functions. ([#35838](https://github.com/expo/expo/pull/35838) by [@lukmccall](https://github.com/lukmccall))
- [iOS] Allow undefined props on ExpoSwiftUIView ([#35852](https://github.com/expo/expo/pull/35852) by [@jakex7](https://github.com/jakex7))

### 🐛 Bug fixes

- [Android] Fixes compose views disappearing on navigation. ([#34689](https://github.com/expo/expo/pull/34689) by [@aleqsio](https://github.com/aleqsio))
- [iOS] Fixes view managers not deallocating when reloading. ([#33760](https://github.com/expo/expo/pull/33760) by [@alanjhughes](https://github.com/alanjhughes))
- Fixed converting double to float. ([#34906](https://github.com/expo/expo/pull/34906) by [@janicduplessis](https://github.com/janicduplessis))
- [iOS] Fixed ViewModuleWrapper initializer on old arch to use the DEFAULT_MODULE_VIEW view from the module as the default view. ([#35007](https://github.com/expo/expo/pull/35007) by [@gabrieldonadel](https://github.com/gabrieldonadel))
- Fix UnimplementedExpoView on macOS. ([#35014](https://github.com/expo/expo/pull/35014) by [@gabrieldonadel](https://github.com/gabrieldonadel))
- [iOS] Fix tvOS breakage. ([#35146](https://github.com/expo/expo/pull/35146) by [@douglowder](https://github.com/douglowder))
- [iOS] Fix calls to `AsyncFunction` not working in the initial render of a `View`. ([#35176](https://github.com/expo/expo/pull/35176) by [@behenate](https://github.com/behenate))
- [Android] Fixed `ConcurrentModificationException` being thrown by `JNIDeallocator.deallocate` during the app reload. ([#35322](https://github.com/expo/expo/pull/35322) by [@lukmccall](https://github.com/lukmccall))

### 💡 Others

- [iOS] Updated UnwrappedChildren to return a ForEach type, allowing support for modifiers such as onDelete. ([#35222](https://github.com/expo/expo/pull/35222) by [@Pflaumenbaum](https://github.com/Pflaumenbaum))
- [Android] make ReactNativeFeatureFlags injectable by wrapping it in an interface to make some tests pass ([#34363](https://github.com/expo/expo/pull/34363) by [@chrfalch](https://github.com/chrfalch))
- [Android] Fixed failing unit tests after internal API change that adds support for named views. ([#34384](https://github.com/expo/expo/pull/34384) by [@chrfalch](https://github.com/chrfalch))
- [iOS] Enable named view exports. ([#34293](https://github.com/expo/expo/pull/34293) by [@aleqsio](https://github.com/aleqsio))
- [Android] Enable named view exports. ([#34161](https://github.com/expo/expo/pull/34161) by [@aleqsio](https://github.com/aleqsio))
- [Android] Introduced the option to disabled `overflow: hidden` applied to each view by default. ([#33261](https://github.com/expo/expo/pull/33261) by [@lukmccall](https://github.com/lukmccall))
- Fixed compatibility for React Native 0.78 nightlies. ([#33718](https://github.com/expo/expo/pull/33718) by [@kudo](https://github.com/kudo))
- Show `UnimplementedExpoView` in place of SwiftUI views when the New Architecture is not enabled. ([#33901](https://github.com/expo/expo/pull/33901) by [@tsapeta](https://github.com/tsapeta))
- [iOS] Use REACT_NATIVE_PATH to determine react-native version ([#34042](https://github.com/expo/expo/pull/34042) by [@gabrieldonadel](https://github.com/gabrieldonadel))
- [Android] Started using expo modules gradle plugin.
- [Android] Remove `BarCodeScannerInterface`. ([#34966](https://github.com/expo/expo/pull/34966) by [@alanjhughes](https://github.com/alanjhughes))
- [Android] Make ExpoComposeView builder function optional. ([#34907](https://github.com/expo/expo/pull/34907) by [@janicduplessis](https://github.com/janicduplessis))
- Refactored `RCTReactNativeFactory` integration. ([#35679](https://github.com/expo/expo/pull/35679) by [@kudo](https://github.com/kudo))
- [Android] Used `compileOnly` to depend on the `expo-modules-core` when applying default dependencies. ([#35822](https://github.com/expo/expo/pull/35822) by [@lukmccall](https://github.com/lukmccall))
- Removed extra `UIView` from SwiftUI integration. ([#35553](https://github.com/expo/expo/pull/35553) by [@kudo](https://github.com/kudo))

### ⚠️ Notices

- Deprecated `EXAppDelegateWrapper` in favor of `ExpoAppDelegate`. ([#33348](https://github.com/expo/expo/pull/33348) by [@tsapeta](https://github.com/tsapeta)))

## 2.2.3 - 2025-03-11

### 🐛 Bug fixes

- Fixed `kotlinx.coroutines.CancellableContinuationImpl.alreadyResumedError` error on Android. ([#35114](https://github.com/expo/expo/pull/35114) by [@kudo](https://github.com/kudo))

## 2.2.2 - 2025-02-14

### 🎉 New features

- [iOS] Support async functions by SwiftUI views ([#34853](https://github.com/expo/expo/pull/34853) by [@jakex7](https://github.com/jakex7))

## 2.2.1 - 2025-02-06

_This version does not introduce any user-facing changes._

## 2.2.0 - 2025-01-27

### 🎉 New features

- [Android] Added support for Jetpack Compose views. ([#33759](https://github.com/expo/expo/pull/33759) by [@aleqsio](https://github.com/aleqsio))

### 🐛 Bug fixes

- Fixed **AppDelegate.mm** methods not be called on iOS. ([#34464](https://github.com/expo/expo/pull/34464) by [@kudo](https://github.com/kudo))
- [Android] Fixes `AppContext` is lost in nested converters. ([#34373](https://github.com/expo/expo/pull/34373) by [@lukmccall](https://github.com/lukmccall))

### 💡 Others

- [Android]: Added callback to executeTask method signature after adding package expo-background-task ([#33438](https://github.com/expo/expo/pull/33438) by [@chrfalch](https://github.com/chrfalch))

## 2.1.4 - 2025-01-19

### 💡 Others

- Allowed extending `process.env` types. ([#34112](https://github.com/expo/expo/pull/34112) by [@kudo](https://github.com/kudo))

## 2.1.3 - 2025-01-10

_This version does not introduce any user-facing changes._

## 2.1.2 - 2024-12-16

### 🐛 Bug fixes

- Ensure `uuid.v4`and`uuid.v5` is available on old react native architecture. ([#33621](https://github.com/expo/expo/pull/33621) by [@andrejpavlovic](https://github.com/andrejpavlovic))
- Changed `import` to `import type` for TS type declarations. ([#33447](https://github.com/expo/expo/pull/33447) by [@j-piasecki](https://github.com/j-piasecki))
- [macOS] Allow SwiftUI views to work on macOS ([#33506](https://github.com/expo/expo/pull/33506) by [@hassankhan](https://github.com/hassankhan))

## 2.1.1 - 2024-12-02

_This version does not introduce any user-facing changes._

## 2.1.0 - 2024-11-29

### 🎉 New features

- Added support for rendering children components in SwiftUI views. ([#33271](https://github.com/expo/expo/pull/33271) by [@tsapeta](https://github.com/tsapeta))

### 🐛 Bug fixes

- Fixed backwards compatibility in the `EventEmitter` constructor. ([#33294](https://github.com/expo/expo/pull/33294) by [@tsapeta](https://github.com/tsapeta))

### 💡 Others

- Fixed compatibility for React Native 0.77. ([#33277](https://github.com/expo/expo/pull/33277) by [@kudo](https://github.com/kudo))
- [Android] Bump KSP version for Kotlin 2.0.21. ([#33306](https://github.com/expo/expo/pull/33306) by [@kudo](https://github.com/kudo))

## 2.0.6 — 2024-11-22

### 🐛 Bug fixes

- [Android] Fixed issue with RNHeadlessAppLoader destroying the reactHost instance in the new architecture. ([#33176](https://github.com/expo/expo/pull/33176) by [@chrfalch](https://github.com/chrfalch))

## 2.0.5 — 2024-11-22

### 🐛 Bug fixes

- [iOS] Fixed build error when using jsEngine=jsc. ([#33130](https://github.com/expo/expo/pull/33130) by [@kudo](https://github.com/kudo))
- Fixed TypeScript incompatible `process` type error when including `@types/node`. ([#33155](https://github.com/expo/expo/pull/33155) by [@kudo](https://github.com/kudo))

### 💡 Others

- [Android] Introduced `applyKspJvmToolchain()` gradle helper to enforce JVM Toolchain version for KSP. ([#33148](https://github.com/expo/expo/pull/33148) by [@kudo](https://github.com/kudo))

## 2.0.4 — 2024-11-19

### 🎉 New features

- [Android] Supported css properties (border, background and shadow) by default. ([#33074](https://github.com/expo/expo/pull/33074) by [@lukmccall](https://github.com/lukmccall))

### 🐛 Bug fixes

- Fixed type errors when using `ts-jest`. ([#32954](https://github.com/expo/expo/pull/32954) by [@kudo](https://github.com/kudo))
- [Android] Fixed `no non-static method "SharedObject.getSharedObjectId()" when proguard is enabled. ([#33011](https://github.com/expo/expo/pull/33011) by [@lukmccall](https://github.com/lukmccall))

### 💡 Others

- Use `findNodeHandle` with a native ref instead of a class component instance to avoid expensive calls to `findCurrentFiberUsingSlowPath`. ([#33016](https://github.com/expo/expo/pull/33016) by [@tsapeta](https://github.com/tsapeta))
- Introduced `ReactNativeFeatureFlags` compat to fix React Native 0.77 breaking changes. ([#33077](https://github.com/expo/expo/pull/33077) by [@kudo](https://github.com/kudo))
- Fixed compatibility for React Native 0.77. ([#33079](https://github.com/expo/expo/pull/33079) by [@kudo](https://github.com/kudo))

## 2.0.3 — 2024-11-14

### 🐛 Bug fixes

- Fixed requests from `expo/fetch` being stuck on iOS. ([#32894](https://github.com/expo/expo/pull/32894) by [@kudo](https://github.com/kudo))
- [Android] Fixed sending event containing `ByteArray` from the Kotlin module results in string ID instead of `Uint8Array`. ([#32945](https://github.com/expo/expo/pull/32945) by [@lukmccall](https://github.com/lukmccall))

## 2.0.2 — 2024-11-13

### 💡 Others

- [Android] Added `executeTask` method to `TaskManagerUtilsInterface` ([#32849](https://github.com/expo/expo/pull/32849) by [@chrfalch](https://github.com/chrfalch))

## 2.0.1 — 2024-11-12

### 🐛 Bug fixes

- [Android] Added `@DoNotStrip` annotation to new `Either` types. ([#32783](https://github.com/expo/expo/pull/32783) by [@alanjhughes](https://github.com/alanjhughes))

## 2.0.0 — 2024-11-10

### 🐛 Bug fixes

- [Android] Ensure that the headless app loader is started on the main thread. ([#32705](https://github.com/expo/expo/pull/32705) by [@chrfalch](https://github.com/chrfalch))

## 2.0.0-preview.10 — 2024-11-07

### 🐛 Bug fixes

- [iOS] Fixed broken self-signed connections from network inspector. ([#32670](https://github.com/expo/expo/pull/32670) by [@kudo](https://github.com/kudo))
- [macOS] Fix UIKit import ([#32727](https://github.com/expo/expo/pull/32727) by [@gabrieldonadel](https://github.com/gabrieldonadel))

## 2.0.0-preview.9 — 2024-10-31

### 💡 Others

- [Android] Fix `ClassCastException` in headless app loader under the old architecture. ([#32390](https://github.com/expo/expo/pull/32390) by [@robertying](https://github.com/robertying))

## 2.0.0-preview.8 — 2024-10-31

### 🛠 Breaking changes

- Remove expo barcode scanner interface. ([#32198](https://github.com/expo/expo/pull/32198) by [@aleqsio](https://github.com/aleqsio))

### 💡 Others

- [android] Added helper for looking up TaskService instance used by expo-task-manager ([#32300](https://github.com/expo/expo/pull/32300) by [@chrfalch](https://github.com/chrfalch))
- Made TypeScript declaration for `process` an interface. ([#32464](https://github.com/expo/expo/pull/32464) by [@tsapeta](https://github.com/tsapeta))

## 2.0.0-preview.7 — 2024-10-29

### 💡 Others

- [Android] Added `shouldUseAndroidLayout` flag to `ExpoView`. ([#32446](https://github.com/expo/expo/pull/32446) by [@lukmccall](https://github.com/lukmccall))

## 2.0.0-preview.6 — 2024-10-29

_This version does not introduce any user-facing changes._

## 2.0.0-preview.5 — 2024-10-28

### 🐛 Bug fixes

- Fixed updating props on SwiftUI views on the New Architecture. ([#32381](https://github.com/expo/expo/pull/32381) by [@tsapeta](https://github.com/tsapeta))
- Fixed build error when `use_frameworks!`. ([#32358](https://github.com/expo/expo/pull/32358) by [@kudo](https://github.com/kudo))

## 2.0.0-preview.4 — 2024-10-25

### 💡 Others

- Added a new dynamic type dedicated for Either types. ([#32328](https://github.com/expo/expo/pull/32328) by [@tsapeta](https://github.com/tsapeta))

## 2.0.0-preview.3 — 2024-10-24

_This version does not introduce any user-facing changes._

## 2.0.0-preview.2 — 2024-10-24

### 🐛 Bug fixes

- [iOS] Fix optionals conversion. ([#32239](https://github.com/expo/expo/pull/32239) by [@aleqsio](https://github.com/aleqsio))
- Fixed retain cycle for `ExpoRequestCdpInterceptor`. ([#32289](https://github.com/expo/expo/pull/32289) by [@kudo](https://github.com/kudo))

### 💡 Others

- [android] Add enum event support to OnStartObserving and OnStopObserving. ([#32251](https://github.com/expo/expo/pull/32251), [#32287](https://github.com/expo/expo/pull/32287) by [@wschurman](https://github.com/wschurman))

## 2.0.0-preview.1 — 2024-10-22

### 🐛 Bug fixes

- [iOS] Removed window synthesis in `EXAppDelegateWrapper` to fix crashes caused by deallocated `RCTFabricSurface`. ([#32233](https://github.com/expo/expo/pull/32233) by [@tsapeta](https://github.com/tsapeta))

## 2.0.0-preview.0 — 2024-10-22

### 🛠 Breaking changes

- Bumped iOS and tvOS deployment target to 15.1. ([#30840](https://github.com/expo/expo/pull/30840) by [@tsapeta](https://github.com/tsapeta))

### 🎉 New features

- [Android] Add support for `onUserLeaveHint`. ([#32033](https://github.com/expo/expo/pull/32033) by [@behenate](https://github.com/behenate))
- [Web] Modules are now registered in global. ([#29870](https://github.com/expo/expo/pull/29870) by [@aleqsio](https://github.com/aleqsio))
- [iOS] Add support for passing SharedObjects as a function parameter. ([#30314](https://github.com/expo/expo/pull/30314) by [@aleqsio](https://github.com/aleqsio))
- Added support for `startObserving` and `stopObserving` on the web. ([#28953](https://github.com/expo/expo/pull/28953) by [@aleqsio](https://github.com/aleqsio))
- Switched exported `EventEmitter` to the C++ implementation. ([#28946](https://github.com/expo/expo/pull/28946) by [@tsapeta](https://github.com/tsapeta))
- [Android] `OnStartObserving` and `OnStopObserving` can now be attached to a specific event. ([#29012](https://github.com/expo/expo/pull/29012) by [@lukmccall](https://github.com/lukmccall))
- [Android] Add the ability to change the name of the exported shared object. ([#30040](https://github.com/expo/expo/pull/30040) by [@lukmccall](https://github.com/lukmccall))
- [Android] Supported returning of the `SharedObject` from functions. ([#30426](https://github.com/expo/expo/pull/30426) by [@lukmccall](https://github.com/lukmccall))
- [iOS] Support implementing `customizeRootView` in `ExpoAppDelegateSubscriber`. ([#30550](https://github.com/expo/expo/pull/30550) by [@alanjhughes](https://github.com/alanjhughes))
- [Android] Added support for primitive arrays in functions. ([#30657](https://github.com/expo/expo/pull/30657) by [@lukmccall](https://github.com/lukmccall))
- Implemented `toJSON` function on shared objects that includes dynamic properties defined in their prototype chain. ([#30813](https://github.com/expo/expo/pull/30813) by [@tsapeta](https://github.com/tsapeta))
- [iOS] Added experimental support for rendering SwiftUI views. ([#19888](https://github.com/expo/expo/pull/19888) by [@tsapeta](https://github.com/tsapeta))
- [Android] Introduced experimental converter to support a broader range of types that can be passed to the JS. ([#30944](https://github.com/expo/expo/pull/30944) by [@lukmccall](https://github.com/lukmccall))
- [iOS] Add functions that are called before and after a shared object is removed from the registry. ([#30949](https://github.com/expo/expo/pull/30949) by [@alanjhughes](https://github.com/alanjhughes))
- [Android] Rewrite map converter to support a broader range of types that can be passed to the JS. ([#31016](https://github.com/expo/expo/pull/31016) by [@lukmccall](https://github.com/lukmccall))
- [Android] `EitherTypeConverter` now can work with the `Dynamic` class. ([#31074](https://github.com/expo/expo/pull/31074) by [@lukmccall](https://github.com/lukmccall))
- [iOS] Added a way to provide shared objects memory pressure to improve garbage collection of native objects retaining some heavy data. ([#31168](https://github.com/expo/expo/pull/31168) by [@tsapeta](https://github.com/tsapeta))
- [Android] The single parameter now can be auto-cast to the list. ([#31290](https://github.com/expo/expo/pull/31290) by [@lukmccall](https://github.com/lukmccall))
- [Android] `SharedRef` converter now checks the inner ref type. ([#31441](https://github.com/expo/expo/pull/31441) by [@lukmccall](https://github.com/lukmccall))
- [Android] Added support for changing if functions are enumerable. ([#31495](https://github.com/expo/expo/pull/31495) by [@lukmccall](https://github.com/lukmccall))
- Introduced a base class for all shared refs (`expo.SharedRef`). ([#31513](https://github.com/expo/expo/pull/31513) & [#31706](https://github.com/expo/expo/pull/31706) by [@lukmccall](https://github.com/lukmccall))
- [Android] Add support for react-native 0.76 ([#31580](https://github.com/expo/expo/pull/31580) by [@gabrieldonadel](https://github.com/gabrieldonadel))
- [Android] Added `onStartListeningToEvent` and `onStopListeningToEvent` to the `SharedObject`. ([#31385](https://github.com/expo/expo/pull/31385) by [@lukmccall](https://github.com/lukmccall))
- Added Apple shared app groups support. ([#31519](https://github.com/expo/expo/pull/31519) by [@kudo](https://github.com/kudo))
- [Android] Added a way to provide shared objects memory pressure to improve garbage collection of native objects retaining some heavy data. ([#31784](https://github.com/expo/expo/pull/31784) by [@lukmccall](https://github.com/lukmccall))
- Added `nativeRefType` to `SharedRef`. ([#31776](https://github.com/expo/expo/pull/31776) by [@lukmccall](https://github.com/lukmccall))
- [Android] Added `kotlin.time.Duration` support. ([#31858](https://github.com/expo/expo/pull/31858) by [@lukmccall](https://github.com/lukmccall))
- Return duration from logger timer block methods. ([#31805](https://github.com/expo/expo/pull/31805) by [@wschurman](https://github.com/wschurman))
- [iOS] Made `CMTime` from `CoreMedia` a convertible type. ([#31967](https://github.com/expo/expo/pull/31967) by [@tsapeta](https://github.com/tsapeta))

### 🐛 Bug fixes

- [Android] Fixed `RNHeadlessAppLoader` class for New Architecture support. ([#32146](https://github.com/expo/expo/pull/32146) by [@chrfalch](https://github.com/chrfalch))
- [iOS] Fix using enums as optional arguments. ([#32147](https://github.com/expo/expo/pull/32147) by [@aleqsio](https://github.com/aleqsio))
- [Android] Change JS return type for kotlin `null` to be `null` instead of `undefined`. ([#31301](https://github.com/expo/expo/pull/31301) by [@aleqsio](https://github.com/aleqsio))
- [iOS] Swift `Enumerable`s did not correctly convert to JS values. ([#30191](https://github.com/expo/expo/pull/30191) by [@vonovak](https://github.com/vonovak))
- [jest] Fix `uuid` mock in `jest-expo`. ([#29840](https://github.com/expo/expo/pull/29840) by [@EvanBacon](https://github.com/EvanBacon))
- [Android] Fix error: no viable constructor or deduction guide for deduction of template arguments of 'weak_ptr' ([#29075](https://github.com/expo/expo/pull/29075) by [@rafi16jan](https://github.com/rafi16jan))
- [Android] Fix `getContext().getNativeModule(UIManagerModule.class)` in Bridgeless. ([#29203](https://github.com/expo/expo/pull/29203) by [@arushikesarwani94](https://github.com/arushikesarwani94))
- [iOS] Fix data race in `PersistentFileLogSpec.swift`. ([#28924](https://github.com/expo/expo/pull/28924) by [@hakonk](https://github.com/hakonk))
- [Android] Fix the event emitter, which might crash during the reloads. ([#29176](https:/github.com/expo/expo/pull/29176) by [@lukmccall](https://github.com/lukmccall))
- [iOS] Fix random conversion errors when converting JavaScript floating point numbers to `Swift.Float`. ([#29053](https://github.com/expo/expo/pull/29053) by [@behenate](https://github.com/behenate))
- Fixed a crash when the event listener throws an error. ([#30065](https://github.com/expo/expo/pull/30065) by [@tsapeta](https://github.com/tsapeta))
- [Android] Fixed the record's constructor with default parameters were being ignored when converting from JavaScript to native. ([#30217](https://github.com/expo/expo/pull/30217) by [@lukmccall](https://github.com/lukmccall))
- [iOS] Fixed returning already registered shared objects. ([#30241](https://github.com/expo/expo/pull/30241) by [@tsapeta](https://github.com/tsapeta))
- [Android] Provide value in `getName` of `ModuleRegistryReadyNotifier.java` ([#30358](https://github.com/expo/expo/pull/30358) by [@WoLewicki](https://github.com/WoLewicki))
- [Android] When a `SharedObject` that was passed as an argument is returned, it no longer creates a new object. ([#30231](https://github.com/expo/expo/pull/30231) by [@lukmccall](https://github.com/lukmccall))
- [Android] Fixed some types weren't correctly converted when using coroutines. ([#30227](https://github.com/expo/expo/pull/30227) by [@lukmccall](https://github.com/lukmccall))
- [Android] Fixed not throwing when setting read-only properties. ([#30428](https://github.com/expo/expo/pull/30428) by [@lukmccall](https://github.com/lukmccall))
- [Android] Fixed `expo.modules.kotlin.jni.tests.RuntimeHolder` class not found crash when R8 is enabled. ([#30572](https://github.com/expo/expo/pull/30572) by [@kudo](https://github.com/kudo))
- [Android] Fixed `Class declares 0 type parameters, but X were provided` on Android when R8 is enabled. ([#30659](https://github.com/expo/expo/pull/30659) by [@lukmccall](https://github.com/lukmccall))
- [Android] Fixed SharedObject class names are obfuscated when R8 is enabled. ([#30948](https://github.com/expo/expo/pull/30948) by [@lukmccall](https://github.com/lukmccall))
- [Android] Fixed `CodedException.getCode()` crash when R8 is enabled. ([#31392](https://github.com/expo/expo/pull/31392) by [@kudo](https://github.com/kudo))
- [Android] Fixed getter for the third parameter of `Either`. ([#31443](https://github.com/expo/expo/pull/31443) by [@lukmccall](https://github.com/lukmccall))
- [Android] Fixed R8 build error `Missing class expo.modules.kotlin.types.ExperimentalJSTypeConverter$URIConverter`. on macOS host. ([#31452](https://github.com/expo/expo/pull/31452) by [@kudo](https://github.com/kudo))
- [iOS] Fixed `No space left on device` when saving persistent log. ([#31583](https://github.com/expo/expo/pull/31583) by [@RodolfoGS](https://github.com/RodolfoGS))
- Fixed iOS reload crash on New Architecture mode. ([#31789](https://github.com/expo/expo/pull/31789) by [@kudo](https://github.com/kudo))
- [iOS] Fixed views using the incorrect `AppContext` instance. ([#31897](https://github.com/expo/expo/pull/31897) by [@lukmccall](https://github.com/lukmccall))
- [iOS] Fixed crashes on the New Architecture when dispatching events during the props update. ([#31971](https://github.com/expo/expo/pull/31971) by [@tsapeta](https://github.com/tsapeta))
- Fixed `registerAdditionalModuleClasses` deadlock issue on old architecture mode. ([#32209](https://github.com/expo/expo/pull/32209) by [@kudo](https://github.com/kudo))

### 💡 Others

- Added documentation links to `Record` and `Field` implementations ([#31997](https://github.com/expo/expo/pull/31997) by [@vonovak](https://github.com/vonovak))
- Remove web hydration `process.env` type. ([#31267](https://github.com/expo/expo/pull/31267) by [@EvanBacon](https://github.com/EvanBacon))
- Added an `async` extension for OkHttp requests. ([#30841](https://github.com/expo/expo/pull/30841) by [@aleqsio](https://github.com/aleqsio))
- Change `sideEffects` to use `src` folder. ([#29964](https://github.com/expo/expo/pull/29964) by [@EvanBacon](https://github.com/EvanBacon))
- [web] Use global `crypto` object for UUID. ([#29828](https://github.com/expo/expo/pull/29828) by [@EvanBacon](https://github.com/EvanBacon))
- [iOS] Send open url event to all matching subscribers. ([#29645](https://github.com/expo/expo/pull/29645) by [@aleqsio](https://github.com/aleqsio))
- Use `process.env.EXPO_OS` for `Platform.OS` and `Platform.select`, when available. ([#29429](https://github.com/expo/expo/pull/29429) by [@EvanBacon](https://github.com/EvanBacon))
- [Android] Removed unneeded in-between function call when resolving promise without arguments. ([#28944](https://github.com/expo/expo/pull/28944) by [@lukmccall](https://github.com/lukmccall))
- Exported some TypeScript declarations (e.g. `EventEmitter`) from `expo-modules-core/types`. ([#28994](https://github.com/expo/expo/pull/28994) by [@tsapeta](https://github.com/tsapeta))
- [Android] Switch to the JS thread when sending an event. ([#29753](https://github.com/expo/expo/pull/29753) by [@lukmccall](https://github.com/lukmccall))
- Moved `process` object declaration to global declaration. ([#29745](https://github.com/expo/expo/pull/29745) by [@tsapeta](https://github.com/tsapeta))
- Use the `src` folder as the Metro target. ([#29702](https://github.com/expo/expo/pull/29702) by [@tsapeta](https://github.com/tsapeta))
- Make it possible for TypeScript to infer EventEmitter's events map. ([#29056](https://github.com/expo/expo/pull/29056) by [@tsapeta](https://github.com/tsapeta))
- [iOS] Stop throwing runtime errors when the promise is settled more than once. ([#30000](https://github.com/expo/expo/pull/30000) by [@tsapeta](https://github.com/tsapeta))
- [iOS] Renamed `pointer` property in the `SharedRef` class to `ref` for parity with Android. ([#30061](https://github.com/expo/expo/pull/30061) by [@tsapeta](https://github.com/tsapeta))
- [Android] Started using `noexcept`. ([#30128](https://github.com/expo/expo/pull/30128) by [@lukmccall](https://github.com/lukmccall))
- [Android] Decouple the modules state from the `AppContext` ([#30098](https://github.com/expo/expo/pull/30098) by [@lukmccall](https://github.com/lukmccall))
- Bumped Kotlin version to 1.9.24. ([#30199](https://github.com/expo/expo/pull/30199) by [@gabrieldonadel](https://github.com/gabrieldonadel))
- [Android] Bump Kotlin coroutines version to 1.7.3. ([#30226](https://github.com/expo/expo/pull/30226) by [@lukmccall](https://github.com/lukmccall))
- [Android] Limit the number of "Current Activity is of incorrect class" log entries. ([#30427](https://github.com/expo/expo/pull/30427) by [@lukmccall](https://github.com/lukmccall))
- [iOS] Refactor and expose `URLSessionSessionDelegateProxy` class. ([#30173](https://github.com/expo/expo/pull/30173) by [@kudo](https://github.com/kudo))
- [Android] Supports passing `Accept: text/event-stream` header to bypass streaming requests from `ExpoNetworkInspectOkHttpInterceptors`. ([#30219](https://github.com/expo/expo/pull/30219) by [@kudo](https://github.com/kudo))
- Replaced `@testing-library/react-hooks` with `@testing-library/react-native`. ([#30742](https://github.com/expo/expo/pull/30742) by [@byCedric](https://github.com/byCedric))
- Cleaned up the podspec and replaced `RN_FABRIC_ENABLED` flag with `RCT_NEW_ARCH_ENABLED`. ([#31044](https://github.com/expo/expo/pull/31044) by [@tsapeta](https://github.com/tsapeta))
- JS values are now used directly instead of using shared pointers to improve the overall performance. ([#31219](https://github.com/expo/expo/pull/31219) by [@tsapeta](https://github.com/tsapeta))
- [iOS] Use singletons for string and data dynamic types. ([#31220](https://github.com/expo/expo/pull/31220) by [@tsapeta](https://github.com/tsapeta))
- [iOS] Fixed a bottleneck in the performance-critical code by getting away from `enumerated` function. ([#31226](https://github.com/expo/expo/pull/31226) by [@tsapeta](https://github.com/tsapeta))
- [Android] Cached argument's type information to improve memory and startup time. ([#31297](https://github.com/expo/expo/pull/31297) by [@lukmccall](https://github.com/lukmccall))
- [iOS] Make `func application(_ application: UIApplication, supportedInterfaceOrientationsFor window: UIWindow?)` `open`. ([#31398](https://github.com/expo/expo/pull/31398) by [@abulenok](https://github.com/abulenok))
- [Android] Expose `RuntimeContext.eval()` as `JavaScriptRuntime.eval()` on iOS. ([#31445](https://github.com/expo/expo/pull/31445) by [@kudo](https://github.com/kudo))
- Removed all `NativeModulesProxy` occurrences. ([#31496](https://github.com/expo/expo/pull/31496) by [@reichhartd](https://github.com/reichhartd))
- Align web implementation exports as native to support DOM components when using `@expo/dom-webview`. ([#31662](https://github.com/expo/expo/pull/31662) by [@kudo](https://github.com/kudo))
- Removed `expo_patch_react_imports!` and align more stardard react-native project layout. ([#31700](https://github.com/expo/expo/pull/31700) by [@kudo](https://github.com/kudo))
- Removed deprecated code for react-native 0.74.0. ([#31740](https://github.com/expo/expo/pull/31740) by [@kudo](https://github.com/kudo))
- [Android] Improve error messages when converting the `Either` type. ([#31787](https://github.com/expo/expo/pull/31787) by [@lukmccall](https://github.com/lukmccall))
- [iOS] Improved converting function results. ([#31827](https://github.com/expo/expo/pull/31827) by [@tsapeta](https://github.com/tsapeta))
- [iOS] Disabled `ExpoView` recycling from the New Architecture. ([#31841](https://github.com/expo/expo/pull/31841) by [@tsapeta](https://github.com/tsapeta))
- [Android] Renamed `SharedObject.deallocate` to `SharedObject.sharedObjectDidRelease`. ([#31921](https://github.com/expo/expo/pull/31921) by [@lukmccall](https://github.com/lukmccall))
- [Android] Throws a descriptive error when trying to use a released `SharedObject`. ([#31922](https://github.com/expo/expo/pull/31922) by [@lukmccall](https://github.com/lukmccall))
- Include error cause message in logger ([#31929](https://github.com/expo/expo/pull/31929), [#31953](https://github.com/expo/expo/pull/31953) by [@wschurman](https://github.com/wschurman))
- [Android] Started using view's event dispatchers with the `surfaceId`. ([#32227](https://github.com/expo/expo/pull/32227) by [@lukmccall](https://github.com/lukmccall))

### ⚠️ Notices

- Added support for React Native 0.75.x. ([#30034](https://github.com/expo/expo/pull/30034) by [@gabrieldonadel](https://github.com/gabrieldonadel))
- Added support for React Native 0.76.x. ([#31552](https://github.com/expo/expo/pull/31552) by [@gabrieldonadel](https://github.com/gabrieldonadel))

## 1.12.24 - 2024-09-03

### 🐛 Bug fixes

- Fix support for macOS. ([#31307](https://github.com/expo/expo/pull/31307) by [@gabrieldonadel](https://github.com/gabrieldonadel))

## 1.12.23 - 2024-08-23

_This version does not introduce any user-facing changes._

## 1.12.22 - 2024-08-20

_This version does not introduce any user-facing changes._

## 1.12.21 - 2024-08-14

### 🐛 Bug fixes

- [iOS] Fix getExternalPathPermissions returns no read/write permissions. ([#30540](https://github.com/expo/expo/pull/30540) by [@dispelpowerone](https://github.com/dispelpowerone))

## 1.12.19 - 2024-07-11

### 💡 Others

- [iOS] Added `customizeRootView:` support to `EXAppDelegateWrapper.createRCTRootViewFactory`. ([#30245](https://github.com/expo/expo/pull/30245) by [@kudo](https://github.com/kudo))

## 1.12.18 - 2024-06-28

### 🐛 Bug fixes

- Fixed `RCTTriggerReloadCommandListeners` not found build error on iOS. ([#30014](https://github.com/expo/expo/pull/30014) by [@kudo](https://github.com/kudo))
- Fixed blocking SSE responses from network interceptor on Android. ([#30062](https://github.com/expo/expo/pull/30062) by [@kudo](https://github.com/kudo))

## 1.12.17 - 2024-06-27

### 🐛 Bug fixes

- [Android] Reduce the number of global references to JSIContext. ([#29936](https://github.com/expo/expo/pull/29936) by [@lukmccall](https://github.com/lukmccall))
- Fixed `getPathPermissions` permission error for local path with spaces on iOS 16 and older. ([#29958](https://github.com/expo/expo/pull/29958) by [@kudo](https://github.com/kudo))
- [iOS] Fixed broken `addUIBlock` and `executeUIBlock` on New Architecture mode. ([#30030](https://github.com/expo/expo/pull/30030) by [@kudo](https://github.com/kudo))

### 💡 Others

- [iOS] Exposed `Utilities` class for Expo Modules common tasks. ([#29945](https://github.com/expo/expo/pull/29945) by [@kudo](https://github.com/kudo))

## 1.12.16 - 2024-06-20

### 🐛 Bug fixes

- Fixed resource leakage from `ExpoRequestInterceptorProtocol`. ([#29798](https://github.com/expo/expo/pull/29798) by [@kudo](https://github.com/kudo))

## 1.12.15 - 2024-06-13

### 🐛 Bug fixes

- Fixed reload crash on Android. ([#29593](https://github.com/expo/expo/pull/29593) by [@kudo](https://github.com/kudo))
- [Android] Fixed converting from `null` to `Record` sometimes didn't work as expected. ([#29508](https://github.com/expo/expo/pull/29508) by [@lukmccall](https://github.com/lukmccall))

## 1.12.14 - 2024-06-06

### 🐛 Bug fixes

- [Android] Fixed `No implementation found for com.facebook.jni.HybridData expo.modules.kotlin.jni.JavaScriptModuleObject.initHybrid`. ([#29513](https://github.com/expo/expo/pull/29513) by [@lukmccall](https://github.com/lukmccall))

## 1.12.13 - 2024-06-05

### 💡 Others

- [iOS] Refactored `ExpoFabricView` and remove the view wrapper for each native component. ([#28829](https://github.com/expo/expo/pull/28829) by [@kudo](https://github.com/kudo))

## 1.12.12 - 2024-05-29

_This version does not introduce any user-facing changes._

## 1.12.11 — 2024-05-14

### 🐛 Bug fixes

- Fix expo-modules-core is broken on the server side. ([#28764](https://github.com/expo/expo/pull/28764) by [@alantoa](https://github.com/alantoa))

## 1.12.10 — 2024-05-09

### 🎉 New features

- Added `onKeyDown` and `onKeyLongPress` to `ReactActivityHandler` on Android. ([#28684](https://github.com/expo/expo/pull/28684) by [@lukmccall](https://github.com/lukmccall))

## 1.12.9 — 2024-05-06

_This version does not introduce any user-facing changes._

## 1.12.8 — 2024-05-03

### 🐛 Bug fixes

- Fixed building error when use_frameworks on new architecture. ([#28451](https://github.com/expo/expo/pull/28451) by [@kudo](https://github.com/kudo))

## 1.12.7 — 2024-05-02

### 🎉 New features

- Introduced the `reloadAppAsync` to reload the app. ([#28400](https://github.com/expo/expo/pull/28400) by [@kudo](https://github.com/kudo))

## 1.12.6 — 2024-05-01

### 🐛 Bug fixes

- [Android] Fix `field operation on NULL object` when reloading the app. ([#28555](https://github.com/expo/expo/pull/28555) by [@lukmccall](https://github.com/lukmccall))

## 1.12.5 — 2024-05-01

_This version does not introduce any user-facing changes._

## 1.12.4 — 2024-04-29

### 🐛 Bug fixes

- [Android] Fixed gziped payload does not correctly shown in network inspector. ([#28486](https://github.com/expo/expo/pull/28486) by [@kudo](https://github.com/kudo))
- [Android] Fixed crashes during the deallocation of shared objects. ([#28491](https://github.com/expo/expo/pull/28491) by [@lukmccall](https://github.com/lukmccall))
- [iOS] Fix accessing the view registry to avoid infinite loop crash. ([#28531](https://github.com/expo/expo/pull/28531) by [@tsapeta](https://github.com/tsapeta))

## 1.12.3 — 2024-04-26

### 🐛 Bug fixes

- [Android] Fixes SEGFAULTs caused by `std::shared_ptr<JavaCalllback::CallbackContext>::__on_zero_shared`. ([#28483](https://github.com/expo/expo/pull/28483) by [@lukmccall](https://github.com/lukmccall))

## 1.12.2 — 2024-04-23

_This version does not introduce any user-facing changes._

## 1.12.1 — 2024-04-22

### 🐛 Bug fixes

- Fixed `AppContext.onHostResume()` sometimes getting null `currentActivity` on Android. ([#28338](https://github.com/expo/expo/pull/28338) by [@kudo](https://github.com/kudo))
- Fixed backward compatibility in the **build.gradle** from third party Expo modules. ([#28359](https://github.com/expo/expo/pull/28359) by [@kudo](https://github.com/kudo))

## 1.12.0 — 2024-04-18

### 🛠 Breaking changes

- Removed `ReactNativeHostHandler.onRegisterJSIModules` interface. ([#26357](https://github.com/expo/expo/pull/26357) by [@kudo](https://github.com/kudo))
- Dropped supports for React Native 0.73 and lower. ([#27601](https://github.com/expo/expo/pull/27601), [#27689](https://github.com/expo/expo/pull/27689), [#27629](https://github.com/expo/expo/pull/27629) by [@kudo](https://github.com/kudo))

### 🎉 New features

- [Web] Add `createWebModule` function to wrap web functionality with the NativeModule class. ([#27739](https://github.com/expo/expo/pull/27739) by [@aleqsio](https://github.com/aleqsio))
- [Web] Add web implementations of event emitter and stubs of shared objects and native modules. ([#27595](https://github.com/expo/expo/pull/27595) by [@aleqsio](https://github.com/aleqsio))
- Mark React client components with "use client" directives. ([#27300](https://github.com/expo/expo/pull/27300) by [@EvanBacon](https://github.com/EvanBacon))
- [iOS] Added basic filesystem module to decouple expo-file-system from other packages. ([#27069](https://github.com/expo/expo/pull/27069) by [@aleqsio](https://github.com/aleqsio))
- [Android] Added syntactic sugar for defining a prop group. ([#27004](https://github.com/expo/expo/pull/27004) by [@lukmccall](https://github.com/lukmccall))
- Introduced a base class for all shared objects (`expo.SharedObject`) with a simple mechanism to release native pointer from JS. ([#27038](https://github.com/expo/expo/pull/27038) by [@tsapeta](https://github.com/tsapeta) & [#27331](https://github.com/expo/expo/pull/27331) by [@lukmccall](https://github.com/lukmccall))
- [iOS] Added native implementation of the JS EventEmitter. ([#27092](https://github.com/expo/expo/pull/27092) by [@tsapeta](https://github.com/tsapeta))
- [iOS] Allow for the export of views that conform to `AnyExpoView` ([#27284](https://github.com/expo/expo/pull/27284) by [@dominicstop](https://github.com/dominicstop))
- [iOS] Added support for bridgeless mode in React Native 0.74 ([#27242](https://github.com/expo/expo/pull/27242), [#27289](https://github.com/expo/expo/pull/27289), [#27531](https://github.com/expo/expo/pull/27531) by [@tsapeta](https://github.com/tsapeta))
- [iOS] Implemented sending events from native shared objects. ([#27333](https://github.com/expo/expo/pull/27333) by [@tsapeta](https://github.com/tsapeta))
- Added support for `startObserving` and `stopObserving` in the new `EventEmitter` class. ([#27393](https://github.com/expo/expo/pull/27393) by [@tsapeta](https://github.com/tsapeta))
- [Android] Implemented sending events from native shared objects. ([#27523](https://github.com/expo/expo/pull/27523) by [@lukmccall](https://github.com/lukmccall))
- JS object of the native module is now an instance of the `NativeModule` class that inherits from `EventEmitter`. ([#27510](https://github.com/expo/expo/pull/27510) by [@tsapeta](https://github.com/tsapeta))
- [iOS] Exposed a function on the runtime to schedule some work with synchronized access to JS. ([#27567](https://github.com/expo/expo/pull/27567) by [@tsapeta](https://github.com/tsapeta))
- [iOS] `OnStartObserving` and `OnStopObserving` can now be attached to a specific event. ([#27766](https://github.com/expo/expo/pull/27766) by [@tsapeta](https://github.com/tsapeta))
- [iOS] Provide Exception.code to JavaScript (as Error.code) for all types of functions. ([#27960](https://github.com/expo/expo/pull/27960) by [@cltnschlosser](https://github.com/cltnschlosser))

### 🐛 Bug fixes

- Fixed breaking changes from React-Native 0.74. ([#26357](https://github.com/expo/expo/pull/26357) by [@kudo](https://github.com/kudo))
- Fixed breaking changes from React-Native 0.74. ([#26357](https://github.com/expo/expo/pull/26357), [#26587](https://github.com/expo/expo/pull/26587) by [@kudo](https://github.com/kudo))
- [Android] Unit converter now ignores nullability. It will always return unit regardless of whether the input value is null or not. ([#27591](https://github.com/expo/expo/pull/27591) by [@lukmccall](https://github.com/lukmccall))
- Fixed `RCTHost` is not retained on iOS bridgeless mode. ([#27715](https://github.com/expo/expo/pull/27715) by [@kudo](https://github.com/kudo))
- Fixed errors on Android when running on bridgeless mode. ([#27725](https://github.com/expo/expo/pull/27725) by [@kudo](https://github.com/kudo))
- Fixed breaking changes from React Native 0.75. ([#27773](https://github.com/expo/expo/pull/27773) by [@kudo](https://github.com/kudo))
- Fixed crash from reloading on iOS and bridgeless mode. ([#27928](https://github.com/expo/expo/pull/27928) by [@kudo](https://github.com/kudo))
- Fixed SharedRef class names are obfuscated when R8 is enabled. ([#27965](https://github.com/expo/expo/pull/27965) by [@kudo](https://github.com/kudo))
- [iOS] Fix `recreateRootViewWithBundleURL` parameters. ([#27989](https://github.com/expo/expo/pull/27989) by [@gabrieldonadel](https://github.com/gabrieldonadel))
- Fixed `ExpoBridgeModule.installModules()` is broken on Android and bridgeless mode. ([#28065](https://github.com/expo/expo/pull/28065) by [@kudo](https://github.com/kudo))
- [Android] Fixed segfaults in `expo::MethodMetadata::convertJSIArgsToJNI`. ([#28163](https://github.com/expo/expo/pull/28163) by [@lukmccall](https://github.com/lukmccall))
- Fixed random `TypeError: Cannot read property 'NativeModule' of undefined` exceptions on Android. ([#28200](https://github.com/expo/expo/pull/28200) by [@kudo](https://github.com/kudo))
- Fixed white screen flickering when using expo-updates with longer `fallbackToCacheTimeout`. ([#28227](https://github.com/expo/expo/pull/28227) by [@kudo](https://github.com/kudo))
- [iOS] Fixed random crashes when reloads and `EXJavaScriptObject` accesses to dangling pointers. ([#28262](https://github.com/expo/expo/pull/28262) by [@kudo](https://github.com/kudo))

### 💡 Others

- Deprecated `expo.modules.core.Promise`. ([#27471](https://github.com/expo/expo/pull/27471) by [@aleqsio](https://github.com/aleqsio))
- Removed deprecated `global.ExpoModules`. ([#26027](https://github.com/expo/expo/pull/26027) by [@tsapeta](https://github.com/tsapeta))
- Remove most of Constants.appOwnership. ([#26313](https://github.com/expo/expo/pull/26313) by [@wschurman](https://github.com/wschurman))
- Added an alternative way of installing the JSI bindings. ([#26691](https://github.com/expo/expo/pull/26691) by [@lukmccall](https://github.com/lukmccall))
- `ObjectDeallocator` is now a native state instead of a host object. ([#26906](https://github.com/expo/expo/pull/26906) by [@tsapeta](https://github.com/tsapeta))
- Moved away from `SharedObjectRegistry` being a singleton. ([#27032](https://github.com/expo/expo/pull/27032) by [@tsapeta](https://github.com/tsapeta))
- Moved and added more JSI utils to the common C++ codebase. ([#27045](https://github.com/expo/expo/pull/27045) by [@tsapeta](https://github.com/tsapeta))
- Introduce `EXCreateReactBindingRootView` to create correct React Native setup for New Architecture mode. ([#27216](https://github.com/expo/expo/pull/27216) by [@kudo](https://github.com/kudo))
- Set bridge on `AppContext` in `ExpoBridgeModule`. ([#27378](https://github.com/expo/expo/pull/27378) by [@alanjhughes](https://github.com/alanjhughes))
- Added TypeScript declarations and documentation for global JSI bindings. ([#27465](https://github.com/expo/expo/pull/27465) by [@tsapeta](https://github.com/tsapeta))
- [iOS] Added bridgeless support on ExpoReactDelegate. ([#27601](https://github.com/expo/expo/pull/27601), [#27689](https://github.com/expo/expo/pull/27689) by [@kudo](https://github.com/kudo))
- [Android] Added bridgeless support on ReactNativeHostHandler. ([#27629](https://github.com/expo/expo/pull/27629) by [@kudo](https://github.com/kudo))
- Refactored out `EXReactRootViewFactory.createDefaultReactRootView:` to `RCTAppDelegate.recreateRootViewWithBundleURL:` category. ([#27945](https://github.com/expo/expo/pull/27945) by [@kudo](https://github.com/kudo))
- Added `ReactNativeHostHandler.onReactInstanceException()` for client to listen for exceptions on Android. ([#27815](https://github.com/expo/expo/pull/27815) by [@kudo](https://github.com/kudo))
- Removed the legacy interfaces for font processors as they are no longer used by `expo-font` and nothing else depends on them. ([#26380](https://github.com/expo/expo/pull/26380) by [@tsapeta](https://github.com/tsapeta))
- Removed deprecated backward compatible Gradle settings. ([#28083](https://github.com/expo/expo/pull/28083) by [@kudo](https://github.com/kudo))
- Bumped Kotlin version to 1.9.23. ([#28088](https://github.com/expo/expo/pull/28088) by [@kudo](https://github.com/kudo))
- Introduced `onDidCreateDevSupportManager` handler to support error recovery from expo-updates. ([#28177](https://github.com/expo/expo/pull/28177) by [@kudo](https://github.com/kudo))
- Dropped support for custom type converters on Android. ([#28252](https://github.com/expo/expo/pull/28252) by [@lukmccall](https://github.com/lukmccall))
- Introduced `ExpoReactDelegateHandler.bundleURL` for clients to override newer bundleURL. ([#28256](https://github.com/expo/expo/pull/28256) by [@kudo](https://github.com/kudo))

## 1.11.11 - 2024-03-11

### 🐛 Bug fixes

- [Android] Ensured that `onCreate` before `OnActivityEntersForeground` event. ([#26944](https://github.com/expo/expo/pull/26944) by [@lukmccall](https://github.com/lukmccall))
- [Android] Fixed activity contract registration after host destruction. ([#26881](https://github.com/expo/expo/pull/26881) by [@lukmccall](https://github.com/lukmccall))

## 1.11.10 - 2024-03-06

### 🐛 Bug fixes

- [Android] Thrown an exception when nested types can't be converted instead of crashing the app. ([#27449](https://github.com/expo/expo/pull/27449) by [@lukmccall](https://github.com/lukmccall))

## 1.11.9 - 2024-02-16

### 🎉 New features

- Add timer capability to Logger. ([#26454](https://github.com/expo/expo/pull/26454), [#26477](https://github.com/expo/expo/pull/26477) by [@wschurman](https://github.com/wschurman))
- Add iOS support for `PlatformColor` and `DynamicColorIOS` color props. ([#26724](https://github.com/expo/expo/pull/26724) by [@dlindenkreuz](https://github.com/dlindenkreuz))
- `BarCodeScannerResult` interface now declares an additional `raw` field corresponding to the barcode value as it was encoded in the barcode without parsing. Will always be undefined on iOS. ([#25391](https://github.com/expo/expo/pull/25391) by [@ajacquierbret](https://github.com/ajacquierbret))

## 1.11.8 - 2024-01-23

### 🐛 Bug fixes

- Fix proguard rules so `Serializable` types are not obfuscated. ([#26545](https://github.com/expo/expo/pull/26545) by [@alanjhughes](https://github.com/alanjhughes))

## 1.11.7 - 2024-01-18

_This version does not introduce any user-facing changes._

## 1.11.6 - 2024-01-12

_This version does not introduce any user-facing changes._

## 1.11.5 - 2024-01-10

### 🎉 New features

- Added support for returning shared refs from async functions. ([#26341](https://github.com/expo/expo/pull/26341) by [@aleqsio](https://github.com/aleqsio))
- Added support for macOS platform. ([#26186](https://github.com/expo/expo/pull/26186) by [@tsapeta](https://github.com/tsapeta))
- Add `Date` type converter. ([#26148](https://github.com/expo/expo/pull/26148) by [@alanjhughes](https://github.com/alanjhughes))

### 🐛 Bug fixes

- Adjust proguard rules to prevent issues with types implementing `Enumerable`. ([#26108](https://github.com/expo/expo/pull/26108) by [@alanjhughes](https://github.com/alanjhughes))

### 💡 Others

- Replace deprecated `com.facebook.react:react-native:+` Android dependency with `com.facebook.react:react-android`. ([#26237](https://github.com/expo/expo/pull/26237) by [@kudo](https://github.com/kudo))

## 1.11.4 - 2023-12-21

_This version does not introduce any user-facing changes._

## 1.11.3 - 2023-12-19

### 🐛 Bug fixes

- [iOS] Fixed `SharedObjectRegistry` crash for accessing internal data structures from multi-threads. ([#25997](https://github.com/expo/expo/pull/25997) by [@kudo](https://github.com/kudo))
- Fixed splash screen view flickering in dark mode on iOS. ([#26015](https://github.com/expo/expo/pull/26015), [#26029](https://github.com/expo/expo/pull/26029) by [@kudo](https://github.com/kudo))
- Fixed `SharedObject` leakage on Android. ([#25995](https://github.com/expo/expo/pull/25995) by [@kudo](https://github.com/kudo))

## 1.11.2 — 2023-12-15

### 💡 Others

- [Android] Bump Kotlin version from `1.8.10` to `1.8.22`. ([#25945](https://github.com/expo/expo/pull/25945) by [@lukmccall](https://github.com/lukmccall))

## 1.11.1 — 2023-12-12

### 🐛 Bug fixes

- [Android] Fixed `OnCreate` was called before the `React` instance was ready. ([#25866](https://github.com/expo/expo/pull/25866) by [@lukmccall](https://github.com/lukmccall))

## 1.11.0 — 2023-12-12

### 🎉 New features

- Added support for React Native 0.73.0. ([#24971](https://github.com/expo/expo/pull/24971), [#25453](https://github.com/expo/expo/pull/25453) by [@gabrieldonadel](https://github.com/gabrieldonadel))
- Added `Data <-> Uint8Array` convertible on iOS. ([#25726](https://github.com/expo/expo/pull/25726) by [@kudo](https://github.com/kudo))
- Added `ByteArray <-> Uint8Array` convertible on Android. ([#25727](https://github.com/expo/expo/pull/25727) by [@kudo](https://github.com/kudo))

### 🐛 Bug fixes

- [Android] Prevent the app from crashing during reloading when an unfinished promise tries to execute.
- [Android] Fix `JavaScriptFunction` not working when the return type wasn't provided. ([#25688](https://github.com/expo/expo/pull/25688) by [@lukmccall](https://github.com/lukmccall))
- [Android] Fix requesting only `WRITE_SETTINGS` rejecting promise even if the permission was granted. ([#25732](https://github.com/expo/expo/pull/25732) by [@lukmccall](https://github.com/lukmccall))
- [Android] Fix functions that are scheduled on the main thread weren't being called as soon as possible. ([#25757](https://github.com/expo/expo/pull/25757) by [@lukmccall](https://github.com/lukmccall))

### 💡 Others

- [iOS] Made dynamic types creation faster. ([#25390](https://github.com/expo/expo/pull/25390) by [@tsapeta](https://github.com/tsapeta))
- [iOS] Add `FileSystemUtilities` to replace legacy interfaces. ([#25495](https://github.com/expo/expo/pull/25495) by [@alanhughes](https://github.com/alanjhughes))
- Bump C++ compiler setting to C++20. ([#25548](https://github.com/expo/expo/pull/25548) by [@kudo](https://github.com/kudo))
- Marked `NativeModulesProxy` as deprecated in favor of `requireNativeModule` and `requireOptionalNativeModule`. ([#25666](https://github.com/expo/expo/pull/25666) by [@tsapeta](https://github.com/tsapeta))

## 1.10.0 — 2023-11-14

### 🛠 Breaking changes

- Bumped iOS deployment target to 13.4. ([#25063](https://github.com/expo/expo/pull/25063) by [@gabrieldonadel](https://github.com/gabrieldonadel))
- On `Android` bump `compileSdkVersion` and `targetSdkVersion` to `34`. ([#24708](https://github.com/expo/expo/pull/24708) by [@alanjhughes](https://github.com/alanjhughes))

### 🎉 New features

- Add `preventModuleOverriding` to `ModuleRegistry.register` method. ([#24860](https://github.com/expo/expo/pull/24860) by [@wschurman](https://github.com/wschurman))
- [iOS] `CGFloat` can now be used as an argument type. ([#25140](https://github.com/expo/expo/pull/25140) by [@tsapeta](https://github.com/tsapeta))

### 🐛 Bug fixes

- Mock native code on web platforms. ([#25264](https://github.com/expo/expo/pull/25264) by [@EvanBacon](https://github.com/EvanBacon))
- [iOS] Fixed the object identifier for shared object types. ([#25060](https://github.com/expo/expo/pull/25060) by [@tsapeta](https://github.com/tsapeta))
- [iOS] Fixed concurrent functions (async/await) not converting results such as records and shared objects. ([#25075](https://github.com/expo/expo/pull/25075) by [@tsapeta](https://github.com/tsapeta))
- [iOS] Fixed concurrent functions (async/await) not supporting an owner argument (view and class functions). ([#25141](https://github.com/expo/expo/pull/25141) by [@tsapeta](https://github.com/tsapeta))
- Fixed UIView arguments not being resolved correctly when passed in with findNodeHandle ([#24703](https://github.com/expo/expo/pull/24703) by [@javache](https://github.com/javache))
- [Android] Improve boot time on low-end devices. ([#25267](https://github.com/expo/expo/pull/25267) by [@lukmccall](https://github.com/lukmccall))
- [Android] Improve performance of enum and map converters. ([#25272](https://github.com/expo/expo/pull/25272) by [@lukmccall](https://github.com/lukmccall))
- [Android] Improve logic responsible for obtaining converters that slow down the startup time. ([#25273](https://github.com/expo/expo/pull/25273) by [@lukmccall](https://github.com/lukmccall))
- [Android] Improving the creation process of views for better performance. ([#25274](https://github.com/expo/expo/pull/25274) by [@lukmccall](https://github.com/lukmccall))

### 💡 Others

- Remove `unimodule.json` in favour of `expo-module.config.json`. ([#25100](https://github.com/expo/expo/pull/25100) by [@reichhartd](https://github.com/reichhartd))
- Remove deprecated `REACT_NATIVE_OVERRIDE_VERSION` for React Native nightly testing. ([#25151](https://github.com/expo/expo/pull/25151) by [@kudo](https://github.com/kudo))
- Removed backward compatible code for deprecated SDKs. ([#25154](https://github.com/expo/expo/pull/25154) by [@kudo](https://github.com/kudo))

## 1.9.0 — 2023-10-17

### 🛠 Breaking changes

- Dropped support for Android SDK 21 and 22. ([#24201](https://github.com/expo/expo/pull/24201) by [@behenate](https://github.com/behenate))

### 🎉 New features

- Add `CommonExceptions.ModuleNotFound`. ([#24898](https://github.com/expo/expo/pull/24898) by [@lukmccall](https://github.com/lukmccall))
- [Android] `Set<T>` can now be passed as an argument to a module method. ([#24897](https://github.com/expo/expo/pull/24897) by [@lukmccall](https://github.com/lukmccall))

### 🐛 Bug fixes

- Fixed typed arrays couldn't be returned from synchronous functions. ([#24744](https://github.com/expo/expo/pull/24744) by [@lukmccall](https://github.com/lukmccall))
- [iOS] Fixed exception when deallocating shared objects. ([#24836](https://github.com/expo/expo/pull/24836) by [@kudo](https://github.com/kudo))
- [Android] Fixed `null` or `undefined` wasn't converted to `JavaScriptValue`. ([#24899](https://github.com/expo/expo/pull/24899) by [@lukmccall](https://github.com/lukmccall))
- [Android] Fixed `Either` converter not working with types that have common representation in JavaScript. ([#24903](https://github.com/expo/expo/pull/24903) by [@lukmccall](https://github.com/lukmccall))
- [Android] `Any` converter doesn't use `ReadableMap` or `ReadableList` anymore. Objects and arrays are converted to Kotlin's primitives. ([#24963](https://github.com/expo/expo/pull/24963) by [@lukmccall](https://github.com/lukmccall))

### 💡 Others

- Improve tracking on Android. ([#24625](https://github.com/expo/expo/pull/24625) by [@lukmccall](https://github.com/lukmccall))
- Use native UUIDv5 generation on `Android` and `iOS`. ([#24200](https://github.com/expo/expo/pull/24200) by [@behenate](https://github.com/behenate))
- Ensure native modules are installed before required. ([#24746](https://github.com/expo/expo/pull/24746) by [@tsapeta](https://github.com/tsapeta))
- Clean up and restructure the modules core package directory. ([#24816](https://github.com/expo/expo/pull/24816) by [@tsapeta](https://github.com/tsapeta))

## 1.8.0 — 2023-09-15

### 🎉 New features

- Added support for Apple tvOS. ([#24329](https://github.com/expo/expo/pull/24329) by [@douglowder](https://github.com/douglowder))

### 💡 Others

- Remove deprecated `RCTDeviceEventEmitter`. ([#24298](https://github.com/expo/expo/pull/24298) by [@EvanBacon](https://github.com/EvanBacon))
- Remove `deprecate` utility function. ([#24298](https://github.com/expo/expo/pull/24298) by [@EvanBacon](https://github.com/EvanBacon))
- Deprecate `SyntheticPlatformEmitter` in favor of `DeviceEventEmitter`. ([#24298](https://github.com/expo/expo/pull/24298) by [@EvanBacon](https://github.com/EvanBacon))
- Introduced an AppContext config to provide things like documents and caches directories for the modules. ([#24292](https://github.com/expo/expo/pull/24292) by [@tsapeta](https://github.com/tsapeta))
- Fixed random `NullPointerExceptions` when calling `Updates.reloadAsync` on Android. ([#24442](https://github.com/expo/expo/pull/24442) by [@lukmccall](https://github.com/lukmccall))
- Converting shared object id passed as a prop to the associated native object. ([#24431](https://github.com/expo/expo/pull/24431) by [@tsapeta](https://github.com/tsapeta))
- Added a convenient method to get the app delegate subscriber of the given type. ([#23943](https://github.com/expo/expo/pull/23943) by [@tsapeta](https://github.com/tsapeta))

## 1.7.0 — 2023-09-04

### 🎉 New features

- [Android] Surfaced errorManager to allow throwing errors and warnings from modules. ([#23848](https://github.com/expo/expo/pull/23848) by [@aleqsio](https://github.com/aleqsio))
- [Android] Enums can now be used to define events. ([#23875](https://github.com/expo/expo/pull/23875) by [@lukmccall](https://github.com/lukmccall))
- [Android] Promises can now be resolved without arguments. ([#23907](https://github.com/expo/expo/pull/23907) by [@lukmccall](https://github.com/lukmccall))
- Added support for React Native 0.73. ([#24018](https://github.com/expo/expo/pull/24018), [#24019](https://github.com/expo/expo/pull/24019) by [@kudo](https://github.com/kudo))
- [Android] `Property` component can now take the native shared object instance as the first argument. ([#24206](https://github.com/expo/expo/pull/24206) by [@lukmccall](https://github.com/lukmccall))
- Introduced `requireOptionalNativeModule` that returns `null` when the module cannot be found instead of throwing an error. ([#24262](https://github.com/expo/expo/pull/24262) by [@tsapeta](https://github.com/tsapeta))
- [Android] Introduced shared refs – a way to pass native objects among different independent modules. ([#24446](https://github.com/expo/expo/pull/24446) by [@lukmccall](https://github.com/lukmccall))

### 🐛 Bug fixes

- [Android] Refresh NativeModulesProxy if app bundle is reloaded. ([#23824](https://github.com/expo/expo/pull/23824) by [@douglowder](https://github.com/douglowder))
- [Android] Fix nullability of parameter type in `List` and `Map` when converting from JS to native. ([#23942](https://github.com/expo/expo/pull/23942) by [@lukmccall](https://github.com/lukmccall))
- Fixed Fabric setup error on iOS. ([#24004](https://github.com/expo/expo/pull/24004) by [@kudo](https://github.com/kudo))
- Fixed uuid v4 generation. ([#24123](https://github.com/expo/expo/pull/24123) by [@tsapeta](https://github.com/tsapeta))
- [Android] Fixed owner type of view functions. ([#24135](https://github.com/expo/expo/pull/24135) by [@lukmccall](https://github.com/lukmccall))
- [Android] Fixed IOException `No space left on device` when saving persistent log. ([#24247](https://github.com/expo/expo/pull/24247) by [@RodolfoGS](https://github.com/RodolfoGS))

### 💡 Others

- Use native UUIDv4 generation on `Android` and `iOS`. ([#24199](https://github.com/expo/expo/pull/24199) by [@behenate](https://github.com/behenate))
- [Android] Add type converter for the `ReadableArguments` class to allow backward compatibility with older modules. ([#24137](https://github.com/expo/expo/pull/24137) by [@lukmccall](https://github.com/lukmccall))
- [Android] `SharedObjectTypeConverter` now can work with the `Dynamic` class. ([#24207](https://github.com/expo/expo/pull/24207) by [@lukmccall](https://github.com/lukmccall))
- [Android] Expose a conversion between id and shared objects. ([#24220](https://github.com/expo/expo/pull/24220) by [@lukmccall](https://github.com/lukmccall))

## 1.6.0 — 2023-07-28

### 🐛 Bug fixes

- [iOS] Fixed custom fonts support on Fabric. ([#23666](https://github.com/expo/expo/pull/23666) by [@aleqsio](https://github.com/aleqsio))
- [Android] Fixed splash screen is missing when using the `getDelayLoadAppHandler()` from expo-updates. ([#23747](https://github.com/expo/expo/pull/23747) by [@kudo](https://github.com/kudo))

### 💡 Others

- Fork `uuid@3.4.0` and move into `expo-modules-core`. Remove the original dependency. ([#23249](https://github.com/expo/expo/pull/23249) by [@alanhughes](https://github.com/alanjhughes))
- Improved error handling when working with native promises on Android. ([#23571](https://github.com/expo/expo/pull/23571) by [@lukmccall](https://github.com/lukmccall))
- Added tracing to avoid slow app startup on Android. ([#23653](https://github.com/expo/expo/pull/23653) by [@lukmccall](https://github.com/lukmccall))

## 1.5.8 - 2023-07-23

### 🐛 Bug fixes

- Fixed the `ErrorViewGroup` cannot be cast to module view class exception on Android. ([#23651](https://github.com/expo/expo/pull/23651) by [@lukmccall](https://github.com/lukmccall))
- [iOS] Fix allowed orientations set in `Info.plist` being ignored when no delegates requested a different orientation. ([#23593](https://github.com/expo/expo/pull/23593) by [@behenate](https://github.com/behenate))

## 1.5.7 — 2023-07-12

### 🐛 Bug fixes

- Fixed regressions and crashes in the dev client introduced by [#23405](https://github.com/expo/expo/pull/23405). ([#23491](https://github.com/expo/expo/pull/23491) by [@kudo](https://github.com/kudo))

## 1.5.6 - 2023-07-10

### 🐛 Bug fixes

- Fixed the Network Inspector cannot preview response body for response without the `Content-Length` header. ([#23405](https://github.com/expo/expo/pull/23405) by [@kudo](https://github.com/kudo))
- Fixed `SoLoader` does not work on Android. ([#23415](https://github.com/expo/expo/pull/23415) by [@kudo](https://github.com/kudo))
- Fixed slower boot time on Android. ([#23345](https://github.com/expo/expo/pull/23345) by [@lukmccall](https://github.com/lukmccall))

## 1.5.5 - 2023-07-07

### 🐛 Bug fixes

- Improved the OkHttp network inspector stability on Android. ([#23350](https://github.com/expo/expo/pull/23350) by [@kudo](https://github.com/kudo))
- [iOS] Fix conversion to `URL` type that failed despite receiving a string that contained a valid URL. ([#23331](https://github.com/expo/expo/pull/23331) by [@alanhughes](https://github.com/alanjhughes)) ([#23331](https://github.com/expo/expo/pull/23331) by [@alanjhughes](https://github.com/alanjhughes))

## 1.5.4 - 2023-07-04

### 🐛 Bug fixes

- Fix the `View cannot be cast to ViewGroup` exception on Android. ([#23264](https://github.com/expo/expo/pull/23264) by [@lukmccall](https://github.com/lukmccall))

### 💡 Others

- Changed Objective-C names for `ExpoReactDelegate` and `ExpoReactDelegateHandler` to fix issues with versioning in Expo Go. ([#23229](https://github.com/expo/expo/pull/23229) by [@tsapeta](https://github.com/tsapeta))

## 1.5.3 — 2023-06-24

### 🎉 New features

- Supported other network CDP types like `Image` and `Media` rather than `Fetch`. ([#23058](https://github.com/expo/expo/pull/23058) by [@kudo](https://github.com/kudo))

## 1.5.2 — 2023-06-24

_This version does not introduce any user-facing changes._

## 1.5.1 — 2023-06-22

_This version does not introduce any user-facing changes._

## 1.5.0 — 2023-06-21

### 💡 Others

- [iOS] Added Interface Geometry Management section to ExpoAppDelegate. ([#22599](https://github.com/expo/expo/pull/22599) by [@behenate](https://github.com/behenate))

## 1.4.0 — 2023-06-13

### 📚 3rd party library updates

- Updated `robolectric` to `4.10` and `junit` to `4.13.2`. ([#22395](https://github.com/expo/expo/pull/22395) by [@josephyanks](https://github.com/josephyanks))

### 🎉 New features

- Added `ReactActivityHandler.getDelayLoadAppHandler` interface on Android. ([#20273](https://github.com/expo/expo/pull/20273) by [@kudo](https://github.com/kudo))
- [iOS] Introduced shared refs – a way to pass native objects among different independent modules. ([#22583](https://github.com/expo/expo/pull/22583) by [@tsapeta](https://github.com/tsapeta))
- Added support for React Native 0.72. ([#22588](https://github.com/expo/expo/pull/22588) by [@kudo](https://github.com/kudo))

### 🐛 Bug fixes

- Fix failing instrumentation tests in JavaScriptViewModule. ([#22518](https://github.com/expo/expo/pull/22518) by [@aleqsio](https://github.com/aleqsio))
- Fixed Android build warnings for Gradle version 8. ([#22537](https://github.com/expo/expo/pull/22537), [#22609](https://github.com/expo/expo/pull/22609) by [@kudo](https://github.com/kudo))
- [Android] Fix the `Color` converter doesn't work on devices with SDK version below 26. ([#22191](https://github.com/expo/expo/pull/22191) by [@lukmccall](https://github.com/lukmccall))
- Refactored network inspector code and add unit tests. ([#22669](https://github.com/expo/expo/pull/22669), [#22693](https://github.com/expo/expo/pull/22693) by [@kudo](https://github.com/kudo))

### 💡 Others

- Updated `androidx.activity:activity-ktx` to `1.7.1` and `androidx.fragment:fragment-ktx` to `1.5.7` [#22658](https://github.com/expo/expo/pull/22658) by [@fobos531](https://github.com/fobos531)

## 1.3.2 — 2023-05-09

### 🐛 Bug fixes

- Fixed passing `JavaScriptObject` argument and view props. ([#22427](https://github.com/expo/expo/pull/22427) by [@lukmccall](https://github.com/lukmccall))

## 1.3.1 — 2023-05-08

### 💡 Others

- Made `JavaScriptValue.kind` public. ([#22386](https://github.com/expo/expo/pull/22386) by [@lukmccall](https://github.com/lukmccall))

## 1.3.0 — 2023-05-08

### 🎉 New features

- [iOS] Introduced native functions on the native component instances. ([#21746](https://github.com/expo/expo/pull/21746) by [@tsapeta](https://github.com/tsapeta))
- View tag and React component ref can now be converted to an instance of the native view when used as a function's argument. ([#21816](https://github.com/expo/expo/pull/21816) by [@lukmccall](https://github.com/lukmccall), [#21829](https://github.com/expo/expo/pull/21829) by [@tsapeta](https://github.com/tsapeta))
- JavaScript functions can now be passed as an argument to a module method. ([#21976](https://github.com/expo/expo/pull/21976) by [@lukmccall](https://github.com/lukmccall), [#22245](https://github.com/expo/expo/pull/22245) by [@tsapeta](https://github.com/tsapeta))
- [iOS] Initializing and returning shared objects from the native side. ([#22195](https://github.com/expo/expo/pull/22195) by [@tsapeta](https://github.com/tsapeta))

### 🐛 Bug fixes

- Fixed build errors on React Native 0.72.x. ([#22170](https://github.com/expo/expo/pull/22170), [#22189](https://github.com/expo/expo/pull/22189) by [@kudo](https://github.com/kudo))
- [Android] Fixed argument trailing not working correctly when all parameters are optional. ([#22293](https://github.com/expo/expo/pull/22293) by [@lukmccall](https://github.com/lukmccall))

### 💡 Others

- [Android] Made `fallbackCallback` optional in the `registerForActivityResult` method. ([#21661](https://github.com/expo/expo/pull/21661) by [@lukmccall](https://github.com/lukmccall))
- [iOS] Removed the legacy implementation of view managers. ([#21760](https://github.com/expo/expo/pull/21760) by [@tsapeta](https://github.com/tsapeta))
- [iOS] Passed the app context instance down to dynamic types, object builders and convertibles. ([#21819](https://github.com/expo/expo/pull/21819) by [@tsapeta](https://github.com/tsapeta))
- [iOS] Use `jsi::WeakObject` for weak objects on Hermes. ([#21986](https://github.com/expo/expo/pull/21986) by [@tsapeta](https://github.com/tsapeta))
- [iOS] Removed legacyViewManager references from ExpoFabricView. ([#22089](https://github.com/expo/expo/pull/22089) by [@gabrieldonadel](https://github.com/gabrieldonadel))
- [iOS] Dropped `proxiedProperties` prop. ([#22280](https://github.com/expo/expo/pull/22280) by [@tsapeta](https://github.com/tsapeta))

## 1.2.7 - 2023-05-03

### 🐛 Bug fixes

- [Android] Improve the initial loading speed of the native view. ([#22153](https://github.com/expo/expo/pull/22153) by [@lukmccall](https://github.com/lukmccall))

## 1.2.6 - 2023-03-20

### 🐛 Bug fixes

- [Android] Fixed `ReadableNativeMap` cannot be cast to the `Record`. ([#21773](https://github.com/expo/expo/pull/21773) by [@lukmccall](https://github.com/lukmccall))

## 1.2.5 - 2023-03-14

### 🐛 Bug fixes

- [Android] Fixed coroutine functions crashing when invoked with more than 1 argument. ([#21635](https://github.com/expo/expo/pull/21635) by [@lukmccall](https://github.com/lukmccall))
- [iOS] Fix automatic percent-encoding when converting to the `URL` object. ([#21569](https://github.com/expo/expo/pull/21569) by [@tsapeta](https://github.com/tsapeta))

## 1.2.4 - 2023-03-03

### 🐛 Bug fixes

- [iOS] Fixed jsc import when using use_frameworks ([#21479](https://github.com/expo/expo/pull/21479) by [@gabrieldonadel](https://github.com/gabrieldonadel))

## 1.2.3 - 2023-02-21

### 🐛 Bug fixes

- [iOS] Fixed URI with encoded `#` getting cut off. ([#21326](https://github.com/expo/expo/pull/21326) by [@lukmccall](https://github.com/lukmccall))
- [Android] Fail gracefully when the view cannot be constructed due to the missing activity. ([#21328](https://github.com/expo/expo/pull/21328) by [@lukmccall](https://github.com/lukmccall))

## 1.2.2 — 2023-02-14

### 🐛 Bug fixes

- [iOS] Fixed convertible implementation for `URL` type to support unencoded UTF8 urls and file paths. ([#21139](https://github.com/expo/expo/pull/21139) by [@tsapeta](https://github.com/tsapeta))
- Fixed AppDelegateSubscriber broken when running on iOS dynamic framework or static framework mode. ([#21206](https://github.com/expo/expo/pull/21206) by [@kudo](https://github.com/kudo))

## 1.2.1 — 2023-02-09

### 🐛 Bug fixes

- Fix crash when reloading app while expo-av video is playing. ([#21118](https://github.com/expo/expo/pull/21118) by [@janicduplessis](https://github.com/janicduplessis))

## 1.2.0 — 2023-02-03

### 🎉 New features

- View-related DSL functions do not require providing the view's type in function parameters on Android. ([#20751](https://github.com/expo/expo/pull/20751) by [@lukmccall](https://github.com/lukmccall))
- Add support for the `Long` type as function parameters on Android. ([#20787](https://github.com/expo/expo/pull/20787) by [@lukmccall](https://github.com/lukmccall))
- [Android] Added experimental support for building the function result from the object definition. ([#20864](https://github.com/expo/expo/pull/20864) by [@lukmccall](https://github.com/lukmccall))
- Removed boost dependency which needs extra downloading on Android. ([#21000](https://github.com/expo/expo/pull/21000) by [@kudo](https://github.com/kudo))

### 🐛 Bug fixes

- Fix view prop setter not being called when its new value is `null` or `undefined`. ([#20755](https://github.com/expo/expo/pull/20755) & [#20766](https://github.com/expo/expo/pull/20766) by [@tsapeta](https://github.com/tsapeta) & [@lukmccall](https://github.com/lukmccall))
- Fixed "Tried to register two views with the same name" error on fast refresh. ([#20788](https://github.com/expo/expo/pull/20788) by [@tsapeta](https://github.com/tsapeta))

### 💡 Others

- On Android bump `compileSdkVersion` and `targetSdkVersion` to `33`. ([#20721](https://github.com/expo/expo/pull/20721) by [@lukmccall](https://github.com/lukmccall))

## 1.1.1 — 2023-01-06

### 🎉 New features

- Added support for concurrent (async/await) functions in Swift. ([#20645](https://github.com/expo/expo/pull/20645) by [@tsapeta](https://github.com/tsapeta))
- [iOS] Added experimental support for building the function result from the object definition. ([#20623](https://github.com/expo/expo/pull/20623) by [@tsapeta](https://github.com/tsapeta))

### 🐛 Bug fixes

- Fixed boost build error on Android. ([#20719](https://github.com/expo/expo/pull/20719) by [@kudo](https://github.com/kudo))

## 1.1.0 — 2022-12-30

### 🎉 New features

- Added TS definitions for `TypedArray` and additional union types for Int, Uint and Float TypedArrays. ([#20257](https://github.com/expo/expo/pull/20257) by [@aleqsio](https://github.com/aleqsio))
- Added a new `executeOnJavaScriptThread` method to `appContext` to allow for running code blocks on the JS thread. ([#20161](https://github.com/expo/expo/pull/20161) by [@aleqsio](https://github.com/aleqsio))
- Added the `Exceptions.MissingActivity` on Android. ([#20174](https://github.com/expo/expo/pull/20174) by [@lukmccall](https://github.com/lukmccall))
- Trailing optional arguments can be skipped when calling native functions from JavaScript on iOS. ([#20234](https://github.com/expo/expo/pull/20234) by [@tsapeta](https://github.com/tsapeta))
- `Events` component can now be initialized with an array of event names (not only variadic arguments). ([#20590](https://github.com/expo/expo/pull/20590) by [@tsapeta](https://github.com/tsapeta))
- `Property` component can now take the native shared object instance as the first argument. ([#20608](https://github.com/expo/expo/pull/20608) by [@tsapeta](https://github.com/tsapeta))
- Added support for referencing to `Property`'s owner properties using Swift key paths. ([#20610](https://github.com/expo/expo/pull/20610) by [@tsapeta](https://github.com/tsapeta))

### 🐛 Bug fixes

- Fixed build errors when testing on React Native nightly builds. ([#19805](https://github.com/expo/expo/pull/19805) by [@kudo](https://github.com/kudo))
- Fixed failed resolution of 'java.nio.file.Path' on Android. ([#20037](https://github.com/expo/expo/pull/20037) by [@lukmccall](https://github.com/lukmccall))
- Fixed libraries using the `ViewDefinitionBuilder` crashes when ProGuard or R8 is enabled on Android. ([#20197](https://github.com/expo/expo/pull/20197) by [@lukmccall](https://github.com/lukmccall))
- Fixed Either types not supporting non-primitive types on iOS. ([#20247](https://github.com/expo/expo/pull/20247) by [@tsapeta](https://github.com/tsapeta))
- Fixed Function not supporting certain arities on Android. ([#20419](https://github.com/expo/expo/pull/20419) by [@motiz88](https://github.com/motiz88))
- Added React Native 0.71 support. ([#20470](https://github.com/expo/expo/pull/20470) by [@kudo](https://github.com/kudo))
- Fixed the `SharedObject` initializer being inaccessible due to `internal` protection level. ([#20588](https://github.com/expo/expo/pull/20588) by [@tsapeta](https://github.com/tsapeta))

### 💡 Others

- [iOS] Make `Enumerable` protocol implement `CaseIterable` to get rid of operating on unsafe pointers. ([#20640](https://github.com/expo/expo/pull/20640) by [@tsapeta](https://github.com/tsapeta))

## 1.0.4 - 2022-12-21

### 🐛 Bug fixes

- Fixed views are not correctly initialized after reloading on Android. ([#20063](https://github.com/expo/expo/pull/20063) by [@lukmccall](https://github.com/lukmccall))
- Fixed threading crash issue when running with Hermes on iOS. ([#20506](https://github.com/expo/expo/pull/20506) by [@kudo](https://github.com/kudo))

## 1.0.2 - 2022-11-08

### 💡 Others

- Rephrased the message of `ArgumentCastException` to use ordinal numbers. ([#19912](https://github.com/expo/expo/pull/19912) by [@tsapeta](https://github.com/tsapeta))

## 1.0.1 - 2022-11-07

### 🐛 Bug fixes

- Added a list of the acceptable enum values to the conversion error on Android. ([#19895](https://github.com/expo/expo/pull/19895) by [@lukmccall](https://github.com/lukmccall))
- Fixed `new NativeEventEmitter() was called with a non-null argument without the required addListener method.` warnings on Android with JSC. ([#19920](https://github.com/expo/expo/pull/19920) by [@kudo](https://github.com/kudo))

### 💡 Others

- Exposed coroutines related packages on Android. ([#19896](https://github.com/expo/expo/pull/19896) by [@lukmccall](https://github.com/lukmccall))

## 1.0.0 — 2022-11-03

_This version does not introduce any user-facing changes._

## 0.13.4 — 2022-11-02

### 🐛 Bug fixes

- Fixed build errors when testing on React Native nightly builds. ([#19369](https://github.com/expo/expo/pull/19369) by [@kudo](https://github.com/kudo))

## 0.13.3 — 2022-10-30

### 🎉 New features

- Added `AppContext.hasActiveReactInstance` on Android. ([#19723](https://github.com/expo/expo/pull/19723) by [@lukmccall](https://github.com/lukmccall))

## 0.13.2 — 2022-10-28

### 🐛 Bug fixes

- Fixed `new NativeEventEmitter() was called with a non-null argument without the required addListener method.` warnings on Android. ([#19704](https://github.com/expo/expo/pull/19704) by [@kudo](https://github.com/kudo), [@kudo](https://github.com/kudo))

## 0.13.1 — 2022-10-27

### 🐛 Bug fixes

- Fixed `~CallbackWrapper()` dangling pointer crashes when reloading the app on Android. ([#19699](https://github.com/expo/expo/pull/19699) by [@kudo](https://github.com/kudo), [@kudo](https://github.com/kudo))

## 0.13.0 — 2022-10-25

### 🛠 Breaking changes

- Convertible enums must inherit from `expo.modules.kotlin.types.Enumerable` on Android. ([#19551](https://github.com/expo/expo/pull/19551) by [@lukmccall](https://github.com/lukmccall))
- `AppContext.currentActivity` is not longer returning `AppCompatActivity`, but an instance of `android.app.Activity` class. ([#19573](https://github.com/expo/expo/pull/19573) by [@lukmccall](https://github.com/lukmccall))

### ⚠️ Notices

- Deprecated `ConvertibleArgument` in favor of `Convertible` and `EnumArgument` in favor of `Enumerable`. ([#19612](https://github.com/expo/expo/pull/19612) by [@tsapeta](https://github.com/tsapeta))

### 🎉 New features

- Implemented a mechanism for hooking into to the view lifecycle events (introduces new `OnViewDidUpdateProps` definition component). ([#19549](https://github.com/expo/expo/pull/19549) by [@tsapeta](https://github.com/tsapeta))

### 🐛 Bug fixes

- Fixed records aren't correctly converted to JS objects in the release builds on Android. ([#19551](https://github.com/expo/expo/pull/19551) by [@lukmccall](https://github.com/lukmccall))
- Reject promises with a `CodedError` instead of a plain object. ([#19605](https://github.com/expo/expo/pull/19605) by [@tsapeta](https://github.com/tsapeta))

### 💡 Others

- Simplified dispatching view events. ([#19537](https://github.com/expo/expo/pull/19537) by [@tsapeta](https://github.com/tsapeta))

## 0.12.0 — 2022-10-06

### 🛠 Breaking changes

- Bumped iOS deployment target to 13.0 and deprecated support for iOS 12. ([#18873](https://github.com/expo/expo/pull/18873) by [@tsapeta](https://github.com/tsapeta))

### ⚠️ Notices

- Removed deprecated module definition components that started with a lowercase letter. ([#18851](https://github.com/expo/expo/pull/18851) by [@tsapeta](https://github.com/tsapeta))
- Added support for React Native 0.70.x. ([#19261](https://github.com/expo/expo/pull/19261) by [@kudo](https://github.com/kudo))

### 🎉 New features

- Added the interface for the light sensor support on Android. ([#18225](https://github.com/expo/expo/pull/18225) by [bearkillerPT](https://github.com/bearkillerPT))
- Add better JSI error handling on Android. ([#18259](https://github.com/expo/expo/pull/18259) by [@lukmccall](https://github.com/lukmccall))
- Experimental support for typed arrays on Android. ([#18379](https://github.com/expo/expo/pull/18379) by [@lukmccall](https://github.com/lukmccall))
- Using JSI instead of the bridge to call native methods also on legacy modules on iOS. ([#18438](https://github.com/expo/expo/pull/18438) by [@tsapeta](https://github.com/tsapeta))
- Experimental support for Fabric on iOS. ([#18500](https://github.com/expo/expo/pull/18500), [#18678](https://github.com/expo/expo/pull/18678) by [@tsapeta](https://github.com/tsapeta))
- Added view prop callbacks support for old-style views written in Objective-C. ([#18636](https://github.com/expo/expo/pull/18636) by [@tsapeta](https://github.com/tsapeta))
- Add Logger support for writing logs to a file; add Logger and associated classes to Android. ([#18513](https://github.com/expo/expo/pull/18513) by [@douglowder](https://github.com/douglowder))
- Experimental support for Fabric on Android. ([#18541](https://github.com/expo/expo/pull/18541) by [@kudo](https://github.com/kudo))
- Add option to generate a `coalescingKey` in callback on Android. ([#18774](https://github.com/expo/expo/pull/18774) by [@lukmccall](https://github.com/lukmccall))
- Automatically convert records to dicts when returned by the function. ([#18824](https://github.com/expo/expo/pull/18824) by [@tsapeta](https://github.com/tsapeta))
- Closures passed to definition components are now implicitly capturing `self` on iOS. ([#18831](https://github.com/expo/expo/pull/18831) by [@tsapeta](https://github.com/tsapeta))
- Support for CSS named colors in `UIColor` and `CGColor` convertibles on iOS. ([#18845](https://github.com/expo/expo/pull/18845) by [@tsapeta](https://github.com/tsapeta))
- Lazy load building the module's JavaScript object from the definition on iOS (already implemented on Android). ([#18863](https://github.com/expo/expo/pull/18863) by [@tsapeta](https://github.com/tsapeta))
- Inferring the view type in `Prop` setter closure. ([#19004](https://github.com/expo/expo/pull/19004) by [@tsapeta](https://github.com/tsapeta))
- [core] Added `REACT_NATIVE_DOWNLOADS_DIR` environment variable to specify custom third party libraries download location. ([#19015](https://github.com/expo/expo/pull/19015) by [@kudo](https://github.com/kudo))
- Add support for the `android.graphics.Color` class as the function parameter. ([#19054](https://github.com/expo/expo/pull/19054) by [@lukmccall](https://github.com/lukmccall))
- Add support for `android.net.Uri`, `java.io.File`, `java.net.URI` and `java.nio.file.Path` classes as function parameters. ([#19169](https://github.com/expo/expo/pull/19169) by [@lukmccall](https://github.com/lukmccall))
- Add the `RegisterActivityContracts` component to register all of activity result contracts on Android. ([#19180](https://github.com/expo/expo/pull/19180) by [@lukmccall](https://github.com/lukmccall))
- Improves JSI/JNI type conversion to support complex function arguments on Android. ([#19120](https://github.com/expo/expo/pull/19120) & [#19094](https://github.com/expo/expo/pull/19094) by [@lukmccall](https://github.com/lukmccall))
- Using JSI instead of the bridge to call native methods also on legacy modules on iOS. ([#19209](https://github.com/expo/expo/pull/19209) by [@lukmccall](https://github.com/lukmccall))
- Added `cacheDirectory` and `persistentFilesDirectory` to `AppContext` on Android to fix cache directories being incorrect in new Sweet API modules. It uses a new `AppDirectoriesModule` to get correct scoped directories from old module API. ([#19205](https://github.com/expo/expo/pull/19205) by [@aleqsio](https://github.com/aleqsio))

### 🐛 Bug fixes

- Fixed the `2 files found with path 'lib/arm64-v8a/libfbjni.so'` error on Android. ([#18607](https://github.com/expo/expo/pull/18607) by [@lukmccall](https://github.com/lukmccall))
- Fixed event dispatching for Sweet API views when running in Fabric mode on Android. ([#18814](https://github.com/expo/expo/pull/18814) by [@kudo](https://github.com/kudo))
- Update gradle excludes to fix detox tests. ([#19254](https://github.com/expo/expo/pull/19254) by [@esamelson](https://github.com/esamelson))
- Fixed event listeners do not work when running with remote debugging mode on iOS. ([#19211](https://github.com/expo/expo/pull/19211) by [@kudo](https://github.com/kudo))
- Use shared C++ runtime to reduce library size on Android. ([#19372](https://github.com/expo/expo/pull/19372) by [@kudo](https://github.com/kudo))
- Fixed `JSCRuntime destroyed with a dangling API object` on Android. ([#19487](https://github.com/expo/expo/pull/19487) by [@lukmccall](https://github.com/lukmccall))

### 💡 Others

- Centralized Android emulator detection for native code and added checks to pick up additional emulator types in `EmulatorUtilities`. ([#16177](https://github.com/expo/expo/pull/16177)) by [@kbrandwijk](https://github.com/kbrandwijk), [@keith-kurak](https://github.com/keith-kurak))
- Created a separate high priority queue for all async function calls. ([#18734](https://github.com/expo/expo/pull/18734) by [@tsapeta](https://github.com/tsapeta))
- The host object for native modules is now installed as `global.expo.modules` instead of `global.ExpoModules`. ([#19273](https://github.com/expo/expo/pull/19273) & [#19281](https://github.com/expo/expo/pull/19281) by [@tsapeta](https://github.com/tsapeta), [@lukmccall](https://github.com/lukmccall))

## 0.11.7 — 2022-10-06

### 🐛 Bug fixes

- Fixed `ModuleRegistry` initialized twice when startup on Android. ([#19384](https://github.com/expo/expo/pull/19384) by [@kudo](https://github.com/kudo) and [@lukmccall](https://github.com/lukmccall))
- Ensure that AppDelegate callbacks are invoked. ([#19393](https://github.com/expo/expo/pull/19393) by [@ferologics](https://github.com/ferologics))
- Fixed Android crash when Activity is destroyed before `AppContext.onHostDestroy` call. ([#19406](https://github.com/expo/expo/pull/19406) by [@kudo](https://github.com/kudo))

## 0.11.6 — 2022-10-02

### 🐛 Bug fixes

- Give precedence to `UIBackgroundFetchResult.newData` over `.failed` in proxied `ExpoAppDelegate.swift` completion handlers. ([#19311](https://github.com/expo/expo/pull/19311) by [@ferologics](https://github.com/ferologics))

## 0.11.5 — 2022-09-01

### 🐛 Bug fixes

- Removed the hard dependency to Hermes or JSC in _libexpo-modules-core.so_ on Android and fixed the broken support for react-native-v8. ([#18899](https://github.com/expo/expo/pull/18899) by [@kudo](https://github.com/kudo))

## 0.11.4 — 2022-08-18

### 🐛 Bug fixes

- Fix issue with Android builds when gradle clean and build were called concurrently. ([#18518](https://github.com/expo/expo/pull/18518) by [EdwardDrapkin](https://github.com/EdwardDrapkin))
- Fixed `FabricUIManager` errors when turning on new architecture mode on Android. ([#18472](https://github.com/expo/expo/pull/18472) by [@kudo](https://github.com/kudo))

## 0.11.3 — 2022-07-18

### 💡 Others

- Changed access levels in the Logger and fixed the timer to log milliseconds instead of seconds. ([#18271](https://github.com/expo/expo/pull/18271) by [@douglowder](https://github.com/douglowder))

## 0.11.2 — 2022-07-16

### 🐛 Bug fixes

- Fix dangling pointer in the fbjni from the MethodMetadata::createPromiseBody on Android. ([#18206](https://github.com/expo/expo/pull/18206) by [@lukmccall](https://github.com/lukmccall))

## 0.11.1 — 2022-07-11

### 🐛 Bug fixes

- Fixed a crash when remote debugging is enabled on Android. ([#18165](https://github.com/expo/expo/pull/18165) by [@kudo](https://github.com/kudo))

## 0.11.0 — 2022-07-07

### 🎉 New features

- Create `AppContext.registerForActivityResult` mechanism similar to [`ComponentActivity.registerForActivityResult`](https://developer.android.com/training/basics/intents/result)). ([#17572](https://github.com/expo/expo/pull/17572), ([#17987](https://github.com/expo/expo/pull/17987) by [@bbarthec](https://github.com/bbarthec))

### 🐛 Bug fixes

- Added support for React Native 0.69.x ([#18006](https://github.com/expo/expo/pull/18006) by [@kudo](https://github.com/kudo))

## 0.10.0 — 2022-06-23

### 🎉 New features

- Add proxy methods for `Permissions` module accepting `expo.modules.kotlin.Promise` on Android. ([#17668](https://github.com/expo/expo/pull/17668) by [@bbarthec](https://github.com/bbarthec))
- Create `CurrentActivityProvider` on Android. ([#17571](https://github.com/expo/expo/pull/17571) by [@bbarthec](https://github.com/bbarthec))
- Create `AppContextProvider` on Android. ([#17546](https://github.com/expo/expo/pull/17546) by [@bbarthec](https://github.com/bbarthec))
- Introduce dynamic properties in the Sweet API on iOS. ([#17318](https://github.com/expo/expo/pull/17318) by [@tsapeta](https://github.com/tsapeta))
- Implemented classes in the Sweet API on iOS. ([#17514](https://github.com/expo/expo/pull/17514), [#17525](https://github.com/expo/expo/pull/17525) by [@tsapeta](https://github.com/tsapeta))
- Add basic support for sync functions in the Sweet API on Android. ([#16977](https://github.com/expo/expo/pull/16977) by [@lukmccall](https://github.com/lukmccall))
- Better error handling in the synchronous functions on iOS. ([#17628](https://github.com/expo/expo/pull/17628) by [@tsapeta](https://github.com/tsapeta))
- Experimental support for typed arrays on iOS. ([#17667](https://github.com/expo/expo/pull/17667) by [@tsapeta](https://github.com/tsapeta))

### 🐛 Bug fixes

- Fix modules have not been deallocated during the application reload on iOS. ([#17285](https://github.com/expo/expo/pull/17285) by [@lukmccall](https://github.com/lukmccall))
- Fix view props weren't recognized in the bare workflow on iOS. ([#17411](https://github.com/expo/expo/pull/17411) by [@lukmccall](https://github.com/lukmccall))
- Fix support for optional function arguments on iOS. ([#17950](https://github.com/expo/expo/pull/17950) by [@barthap](https://github.com/barthap))
- Added support for React Native 0.69.x ([#17629](https://github.com/expo/expo/pull/17629) by [@kudo](https://github.com/kudo))

### 💡 Others

- Migrated Expo modules definitions to the new naming convention. ([#17193](https://github.com/expo/expo/pull/17193) by [@tsapeta](https://github.com/tsapeta))
- Refactored Expo modules registration and the `AppContext` on iOS. ([#17225](https://github.com/expo/expo/pull/17225) by [@tsapeta](https://github.com/tsapeta))
- Split the implementation of async and sync functions on iOS. ([#17188](https://github.com/expo/expo/pull/17188) by [@tsapeta](https://github.com/tsapeta))

## 0.9.0 — 2022-04-21

### ⚠️ Notices

- Renamed all definition components to start with the uppercase letter. The old names will be removed in the next minor release. ([#17153](https://github.com/expo/expo/pull/17153) by [@lukmccall](https://github.com/lukmccall), [#17098](https://github.com/expo/expo/pull/17098) by [@tsapeta](https://github.com/tsapeta))

### 🎉 New features

- Add `ReactNativeHostHandler.getUseDeveloperSupport()` to allow `expo-dev-launcher` to override this value at runtime. ([#17069](https://github.com/expo/expo/pull/17069) by [@esamelson](https://github.com/esamelson))

## 0.8.0 — 2022-04-18

### 🛠 Breaking changes

- Remove backward compatible workaround and drop react-native 0.64 support. ([#16446](https://github.com/expo/expo/pull/16446) by [@kudo](https://github.com/kudo))

### ⚠️ Notices

- Deprecated current behavior of `function` module definition component in favor of `asyncFunction` to emphasize that it's being executed asynchronously in JavaScript. In the future release `function` will become synchronous. ([#16630](https://github.com/expo/expo/pull/16630) by [@tsapeta](https://github.com/tsapeta), [#16656](https://github.com/expo/expo/pull/16656) by [@lukmccall](https://github.com/lukmccall))
- On Android bump `compileSdkVersion` to `31`, `targetSdkVersion` to `31` and `Java` version to `11`. ([#16941](https://github.com/expo/expo/pull/16941) by [@bbarthec](https://github.com/bbarthec))

### 🎉 New features

- Add `getDevSupportManagerFactory` support to `ReactNativeHostHandler`. ([#16434](https://github.com/expo/expo/pull/16434) by [@lukmccall](https://github.com/lukmccall))
- Add support for automatic setup of `expo-dev-client` on Android. ([#16441](https://github.com/expo/expo/pull/16441) by [@esamelson](https://github.com/esamelson))
- Stopped relying on deprecated `ViewPropTypes` from React Native. ([#16207](https://github.com/expo/expo/pull/16207) by [@tsapeta](https://github.com/tsapeta))
- Added Android `ReactNativeHostHandler.getJavaScriptExecutorFactory()` for a module to override the `JavaScriptExecutorFactory`. ([#17005](https://github.com/expo/expo/pull/17005) by [@kudo](https://github.com/kudo))

### 🐛 Bug fixes

- Fix the `Fatal error: Expo modules provider must implement "ModulesProviderProtocol"` runtime error in XCTest targets and SwiftUI Preview. ([#16733](https://github.com/expo/expo/pull/16733) by [@kudo](https://github.com/kudo))

### 💡 Others

- Removed the opt-in feature to use the turbo module implementation of `NativeModulesProxy` in favor of another solution introduced in [#15847](https://github.com/expo/expo/pull/15847). ([#16825](https://github.com/expo/expo/pull/16825) by [@tsapeta](https://github.com/tsapeta))

## 0.7.0 — 2022-01-26

### 🎉 New features

- Allow accessing `RCTBridge` from the modules on iOS. ([#15816](https://github.com/expo/expo/pull/15816) by [@tsapeta](https://github.com/tsapeta))
- Added support for native callbacks through the view props in Sweet API on iOS. ([#15731](https://github.com/expo/expo/pull/15731) by [@tsapeta](https://github.com/tsapeta))
- Added support for native callbacks through the view props in Sweet API on Android. ([#15743](https://github.com/expo/expo/pull/15743) by [@lukmccall](https://github.com/lukmccall))
- The `ModuleDefinition` will use class name if the `name` component wasn't provided in Sweet API on Android. ([#15738](https://github.com/expo/expo/pull/15738) by [@lukmccall](https://github.com/lukmccall))
- Added `onViewDestroys` component to the `ViewManager` in Sweet API on Android. ([#15740](https://github.com/expo/expo/pull/15740) by [@lukmccall](https://github.com/lukmccall))
- Added shortened `constants` component that takes `vargs Pair<String, Any?>` as an argument in Sweet API on Android. ([#15742](https://github.com/expo/expo/pull/15742) by [@lukmccall](https://github.com/lukmccall))
- Introduced the concept of chainable exceptions in Sweet API on iOS. ([#15813](https://github.com/expo/expo/pull/15813) by [@tsapeta](https://github.com/tsapeta))
- Sweet function closures can throw errors on iOS. ([#15849](https://github.com/expo/expo/pull/15849) by [@tsapeta](https://github.com/tsapeta))
- Add `requireNativeModule` function to replace accessing native modules from `NativeModulesProxy`. ([#15848](https://github.com/expo/expo/pull/15848) by [@tsapeta](https://github.com/tsapeta))
- Implemented basic functionality of JSI host object to replace `NativeModulesProxy` on iOS. ([#15847](https://github.com/expo/expo/pull/15847) by [@tsapeta](https://github.com/tsapeta))

### 🐛 Bug fixes

- It's no longer possible to directly call methods from the `ModuleDefinition` in the `ViewManagers` on Android. ([#15741](https://github.com/expo/expo/pull/15741) by [@lukmccall](https://github.com/lukmccall))
- Fix compatibility with react-native 0.66. ([#15914](https://github.com/expo/expo/pull/15914) by [@kudo](https://github.com/kudo))
- Fix `Plugin with id 'maven' not found` build error from Android Gradle 7. ([#16080](https://github.com/expo/expo/pull/16080) by [@kudo](https://github.com/kudo))

## 0.6.5 — 2022-02-01

### 🐛 Bug fixes

- Fix `Plugin with id 'maven' not found` build error from Android Gradle 7. ([#16080](https://github.com/expo/expo/pull/16080) by [@kudo](https://github.com/kudo))

## 0.6.4 — 2022-01-05

### 🐛 Bug fixes

- Fix `ReactInstanceManager.onHostPause` exception from moving Android apps to background. ([#15748](https://github.com/expo/expo/pull/15748) by [@kudo](https://github.com/kudo))

## 0.6.3 — 2021-12-16

### 🐛 Bug fixes

- Fixed the deep link wasn't passed to the application if the application wasn't running when the deep link was sent. ([#15593](https://github.com/expo/expo/pull/15593) by [@lukmccall](https://github.com/lukmccall))

## 0.6.2 — 2021-12-15

### 🎉 New features

- Add `onNewIntent` and `onBackPressed` support to `ReactActivityLifecycleListener`. ([#15550](https://github.com/expo/expo/pull/15550) by [@Kudo](https://github.com/Kudo))

## 0.6.1 — 2021-12-08

_This version does not introduce any user-facing changes._

## 0.6.0 — 2021-12-03

### 🎉 New features

- Made `Foundation.URL` a convertible type to consistently normalize file paths to file URLs. ([#15278](https://github.com/expo/expo/pull/15278) by [@tsapeta](https://github.com/tsapeta))
- Improve external Android handlers or listeners backward compatibility by Java 8 interface default method. ([#15421](https://github.com/expo/expo/pull/15421) by [@kudo](https://github.com/kudo))

### 💡 Others

- Add parameter to `ReactNativeHostHandler.onDidCreateReactInstanceManager` on Android. ([#15221](https://github.com/expo/expo/pull/15221) by [@esamelson](https://github.com/esamelson))
- Make the no-argument module initializer unavailable — `onCreate` definition component should be used instead. ([#15262](https://github.com/expo/expo/pull/15262) by [@tsapeta](https://github.com/tsapeta))

## 0.5.0 — 2021-11-17

### 🎉 New features

- Method calls on iOS now can go through the JSI instead of the bridge (opt-in feature). ([#14626](https://github.com/expo/expo/pull/14626) by [@tsapeta](https://github.com/tsapeta))
- `AppDelegateWrapper` is now written in Swift and is independent of the singleton modules. ([#14867](https://github.com/expo/expo/pull/14867) by [@tsapeta](https://github.com/tsapeta))
- Implemented sending native events to JavaScript in Sweet API on iOS. ([#14958](https://github.com/expo/expo/pull/14958) by [@tsapeta](https://github.com/tsapeta))
- [Sweet API] Introduced Convertibles on iOS — a way to use custom types as method arguments if they can be converted from JavaScript values. Provided implementation for some common CoreGraphics types. ([#14988](https://github.com/expo/expo/pull/14988) by [@tsapeta](https://github.com/tsapeta))
- Introduce `ReactActivityHandler` and support `createReactRootView` hook. ([#14883](https://github.com/expo/expo/pull/14883) by [@kudo](https://github.com/kudo))
- [Sweet API] Added support for array types in method arguments on iOS. ([#15042](https://github.com/expo/expo/pull/15042) by [@tsapeta](https://github.com/tsapeta))
- [Sweet API] Added support for optional types in method arguments on iOS. ([#15068](https://github.com/expo/expo/pull/15068) by [@tsapeta](https://github.com/tsapeta))
- [Sweet API] Added support for enums in method arguments on iOS. ([#15129](https://github.com/expo/expo/pull/15129) by [@tsapeta](https://github.com/tsapeta))
- [Sweet API] Automatic conversion is now available for view props setters. ([#15132](https://github.com/expo/expo/pull/15132) by [@tsapeta](https://github.com/tsapeta))
- [Sweet API] Added experimental implementation of the new API in Kotlin. (by [@lukmccall](https://github.com/lukmccall))
- Introduce EXAppDefines to get app building configurations. ([#14428](https://github.com/expo/expo/pull/14428) by [@kudo](https://github.com/kudo))
- Introduce React Native bridge delegate handlers on iOS. ([#15138](https://github.com/expo/expo/pull/15138) by [@kudo](https://github.com/kudo))

### 🐛 Bug fixes

- Fix Gradle error when running Gradle from outside of the project directory. ([#15109](https://github.com/expo/expo/pull/15109) by [@kudo](https://github.com/kudo))

## 0.4.7 — 2021-10-28

### 🐛 Bug fixes

- Fix iOS app freezing in remote debugging mode. ([#14922](https://github.com/expo/expo/pull/14922) by [@kudo](https://github.com/kudo))

## 0.4.6 — 2021-10-27

_This version does not introduce any user-facing changes._

## 0.4.5 — 2021-10-25

_This version does not introduce any user-facing changes._

## 0.4.4 — 2021-10-15

### 🐛 Bug fixes

- Fix UIManager has not setter or ivar error when reloading app. ([#14741](https://github.com/expo/expo/pull/14741) by [@kudo](https://github.com/kudo))

## 0.4.3 — 2021-10-15

_This version does not introduce any user-facing changes._

## 0.4.2 — 2021-10-01

_This version does not introduce any user-facing changes._

## 0.4.1 — 2021-09-29

### 🐛 Bug fixes

- Removed accidentally published prebuilt binaries on iOS.

## 0.4.0 — 2021-09-28

### 🐛 Bug fixes

- Fix imports that affect versioned code inside of Expo Go. ([#14436](https://github.com/expo/expo/pull/14436) by [@cruzach](https://github.com/cruzach))
- Fixed event emitter being registered after module registry initialization. ([#14502](https://github.com/expo/expo/pull/14502) by [@tsapeta](https://github.com/tsapeta))
- Fix building errors from use_frameworks! in Podfile. ([#14523](https://github.com/expo/expo/pull/14523) by [@kudo](https://github.com/kudo))

## 0.3.2 — 2021-09-15

### 🛠 Breaking changes

- Dropped support for iOS 11.0 ([#14383](https://github.com/expo/expo/pull/14383) by [@cruzach](https://github.com/cruzach))

### 🎉 New features

- Added `Platform.isAsyncDebugging` to detect remote debugging ([#14396](https://github.com/expo/expo/pull/14396) by [@EvanBacon](https://github.com/EvanBacon))

### 🐛 Bug fixes

- Revert prebuilt binaries on iOS to fix build errors. ([#14418](https://github.com/expo/expo/pull/14418) by [@kudo](https://github.com/kudo))

## 0.3.1 — 2021-09-09

### ⚠️ Notices

- The package is now shipped with prebuilt binaries on iOS. You can read more about it on [expo.fyi/prebuilt-modules](https://expo.fyi/prebuilt-modules). ([#14350](https://github.com/expo/expo/pull/14350) by [@kudo](https://github.com/kudo))

## 0.3.0 — 2021-09-08

### 🎉 New features

- Expo modules are now being automatically registered on iOS which means less installation steps. Using `EXModuleRegistryProvider` and `EXModuleRegistryAdapter` becomes deprecated. ([#14132](https://github.com/expo/expo/pull/14132) by [@tsapeta](https://github.com/tsapeta))
- Pass `useDeveloperSupport` value to `ReactNativeHostHandler` for expo-updates. ([#14198](https://github.com/expo/expo/pull/14198) by [@kudo](https://github.com/kudo))

### 🐛 Bug fixes

- Fix `Cannot read property 'addProxiedListener' of null` on Android. ([#14343](https://github.com/expo/expo/pull/14343) by [@lukmccall](https://github.com/lukmccall))
- Fix `'-[RCTModuleRegistry getAllExportedModules]: unrecognized selector` crash while adding the event listener. ([#14130](https://github.com/expo/expo/pull/14130) by [@lukmccall](https://github.com/lukmccall))
- Fix redbox error for `Unable to find module for UMReactNativeEventEmitter` in debug build. ([#14276](https://github.com/expo/expo/pull/14276) by [@kudo](https://github.com/kudo))

## 0.3.0-alpha.0 — 2021-08-17

### 🎉 New features

- Use stable manifest ID where applicable. ([#12964](https://github.com/expo/expo/pull/12964) by [@wschurman](https://github.com/wschurman))
- Add permission hook factory. ([#13782](https://github.com/expo/expo/pull/13782) by [@byCedric](https://github.com/byCedric))
- Experimental API for creating native modules in Swift (by [@tsapeta](https://github.com/tsapeta))

### 🐛 Bug fixes

- Add generics to the permission hook factory to inherit right types. ([#13860](https://github.com/expo/expo/pull/13860) by [@bycedric](https://github.com/bycedric))

## 0.1.1 — 2021-06-16

_This version does not introduce any user-facing changes._

## 0.1.0 — 2021-06-16

_This version does not introduce any user-facing changes._

## 0.0.2 — 2021-05-25

### 💡 Others

- Added `Interface` suffix to sensors, barcode scanner and font interfaces names to get rid of name collisions. ([#12888](https://github.com/expo/expo/pull/12888), [#12912](https://github.com/expo/expo/pull/12912), [#12949](https://github.com/expo/expo/pull/12949) by [@tsapeta](https://github.com/tsapeta))

## 0.0.1 — 2021-05-07

_This version does not introduce any user-facing changes._<|MERGE_RESOLUTION|>--- conflicted
+++ resolved
@@ -10,16 +10,13 @@
 
 ### 💡 Others
 
-<<<<<<< HEAD
-- Droped support for Kotlin < `2.0.0`.
 - Removes `Jetpack Compose` integration if not needed. ([#36353](https://github.com/expo/expo/pull/36353) by [@lukmccall](https://github.com/lukmccall))
-=======
+
 ## 2.3.8 — 2025-04-23
 
 ### 💡 Others
 
 - Droped support for Kotlin < `2.0.0`. ([#36323](https://github.com/expo/expo/pull/36323) by [@lukmccall](https://github.com/lukmccall))
->>>>>>> 9db8be5a
 
 ## 2.3.7 — 2025-04-22
 
