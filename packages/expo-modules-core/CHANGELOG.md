# Changelog

## Unpublished

### 🛠 Breaking changes

### 🎉 New features

### 🐛 Bug fixes

<<<<<<< HEAD
- Fixed updating props on SwiftUI views on the New Architecture. ([#32381](https://github.com/expo/expo/pull/32381) by [@tsapeta](https://github.com/tsapeta))
- Fixed build error when `use_frameworks!`. ([#32358](https://github.com/expo/expo/pull/32358) by [@kudo](https://github.com/kudo))
- [Android] Fix `ClassCastException` in headless app loader under the old architecture. ([#32390](https://github.com/expo/expo/pull/32390) by [@robertying](https://github.com/robertying))
=======
### 💡 Others

## 2.0.0-preview.8 — 2024-10-31

### 🛠 Breaking changes

- Remove expo barcode scanner interface. ([#32198](https://github.com/expo/expo/pull/32198) by [@aleqsio](https://github.com/aleqsio))

### 💡 Others

- [android] Added helper for looking up TaskService instance used by expo-task-manager ([#32300](https://github.com/expo/expo/pull/32300) by [@chrfalch](https://github.com/chrfalch))
- Made TypeScript declaration for `process` an interface. ([#32464](https://github.com/expo/expo/pull/32464) by [@tsapeta](https://github.com/tsapeta))

## 2.0.0-preview.7 — 2024-10-29
>>>>>>> 79868e8f

### 💡 Others

- [Android] Added `shouldUseAndroidLayout` flag to `ExpoView`. ([#32446](https://github.com/expo/expo/pull/32446) by [@lukmccall](https://github.com/lukmccall))

## 2.0.0-preview.6 — 2024-10-29

_This version does not introduce any user-facing changes._

## 2.0.0-preview.5 — 2024-10-28

### 🐛 Bug fixes

- Fixed updating props on SwiftUI views on the New Architecture. ([#32381](https://github.com/expo/expo/pull/32381) by [@tsapeta](https://github.com/tsapeta))
- Fixed build error when `use_frameworks!`. ([#32358](https://github.com/expo/expo/pull/32358) by [@kudo](https://github.com/kudo))

## 2.0.0-preview.4 — 2024-10-25

### 💡 Others

- Added a new dynamic type dedicated for Either types. ([#32328](https://github.com/expo/expo/pull/32328) by [@tsapeta](https://github.com/tsapeta))

## 2.0.0-preview.3 — 2024-10-24

_This version does not introduce any user-facing changes._

## 2.0.0-preview.2 — 2024-10-24

### 🐛 Bug fixes

- [iOS] Fix optionals conversion. ([#32239](https://github.com/expo/expo/pull/32239) by [@aleqsio](https://github.com/aleqsio))
- Fixed retain cycle for `ExpoRequestCdpInterceptor`. ([#32289](https://github.com/expo/expo/pull/32289) by [@kudo](https://github.com/kudo))

### 💡 Others

- [android] Add enum event support to OnStartObserving and OnStopObserving. ([#32251](https://github.com/expo/expo/pull/32251), [#32287](https://github.com/expo/expo/pull/32287) by [@wschurman](https://github.com/wschurman))

## 2.0.0-preview.1 — 2024-10-22

### 🐛 Bug fixes

- [iOS] Removed window synthesis in `EXAppDelegateWrapper` to fix crashes caused by deallocated `RCTFabricSurface`. ([#32233](https://github.com/expo/expo/pull/32233) by [@tsapeta](https://github.com/tsapeta))

## 2.0.0-preview.0 — 2024-10-22

### 🛠 Breaking changes

- Bumped iOS and tvOS deployment target to 15.1. ([#30840](https://github.com/expo/expo/pull/30840) by [@tsapeta](https://github.com/tsapeta))

### 🎉 New features

- [Android] Add support for `onUserLeaveHint`. ([#32033](https://github.com/expo/expo/pull/32033) by [@behenate](https://github.com/behenate))
- [Web] Modules are now registered in global. ([#29870](https://github.com/expo/expo/pull/29870) by [@aleqsio](https://github.com/aleqsio))
- [iOS] Add support for passing SharedObjects as a function parameter. ([#30314](https://github.com/expo/expo/pull/30314) by [@aleqsio](https://github.com/aleqsio))
- Added support for `startObserving` and `stopObserving` on the web. ([#28953](https://github.com/expo/expo/pull/28953) by [@aleqsio](https://github.com/aleqsio))
- Switched exported `EventEmitter` to the C++ implementation. ([#28946](https://github.com/expo/expo/pull/28946) by [@tsapeta](https://github.com/tsapeta))
- [Android] `OnStartObserving` and `OnStopObserving` can now be attached to a specific event. ([#29012](https://github.com/expo/expo/pull/29012) by [@lukmccall](https://github.com/lukmccall))
- [Android] Add the ability to change the name of the exported shared object. ([#30040](https://github.com/expo/expo/pull/30040) by [@lukmccall](https://github.com/lukmccall))
- [Android] Supported returning of the `SharedObject` from functions. ([#30426](https://github.com/expo/expo/pull/30426) by [@lukmccall](https://github.com/lukmccall))
- [iOS] Support implementing `customizeRootView` in `ExpoAppDelegateSubscriber`. ([#30550](https://github.com/expo/expo/pull/30550) by [@alanjhughes](https://github.com/alanjhughes))
- [Android] Added support for primitive arrays in functions. ([#30657](https://github.com/expo/expo/pull/30657) by [@lukmccall](https://github.com/lukmccall))
- Implemented `toJSON` function on shared objects that includes dynamic properties defined in their prototype chain. ([#30813](https://github.com/expo/expo/pull/30813) by [@tsapeta](https://github.com/tsapeta))
- [iOS] Added experimental support for rendering SwiftUI views. ([#19888](https://github.com/expo/expo/pull/19888) by [@tsapeta](https://github.com/tsapeta))
- [Android] Introduced experimental converter to support a broader range of types that can be passed to the JS. ([#30944](https://github.com/expo/expo/pull/30944) by [@lukmccall](https://github.com/lukmccall))
- [iOS] Add functions that are called before and after a shared object is removed from the registry. ([#30949](https://github.com/expo/expo/pull/30949) by [@alanjhughes](https://github.com/alanjhughes))
- [Android] Rewrite map converter to support a broader range of types that can be passed to the JS. ([#31016](https://github.com/expo/expo/pull/31016) by [@lukmccall](https://github.com/lukmccall))
- [Android] `EitherTypeConverter` now can work with the `Dynamic` class. ([#31074](https://github.com/expo/expo/pull/31074) by [@lukmccall](https://github.com/lukmccall))
- [iOS] Added a way to provide shared objects memory pressure to improve garbage collection of native objects retaining some heavy data. ([#31168](https://github.com/expo/expo/pull/31168) by [@tsapeta](https://github.com/tsapeta))
- [Android] The single parameter now can be auto-cast to the list. ([#31290](https://github.com/expo/expo/pull/31290) by [@lukmccall](https://github.com/lukmccall))
- [Android] `SharedRef` converter now checks the inner ref type. ([#31441](https://github.com/expo/expo/pull/31441) by [@lukmccall](https://github.com/lukmccall))
- [Android] Added support for changing if functions are enumerable. ([#31495](https://github.com/expo/expo/pull/31495) by [@lukmccall](https://github.com/lukmccall))
- Introduced a base class for all shared refs (`expo.SharedRef`). ([#31513](https://github.com/expo/expo/pull/31513) & [#31706](https://github.com/expo/expo/pull/31706) by [@lukmccall](https://github.com/lukmccall))
- [Android] Add support for react-native 0.76 ([#31580](https://github.com/expo/expo/pull/31580) by [@gabrieldonadel](https://github.com/gabrieldonadel))
- [Android] Added `onStartListeningToEvent` and `onStopListeningToEvent` to the `SharedObject`. ([#31385](https://github.com/expo/expo/pull/31385) by [@lukmccall](https://github.com/lukmccall))
- Added Apple shared app groups support. ([#31519](https://github.com/expo/expo/pull/31519) by [@kudo](https://github.com/kudo))
- [Android] Added a way to provide shared objects memory pressure to improve garbage collection of native objects retaining some heavy data. ([#31784](https://github.com/expo/expo/pull/31784) by [@lukmccall](https://github.com/lukmccall))
- Added `nativeRefType` to `SharedRef`. ([#31776](https://github.com/expo/expo/pull/31776) by [@lukmccall](https://github.com/lukmccall))
- [Android] Added `kotlin.time.Duration` support. ([#31858](https://github.com/expo/expo/pull/31858) by [@lukmccall](https://github.com/lukmccall))
- Return duration from logger timer block methods. ([#31805](https://github.com/expo/expo/pull/31805) by [@wschurman](https://github.com/wschurman))
- [iOS] Made `CMTime` from `CoreMedia` a convertible type. ([#31967](https://github.com/expo/expo/pull/31967) by [@tsapeta](https://github.com/tsapeta))

### 🐛 Bug fixes

- [Android] Fixed `RNHeadlessAppLoader` class for New Architecture support. ([#32146](https://github.com/expo/expo/pull/32146) by [@chrfalch](https://github.com/chrfalch))
- [iOS] Fix using enums as optional arguments. ([#32147](https://github.com/expo/expo/pull/32147) by [@aleqsio](https://github.com/aleqsio))
- [Android] Change JS return type for kotlin `null` to be `null` instead of `undefined`. ([#31301](https://github.com/expo/expo/pull/31301) by [@aleqsio](https://github.com/aleqsio))
- [iOS] Swift `Enumerable`s did not correctly convert to JS values. ([#30191](https://github.com/expo/expo/pull/30191) by [@vonovak](https://github.com/vonovak))
- [jest] Fix `uuid` mock in `jest-expo`. ([#29840](https://github.com/expo/expo/pull/29840) by [@EvanBacon](https://github.com/EvanBacon))
- [Android] Fix error: no viable constructor or deduction guide for deduction of template arguments of 'weak_ptr' ([#29075](https://github.com/expo/expo/pull/29075) by [@rafi16jan](https://github.com/rafi16jan))
- [Android] Fix `getContext().getNativeModule(UIManagerModule.class)` in Bridgeless. ([#29203](https://github.com/expo/expo/pull/29203) by [@arushikesarwani94](https://github.com/arushikesarwani94))
- [iOS] Fix data race in `PersistentFileLogSpec.swift`. ([#28924](https://github.com/expo/expo/pull/28924) by [@hakonk](https://github.com/hakonk))
- [Android] Fix the event emitter, which might crash during the reloads. ([#29176](https:/github.com/expo/expo/pull/29176) by [@lukmccall](https://github.com/lukmccall))
- [iOS] Fix random conversion errors when converting JavaScript floating point numbers to `Swift.Float`. ([#29053](https://github.com/expo/expo/pull/29053) by [@behenate](https://github.com/behenate))
- Fixed a crash when the event listener throws an error. ([#30065](https://github.com/expo/expo/pull/30065) by [@tsapeta](https://github.com/tsapeta))
- [Android] Fixed the record's constructor with default parameters were being ignored when converting from JavaScript to native. ([#30217](https://github.com/expo/expo/pull/30217) by [@lukmccall](https://github.com/lukmccall))
- [iOS] Fixed returning already registered shared objects. ([#30241](https://github.com/expo/expo/pull/30241) by [@tsapeta](https://github.com/tsapeta))
- [Android] Provide value in `getName` of `ModuleRegistryReadyNotifier.java` ([#30358](https://github.com/expo/expo/pull/30358) by [@WoLewicki](https://github.com/WoLewicki))
- [Android] When a `SharedObject` that was passed as an argument is returned, it no longer creates a new object. ([#30231](https://github.com/expo/expo/pull/30231) by [@lukmccall](https://github.com/lukmccall))
- [Android] Fixed some types weren't correctly converted when using coroutines. ([#30227](https://github.com/expo/expo/pull/30227) by [@lukmccall](https://github.com/lukmccall))
- [Android] Fixed not throwing when setting read-only properties. ([#30428](https://github.com/expo/expo/pull/30428) by [@lukmccall](https://github.com/lukmccall))
- [Android] Fixed `expo.modules.kotlin.jni.tests.RuntimeHolder` class not found crash when R8 is enabled. ([#30572](https://github.com/expo/expo/pull/30572) by [@kudo](https://github.com/kudo))
- [Android] Fixed `Class declares 0 type parameters, but X were provided` on Android when R8 is enabled. ([#30659](https://github.com/expo/expo/pull/30659) by [@lukmccall](https://github.com/lukmccall))
- [Android] Fixed SharedObject class names are obfuscated when R8 is enabled. ([#30948](https://github.com/expo/expo/pull/30948) by [@lukmccall](https://github.com/lukmccall))
- [Android] Fixed `CodedException.getCode()` crash when R8 is enabled. ([#31392](https://github.com/expo/expo/pull/31392) by [@kudo](https://github.com/kudo))
- [Android] Fixed getter for the third parameter of `Either`. ([#31443](https://github.com/expo/expo/pull/31443) by [@lukmccall](https://github.com/lukmccall))
- [Android] Fixed R8 build error `Missing class expo.modules.kotlin.types.ExperimentalJSTypeConverter$URIConverter`. on macOS host. ([#31452](https://github.com/expo/expo/pull/31452) by [@kudo](https://github.com/kudo))
- [iOS] Fixed `No space left on device` when saving persistent log. ([#31583](https://github.com/expo/expo/pull/31583) by [@RodolfoGS](https://github.com/RodolfoGS))
- Fixed iOS reload crash on New Architecture mode. ([#31789](https://github.com/expo/expo/pull/31789) by [@kudo](https://github.com/kudo))
- [iOS] Fixed views using the incorrect `AppContext` instance. ([#31897](https://github.com/expo/expo/pull/31897) by [@lukmccall](https://github.com/lukmccall))
- [iOS] Fixed crashes on the New Architecture when dispatching events during the props update. ([#31971](https://github.com/expo/expo/pull/31971) by [@tsapeta](https://github.com/tsapeta))
- Fixed `registerAdditionalModuleClasses` deadlock issue on old architecture mode. ([#32209](https://github.com/expo/expo/pull/32209) by [@kudo](https://github.com/kudo))

### 💡 Others

- Added documentation links to `Record` and `Field` implementations ([#31997](https://github.com/expo/expo/pull/31997) by [@vonovak](https://github.com/vonovak))
- Remove web hydration `process.env` type. ([#31267](https://github.com/expo/expo/pull/31267) by [@EvanBacon](https://github.com/EvanBacon))
- Added an `async` extension for OkHttp requests. ([#30841](https://github.com/expo/expo/pull/30841) by [@aleqsio](https://github.com/aleqsio))
- Change `sideEffects` to use `src` folder. ([#29964](https://github.com/expo/expo/pull/29964) by [@EvanBacon](https://github.com/EvanBacon))
- [web] Use global `crypto` object for UUID. ([#29828](https://github.com/expo/expo/pull/29828) by [@EvanBacon](https://github.com/EvanBacon))
- [iOS] Send open url event to all matching subscribers. ([#29645](https://github.com/expo/expo/pull/29645) by [@aleqsio](https://github.com/aleqsio))
- Use `process.env.EXPO_OS` for `Platform.OS` and `Platform.select`, when available. ([#29429](https://github.com/expo/expo/pull/29429) by [@EvanBacon](https://github.com/EvanBacon))
- [Android] Removed unneeded in-between function call when resolving promise without arguments. ([#28944](https://github.com/expo/expo/pull/28944) by [@lukmccall](https://github.com/lukmccall))
- Exported some TypeScript declarations (e.g. `EventEmitter`) from `expo-modules-core/types`. ([#28994](https://github.com/expo/expo/pull/28994) by [@tsapeta](https://github.com/tsapeta))
- [Android] Switch to the JS thread when sending an event. ([#29753](https://github.com/expo/expo/pull/29753) by [@lukmccall](https://github.com/lukmccall))
- Moved `process` object declaration to global declaration. ([#29745](https://github.com/expo/expo/pull/29745) by [@tsapeta](https://github.com/tsapeta))
- Use the `src` folder as the Metro target. ([#29702](https://github.com/expo/expo/pull/29702) by [@tsapeta](https://github.com/tsapeta))
- Make it possible for TypeScript to infer EventEmitter's events map. ([#29056](https://github.com/expo/expo/pull/29056) by [@tsapeta](https://github.com/tsapeta))
- [iOS] Stop throwing runtime errors when the promise is settled more than once. ([#30000](https://github.com/expo/expo/pull/30000) by [@tsapeta](https://github.com/tsapeta))
- [iOS] Renamed `pointer` property in the `SharedRef` class to `ref` for parity with Android. ([#30061](https://github.com/expo/expo/pull/30061) by [@tsapeta](https://github.com/tsapeta))
- [Android] Started using `noexcept`. ([#30128](https://github.com/expo/expo/pull/30128) by [@lukmccall](https://github.com/lukmccall))
- [Android] Decouple the modules state from the `AppContext` ([#30098](https://github.com/expo/expo/pull/30098) by [@lukmccall](https://github.com/lukmccall))
- Bumped Kotlin version to 1.9.24. ([#30199](https://github.com/expo/expo/pull/30199) by [@gabrieldonadel](https://github.com/gabrieldonadel))
- [Android] Bump Kotlin coroutines version to 1.7.3. ([#30226](https://github.com/expo/expo/pull/30226) by [@lukmccall](https://github.com/lukmccall))
- [Android] Limit the number of "Current Activity is of incorrect class" log entries. ([#30427](https://github.com/expo/expo/pull/30427) by [@lukmccall](https://github.com/lukmccall))
- [iOS] Refactor and expose `URLSessionSessionDelegateProxy` class. ([#30173](https://github.com/expo/expo/pull/30173) by [@kudo](https://github.com/kudo))
- [Android] Supports passing `Accept: text/event-stream` header to bypass streaming requests from `ExpoNetworkInspectOkHttpInterceptors`. ([#30219](https://github.com/expo/expo/pull/30219) by [@kudo](https://github.com/kudo))
- Replaced `@testing-library/react-hooks` with `@testing-library/react-native`. ([#30742](https://github.com/expo/expo/pull/30742) by [@byCedric](https://github.com/byCedric))
- Cleaned up the podspec and replaced `RN_FABRIC_ENABLED` flag with `RCT_NEW_ARCH_ENABLED`. ([#31044](https://github.com/expo/expo/pull/31044) by [@tsapeta](https://github.com/tsapeta))
- JS values are now used directly instead of using shared pointers to improve the overall performance. ([#31219](https://github.com/expo/expo/pull/31219) by [@tsapeta](https://github.com/tsapeta))
- [iOS] Use singletons for string and data dynamic types. ([#31220](https://github.com/expo/expo/pull/31220) by [@tsapeta](https://github.com/tsapeta))
- [iOS] Fixed a bottleneck in the performance-critical code by getting away from `enumerated` function. ([#31226](https://github.com/expo/expo/pull/31226) by [@tsapeta](https://github.com/tsapeta))
- [Android] Cached argument's type information to improve memory and startup time. ([#31297](https://github.com/expo/expo/pull/31297) by [@lukmccall](https://github.com/lukmccall))
- [iOS] Make `func application(_ application: UIApplication, supportedInterfaceOrientationsFor window: UIWindow?)` `open`. ([#31398](https://github.com/expo/expo/pull/31398) by [@abulenok](https://github.com/abulenok))
- [Android] Expose `RuntimeContext.eval()` as `JavaScriptRuntime.eval()` on iOS. ([#31445](https://github.com/expo/expo/pull/31445) by [@kudo](https://github.com/kudo))
- Removed all `NativeModulesProxy` occurrences. ([#31496](https://github.com/expo/expo/pull/31496) by [@reichhartd](https://github.com/reichhartd))
- Align web implementation exports as native to support DOM components when using `@expo/dom-webview`. ([#31662](https://github.com/expo/expo/pull/31662) by [@kudo](https://github.com/kudo))
- Removed `expo_patch_react_imports!` and align more stardard react-native project layout. ([#31700](https://github.com/expo/expo/pull/31700) by [@kudo](https://github.com/kudo))
- Removed deprecated code for react-native 0.74.0. ([#31740](https://github.com/expo/expo/pull/31740) by [@kudo](https://github.com/kudo))
- [Android] Improve error messages when converting the `Either` type. ([#31787](https://github.com/expo/expo/pull/31787) by [@lukmccall](https://github.com/lukmccall))
- [iOS] Improved converting function results. ([#31827](https://github.com/expo/expo/pull/31827) by [@tsapeta](https://github.com/tsapeta))
- [iOS] Disabled `ExpoView` recycling from the New Architecture. ([#31841](https://github.com/expo/expo/pull/31841) by [@tsapeta](https://github.com/tsapeta))
- [Android] Renamed `SharedObject.deallocate` to `SharedObject.sharedObjectDidRelease`. ([#31921](https://github.com/expo/expo/pull/31921) by [@lukmccall](https://github.com/lukmccall))
- [Android] Throws a descriptive error when trying to use a released `SharedObject`. ([#31922](https://github.com/expo/expo/pull/31922) by [@lukmccall](https://github.com/lukmccall))
- Include error cause message in logger ([#31929](https://github.com/expo/expo/pull/31929), [#31953](https://github.com/expo/expo/pull/31953) by [@wschurman](https://github.com/wschurman))
- [Android] Started using view's event dispatchers with the `surfaceId`. ([#32227](https://github.com/expo/expo/pull/32227) by [@lukmccall](https://github.com/lukmccall))

### ⚠️ Notices

- Added support for React Native 0.75.x. ([#30034](https://github.com/expo/expo/pull/30034) by [@gabrieldonadel](https://github.com/gabrieldonadel))
- Added support for React Native 0.76.x. ([#31552](https://github.com/expo/expo/pull/31552) by [@gabrieldonadel](https://github.com/gabrieldonadel))

## 1.12.24 - 2024-09-03

### 🐛 Bug fixes

- Fix support for macOS. ([#31307](https://github.com/expo/expo/pull/31307) by [@gabrieldonadel](https://github.com/gabrieldonadel))

## 1.12.23 - 2024-08-23

_This version does not introduce any user-facing changes._

## 1.12.22 - 2024-08-20

_This version does not introduce any user-facing changes._

## 1.12.21 - 2024-08-14

### 🐛 Bug fixes

- [iOS] Fix getExternalPathPermissions returns no read/write permissions. ([#30540](https://github.com/expo/expo/pull/30540) by [@dispelpowerone](https://github.com/dispelpowerone))

## 1.12.19 - 2024-07-11

### 💡 Others

- [iOS] Added `customizeRootView:` support to `EXAppDelegateWrapper.createRCTRootViewFactory`. ([#30245](https://github.com/expo/expo/pull/30245) by [@kudo](https://github.com/kudo))

## 1.12.18 - 2024-06-28

### 🐛 Bug fixes

- Fixed `RCTTriggerReloadCommandListeners` not found build error on iOS. ([#30014](https://github.com/expo/expo/pull/30014) by [@kudo](https://github.com/kudo))
- Fixed blocking SSE responses from network interceptor on Android. ([#30062](https://github.com/expo/expo/pull/30062) by [@kudo](https://github.com/kudo))

## 1.12.17 - 2024-06-27

### 🐛 Bug fixes

- [Android] Reduce the number of global references to JSIContext. ([#29936](https://github.com/expo/expo/pull/29936) by [@lukmccall](https://github.com/lukmccall))
- Fixed `getPathPermissions` permission error for local path with spaces on iOS 16 and older. ([#29958](https://github.com/expo/expo/pull/29958) by [@kudo](https://github.com/kudo))
- [iOS] Fixed broken `addUIBlock` and `executeUIBlock` on New Architecture mode. ([#30030](https://github.com/expo/expo/pull/30030) by [@kudo](https://github.com/kudo))

### 💡 Others

- [iOS] Exposed `Utilities` class for Expo Modules common tasks. ([#29945](https://github.com/expo/expo/pull/29945) by [@kudo](https://github.com/kudo))

## 1.12.16 - 2024-06-20

### 🐛 Bug fixes

- Fixed resource leakage from `ExpoRequestInterceptorProtocol`. ([#29798](https://github.com/expo/expo/pull/29798) by [@kudo](https://github.com/kudo))

## 1.12.15 - 2024-06-13

### 🐛 Bug fixes

- Fixed reload crash on Android. ([#29593](https://github.com/expo/expo/pull/29593) by [@kudo](https://github.com/kudo))
- [Android] Fixed converting from `null` to `Record` sometimes didn't work as expected. ([#29508](https://github.com/expo/expo/pull/29508) by [@lukmccall](https://github.com/lukmccall))

## 1.12.14 - 2024-06-06

### 🐛 Bug fixes

- [Android] Fixed `No implementation found for com.facebook.jni.HybridData expo.modules.kotlin.jni.JavaScriptModuleObject.initHybrid`. ([#29513](https://github.com/expo/expo/pull/29513) by [@lukmccall](https://github.com/lukmccall))

## 1.12.13 - 2024-06-05

### 💡 Others

- [iOS] Refactored `ExpoFabricView` and remove the view wrapper for each native component. ([#28829](https://github.com/expo/expo/pull/28829) by [@kudo](https://github.com/kudo))

## 1.12.12 - 2024-05-29

_This version does not introduce any user-facing changes._

## 1.12.11 — 2024-05-14

### 🐛 Bug fixes

- Fix expo-modules-core is broken on the server side. ([#28764](https://github.com/expo/expo/pull/28764) by [@alantoa](https://github.com/alantoa))

## 1.12.10 — 2024-05-09

### 🎉 New features

- Added `onKeyDown` and `onKeyLongPress` to `ReactActivityHandler` on Android. ([#28684](https://github.com/expo/expo/pull/28684) by [@lukmccall](https://github.com/lukmccall))

## 1.12.9 — 2024-05-06

_This version does not introduce any user-facing changes._

## 1.12.8 — 2024-05-03

### 🐛 Bug fixes

- Fixed building error when use_frameworks on new architecture. ([#28451](https://github.com/expo/expo/pull/28451) by [@kudo](https://github.com/kudo))

## 1.12.7 — 2024-05-02

### 🎉 New features

- Introduced the `reloadAppAsync` to reload the app. ([#28400](https://github.com/expo/expo/pull/28400) by [@kudo](https://github.com/kudo))

## 1.12.6 — 2024-05-01

### 🐛 Bug fixes

- [Android] Fix `field operation on NULL object` when reloading the app. ([#28555](https://github.com/expo/expo/pull/28555) by [@lukmccall](https://github.com/lukmccall))

## 1.12.5 — 2024-05-01

_This version does not introduce any user-facing changes._

## 1.12.4 — 2024-04-29

### 🐛 Bug fixes

- [Android] Fixed gziped payload does not correctly shown in network inspector. ([#28486](https://github.com/expo/expo/pull/28486) by [@kudo](https://github.com/kudo))
- [Android] Fixed crashes during the deallocation of shared objects. ([#28491](https://github.com/expo/expo/pull/28491) by [@lukmccall](https://github.com/lukmccall))
- [iOS] Fix accessing the view registry to avoid infinite loop crash. ([#28531](https://github.com/expo/expo/pull/28531) by [@tsapeta](https://github.com/tsapeta))

## 1.12.3 — 2024-04-26

### 🐛 Bug fixes

- [Android] Fixes SEGFAULTs caused by `std::shared_ptr<JavaCalllback::CallbackContext>::__on_zero_shared`. ([#28483](https://github.com/expo/expo/pull/28483) by [@lukmccall](https://github.com/lukmccall))

## 1.12.2 — 2024-04-23

_This version does not introduce any user-facing changes._

## 1.12.1 — 2024-04-22

### 🐛 Bug fixes

- Fixed `AppContext.onHostResume()` sometimes getting null `currentActivity` on Android. ([#28338](https://github.com/expo/expo/pull/28338) by [@kudo](https://github.com/kudo))
- Fixed backward compatibility in the **build.gradle** from third party Expo modules. ([#28359](https://github.com/expo/expo/pull/28359) by [@kudo](https://github.com/kudo))

## 1.12.0 — 2024-04-18

### 🛠 Breaking changes

- Removed `ReactNativeHostHandler.onRegisterJSIModules` interface. ([#26357](https://github.com/expo/expo/pull/26357) by [@kudo](https://github.com/kudo))
- Dropped supports for React Native 0.73 and lower. ([#27601](https://github.com/expo/expo/pull/27601), [#27689](https://github.com/expo/expo/pull/27689), [#27629](https://github.com/expo/expo/pull/27629) by [@kudo](https://github.com/kudo))

### 🎉 New features

- [Web] Add `createWebModule` function to wrap web functionality with the NativeModule class. ([#27739](https://github.com/expo/expo/pull/27739) by [@aleqsio](https://github.com/aleqsio))
- [Web] Add web implementations of event emitter and stubs of shared objects and native modules. ([#27595](https://github.com/expo/expo/pull/27595) by [@aleqsio](https://github.com/aleqsio))
- Mark React client components with "use client" directives. ([#27300](https://github.com/expo/expo/pull/27300) by [@EvanBacon](https://github.com/EvanBacon))
- [iOS] Added basic filesystem module to decouple expo-file-system from other packages. ([#27069](https://github.com/expo/expo/pull/27069) by [@aleqsio](https://github.com/aleqsio))
- [Android] Added syntactic sugar for defining a prop group. ([#27004](https://github.com/expo/expo/pull/27004) by [@lukmccall](https://github.com/lukmccall))
- Introduced a base class for all shared objects (`expo.SharedObject`) with a simple mechanism to release native pointer from JS. ([#27038](https://github.com/expo/expo/pull/27038) by [@tsapeta](https://github.com/tsapeta) & [#27331](https://github.com/expo/expo/pull/27331) by [@lukmccall](https://github.com/lukmccall))
- [iOS] Added native implementation of the JS EventEmitter. ([#27092](https://github.com/expo/expo/pull/27092) by [@tsapeta](https://github.com/tsapeta))
- [iOS] Allow for the export of views that conform to `AnyExpoView` ([#27284](https://github.com/expo/expo/pull/27284) by [@dominicstop](https://github.com/dominicstop))
- [iOS] Added support for bridgeless mode in React Native 0.74 ([#27242](https://github.com/expo/expo/pull/27242), [#27289](https://github.com/expo/expo/pull/27289), [#27531](https://github.com/expo/expo/pull/27531) by [@tsapeta](https://github.com/tsapeta))
- [iOS] Implemented sending events from native shared objects. ([#27333](https://github.com/expo/expo/pull/27333) by [@tsapeta](https://github.com/tsapeta))
- Added support for `startObserving` and `stopObserving` in the new `EventEmitter` class. ([#27393](https://github.com/expo/expo/pull/27393) by [@tsapeta](https://github.com/tsapeta))
- [Android] Implemented sending events from native shared objects. ([#27523](https://github.com/expo/expo/pull/27523) by [@lukmccall](https://github.com/lukmccall))
- JS object of the native module is now an instance of the `NativeModule` class that inherits from `EventEmitter`. ([#27510](https://github.com/expo/expo/pull/27510) by [@tsapeta](https://github.com/tsapeta))
- [iOS] Exposed a function on the runtime to schedule some work with synchronized access to JS. ([#27567](https://github.com/expo/expo/pull/27567) by [@tsapeta](https://github.com/tsapeta))
- [iOS] `OnStartObserving` and `OnStopObserving` can now be attached to a specific event. ([#27766](https://github.com/expo/expo/pull/27766) by [@tsapeta](https://github.com/tsapeta))
- [iOS] Provide Exception.code to JavaScript (as Error.code) for all types of functions. ([#27960](https://github.com/expo/expo/pull/27960) by [@cltnschlosser](https://github.com/cltnschlosser))

### 🐛 Bug fixes

- Fixed breaking changes from React-Native 0.74. ([#26357](https://github.com/expo/expo/pull/26357) by [@kudo](https://github.com/kudo))
- Fixed breaking changes from React-Native 0.74. ([#26357](https://github.com/expo/expo/pull/26357), [#26587](https://github.com/expo/expo/pull/26587) by [@kudo](https://github.com/kudo))
- [Android] Unit converter now ignores nullability. It will always return unit regardless of whether the input value is null or not. ([#27591](https://github.com/expo/expo/pull/27591) by [@lukmccall](https://github.com/lukmccall))
- Fixed `RCTHost` is not retained on iOS bridgeless mode. ([#27715](https://github.com/expo/expo/pull/27715) by [@kudo](https://github.com/kudo))
- Fixed errors on Android when running on bridgeless mode. ([#27725](https://github.com/expo/expo/pull/27725) by [@kudo](https://github.com/kudo))
- Fixed breaking changes from React Native 0.75. ([#27773](https://github.com/expo/expo/pull/27773) by [@kudo](https://github.com/kudo))
- Fixed crash from reloading on iOS and bridgeless mode. ([#27928](https://github.com/expo/expo/pull/27928) by [@kudo](https://github.com/kudo))
- Fixed SharedRef class names are obfuscated when R8 is enabled. ([#27965](https://github.com/expo/expo/pull/27965) by [@kudo](https://github.com/kudo))
- [iOS] Fix `recreateRootViewWithBundleURL` parameters. ([#27989](https://github.com/expo/expo/pull/27989) by [@gabrieldonadel](https://github.com/gabrieldonadel))
- Fixed `ExpoBridgeModule.installModules()` is broken on Android and bridgeless mode. ([#28065](https://github.com/expo/expo/pull/28065) by [@kudo](https://github.com/kudo))
- [Android] Fixed segfaults in `expo::MethodMetadata::convertJSIArgsToJNI`. ([#28163](https://github.com/expo/expo/pull/28163) by [@lukmccall](https://github.com/lukmccall))
- Fixed random `TypeError: Cannot read property 'NativeModule' of undefined` exceptions on Android. ([#28200](https://github.com/expo/expo/pull/28200) by [@kudo](https://github.com/kudo))
- Fixed white screen flickering when using expo-updates with longer `fallbackToCacheTimeout`. ([#28227](https://github.com/expo/expo/pull/28227) by [@kudo](https://github.com/kudo))
- [iOS] Fixed random crashes when reloads and `EXJavaScriptObject` accesses to dangling pointers. ([#28262](https://github.com/expo/expo/pull/28262) by [@kudo](https://github.com/kudo))

### 💡 Others

- Deprecated `expo.modules.core.Promise`. ([#27471](https://github.com/expo/expo/pull/27471) by [@aleqsio](https://github.com/aleqsio))
- Removed deprecated `global.ExpoModules`. ([#26027](https://github.com/expo/expo/pull/26027) by [@tsapeta](https://github.com/tsapeta))
- Remove most of Constants.appOwnership. ([#26313](https://github.com/expo/expo/pull/26313) by [@wschurman](https://github.com/wschurman))
- Added an alternative way of installing the JSI bindings. ([#26691](https://github.com/expo/expo/pull/26691) by [@lukmccall](https://github.com/lukmccall))
- `ObjectDeallocator` is now a native state instead of a host object. ([#26906](https://github.com/expo/expo/pull/26906) by [@tsapeta](https://github.com/tsapeta))
- Moved away from `SharedObjectRegistry` being a singleton. ([#27032](https://github.com/expo/expo/pull/27032) by [@tsapeta](https://github.com/tsapeta))
- Moved and added more JSI utils to the common C++ codebase. ([#27045](https://github.com/expo/expo/pull/27045) by [@tsapeta](https://github.com/tsapeta))
- Introduce `EXCreateReactBindingRootView` to create correct React Native setup for New Architecture mode. ([#27216](https://github.com/expo/expo/pull/27216) by [@kudo](https://github.com/kudo))
- Set bridge on `AppContext` in `ExpoBridgeModule`. ([#27378](https://github.com/expo/expo/pull/27378) by [@alanjhughes](https://github.com/alanjhughes))
- Added TypeScript declarations and documentation for global JSI bindings. ([#27465](https://github.com/expo/expo/pull/27465) by [@tsapeta](https://github.com/tsapeta))
- [iOS] Added bridgeless support on ExpoReactDelegate. ([#27601](https://github.com/expo/expo/pull/27601), [#27689](https://github.com/expo/expo/pull/27689) by [@kudo](https://github.com/kudo))
- [Android] Added bridgeless support on ReactNativeHostHandler. ([#27629](https://github.com/expo/expo/pull/27629) by [@kudo](https://github.com/kudo))
- Refactored out `EXReactRootViewFactory.createDefaultReactRootView:` to `RCTAppDelegate.recreateRootViewWithBundleURL:` category. ([#27945](https://github.com/expo/expo/pull/27945) by [@kudo](https://github.com/kudo))
- Added `ReactNativeHostHandler.onReactInstanceException()` for client to listen for exceptions on Android. ([#27815](https://github.com/expo/expo/pull/27815) by [@kudo](https://github.com/kudo))
- Removed the legacy interfaces for font processors as they are no longer used by `expo-font` and nothing else depends on them. ([#26380](https://github.com/expo/expo/pull/26380) by [@tsapeta](https://github.com/tsapeta))
- Removed deprecated backward compatible Gradle settings. ([#28083](https://github.com/expo/expo/pull/28083) by [@kudo](https://github.com/kudo))
- Bumped Kotlin version to 1.9.23. ([#28088](https://github.com/expo/expo/pull/28088) by [@kudo](https://github.com/kudo))
- Introduced `onDidCreateDevSupportManager` handler to support error recovery from expo-updates. ([#28177](https://github.com/expo/expo/pull/28177) by [@kudo](https://github.com/kudo))
- Dropped support for custom type converters on Android. ([#28252](https://github.com/expo/expo/pull/28252) by [@lukmccall](https://github.com/lukmccall))
- Introduced `ExpoReactDelegateHandler.bundleURL` for clients to override newer bundleURL. ([#28256](https://github.com/expo/expo/pull/28256) by [@kudo](https://github.com/kudo))

## 1.11.11 - 2024-03-11

### 🐛 Bug fixes

- [Android] Ensured that `onCreate` before `OnActivityEntersForeground` event. ([#26944](https://github.com/expo/expo/pull/26944) by [@lukmccall](https://github.com/lukmccall))
- [Android] Fixed activity contract registration after host destruction. ([#26881](https://github.com/expo/expo/pull/26881) by [@lukmccall](https://github.com/lukmccall))

## 1.11.10 - 2024-03-06

### 🐛 Bug fixes

- [Android] Thrown an exception when nested types can't be converted instead of crashing the app. ([#27449](https://github.com/expo/expo/pull/27449) by [@lukmccall](https://github.com/lukmccall))

## 1.11.9 - 2024-02-16

### 🎉 New features

- Add timer capability to Logger. ([#26454](https://github.com/expo/expo/pull/26454), [#26477](https://github.com/expo/expo/pull/26477) by [@wschurman](https://github.com/wschurman))
- Add iOS support for `PlatformColor` and `DynamicColorIOS` color props. ([#26724](https://github.com/expo/expo/pull/26724) by [@dlindenkreuz](https://github.com/dlindenkreuz))
- `BarCodeScannerResult` interface now declares an additional `raw` field corresponding to the barcode value as it was encoded in the barcode without parsing. Will always be undefined on iOS. ([#25391](https://github.com/expo/expo/pull/25391) by [@ajacquierbret](https://github.com/ajacquierbret))

## 1.11.8 - 2024-01-23

### 🐛 Bug fixes

- Fix proguard rules so `Serializable` types are not obfuscated. ([#26545](https://github.com/expo/expo/pull/26545) by [@alanjhughes](https://github.com/alanjhughes))

## 1.11.7 - 2024-01-18

_This version does not introduce any user-facing changes._

## 1.11.6 - 2024-01-12

_This version does not introduce any user-facing changes._

## 1.11.5 - 2024-01-10

### 🎉 New features

- Added support for returning shared refs from async functions. ([#26341](https://github.com/expo/expo/pull/26341) by [@aleqsio](https://github.com/aleqsio))
- Added support for macOS platform. ([#26186](https://github.com/expo/expo/pull/26186) by [@tsapeta](https://github.com/tsapeta))
- Add `Date` type converter. ([#26148](https://github.com/expo/expo/pull/26148) by [@alanjhughes](https://github.com/alanjhughes))

### 🐛 Bug fixes

- Adjust proguard rules to prevent issues with types implementing `Enumerable`. ([#26108](https://github.com/expo/expo/pull/26108) by [@alanjhughes](https://github.com/alanjhughes))

### 💡 Others

- Replace deprecated `com.facebook.react:react-native:+` Android dependency with `com.facebook.react:react-android`. ([#26237](https://github.com/expo/expo/pull/26237) by [@kudo](https://github.com/kudo))

## 1.11.4 - 2023-12-21

_This version does not introduce any user-facing changes._

## 1.11.3 - 2023-12-19

### 🐛 Bug fixes

- [iOS] Fixed `SharedObjectRegistry` crash for accessing internal data structures from multi-threads. ([#25997](https://github.com/expo/expo/pull/25997) by [@kudo](https://github.com/kudo))
- Fixed splash screen view flickering in dark mode on iOS. ([#26015](https://github.com/expo/expo/pull/26015), [#26029](https://github.com/expo/expo/pull/26029) by [@kudo](https://github.com/kudo))
- Fixed `SharedObject` leakage on Android. ([#25995](https://github.com/expo/expo/pull/25995) by [@kudo](https://github.com/kudo))

## 1.11.2 — 2023-12-15

### 💡 Others

- [Android] Bump Kotlin version from `1.8.10` to `1.8.22`. ([#25945](https://github.com/expo/expo/pull/25945) by [@lukmccall](https://github.com/lukmccall))

## 1.11.1 — 2023-12-12

### 🐛 Bug fixes

- [Android] Fixed `OnCreate` was called before the `React` instance was ready. ([#25866](https://github.com/expo/expo/pull/25866) by [@lukmccall](https://github.com/lukmccall))

## 1.11.0 — 2023-12-12

### 🎉 New features

- Added support for React Native 0.73.0. ([#24971](https://github.com/expo/expo/pull/24971), [#25453](https://github.com/expo/expo/pull/25453) by [@gabrieldonadel](https://github.com/gabrieldonadel))
- Added `Data <-> Uint8Array` convertible on iOS. ([#25726](https://github.com/expo/expo/pull/25726) by [@kudo](https://github.com/kudo))
- Added `ByteArray <-> Uint8Array` convertible on Android. ([#25727](https://github.com/expo/expo/pull/25727) by [@kudo](https://github.com/kudo))

### 🐛 Bug fixes

- [Android] Prevent the app from crashing during reloading when an unfinished promise tries to execute.
- [Android] Fix `JavaScriptFunction` not working when the return type wasn't provided. ([#25688](https://github.com/expo/expo/pull/25688) by [@lukmccall](https://github.com/lukmccall))
- [Android] Fix requesting only `WRITE_SETTINGS` rejecting promise even if the permission was granted. ([#25732](https://github.com/expo/expo/pull/25732) by [@lukmccall](https://github.com/lukmccall))
- [Android] Fix functions that are scheduled on the main thread weren't being called as soon as possible. ([#25757](https://github.com/expo/expo/pull/25757) by [@lukmccall](https://github.com/lukmccall))

### 💡 Others

- [iOS] Made dynamic types creation faster. ([#25390](https://github.com/expo/expo/pull/25390) by [@tsapeta](https://github.com/tsapeta))
- [iOS] Add `FileSystemUtilities` to replace legacy interfaces. ([#25495](https://github.com/expo/expo/pull/25495) by [@alanhughes](https://github.com/alanjhughes))
- Bump C++ compiler setting to C++20. ([#25548](https://github.com/expo/expo/pull/25548) by [@kudo](https://github.com/kudo))
- Marked `NativeModulesProxy` as deprecated in favor of `requireNativeModule` and `requireOptionalNativeModule`. ([#25666](https://github.com/expo/expo/pull/25666) by [@tsapeta](https://github.com/tsapeta))

## 1.10.0 — 2023-11-14

### 🛠 Breaking changes

- Bumped iOS deployment target to 13.4. ([#25063](https://github.com/expo/expo/pull/25063) by [@gabrieldonadel](https://github.com/gabrieldonadel))
- On `Android` bump `compileSdkVersion` and `targetSdkVersion` to `34`. ([#24708](https://github.com/expo/expo/pull/24708) by [@alanjhughes](https://github.com/alanjhughes))

### 🎉 New features

- Add `preventModuleOverriding` to `ModuleRegistry.register` method. ([#24860](https://github.com/expo/expo/pull/24860) by [@wschurman](https://github.com/wschurman))
- [iOS] `CGFloat` can now be used as an argument type. ([#25140](https://github.com/expo/expo/pull/25140) by [@tsapeta](https://github.com/tsapeta))

### 🐛 Bug fixes

- Mock native code on web platforms. ([#25264](https://github.com/expo/expo/pull/25264) by [@EvanBacon](https://github.com/EvanBacon))
- [iOS] Fixed the object identifier for shared object types. ([#25060](https://github.com/expo/expo/pull/25060) by [@tsapeta](https://github.com/tsapeta))
- [iOS] Fixed concurrent functions (async/await) not converting results such as records and shared objects. ([#25075](https://github.com/expo/expo/pull/25075) by [@tsapeta](https://github.com/tsapeta))
- [iOS] Fixed concurrent functions (async/await) not supporting an owner argument (view and class functions). ([#25141](https://github.com/expo/expo/pull/25141) by [@tsapeta](https://github.com/tsapeta))
- Fixed UIView arguments not being resolved correctly when passed in with findNodeHandle ([#24703](https://github.com/expo/expo/pull/24703) by [@javache](https://github.com/javache))
- [Android] Improve boot time on low-end devices. ([#25267](https://github.com/expo/expo/pull/25267) by [@lukmccall](https://github.com/lukmccall))
- [Android] Improve performance of enum and map converters. ([#25272](https://github.com/expo/expo/pull/25272) by [@lukmccall](https://github.com/lukmccall))
- [Android] Improve logic responsible for obtaining converters that slow down the startup time. ([#25273](https://github.com/expo/expo/pull/25273) by [@lukmccall](https://github.com/lukmccall))
- [Android] Improving the creation process of views for better performance. ([#25274](https://github.com/expo/expo/pull/25274) by [@lukmccall](https://github.com/lukmccall))

### 💡 Others

- Remove `unimodule.json` in favour of `expo-module.config.json`. ([#25100](https://github.com/expo/expo/pull/25100) by [@reichhartd](https://github.com/reichhartd))
- Remove deprecated `REACT_NATIVE_OVERRIDE_VERSION` for React Native nightly testing. ([#25151](https://github.com/expo/expo/pull/25151) by [@kudo](https://github.com/kudo))
- Removed backward compatible code for deprecated SDKs. ([#25154](https://github.com/expo/expo/pull/25154) by [@kudo](https://github.com/kudo))

## 1.9.0 — 2023-10-17

### 🛠 Breaking changes

- Dropped support for Android SDK 21 and 22. ([#24201](https://github.com/expo/expo/pull/24201) by [@behenate](https://github.com/behenate))

### 🎉 New features

- Add `CommonExceptions.ModuleNotFound`. ([#24898](https://github.com/expo/expo/pull/24898) by [@lukmccall](https://github.com/lukmccall))
- [Android] `Set<T>` can now be passed as an argument to a module method. ([#24897](https://github.com/expo/expo/pull/24897) by [@lukmccall](https://github.com/lukmccall))

### 🐛 Bug fixes

- Fixed typed arrays couldn't be returned from synchronous functions. ([#24744](https://github.com/expo/expo/pull/24744) by [@lukmccall](https://github.com/lukmccall))
- [iOS] Fixed exception when deallocating shared objects. ([#24836](https://github.com/expo/expo/pull/24836) by [@kudo](https://github.com/kudo))
- [Android] Fixed `null` or `undefined` wasn't converted to `JavaScriptValue`. ([#24899](https://github.com/expo/expo/pull/24899) by [@lukmccall](https://github.com/lukmccall))
- [Android] Fixed `Either` converter not working with types that have common representation in JavaScript. ([#24903](https://github.com/expo/expo/pull/24903) by [@lukmccall](https://github.com/lukmccall))
- [Android] `Any` converter doesn't use `ReadableMap` or `ReadableList` anymore. Objects and arrays are converted to Kotlin's primitives. ([#24963](https://github.com/expo/expo/pull/24963) by [@lukmccall](https://github.com/lukmccall))

### 💡 Others

- Improve tracking on Android. ([#24625](https://github.com/expo/expo/pull/24625) by [@lukmccall](https://github.com/lukmccall))
- Use native UUIDv5 generation on `Android` and `iOS`. ([#24200](https://github.com/expo/expo/pull/24200) by [@behenate](https://github.com/behenate))
- Ensure native modules are installed before required. ([#24746](https://github.com/expo/expo/pull/24746) by [@tsapeta](https://github.com/tsapeta))
- Clean up and restructure the modules core package directory. ([#24816](https://github.com/expo/expo/pull/24816) by [@tsapeta](https://github.com/tsapeta))

## 1.8.0 — 2023-09-15

### 🎉 New features

- Added support for Apple tvOS. ([#24329](https://github.com/expo/expo/pull/24329) by [@douglowder](https://github.com/douglowder))

### 💡 Others

- Remove deprecated `RCTDeviceEventEmitter`. ([#24298](https://github.com/expo/expo/pull/24298) by [@EvanBacon](https://github.com/EvanBacon))
- Remove `deprecate` utility function. ([#24298](https://github.com/expo/expo/pull/24298) by [@EvanBacon](https://github.com/EvanBacon))
- Deprecate `SyntheticPlatformEmitter` in favor of `DeviceEventEmitter`. ([#24298](https://github.com/expo/expo/pull/24298) by [@EvanBacon](https://github.com/EvanBacon))
- Introduced an AppContext config to provide things like documents and caches directories for the modules. ([#24292](https://github.com/expo/expo/pull/24292) by [@tsapeta](https://github.com/tsapeta))
- Fixed random `NullPointerExceptions` when calling `Updates.reloadAsync` on Android. ([#24442](https://github.com/expo/expo/pull/24442) by [@lukmccall](https://github.com/lukmccall))
- Converting shared object id passed as a prop to the associated native object. ([#24431](https://github.com/expo/expo/pull/24431) by [@tsapeta](https://github.com/tsapeta))
- Added a convenient method to get the app delegate subscriber of the given type. ([#23943](https://github.com/expo/expo/pull/23943) by [@tsapeta](https://github.com/tsapeta))

## 1.7.0 — 2023-09-04

### 🎉 New features

- [Android] Surfaced errorManager to allow throwing errors and warnings from modules. ([#23848](https://github.com/expo/expo/pull/23848) by [@aleqsio](https://github.com/aleqsio))
- [Android] Enums can now be used to define events. ([#23875](https://github.com/expo/expo/pull/23875) by [@lukmccall](https://github.com/lukmccall))
- [Android] Promises can now be resolved without arguments. ([#23907](https://github.com/expo/expo/pull/23907) by [@lukmccall](https://github.com/lukmccall))
- Added support for React Native 0.73. ([#24018](https://github.com/expo/expo/pull/24018), [#24019](https://github.com/expo/expo/pull/24019) by [@kudo](https://github.com/kudo))
- [Android] `Property` component can now take the native shared object instance as the first argument. ([#24206](https://github.com/expo/expo/pull/24206) by [@lukmccall](https://github.com/lukmccall))
- Introduced `requireOptionalNativeModule` that returns `null` when the module cannot be found instead of throwing an error. ([#24262](https://github.com/expo/expo/pull/24262) by [@tsapeta](https://github.com/tsapeta))
- [Android] Introduced shared refs – a way to pass native objects among different independent modules. ([#24446](https://github.com/expo/expo/pull/24446) by [@lukmccall](https://github.com/lukmccall))

### 🐛 Bug fixes

- [Android] Refresh NativeModulesProxy if app bundle is reloaded. ([#23824](https://github.com/expo/expo/pull/23824) by [@douglowder](https://github.com/douglowder))
- [Android] Fix nullability of parameter type in `List` and `Map` when converting from JS to native. ([#23942](https://github.com/expo/expo/pull/23942) by [@lukmccall](https://github.com/lukmccall))
- Fixed Fabric setup error on iOS. ([#24004](https://github.com/expo/expo/pull/24004) by [@kudo](https://github.com/kudo))
- Fixed uuid v4 generation. ([#24123](https://github.com/expo/expo/pull/24123) by [@tsapeta](https://github.com/tsapeta))
- [Android] Fixed owner type of view functions. ([#24135](https://github.com/expo/expo/pull/24135) by [@lukmccall](https://github.com/lukmccall))
- [Android] Fixed IOException `No space left on device` when saving persistent log. ([#24247](https://github.com/expo/expo/pull/24247) by [@RodolfoGS](https://github.com/RodolfoGS))

### 💡 Others

- Use native UUIDv4 generation on `Android` and `iOS`. ([#24199](https://github.com/expo/expo/pull/24199) by [@behenate](https://github.com/behenate))
- [Android] Add type converter for the `ReadableArguments` class to allow backward compatibility with older modules. ([#24137](https://github.com/expo/expo/pull/24137) by [@lukmccall](https://github.com/lukmccall))
- [Android] `SharedObjectTypeConverter` now can work with the `Dynamic` class. ([#24207](https://github.com/expo/expo/pull/24207) by [@lukmccall](https://github.com/lukmccall))
- [Android] Expose a conversion between id and shared objects. ([#24220](https://github.com/expo/expo/pull/24220) by [@lukmccall](https://github.com/lukmccall))

## 1.6.0 — 2023-07-28

### 🐛 Bug fixes

- [iOS] Fixed custom fonts support on Fabric. ([#23666](https://github.com/expo/expo/pull/23666) by [@aleqsio](https://github.com/aleqsio))
- [Android] Fixed splash screen is missing when using the `getDelayLoadAppHandler()` from expo-updates. ([#23747](https://github.com/expo/expo/pull/23747) by [@kudo](https://github.com/kudo))

### 💡 Others

- Fork `uuid@3.4.0` and move into `expo-modules-core`. Remove the original dependency. ([#23249](https://github.com/expo/expo/pull/23249) by [@alanhughes](https://github.com/alanjhughes))
- Improved error handling when working with native promises on Android. ([#23571](https://github.com/expo/expo/pull/23571) by [@lukmccall](https://github.com/lukmccall))
- Added tracing to avoid slow app startup on Android. ([#23653](https://github.com/expo/expo/pull/23653) by [@lukmccall](https://github.com/lukmccall))

## 1.5.8 - 2023-07-23

### 🐛 Bug fixes

- Fixed the `ErrorViewGroup` cannot be cast to module view class exception on Android. ([#23651](https://github.com/expo/expo/pull/23651) by [@lukmccall](https://github.com/lukmccall))
- [iOS] Fix allowed orientations set in `Info.plist` being ignored when no delegates requested a different orientation. ([#23593](https://github.com/expo/expo/pull/23593) by [@behenate](https://github.com/behenate))

## 1.5.7 — 2023-07-12

### 🐛 Bug fixes

- Fixed regressions and crashes in the dev client introduced by [#23405](https://github.com/expo/expo/pull/23405). ([#23491](https://github.com/expo/expo/pull/23491) by [@kudo](https://github.com/kudo))

## 1.5.6 - 2023-07-10

### 🐛 Bug fixes

- Fixed the Network Inspector cannot preview response body for response without the `Content-Length` header. ([#23405](https://github.com/expo/expo/pull/23405) by [@kudo](https://github.com/kudo))
- Fixed `SoLoader` does not work on Android. ([#23415](https://github.com/expo/expo/pull/23415) by [@kudo](https://github.com/kudo))
- Fixed slower boot time on Android. ([#23345](https://github.com/expo/expo/pull/23345) by [@lukmccall](https://github.com/lukmccall))

## 1.5.5 - 2023-07-07

### 🐛 Bug fixes

- Improved the OkHttp network inspector stability on Android. ([#23350](https://github.com/expo/expo/pull/23350) by [@kudo](https://github.com/kudo))
- [iOS] Fix conversion to `URL` type that failed despite receiving a string that contained a valid URL. ([#23331](https://github.com/expo/expo/pull/23331) by [@alanhughes](https://github.com/alanjhughes)) ([#23331](https://github.com/expo/expo/pull/23331) by [@alanjhughes](https://github.com/alanjhughes))

## 1.5.4 - 2023-07-04

### 🐛 Bug fixes

- Fix the `View cannot be cast to ViewGroup` exception on Android. ([#23264](https://github.com/expo/expo/pull/23264) by [@lukmccall](https://github.com/lukmccall))

### 💡 Others

- Changed Objective-C names for `ExpoReactDelegate` and `ExpoReactDelegateHandler` to fix issues with versioning in Expo Go. ([#23229](https://github.com/expo/expo/pull/23229) by [@tsapeta](https://github.com/tsapeta))

## 1.5.3 — 2023-06-24

### 🎉 New features

- Supported other network CDP types like `Image` and `Media` rather than `Fetch`. ([#23058](https://github.com/expo/expo/pull/23058) by [@kudo](https://github.com/kudo))

## 1.5.2 — 2023-06-24

_This version does not introduce any user-facing changes._

## 1.5.1 — 2023-06-22

_This version does not introduce any user-facing changes._

## 1.5.0 — 2023-06-21

### 💡 Others

- [iOS] Added Interface Geometry Management section to ExpoAppDelegate. ([#22599](https://github.com/expo/expo/pull/22599) by [@behenate](https://github.com/behenate))

## 1.4.0 — 2023-06-13

### 📚 3rd party library updates

- Updated `robolectric` to `4.10` and `junit` to `4.13.2`. ([#22395](https://github.com/expo/expo/pull/22395) by [@josephyanks](https://github.com/josephyanks))

### 🎉 New features

- Added `ReactActivityHandler.getDelayLoadAppHandler` interface on Android. ([#20273](https://github.com/expo/expo/pull/20273) by [@kudo](https://github.com/kudo))
- [iOS] Introduced shared refs – a way to pass native objects among different independent modules. ([#22583](https://github.com/expo/expo/pull/22583) by [@tsapeta](https://github.com/tsapeta))
- Added support for React Native 0.72. ([#22588](https://github.com/expo/expo/pull/22588) by [@kudo](https://github.com/kudo))

### 🐛 Bug fixes

- Fix failing instrumentation tests in JavaScriptViewModule. ([#22518](https://github.com/expo/expo/pull/22518) by [@aleqsio](https://github.com/aleqsio))
- Fixed Android build warnings for Gradle version 8. ([#22537](https://github.com/expo/expo/pull/22537), [#22609](https://github.com/expo/expo/pull/22609) by [@kudo](https://github.com/kudo))
- [Android] Fix the `Color` converter doesn't work on devices with SDK version below 26. ([#22191](https://github.com/expo/expo/pull/22191) by [@lukmccall](https://github.com/lukmccall))
- Refactored network inspector code and add unit tests. ([#22669](https://github.com/expo/expo/pull/22669), [#22693](https://github.com/expo/expo/pull/22693) by [@kudo](https://github.com/kudo))

### 💡 Others

- Updated `androidx.activity:activity-ktx` to `1.7.1` and `androidx.fragment:fragment-ktx` to `1.5.7` [#22658](https://github.com/expo/expo/pull/22658) by [@fobos531](https://github.com/fobos531)

## 1.3.2 — 2023-05-09

### 🐛 Bug fixes

- Fixed passing `JavaScriptObject` argument and view props. ([#22427](https://github.com/expo/expo/pull/22427) by [@lukmccall](https://github.com/lukmccall))

## 1.3.1 — 2023-05-08

### 💡 Others

- Made `JavaScriptValue.kind` public. ([#22386](https://github.com/expo/expo/pull/22386) by [@lukmccall](https://github.com/lukmccall))

## 1.3.0 — 2023-05-08

### 🎉 New features

- [iOS] Introduced native functions on the native component instances. ([#21746](https://github.com/expo/expo/pull/21746) by [@tsapeta](https://github.com/tsapeta))
- View tag and React component ref can now be converted to an instance of the native view when used as a function's argument. ([#21816](https://github.com/expo/expo/pull/21816) by [@lukmccall](https://github.com/lukmccall), [#21829](https://github.com/expo/expo/pull/21829) by [@tsapeta](https://github.com/tsapeta))
- JavaScript functions can now be passed as an argument to a module method. ([#21976](https://github.com/expo/expo/pull/21976) by [@lukmccall](https://github.com/lukmccall), [#22245](https://github.com/expo/expo/pull/22245) by [@tsapeta](https://github.com/tsapeta))
- [iOS] Initializing and returning shared objects from the native side. ([#22195](https://github.com/expo/expo/pull/22195) by [@tsapeta](https://github.com/tsapeta))

### 🐛 Bug fixes

- Fixed build errors on React Native 0.72.x. ([#22170](https://github.com/expo/expo/pull/22170), [#22189](https://github.com/expo/expo/pull/22189) by [@kudo](https://github.com/kudo))
- [Android] Fixed argument trailing not working correctly when all parameters are optional. ([#22293](https://github.com/expo/expo/pull/22293) by [@lukmccall](https://github.com/lukmccall))

### 💡 Others

- [Android] Made `fallbackCallback` optional in the `registerForActivityResult` method. ([#21661](https://github.com/expo/expo/pull/21661) by [@lukmccall](https://github.com/lukmccall))
- [iOS] Removed the legacy implementation of view managers. ([#21760](https://github.com/expo/expo/pull/21760) by [@tsapeta](https://github.com/tsapeta))
- [iOS] Passed the app context instance down to dynamic types, object builders and convertibles. ([#21819](https://github.com/expo/expo/pull/21819) by [@tsapeta](https://github.com/tsapeta))
- [iOS] Use `jsi::WeakObject` for weak objects on Hermes. ([#21986](https://github.com/expo/expo/pull/21986) by [@tsapeta](https://github.com/tsapeta))
- [iOS] Removed legacyViewManager references from ExpoFabricView. ([#22089](https://github.com/expo/expo/pull/22089) by [@gabrieldonadel](https://github.com/gabrieldonadel))
- [iOS] Dropped `proxiedProperties` prop. ([#22280](https://github.com/expo/expo/pull/22280) by [@tsapeta](https://github.com/tsapeta))

## 1.2.7 - 2023-05-03

### 🐛 Bug fixes

- [Android] Improve the initial loading speed of the native view. ([#22153](https://github.com/expo/expo/pull/22153) by [@lukmccall](https://github.com/lukmccall))

## 1.2.6 - 2023-03-20

### 🐛 Bug fixes

- [Android] Fixed `ReadableNativeMap` cannot be cast to the `Record`. ([#21773](https://github.com/expo/expo/pull/21773) by [@lukmccall](https://github.com/lukmccall))

## 1.2.5 - 2023-03-14

### 🐛 Bug fixes

- [Android] Fixed coroutine functions crashing when invoked with more than 1 argument. ([#21635](https://github.com/expo/expo/pull/21635) by [@lukmccall](https://github.com/lukmccall))
- [iOS] Fix automatic percent-encoding when converting to the `URL` object. ([#21569](https://github.com/expo/expo/pull/21569) by [@tsapeta](https://github.com/tsapeta))

## 1.2.4 - 2023-03-03

### 🐛 Bug fixes

- [iOS] Fixed jsc import when using use_frameworks ([#21479](https://github.com/expo/expo/pull/21479) by [@gabrieldonadel](https://github.com/gabrieldonadel))

## 1.2.3 - 2023-02-21

### 🐛 Bug fixes

- [iOS] Fixed URI with encoded `#` getting cut off. ([#21326](https://github.com/expo/expo/pull/21326) by [@lukmccall](https://github.com/lukmccall))
- [Android] Fail gracefully when the view cannot be constructed due to the missing activity. ([#21328](https://github.com/expo/expo/pull/21328) by [@lukmccall](https://github.com/lukmccall))

## 1.2.2 — 2023-02-14

### 🐛 Bug fixes

- [iOS] Fixed convertible implementation for `URL` type to support unencoded UTF8 urls and file paths. ([#21139](https://github.com/expo/expo/pull/21139) by [@tsapeta](https://github.com/tsapeta))
- Fixed AppDelegateSubscriber broken when running on iOS dynamic framework or static framework mode. ([#21206](https://github.com/expo/expo/pull/21206) by [@kudo](https://github.com/kudo))

## 1.2.1 — 2023-02-09

### 🐛 Bug fixes

- Fix crash when reloading app while expo-av video is playing. ([#21118](https://github.com/expo/expo/pull/21118) by [@janicduplessis](https://github.com/janicduplessis))

## 1.2.0 — 2023-02-03

### 🎉 New features

- View-related DSL functions do not require providing the view's type in function parameters on Android. ([#20751](https://github.com/expo/expo/pull/20751) by [@lukmccall](https://github.com/lukmccall))
- Add support for the `Long` type as function parameters on Android. ([#20787](https://github.com/expo/expo/pull/20787) by [@lukmccall](https://github.com/lukmccall))
- [Android] Added experimental support for building the function result from the object definition. ([#20864](https://github.com/expo/expo/pull/20864) by [@lukmccall](https://github.com/lukmccall))
- Removed boost dependency which needs extra downloading on Android. ([#21000](https://github.com/expo/expo/pull/21000) by [@kudo](https://github.com/kudo))

### 🐛 Bug fixes

- Fix view prop setter not being called when its new value is `null` or `undefined`. ([#20755](https://github.com/expo/expo/pull/20755) & [#20766](https://github.com/expo/expo/pull/20766) by [@tsapeta](https://github.com/tsapeta) & [@lukmccall](https://github.com/lukmccall))
- Fixed "Tried to register two views with the same name" error on fast refresh. ([#20788](https://github.com/expo/expo/pull/20788) by [@tsapeta](https://github.com/tsapeta))

### 💡 Others

- On Android bump `compileSdkVersion` and `targetSdkVersion` to `33`. ([#20721](https://github.com/expo/expo/pull/20721) by [@lukmccall](https://github.com/lukmccall))

## 1.1.1 — 2023-01-06

### 🎉 New features

- Added support for concurrent (async/await) functions in Swift. ([#20645](https://github.com/expo/expo/pull/20645) by [@tsapeta](https://github.com/tsapeta))
- [iOS] Added experimental support for building the function result from the object definition. ([#20623](https://github.com/expo/expo/pull/20623) by [@tsapeta](https://github.com/tsapeta))

### 🐛 Bug fixes

- Fixed boost build error on Android. ([#20719](https://github.com/expo/expo/pull/20719) by [@kudo](https://github.com/kudo))

## 1.1.0 — 2022-12-30

### 🎉 New features

- Added TS definitions for `TypedArray` and additional union types for Int, Uint and Float TypedArrays. ([#20257](https://github.com/expo/expo/pull/20257) by [@aleqsio](https://github.com/aleqsio))
- Added a new `executeOnJavaScriptThread` method to `appContext` to allow for running code blocks on the JS thread. ([#20161](https://github.com/expo/expo/pull/20161) by [@aleqsio](https://github.com/aleqsio))
- Added the `Exceptions.MissingActivity` on Android. ([#20174](https://github.com/expo/expo/pull/20174) by [@lukmccall](https://github.com/lukmccall))
- Trailing optional arguments can be skipped when calling native functions from JavaScript on iOS. ([#20234](https://github.com/expo/expo/pull/20234) by [@tsapeta](https://github.com/tsapeta))
- `Events` component can now be initialized with an array of event names (not only variadic arguments). ([#20590](https://github.com/expo/expo/pull/20590) by [@tsapeta](https://github.com/tsapeta))
- `Property` component can now take the native shared object instance as the first argument. ([#20608](https://github.com/expo/expo/pull/20608) by [@tsapeta](https://github.com/tsapeta))
- Added support for referencing to `Property`'s owner properties using Swift key paths. ([#20610](https://github.com/expo/expo/pull/20610) by [@tsapeta](https://github.com/tsapeta))

### 🐛 Bug fixes

- Fixed build errors when testing on React Native nightly builds. ([#19805](https://github.com/expo/expo/pull/19805) by [@kudo](https://github.com/kudo))
- Fixed failed resolution of 'java.nio.file.Path' on Android. ([#20037](https://github.com/expo/expo/pull/20037) by [@lukmccall](https://github.com/lukmccall))
- Fixed libraries using the `ViewDefinitionBuilder` crashes when ProGuard or R8 is enabled on Android. ([#20197](https://github.com/expo/expo/pull/20197) by [@lukmccall](https://github.com/lukmccall))
- Fixed Either types not supporting non-primitive types on iOS. ([#20247](https://github.com/expo/expo/pull/20247) by [@tsapeta](https://github.com/tsapeta))
- Fixed Function not supporting certain arities on Android. ([#20419](https://github.com/expo/expo/pull/20419) by [@motiz88](https://github.com/motiz88))
- Added React Native 0.71 support. ([#20470](https://github.com/expo/expo/pull/20470) by [@kudo](https://github.com/kudo))
- Fixed the `SharedObject` initializer being inaccessible due to `internal` protection level. ([#20588](https://github.com/expo/expo/pull/20588) by [@tsapeta](https://github.com/tsapeta))

### 💡 Others

- [iOS] Make `Enumerable` protocol implement `CaseIterable` to get rid of operating on unsafe pointers. ([#20640](https://github.com/expo/expo/pull/20640) by [@tsapeta](https://github.com/tsapeta))

## 1.0.4 - 2022-12-21

### 🐛 Bug fixes

- Fixed views are not correctly initialized after reloading on Android. ([#20063](https://github.com/expo/expo/pull/20063) by [@lukmccall](https://github.com/lukmccall))
- Fixed threading crash issue when running with Hermes on iOS. ([#20506](https://github.com/expo/expo/pull/20506) by [@kudo](https://github.com/kudo))

## 1.0.2 - 2022-11-08

### 💡 Others

- Rephrased the message of `ArgumentCastException` to use ordinal numbers. ([#19912](https://github.com/expo/expo/pull/19912) by [@tsapeta](https://github.com/tsapeta))

## 1.0.1 - 2022-11-07

### 🐛 Bug fixes

- Added a list of the acceptable enum values to the conversion error on Android. ([#19895](https://github.com/expo/expo/pull/19895) by [@lukmccall](https://github.com/lukmccall))
- Fixed `new NativeEventEmitter() was called with a non-null argument without the required addListener method.` warnings on Android with JSC. ([#19920](https://github.com/expo/expo/pull/19920) by [@kudo](https://github.com/kudo))

### 💡 Others

- Exposed coroutines related packages on Android. ([#19896](https://github.com/expo/expo/pull/19896) by [@lukmccall](https://github.com/lukmccall))

## 1.0.0 — 2022-11-03

_This version does not introduce any user-facing changes._

## 0.13.4 — 2022-11-02

### 🐛 Bug fixes

- Fixed build errors when testing on React Native nightly builds. ([#19369](https://github.com/expo/expo/pull/19369) by [@kudo](https://github.com/kudo))

## 0.13.3 — 2022-10-30

### 🎉 New features

- Added `AppContext.hasActiveReactInstance` on Android. ([#19723](https://github.com/expo/expo/pull/19723) by [@lukmccall](https://github.com/lukmccall))

## 0.13.2 — 2022-10-28

### 🐛 Bug fixes

- Fixed `new NativeEventEmitter() was called with a non-null argument without the required addListener method.` warnings on Android. ([#19704](https://github.com/expo/expo/pull/19704) by [@kudo](https://github.com/kudo), [@kudo](https://github.com/kudo))

## 0.13.1 — 2022-10-27

### 🐛 Bug fixes

- Fixed `~CallbackWrapper()` dangling pointer crashes when reloading the app on Android. ([#19699](https://github.com/expo/expo/pull/19699) by [@kudo](https://github.com/kudo), [@kudo](https://github.com/kudo))

## 0.13.0 — 2022-10-25

### 🛠 Breaking changes

- Convertible enums must inherit from `expo.modules.kotlin.types.Enumerable` on Android. ([#19551](https://github.com/expo/expo/pull/19551) by [@lukmccall](https://github.com/lukmccall))
- `AppContext.currentActivity` is not longer returning `AppCompatActivity`, but an instance of `android.app.Activity` class. ([#19573](https://github.com/expo/expo/pull/19573) by [@lukmccall](https://github.com/lukmccall))

### ⚠️ Notices

- Deprecated `ConvertibleArgument` in favor of `Convertible` and `EnumArgument` in favor of `Enumerable`. ([#19612](https://github.com/expo/expo/pull/19612) by [@tsapeta](https://github.com/tsapeta))

### 🎉 New features

- Implemented a mechanism for hooking into to the view lifecycle events (introduces new `OnViewDidUpdateProps` definition component). ([#19549](https://github.com/expo/expo/pull/19549) by [@tsapeta](https://github.com/tsapeta))

### 🐛 Bug fixes

- Fixed records aren't correctly converted to JS objects in the release builds on Android. ([#19551](https://github.com/expo/expo/pull/19551) by [@lukmccall](https://github.com/lukmccall))
- Reject promises with a `CodedError` instead of a plain object. ([#19605](https://github.com/expo/expo/pull/19605) by [@tsapeta](https://github.com/tsapeta))

### 💡 Others

- Simplified dispatching view events. ([#19537](https://github.com/expo/expo/pull/19537) by [@tsapeta](https://github.com/tsapeta))

## 0.12.0 — 2022-10-06

### 🛠 Breaking changes

- Bumped iOS deployment target to 13.0 and deprecated support for iOS 12. ([#18873](https://github.com/expo/expo/pull/18873) by [@tsapeta](https://github.com/tsapeta))

### ⚠️ Notices

- Removed deprecated module definition components that started with a lowercase letter. ([#18851](https://github.com/expo/expo/pull/18851) by [@tsapeta](https://github.com/tsapeta))
- Added support for React Native 0.70.x. ([#19261](https://github.com/expo/expo/pull/19261) by [@kudo](https://github.com/kudo))

### 🎉 New features

- Added the interface for the light sensor support on Android. ([#18225](https://github.com/expo/expo/pull/18225) by [bearkillerPT](https://github.com/bearkillerPT))
- Add better JSI error handling on Android. ([#18259](https://github.com/expo/expo/pull/18259) by [@lukmccall](https://github.com/lukmccall))
- Experimental support for typed arrays on Android. ([#18379](https://github.com/expo/expo/pull/18379) by [@lukmccall](https://github.com/lukmccall))
- Using JSI instead of the bridge to call native methods also on legacy modules on iOS. ([#18438](https://github.com/expo/expo/pull/18438) by [@tsapeta](https://github.com/tsapeta))
- Experimental support for Fabric on iOS. ([#18500](https://github.com/expo/expo/pull/18500), [#18678](https://github.com/expo/expo/pull/18678) by [@tsapeta](https://github.com/tsapeta))
- Added view prop callbacks support for old-style views written in Objective-C. ([#18636](https://github.com/expo/expo/pull/18636) by [@tsapeta](https://github.com/tsapeta))
- Add Logger support for writing logs to a file; add Logger and associated classes to Android. ([#18513](https://github.com/expo/expo/pull/18513) by [@douglowder](https://github.com/douglowder))
- Experimental support for Fabric on Android. ([#18541](https://github.com/expo/expo/pull/18541) by [@kudo](https://github.com/kudo))
- Add option to generate a `coalescingKey` in callback on Android. ([#18774](https://github.com/expo/expo/pull/18774) by [@lukmccall](https://github.com/lukmccall))
- Automatically convert records to dicts when returned by the function. ([#18824](https://github.com/expo/expo/pull/18824) by [@tsapeta](https://github.com/tsapeta))
- Closures passed to definition components are now implicitly capturing `self` on iOS. ([#18831](https://github.com/expo/expo/pull/18831) by [@tsapeta](https://github.com/tsapeta))
- Support for CSS named colors in `UIColor` and `CGColor` convertibles on iOS. ([#18845](https://github.com/expo/expo/pull/18845) by [@tsapeta](https://github.com/tsapeta))
- Lazy load building the module's JavaScript object from the definition on iOS (already implemented on Android). ([#18863](https://github.com/expo/expo/pull/18863) by [@tsapeta](https://github.com/tsapeta))
- Inferring the view type in `Prop` setter closure. ([#19004](https://github.com/expo/expo/pull/19004) by [@tsapeta](https://github.com/tsapeta))
- [core] Added `REACT_NATIVE_DOWNLOADS_DIR` environment variable to specify custom third party libraries download location. ([#19015](https://github.com/expo/expo/pull/19015) by [@kudo](https://github.com/kudo))
- Add support for the `android.graphics.Color` class as the function parameter. ([#19054](https://github.com/expo/expo/pull/19054) by [@lukmccall](https://github.com/lukmccall))
- Add support for `android.net.Uri`, `java.io.File`, `java.net.URI` and `java.nio.file.Path` classes as function parameters. ([#19169](https://github.com/expo/expo/pull/19169) by [@lukmccall](https://github.com/lukmccall))
- Add the `RegisterActivityContracts` component to register all of activity result contracts on Android. ([#19180](https://github.com/expo/expo/pull/19180) by [@lukmccall](https://github.com/lukmccall))
- Improves JSI/JNI type conversion to support complex function arguments on Android. ([#19120](https://github.com/expo/expo/pull/19120) & [#19094](https://github.com/expo/expo/pull/19094) by [@lukmccall](https://github.com/lukmccall))
- Using JSI instead of the bridge to call native methods also on legacy modules on iOS. ([#19209](https://github.com/expo/expo/pull/19209) by [@lukmccall](https://github.com/lukmccall))
- Added `cacheDirectory` and `persistentFilesDirectory` to `AppContext` on Android to fix cache directories being incorrect in new Sweet API modules. It uses a new `AppDirectoriesModule` to get correct scoped directories from old module API. ([#19205](https://github.com/expo/expo/pull/19205) by [@aleqsio](https://github.com/aleqsio))

### 🐛 Bug fixes

- Fixed the `2 files found with path 'lib/arm64-v8a/libfbjni.so'` error on Android. ([#18607](https://github.com/expo/expo/pull/18607) by [@lukmccall](https://github.com/lukmccall))
- Fixed event dispatching for Sweet API views when running in Fabric mode on Android. ([#18814](https://github.com/expo/expo/pull/18814) by [@kudo](https://github.com/kudo))
- Update gradle excludes to fix detox tests. ([#19254](https://github.com/expo/expo/pull/19254) by [@esamelson](https://github.com/esamelson))
- Fixed event listeners do not work when running with remote debugging mode on iOS. ([#19211](https://github.com/expo/expo/pull/19211) by [@kudo](https://github.com/kudo))
- Use shared C++ runtime to reduce library size on Android. ([#19372](https://github.com/expo/expo/pull/19372) by [@kudo](https://github.com/kudo))
- Fixed `JSCRuntime destroyed with a dangling API object` on Android. ([#19487](https://github.com/expo/expo/pull/19487) by [@lukmccall](https://github.com/lukmccall))

### 💡 Others

- Centralized Android emulator detection for native code and added checks to pick up additional emulator types in `EmulatorUtilities`. ([#16177](https://github.com/expo/expo/pull/16177)) by [@kbrandwijk](https://github.com/kbrandwijk), [@keith-kurak](https://github.com/keith-kurak))
- Created a separate high priority queue for all async function calls. ([#18734](https://github.com/expo/expo/pull/18734) by [@tsapeta](https://github.com/tsapeta))
- The host object for native modules is now installed as `global.expo.modules` instead of `global.ExpoModules`. ([#19273](https://github.com/expo/expo/pull/19273) & [#19281](https://github.com/expo/expo/pull/19281) by [@tsapeta](https://github.com/tsapeta), [@lukmccall](https://github.com/lukmccall))

## 0.11.7 — 2022-10-06

### 🐛 Bug fixes

- Fixed `ModuleRegistry` initialized twice when startup on Android. ([#19384](https://github.com/expo/expo/pull/19384) by [@kudo](https://github.com/kudo) and [@lukmccall](https://github.com/lukmccall))
- Ensure that AppDelegate callbacks are invoked. ([#19393](https://github.com/expo/expo/pull/19393) by [@ferologics](https://github.com/ferologics))
- Fixed Android crash when Activity is destroyed before `AppContext.onHostDestroy` call. ([#19406](https://github.com/expo/expo/pull/19406) by [@kudo](https://github.com/kudo))

## 0.11.6 — 2022-10-02

### 🐛 Bug fixes

- Give precedence to `UIBackgroundFetchResult.newData` over `.failed` in proxied `ExpoAppDelegate.swift` completion handlers. ([#19311](https://github.com/expo/expo/pull/19311) by [@ferologics](https://github.com/ferologics))

## 0.11.5 — 2022-09-01

### 🐛 Bug fixes

- Removed the hard dependency to Hermes or JSC in _libexpo-modules-core.so_ on Android and fixed the broken support for react-native-v8. ([#18899](https://github.com/expo/expo/pull/18899) by [@kudo](https://github.com/kudo))

## 0.11.4 — 2022-08-18

### 🐛 Bug fixes

- Fix issue with Android builds when gradle clean and build were called concurrently. ([#18518](https://github.com/expo/expo/pull/18518) by [EdwardDrapkin](https://github.com/EdwardDrapkin))
- Fixed `FabricUIManager` errors when turning on new architecture mode on Android. ([#18472](https://github.com/expo/expo/pull/18472) by [@kudo](https://github.com/kudo))

## 0.11.3 — 2022-07-18

### 💡 Others

- Changed access levels in the Logger and fixed the timer to log milliseconds instead of seconds. ([#18271](https://github.com/expo/expo/pull/18271) by [@douglowder](https://github.com/douglowder))

## 0.11.2 — 2022-07-16

### 🐛 Bug fixes

- Fix dangling pointer in the fbjni from the MethodMetadata::createPromiseBody on Android. ([#18206](https://github.com/expo/expo/pull/18206) by [@lukmccall](https://github.com/lukmccall))

## 0.11.1 — 2022-07-11

### 🐛 Bug fixes

- Fixed a crash when remote debugging is enabled on Android. ([#18165](https://github.com/expo/expo/pull/18165) by [@kudo](https://github.com/kudo))

## 0.11.0 — 2022-07-07

### 🎉 New features

- Create `AppContext.registerForActivityResult` mechanism similar to [`ComponentActivity.registerForActivityResult`](https://developer.android.com/training/basics/intents/result)). ([#17572](https://github.com/expo/expo/pull/17572), ([#17987](https://github.com/expo/expo/pull/17987) by [@bbarthec](https://github.com/bbarthec))

### 🐛 Bug fixes

- Added support for React Native 0.69.x ([#18006](https://github.com/expo/expo/pull/18006) by [@kudo](https://github.com/kudo))

## 0.10.0 — 2022-06-23

### 🎉 New features

- Add proxy methods for `Permissions` module accepting `expo.modules.kotlin.Promise` on Android. ([#17668](https://github.com/expo/expo/pull/17668) by [@bbarthec](https://github.com/bbarthec))
- Create `CurrentActivityProvider` on Android. ([#17571](https://github.com/expo/expo/pull/17571) by [@bbarthec](https://github.com/bbarthec))
- Create `AppContextProvider` on Android. ([#17546](https://github.com/expo/expo/pull/17546) by [@bbarthec](https://github.com/bbarthec))
- Introduce dynamic properties in the Sweet API on iOS. ([#17318](https://github.com/expo/expo/pull/17318) by [@tsapeta](https://github.com/tsapeta))
- Implemented classes in the Sweet API on iOS. ([#17514](https://github.com/expo/expo/pull/17514), [#17525](https://github.com/expo/expo/pull/17525) by [@tsapeta](https://github.com/tsapeta))
- Add basic support for sync functions in the Sweet API on Android. ([#16977](https://github.com/expo/expo/pull/16977) by [@lukmccall](https://github.com/lukmccall))
- Better error handling in the synchronous functions on iOS. ([#17628](https://github.com/expo/expo/pull/17628) by [@tsapeta](https://github.com/tsapeta))
- Experimental support for typed arrays on iOS. ([#17667](https://github.com/expo/expo/pull/17667) by [@tsapeta](https://github.com/tsapeta))

### 🐛 Bug fixes

- Fix modules have not been deallocated during the application reload on iOS. ([#17285](https://github.com/expo/expo/pull/17285) by [@lukmccall](https://github.com/lukmccall))
- Fix view props weren't recognized in the bare workflow on iOS. ([#17411](https://github.com/expo/expo/pull/17411) by [@lukmccall](https://github.com/lukmccall))
- Fix support for optional function arguments on iOS. ([#17950](https://github.com/expo/expo/pull/17950) by [@barthap](https://github.com/barthap))
- Added support for React Native 0.69.x ([#17629](https://github.com/expo/expo/pull/17629) by [@kudo](https://github.com/kudo))

### 💡 Others

- Migrated Expo modules definitions to the new naming convention. ([#17193](https://github.com/expo/expo/pull/17193) by [@tsapeta](https://github.com/tsapeta))
- Refactored Expo modules registration and the `AppContext` on iOS. ([#17225](https://github.com/expo/expo/pull/17225) by [@tsapeta](https://github.com/tsapeta))
- Split the implementation of async and sync functions on iOS. ([#17188](https://github.com/expo/expo/pull/17188) by [@tsapeta](https://github.com/tsapeta))

## 0.9.0 — 2022-04-21

### ⚠️ Notices

- Renamed all definition components to start with the uppercase letter. The old names will be removed in the next minor release. ([#17153](https://github.com/expo/expo/pull/17153) by [@lukmccall](https://github.com/lukmccall), [#17098](https://github.com/expo/expo/pull/17098) by [@tsapeta](https://github.com/tsapeta))

### 🎉 New features

- Add `ReactNativeHostHandler.getUseDeveloperSupport()` to allow `expo-dev-launcher` to override this value at runtime. ([#17069](https://github.com/expo/expo/pull/17069) by [@esamelson](https://github.com/esamelson))

## 0.8.0 — 2022-04-18

### 🛠 Breaking changes

- Remove backward compatible workaround and drop react-native 0.64 support. ([#16446](https://github.com/expo/expo/pull/16446) by [@kudo](https://github.com/kudo))

### ⚠️ Notices

- Deprecated current behavior of `function` module definition component in favor of `asyncFunction` to emphasize that it's being executed asynchronously in JavaScript. In the future release `function` will become synchronous. ([#16630](https://github.com/expo/expo/pull/16630) by [@tsapeta](https://github.com/tsapeta), [#16656](https://github.com/expo/expo/pull/16656) by [@lukmccall](https://github.com/lukmccall))
- On Android bump `compileSdkVersion` to `31`, `targetSdkVersion` to `31` and `Java` version to `11`. ([#16941](https://github.com/expo/expo/pull/16941) by [@bbarthec](https://github.com/bbarthec))

### 🎉 New features

- Add `getDevSupportManagerFactory` support to `ReactNativeHostHandler`. ([#16434](https://github.com/expo/expo/pull/16434) by [@lukmccall](https://github.com/lukmccall))
- Add support for automatic setup of `expo-dev-client` on Android. ([#16441](https://github.com/expo/expo/pull/16441) by [@esamelson](https://github.com/esamelson))
- Stopped relying on deprecated `ViewPropTypes` from React Native. ([#16207](https://github.com/expo/expo/pull/16207) by [@tsapeta](https://github.com/tsapeta))
- Added Android `ReactNativeHostHandler.getJavaScriptExecutorFactory()` for a module to override the `JavaScriptExecutorFactory`. ([#17005](https://github.com/expo/expo/pull/17005) by [@kudo](https://github.com/kudo))

### 🐛 Bug fixes

- Fix the `Fatal error: Expo modules provider must implement "ModulesProviderProtocol"` runtime error in XCTest targets and SwiftUI Preview. ([#16733](https://github.com/expo/expo/pull/16733) by [@kudo](https://github.com/kudo))

### 💡 Others

- Removed the opt-in feature to use the turbo module implementation of `NativeModulesProxy` in favor of another solution introduced in [#15847](https://github.com/expo/expo/pull/15847). ([#16825](https://github.com/expo/expo/pull/16825) by [@tsapeta](https://github.com/tsapeta))

## 0.7.0 — 2022-01-26

### 🎉 New features

- Allow accessing `RCTBridge` from the modules on iOS. ([#15816](https://github.com/expo/expo/pull/15816) by [@tsapeta](https://github.com/tsapeta))
- Added support for native callbacks through the view props in Sweet API on iOS. ([#15731](https://github.com/expo/expo/pull/15731) by [@tsapeta](https://github.com/tsapeta))
- Added support for native callbacks through the view props in Sweet API on Android. ([#15743](https://github.com/expo/expo/pull/15743) by [@lukmccall](https://github.com/lukmccall))
- The `ModuleDefinition` will use class name if the `name` component wasn't provided in Sweet API on Android. ([#15738](https://github.com/expo/expo/pull/15738) by [@lukmccall](https://github.com/lukmccall))
- Added `onViewDestroys` component to the `ViewManager` in Sweet API on Android. ([#15740](https://github.com/expo/expo/pull/15740) by [@lukmccall](https://github.com/lukmccall))
- Added shortened `constants` component that takes `vargs Pair<String, Any?>` as an argument in Sweet API on Android. ([#15742](https://github.com/expo/expo/pull/15742) by [@lukmccall](https://github.com/lukmccall))
- Introduced the concept of chainable exceptions in Sweet API on iOS. ([#15813](https://github.com/expo/expo/pull/15813) by [@tsapeta](https://github.com/tsapeta))
- Sweet function closures can throw errors on iOS. ([#15849](https://github.com/expo/expo/pull/15849) by [@tsapeta](https://github.com/tsapeta))
- Add `requireNativeModule` function to replace accessing native modules from `NativeModulesProxy`. ([#15848](https://github.com/expo/expo/pull/15848) by [@tsapeta](https://github.com/tsapeta))
- Implemented basic functionality of JSI host object to replace `NativeModulesProxy` on iOS. ([#15847](https://github.com/expo/expo/pull/15847) by [@tsapeta](https://github.com/tsapeta))

### 🐛 Bug fixes

- It's no longer possible to directly call methods from the `ModuleDefinition` in the `ViewManagers` on Android. ([#15741](https://github.com/expo/expo/pull/15741) by [@lukmccall](https://github.com/lukmccall))
- Fix compatibility with react-native 0.66. ([#15914](https://github.com/expo/expo/pull/15914) by [@kudo](https://github.com/kudo))
- Fix `Plugin with id 'maven' not found` build error from Android Gradle 7. ([#16080](https://github.com/expo/expo/pull/16080) by [@kudo](https://github.com/kudo))

## 0.6.5 — 2022-02-01

### 🐛 Bug fixes

- Fix `Plugin with id 'maven' not found` build error from Android Gradle 7. ([#16080](https://github.com/expo/expo/pull/16080) by [@kudo](https://github.com/kudo))

## 0.6.4 — 2022-01-05

### 🐛 Bug fixes

- Fix `ReactInstanceManager.onHostPause` exception from moving Android apps to background. ([#15748](https://github.com/expo/expo/pull/15748) by [@kudo](https://github.com/kudo))

## 0.6.3 — 2021-12-16

### 🐛 Bug fixes

- Fixed the deep link wasn't passed to the application if the application wasn't running when the deep link was sent. ([#15593](https://github.com/expo/expo/pull/15593) by [@lukmccall](https://github.com/lukmccall))

## 0.6.2 — 2021-12-15

### 🎉 New features

- Add `onNewIntent` and `onBackPressed` support to `ReactActivityLifecycleListener`. ([#15550](https://github.com/expo/expo/pull/15550) by [@Kudo](https://github.com/Kudo))

## 0.6.1 — 2021-12-08

_This version does not introduce any user-facing changes._

## 0.6.0 — 2021-12-03

### 🎉 New features

- Made `Foundation.URL` a convertible type to consistently normalize file paths to file URLs. ([#15278](https://github.com/expo/expo/pull/15278) by [@tsapeta](https://github.com/tsapeta))
- Improve external Android handlers or listeners backward compatibility by Java 8 interface default method. ([#15421](https://github.com/expo/expo/pull/15421) by [@kudo](https://github.com/kudo))

### 💡 Others

- Add parameter to `ReactNativeHostHandler.onDidCreateReactInstanceManager` on Android. ([#15221](https://github.com/expo/expo/pull/15221) by [@esamelson](https://github.com/esamelson))
- Make the no-argument module initializer unavailable — `onCreate` definition component should be used instead. ([#15262](https://github.com/expo/expo/pull/15262) by [@tsapeta](https://github.com/tsapeta))

## 0.5.0 — 2021-11-17

### 🎉 New features

- Method calls on iOS now can go through the JSI instead of the bridge (opt-in feature). ([#14626](https://github.com/expo/expo/pull/14626) by [@tsapeta](https://github.com/tsapeta))
- `AppDelegateWrapper` is now written in Swift and is independent of the singleton modules. ([#14867](https://github.com/expo/expo/pull/14867) by [@tsapeta](https://github.com/tsapeta))
- Implemented sending native events to JavaScript in Sweet API on iOS. ([#14958](https://github.com/expo/expo/pull/14958) by [@tsapeta](https://github.com/tsapeta))
- [Sweet API] Introduced Convertibles on iOS — a way to use custom types as method arguments if they can be converted from JavaScript values. Provided implementation for some common CoreGraphics types. ([#14988](https://github.com/expo/expo/pull/14988) by [@tsapeta](https://github.com/tsapeta))
- Introduce `ReactActivityHandler` and support `createReactRootView` hook. ([#14883](https://github.com/expo/expo/pull/14883) by [@kudo](https://github.com/kudo))
- [Sweet API] Added support for array types in method arguments on iOS. ([#15042](https://github.com/expo/expo/pull/15042) by [@tsapeta](https://github.com/tsapeta))
- [Sweet API] Added support for optional types in method arguments on iOS. ([#15068](https://github.com/expo/expo/pull/15068) by [@tsapeta](https://github.com/tsapeta))
- [Sweet API] Added support for enums in method arguments on iOS. ([#15129](https://github.com/expo/expo/pull/15129) by [@tsapeta](https://github.com/tsapeta))
- [Sweet API] Automatic conversion is now available for view props setters. ([#15132](https://github.com/expo/expo/pull/15132) by [@tsapeta](https://github.com/tsapeta))
- [Sweet API] Added experimental implementation of the new API in Kotlin. (by [@lukmccall](https://github.com/lukmccall))
- Introduce EXAppDefines to get app building configurations. ([#14428](https://github.com/expo/expo/pull/14428) by [@kudo](https://github.com/kudo))
- Introduce React Native bridge delegate handlers on iOS. ([#15138](https://github.com/expo/expo/pull/15138) by [@kudo](https://github.com/kudo))

### 🐛 Bug fixes

- Fix Gradle error when running Gradle from outside of the project directory. ([#15109](https://github.com/expo/expo/pull/15109) by [@kudo](https://github.com/kudo))

## 0.4.7 — 2021-10-28

### 🐛 Bug fixes

- Fix iOS app freezing in remote debugging mode. ([#14922](https://github.com/expo/expo/pull/14922) by [@kudo](https://github.com/kudo))

## 0.4.6 — 2021-10-27

_This version does not introduce any user-facing changes._

## 0.4.5 — 2021-10-25

_This version does not introduce any user-facing changes._

## 0.4.4 — 2021-10-15

### 🐛 Bug fixes

- Fix UIManager has not setter or ivar error when reloading app. ([#14741](https://github.com/expo/expo/pull/14741) by [@kudo](https://github.com/kudo))

## 0.4.3 — 2021-10-15

_This version does not introduce any user-facing changes._

## 0.4.2 — 2021-10-01

_This version does not introduce any user-facing changes._

## 0.4.1 — 2021-09-29

### 🐛 Bug fixes

- Removed accidentally published prebuilt binaries on iOS.

## 0.4.0 — 2021-09-28

### 🐛 Bug fixes

- Fix imports that affect versioned code inside of Expo Go. ([#14436](https://github.com/expo/expo/pull/14436) by [@cruzach](https://github.com/cruzach))
- Fixed event emitter being registered after module registry initialization. ([#14502](https://github.com/expo/expo/pull/14502) by [@tsapeta](https://github.com/tsapeta))
- Fix building errors from use_frameworks! in Podfile. ([#14523](https://github.com/expo/expo/pull/14523) by [@kudo](https://github.com/kudo))

## 0.3.2 — 2021-09-15

### 🛠 Breaking changes

- Dropped support for iOS 11.0 ([#14383](https://github.com/expo/expo/pull/14383) by [@cruzach](https://github.com/cruzach))

### 🎉 New features

- Added `Platform.isAsyncDebugging` to detect remote debugging ([#14396](https://github.com/expo/expo/pull/14396) by [@EvanBacon](https://github.com/EvanBacon))

### 🐛 Bug fixes

- Revert prebuilt binaries on iOS to fix build errors. ([#14418](https://github.com/expo/expo/pull/14418) by [@kudo](https://github.com/kudo))

## 0.3.1 — 2021-09-09

### ⚠️ Notices

- The package is now shipped with prebuilt binaries on iOS. You can read more about it on [expo.fyi/prebuilt-modules](https://expo.fyi/prebuilt-modules). ([#14350](https://github.com/expo/expo/pull/14350) by [@kudo](https://github.com/kudo))

## 0.3.0 — 2021-09-08

### 🎉 New features

- Expo modules are now being automatically registered on iOS which means less installation steps. Using `EXModuleRegistryProvider` and `EXModuleRegistryAdapter` becomes deprecated. ([#14132](https://github.com/expo/expo/pull/14132) by [@tsapeta](https://github.com/tsapeta))
- Pass `useDeveloperSupport` value to `ReactNativeHostHandler` for expo-updates. ([#14198](https://github.com/expo/expo/pull/14198) by [@kudo](https://github.com/kudo))

### 🐛 Bug fixes

- Fix `Cannot read property 'addProxiedListener' of null` on Android. ([#14343](https://github.com/expo/expo/pull/14343) by [@lukmccall](https://github.com/lukmccall))
- Fix `'-[RCTModuleRegistry getAllExportedModules]: unrecognized selector` crash while adding the event listener. ([#14130](https://github.com/expo/expo/pull/14130) by [@lukmccall](https://github.com/lukmccall))
- Fix redbox error for `Unable to find module for UMReactNativeEventEmitter` in debug build. ([#14276](https://github.com/expo/expo/pull/14276) by [@kudo](https://github.com/kudo))

## 0.3.0-alpha.0 — 2021-08-17

### 🎉 New features

- Use stable manifest ID where applicable. ([#12964](https://github.com/expo/expo/pull/12964) by [@wschurman](https://github.com/wschurman))
- Add permission hook factory. ([#13782](https://github.com/expo/expo/pull/13782) by [@byCedric](https://github.com/byCedric))
- Experimental API for creating native modules in Swift (by [@tsapeta](https://github.com/tsapeta))

### 🐛 Bug fixes

- Add generics to the permission hook factory to inherit right types. ([#13860](https://github.com/expo/expo/pull/13860) by [@bycedric](https://github.com/bycedric))

## 0.1.1 — 2021-06-16

_This version does not introduce any user-facing changes._

## 0.1.0 — 2021-06-16

_This version does not introduce any user-facing changes._

## 0.0.2 — 2021-05-25

### 💡 Others

- Added `Interface` suffix to sensors, barcode scanner and font interfaces names to get rid of name collisions. ([#12888](https://github.com/expo/expo/pull/12888), [#12912](https://github.com/expo/expo/pull/12912), [#12949](https://github.com/expo/expo/pull/12949) by [@tsapeta](https://github.com/tsapeta))

## 0.0.1 — 2021-05-07

_This version does not introduce any user-facing changes._<|MERGE_RESOLUTION|>--- conflicted
+++ resolved
@@ -8,12 +8,9 @@
 
 ### 🐛 Bug fixes
 
-<<<<<<< HEAD
-- Fixed updating props on SwiftUI views on the New Architecture. ([#32381](https://github.com/expo/expo/pull/32381) by [@tsapeta](https://github.com/tsapeta))
-- Fixed build error when `use_frameworks!`. ([#32358](https://github.com/expo/expo/pull/32358) by [@kudo](https://github.com/kudo))
+### 💡 Others
+
 - [Android] Fix `ClassCastException` in headless app loader under the old architecture. ([#32390](https://github.com/expo/expo/pull/32390) by [@robertying](https://github.com/robertying))
-=======
-### 💡 Others
 
 ## 2.0.0-preview.8 — 2024-10-31
 
@@ -27,7 +24,6 @@
 - Made TypeScript declaration for `process` an interface. ([#32464](https://github.com/expo/expo/pull/32464) by [@tsapeta](https://github.com/tsapeta))
 
 ## 2.0.0-preview.7 — 2024-10-29
->>>>>>> 79868e8f
 
 ### 💡 Others
 
