--- conflicted
+++ resolved
@@ -10,13 +10,11 @@
 
 ### 💡 Others
 
-<<<<<<< HEAD
 - [Android] Added `shouldUseAndroidLayout` flag to `ExpoView`. ([#32446](https://github.com/expo/expo/pull/32446) by [@lukmccall](https://github.com/lukmccall))
-=======
+
 ## 2.0.0-preview.6 — 2024-10-29
 
 _This version does not introduce any user-facing changes._
->>>>>>> 2c98231a
 
 ## 2.0.0-preview.5 — 2024-10-28
 
