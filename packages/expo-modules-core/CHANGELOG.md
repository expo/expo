# Changelog

## Unpublished

### 🛠 Breaking changes

### 🎉 New features

### 🐛 Bug fixes

### 💡 Others

<<<<<<< HEAD
- [android] Added helper for looking up TaskService instance used by expo-task-manager ([#32300](https://github.com/expo/expo/pull/32300) by [@chrfalch](https://github.com/chrfalch))
=======
## 2.0.0-preview.7 — 2024-10-29

### 💡 Others

- [Android] Added `shouldUseAndroidLayout` flag to `ExpoView`. ([#32446](https://github.com/expo/expo/pull/32446) by [@lukmccall](https://github.com/lukmccall))

## 2.0.0-preview.6 — 2024-10-29

_This version does not introduce any user-facing changes._

## 2.0.0-preview.5 — 2024-10-28

### 🐛 Bug fixes

- Fixed updating props on SwiftUI views on the New Architecture. ([#32381](https://github.com/expo/expo/pull/32381) by [@tsapeta](https://github.com/tsapeta))
- Fixed build error when `use_frameworks!`. ([#32358](https://github.com/expo/expo/pull/32358) by [@kudo](https://github.com/kudo))

## 2.0.0-preview.4 — 2024-10-25

### 💡 Others

- Added a new dynamic type dedicated for Either types. ([#32328](https://github.com/expo/expo/pull/32328) by [@tsapeta](https://github.com/tsapeta))

## 2.0.0-preview.3 — 2024-10-24

_This version does not introduce any user-facing changes._
>>>>>>> a5c8edbd

## 2.0.0-preview.2 — 2024-10-24

### 🐛 Bug fixes

- [iOS] Fix optionals conversion. ([#32239](https://github.com/expo/expo/pull/32239) by [@aleqsio](https://github.com/aleqsio))
- Fixed retain cycle for `ExpoRequestCdpInterceptor`. ([#32289](https://github.com/expo/expo/pull/32289) by [@kudo](https://github.com/kudo))

### 💡 Others

- [android] Add enum event support to OnStartObserving and OnStopObserving. ([#32251](https://github.com/expo/expo/pull/32251), [#32287](https://github.com/expo/expo/pull/32287) by [@wschurman](https://github.com/wschurman))

## 2.0.0-preview.1 — 2024-10-22

### 🐛 Bug fixes

- [iOS] Removed window synthesis in `EXAppDelegateWrapper` to fix crashes caused by deallocated `RCTFabricSurface`. ([#32233](https://github.com/expo/expo/pull/32233) by [@tsapeta](https://github.com/tsapeta))

## 2.0.0-preview.0 — 2024-10-22

### 🛠 Breaking changes

- Bumped iOS and tvOS deployment target to 15.1. ([#30840](https://github.com/expo/expo/pull/30840) by [@tsapeta](https://github.com/tsapeta))

### 🎉 New features

- [Android] Add support for `onUserLeaveHint`. ([#32033](https://github.com/expo/expo/pull/32033) by [@behenate](https://github.com/behenate))
- [Web] Modules are now registered in global. ([#29870](https://github.com/expo/expo/pull/29870) by [@aleqsio](https://github.com/aleqsio))
- [iOS] Add support for passing SharedObjects as a function parameter. ([#30314](https://github.com/expo/expo/pull/30314) by [@aleqsio](https://github.com/aleqsio))
- Added support for `startObserving` and `stopObserving` on the web. ([#28953](https://github.com/expo/expo/pull/28953) by [@aleqsio](https://github.com/aleqsio))
- Switched exported `EventEmitter` to the C++ implementation. ([#28946](https://github.com/expo/expo/pull/28946) by [@tsapeta](https://github.com/tsapeta))
- [Android] `OnStartObserving` and `OnStopObserving` can now be attached to a specific event. ([#29012](https://github.com/expo/expo/pull/29012) by [@lukmccall](https://github.com/lukmccall))
- [Android] Add the ability to change the name of the exported shared object. ([#30040](https://github.com/expo/expo/pull/30040) by [@lukmccall](https://github.com/lukmccall))
- [Android] Supported returning of the `SharedObject` from functions. ([#30426](https://github.com/expo/expo/pull/30426) by [@lukmccall](https://github.com/lukmccall))
- [iOS] Support implementing `customizeRootView` in `ExpoAppDelegateSubscriber`. ([#30550](https://github.com/expo/expo/pull/30550) by [@alanjhughes](https://github.com/alanjhughes))
- [Android] Added support for primitive arrays in functions. ([#30657](https://github.com/expo/expo/pull/30657) by [@lukmccall](https://github.com/lukmccall))
- Implemented `toJSON` function on shared objects that includes dynamic properties defined in their prototype chain. ([#30813](https://github.com/expo/expo/pull/30813) by [@tsapeta](https://github.com/tsapeta))
- [iOS] Added experimental support for rendering SwiftUI views. ([#19888](https://github.com/expo/expo/pull/19888) by [@tsapeta](https://github.com/tsapeta))
- [Android] Introduced experimental converter to support a broader range of types that can be passed to the JS. ([#30944](https://github.com/expo/expo/pull/30944) by [@lukmccall](https://github.com/lukmccall))
- [iOS] Add functions that are called before and after a shared object is removed from the registry. ([#30949](https://github.com/expo/expo/pull/30949) by [@alanjhughes](https://github.com/alanjhughes))
- [Android] Rewrite map converter to support a broader range of types that can be passed to the JS. ([#31016](https://github.com/expo/expo/pull/31016) by [@lukmccall](https://github.com/lukmccall))
- [Android] `EitherTypeConverter` now can work with the `Dynamic` class. ([#31074](https://github.com/expo/expo/pull/31074) by [@lukmccall](https://github.com/lukmccall))
- [iOS] Added a way to provide shared objects memory pressure to improve garbage collection of native objects retaining some heavy data. ([#31168](https://github.com/expo/expo/pull/31168) by [@tsapeta](https://github.com/tsapeta))
- [Android] The single parameter now can be auto-cast to the list. ([#31290](https://github.com/expo/expo/pull/31290) by [@lukmccall](https://github.com/lukmccall))
- [Android] `SharedRef` converter now checks the inner ref type. ([#31441](https://github.com/expo/expo/pull/31441) by [@lukmccall](https://github.com/lukmccall))
- [Android] Added support for changing if functions are enumerable. ([#31495](https://github.com/expo/expo/pull/31495) by [@lukmccall](https://github.com/lukmccall))
- Introduced a base class for all shared refs (`expo.SharedRef`). ([#31513](https://github.com/expo/expo/pull/31513) & [#31706](https://github.com/expo/expo/pull/31706) by [@lukmccall](https://github.com/lukmccall))
- [Android] Add support for react-native 0.76 ([#31580](https://github.com/expo/expo/pull/31580) by [@gabrieldonadel](https://github.com/gabrieldonadel))
- [Android] Added `onStartListeningToEvent` and `onStopListeningToEvent` to the `SharedObject`. ([#31385](https://github.com/expo/expo/pull/31385) by [@lukmccall](https://github.com/lukmccall))
- Added Apple shared app groups support. ([#31519](https://github.com/expo/expo/pull/31519) by [@kudo](https://github.com/kudo))
- [Android] Added a way to provide shared objects memory pressure to improve garbage collection of native objects retaining some heavy data. ([#31784](https://github.com/expo/expo/pull/31784) by [@lukmccall](https://github.com/lukmccall))
- Added `nativeRefType` to `SharedRef`. ([#31776](https://github.com/expo/expo/pull/31776) by [@lukmccall](https://github.com/lukmccall))
- [Android] Added `kotlin.time.Duration` support. ([#31858](https://github.com/expo/expo/pull/31858) by [@lukmccall](https://github.com/lukmccall))
- Return duration from logger timer block methods. ([#31805](https://github.com/expo/expo/pull/31805) by [@wschurman](https://github.com/wschurman))
- [iOS] Made `CMTime` from `CoreMedia` a convertible type. ([#31967](https://github.com/expo/expo/pull/31967) by [@tsapeta](https://github.com/tsapeta))

### 🐛 Bug fixes

- [Android] Fixed `RNHeadlessAppLoader` class for New Architecture support. ([#32146](https://github.com/expo/expo/pull/32146) by [@chrfalch](https://github.com/chrfalch))
- [iOS] Fix using enums as optional arguments. ([#32147](https://github.com/expo/expo/pull/32147) by [@aleqsio](https://github.com/aleqsio))
- [Android] Change JS return type for kotlin `null` to be `null` instead of `undefined`. ([#31301](https://github.com/expo/expo/pull/31301) by [@aleqsio](https://github.com/aleqsio))
- [iOS] Swift `Enumerable`s did not correctly convert to JS values. ([#30191](https://github.com/expo/expo/pull/30191) by [@vonovak](https://github.com/vonovak))
- [jest] Fix `uuid` mock in `jest-expo`. ([#29840](https://github.com/expo/expo/pull/29840) by [@EvanBacon](https://github.com/EvanBacon))
- [Android] Fix error: no viable constructor or deduction guide for deduction of template arguments of 'weak_ptr' ([#29075](https://github.com/expo/expo/pull/29075) by [@rafi16jan](https://github.com/rafi16jan))
- [Android] Fix `getContext().getNativeModule(UIManagerModule.class)` in Bridgeless. ([#29203](https://github.com/expo/expo/pull/29203) by [@arushikesarwani94](https://github.com/arushikesarwani94))
- [iOS] Fix data race in `PersistentFileLogSpec.swift`. ([#28924](https://github.com/expo/expo/pull/28924) by [@hakonk](https://github.com/hakonk))
- [Android] Fix the event emitter, which might crash during the reloads. ([#29176](https:/github.com/expo/expo/pull/29176) by [@lukmccall](https://github.com/lukmccall))
- [iOS] Fix random conversion errors when converting JavaScript floating point numbers to `Swift.Float`. ([#29053](https://github.com/expo/expo/pull/29053) by [@behenate](https://github.com/behenate))
- Fixed a crash when the event listener throws an error. ([#30065](https://github.com/expo/expo/pull/30065) by [@tsapeta](https://github.com/tsapeta))
- [Android] Fixed the record's constructor with default parameters were being ignored when converting from JavaScript to native. ([#30217](https://github.com/expo/expo/pull/30217) by [@lukmccall](https://github.com/lukmccall))
- [iOS] Fixed returning already registered shared objects. ([#30241](https://github.com/expo/expo/pull/30241) by [@tsapeta](https://github.com/tsapeta))
- [Android] Provide value in `getName` of `ModuleRegistryReadyNotifier.java` ([#30358](https://github.com/expo/expo/pull/30358) by [@WoLewicki](https://github.com/WoLewicki))
- [Android] When a `SharedObject` that was passed as an argument is returned, it no longer creates a new object. ([#30231](https://github.com/expo/expo/pull/30231) by [@lukmccall](https://github.com/lukmccall))
- [Android] Fixed some types weren't correctly converted when using coroutines. ([#30227](https://github.com/expo/expo/pull/30227) by [@lukmccall](https://github.com/lukmccall))
- [Android] Fixed not throwing when setting read-only properties. ([#30428](https://github.com/expo/expo/pull/30428) by [@lukmccall](https://github.com/lukmccall))
- [Android] Fixed `expo.modules.kotlin.jni.tests.RuntimeHolder` class not found crash when R8 is enabled. ([#30572](https://github.com/expo/expo/pull/30572) by [@kudo](https://github.com/kudo))
- [Android] Fixed `Class declares 0 type parameters, but X were provided` on Android when R8 is enabled. ([#30659](https://github.com/expo/expo/pull/30659) by [@lukmccall](https://github.com/lukmccall))
- [Android] Fixed SharedObject class names are obfuscated when R8 is enabled. ([#30948](https://github.com/expo/expo/pull/30948) by [@lukmccall](https://github.com/lukmccall))
- [Android] Fixed `CodedException.getCode()` crash when R8 is enabled. ([#31392](https://github.com/expo/expo/pull/31392) by [@kudo](https://github.com/kudo))
- [Android] Fixed getter for the third parameter of `Either`. ([#31443](https://github.com/expo/expo/pull/31443) by [@lukmccall](https://github.com/lukmccall))
- [Android] Fixed R8 build error `Missing class expo.modules.kotlin.types.ExperimentalJSTypeConverter$URIConverter`. on macOS host. ([#31452](https://github.com/expo/expo/pull/31452) by [@kudo](https://github.com/kudo))
- [iOS] Fixed `No space left on device` when saving persistent log. ([#31583](https://github.com/expo/expo/pull/31583) by [@RodolfoGS](https://github.com/RodolfoGS))
- Fixed iOS reload crash on New Architecture mode. ([#31789](https://github.com/expo/expo/pull/31789) by [@kudo](https://github.com/kudo))
- [iOS] Fixed views using the incorrect `AppContext` instance. ([#31897](https://github.com/expo/expo/pull/31897) by [@lukmccall](https://github.com/lukmccall))
- [iOS] Fixed crashes on the New Architecture when dispatching events during the props update. ([#31971](https://github.com/expo/expo/pull/31971) by [@tsapeta](https://github.com/tsapeta))
- Fixed `registerAdditionalModuleClasses` deadlock issue on old architecture mode. ([#32209](https://github.com/expo/expo/pull/32209) by [@kudo](https://github.com/kudo))

### 💡 Others

- Added documentation links to `Record` and `Field` implementations ([#31997](https://github.com/expo/expo/pull/31997) by [@vonovak](https://github.com/vonovak))
- Remove web hydration `process.env` type. ([#31267](https://github.com/expo/expo/pull/31267) by [@EvanBacon](https://github.com/EvanBacon))
- Added an `async` extension for OkHttp requests. ([#30841](https://github.com/expo/expo/pull/30841) by [@aleqsio](https://github.com/aleqsio))
- Change `sideEffects` to use `src` folder. ([#29964](https://github.com/expo/expo/pull/29964) by [@EvanBacon](https://github.com/EvanBacon))
- [web] Use global `crypto` object for UUID. ([#29828](https://github.com/expo/expo/pull/29828) by [@EvanBacon](https://github.com/EvanBacon))
- [iOS] Send open url event to all matching subscribers. ([#29645](https://github.com/expo/expo/pull/29645) by [@aleqsio](https://github.com/aleqsio))
- Use `process.env.EXPO_OS` for `Platform.OS` and `Platform.select`, when available. ([#29429](https://github.com/expo/expo/pull/29429) by [@EvanBacon](https://github.com/EvanBacon))
- [Android] Removed unneeded in-between function call when resolving promise without arguments. ([#28944](https://github.com/expo/expo/pull/28944) by [@lukmccall](https://github.com/lukmccall))
- Exported some TypeScript declarations (e.g. `EventEmitter`) from `expo-modules-core/types`. ([#28994](https://github.com/expo/expo/pull/28994) by [@tsapeta](https://github.com/tsapeta))
- [Android] Switch to the JS thread when sending an event. ([#29753](https://github.com/expo/expo/pull/29753) by [@lukmccall](https://github.com/lukmccall))
- Moved `process` object declaration to global declaration. ([#29745](https://github.com/expo/expo/pull/29745) by [@tsapeta](https://github.com/tsapeta))
- Use the `src` folder as the Metro target. ([#29702](https://github.com/expo/expo/pull/29702) by [@tsapeta](https://github.com/tsapeta))
- Make it possible for TypeScript to infer EventEmitter's events map. ([#29056](https://github.com/expo/expo/pull/29056) by [@tsapeta](https://github.com/tsapeta))
- [iOS] Stop throwing runtime errors when the promise is settled more than once. ([#30000](https://github.com/expo/expo/pull/30000) by [@tsapeta](https://github.com/tsapeta))
- [iOS] Renamed `pointer` property in the `SharedRef` class to `ref` for parity with Android. ([#30061](https://github.com/expo/expo/pull/30061) by [@tsapeta](https://github.com/tsapeta))
- [Android] Started using `noexcept`. ([#30128](https://github.com/expo/expo/pull/30128) by [@lukmccall](https://github.com/lukmccall))
- [Android] Decouple the modules state from the `AppContext` ([#30098](https://github.com/expo/expo/pull/30098) by [@lukmccall](https://github.com/lukmccall))
- Bumped Kotlin version to 1.9.24. ([#30199](https://github.com/expo/expo/pull/30199) by [@gabrieldonadel](https://github.com/gabrieldonadel))
- [Android] Bump Kotlin coroutines version to 1.7.3. ([#30226](https://github.com/expo/expo/pull/30226) by [@lukmccall](https://github.com/lukmccall))
- [Android] Limit the number of "Current Activity is of incorrect class" log entries. ([#30427](https://github.com/expo/expo/pull/30427) by [@lukmccall](https://github.com/lukmccall))
- [iOS] Refactor and expose `URLSessionSessionDelegateProxy` class. ([#30173](https://github.com/expo/expo/pull/30173) by [@kudo](https://github.com/kudo))
- [Android] Supports passing `Accept: text/event-stream` header to bypass streaming requests from `ExpoNetworkInspectOkHttpInterceptors`. ([#30219](https://github.com/expo/expo/pull/30219) by [@kudo](https://github.com/kudo))
- Replaced `@testing-library/react-hooks` with `@testing-library/react-native`. ([#30742](https://github.com/expo/expo/pull/30742) by [@byCedric](https://github.com/byCedric))
- Cleaned up the podspec and replaced `RN_FABRIC_ENABLED` flag with `RCT_NEW_ARCH_ENABLED`. ([#31044](https://github.com/expo/expo/pull/31044) by [@tsapeta](https://github.com/tsapeta))
- JS values are now used directly instead of using shared pointers to improve the overall performance. ([#31219](https://github.com/expo/expo/pull/31219) by [@tsapeta](https://github.com/tsapeta))
- [iOS] Use singletons for string and data dynamic types. ([#31220](https://github.com/expo/expo/pull/31220) by [@tsapeta](https://github.com/tsapeta))
- [iOS] Fixed a bottleneck in the performance-critical code by getting away from `enumerated` function. ([#31226](https://github.com/expo/expo/pull/31226) by [@tsapeta](https://github.com/tsapeta))
- [Android] Cached argument's type information to improve memory and startup time. ([#31297](https://github.com/expo/expo/pull/31297) by [@lukmccall](https://github.com/lukmccall))
- [iOS] Make `func application(_ application: UIApplication, supportedInterfaceOrientationsFor window: UIWindow?)` `open`. ([#31398](https://github.com/expo/expo/pull/31398) by [@abulenok](https://github.com/abulenok))
- [Android] Expose `RuntimeContext.eval()` as `JavaScriptRuntime.eval()` on iOS. ([#31445](https://github.com/expo/expo/pull/31445) by [@kudo](https://github.com/kudo))
- Removed all `NativeModulesProxy` occurrences. ([#31496](https://github.com/expo/expo/pull/31496) by [@reichhartd](https://github.com/reichhartd))
- Align web implementation exports as native to support DOM components when using `@expo/dom-webview`. ([#31662](https://github.com/expo/expo/pull/31662) by [@kudo](https://github.com/kudo))
- Removed `expo_patch_react_imports!` and align more stardard react-native project layout. ([#31700](https://github.com/expo/expo/pull/31700) by [@kudo](https://github.com/kudo))
- Removed deprecated code for react-native 0.74.0. ([#31740](https://github.com/expo/expo/pull/31740) by [@kudo](https://github.com/kudo))
- [Android] Improve error messages when converting the `Either` type. ([#31787](https://github.com/expo/expo/pull/31787) by [@lukmccall](https://github.com/lukmccall))
- [iOS] Improved converting function results. ([#31827](https://github.com/expo/expo/pull/31827) by [@tsapeta](https://github.com/tsapeta))
- [iOS] Disabled `ExpoView` recycling from the New Architecture. ([#31841](https://github.com/expo/expo/pull/31841) by [@tsapeta](https://github.com/tsapeta))
- [Android] Renamed `SharedObject.deallocate` to `SharedObject.sharedObjectDidRelease`. ([#31921](https://github.com/expo/expo/pull/31921) by [@lukmccall](https://github.com/lukmccall))
- [Android] Throws a descriptive error when trying to use a released `SharedObject`. ([#31922](https://github.com/expo/expo/pull/31922) by [@lukmccall](https://github.com/lukmccall))
- Include error cause message in logger ([#31929](https://github.com/expo/expo/pull/31929), [#31953](https://github.com/expo/expo/pull/31953) by [@wschurman](https://github.com/wschurman))
- [Android] Started using view's event dispatchers with the `surfaceId`. ([#32227](https://github.com/expo/expo/pull/32227) by [@lukmccall](https://github.com/lukmccall))

### ⚠️ Notices

- Added support for React Native 0.75.x. ([#30034](https://github.com/expo/expo/pull/30034) by [@gabrieldonadel](https://github.com/gabrieldonadel))
- Added support for React Native 0.76.x. ([#31552](https://github.com/expo/expo/pull/31552) by [@gabrieldonadel](https://github.com/gabrieldonadel))

## 1.12.24 - 2024-09-03

### 🐛 Bug fixes

- Fix support for macOS. ([#31307](https://github.com/expo/expo/pull/31307) by [@gabrieldonadel](https://github.com/gabrieldonadel))

## 1.12.23 - 2024-08-23

_This version does not introduce any user-facing changes._

## 1.12.22 - 2024-08-20

_This version does not introduce any user-facing changes._

## 1.12.21 - 2024-08-14

### 🐛 Bug fixes

- [iOS] Fix getExternalPathPermissions returns no read/write permissions. ([#30540](https://github.com/expo/expo/pull/30540) by [@dispelpowerone](https://github.com/dispelpowerone))

## 1.12.19 - 2024-07-11

### 💡 Others

- [iOS] Added `customizeRootView:` support to `EXAppDelegateWrapper.createRCTRootViewFactory`. ([#30245](https://github.com/expo/expo/pull/30245) by [@kudo](https://github.com/kudo))

## 1.12.18 - 2024-06-28

### 🐛 Bug fixes

- Fixed `RCTTriggerReloadCommandListeners` not found build error on iOS. ([#30014](https://github.com/expo/expo/pull/30014) by [@kudo](https://github.com/kudo))
- Fixed blocking SSE responses from network interceptor on Android. ([#30062](https://github.com/expo/expo/pull/30062) by [@kudo](https://github.com/kudo))

## 1.12.17 - 2024-06-27

### 🐛 Bug fixes

- [Android] Reduce the number of global references to JSIContext. ([#29936](https://github.com/expo/expo/pull/29936) by [@lukmccall](https://github.com/lukmccall))
- Fixed `getPathPermissions` permission error for local path with spaces on iOS 16 and older. ([#29958](https://github.com/expo/expo/pull/29958) by [@kudo](https://github.com/kudo))
- [iOS] Fixed broken `addUIBlock` and `executeUIBlock` on New Architecture mode. ([#30030](https://github.com/expo/expo/pull/30030) by [@kudo](https://github.com/kudo))

### 💡 Others

- [iOS] Exposed `Utilities` class for Expo Modules common tasks. ([#29945](https://github.com/expo/expo/pull/29945) by [@kudo](https://github.com/kudo))

## 1.12.16 - 2024-06-20

### 🐛 Bug fixes

- Fixed resource leakage from `ExpoRequestInterceptorProtocol`. ([#29798](https://github.com/expo/expo/pull/29798) by [@kudo](https://github.com/kudo))

## 1.12.15 - 2024-06-13

### 🐛 Bug fixes

- Fixed reload crash on Android. ([#29593](https://github.com/expo/expo/pull/29593) by [@kudo](https://github.com/kudo))
- [Android] Fixed converting from `null` to `Record` sometimes didn't work as expected. ([#29508](https://github.com/expo/expo/pull/29508) by [@lukmccall](https://github.com/lukmccall))

## 1.12.14 - 2024-06-06

### 🐛 Bug fixes

- [Android] Fixed `No implementation found for com.facebook.jni.HybridData expo.modules.kotlin.jni.JavaScriptModuleObject.initHybrid`. ([#29513](https://github.com/expo/expo/pull/29513) by [@lukmccall](https://github.com/lukmccall))

## 1.12.13 - 2024-06-05

### 💡 Others

- [iOS] Refactored `ExpoFabricView` and remove the view wrapper for each native component. ([#28829](https://github.com/expo/expo/pull/28829) by [@kudo](https://github.com/kudo))

## 1.12.12 - 2024-05-29

_This version does not introduce any user-facing changes._

## 1.12.11 — 2024-05-14

### 🐛 Bug fixes

- Fix expo-modules-core is broken on the server side. ([#28764](https://github.com/expo/expo/pull/28764) by [@alantoa](https://github.com/alantoa))

## 1.12.10 — 2024-05-09

### 🎉 New features

- Added `onKeyDown` and `onKeyLongPress` to `ReactActivityHandler` on Android. ([#28684](https://github.com/expo/expo/pull/28684) by [@lukmccall](https://github.com/lukmccall))

## 1.12.9 — 2024-05-06

_This version does not introduce any user-facing changes._

## 1.12.8 — 2024-05-03

### 🐛 Bug fixes

- Fixed building error when use_frameworks on new architecture. ([#28451](https://github.com/expo/expo/pull/28451) by [@kudo](https://github.com/kudo))

## 1.12.7 — 2024-05-02

### 🎉 New features

- Introduced the `reloadAppAsync` to reload the app. ([#28400](https://github.com/expo/expo/pull/28400) by [@kudo](https://github.com/kudo))

## 1.12.6 — 2024-05-01

### 🐛 Bug fixes

- [Android] Fix `field operation on NULL object` when reloading the app. ([#28555](https://github.com/expo/expo/pull/28555) by [@lukmccall](https://github.com/lukmccall))

## 1.12.5 — 2024-05-01

_This version does not introduce any user-facing changes._

## 1.12.4 — 2024-04-29

### 🐛 Bug fixes

- [Android] Fixed gziped payload does not correctly shown in network inspector. ([#28486](https://github.com/expo/expo/pull/28486) by [@kudo](https://github.com/kudo))
- [Android] Fixed crashes during the deallocation of shared objects. ([#28491](https://github.com/expo/expo/pull/28491) by [@lukmccall](https://github.com/lukmccall))
- [iOS] Fix accessing the view registry to avoid infinite loop crash. ([#28531](https://github.com/expo/expo/pull/28531) by [@tsapeta](https://github.com/tsapeta))

## 1.12.3 — 2024-04-26

### 🐛 Bug fixes

- [Android] Fixes SEGFAULTs caused by `std::shared_ptr<JavaCalllback::CallbackContext>::__on_zero_shared`. ([#28483](https://github.com/expo/expo/pull/28483) by [@lukmccall](https://github.com/lukmccall))

## 1.12.2 — 2024-04-23

_This version does not introduce any user-facing changes._

## 1.12.1 — 2024-04-22

### 🐛 Bug fixes

- Fixed `AppContext.onHostResume()` sometimes getting null `currentActivity` on Android. ([#28338](https://github.com/expo/expo/pull/28338) by [@kudo](https://github.com/kudo))
- Fixed backward compatibility in the **build.gradle** from third party Expo modules. ([#28359](https://github.com/expo/expo/pull/28359) by [@kudo](https://github.com/kudo))

## 1.12.0 — 2024-04-18

### 🛠 Breaking changes

- Removed `ReactNativeHostHandler.onRegisterJSIModules` interface. ([#26357](https://github.com/expo/expo/pull/26357) by [@kudo](https://github.com/kudo))
- Dropped supports for React Native 0.73 and lower. ([#27601](https://github.com/expo/expo/pull/27601), [#27689](https://github.com/expo/expo/pull/27689), [#27629](https://github.com/expo/expo/pull/27629) by [@kudo](https://github.com/kudo))

### 🎉 New features

- [Web] Add `createWebModule` function to wrap web functionality with the NativeModule class. ([#27739](https://github.com/expo/expo/pull/27739) by [@aleqsio](https://github.com/aleqsio))
- [Web] Add web implementations of event emitter and stubs of shared objects and native modules. ([#27595](https://github.com/expo/expo/pull/27595) by [@aleqsio](https://github.com/aleqsio))
- Mark React client components with "use client" directives. ([#27300](https://github.com/expo/expo/pull/27300) by [@EvanBacon](https://github.com/EvanBacon))
- [iOS] Added basic filesystem module to decouple expo-file-system from other packages. ([#27069](https://github.com/expo/expo/pull/27069) by [@aleqsio](https://github.com/aleqsio))
- [Android] Added syntactic sugar for defining a prop group. ([#27004](https://github.com/expo/expo/pull/27004) by [@lukmccall](https://github.com/lukmccall))
- Introduced a base class for all shared objects (`expo.SharedObject`) with a simple mechanism to release native pointer from JS. ([#27038](https://github.com/expo/expo/pull/27038) by [@tsapeta](https://github.com/tsapeta) & [#27331](https://github.com/expo/expo/pull/27331) by [@lukmccall](https://github.com/lukmccall))
- [iOS] Added native implementation of the JS EventEmitter. ([#27092](https://github.com/expo/expo/pull/27092) by [@tsapeta](https://github.com/tsapeta))
- [iOS] Allow for the export of views that conform to `AnyExpoView` ([#27284](https://github.com/expo/expo/pull/27284) by [@dominicstop](https://github.com/dominicstop))
- [iOS] Added support for bridgeless mode in React Native 0.74 ([#27242](https://github.com/expo/expo/pull/27242), [#27289](https://github.com/expo/expo/pull/27289), [#27531](https://github.com/expo/expo/pull/27531) by [@tsapeta](https://github.com/tsapeta))
- [iOS] Implemented sending events from native shared objects. ([#27333](https://github.com/expo/expo/pull/27333) by [@tsapeta](https://github.com/tsapeta))
- Added support for `startObserving` and `stopObserving` in the new `EventEmitter` class. ([#27393](https://github.com/expo/expo/pull/27393) by [@tsapeta](https://github.com/tsapeta))
- [Android] Implemented sending events from native shared objects. ([#27523](https://github.com/expo/expo/pull/27523) by [@lukmccall](https://github.com/lukmccall))
- JS object of the native module is now an instance of the `NativeModule` class that inherits from `EventEmitter`. ([#27510](https://github.com/expo/expo/pull/27510) by [@tsapeta](https://github.com/tsapeta))
- [iOS] Exposed a function on the runtime to schedule some work with synchronized access to JS. ([#27567](https://github.com/expo/expo/pull/27567) by [@tsapeta](https://github.com/tsapeta))
- [iOS] `OnStartObserving` and `OnStopObserving` can now be attached to a specific event. ([#27766](https://github.com/expo/expo/pull/27766) by [@tsapeta](https://github.com/tsapeta))
- [iOS] Provide Exception.code to JavaScript (as Error.code) for all types of functions. ([#27960](https://github.com/expo/expo/pull/27960) by [@cltnschlosser](https://github.com/cltnschlosser))

### 🐛 Bug fixes

- Fixed breaking changes from React-Native 0.74. ([#26357](https://github.com/expo/expo/pull/26357) by [@kudo](https://github.com/kudo))
- Fixed breaking changes from React-Native 0.74. ([#26357](https://github.com/expo/expo/pull/26357), [#26587](https://github.com/expo/expo/pull/26587) by [@kudo](https://github.com/kudo))
- [Android] Unit converter now ignores nullability. It will always return unit regardless of whether the input value is null or not. ([#27591](https://github.com/expo/expo/pull/27591) by [@lukmccall](https://github.com/lukmccall))
- Fixed `RCTHost` is not retained on iOS bridgeless mode. ([#27715](https://github.com/expo/expo/pull/27715) by [@kudo](https://github.com/kudo))
- Fixed errors on Android when running on bridgeless mode. ([#27725](https://github.com/expo/expo/pull/27725) by [@kudo](https://github.com/kudo))
- Fixed breaking changes from React Native 0.75. ([#27773](https://github.com/expo/expo/pull/27773) by [@kudo](https://github.com/kudo))
- Fixed crash from reloading on iOS and bridgeless mode. ([#27928](https://github.com/expo/expo/pull/27928) by [@kudo](https://github.com/kudo))
- Fixed SharedRef class names are obfuscated when R8 is enabled. ([#27965](https://github.com/expo/expo/pull/27965) by [@kudo](https://github.com/kudo))
- [iOS] Fix `recreateRootViewWithBundleURL` parameters. ([#27989](https://github.com/expo/expo/pull/27989) by [@gabrieldonadel](https://github.com/gabrieldonadel))
- Fixed `ExpoBridgeModule.installModules()` is broken on Android and bridgeless mode. ([#28065](https://github.com/expo/expo/pull/28065) by [@kudo](https://github.com/kudo))
- [Android] Fixed segfaults in `expo::MethodMetadata::convertJSIArgsToJNI`. ([#28163](https://github.com/expo/expo/pull/28163) by [@lukmccall](https://github.com/lukmccall))
- Fixed random `TypeError: Cannot read property 'NativeModule' of undefined` exceptions on Android. ([#28200](https://github.com/expo/expo/pull/28200) by [@kudo](https://github.com/kudo))
- Fixed white screen flickering when using expo-updates with longer `fallbackToCacheTimeout`. ([#28227](https://github.com/expo/expo/pull/28227) by [@kudo](https://github.com/kudo))
- [iOS] Fixed random crashes when reloads and `EXJavaScriptObject` accesses to dangling pointers. ([#28262](https://github.com/expo/expo/pull/28262) by [@kudo](https://github.com/kudo))

### 💡 Others

- Deprecated `expo.modules.core.Promise`. ([#27471](https://github.com/expo/expo/pull/27471) by [@aleqsio](https://github.com/aleqsio))
- Removed deprecated `global.ExpoModules`. ([#26027](https://github.com/expo/expo/pull/26027) by [@tsapeta](https://github.com/tsapeta))
- Remove most of Constants.appOwnership. ([#26313](https://github.com/expo/expo/pull/26313) by [@wschurman](https://github.com/wschurman))
- Added an alternative way of installing the JSI bindings. ([#26691](https://github.com/expo/expo/pull/26691) by [@lukmccall](https://github.com/lukmccall))
- `ObjectDeallocator` is now a native state instead of a host object. ([#26906](https://github.com/expo/expo/pull/26906) by [@tsapeta](https://github.com/tsapeta))
- Moved away from `SharedObjectRegistry` being a singleton. ([#27032](https://github.com/expo/expo/pull/27032) by [@tsapeta](https://github.com/tsapeta))
- Moved and added more JSI utils to the common C++ codebase. ([#27045](https://github.com/expo/expo/pull/27045) by [@tsapeta](https://github.com/tsapeta))
- Introduce `EXCreateReactBindingRootView` to create correct React Native setup for New Architecture mode. ([#27216](https://github.com/expo/expo/pull/27216) by [@kudo](https://github.com/kudo))
- Set bridge on `AppContext` in `ExpoBridgeModule`. ([#27378](https://github.com/expo/expo/pull/27378) by [@alanjhughes](https://github.com/alanjhughes))
- Added TypeScript declarations and documentation for global JSI bindings. ([#27465](https://github.com/expo/expo/pull/27465) by [@tsapeta](https://github.com/tsapeta))
- [iOS] Added bridgeless support on ExpoReactDelegate. ([#27601](https://github.com/expo/expo/pull/27601), [#27689](https://github.com/expo/expo/pull/27689) by [@kudo](https://github.com/kudo))
- [Android] Added bridgeless support on ReactNativeHostHandler. ([#27629](https://github.com/expo/expo/pull/27629) by [@kudo](https://github.com/kudo))
- Refactored out `EXReactRootViewFactory.createDefaultReactRootView:` to `RCTAppDelegate.recreateRootViewWithBundleURL:` category. ([#27945](https://github.com/expo/expo/pull/27945) by [@kudo](https://github.com/kudo))
- Added `ReactNativeHostHandler.onReactInstanceException()` for client to listen for exceptions on Android. ([#27815](https://github.com/expo/expo/pull/27815) by [@kudo](https://github.com/kudo))
- Removed the legacy interfaces for font processors as they are no longer used by `expo-font` and nothing else depends on them. ([#26380](https://github.com/expo/expo/pull/26380) by [@tsapeta](https://github.com/tsapeta))
- Removed deprecated backward compatible Gradle settings. ([#28083](https://github.com/expo/expo/pull/28083) by [@kudo](https://github.com/kudo))
- Bumped Kotlin version to 1.9.23. ([#28088](https://github.com/expo/expo/pull/28088) by [@kudo](https://github.com/kudo))
- Introduced `onDidCreateDevSupportManager` handler to support error recovery from expo-updates. ([#28177](https://github.com/expo/expo/pull/28177) by [@kudo](https://github.com/kudo))
- Dropped support for custom type converters on Android. ([#28252](https://github.com/expo/expo/pull/28252) by [@lukmccall](https://github.com/lukmccall))
- Introduced `ExpoReactDelegateHandler.bundleURL` for clients to override newer bundleURL. ([#28256](https://github.com/expo/expo/pull/28256) by [@kudo](https://github.com/kudo))

## 1.11.11 - 2024-03-11

### 🐛 Bug fixes

- [Android] Ensured that `onCreate` before `OnActivityEntersForeground` event. ([#26944](https://github.com/expo/expo/pull/26944) by [@lukmccall](https://github.com/lukmccall))
- [Android] Fixed activity contract registration after host destruction. ([#26881](https://github.com/expo/expo/pull/26881) by [@lukmccall](https://github.com/lukmccall))

## 1.11.10 - 2024-03-06

### 🐛 Bug fixes

- [Android] Thrown an exception when nested types can't be converted instead of crashing the app. ([#27449](https://github.com/expo/expo/pull/27449) by [@lukmccall](https://github.com/lukmccall))

## 1.11.9 - 2024-02-16

### 🎉 New features

- Add timer capability to Logger. ([#26454](https://github.com/expo/expo/pull/26454), [#26477](https://github.com/expo/expo/pull/26477) by [@wschurman](https://github.com/wschurman))
- Add iOS support for `PlatformColor` and `DynamicColorIOS` color props. ([#26724](https://github.com/expo/expo/pull/26724) by [@dlindenkreuz](https://github.com/dlindenkreuz))
- `BarCodeScannerResult` interface now declares an additional `raw` field corresponding to the barcode value as it was encoded in the barcode without parsing. Will always be undefined on iOS. ([#25391](https://github.com/expo/expo/pull/25391) by [@ajacquierbret](https://github.com/ajacquierbret))

## 1.11.8 - 2024-01-23

### 🐛 Bug fixes

- Fix proguard rules so `Serializable` types are not obfuscated. ([#26545](https://github.com/expo/expo/pull/26545) by [@alanjhughes](https://github.com/alanjhughes))

## 1.11.7 - 2024-01-18

_This version does not introduce any user-facing changes._

## 1.11.6 - 2024-01-12

_This version does not introduce any user-facing changes._

## 1.11.5 - 2024-01-10

### 🎉 New features

- Added support for returning shared refs from async functions. ([#26341](https://github.com/expo/expo/pull/26341) by [@aleqsio](https://github.com/aleqsio))
- Added support for macOS platform. ([#26186](https://github.com/expo/expo/pull/26186) by [@tsapeta](https://github.com/tsapeta))
- Add `Date` type converter. ([#26148](https://github.com/expo/expo/pull/26148) by [@alanjhughes](https://github.com/alanjhughes))

### 🐛 Bug fixes

- Adjust proguard rules to prevent issues with types implementing `Enumerable`. ([#26108](https://github.com/expo/expo/pull/26108) by [@alanjhughes](https://github.com/alanjhughes))

### 💡 Others

- Replace deprecated `com.facebook.react:react-native:+` Android dependency with `com.facebook.react:react-android`. ([#26237](https://github.com/expo/expo/pull/26237) by [@kudo](https://github.com/kudo))

## 1.11.4 - 2023-12-21

_This version does not introduce any user-facing changes._

## 1.11.3 - 2023-12-19

### 🐛 Bug fixes

- [iOS] Fixed `SharedObjectRegistry` crash for accessing internal data structures from multi-threads. ([#25997](https://github.com/expo/expo/pull/25997) by [@kudo](https://github.com/kudo))
- Fixed splash screen view flickering in dark mode on iOS. ([#26015](https://github.com/expo/expo/pull/26015), [#26029](https://github.com/expo/expo/pull/26029) by [@kudo](https://github.com/kudo))
- Fixed `SharedObject` leakage on Android. ([#25995](https://github.com/expo/expo/pull/25995) by [@kudo](https://github.com/kudo))

## 1.11.2 — 2023-12-15

### 💡 Others

- [Android] Bump Kotlin version from `1.8.10` to `1.8.22`. ([#25945](https://github.com/expo/expo/pull/25945) by [@lukmccall](https://github.com/lukmccall))

## 1.11.1 — 2023-12-12

### 🐛 Bug fixes

- [Android] Fixed `OnCreate` was called before the `React` instance was ready. ([#25866](https://github.com/expo/expo/pull/25866) by [@lukmccall](https://github.com/lukmccall))

## 1.11.0 — 2023-12-12

### 🎉 New features

- Added support for React Native 0.73.0. ([#24971](https://github.com/expo/expo/pull/24971), [#25453](https://github.com/expo/expo/pull/25453) by [@gabrieldonadel](https://github.com/gabrieldonadel))
- Added `Data <-> Uint8Array` convertible on iOS. ([#25726](https://github.com/expo/expo/pull/25726) by [@kudo](https://github.com/kudo))
- Added `ByteArray <-> Uint8Array` convertible on Android. ([#25727](https://github.com/expo/expo/pull/25727) by [@kudo](https://github.com/kudo))

### 🐛 Bug fixes

- [Android] Prevent the app from crashing during reloading when an unfinished promise tries to execute.
- [Android] Fix `JavaScriptFunction` not working when the return type wasn't provided. ([#25688](https://github.com/expo/expo/pull/25688) by [@lukmccall](https://github.com/lukmccall))
- [Android] Fix requesting only `WRITE_SETTINGS` rejecting promise even if the permission was granted. ([#25732](https://github.com/expo/expo/pull/25732) by [@lukmccall](https://github.com/lukmccall))
- [Android] Fix functions that are scheduled on the main thread weren't being called as soon as possible. ([#25757](https://github.com/expo/expo/pull/25757) by [@lukmccall](https://github.com/lukmccall))

### 💡 Others

- [iOS] Made dynamic types creation faster. ([#25390](https://github.com/expo/expo/pull/25390) by [@tsapeta](https://github.com/tsapeta))
- [iOS] Add `FileSystemUtilities` to replace legacy interfaces. ([#25495](https://github.com/expo/expo/pull/25495) by [@alanhughes](https://github.com/alanjhughes))
- Bump C++ compiler setting to C++20. ([#25548](https://github.com/expo/expo/pull/25548) by [@kudo](https://github.com/kudo))
- Marked `NativeModulesProxy` as deprecated in favor of `requireNativeModule` and `requireOptionalNativeModule`. ([#25666](https://github.com/expo/expo/pull/25666) by [@tsapeta](https://github.com/tsapeta))

## 1.10.0 — 2023-11-14

### 🛠 Breaking changes

- Bumped iOS deployment target to 13.4. ([#25063](https://github.com/expo/expo/pull/25063) by [@gabrieldonadel](https://github.com/gabrieldonadel))
- On `Android` bump `compileSdkVersion` and `targetSdkVersion` to `34`. ([#24708](https://github.com/expo/expo/pull/24708) by [@alanjhughes](https://github.com/alanjhughes))

### 🎉 New features

- Add `preventModuleOverriding` to `ModuleRegistry.register` method. ([#24860](https://github.com/expo/expo/pull/24860) by [@wschurman](https://github.com/wschurman))
- [iOS] `CGFloat` can now be used as an argument type. ([#25140](https://github.com/expo/expo/pull/25140) by [@tsapeta](https://github.com/tsapeta))

### 🐛 Bug fixes

- Mock native code on web platforms. ([#25264](https://github.com/expo/expo/pull/25264) by [@EvanBacon](https://github.com/EvanBacon))
- [iOS] Fixed the object identifier for shared object types. ([#25060](https://github.com/expo/expo/pull/25060) by [@tsapeta](https://github.com/tsapeta))
- [iOS] Fixed concurrent functions (async/await) not converting results such as records and shared objects. ([#25075](https://github.com/expo/expo/pull/25075) by [@tsapeta](https://github.com/tsapeta))
- [iOS] Fixed concurrent functions (async/await) not supporting an owner argument (view and class functions). ([#25141](https://github.com/expo/expo/pull/25141) by [@tsapeta](https://github.com/tsapeta))
- Fixed UIView arguments not being resolved correctly when passed in with findNodeHandle ([#24703](https://github.com/expo/expo/pull/24703) by [@javache](https://github.com/javache))
- [Android] Improve boot time on low-end devices. ([#25267](https://github.com/expo/expo/pull/25267) by [@lukmccall](https://github.com/lukmccall))
- [Android] Improve performance of enum and map converters. ([#25272](https://github.com/expo/expo/pull/25272) by [@lukmccall](https://github.com/lukmccall))
- [Android] Improve logic responsible for obtaining converters that slow down the startup time. ([#25273](https://github.com/expo/expo/pull/25273) by [@lukmccall](https://github.com/lukmccall))
- [Android] Improving the creation process of views for better performance. ([#25274](https://github.com/expo/expo/pull/25274) by [@lukmccall](https://github.com/lukmccall))

### 💡 Others

- Remove `unimodule.json` in favour of `expo-module.config.json`. ([#25100](https://github.com/expo/expo/pull/25100) by [@reichhartd](https://github.com/reichhartd))
- Remove deprecated `REACT_NATIVE_OVERRIDE_VERSION` for React Native nightly testing. ([#25151](https://github.com/expo/expo/pull/25151) by [@kudo](https://github.com/kudo))
- Removed backward compatible code for deprecated SDKs. ([#25154](https://github.com/expo/expo/pull/25154) by [@kudo](https://github.com/kudo))

## 1.9.0 — 2023-10-17

### 🛠 Breaking changes

- Dropped support for Android SDK 21 and 22. ([#24201](https://github.com/expo/expo/pull/24201) by [@behenate](https://github.com/behenate))

### 🎉 New features

- Add `CommonExceptions.ModuleNotFound`. ([#24898](https://github.com/expo/expo/pull/24898) by [@lukmccall](https://github.com/lukmccall))
- [Android] `Set<T>` can now be passed as an argument to a module method. ([#24897](https://github.com/expo/expo/pull/24897) by [@lukmccall](https://github.com/lukmccall))

### 🐛 Bug fixes

- Fixed typed arrays couldn't be returned from synchronous functions. ([#24744](https://github.com/expo/expo/pull/24744) by [@lukmccall](https://github.com/lukmccall))
- [iOS] Fixed exception when deallocating shared objects. ([#24836](https://github.com/expo/expo/pull/24836) by [@kudo](https://github.com/kudo))
- [Android] Fixed `null` or `undefined` wasn't converted to `JavaScriptValue`. ([#24899](https://github.com/expo/expo/pull/24899) by [@lukmccall](https://github.com/lukmccall))
- [Android] Fixed `Either` converter not working with types that have common representation in JavaScript. ([#24903](https://github.com/expo/expo/pull/24903) by [@lukmccall](https://github.com/lukmccall))
- [Android] `Any` converter doesn't use `ReadableMap` or `ReadableList` anymore. Objects and arrays are converted to Kotlin's primitives. ([#24963](https://github.com/expo/expo/pull/24963) by [@lukmccall](https://github.com/lukmccall))

### 💡 Others

- Improve tracking on Android. ([#24625](https://github.com/expo/expo/pull/24625) by [@lukmccall](https://github.com/lukmccall))
- Use native UUIDv5 generation on `Android` and `iOS`. ([#24200](https://github.com/expo/expo/pull/24200) by [@behenate](https://github.com/behenate))
- Ensure native modules are installed before required. ([#24746](https://github.com/expo/expo/pull/24746) by [@tsapeta](https://github.com/tsapeta))
- Clean up and restructure the modules core package directory. ([#24816](https://github.com/expo/expo/pull/24816) by [@tsapeta](https://github.com/tsapeta))

## 1.8.0 — 2023-09-15

### 🎉 New features

- Added support for Apple tvOS. ([#24329](https://github.com/expo/expo/pull/24329) by [@douglowder](https://github.com/douglowder))

### 💡 Others

- Remove deprecated `RCTDeviceEventEmitter`. ([#24298](https://github.com/expo/expo/pull/24298) by [@EvanBacon](https://github.com/EvanBacon))
- Remove `deprecate` utility function. ([#24298](https://github.com/expo/expo/pull/24298) by [@EvanBacon](https://github.com/EvanBacon))
- Deprecate `SyntheticPlatformEmitter` in favor of `DeviceEventEmitter`. ([#24298](https://github.com/expo/expo/pull/24298) by [@EvanBacon](https://github.com/EvanBacon))
- Introduced an AppContext config to provide things like documents and caches directories for the modules. ([#24292](https://github.com/expo/expo/pull/24292) by [@tsapeta](https://github.com/tsapeta))
- Fixed random `NullPointerExceptions` when calling `Updates.reloadAsync` on Android. ([#24442](https://github.com/expo/expo/pull/24442) by [@lukmccall](https://github.com/lukmccall))
- Converting shared object id passed as a prop to the associated native object. ([#24431](https://github.com/expo/expo/pull/24431) by [@tsapeta](https://github.com/tsapeta))
- Added a convenient method to get the app delegate subscriber of the given type. ([#23943](https://github.com/expo/expo/pull/23943) by [@tsapeta](https://github.com/tsapeta))

## 1.7.0 — 2023-09-04

### 🎉 New features

- [Android] Surfaced errorManager to allow throwing errors and warnings from modules. ([#23848](https://github.com/expo/expo/pull/23848) by [@aleqsio](https://github.com/aleqsio))
- [Android] Enums can now be used to define events. ([#23875](https://github.com/expo/expo/pull/23875) by [@lukmccall](https://github.com/lukmccall))
- [Android] Promises can now be resolved without arguments. ([#23907](https://github.com/expo/expo/pull/23907) by [@lukmccall](https://github.com/lukmccall))
- Added support for React Native 0.73. ([#24018](https://github.com/expo/expo/pull/24018), [#24019](https://github.com/expo/expo/pull/24019) by [@kudo](https://github.com/kudo))
- [Android] `Property` component can now take the native shared object instance as the first argument. ([#24206](https://github.com/expo/expo/pull/24206) by [@lukmccall](https://github.com/lukmccall))
- Introduced `requireOptionalNativeModule` that returns `null` when the module cannot be found instead of throwing an error. ([#24262](https://github.com/expo/expo/pull/24262) by [@tsapeta](https://github.com/tsapeta))
- [Android] Introduced shared refs – a way to pass native objects among different independent modules. ([#24446](https://github.com/expo/expo/pull/24446) by [@lukmccall](https://github.com/lukmccall))

### 🐛 Bug fixes

- [Android] Refresh NativeModulesProxy if app bundle is reloaded. ([#23824](https://github.com/expo/expo/pull/23824) by [@douglowder](https://github.com/douglowder))
- [Android] Fix nullability of parameter type in `List` and `Map` when converting from JS to native. ([#23942](https://github.com/expo/expo/pull/23942) by [@lukmccall](https://github.com/lukmccall))
- Fixed Fabric setup error on iOS. ([#24004](https://github.com/expo/expo/pull/24004) by [@kudo](https://github.com/kudo))
- Fixed uuid v4 generation. ([#24123](https://github.com/expo/expo/pull/24123) by [@tsapeta](https://github.com/tsapeta))
- [Android] Fixed owner type of view functions. ([#24135](https://github.com/expo/expo/pull/24135) by [@lukmccall](https://github.com/lukmccall))
- [Android] Fixed IOException `No space left on device` when saving persistent log. ([#24247](https://github.com/expo/expo/pull/24247) by [@RodolfoGS](https://github.com/RodolfoGS))

### 💡 Others

- Use native UUIDv4 generation on `Android` and `iOS`. ([#24199](https://github.com/expo/expo/pull/24199) by [@behenate](https://github.com/behenate))
- [Android] Add type converter for the `ReadableArguments` class to allow backward compatibility with older modules. ([#24137](https://github.com/expo/expo/pull/24137) by [@lukmccall](https://github.com/lukmccall))
- [Android] `SharedObjectTypeConverter` now can work with the `Dynamic` class. ([#24207](https://github.com/expo/expo/pull/24207) by [@lukmccall](https://github.com/lukmccall))
- [Android] Expose a conversion between id and shared objects. ([#24220](https://github.com/expo/expo/pull/24220) by [@lukmccall](https://github.com/lukmccall))

## 1.6.0 — 2023-07-28

### 🐛 Bug fixes

- [iOS] Fixed custom fonts support on Fabric. ([#23666](https://github.com/expo/expo/pull/23666) by [@aleqsio](https://github.com/aleqsio))
- [Android] Fixed splash screen is missing when using the `getDelayLoadAppHandler()` from expo-updates. ([#23747](https://github.com/expo/expo/pull/23747) by [@kudo](https://github.com/kudo))

### 💡 Others

- Fork `uuid@3.4.0` and move into `expo-modules-core`. Remove the original dependency. ([#23249](https://github.com/expo/expo/pull/23249) by [@alanhughes](https://github.com/alanjhughes))
- Improved error handling when working with native promises on Android. ([#23571](https://github.com/expo/expo/pull/23571) by [@lukmccall](https://github.com/lukmccall))
- Added tracing to avoid slow app startup on Android. ([#23653](https://github.com/expo/expo/pull/23653) by [@lukmccall](https://github.com/lukmccall))

## 1.5.8 - 2023-07-23

### 🐛 Bug fixes

- Fixed the `ErrorViewGroup` cannot be cast to module view class exception on Android. ([#23651](https://github.com/expo/expo/pull/23651) by [@lukmccall](https://github.com/lukmccall))
- [iOS] Fix allowed orientations set in `Info.plist` being ignored when no delegates requested a different orientation. ([#23593](https://github.com/expo/expo/pull/23593) by [@behenate](https://github.com/behenate))

## 1.5.7 — 2023-07-12

### 🐛 Bug fixes

- Fixed regressions and crashes in the dev client introduced by [#23405](https://github.com/expo/expo/pull/23405). ([#23491](https://github.com/expo/expo/pull/23491) by [@kudo](https://github.com/kudo))

## 1.5.6 - 2023-07-10

### 🐛 Bug fixes

- Fixed the Network Inspector cannot preview response body for response without the `Content-Length` header. ([#23405](https://github.com/expo/expo/pull/23405) by [@kudo](https://github.com/kudo))
- Fixed `SoLoader` does not work on Android. ([#23415](https://github.com/expo/expo/pull/23415) by [@kudo](https://github.com/kudo))
- Fixed slower boot time on Android. ([#23345](https://github.com/expo/expo/pull/23345) by [@lukmccall](https://github.com/lukmccall))

## 1.5.5 - 2023-07-07

### 🐛 Bug fixes

- Improved the OkHttp network inspector stability on Android. ([#23350](https://github.com/expo/expo/pull/23350) by [@kudo](https://github.com/kudo))
- [iOS] Fix conversion to `URL` type that failed despite receiving a string that contained a valid URL. ([#23331](https://github.com/expo/expo/pull/23331) by [@alanhughes](https://github.com/alanjhughes)) ([#23331](https://github.com/expo/expo/pull/23331) by [@alanjhughes](https://github.com/alanjhughes))

## 1.5.4 - 2023-07-04

### 🐛 Bug fixes

- Fix the `View cannot be cast to ViewGroup` exception on Android. ([#23264](https://github.com/expo/expo/pull/23264) by [@lukmccall](https://github.com/lukmccall))

### 💡 Others

- Changed Objective-C names for `ExpoReactDelegate` and `ExpoReactDelegateHandler` to fix issues with versioning in Expo Go. ([#23229](https://github.com/expo/expo/pull/23229) by [@tsapeta](https://github.com/tsapeta))

## 1.5.3 — 2023-06-24

### 🎉 New features

- Supported other network CDP types like `Image` and `Media` rather than `Fetch`. ([#23058](https://github.com/expo/expo/pull/23058) by [@kudo](https://github.com/kudo))

## 1.5.2 — 2023-06-24

_This version does not introduce any user-facing changes._

## 1.5.1 — 2023-06-22

_This version does not introduce any user-facing changes._

## 1.5.0 — 2023-06-21

### 💡 Others

- [iOS] Added Interface Geometry Management section to ExpoAppDelegate. ([#22599](https://github.com/expo/expo/pull/22599) by [@behenate](https://github.com/behenate))

## 1.4.0 — 2023-06-13

### 📚 3rd party library updates

- Updated `robolectric` to `4.10` and `junit` to `4.13.2`. ([#22395](https://github.com/expo/expo/pull/22395) by [@josephyanks](https://github.com/josephyanks))

### 🎉 New features

- Added `ReactActivityHandler.getDelayLoadAppHandler` interface on Android. ([#20273](https://github.com/expo/expo/pull/20273) by [@kudo](https://github.com/kudo))
- [iOS] Introduced shared refs – a way to pass native objects among different independent modules. ([#22583](https://github.com/expo/expo/pull/22583) by [@tsapeta](https://github.com/tsapeta))
- Added support for React Native 0.72. ([#22588](https://github.com/expo/expo/pull/22588) by [@kudo](https://github.com/kudo))

### 🐛 Bug fixes

- Fix failing instrumentation tests in JavaScriptViewModule. ([#22518](https://github.com/expo/expo/pull/22518) by [@aleqsio](https://github.com/aleqsio))
- Fixed Android build warnings for Gradle version 8. ([#22537](https://github.com/expo/expo/pull/22537), [#22609](https://github.com/expo/expo/pull/22609) by [@kudo](https://github.com/kudo))
- [Android] Fix the `Color` converter doesn't work on devices with SDK version below 26. ([#22191](https://github.com/expo/expo/pull/22191) by [@lukmccall](https://github.com/lukmccall))
- Refactored network inspector code and add unit tests. ([#22669](https://github.com/expo/expo/pull/22669), [#22693](https://github.com/expo/expo/pull/22693) by [@kudo](https://github.com/kudo))

### 💡 Others

- Updated `androidx.activity:activity-ktx` to `1.7.1` and `androidx.fragment:fragment-ktx` to `1.5.7` [#22658](https://github.com/expo/expo/pull/22658) by [@fobos531](https://github.com/fobos531)

## 1.3.2 — 2023-05-09

### 🐛 Bug fixes

- Fixed passing `JavaScriptObject` argument and view props. ([#22427](https://github.com/expo/expo/pull/22427) by [@lukmccall](https://github.com/lukmccall))

## 1.3.1 — 2023-05-08

### 💡 Others

- Made `JavaScriptValue.kind` public. ([#22386](https://github.com/expo/expo/pull/22386) by [@lukmccall](https://github.com/lukmccall))

## 1.3.0 — 2023-05-08

### 🎉 New features

- [iOS] Introduced native functions on the native component instances. ([#21746](https://github.com/expo/expo/pull/21746) by [@tsapeta](https://github.com/tsapeta))
- View tag and React component ref can now be converted to an instance of the native view when used as a function's argument. ([#21816](https://github.com/expo/expo/pull/21816) by [@lukmccall](https://github.com/lukmccall), [#21829](https://github.com/expo/expo/pull/21829) by [@tsapeta](https://github.com/tsapeta))
- JavaScript functions can now be passed as an argument to a module method. ([#21976](https://github.com/expo/expo/pull/21976) by [@lukmccall](https://github.com/lukmccall), [#22245](https://github.com/expo/expo/pull/22245) by [@tsapeta](https://github.com/tsapeta))
- [iOS] Initializing and returning shared objects from the native side. ([#22195](https://github.com/expo/expo/pull/22195) by [@tsapeta](https://github.com/tsapeta))

### 🐛 Bug fixes

- Fixed build errors on React Native 0.72.x. ([#22170](https://github.com/expo/expo/pull/22170), [#22189](https://github.com/expo/expo/pull/22189) by [@kudo](https://github.com/kudo))
- [Android] Fixed argument trailing not working correctly when all parameters are optional. ([#22293](https://github.com/expo/expo/pull/22293) by [@lukmccall](https://github.com/lukmccall))

### 💡 Others

- [Android] Made `fallbackCallback` optional in the `registerForActivityResult` method. ([#21661](https://github.com/expo/expo/pull/21661) by [@lukmccall](https://github.com/lukmccall))
- [iOS] Removed the legacy implementation of view managers. ([#21760](https://github.com/expo/expo/pull/21760) by [@tsapeta](https://github.com/tsapeta))
- [iOS] Passed the app context instance down to dynamic types, object builders and convertibles. ([#21819](https://github.com/expo/expo/pull/21819) by [@tsapeta](https://github.com/tsapeta))
- [iOS] Use `jsi::WeakObject` for weak objects on Hermes. ([#21986](https://github.com/expo/expo/pull/21986) by [@tsapeta](https://github.com/tsapeta))
- [iOS] Removed legacyViewManager references from ExpoFabricView. ([#22089](https://github.com/expo/expo/pull/22089) by [@gabrieldonadel](https://github.com/gabrieldonadel))
- [iOS] Dropped `proxiedProperties` prop. ([#22280](https://github.com/expo/expo/pull/22280) by [@tsapeta](https://github.com/tsapeta))

## 1.2.7 - 2023-05-03

### 🐛 Bug fixes

- [Android] Improve the initial loading speed of the native view. ([#22153](https://github.com/expo/expo/pull/22153) by [@lukmccall](https://github.com/lukmccall))

## 1.2.6 - 2023-03-20

### 🐛 Bug fixes

- [Android] Fixed `ReadableNativeMap` cannot be cast to the `Record`. ([#21773](https://github.com/expo/expo/pull/21773) by [@lukmccall](https://github.com/lukmccall))

## 1.2.5 - 2023-03-14

### 🐛 Bug fixes

- [Android] Fixed coroutine functions crashing when invoked with more than 1 argument. ([#21635](https://github.com/expo/expo/pull/21635) by [@lukmccall](https://github.com/lukmccall))
- [iOS] Fix automatic percent-encoding when converting to the `URL` object. ([#21569](https://github.com/expo/expo/pull/21569) by [@tsapeta](https://github.com/tsapeta))

## 1.2.4 - 2023-03-03

### 🐛 Bug fixes

- [iOS] Fixed jsc import when using use_frameworks ([#21479](https://github.com/expo/expo/pull/21479) by [@gabrieldonadel](https://github.com/gabrieldonadel))

## 1.2.3 - 2023-02-21

### 🐛 Bug fixes

- [iOS] Fixed URI with encoded `#` getting cut off. ([#21326](https://github.com/expo/expo/pull/21326) by [@lukmccall](https://github.com/lukmccall))
- [Android] Fail gracefully when the view cannot be constructed due to the missing activity. ([#21328](https://github.com/expo/expo/pull/21328) by [@lukmccall](https://github.com/lukmccall))

## 1.2.2 — 2023-02-14

### 🐛 Bug fixes

- [iOS] Fixed convertible implementation for `URL` type to support unencoded UTF8 urls and file paths. ([#21139](https://github.com/expo/expo/pull/21139) by [@tsapeta](https://github.com/tsapeta))
- Fixed AppDelegateSubscriber broken when running on iOS dynamic framework or static framework mode. ([#21206](https://github.com/expo/expo/pull/21206) by [@kudo](https://github.com/kudo))

## 1.2.1 — 2023-02-09

### 🐛 Bug fixes

- Fix crash when reloading app while expo-av video is playing. ([#21118](https://github.com/expo/expo/pull/21118) by [@janicduplessis](https://github.com/janicduplessis))

## 1.2.0 — 2023-02-03

### 🎉 New features

- View-related DSL functions do not require providing the view's type in function parameters on Android. ([#20751](https://github.com/expo/expo/pull/20751) by [@lukmccall](https://github.com/lukmccall))
- Add support for the `Long` type as function parameters on Android. ([#20787](https://github.com/expo/expo/pull/20787) by [@lukmccall](https://github.com/lukmccall))
- [Android] Added experimental support for building the function result from the object definition. ([#20864](https://github.com/expo/expo/pull/20864) by [@lukmccall](https://github.com/lukmccall))
- Removed boost dependency which needs extra downloading on Android. ([#21000](https://github.com/expo/expo/pull/21000) by [@kudo](https://github.com/kudo))

### 🐛 Bug fixes

- Fix view prop setter not being called when its new value is `null` or `undefined`. ([#20755](https://github.com/expo/expo/pull/20755) & [#20766](https://github.com/expo/expo/pull/20766) by [@tsapeta](https://github.com/tsapeta) & [@lukmccall](https://github.com/lukmccall))
- Fixed "Tried to register two views with the same name" error on fast refresh. ([#20788](https://github.com/expo/expo/pull/20788) by [@tsapeta](https://github.com/tsapeta))

### 💡 Others

- On Android bump `compileSdkVersion` and `targetSdkVersion` to `33`. ([#20721](https://github.com/expo/expo/pull/20721) by [@lukmccall](https://github.com/lukmccall))

## 1.1.1 — 2023-01-06

### 🎉 New features

- Added support for concurrent (async/await) functions in Swift. ([#20645](https://github.com/expo/expo/pull/20645) by [@tsapeta](https://github.com/tsapeta))
- [iOS] Added experimental support for building the function result from the object definition. ([#20623](https://github.com/expo/expo/pull/20623) by [@tsapeta](https://github.com/tsapeta))

### 🐛 Bug fixes

- Fixed boost build error on Android. ([#20719](https://github.com/expo/expo/pull/20719) by [@kudo](https://github.com/kudo))

## 1.1.0 — 2022-12-30

### 🎉 New features

- Added TS definitions for `TypedArray` and additional union types for Int, Uint and Float TypedArrays. ([#20257](https://github.com/expo/expo/pull/20257) by [@aleqsio](https://github.com/aleqsio))
- Added a new `executeOnJavaScriptThread` method to `appContext` to allow for running code blocks on the JS thread. ([#20161](https://github.com/expo/expo/pull/20161) by [@aleqsio](https://github.com/aleqsio))
- Added the `Exceptions.MissingActivity` on Android. ([#20174](https://github.com/expo/expo/pull/20174) by [@lukmccall](https://github.com/lukmccall))
- Trailing optional arguments can be skipped when calling native functions from JavaScript on iOS. ([#20234](https://github.com/expo/expo/pull/20234) by [@tsapeta](https://github.com/tsapeta))
- `Events` component can now be initialized with an array of event names (not only variadic arguments). ([#20590](https://github.com/expo/expo/pull/20590) by [@tsapeta](https://github.com/tsapeta))
- `Property` component can now take the native shared object instance as the first argument. ([#20608](https://github.com/expo/expo/pull/20608) by [@tsapeta](https://github.com/tsapeta))
- Added support for referencing to `Property`'s owner properties using Swift key paths. ([#20610](https://github.com/expo/expo/pull/20610) by [@tsapeta](https://github.com/tsapeta))

### 🐛 Bug fixes

- Fixed build errors when testing on React Native nightly builds. ([#19805](https://github.com/expo/expo/pull/19805) by [@kudo](https://github.com/kudo))
- Fixed failed resolution of 'java.nio.file.Path' on Android. ([#20037](https://github.com/expo/expo/pull/20037) by [@lukmccall](https://github.com/lukmccall))
- Fixed libraries using the `ViewDefinitionBuilder` crashes when ProGuard or R8 is enabled on Android. ([#20197](https://github.com/expo/expo/pull/20197) by [@lukmccall](https://github.com/lukmccall))
- Fixed Either types not supporting non-primitive types on iOS. ([#20247](https://github.com/expo/expo/pull/20247) by [@tsapeta](https://github.com/tsapeta))
- Fixed Function not supporting certain arities on Android. ([#20419](https://github.com/expo/expo/pull/20419) by [@motiz88](https://github.com/motiz88))
- Added React Native 0.71 support. ([#20470](https://github.com/expo/expo/pull/20470) by [@kudo](https://github.com/kudo))
- Fixed the `SharedObject` initializer being inaccessible due to `internal` protection level. ([#20588](https://github.com/expo/expo/pull/20588) by [@tsapeta](https://github.com/tsapeta))

### 💡 Others

- [iOS] Make `Enumerable` protocol implement `CaseIterable` to get rid of operating on unsafe pointers. ([#20640](https://github.com/expo/expo/pull/20640) by [@tsapeta](https://github.com/tsapeta))

## 1.0.4 - 2022-12-21

### 🐛 Bug fixes

- Fixed views are not correctly initialized after reloading on Android. ([#20063](https://github.com/expo/expo/pull/20063) by [@lukmccall](https://github.com/lukmccall))
- Fixed threading crash issue when running with Hermes on iOS. ([#20506](https://github.com/expo/expo/pull/20506) by [@kudo](https://github.com/kudo))

## 1.0.2 - 2022-11-08

### 💡 Others

- Rephrased the message of `ArgumentCastException` to use ordinal numbers. ([#19912](https://github.com/expo/expo/pull/19912) by [@tsapeta](https://github.com/tsapeta))

## 1.0.1 - 2022-11-07

### 🐛 Bug fixes

- Added a list of the acceptable enum values to the conversion error on Android. ([#19895](https://github.com/expo/expo/pull/19895) by [@lukmccall](https://github.com/lukmccall))
- Fixed `new NativeEventEmitter() was called with a non-null argument without the required addListener method.` warnings on Android with JSC. ([#19920](https://github.com/expo/expo/pull/19920) by [@kudo](https://github.com/kudo))

### 💡 Others

- Exposed coroutines related packages on Android. ([#19896](https://github.com/expo/expo/pull/19896) by [@lukmccall](https://github.com/lukmccall))

## 1.0.0 — 2022-11-03

_This version does not introduce any user-facing changes._

## 0.13.4 — 2022-11-02

### 🐛 Bug fixes

- Fixed build errors when testing on React Native nightly builds. ([#19369](https://github.com/expo/expo/pull/19369) by [@kudo](https://github.com/kudo))

## 0.13.3 — 2022-10-30

### 🎉 New features

- Added `AppContext.hasActiveReactInstance` on Android. ([#19723](https://github.com/expo/expo/pull/19723) by [@lukmccall](https://github.com/lukmccall))

## 0.13.2 — 2022-10-28

### 🐛 Bug fixes

- Fixed `new NativeEventEmitter() was called with a non-null argument without the required addListener method.` warnings on Android. ([#19704](https://github.com/expo/expo/pull/19704) by [@kudo](https://github.com/kudo), [@kudo](https://github.com/kudo))

## 0.13.1 — 2022-10-27

### 🐛 Bug fixes

- Fixed `~CallbackWrapper()` dangling pointer crashes when reloading the app on Android. ([#19699](https://github.com/expo/expo/pull/19699) by [@kudo](https://github.com/kudo), [@kudo](https://github.com/kudo))

## 0.13.0 — 2022-10-25

### 🛠 Breaking changes

- Convertible enums must inherit from `expo.modules.kotlin.types.Enumerable` on Android. ([#19551](https://github.com/expo/expo/pull/19551) by [@lukmccall](https://github.com/lukmccall))
- `AppContext.currentActivity` is not longer returning `AppCompatActivity`, but an instance of `android.app.Activity` class. ([#19573](https://github.com/expo/expo/pull/19573) by [@lukmccall](https://github.com/lukmccall))

### ⚠️ Notices

- Deprecated `ConvertibleArgument` in favor of `Convertible` and `EnumArgument` in favor of `Enumerable`. ([#19612](https://github.com/expo/expo/pull/19612) by [@tsapeta](https://github.com/tsapeta))

### 🎉 New features

- Implemented a mechanism for hooking into to the view lifecycle events (introduces new `OnViewDidUpdateProps` definition component). ([#19549](https://github.com/expo/expo/pull/19549) by [@tsapeta](https://github.com/tsapeta))

### 🐛 Bug fixes

- Fixed records aren't correctly converted to JS objects in the release builds on Android. ([#19551](https://github.com/expo/expo/pull/19551) by [@lukmccall](https://github.com/lukmccall))
- Reject promises with a `CodedError` instead of a plain object. ([#19605](https://github.com/expo/expo/pull/19605) by [@tsapeta](https://github.com/tsapeta))

### 💡 Others

- Simplified dispatching view events. ([#19537](https://github.com/expo/expo/pull/19537) by [@tsapeta](https://github.com/tsapeta))

## 0.12.0 — 2022-10-06

### 🛠 Breaking changes

- Bumped iOS deployment target to 13.0 and deprecated support for iOS 12. ([#18873](https://github.com/expo/expo/pull/18873) by [@tsapeta](https://github.com/tsapeta))

### ⚠️ Notices

- Removed deprecated module definition components that started with a lowercase letter. ([#18851](https://github.com/expo/expo/pull/18851) by [@tsapeta](https://github.com/tsapeta))
- Added support for React Native 0.70.x. ([#19261](https://github.com/expo/expo/pull/19261) by [@kudo](https://github.com/kudo))

### 🎉 New features

- Added the interface for the light sensor support on Android. ([#18225](https://github.com/expo/expo/pull/18225) by [bearkillerPT](https://github.com/bearkillerPT))
- Add better JSI error handling on Android. ([#18259](https://github.com/expo/expo/pull/18259) by [@lukmccall](https://github.com/lukmccall))
- Experimental support for typed arrays on Android. ([#18379](https://github.com/expo/expo/pull/18379) by [@lukmccall](https://github.com/lukmccall))
- Using JSI instead of the bridge to call native methods also on legacy modules on iOS. ([#18438](https://github.com/expo/expo/pull/18438) by [@tsapeta](https://github.com/tsapeta))
- Experimental support for Fabric on iOS. ([#18500](https://github.com/expo/expo/pull/18500), [#18678](https://github.com/expo/expo/pull/18678) by [@tsapeta](https://github.com/tsapeta))
- Added view prop callbacks support for old-style views written in Objective-C. ([#18636](https://github.com/expo/expo/pull/18636) by [@tsapeta](https://github.com/tsapeta))
- Add Logger support for writing logs to a file; add Logger and associated classes to Android. ([#18513](https://github.com/expo/expo/pull/18513) by [@douglowder](https://github.com/douglowder))
- Experimental support for Fabric on Android. ([#18541](https://github.com/expo/expo/pull/18541) by [@kudo](https://github.com/kudo))
- Add option to generate a `coalescingKey` in callback on Android. ([#18774](https://github.com/expo/expo/pull/18774) by [@lukmccall](https://github.com/lukmccall))
- Automatically convert records to dicts when returned by the function. ([#18824](https://github.com/expo/expo/pull/18824) by [@tsapeta](https://github.com/tsapeta))
- Closures passed to definition components are now implicitly capturing `self` on iOS. ([#18831](https://github.com/expo/expo/pull/18831) by [@tsapeta](https://github.com/tsapeta))
- Support for CSS named colors in `UIColor` and `CGColor` convertibles on iOS. ([#18845](https://github.com/expo/expo/pull/18845) by [@tsapeta](https://github.com/tsapeta))
- Lazy load building the module's JavaScript object from the definition on iOS (already implemented on Android). ([#18863](https://github.com/expo/expo/pull/18863) by [@tsapeta](https://github.com/tsapeta))
- Inferring the view type in `Prop` setter closure. ([#19004](https://github.com/expo/expo/pull/19004) by [@tsapeta](https://github.com/tsapeta))
- [core] Added `REACT_NATIVE_DOWNLOADS_DIR` environment variable to specify custom third party libraries download location. ([#19015](https://github.com/expo/expo/pull/19015) by [@kudo](https://github.com/kudo))
- Add support for the `android.graphics.Color` class as the function parameter. ([#19054](https://github.com/expo/expo/pull/19054) by [@lukmccall](https://github.com/lukmccall))
- Add support for `android.net.Uri`, `java.io.File`, `java.net.URI` and `java.nio.file.Path` classes as function parameters. ([#19169](https://github.com/expo/expo/pull/19169) by [@lukmccall](https://github.com/lukmccall))
- Add the `RegisterActivityContracts` component to register all of activity result contracts on Android. ([#19180](https://github.com/expo/expo/pull/19180) by [@lukmccall](https://github.com/lukmccall))
- Improves JSI/JNI type conversion to support complex function arguments on Android. ([#19120](https://github.com/expo/expo/pull/19120) & [#19094](https://github.com/expo/expo/pull/19094) by [@lukmccall](https://github.com/lukmccall))
- Using JSI instead of the bridge to call native methods also on legacy modules on iOS. ([#19209](https://github.com/expo/expo/pull/19209) by [@lukmccall](https://github.com/lukmccall))
- Added `cacheDirectory` and `persistentFilesDirectory` to `AppContext` on Android to fix cache directories being incorrect in new Sweet API modules. It uses a new `AppDirectoriesModule` to get correct scoped directories from old module API. ([#19205](https://github.com/expo/expo/pull/19205) by [@aleqsio](https://github.com/aleqsio))

### 🐛 Bug fixes

- Fixed the `2 files found with path 'lib/arm64-v8a/libfbjni.so'` error on Android. ([#18607](https://github.com/expo/expo/pull/18607) by [@lukmccall](https://github.com/lukmccall))
- Fixed event dispatching for Sweet API views when running in Fabric mode on Android. ([#18814](https://github.com/expo/expo/pull/18814) by [@kudo](https://github.com/kudo))
- Update gradle excludes to fix detox tests. ([#19254](https://github.com/expo/expo/pull/19254) by [@esamelson](https://github.com/esamelson))
- Fixed event listeners do not work when running with remote debugging mode on iOS. ([#19211](https://github.com/expo/expo/pull/19211) by [@kudo](https://github.com/kudo))
- Use shared C++ runtime to reduce library size on Android. ([#19372](https://github.com/expo/expo/pull/19372) by [@kudo](https://github.com/kudo))
- Fixed `JSCRuntime destroyed with a dangling API object` on Android. ([#19487](https://github.com/expo/expo/pull/19487) by [@lukmccall](https://github.com/lukmccall))

### 💡 Others

- Centralized Android emulator detection for native code and added checks to pick up additional emulator types in `EmulatorUtilities`. ([#16177](https://github.com/expo/expo/pull/16177)) by [@kbrandwijk](https://github.com/kbrandwijk), [@keith-kurak](https://github.com/keith-kurak))
- Created a separate high priority queue for all async function calls. ([#18734](https://github.com/expo/expo/pull/18734) by [@tsapeta](https://github.com/tsapeta))
- The host object for native modules is now installed as `global.expo.modules` instead of `global.ExpoModules`. ([#19273](https://github.com/expo/expo/pull/19273) & [#19281](https://github.com/expo/expo/pull/19281) by [@tsapeta](https://github.com/tsapeta), [@lukmccall](https://github.com/lukmccall))

## 0.11.7 — 2022-10-06

### 🐛 Bug fixes

- Fixed `ModuleRegistry` initialized twice when startup on Android. ([#19384](https://github.com/expo/expo/pull/19384) by [@kudo](https://github.com/kudo) and [@lukmccall](https://github.com/lukmccall))
- Ensure that AppDelegate callbacks are invoked. ([#19393](https://github.com/expo/expo/pull/19393) by [@ferologics](https://github.com/ferologics))
- Fixed Android crash when Activity is destroyed before `AppContext.onHostDestroy` call. ([#19406](https://github.com/expo/expo/pull/19406) by [@kudo](https://github.com/kudo))

## 0.11.6 — 2022-10-02

### 🐛 Bug fixes

- Give precedence to `UIBackgroundFetchResult.newData` over `.failed` in proxied `ExpoAppDelegate.swift` completion handlers. ([#19311](https://github.com/expo/expo/pull/19311) by [@ferologics](https://github.com/ferologics))

## 0.11.5 — 2022-09-01

### 🐛 Bug fixes

- Removed the hard dependency to Hermes or JSC in _libexpo-modules-core.so_ on Android and fixed the broken support for react-native-v8. ([#18899](https://github.com/expo/expo/pull/18899) by [@kudo](https://github.com/kudo))

## 0.11.4 — 2022-08-18

### 🐛 Bug fixes

- Fix issue with Android builds when gradle clean and build were called concurrently. ([#18518](https://github.com/expo/expo/pull/18518) by [EdwardDrapkin](https://github.com/EdwardDrapkin))
- Fixed `FabricUIManager` errors when turning on new architecture mode on Android. ([#18472](https://github.com/expo/expo/pull/18472) by [@kudo](https://github.com/kudo))

## 0.11.3 — 2022-07-18

### 💡 Others

- Changed access levels in the Logger and fixed the timer to log milliseconds instead of seconds. ([#18271](https://github.com/expo/expo/pull/18271) by [@douglowder](https://github.com/douglowder))

## 0.11.2 — 2022-07-16

### 🐛 Bug fixes

- Fix dangling pointer in the fbjni from the MethodMetadata::createPromiseBody on Android. ([#18206](https://github.com/expo/expo/pull/18206) by [@lukmccall](https://github.com/lukmccall))

## 0.11.1 — 2022-07-11

### 🐛 Bug fixes

- Fixed a crash when remote debugging is enabled on Android. ([#18165](https://github.com/expo/expo/pull/18165) by [@kudo](https://github.com/kudo))

## 0.11.0 — 2022-07-07

### 🎉 New features

- Create `AppContext.registerForActivityResult` mechanism similar to [`ComponentActivity.registerForActivityResult`](https://developer.android.com/training/basics/intents/result)). ([#17572](https://github.com/expo/expo/pull/17572), ([#17987](https://github.com/expo/expo/pull/17987) by [@bbarthec](https://github.com/bbarthec))

### 🐛 Bug fixes

- Added support for React Native 0.69.x ([#18006](https://github.com/expo/expo/pull/18006) by [@kudo](https://github.com/kudo))

## 0.10.0 — 2022-06-23

### 🎉 New features

- Add proxy methods for `Permissions` module accepting `expo.modules.kotlin.Promise` on Android. ([#17668](https://github.com/expo/expo/pull/17668) by [@bbarthec](https://github.com/bbarthec))
- Create `CurrentActivityProvider` on Android. ([#17571](https://github.com/expo/expo/pull/17571) by [@bbarthec](https://github.com/bbarthec))
- Create `AppContextProvider` on Android. ([#17546](https://github.com/expo/expo/pull/17546) by [@bbarthec](https://github.com/bbarthec))
- Introduce dynamic properties in the Sweet API on iOS. ([#17318](https://github.com/expo/expo/pull/17318) by [@tsapeta](https://github.com/tsapeta))
- Implemented classes in the Sweet API on iOS. ([#17514](https://github.com/expo/expo/pull/17514), [#17525](https://github.com/expo/expo/pull/17525) by [@tsapeta](https://github.com/tsapeta))
- Add basic support for sync functions in the Sweet API on Android. ([#16977](https://github.com/expo/expo/pull/16977) by [@lukmccall](https://github.com/lukmccall))
- Better error handling in the synchronous functions on iOS. ([#17628](https://github.com/expo/expo/pull/17628) by [@tsapeta](https://github.com/tsapeta))
- Experimental support for typed arrays on iOS. ([#17667](https://github.com/expo/expo/pull/17667) by [@tsapeta](https://github.com/tsapeta))

### 🐛 Bug fixes

- Fix modules have not been deallocated during the application reload on iOS. ([#17285](https://github.com/expo/expo/pull/17285) by [@lukmccall](https://github.com/lukmccall))
- Fix view props weren't recognized in the bare workflow on iOS. ([#17411](https://github.com/expo/expo/pull/17411) by [@lukmccall](https://github.com/lukmccall))
- Fix support for optional function arguments on iOS. ([#17950](https://github.com/expo/expo/pull/17950) by [@barthap](https://github.com/barthap))
- Added support for React Native 0.69.x ([#17629](https://github.com/expo/expo/pull/17629) by [@kudo](https://github.com/kudo))

### 💡 Others

- Migrated Expo modules definitions to the new naming convention. ([#17193](https://github.com/expo/expo/pull/17193) by [@tsapeta](https://github.com/tsapeta))
- Refactored Expo modules registration and the `AppContext` on iOS. ([#17225](https://github.com/expo/expo/pull/17225) by [@tsapeta](https://github.com/tsapeta))
- Split the implementation of async and sync functions on iOS. ([#17188](https://github.com/expo/expo/pull/17188) by [@tsapeta](https://github.com/tsapeta))

## 0.9.0 — 2022-04-21

### ⚠️ Notices

- Renamed all definition components to start with the uppercase letter. The old names will be removed in the next minor release. ([#17153](https://github.com/expo/expo/pull/17153) by [@lukmccall](https://github.com/lukmccall), [#17098](https://github.com/expo/expo/pull/17098) by [@tsapeta](https://github.com/tsapeta))

### 🎉 New features

- Add `ReactNativeHostHandler.getUseDeveloperSupport()` to allow `expo-dev-launcher` to override this value at runtime. ([#17069](https://github.com/expo/expo/pull/17069) by [@esamelson](https://github.com/esamelson))

## 0.8.0 — 2022-04-18

### 🛠 Breaking changes

- Remove backward compatible workaround and drop react-native 0.64 support. ([#16446](https://github.com/expo/expo/pull/16446) by [@kudo](https://github.com/kudo))

### ⚠️ Notices

- Deprecated current behavior of `function` module definition component in favor of `asyncFunction` to emphasize that it's being executed asynchronously in JavaScript. In the future release `function` will become synchronous. ([#16630](https://github.com/expo/expo/pull/16630) by [@tsapeta](https://github.com/tsapeta), [#16656](https://github.com/expo/expo/pull/16656) by [@lukmccall](https://github.com/lukmccall))
- On Android bump `compileSdkVersion` to `31`, `targetSdkVersion` to `31` and `Java` version to `11`. ([#16941](https://github.com/expo/expo/pull/16941) by [@bbarthec](https://github.com/bbarthec))

### 🎉 New features

- Add `getDevSupportManagerFactory` support to `ReactNativeHostHandler`. ([#16434](https://github.com/expo/expo/pull/16434) by [@lukmccall](https://github.com/lukmccall))
- Add support for automatic setup of `expo-dev-client` on Android. ([#16441](https://github.com/expo/expo/pull/16441) by [@esamelson](https://github.com/esamelson))
- Stopped relying on deprecated `ViewPropTypes` from React Native. ([#16207](https://github.com/expo/expo/pull/16207) by [@tsapeta](https://github.com/tsapeta))
- Added Android `ReactNativeHostHandler.getJavaScriptExecutorFactory()` for a module to override the `JavaScriptExecutorFactory`. ([#17005](https://github.com/expo/expo/pull/17005) by [@kudo](https://github.com/kudo))

### 🐛 Bug fixes

- Fix the `Fatal error: Expo modules provider must implement "ModulesProviderProtocol"` runtime error in XCTest targets and SwiftUI Preview. ([#16733](https://github.com/expo/expo/pull/16733) by [@kudo](https://github.com/kudo))

### 💡 Others

- Removed the opt-in feature to use the turbo module implementation of `NativeModulesProxy` in favor of another solution introduced in [#15847](https://github.com/expo/expo/pull/15847). ([#16825](https://github.com/expo/expo/pull/16825) by [@tsapeta](https://github.com/tsapeta))

## 0.7.0 — 2022-01-26

### 🎉 New features

- Allow accessing `RCTBridge` from the modules on iOS. ([#15816](https://github.com/expo/expo/pull/15816) by [@tsapeta](https://github.com/tsapeta))
- Added support for native callbacks through the view props in Sweet API on iOS. ([#15731](https://github.com/expo/expo/pull/15731) by [@tsapeta](https://github.com/tsapeta))
- Added support for native callbacks through the view props in Sweet API on Android. ([#15743](https://github.com/expo/expo/pull/15743) by [@lukmccall](https://github.com/lukmccall))
- The `ModuleDefinition` will use class name if the `name` component wasn't provided in Sweet API on Android. ([#15738](https://github.com/expo/expo/pull/15738) by [@lukmccall](https://github.com/lukmccall))
- Added `onViewDestroys` component to the `ViewManager` in Sweet API on Android. ([#15740](https://github.com/expo/expo/pull/15740) by [@lukmccall](https://github.com/lukmccall))
- Added shortened `constants` component that takes `vargs Pair<String, Any?>` as an argument in Sweet API on Android. ([#15742](https://github.com/expo/expo/pull/15742) by [@lukmccall](https://github.com/lukmccall))
- Introduced the concept of chainable exceptions in Sweet API on iOS. ([#15813](https://github.com/expo/expo/pull/15813) by [@tsapeta](https://github.com/tsapeta))
- Sweet function closures can throw errors on iOS. ([#15849](https://github.com/expo/expo/pull/15849) by [@tsapeta](https://github.com/tsapeta))
- Add `requireNativeModule` function to replace accessing native modules from `NativeModulesProxy`. ([#15848](https://github.com/expo/expo/pull/15848) by [@tsapeta](https://github.com/tsapeta))
- Implemented basic functionality of JSI host object to replace `NativeModulesProxy` on iOS. ([#15847](https://github.com/expo/expo/pull/15847) by [@tsapeta](https://github.com/tsapeta))

### 🐛 Bug fixes

- It's no longer possible to directly call methods from the `ModuleDefinition` in the `ViewManagers` on Android. ([#15741](https://github.com/expo/expo/pull/15741) by [@lukmccall](https://github.com/lukmccall))
- Fix compatibility with react-native 0.66. ([#15914](https://github.com/expo/expo/pull/15914) by [@kudo](https://github.com/kudo))
- Fix `Plugin with id 'maven' not found` build error from Android Gradle 7. ([#16080](https://github.com/expo/expo/pull/16080) by [@kudo](https://github.com/kudo))

## 0.6.5 — 2022-02-01

### 🐛 Bug fixes

- Fix `Plugin with id 'maven' not found` build error from Android Gradle 7. ([#16080](https://github.com/expo/expo/pull/16080) by [@kudo](https://github.com/kudo))

## 0.6.4 — 2022-01-05

### 🐛 Bug fixes

- Fix `ReactInstanceManager.onHostPause` exception from moving Android apps to background. ([#15748](https://github.com/expo/expo/pull/15748) by [@kudo](https://github.com/kudo))

## 0.6.3 — 2021-12-16

### 🐛 Bug fixes

- Fixed the deep link wasn't passed to the application if the application wasn't running when the deep link was sent. ([#15593](https://github.com/expo/expo/pull/15593) by [@lukmccall](https://github.com/lukmccall))

## 0.6.2 — 2021-12-15

### 🎉 New features

- Add `onNewIntent` and `onBackPressed` support to `ReactActivityLifecycleListener`. ([#15550](https://github.com/expo/expo/pull/15550) by [@Kudo](https://github.com/Kudo))

## 0.6.1 — 2021-12-08

_This version does not introduce any user-facing changes._

## 0.6.0 — 2021-12-03

### 🎉 New features

- Made `Foundation.URL` a convertible type to consistently normalize file paths to file URLs. ([#15278](https://github.com/expo/expo/pull/15278) by [@tsapeta](https://github.com/tsapeta))
- Improve external Android handlers or listeners backward compatibility by Java 8 interface default method. ([#15421](https://github.com/expo/expo/pull/15421) by [@kudo](https://github.com/kudo))

### 💡 Others

- Add parameter to `ReactNativeHostHandler.onDidCreateReactInstanceManager` on Android. ([#15221](https://github.com/expo/expo/pull/15221) by [@esamelson](https://github.com/esamelson))
- Make the no-argument module initializer unavailable — `onCreate` definition component should be used instead. ([#15262](https://github.com/expo/expo/pull/15262) by [@tsapeta](https://github.com/tsapeta))

## 0.5.0 — 2021-11-17

### 🎉 New features

- Method calls on iOS now can go through the JSI instead of the bridge (opt-in feature). ([#14626](https://github.com/expo/expo/pull/14626) by [@tsapeta](https://github.com/tsapeta))
- `AppDelegateWrapper` is now written in Swift and is independent of the singleton modules. ([#14867](https://github.com/expo/expo/pull/14867) by [@tsapeta](https://github.com/tsapeta))
- Implemented sending native events to JavaScript in Sweet API on iOS. ([#14958](https://github.com/expo/expo/pull/14958) by [@tsapeta](https://github.com/tsapeta))
- [Sweet API] Introduced Convertibles on iOS — a way to use custom types as method arguments if they can be converted from JavaScript values. Provided implementation for some common CoreGraphics types. ([#14988](https://github.com/expo/expo/pull/14988) by [@tsapeta](https://github.com/tsapeta))
- Introduce `ReactActivityHandler` and support `createReactRootView` hook. ([#14883](https://github.com/expo/expo/pull/14883) by [@kudo](https://github.com/kudo))
- [Sweet API] Added support for array types in method arguments on iOS. ([#15042](https://github.com/expo/expo/pull/15042) by [@tsapeta](https://github.com/tsapeta))
- [Sweet API] Added support for optional types in method arguments on iOS. ([#15068](https://github.com/expo/expo/pull/15068) by [@tsapeta](https://github.com/tsapeta))
- [Sweet API] Added support for enums in method arguments on iOS. ([#15129](https://github.com/expo/expo/pull/15129) by [@tsapeta](https://github.com/tsapeta))
- [Sweet API] Automatic conversion is now available for view props setters. ([#15132](https://github.com/expo/expo/pull/15132) by [@tsapeta](https://github.com/tsapeta))
- [Sweet API] Added experimental implementation of the new API in Kotlin. (by [@lukmccall](https://github.com/lukmccall))
- Introduce EXAppDefines to get app building configurations. ([#14428](https://github.com/expo/expo/pull/14428) by [@kudo](https://github.com/kudo))
- Introduce React Native bridge delegate handlers on iOS. ([#15138](https://github.com/expo/expo/pull/15138) by [@kudo](https://github.com/kudo))

### 🐛 Bug fixes

- Fix Gradle error when running Gradle from outside of the project directory. ([#15109](https://github.com/expo/expo/pull/15109) by [@kudo](https://github.com/kudo))

## 0.4.7 — 2021-10-28

### 🐛 Bug fixes

- Fix iOS app freezing in remote debugging mode. ([#14922](https://github.com/expo/expo/pull/14922) by [@kudo](https://github.com/kudo))

## 0.4.6 — 2021-10-27

_This version does not introduce any user-facing changes._

## 0.4.5 — 2021-10-25

_This version does not introduce any user-facing changes._

## 0.4.4 — 2021-10-15

### 🐛 Bug fixes

- Fix UIManager has not setter or ivar error when reloading app. ([#14741](https://github.com/expo/expo/pull/14741) by [@kudo](https://github.com/kudo))

## 0.4.3 — 2021-10-15

_This version does not introduce any user-facing changes._

## 0.4.2 — 2021-10-01

_This version does not introduce any user-facing changes._

## 0.4.1 — 2021-09-29

### 🐛 Bug fixes

- Removed accidentally published prebuilt binaries on iOS.

## 0.4.0 — 2021-09-28

### 🐛 Bug fixes

- Fix imports that affect versioned code inside of Expo Go. ([#14436](https://github.com/expo/expo/pull/14436) by [@cruzach](https://github.com/cruzach))
- Fixed event emitter being registered after module registry initialization. ([#14502](https://github.com/expo/expo/pull/14502) by [@tsapeta](https://github.com/tsapeta))
- Fix building errors from use_frameworks! in Podfile. ([#14523](https://github.com/expo/expo/pull/14523) by [@kudo](https://github.com/kudo))

## 0.3.2 — 2021-09-15

### 🛠 Breaking changes

- Dropped support for iOS 11.0 ([#14383](https://github.com/expo/expo/pull/14383) by [@cruzach](https://github.com/cruzach))

### 🎉 New features

- Added `Platform.isAsyncDebugging` to detect remote debugging ([#14396](https://github.com/expo/expo/pull/14396) by [@EvanBacon](https://github.com/EvanBacon))

### 🐛 Bug fixes

- Revert prebuilt binaries on iOS to fix build errors. ([#14418](https://github.com/expo/expo/pull/14418) by [@kudo](https://github.com/kudo))

## 0.3.1 — 2021-09-09

### ⚠️ Notices

- The package is now shipped with prebuilt binaries on iOS. You can read more about it on [expo.fyi/prebuilt-modules](https://expo.fyi/prebuilt-modules). ([#14350](https://github.com/expo/expo/pull/14350) by [@kudo](https://github.com/kudo))

## 0.3.0 — 2021-09-08

### 🎉 New features

- Expo modules are now being automatically registered on iOS which means less installation steps. Using `EXModuleRegistryProvider` and `EXModuleRegistryAdapter` becomes deprecated. ([#14132](https://github.com/expo/expo/pull/14132) by [@tsapeta](https://github.com/tsapeta))
- Pass `useDeveloperSupport` value to `ReactNativeHostHandler` for expo-updates. ([#14198](https://github.com/expo/expo/pull/14198) by [@kudo](https://github.com/kudo))

### 🐛 Bug fixes

- Fix `Cannot read property 'addProxiedListener' of null` on Android. ([#14343](https://github.com/expo/expo/pull/14343) by [@lukmccall](https://github.com/lukmccall))
- Fix `'-[RCTModuleRegistry getAllExportedModules]: unrecognized selector` crash while adding the event listener. ([#14130](https://github.com/expo/expo/pull/14130) by [@lukmccall](https://github.com/lukmccall))
- Fix redbox error for `Unable to find module for UMReactNativeEventEmitter` in debug build. ([#14276](https://github.com/expo/expo/pull/14276) by [@kudo](https://github.com/kudo))

## 0.3.0-alpha.0 — 2021-08-17

### 🎉 New features

- Use stable manifest ID where applicable. ([#12964](https://github.com/expo/expo/pull/12964) by [@wschurman](https://github.com/wschurman))
- Add permission hook factory. ([#13782](https://github.com/expo/expo/pull/13782) by [@byCedric](https://github.com/byCedric))
- Experimental API for creating native modules in Swift (by [@tsapeta](https://github.com/tsapeta))

### 🐛 Bug fixes

- Add generics to the permission hook factory to inherit right types. ([#13860](https://github.com/expo/expo/pull/13860) by [@bycedric](https://github.com/bycedric))

## 0.1.1 — 2021-06-16

_This version does not introduce any user-facing changes._

## 0.1.0 — 2021-06-16

_This version does not introduce any user-facing changes._

## 0.0.2 — 2021-05-25

### 💡 Others

- Added `Interface` suffix to sensors, barcode scanner and font interfaces names to get rid of name collisions. ([#12888](https://github.com/expo/expo/pull/12888), [#12912](https://github.com/expo/expo/pull/12912), [#12949](https://github.com/expo/expo/pull/12949) by [@tsapeta](https://github.com/tsapeta))

## 0.0.1 — 2021-05-07

_This version does not introduce any user-facing changes._<|MERGE_RESOLUTION|>--- conflicted
+++ resolved
@@ -10,9 +10,8 @@
 
 ### 💡 Others
 
-<<<<<<< HEAD
 - [android] Added helper for looking up TaskService instance used by expo-task-manager ([#32300](https://github.com/expo/expo/pull/32300) by [@chrfalch](https://github.com/chrfalch))
-=======
+
 ## 2.0.0-preview.7 — 2024-10-29
 
 ### 💡 Others
@@ -39,7 +38,6 @@
 ## 2.0.0-preview.3 — 2024-10-24
 
 _This version does not introduce any user-facing changes._
->>>>>>> a5c8edbd
 
 ## 2.0.0-preview.2 — 2024-10-24
 
