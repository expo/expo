--- conflicted
+++ resolved
@@ -8,11 +8,8 @@
 
 ### 🎉 New features
 
-<<<<<<< HEAD
 - Add `CommonExceptions.ModuleNotFound`. ([#24898](https://github.com/expo/expo/pull/24898) by [@lukmccall](https://github.com/lukmccall))
-=======
 - [Android] `Set<T>` can now be passed as an argument to a module method. ([#24897](https://github.com/expo/expo/pull/24897) by [@lukmccall](https://github.com/lukmccall))
->>>>>>> 01136e7c
 
 ### 🐛 Bug fixes
 
