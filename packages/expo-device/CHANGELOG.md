# Changelog

## Unpublished

### 🛠 Breaking changes

### 🎉 New features

<<<<<<< HEAD
- Native module on iOS is now written in Swift using the Sweet API. ([#19526](https://github.com/expo/expo/pull/19526) by [@fobos531](https://github.com/fobos531))
=======
- Migrated Android codebase to use the new Expo modules API. ([#20118](https://github.com/expo/expo/pull/20118) by [@alanhughes](https://github.com/alanjhughes))
>>>>>>> d099ca6b

### 🐛 Bug fixes

### 💡 Others

## 5.0.0 — 2022-10-25

### 🛠 Breaking changes

- Bumped iOS deployment target to 13.0 and deprecated support for iOS 12. ([#18873](https://github.com/expo/expo/pull/18873) by [@tsapeta](https://github.com/tsapeta))

### 🐛 Bug fixes

- Fixed `<bluetooth_name> is only readable to apps with targetSdkVersion lower than or equal to: 31` error when the `targetSdkVersion` is set to 33. ([#19666](https://github.com/expo/expo/pull/19666) by [@kudo](https://github.com/kudo), [@kudo](https://github.com/kudo))

### 💡 Others

- Refactored inline emulator checks to use enhanced checking in `EmulatorUtilities.isRunningOnEmulator() `. ([#16177](https://github.com/expo/expo/pull/16177)) by [@kbrandwijk](https://github.com/kbrandwijk), [@keith-kurak](https://github.com/keith-kurak))

## 4.3.0 — 2022-07-07

_This version does not introduce any user-facing changes._

## 4.2.0 — 2022-04-18

### ⚠️ Notices

- On Android bump `compileSdkVersion` to `31`, `targetSdkVersion` to `31` and `Java` version to `11`. ([#16941](https://github.com/expo/expo/pull/16941) by [@bbarthec](https://github.com/bbarthec))

## 4.1.1 - 2022-02-01

### 🐛 Bug fixes

- Fix `Plugin with id 'maven' not found` build error from Android Gradle 7. ([#16080](https://github.com/expo/expo/pull/16080) by [@kudo](https://github.com/kudo))

## 4.1.0 — 2021-12-03

### 🛠 Breaking changes

- Changed naming format of `modelName` to be more consistent ([#14670](https://github.com/expo/expo/pull/14670) by [@EvanBacon](https://github.com/EvanBacon))

### 🎉 New features

- Added support for iOS 15.0 devices ([#14640](https://github.com/expo/expo/pull/14640) by [@EvanBacon](https://github.com/EvanBacon))
- Moved `modelName` implementation to native ([#14670](https://github.com/expo/expo/pull/14670) by [@EvanBacon](https://github.com/EvanBacon))

## 4.0.1 — 2021-10-01

_This version does not introduce any user-facing changes._

## 4.0.0 — 2021-09-28

### 🛠 Breaking changes

- Dropped support for iOS 11.0 ([#14383](https://github.com/expo/expo/pull/14383) by [@cruzach](https://github.com/cruzach))

### 🐛 Bug fixes

- Fix building errors from use_frameworks! in Podfile. ([#14523](https://github.com/expo/expo/pull/14523) by [@kudo](https://github.com/kudo))

### 💡 Others

- Rewrite android code to Kotlin ([#13955](https://github.com/expo/expo/pull/13955) by [@kkafar](https://github.com/kkafar))
- Migrated from `@unimodules/core` to `expo-modules-core`. ([#13757](https://github.com/expo/expo/pull/13757) by [@tsapeta](https://github.com/tsapeta))

## 3.3.0 — 2021-06-16

### 🎉 New features

- Added `totalMemory` to web. ([#12526](https://github.com/expo/expo/pull/12526) by [@EvanBacon](https://github.com/EvanBacon))
- Add device code mappings for newer iPhones and iPads. ([#12630](https://github.com/expo/expo/pull/12630) by [@ide](https://github.com/ide))
- Added missing mappings in `deviceYearClass` and `modelName`. ([#13261](https://github.com/expo/expo/pull/13261) by [@tsapeta](https://github.com/tsapeta))

### 🐛 Bug fixes

- Enable kotlin in all modules. ([#12716](https://github.com/expo/expo/pull/12716) by [@wschurman](https://github.com/wschurman))

### 💡 Others

- Removed unnecessary dependency on `unimodules-constants-interface`. ([#12876](https://github.com/expo/expo/pull/12876) by [@tsapeta](https://github.com/tsapeta))
- Build Android code using Java 8 to fix Android instrumented test build error. ([#12939](https://github.com/expo/expo/pull/12939) by [@kudo](https://github.com/kudo))

## 3.2.0 — 2021-03-10

### 🎉 New features

- Updated Android build configuration to target Android 11 (added support for Android SDK 30). ([#11647](https://github.com/expo/expo/pull/11647) by [@bbarthec](https://github.com/bbarthec))

## 3.1.1 — 2021-01-15

_This version does not introduce any user-facing changes._

## 3.1.0 — 2021-01-15

_This version does not introduce any user-facing changes._

## 3.0.0 — 2020-12-23

### 🛠 Breaking changes

- Dropped support for iOS 10.0 ([#11344](https://github.com/expo/expo/pull/11344) by [@tsapeta](https://github.com/tsapeta))

### 🐛 Bug fixes

- Removed `fbjs` dependency ([#11396](https://github.com/expo/expo/pull/11396) by [@cruzach](https://github.com/cruzach))
- Added support for detecting simulators running on Apple ARM64 processors. ([#11445](https://github.com/expo/expo/pull/11445) by [@sjchmiela](https://github.com/sjchmiela))

## 2.4.0 — 2020-11-17

_This version does not introduce any user-facing changes._

## 2.3.0 — 2020-08-18

### 🐛 Bug fixes

- Remove "request install packages" permission to make it opt-in. ([#8969](https://github.com/expo/expo/pull/8969) by [@bycedric](https://github.com/bycedric))

## 2.2.1 — 2020-05-29

_This version does not introduce any user-facing changes._

## 2.2.0 — 2020-05-27

_This version does not introduce any user-facing changes._<|MERGE_RESOLUTION|>--- conflicted
+++ resolved
@@ -6,11 +6,8 @@
 
 ### 🎉 New features
 
-<<<<<<< HEAD
+- Migrated Android codebase to use the new Expo modules API. ([#20118](https://github.com/expo/expo/pull/20118) by [@alanhughes](https://github.com/alanjhughes))
 - Native module on iOS is now written in Swift using the Sweet API. ([#19526](https://github.com/expo/expo/pull/19526) by [@fobos531](https://github.com/fobos531))
-=======
-- Migrated Android codebase to use the new Expo modules API. ([#20118](https://github.com/expo/expo/pull/20118) by [@alanhughes](https://github.com/alanjhughes))
->>>>>>> d099ca6b
 
 ### 🐛 Bug fixes
 
