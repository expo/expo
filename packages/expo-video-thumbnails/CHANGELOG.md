# Changelog

## Unpublished

### 🛠 Breaking changes

### 🎉 New features

<<<<<<< HEAD
- Native module on iOS is now written in Swift using the Sweet API. ([#19561](https://github.com/expo/expo/pull/19561) by [@fobos531](https://github.com/fobos531))
- Migrated Android codebase to use the new Expo modules API. ([#20541](https://github.com/expo/expo/pull/20541) by [@alanhughes](https://github.com/alanjhughes))

=======
>>>>>>> aa36c5db
### 🐛 Bug fixes

### 💡 Others

## 7.1.0 — 2022-12-30

### 🎉 New features

- Native module on iOS is now written in Swift using the Sweet API. ([#19561](https://github.com/expo/expo/pull/19561) by [@fobos531](https://github.com/fobos531))

## 7.0.0 — 2022-10-25

### 🛠 Breaking changes

- Bumped iOS deployment target to 13.0 and deprecated support for iOS 12. ([#18873](https://github.com/expo/expo/pull/18873) by [@tsapeta](https://github.com/tsapeta))

## 6.4.0 — 2022-07-07

_This version does not introduce any user-facing changes._

## 6.3.0 — 2022-04-18

### ⚠️ Notices

- On Android bump `compileSdkVersion` to `31`, `targetSdkVersion` to `31` and `Java` version to `11`. ([#16941](https://github.com/expo/expo/pull/16941) by [@bbarthec](https://github.com/bbarthec))

## 6.2.1 — 2022-03-29

### 🐛 Bug fixes

- Fix `Plugin with id 'maven' not found` build error from Android Gradle 7. ([#16080](https://github.com/expo/expo/pull/16080) by [@kudo](https://github.com/kudo))
- Fix memory leak on iOS (imgRef was never released) ([#16132](https://github.com/expo/expo/pull/16132) by [@Hirbod](https://github.com/Hirbod) and [@bulgr0z](https://github.com/bulgr0z))

## 6.2.0 — 2021-12-18

### 🎉 New features

- Thumbnails can now be generated with `content://` paths on Android. ([#15553](https://github.com/expo/expo/pull/15553) by [@lukebrandonfarrell](https://github.com/lukebrandonfarrell))

## 6.1.1 — 2022-02-01

### 🐛 Bug fixes

- Fix `Plugin with id 'maven' not found` build error from Android Gradle 7. ([#16080](https://github.com/expo/expo/pull/16080) by [@kudo](https://github.com/kudo))

## 6.1.0 — 2021-12-03

_This version does not introduce any user-facing changes._

## 6.0.1 — 2021-10-01

_This version does not introduce any user-facing changes._

## 6.0.0 — 2021-09-28

### 🛠 Breaking changes

- Dropped support for iOS 11.0 ([#14383](https://github.com/expo/expo/pull/14383) by [@cruzach](https://github.com/cruzach))

### 🐛 Bug fixes

- Set thumbnail generator tolerances to 0 in order to accurately retrieve an image at a specific time. ([#14253](https://github.com/expo/expo/pull/14253) by [@tamagokun](https://github.com/tamagokun))
- Fix building errors from use_frameworks! in Podfile. ([#14523](https://github.com/expo/expo/pull/14523) by [@kudo](https://github.com/kudo))

### 💡 Others

- Migrated from `@unimodules/core` to `expo-modules-core`. ([#13757](https://github.com/expo/expo/pull/13757) by [@tsapeta](https://github.com/tsapeta))

## 5.2.0 — 2021-06-16

### 🐛 Bug fixes

- Enable kotlin in all modules. ([#12716](https://github.com/expo/expo/pull/12716) by [@wschurman](https://github.com/wschurman))

### 💡 Others

- Migrated from `unimodules-file-system-interface` to `expo-modules-core`.
- Build Android code using Java 8 to fix Android instrumented test build error. ([#12939](https://github.com/expo/expo/pull/12939) by [@kudo](https://github.com/kudo))
- Change `VideoThumbnailsOptions` type definition of `headers` field to `Record`. ([#13193](https://github.com/expo/expo/pull/13193) by [@Simek](https://github.com/Simek))

## 5.1.0 — 2021-03-10

### 🎉 New features

- Updated Android build configuration to target Android 11 (added support for Android SDK 30). ([#11647](https://github.com/expo/expo/pull/11647) by [@bbarthec](https://github.com/bbarthec))

### 🐛 Bug fixes

- Remove peerDependencies and unimodulePeerDependencies from Expo modules. ([#11980](https://github.com/expo/expo/pull/11980) by [@brentvatne](https://github.com/brentvatne))

## 5.0.0 — 2021-01-15

### 🛠 Breaking changes

- Dropped support for iOS 10.0 ([#11344](https://github.com/expo/expo/pull/11344) by [@tsapeta](https://github.com/tsapeta))

## 4.4.0 — 2020-11-17

_This version does not introduce any user-facing changes._

## 4.3.0 — 2020-08-18

_This version does not introduce any user-facing changes._

## 4.2.1 — 2020-05-29

_This version does not introduce any user-facing changes._

## 4.2.0 — 2020-05-27

_This version does not introduce any user-facing changes._<|MERGE_RESOLUTION|>--- conflicted
+++ resolved
@@ -6,12 +6,9 @@
 
 ### 🎉 New features
 
-<<<<<<< HEAD
 - Native module on iOS is now written in Swift using the Sweet API. ([#19561](https://github.com/expo/expo/pull/19561) by [@fobos531](https://github.com/fobos531))
 - Migrated Android codebase to use the new Expo modules API. ([#20541](https://github.com/expo/expo/pull/20541) by [@alanhughes](https://github.com/alanjhughes))
 
-=======
->>>>>>> aa36c5db
 ### 🐛 Bug fixes
 
 ### 💡 Others
