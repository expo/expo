# Changelog

## Unpublished

### 🛠 Breaking changes

### 🎉 New features

### 🐛 Bug fixes

<<<<<<< HEAD
- Fixed a bug on Android where calling `composeAsync` in the bare workflow with an attachment would result in an error. ([#8524](https://github.com/expo/expo/pull/8524) by [@cruzach](https://github.com/cruzach))
=======
## 8.2.1 — 2020-05-29

*This version does not introduce any user-facing changes.*
>>>>>>> a7ccad4e

## 8.2.0 — 2020-05-27

*This version does not introduce any user-facing changes.*
<|MERGE_RESOLUTION|>--- conflicted
+++ resolved
@@ -8,13 +8,11 @@
 
 ### 🐛 Bug fixes
 
-<<<<<<< HEAD
 - Fixed a bug on Android where calling `composeAsync` in the bare workflow with an attachment would result in an error. ([#8524](https://github.com/expo/expo/pull/8524) by [@cruzach](https://github.com/cruzach))
-=======
+
 ## 8.2.1 — 2020-05-29
 
 *This version does not introduce any user-facing changes.*
->>>>>>> a7ccad4e
 
 ## 8.2.0 — 2020-05-27
 
