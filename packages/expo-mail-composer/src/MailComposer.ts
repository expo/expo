--- conflicted
+++ resolved
@@ -1,10 +1,7 @@
 import ExpoMailComposer from './ExpoMailComposer';
 import { MailComposerOptions, MailComposerResult } from './MailComposer.types';
 
-<<<<<<< HEAD
-=======
 // @needsAudit
->>>>>>> b30af49f
 /**
  * Opens a mail modal for iOS and a mail app intent for Android and fills the fields with provided
  * data. On iOS you will need to be signed into the Mail app.
